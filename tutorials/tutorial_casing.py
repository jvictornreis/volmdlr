#!/usr/bin/env python
# coding: utf-8

# [![Open In Colab](https://colab.research.google.com/assets/colab-badge.svg)](https://colab.research.google.com/github/Dessia-tech/tutorials/blob/notebook/notebook/power_transmission.ipynb)

# # Initialization (only for Colab users)



# Reload the web page (quit) and execute this cell
import sys
print("User Current Version:-", sys.version)
if sys.version[:3] != "3.9":
  raise SystemError("Try to reload the web page (quit)")


# # Python imports



import math
import numpy as npy
from scipy.optimize import minimize
from typing import List, Tuple
from dessia_common.core import PhysicalObject, DessiaObject
import volmdlr.primitives3d as primitives3d
import volmdlr.primitives2d as primitives2d


# # Casing

p1 = volmdlr.Point2D(0, 0)
p2 = volmdlr.Point2D(0.3, 0)
p3 = volmdlr.Point2D(0.33, 0.22)
p4 = volmdlr.Point2D(0.2, 0.08)
p5 = volmdlr.Point2D(0.16, 0.18)
p6 = volmdlr.Point2D(0.05, 0.20)

inner_contour = primitives2d.ClosedRoundedLineSegments2D(
    points=[p1, p2, p3, p4, p5, p6],
    radius={0: 0.01, 1: 0.01, 2: 0.015, 3: 0.020, 4: 0.012, 5:0.008},
    adapt_radius=True)

thickness = 0.005
outer_contour = inner_contour.offset(-thickness)



height = 0.080

sides = primitives3d.ExtrudedProfile(
    frame=vm.OXYZ,
    outer_contour2d=outer_contour,
    inner_contours2d=[inner_contour],
    extrusion_length=(height - 2 * thickness),
    name='sides')

# Jupyter Notebook usage
sides.save_babylonjs_to_file(filename='/tmp/sides')


bottom = primitives3d.ExtrudedProfile(
    frame=vm.OXYZ,
    outer_contour2d=outer_contour,
    inner_contours2d=[],
    extrusion_length=-thickness,
    name='bottom')

# Jupyter Notebook usage
bottom.save_babylonjs_to_file(filename='/tmp/bottom')


belt_width = 0.011
belt_outer_contour = inner_contour.offset(-belt_width)

belt = primitives3d.ExtrudedProfile(
    frame=vm.Frame3D((vm.Z3D*(height - 2*thickness)).to_point(), vm.X3D, vm.Y3D, vm.Z3D),
    outer_contour2d=belt_outer_contour,
    inner_contours2d=[inner_contour],
    extrusion_length=thickness,
    name='belt')

# Jupyter Notebook usage
belt.save_babylonjs_to_file(filename='/tmp/belt')


casing = volmdlr.core.VolumeModel([bottom, sides, belt], name='Casing')

# Jupyter Notebook usage
casing.save_babylonjs_to_file(filename='/tmp/casing')


lid = primitives3d.ExtrudedProfile(
<<<<<<< HEAD
    frame=volmdlr.Frame3D(volmdlr.Z3D*(height - thickness), volmdlr.X3D, volmdlr.Y3D, volmdlr.Z3D),
=======
    frame=vm.Frame3D((vm.Z3D*(height - thickness)).to_point(), vm.X3D, vm.Y3D, vm.Z3D),
>>>>>>> 2fd474bd
    outer_contour2d=belt_outer_contour,
    inner_contours2d=[],
    extrusion_length=thickness,
    name='lid')

casing = volmdlr.core.VolumeModel([bottom, sides, belt, lid], name='Casing')

# Jupyter Notebook usage
casing.save_babylonjs_to_file(filename='/tmp/casing')


casing.to_step('/tmp/casing')<|MERGE_RESOLUTION|>--- conflicted
+++ resolved
@@ -91,11 +91,7 @@
 
 
 lid = primitives3d.ExtrudedProfile(
-<<<<<<< HEAD
-    frame=volmdlr.Frame3D(volmdlr.Z3D*(height - thickness), volmdlr.X3D, volmdlr.Y3D, volmdlr.Z3D),
-=======
     frame=vm.Frame3D((vm.Z3D*(height - thickness)).to_point(), vm.X3D, vm.Y3D, vm.Z3D),
->>>>>>> 2fd474bd
     outer_contour2d=belt_outer_contour,
     inner_contours2d=[],
     extrusion_length=thickness,
