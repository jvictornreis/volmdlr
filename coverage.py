#!/usr/bin/env python3
# -*- coding: utf-8 -*-
"""
Created on Wed Sep 29 14:35:47 2021

@author: steven
"""

import json

<<<<<<< HEAD
MIN_FILE_COVERAGE = 51.66
MIN_PROJECT_COVERAGE = 61.71
=======
MIN_FILE_COVERAGE = 54.9
MIN_PROJECT_COVERAGE = 60
>>>>>>> 022f6bb1

untracked_modules = ['volmdlr/templates.py',
                     'volmdlr/code_aster.py',
                     'volmdlr/core_compiled.py',
                     'volmdlr/bspline_compiled.py',
                     'volmdlr/mesh.py',
                     'volmdlr/gmsh_vm.py',
                     'models/__init__.py',
                     'workflows/__init__.py',
                     'workflows/core.py',
                     'models/contours.py',
                     'models/bspline_curves.py'
                     ]

print('untracked modules:', untracked_modules)

with open('coverage.json', 'r') as file:
    d = json.load(file)

project_coverage = d['totals']['percent_covered']

print(f'total covered: {project_coverage} %')
assert project_coverage > MIN_PROJECT_COVERAGE
print(f'[Coverage] You can increase MIN_PROJECT_COVERAGE to maximum {project_coverage}% (actual {MIN_PROJECT_COVERAGE}%)')

min_actual_coverage = 100
for file_name, data in d['files'].items():
    print(file_name, data['summary']['percent_covered'], '%')
    if '/'.join(file_name.split('/')[-2:]) in untracked_modules:
        print(file_name, '-> in untrack list')
    else:
        file_coverage = data['summary']['percent_covered']
        if file_coverage < MIN_FILE_COVERAGE:
            raise RuntimeError(f'File {file_name} is not covered enough: {file_coverage} % / {MIN_FILE_COVERAGE} %')
        min_actual_coverage = min(min_actual_coverage, data['summary']['percent_covered'])

print('[Coverage] You can increase MIN_FILE_COVERAGE to maximum {}% (actual:{})%'.format(min_actual_coverage, MIN_FILE_COVERAGE))<|MERGE_RESOLUTION|>--- conflicted
+++ resolved
@@ -8,13 +8,8 @@
 
 import json
 
-<<<<<<< HEAD
-MIN_FILE_COVERAGE = 51.66
-MIN_PROJECT_COVERAGE = 61.71
-=======
 MIN_FILE_COVERAGE = 54.9
 MIN_PROJECT_COVERAGE = 60
->>>>>>> 022f6bb1
 
 untracked_modules = ['volmdlr/templates.py',
                      'volmdlr/code_aster.py',
