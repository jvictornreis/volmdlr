#!/usr/bin/env python3
# -*- coding: utf-8 -*-
"""
Created on Wed Sep 29 14:35:47 2021

@author: steven
"""

import json

MIN_FILE_COVERAGE = 60
MIN_PROJECT_COVERAGE = 74

untracked_modules = ['volmdlr/templates.py',
                     'volmdlr/code_aster.py',
                     'volmdlr/core_compiled.py',
                     'volmdlr/bspline_compiled.py',
                     "volmdlr/bspline_fitting.py",
                     "volmdlr/bspline_evaluators.py",
                     "volmdlr/discrete_representation_compiled.py",
                     "volmdlr/stl.py",
                     'nurbs/core.py',
                     'nurbs/helpers.py',
                     'nurbs/fitting.py',
                     'nurbs/operations.py',
                     'volmdlr/mesh.py',
                     'volmdlr/gmsh_vm.py',
                     'models/__init__.py',
                     'models/contours.py',
                     'models/bspline_curves.py',
                     'volmdlr/from_ocp.py',
                     'volmdlr/to_ocp.py',
<<<<<<< HEAD
                     'volmdlr/model.py',  # TODO: To be removed when gmsh works on drone
=======
                     'volmdlr/shapes.py'
>>>>>>> aaa7b269
                     ]

print('untracked modules:', untracked_modules)

with open('coverage.json', 'r') as file:
    d = json.load(file)

project_coverage = d['totals']['percent_covered']

print(f'total covered: {project_coverage} %')
assert project_coverage > MIN_PROJECT_COVERAGE
print(
    f'[Coverage] You can increase MIN_PROJECT_COVERAGE to maximum {project_coverage}%'
    f' (actual {MIN_PROJECT_COVERAGE}%)')

min_actual_coverage = 100
for file_name, data in d['files'].items():
    print(file_name, data['summary']['percent_covered'], '%')
    if '/'.join(file_name.split('/')[-2:]) in untracked_modules:
        print(file_name, '-> in untrack list')
    else:
        file_coverage = data['summary']['percent_covered']
        if file_coverage < MIN_FILE_COVERAGE:
            raise RuntimeError(f'File {file_name} is not covered enough: {file_coverage} % / {MIN_FILE_COVERAGE} %')
        min_actual_coverage = min(min_actual_coverage, data['summary']['percent_covered'])

print('[Coverage] You can increase MIN_FILE_COVERAGE to maximum {}% (actual:{})%'.format(min_actual_coverage,
                                                                                         MIN_FILE_COVERAGE))<|MERGE_RESOLUTION|>--- conflicted
+++ resolved
@@ -30,11 +30,8 @@
                      'models/bspline_curves.py',
                      'volmdlr/from_ocp.py',
                      'volmdlr/to_ocp.py',
-<<<<<<< HEAD
                      'volmdlr/model.py',  # TODO: To be removed when gmsh works on drone
-=======
                      'volmdlr/shapes.py'
->>>>>>> aaa7b269
                      ]
 
 print('untracked modules:', untracked_modules)
