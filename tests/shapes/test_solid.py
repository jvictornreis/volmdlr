import os
import math
import unittest
import math
from dessia_common.core import DessiaObject

import volmdlr
<<<<<<< HEAD
from volmdlr import curves, faces, shapes, surfaces, wires, primitives3d
=======
from volmdlr import faces, surfaces, shapes, wires, curves
>>>>>>> ae431e30

folder = os.path.join(os.path.dirname(os.path.realpath(__file__)))
objects_folder = os.path.join(os.path.dirname(os.path.realpath(__file__)), "shapes_objects")


class TestSolid(unittest.TestCase):
    faces_list = []
    ax = None
    for vector in [volmdlr.X3D, volmdlr.Y3D, volmdlr.Z3D]:
        for direction in [1, -1]:
            normal = direction * vector
            center = direction * vector.to_point()
            plane = surfaces.Plane3D.from_normal(center, normal)
            face = faces.PlaneFace3D.from_surface_rectangular_cut(plane, -1, 1, -1, 1)
            faces_list.append(face)

    solid1 = shapes.Solid.make_solid(shapes.Shell(faces=faces_list))
    faces2 = [f.translation(volmdlr.Vector3D(1, 1, 1)) for f in faces_list]
    solid2 = shapes.Solid.make_solid(shapes.Shell(faces=faces2))

    def test_check_platform(self):
        self.assertIsNone(self.solid1._check_platform())

    def test_to_dict_dict_to_object(self):
        to_dict = self.solid1.to_dict()
        dict_to_obejct = DessiaObject.dict_to_object(to_dict)
        self.assertEqual(dict_to_obejct, self.solid1)

    def test_to_brep_from_brep(self):
        self.solid1.to_brep(objects_folder+"/test_to_brep.brep")
        from_brep = shapes.Solid.from_brep(objects_folder+"/test_to_brep.brep")
        self.assertEqual(from_brep, self.solid1)

    def test_union(self):
        union = self.solid1.union(self.solid2)[0]
        self.assertAlmostEqual(union.volume(), 15)

    def test_subtraction(self):
        subtraction = self.solid1.subtraction(self.solid2)[0]
        self.assertAlmostEqual(subtraction.volume(), 7.0)

    def test_intersection(self):
        intersection = self.solid1.intersection(self.solid2)[0]
        self.assertAlmostEqual(intersection.volume(), 1.0)
    
    def test_make_extrusion(self):
        length, width, height, radius = 0.4, 0.3, 0.08, 0.1
        outer_contour2d = wires.Contour2D.rectangle_from_center_and_sides(volmdlr.O2D, x_length=length, y_length=width,
                                                                          is_trigo=True)
        inner_contours2d = [wires.Contour2D.from_circle(
            circle=curves.Circle2D.from_center_and_radius(volmdlr.O2D, radius, is_trigo=False))]
        solid = shapes.Solid.make_extrusion_from_frame_and_wires(volmdlr.OXYZ, outer_contour2d,
                                                                 inner_contours2d, height)
        self.assertAlmostEqual(solid.volume(), (length * width - math.pi * (radius ** 2)) * height)

    def test_make_wedge(self):
        dx, dy, dz = 1, 2, 1
        solid = shapes.Solid.make_wedge(dx=dx, dy=dy, dz=dz, xmin=dx / 2, xmax=dx / 2, zmin=dz / 2, zmax=dz / 2,
                                        local_frame_origin=volmdlr.Point3D(-0.5, 0.5, 0.0),
                                        local_frame_direction=-volmdlr.Y3D,
                                        local_frame_x_direction=volmdlr.X3D)

        self.assertAlmostEqual(solid.volume(), (1 / 3) * dy)

        solid = shapes.Solid.make_wedge(dx=dx, dy=dy, dz=dz, xmin=dx / 4, xmax=3 * dx / 4,
                                        zmin=dz / 4, zmax=3 * dz / 4,
                                        local_frame_origin=volmdlr.Point3D(-0.5, 0.5, 0.0),
                                        local_frame_direction=-volmdlr.Y3D,
                                        local_frame_x_direction=volmdlr.X3D)

        self.assertAlmostEqual(solid.volume(), (1 / 3) * dy * (1 + 0.5 ** 2 + 0.5))

    def test_box(self):
        box = shapes.Solid.make_box(length=2, width=3, height=5)
        self.assertEqual(box.volume(), 2 * 3 * 5)

    def test_cone(self):
        cone = shapes.Solid.make_cone(radius1=0, radius2=5, height=5, direction=volmdlr.X3D, angle_degrees=270)
        self.assertAlmostEqual(cone.volume(), 98.1747704332957)

    def test_cylinder(self):
        cylinder = shapes.Solid.make_cylinder(radius=5, height=5, direction=volmdlr.X3D, angle_degrees=270)
        self.assertAlmostEqual(cylinder.volume(), 294.5243112989299)

    def test_sphere(self):
        sphere1 = shapes.Solid.make_sphere(radius=5, direction=volmdlr.X3D, angle_degrees1=-90,
                                           angle_degrees2=60, angle_degrees3=270)
        self.assertAlmostEqual(sphere1.volume(), 387.6486925590814)

    def test_torus(self):
        torus1 = shapes.Solid.make_torus(radius1=2, radius2=.5, direction=volmdlr.X3D, angle_degrees1=0,
                                         angle_degrees2=360)
        self.assertAlmostEqual(torus1.volume(), 9.869604401089358)

    def test_make_extrusion(self):
        length, width, height, radius = 0.4, 0.3, 0.08, 0.1
        outer_contour2d = wires.Contour2D.rectangle_from_center_and_sides(volmdlr.O2D, x_length=length, y_length=width,
                                                                          is_trigo=True)
        inner_contours2d = [wires.Contour2D.from_circle(
            circle=curves.Circle2D.from_center_and_radius(volmdlr.O2D, radius, is_trigo=False))]
        solid = shapes.Solid.make_extrusion_from_frame_and_wires(volmdlr.OXYZ, outer_contour2d,
                                                                 inner_contours2d, height)
        self.assertAlmostEqual(solid.volume(), (length * width - math.pi * (radius ** 2)) * height)

    def test_make_wedge(self):
        dx, dy, dz = 1, 2, 1
        solid = shapes.Solid.make_wedge(dx=dx, dy=dy, dz=dz, xmin=dx / 2, xmax=dx / 2, zmin=dz / 2, zmax=dz / 2,
                                        local_frame_origin=volmdlr.Point3D(-0.5, 0.5, 0.0),
                                        local_frame_direction=-volmdlr.Y3D,
                                        local_frame_x_direction=volmdlr.X3D)

        self.assertAlmostEqual(solid.volume(), (1 / 3) * dy)

        solid = shapes.Solid.make_wedge(dx=dx, dy=dy, dz=dz, xmin=dx / 4, xmax=3 * dx / 4,
                                        zmin=dz / 4, zmax=3 * dz / 4,
                                        local_frame_origin=volmdlr.Point3D(-0.5, 0.5, 0.0),
                                        local_frame_direction=-volmdlr.Y3D,
                                        local_frame_x_direction=volmdlr.X3D)

        self.assertAlmostEqual(solid.volume(), (1 / 3) * dy * (1 + 0.5**2 + 0.5))

    def test_sweep(self):
        point1, point2 = volmdlr.Point3D(1.0, 1.0, 0.0), volmdlr.Point3D(1.0, 0.5, 0.0)
        point3 = volmdlr.Point3D(0.5, 0.5, 0.0)
        path = primitives3d.OpenRoundedLineSegments3D([point1, point2, point3], {"1": 0.2})
        outer_contour = wires.Contour2D.from_circle(curves.Circle2D(volmdlr.OXY, 0.05))
        inner_contours = [wires.Contour2D.from_circle(curves.Circle2D(volmdlr.OXY, 0.045))]
        direction = (point2 - point1).unit_vector()
        frame = volmdlr.Frame3D.from_point_and_vector(point=point1, vector=direction, main_axis=volmdlr.Z3D)
        section = faces.PlaneFace3D(surface3d=surfaces.Plane3D(frame=frame),
                                    surface2d=surfaces.Surface2D(outer_contour=outer_contour, inner_contours=inner_contours))
        sweep = shapes.Solid.make_sweep_from_contour(section, path, inner_contours)
        self.assertEqual(len(sweep.primitives[0].primitives), 8)

        path = wires.Wire3D.from_points([point1, point2, point3])
        sweep1 = shapes.Solid.make_sweep(face=section, path=path, transition_mode="right")
        self.assertEqual(len(sweep1.primitives[0].primitives), 6)
        sweep2 = shapes.Solid.make_sweep(face=section, path=path, transition_mode="round")
        self.assertEqual(len(sweep2.primitives[0].primitives), 10)

if __name__ == '__main__':
    unittest.main()<|MERGE_RESOLUTION|>--- conflicted
+++ resolved
@@ -1,15 +1,12 @@
 import os
 import math
 import unittest
-import math
+
 from dessia_common.core import DessiaObject
 
 import volmdlr
-<<<<<<< HEAD
 from volmdlr import curves, faces, shapes, surfaces, wires, primitives3d
-=======
-from volmdlr import faces, surfaces, shapes, wires, curves
->>>>>>> ae431e30
+
 
 folder = os.path.join(os.path.dirname(os.path.realpath(__file__)))
 objects_folder = os.path.join(os.path.dirname(os.path.realpath(__file__)), "shapes_objects")
@@ -54,33 +51,6 @@
     def test_intersection(self):
         intersection = self.solid1.intersection(self.solid2)[0]
         self.assertAlmostEqual(intersection.volume(), 1.0)
-    
-    def test_make_extrusion(self):
-        length, width, height, radius = 0.4, 0.3, 0.08, 0.1
-        outer_contour2d = wires.Contour2D.rectangle_from_center_and_sides(volmdlr.O2D, x_length=length, y_length=width,
-                                                                          is_trigo=True)
-        inner_contours2d = [wires.Contour2D.from_circle(
-            circle=curves.Circle2D.from_center_and_radius(volmdlr.O2D, radius, is_trigo=False))]
-        solid = shapes.Solid.make_extrusion_from_frame_and_wires(volmdlr.OXYZ, outer_contour2d,
-                                                                 inner_contours2d, height)
-        self.assertAlmostEqual(solid.volume(), (length * width - math.pi * (radius ** 2)) * height)
-
-    def test_make_wedge(self):
-        dx, dy, dz = 1, 2, 1
-        solid = shapes.Solid.make_wedge(dx=dx, dy=dy, dz=dz, xmin=dx / 2, xmax=dx / 2, zmin=dz / 2, zmax=dz / 2,
-                                        local_frame_origin=volmdlr.Point3D(-0.5, 0.5, 0.0),
-                                        local_frame_direction=-volmdlr.Y3D,
-                                        local_frame_x_direction=volmdlr.X3D)
-
-        self.assertAlmostEqual(solid.volume(), (1 / 3) * dy)
-
-        solid = shapes.Solid.make_wedge(dx=dx, dy=dy, dz=dz, xmin=dx / 4, xmax=3 * dx / 4,
-                                        zmin=dz / 4, zmax=3 * dz / 4,
-                                        local_frame_origin=volmdlr.Point3D(-0.5, 0.5, 0.0),
-                                        local_frame_direction=-volmdlr.Y3D,
-                                        local_frame_x_direction=volmdlr.X3D)
-
-        self.assertAlmostEqual(solid.volume(), (1 / 3) * dy * (1 + 0.5 ** 2 + 0.5))
 
     def test_box(self):
         box = shapes.Solid.make_box(length=2, width=3, height=5)
@@ -129,7 +99,7 @@
                                         local_frame_direction=-volmdlr.Y3D,
                                         local_frame_x_direction=volmdlr.X3D)
 
-        self.assertAlmostEqual(solid.volume(), (1 / 3) * dy * (1 + 0.5**2 + 0.5))
+        self.assertAlmostEqual(solid.volume(), (1 / 3) * dy * (1 + 0.5 ** 2 + 0.5))
 
     def test_sweep(self):
         point1, point2 = volmdlr.Point3D(1.0, 1.0, 0.0), volmdlr.Point3D(1.0, 0.5, 0.0)
@@ -141,7 +111,7 @@
         frame = volmdlr.Frame3D.from_point_and_vector(point=point1, vector=direction, main_axis=volmdlr.Z3D)
         section = faces.PlaneFace3D(surface3d=surfaces.Plane3D(frame=frame),
                                     surface2d=surfaces.Surface2D(outer_contour=outer_contour, inner_contours=inner_contours))
-        sweep = shapes.Solid.make_sweep_from_contour(section, path, inner_contours)
+        sweep = shapes.Solid.make_sweep_from_contour(outer_contour, path, inner_contours)
         self.assertEqual(len(sweep.primitives[0].primitives), 8)
 
         path = wires.Wire3D.from_points([point1, point2, point3])
