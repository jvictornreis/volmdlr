--- conflicted
+++ resolved
@@ -1,7 +1,6 @@
 import os
 import math
 import unittest
-from OCP.TopoDS import TopoDS_Solid
 
 from dessia_common.core import DessiaObject
 
@@ -124,7 +123,21 @@
         sweep2 = shapes.Solid.make_sweep(face=section, path=path, transition_mode="round")
         self.assertEqual(len(sweep2.primitives[0].primitives), 10)
 
-<<<<<<< HEAD
+    def test_make_revolve(self):
+        inner_contours = [wires.Contour2D.from_circle(
+            curves.Circle2D.from_center_and_radius(volmdlr.Point2D(-0.5 * (w - wb), Rb - 0.15 * (Rb - (R - th))),
+                                                   radius=0.5 * th))]
+        y = volmdlr.X3D.random_unit_normal_vector()
+        z = volmdlr.X3D.cross(y)
+        axis_point = 0.5 * volmdlr.X3D.to_point()
+        frame = volmdlr.Frame3D(axis_point, volmdlr.X3D, z, y)
+        revolution_shape = shapes.Solid.make_revolve_from_contour(frame=frame, contour2d=rim_contour,
+                                                                  axis_point=axis_point, axis=volmdlr.X3D,
+                                                                  inner_contours=inner_contours,
+                                                                  angle=3.1415, name="Conical rim")
+        self.assertEqual(revolution_shape.name, "Conical rim")
+        self.assertEqual(len(revolution_shape.primitives[0].primitives), 11)
+        self.assertIsInstance(revolution_shape.wrapped, TopoDS_Solid)
 
     def test_loft(self):
         diameter = 0.3
@@ -150,23 +163,6 @@
         loft = shapes.Solid.make_loft(sections=sections, ruled=True)
         self.assertEqual(len(loft.primitives[0].primitives), 15)
         self.assertIsInstance(loft.wrapped, TopoDS_Solid)
-=======
-    def test_make_revolve(self):
-        inner_contours = [wires.Contour2D.from_circle(
-            curves.Circle2D.from_center_and_radius(volmdlr.Point2D(-0.5 * (w - wb), Rb - 0.15 * (Rb - (R - th))),
-                                                   radius=0.5 * th))]
-        y = volmdlr.X3D.random_unit_normal_vector()
-        z = volmdlr.X3D.cross(y)
-        axis_point = 0.5 * volmdlr.X3D.to_point()
-        frame = volmdlr.Frame3D(axis_point, volmdlr.X3D, z, y)
-        revolution_shape = shapes.Solid.make_revolve_from_contour(frame=frame, contour2d=rim_contour,
-                                                                  axis_point=axis_point, axis=volmdlr.X3D,
-                                                                  inner_contours=inner_contours,
-                                                                  angle=3.1415, name="Conical rim")
-        self.assertEqual(revolution_shape.name, "Conical rim")
-        self.assertEqual(len(revolution_shape.primitives[0].primitives), 11)
-        self.assertIsInstance(revolution_shape.wrapped, TopoDS_Solid)
->>>>>>> 582e80e4
 
 
 if __name__ == '__main__':
