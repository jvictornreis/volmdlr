import unittest
import volmdlr
<<<<<<< HEAD
from volmdlr import curves, shapes, wires, surfaces, faces
from OCP.BRepPrimAPI import BRepPrimAPI_MakeBox
from OCP.TopoDS import TopoDS_Shell
=======
from OCP.BRepPrimAPI import BRepPrimAPI_MakeBox
from OCP.TopoDS import TopoDS_Shell
from volmdlr import shapes, wires, surfaces, faces
from volmdlr.models.contours import rim_contour
>>>>>>> 582e80e4


class TestShell(unittest.TestCase):
    box = BRepPrimAPI_MakeBox(2, 2, 2).Shell()
    shell = shapes.Shell(obj=box)

    def test_init1(self):
        # test init with an ocp object TopoDS_Shell
        self.assertTrue(len(self.shell._get_faces()), 8)

    def test_from_faces(self):
        # test init with a list of TopoDS_Face obejcts
        shell = shapes.Shell.from_faces(faces=self.shell._get_faces())
        self.assertTrue(len(shell._get_faces()), 8)

        # test init with a list of volmdlr.faces.Face3d objects
        faces_list = []
        for vector in [volmdlr.X3D, volmdlr.Y3D, volmdlr.Z3D]:
            for direction in [1, -1]:
                normal = direction * vector
                center = direction * vector.to_point()
                plane = surfaces.Plane3D.from_normal(center, normal)
                face = faces.PlaneFace3D.from_surface_rectangular_cut(plane, -1, 1, -1, 1)
                faces_list.append(face)
        shell = shapes.Shell.from_faces(faces=faces_list)
        self.assertTrue(len(shell._get_faces()), 8)

    def test_volume(self):
        self.assertAlmostEqual(self.shell.volume(), 8.0)

    def test_bounding_box(self):
        bbox = self.shell.bounding_box()
        self.assertAlmostEqual(bbox.volume(), 8.0, 5)
        self.assertTrue(bbox.center, volmdlr.Point3D(1.0, 1.0, 1.0))

    def test_make_wedge(self):
        dx, dy, dz = 1, 2, 1
        shell = shapes.Solid.make_wedge(dx=dx, dy=dy, dz=dz, xmin=dx / 2, xmax=dx / 2, zmin=dz / 2, zmax=dz / 2,
                                        local_frame_origin=volmdlr.Point3D(-0.5, 0.5, 0.0),
                                        local_frame_direction=-volmdlr.Y3D,
                                        local_frame_x_direction=volmdlr.X3D)

        self.assertAlmostEqual(shell.volume(), (1 / 3) * dy)

        shell = shapes.Shell.make_wedge(dx=dx, dy=dy, dz=dz, xmin=dx / 4, xmax=3 * dx / 4,
                                        zmin=dz / 4, zmax=3 * dz / 4,
                                        local_frame_origin=volmdlr.Point3D(-0.5, 0.5, 0.0),
                                        local_frame_direction=-volmdlr.Y3D,
                                        local_frame_x_direction=volmdlr.X3D)

        self.assertAlmostEqual(shell.volume(), (1 / 3) * dy * (1 + 0.5 ** 2 + 0.5))

    def test_make_extrusion(self):
        length, width, height = 0.4, 0.3, 0.08
        contour = wires.Contour2D.rectangle_from_center_and_sides(volmdlr.O2D, x_length=length, y_length=width,
                                                                  is_trigo=True).to_3d(volmdlr.O3D, volmdlr.X3D,
                                                                                       -volmdlr.Y3D)
        shell = shapes.Shell.make_extrusion(contour, extrusion_direction=volmdlr.Z3D, extrusion_length=height)
        self.assertEqual(len(shell.primitives), 4)
        self.assertAlmostEqual(shell.primitives[0].area(), length * height)
        self.assertAlmostEqual(shell.primitives[1].area(), width * height)
        self.assertFalse(shell.is_closed)

<<<<<<< HEAD
    def test_loft(self):
        diameter = 0.3
        circle1 = curves.Circle3D(frame=volmdlr.OXYZ, radius=diameter / 2)
        circle2 = curves.Circle3D(
            frame=volmdlr.Frame3D(volmdlr.Point3D(0.3, 0.0, 0.5), volmdlr.Y3D, volmdlr.Z3D, volmdlr.X3D),
            radius=circle1.radius / 2)
        circle3 = curves.Circle3D(
            frame=volmdlr.Frame3D(volmdlr.Point3D(0.6, 0.0, 0.3), volmdlr.Y3D, volmdlr.X3D, -volmdlr.Z3D),
            radius=circle1.radius * 0.6)
        sections = [wires.Contour3D.from_circle(circle1), wires.Contour3D.from_circle(circle2),
                    wires.Contour3D.from_circle(circle3)]
        loft = shapes.Shell.make_loft(sections=sections, ruled=True, name="loft")
        self.assertEqual(loft.name, "loft")
        self.assertEqual(len(loft.primitives), 4)
        self.assertFalse(loft.is_closed)
        self.assertIsInstance(loft.wrapped, TopoDS_Shell)
=======
    def test_make_revolve(self):

        y = volmdlr.X3D.random_unit_normal_vector()
        z = volmdlr.X3D.cross(y)
        axis_point = 0.5 * volmdlr.X3D.to_point()
        frame = volmdlr.Frame3D(axis_point, volmdlr.X3D, z, y)
        wire = rim_contour.to_3d(frame.origin, frame.u, frame.v)
        revolution_shape = shapes.Shell.make_revolve(shape=wire,
                                                     axis_point=axis_point, axis=volmdlr.X3D,
                                                     angle=3.1415, name="Conical rim")
        self.assertEqual(revolution_shape.name, "Conical rim")
        self.assertEqual(len(revolution_shape.primitives), 8)
        self.assertIsInstance(revolution_shape.wrapped, TopoDS_Shell)
>>>>>>> 582e80e4


if __name__ == '__main__':
    unittest.main()<|MERGE_RESOLUTION|>--- conflicted
+++ resolved
@@ -1,15 +1,9 @@
 import unittest
-import volmdlr
-<<<<<<< HEAD
-from volmdlr import curves, shapes, wires, surfaces, faces
 from OCP.BRepPrimAPI import BRepPrimAPI_MakeBox
 from OCP.TopoDS import TopoDS_Shell
-=======
-from OCP.BRepPrimAPI import BRepPrimAPI_MakeBox
-from OCP.TopoDS import TopoDS_Shell
-from volmdlr import shapes, wires, surfaces, faces
+import volmdlr
+from volmdlr import curves, shapes, wires, surfaces, faces
 from volmdlr.models.contours import rim_contour
->>>>>>> 582e80e4
 
 
 class TestShell(unittest.TestCase):
@@ -73,7 +67,20 @@
         self.assertAlmostEqual(shell.primitives[1].area(), width * height)
         self.assertFalse(shell.is_closed)
 
-<<<<<<< HEAD
+    def test_make_revolve(self):
+
+        y = volmdlr.X3D.random_unit_normal_vector()
+        z = volmdlr.X3D.cross(y)
+        axis_point = 0.5 * volmdlr.X3D.to_point()
+        frame = volmdlr.Frame3D(axis_point, volmdlr.X3D, z, y)
+        wire = rim_contour.to_3d(frame.origin, frame.u, frame.v)
+        revolution_shape = shapes.Shell.make_revolve(shape=wire,
+                                                     axis_point=axis_point, axis=volmdlr.X3D,
+                                                     angle=3.1415, name="Conical rim")
+        self.assertEqual(revolution_shape.name, "Conical rim")
+        self.assertEqual(len(revolution_shape.primitives), 8)
+        self.assertIsInstance(revolution_shape.wrapped, TopoDS_Shell)
+
     def test_loft(self):
         diameter = 0.3
         circle1 = curves.Circle3D(frame=volmdlr.OXYZ, radius=diameter / 2)
@@ -90,21 +97,6 @@
         self.assertEqual(len(loft.primitives), 4)
         self.assertFalse(loft.is_closed)
         self.assertIsInstance(loft.wrapped, TopoDS_Shell)
-=======
-    def test_make_revolve(self):
-
-        y = volmdlr.X3D.random_unit_normal_vector()
-        z = volmdlr.X3D.cross(y)
-        axis_point = 0.5 * volmdlr.X3D.to_point()
-        frame = volmdlr.Frame3D(axis_point, volmdlr.X3D, z, y)
-        wire = rim_contour.to_3d(frame.origin, frame.u, frame.v)
-        revolution_shape = shapes.Shell.make_revolve(shape=wire,
-                                                     axis_point=axis_point, axis=volmdlr.X3D,
-                                                     angle=3.1415, name="Conical rim")
-        self.assertEqual(revolution_shape.name, "Conical rim")
-        self.assertEqual(len(revolution_shape.primitives), 8)
-        self.assertIsInstance(revolution_shape.wrapped, TopoDS_Shell)
->>>>>>> 582e80e4
 
 
 if __name__ == '__main__':
