import math
import unittest

import volmdlr
from volmdlr import curves, edges


class TestEllipse3D(unittest.TestCase):
    ellipse = curves.Ellipse3D(4, 3, volmdlr.Frame3D(volmdlr.O3D, volmdlr.X3D,
                                                     volmdlr.Z3D.cross(volmdlr.X3D), volmdlr.Z3D))
    vector1 = volmdlr.Vector3D(1, 1, 1)
    vector1 = vector1.unit_vector()
    vector2 = vector1.deterministic_unit_normal_vector()
    vector3 = vector1.cross(vector2)
    frame = volmdlr.Frame3D(volmdlr.O3D, vector1, vector2, vector3)
    ellipse3d = curves.Ellipse3D(2, 1, frame)

    def test_point_belongs(self):
        point_on_ellipse = volmdlr.Point3D(2.8284271247461903, 2.1213203435596424, 0)
        point_on_ellipse2 = volmdlr.Point3D(4, 0, 0)
        point_not_on_ellipse = volmdlr.Point3D(3, 3, 0)
        self.assertTrue(self.ellipse.point_belongs(point_on_ellipse))
        self.assertTrue(self.ellipse.point_belongs(point_on_ellipse2))
        self.assertFalse(self.ellipse.point_belongs(point_not_on_ellipse))

    def test_length(self):
        self.assertAlmostEqual(self.ellipse.length(), 22.1034921607)

    def test_discretization_points(self):
        discretization_points = self.ellipse.discretization_points(number_points=4)
        expected_points = [volmdlr.Point3D(4.0, 0.0, 0.0),
                           volmdlr.Point3D(0, -3, 0),
                           volmdlr.Point3D(-4, 0, 0),
                           volmdlr.Point3D(0, 3, 0)]
        for expected_point, point in zip(expected_points, discretization_points):
            self.assertTrue(expected_point.is_close(point))

    def test_to_2d(self):
        vector_2 = self.ellipse.normal.cross(self.ellipse.major_dir)
        ellipse_2d = self.ellipse.to_2d(self.ellipse.center, self.ellipse.major_dir, vector_2)
        self.assertEqual(volmdlr.O2D, ellipse_2d.center)
        self.assertEqual(volmdlr.X2D, ellipse_2d.major_dir)

    def test_abscissa(self):
        point_on_ellipse = volmdlr.Point3D(2.8284271247461903, 2.1213203435596424, 0)
        point_on_ellipse2 = volmdlr.Point3D(4, 0, 0)
        point_not_on_ellipse = volmdlr.Point3D(3, 3, 0)
        self.assertAlmostEqual(self.ellipse.abscissa(point_on_ellipse), 2.513786016470093)
        self.assertAlmostEqual(self.ellipse.abscissa(point_on_ellipse2), 0.0)
        with self.assertRaises(ValueError):
            self.ellipse.abscissa(point_not_on_ellipse)
        point3d = volmdlr.Point3D(-0.236335934849, -1.104105421298, -1.104105421298)
        self.assertAlmostEqual(self.ellipse3d.abscissa(point3d), 3.8753709794017066)

    def test_point_at_abcissa(self):
        point_at_abscissa = self.ellipse3d.point_at_abscissa(self.ellipse3d.length() * 0.4)
<<<<<<< HEAD
        self.assertTrue(point_at_abscissa.is_close(volmdlr.Point3D(-0.236343248911, -1.104108201699, -1.104108201699)))
=======
        self.assertTrue(point_at_abscissa.is_close(
            volmdlr.Point3D(-0.236343248911, -1.104108201699, -1.104108201699)))
>>>>>>> b72741bc

    def test_trim(self):
        trim = self.ellipse3d.trim(volmdlr.Point3D(-0.12975651199692162, 0.9309036597828997, 0.9309036597828997),
                                   volmdlr.Point3D(0.12975651199692095, -0.9309036597829001, -0.9309036597829001))
        self.assertAlmostEqual(trim.length(), 4.844224110273849)
        self.assertTrue(trim.point_belongs(volmdlr.Point3D(1.386280848895, 0.495371104295, 0.495371104295)))

    def test_rotation(self):
        rotated_ellipse3d = self.ellipse3d.rotation(volmdlr.O3D, self.ellipse3d.frame.v, math.pi / 2)
        rotated_ellipse3d_points = rotated_ellipse3d.discretization_points(number_points=6)
        expected_points = [volmdlr.Point3D(-3.825416359218455e-16, -1.414213562373095, 1.4142135623730954),
                           volmdlr.Point3D(-0.7071067811865475, -0.35355339059327356, 1.0606601717798214),
                           volmdlr.Point3D(-0.7071067811865472, 1.0606601717798212, -0.3535533905932735),
                           volmdlr.Point3D(2.825496434870558e-16, 1.414213562373095, -1.4142135623730954),
                           volmdlr.Point3D(0.7071067811865474, 0.3535533905932742, -1.060660171779822),
                           volmdlr.Point3D(0.7071067811865475, -1.0606601717798207, 0.3535533905932728)]
        for point, expected_point in zip(rotated_ellipse3d_points, expected_points):
            self.assertTrue(point.is_close(expected_point))

    def test_traslation(self):
        translated_ellipse3d = self.ellipse3d.translation(self.ellipse3d.frame.w)
        translated_ellipse3d_points = translated_ellipse3d.discretization_points(number_points=6)
        expected_points = [volmdlr.Point3D(1.1547005383792517, 1.8618073195657994, 0.4475937571927041),
                           volmdlr.Point3D(-0.12975651199692162, 1.6380104409694474, 0.22379687859635217),
                           volmdlr.Point3D(-1.2844570503761734, 0.48330990259019585, -0.9309036597828992),
                           volmdlr.Point3D(-1.1547005383792517, -0.44759375719270406, -1.8618073195657994),
                           volmdlr.Point3D(0.12975651199692095, -0.2237968785963525, -1.6380104409694478),
                           volmdlr.Point3D(1.2844570503761727, 0.9309036597828986, -0.48330990259019657)]
        for point, expected_point in zip(translated_ellipse3d_points, expected_points):
            self.assertTrue(point.is_close(expected_point))

    def test_frame_mapping(self):
        frame_mapped_ellipse3d = self.ellipse3d.frame_mapping(self.ellipse3d.frame, 'new')
        frame_mapped_ellipse3d_points = frame_mapped_ellipse3d.discretization_points(number_points=6)
        expected_points = [volmdlr.Point3D(1.9999999999999996, 0.0, 0.0),
                           volmdlr.Point3D(1.0, -0.8660254037844384, 0.0),
                           volmdlr.Point3D(-0.9999999999999993, -0.8660254037844386, 0.0),
                           volmdlr.Point3D(-1.9999999999999996, -1.224646799147353e-16, 0.0),
                           volmdlr.Point3D(-1.0000000000000007, 0.8660254037844382, 0.0),
                           volmdlr.Point3D(0.9999999999999983, 0.8660254037844388, 0.0)]
        for point, expected_point in zip(frame_mapped_ellipse3d_points, expected_points):
            self.assertTrue(point.is_close(expected_point))

    def test_from_step(self):
        arguments = ["''", 85, '5.', '3.']
        object_dict = {85: volmdlr.OXYZ}
        ellipse = curves.Ellipse3D.from_step(arguments, object_dict)
        self.assertEqual(ellipse.major_dir, volmdlr.X3D)
        self.assertEqual(ellipse.normal, volmdlr.Z3D)
        self.assertEqual(ellipse.major_axis, 5.0)
        self.assertEqual(ellipse.minor_axis, 3.0)

<<<<<<< HEAD
=======
    def test_linesegment_intersections(self):
        line1 = edges.LineSegment3D(volmdlr.Point3D(2.548547388496604, 3.4145727922810423, 3.4145727922810423),
                                    volmdlr.Point3D(-1.6329931618554527, -3.36504396942433, -3.36504396942433))
        line2 = edges.LineSegment3D(volmdlr.Point3D(-0.5978657793452512, -2.7629292888063484, -1.2103434310450787),
                                    volmdlr.Point3D(0.47829262347620083, 2.2103434310450787, -0.8948282844774607))
        line3 = edges.LineSegment3D(volmdlr.Point3D(3.0, 4.0, 2.5),
                                    volmdlr.Point3D(-3.0, -5.0, -2.0))
        lists_expected_intersections = [[volmdlr.Point3D(-0.23914631173810008, -1.105171715522539, -1.105171715522539),
                                         volmdlr.Point3D(1.154700538379252, 1.1547005383792517, 1.1547005383792517)],
                                        [volmdlr.Point3D(-0.2391463117381003, -1.1051717155225391, -1.1051717155225391)],
                                        []]
        for i, lineseg in enumerate([line1, line2, line3]):
            inters = self.ellipse3d.linesegment_intersections(lineseg)
            for intersection, expected_result in zip(inters, lists_expected_intersections[i]):
                self.assertTrue(intersection.is_close(expected_result))

>>>>>>> b72741bc
    def test_ellipse_intersections(self):
        ellipse3d_2 = self.ellipse3d.translation(self.ellipse3d.frame.u * 0.2)
        ellipse3d_2 = ellipse3d_2.rotation(self.ellipse3d.center, self.ellipse3d.frame.w, math.pi / 3)

        ellipse_intersections = self.ellipse3d.ellipse_intersections(ellipse3d_2)
        expected_results = [volmdlr.Point3D(1.387122270021, 0.498764319098, 0.498764319098),

                            volmdlr.Point3D(0.442026341769, -0.728884874076, -0.728884874076),

                            volmdlr.Point3D(-1.352092241872, -0.382919522276, -0.382919522276),

                            volmdlr.Point3D(-0.499996156401, 0.685417254467, 0.685417254467)]
        for intersection, expected_result in zip(ellipse_intersections, expected_results):
            self.assertTrue(intersection.is_close(expected_result))
<<<<<<< HEAD
=======

>>>>>>> b72741bc

if __name__ == '__main__':
    unittest.main()<|MERGE_RESOLUTION|>--- conflicted
+++ resolved
@@ -54,12 +54,8 @@
 
     def test_point_at_abcissa(self):
         point_at_abscissa = self.ellipse3d.point_at_abscissa(self.ellipse3d.length() * 0.4)
-<<<<<<< HEAD
-        self.assertTrue(point_at_abscissa.is_close(volmdlr.Point3D(-0.236343248911, -1.104108201699, -1.104108201699)))
-=======
         self.assertTrue(point_at_abscissa.is_close(
             volmdlr.Point3D(-0.236343248911, -1.104108201699, -1.104108201699)))
->>>>>>> b72741bc
 
     def test_trim(self):
         trim = self.ellipse3d.trim(volmdlr.Point3D(-0.12975651199692162, 0.9309036597828997, 0.9309036597828997),
@@ -111,9 +107,7 @@
         self.assertEqual(ellipse.normal, volmdlr.Z3D)
         self.assertEqual(ellipse.major_axis, 5.0)
         self.assertEqual(ellipse.minor_axis, 3.0)
-
-<<<<<<< HEAD
-=======
+        
     def test_linesegment_intersections(self):
         line1 = edges.LineSegment3D(volmdlr.Point3D(2.548547388496604, 3.4145727922810423, 3.4145727922810423),
                                     volmdlr.Point3D(-1.6329931618554527, -3.36504396942433, -3.36504396942433))
@@ -130,7 +124,6 @@
             for intersection, expected_result in zip(inters, lists_expected_intersections[i]):
                 self.assertTrue(intersection.is_close(expected_result))
 
->>>>>>> b72741bc
     def test_ellipse_intersections(self):
         ellipse3d_2 = self.ellipse3d.translation(self.ellipse3d.frame.u * 0.2)
         ellipse3d_2 = ellipse3d_2.rotation(self.ellipse3d.center, self.ellipse3d.frame.w, math.pi / 3)
@@ -145,10 +138,7 @@
                             volmdlr.Point3D(-0.499996156401, 0.685417254467, 0.685417254467)]
         for intersection, expected_result in zip(ellipse_intersections, expected_results):
             self.assertTrue(intersection.is_close(expected_result))
-<<<<<<< HEAD
-=======
 
->>>>>>> b72741bc
 
 if __name__ == '__main__':
     unittest.main()