import math
import unittest

import volmdlr
from volmdlr import edges, curves
from volmdlr.models.curves import circle3d


class TestCircle3D(unittest.TestCase):
    list_points = circle3d.discretization_points(number_points=8)

    def test_discretization_points(self):
        expected_points = [volmdlr.Point3D(0.5773502691896258, 0.5773502691896258, 0.5773502691896258),
                           volmdlr.Point3D(0.9855985596534886, 0.11957315586905015, 0.11957315586905015),
                           volmdlr.Point3D(0.8164965809277258, -0.4082482904638631, -0.4082482904638631),
                           volmdlr.Point3D(0.1691019787257626, -0.696923425058676, -0.696923425058676),
                           volmdlr.Point3D(-0.5773502691896257, -0.5773502691896258, -0.5773502691896258),
                           volmdlr.Point3D(-0.9855985596534886, -0.11957315586905026, -0.11957315586905026),
                           volmdlr.Point3D(-0.8164965809277259, 0.408248290463863, 0.408248290463863),
                           volmdlr.Point3D(-0.1691019787257627, 0.696923425058676, 0.696923425058676)]
        for point, expected_point in zip(self.list_points, expected_points):
            self.assertTrue(point.is_close(expected_point))

    def test_abscissa(self):
        expected_abscissas = [2.1073424255447017e-08, 0.7853981633974484, 1.5707963267948966, 2.3561944901923444,
                              3.1415926325163688, 3.926990816987241, 4.71238898038469, 5.497787143782138]
        abscissas = [circle3d.abscissa(point) for point in self.list_points]
        for abscissa, expected_abscissa in zip(abscissas, expected_abscissas):
            self.assertAlmostEqual(abscissa, expected_abscissa)

    def test_point_at_abscissa(self):
        abscissas = [0.0, 0.7853981633974484, 1.5707963267948966, 2.3561944901923444,
                     3.1415926325163688, 3.926990816987241, 4.71238898038469, 5.497787143782138]
        points_at_abcscissas = [circle3d.point_at_abscissa(abscissa) for abscissa in abscissas]
        for point, expected_point in zip(points_at_abcscissas, self.list_points):
            self.assertTrue(point.is_close(expected_point))

    def test_length(self):
        self.assertAlmostEqual(circle3d.length(), 6.283185307179586)

    def test_rotation(self):
        expected_points = [volmdlr.Point3D(-1.9127081796092275e-16, -0.7071067811865475, 0.7071067811865477),
                           volmdlr.Point3D(0.7765343938240264, -0.606775209136424, -0.1697591846876029),
                           volmdlr.Point3D(0.4799246488165452, 0.33209907840941155, -0.812023727225957),
                           volmdlr.Point3D(-0.4799246488165446, 0.8120237272259567, -0.33209907840941194),
                           volmdlr.Point3D(-0.7765343938240268, 0.16975918468760318, 0.606775209136424)]
        rotated_circle3d = circle3d.rotation(volmdlr.O3D, circle3d.frame.v, math.pi / 2)
        rotated_circle3d_points = rotated_circle3d.discretization_points(number_points=5)
        for point, expected_point in zip(rotated_circle3d_points, expected_points):
            self.assertTrue(point.is_close(expected_point))

    def test_translation(self):
        expected_points = [volmdlr.Point3D(0.5773502691896258, 1.2844570503761734, -0.12975651199692173),
                           volmdlr.Point3D(0.9549454387105718, 0.497250629161079, -0.9169629332120162),
                           volmdlr.Point3D(0.01283846933518723, 5.8277296916986465e-05, -1.414155285076178),
                           volmdlr.Point3D(-0.9470108282979028, 0.4799829261134622, -0.934230636259633),
                           volmdlr.Point3D(-0.598123348937482, 1.2737850229851062, -0.140428539387989)]
        translated_circle3d = circle3d.translation(circle3d.frame.w)
        translated_circle3d_points = translated_circle3d.discretization_points(number_points=5)
        for point, expected_point in zip(translated_circle3d_points, expected_points):
            self.assertTrue(point.is_close(expected_point))

    def test_frame_mapping(self):
        expected_points = [[volmdlr.Point3D(1.576, 0.29544000000000004, -0.527),
                            volmdlr.Point3D(1.576, 0.07432543819998319, -0.22266191478555086),
                            volmdlr.Point3D(1.576, -0.28344543819998314, -0.3389087192664086),
                            volmdlr.Point3D(1.576, -0.28344543819998314, -0.7150912807335914),
                            volmdlr.Point3D(1.576, 0.07432543819998312, -0.8313380852144492)],
                           [volmdlr.Point3D(1.3359999999999999, 0.09544, -0.387),
                            volmdlr.Point3D(1.3359999999999999, -0.12567456180001682, -0.08266191478555085),
                            volmdlr.Point3D(1.3359999999999999, -0.4834454381999832, -0.19890871926640857),
                            volmdlr.Point3D(1.3359999999999999, -0.4834454381999832, -0.5750912807335914),
                            volmdlr.Point3D(1.3359999999999999, -0.1256745618000169, -0.6913380852144492)]]
        for i, side in enumerate(['old', 'new']):
            circle = curves.Circle3D(volmdlr.Frame3D(volmdlr.Point3D(1.456, -0.12456, -0.457),
                                                    volmdlr.Y3D, volmdlr.Z3D, volmdlr.X3D), 0.32)
            frame = volmdlr.Frame3D(volmdlr.Point3D(0.12, 0.1, -0.07), volmdlr.X3D, volmdlr.Y3D, volmdlr.Z3D)
            framed_mapped_circle = circle.frame_mapping(frame, side)
            for expected_point, point in zip(expected_points[i],
                                             framed_mapped_circle.discretization_points(number_points=5)):
                self.assertTrue(expected_point.is_close(point))

    def test_to_2d(self):
        arc2d = circle3d.to_2d(circle3d.center, circle3d.frame.u, circle3d.frame.v)
        point2d_ = circle3d.point_at_abscissa(circle3d.length() * 0.5).to_2d(circle3d.center, circle3d.frame.u,
                                                                             circle3d.frame.v)
        self.assertTrue(arc2d.point_belongs(point2d_))

    def test_from_center_normal(self):
        from_center_normal = curves.Circle3D.from_center_normal(volmdlr.O3D, circle3d.normal, 1)
        self.assertEqual(from_center_normal, circle3d)

    def test_from_3_points(self):
        from_3_points = curves.Circle3D.from_3_points(*self.list_points[:3])
        assert from_3_points == circle3d

    def test_extrusion(self):
        extrusion = circle3d.extrusion(circle3d.normal)
        extrusion_points = extrusion[0].outer_contour3d.discretization_points(number_points=10)
        expected_points = [volmdlr.Point3D(1.0, 0.0, 0.0),
                           volmdlr.Point3D(-0.047671222696162176, -0.7063028580314018, -0.7063028580314018),
                           volmdlr.Point3D(-0.9954549090533058, 0.06734064167230154, 0.06734064167230154),
                           volmdlr.Point3D(0.14258032800309864, 0.6998824365800763, 0.6998824365800763),
                           volmdlr.Point3D(1.0, 0.13488570125933452, -0.13488570125933444),
                           volmdlr.Point3D(0.6900466568659818, 1.2188858406194645, -0.19532772175363078),
                           volmdlr.Point3D(-0.7558373925663837, 1.1700915735925457, -0.24412198878054941),
                           volmdlr.Point3D(-0.6179832715397452, 0.15118561946618558, -1.2630279429069096),
                           volmdlr.Point3D(0.8147574288865314, 0.2971248717843101, -1.1170886905887851),
                           volmdlr.Point3D(1.0, 0.0, 0.0)]
        for point, expected_point in zip(extrusion_points, expected_points):
            self.assertTrue(point.is_close(expected_point))

    def test_revolution(self):
        revolution_point = circle3d.center + circle3d.frame.u * 4 * circle3d.radius
        revolution = circle3d.revolution(revolution_point, circle3d.normal, math.pi / 4)
        rev_points = revolution[0].outer_contour3d.discretization_points(number_points=10)
        expected_points = [volmdlr.Point3D(-0.5773502691896257, -0.5773502691896257, -0.5773502691896257),
                           volmdlr.Point3D(-2.074836558779022, 0.6096275102008377, 0.6096275102008377),
                           volmdlr.Point3D(-2.440348177278158, 2.138739714140839, 1.3275800167324001),
                           volmdlr.Point3D(-0.6809780318545704, 2.129619885853125, 1.76359462600285),
                           volmdlr.Point3D(-2.0495252060301175, 1.1397182920111604, 2.421430993147704),
                           volmdlr.Point3D(-2.302089202598333, 0.9429901935690035, 0.9429901935690039),
                           volmdlr.Point3D(-0.9882719284073431, -0.3481685602407296, -0.3481685602407292),
                           volmdlr.Point3D(0.10025582212028905, -0.5961084181997304, 0.7966200624403085),
                           volmdlr.Point3D(0.3711135994842809, 0.9127888199039815, -0.1705616209354197),
                           volmdlr.Point3D(-0.5773502691896258, -0.5773502691896258, -0.5773502691896258)]
        for point, expected_point in zip(rev_points, expected_points):
            self.assertTrue(point.is_close(expected_point))

    def test_point_belongs(self):
        for point in self.list_points:
            self.assertTrue(circle3d.point_belongs(point))
        self.assertFalse(circle3d.point_belongs(volmdlr.Point3D(2, 2, 2)))

    def test_trim(self):
        trim = circle3d.trim(self.list_points[2], self.list_points[5])
        self.assertAlmostEqual(trim.length(), 2.3561944901923444)
        trim = circle3d.trim(self.list_points[5], self.list_points[2])
<<<<<<< HEAD
        self.assertAlmostEqual(trim.length(), 3.926990816987242)
=======
        self.assertAlmostEqual(trim.length(), 3.9269908169872423)
>>>>>>> 4368cacc
        trim = circle3d.trim(self.list_points[5], self.list_points[5])
        self.assertAlmostEqual(trim.length(), 6.283185307179586)

    def test_linsegment_intersections(self):
        circle = curves.Circle3D(volmdlr.OXYZ, 1)
        lineseg = edges.LineSegment3D(volmdlr.Point3D(0, 0, -1), volmdlr.Point3D(2, 0, 1))
        line_seg2 = edges.LineSegment3D(volmdlr.Point3D(1, 2, 0), volmdlr.Point3D(-1, -2, 0))
        circle_linseg_intersections = circle.linesegment_intersections(lineseg) + circle.linesegment_intersections(
            line_seg2)
        self.assertEqual(len(circle_linseg_intersections), 3)
        expected_intersections = [volmdlr.Point3D(1.0, 0.0, 0.0),
                                  volmdlr.Point3D(-0.447213595499958, -0.894427190999916, 0.0),
                                  volmdlr.Point3D(0.447213595499958, 0.8944271909999157, 0.0)]
        for expected_point, point in zip(expected_intersections, circle_linseg_intersections):
            self.assertTrue(expected_point.is_close(point))
        circle2 = curves.Circle3D(volmdlr.OYZX, 1)
        lineseg2 = edges.LineSegment3D(volmdlr.Point3D(-1, 0, -2), volmdlr.Point3D(2, 0, 1))
        circle_linseg_intersections = circle2.linesegment_intersections(lineseg2)
        self.assertEqual(len(circle_linseg_intersections), 1)
        self.assertTrue(circle_linseg_intersections[0].is_close(volmdlr.Point3D(0.0, 0.0, -1.0)))
        circle3 = curves.Circle3D(
            volmdlr.Frame3D(volmdlr.O3D, volmdlr.Vector3D(0.2672612419124244, 0.5345224838248488, 0.8017837257372732),
                            volmdlr.Vector3D(0.9636241116594316, -0.14824986333222026, -0.22237479499833038),
                            volmdlr.Vector3D(0, 0.8320502943378438, -0.5547001962252291)), 1)
        circle_linseg_intersections1 = circle3.linesegment_intersections(lineseg2)
        self.assertEqual(len(circle_linseg_intersections1), 1)
        self.assertTrue(circle_linseg_intersections1[0].is_close(volmdlr.Point3D(1, 0.0, 0.0)))


if __name__ == '__main__':
    unittest.main()<|MERGE_RESOLUTION|>--- conflicted
+++ resolved
@@ -136,11 +136,7 @@
         trim = circle3d.trim(self.list_points[2], self.list_points[5])
         self.assertAlmostEqual(trim.length(), 2.3561944901923444)
         trim = circle3d.trim(self.list_points[5], self.list_points[2])
-<<<<<<< HEAD
         self.assertAlmostEqual(trim.length(), 3.926990816987242)
-=======
-        self.assertAlmostEqual(trim.length(), 3.9269908169872423)
->>>>>>> 4368cacc
         trim = circle3d.trim(self.list_points[5], self.list_points[5])
         self.assertAlmostEqual(trim.length(), 6.283185307179586)
 
