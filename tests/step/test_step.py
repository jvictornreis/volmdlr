--- conflicted
+++ resolved
@@ -21,11 +21,7 @@
         self.assertAlmostEqual(fullarc.circle.radius, 0.007, places=3)
 
     def test_read_lines(self):
-<<<<<<< HEAD
-        step = volmdlr.step.Step.from_file(filepath="step/test_names.STEP")
-=======
         step = volmdlr.step.Step.from_file(filepath="step/test_names.step")
->>>>>>> 8a1d8b64
         model = step.to_volume_model()
         self.assertEqual(model.primitives[0].name, "'cube assembly =,v1'")
         self.assertEqual(model.primitives[0].primitives[0].name, "Part 2")
