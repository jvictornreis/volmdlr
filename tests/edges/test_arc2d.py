--- conflicted
+++ resolved
@@ -54,21 +54,12 @@
                                                 volmdlr.Point2D(1.0, 0.0))])
         self.assertEqual(self.arc2.delete_shared_section(self.arc3), [self.arc2])
         remaining_arc2 = self.arc1.delete_shared_section(self.arc4)
-<<<<<<< HEAD
-        self.assertEqual(remaining_arc2, [Arc2D(volmdlr.Point2D(0.0, -1.0),
-                                                volmdlr.Point2D(0.3826834323650898, -0.9238795325112867),
-                                                volmdlr.Point2D(0.7071067811865475, -0.7071067811865475)),
-                                          Arc2D(volmdlr.Point2D(0.7071067811865475, 0.7071067811865475),
-                                                volmdlr.Point2D(0.38268343236508984, 0.9238795325112867),
-                                                volmdlr.Point2D(0.0, 1.0))])
-=======
         self.assertTrue(remaining_arc2[0].start.is_close(volmdlr.Point2D(0.0, -1.0)))
         self.assertTrue(remaining_arc2[0].interior.is_close(volmdlr.Point2D(0.3826834323650898, -0.9238795325112867)))
         self.assertTrue(remaining_arc2[0].end.is_close(volmdlr.Point2D(0.7071067811865475, -0.7071067811865475)))
         self.assertTrue(remaining_arc2[1].start.is_close(volmdlr.Point2D(0.7071067811865475, 0.7071067811865475)))
         self.assertTrue(remaining_arc2[1].interior.is_close(volmdlr.Point2D(0.38268343236508984, 0.9238795325112867)))
         self.assertTrue(remaining_arc2[1].end.is_close(volmdlr.Point2D(0.0, 1.0)))
->>>>>>> f5aa729c
         self.assertFalse(self.arc4.delete_shared_section(self.arc1))
 
 
