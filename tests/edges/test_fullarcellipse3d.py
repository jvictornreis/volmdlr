import math
import unittest
import volmdlr
import volmdlr.edges as vme


class TestFullArcEllipse3D(unittest.TestCase):
    start_end = volmdlr.Point3D(0.0225, 0.0, 0.0)
    major_axis = 0.0225
    minor_axis = 0.0075
    center = volmdlr.O3D
    major_dir = volmdlr.X3D
    normal = volmdlr.Z3D
    ellipse = vme.FullArcEllipse3D(start_end, major_axis, minor_axis, center, normal, major_dir)

    def test_init(self):
        self.assertAlmostEqual(self.ellipse.major_axis, 0.0225, places=4)
        self.assertEqual(self.ellipse.minor_axis, 0.0075)
        self.assertAlmostEqual(self.ellipse.theta, 0, places=4)

    def test_length(self):
        self.assertAlmostEqual(self.ellipse.length(), 0.10023669584870037)

    def test_to_2d(self):
        plane_origin = volmdlr.Point3D(1, 1, 0)
        x = volmdlr.Vector3D(0.5*math.sqrt(2), 0.5*math.sqrt(2), 0)
        y = volmdlr.Vector3D(-0.5*math.sqrt(2), 0.5*math.sqrt(2), 0)
        ellipse2d = self.ellipse.to_2d(plane_origin, x, y)
        self.assertTrue(ellipse2d.major_dir.is_close(volmdlr.Vector2D(0.5*math.sqrt(2), -0.5*math.sqrt(2))))
        self.assertTrue(ellipse2d.minor_dir.is_close(volmdlr.Vector2D(0.5*math.sqrt(2), 0.5*math.sqrt(2))))
        self.assertAlmostEqual(ellipse2d.major_axis, 0.0225, places=4)
        self.assertAlmostEqual(ellipse2d.minor_axis, 0.0075, places=4)

    def test_reverse(self):
        self.assertEqual(self.ellipse, self.ellipse.reverse())

    def test_frame_mapping(self):
        new_frame = volmdlr.Frame3D(volmdlr.O3D, volmdlr.Z3D, volmdlr.X3D, -volmdlr.Y3D)
        new_ellipse = self.ellipse.frame_mapping(new_frame, 'new')
        self.assertEqual(new_ellipse.major_dir, volmdlr.Vector3D(0.0, 1.0, 0.0))
        self.assertEqual(new_ellipse.minor_dir, volmdlr.Vector3D(0.0, 0.0, 1.0))
        self.assertEqual(new_ellipse.normal, volmdlr.Vector3D(1.0, 0.0, 0.0))

    def test_abscissa(self):
        point1 = volmdlr.Point3D(0, -0.0075, 0)
        point2 = volmdlr.Point3D(0.0225, 0, 0)
        self.assertAlmostEqual(self.ellipse.abscissa(point1), 0.75*self.ellipse.length())
        self.assertAlmostEqual(self.ellipse.abscissa(point2), self.ellipse.length())

    def test_translation(self):
        translated_ellipse = self.ellipse.translation(volmdlr.X3D)
        self.assertEqual(translated_ellipse.center, volmdlr.Point3D(1, 0, 0))
        self.assertEqual(translated_ellipse.start_end, volmdlr.Point3D(1.0225, 0, 0))

<<<<<<< HEAD
<<<<<<< HEAD
=======
>>>>>>> 7b505615
    def test_point_belongs(self):
        ellipse = vme.FullArcEllipse3D.load_from_file("edges/fullarcellipse3d_point_belongs.json")
        point = volmdlr.Point3D(-0.45404913959118903, -0.5072162164760068, 0.5060526668248432)
        self.assertTrue(ellipse.point_belongs(point, 1e-5))
<<<<<<< HEAD
=======
=======

>>>>>>> 7b505615
    def test_split(self):
        fullarcellipse = vme.FullArcEllipse3D.load_from_file("edges/fullarcellipses_to_split.json")
        split_point = volmdlr.Point3D(-0.4540526537637985, -0.5095148094812338, 0.5059723061104128)
        result = fullarcellipse.split(split_point)
        self.assertTrue(result[0].start.is_close(fullarcellipse.start_end))
        self.assertTrue(result[0].end.is_close(split_point))
        self.assertTrue(result[1].start.is_close(split_point))
        self.assertTrue(result[1].end.is_close(fullarcellipse.start_end))

>>>>>>> dev

if __name__ == '__main__':
    unittest.main()<|MERGE_RESOLUTION|>--- conflicted
+++ resolved
@@ -52,19 +52,11 @@
         self.assertEqual(translated_ellipse.center, volmdlr.Point3D(1, 0, 0))
         self.assertEqual(translated_ellipse.start_end, volmdlr.Point3D(1.0225, 0, 0))
 
-<<<<<<< HEAD
-<<<<<<< HEAD
-=======
->>>>>>> 7b505615
     def test_point_belongs(self):
         ellipse = vme.FullArcEllipse3D.load_from_file("edges/fullarcellipse3d_point_belongs.json")
         point = volmdlr.Point3D(-0.45404913959118903, -0.5072162164760068, 0.5060526668248432)
         self.assertTrue(ellipse.point_belongs(point, 1e-5))
-<<<<<<< HEAD
-=======
-=======
 
->>>>>>> 7b505615
     def test_split(self):
         fullarcellipse = vme.FullArcEllipse3D.load_from_file("edges/fullarcellipses_to_split.json")
         split_point = volmdlr.Point3D(-0.4540526537637985, -0.5095148094812338, 0.5059723061104128)
@@ -74,7 +66,6 @@
         self.assertTrue(result[1].start.is_close(split_point))
         self.assertTrue(result[1].end.is_close(fullarcellipse.start_end))
 
->>>>>>> dev
 
 if __name__ == '__main__':
     unittest.main()