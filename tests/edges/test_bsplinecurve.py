"""
Unit tests for volmdlr.faces.BSplineCurve
"""
import unittest
from geomdl import BSpline

from volmdlr.models import bspline_curves
import volmdlr
<<<<<<< HEAD
from volmdlr import edges
import dessia_common
=======
import volmdlr.edges as vme
>>>>>>> ca8ae45b


class TestBSplineCurve(unittest.TestCase):

    def test_abscissa(self):
        bspline_curve2d = bspline_curves.bspline_curve2d_1
        point = volmdlr.Point2D(-0.31240117104573617, -2.8555856978321796)

        self.assertAlmostEqual(bspline_curve2d.abscissa(point), 7.747599410268476)

<<<<<<< HEAD
    def test_line_intersections(self):
        bspline_curve2d = dessia_common.DessiaObject.load_from_file('edges/bsplinecurve2d_1.json')
        line = edges.Line2D(volmdlr.Point2D(1.263163105753452, -0.002645572020392778),
                            volmdlr.Point2D(1.263163105753452, -0.001820963841291406))

        line_intersections = bspline_curve2d.line_intersections(line)
        self.assertEqual(len(line_intersections), 1)
        self.assertEqual(line_intersections[0], volmdlr.Point2D(1.2631631057526727, -0.0026450894385881708))
=======
    def test_discretization_points(self):
        control_points_2d = [volmdlr.Point2D(1.5707963267948966, 2.3),
                             volmdlr.Point2D(1.680890866936472, 2.256043878001211),
                             volmdlr.Point2D(1.8428579918488803, 2.190912791233705),
                             volmdlr.Point2D(2.0551351923128847, 2.110710771857296),
                             volmdlr.Point2D(2.2068399827060317, 2.057538514554844),
                             volmdlr.Point2D(2.3561943231153806, 2.010935033351481),
                             volmdlr.Point2D(2.505548683644506, 1.9715519259143607),
                             volmdlr.Point2D(2.65725353031637, 1.940017133765504),
                             volmdlr.Point2D(2.8695307222689292, 1.908674758526091),
                             volmdlr.Point2D(3.031498051508191, 1.89997293414679),
                             volmdlr.Point2D(3.141592653589793, 1.9000000000000003)]
        bspline_curve2d = vme.BSplineCurve2D(3, control_points_2d, [4, 1, 1, 1, 1, 1, 1, 1, 4],
                                             [0.0, 0.2102659043588606, 0.30933566258662554, 0.40542083024287023,
                                              0.5000013075051806, 0.5945816603424732, 0.6906664654007513,
                                              0.7897356531977031, 1.0])

        curve = BSpline.Curve()
        curve.degree = 2
        curve.ctrlpts = [[1, 0, 0], [1, 1, 0], [0, 1, 0]]
        curve.knotvector = [0, 0, 0, 1, 1, 1]

        bspline_curve3d = vme.BSplineCurve3D.from_geomdl_curve(curve)
        # Test discretization with default number of points (20)
        points = bspline_curve3d.discretization_points()
        self.assertEqual(len(points), 20)

        # Test accuracy of first 5 discretized points
        expected_points = [volmdlr.Point3D(0.0, 0.0, 0.0),
                           volmdlr.Point3D(0.10526315789473684, 0.10526315789473684, 0.10526315789473684),
                           volmdlr.Point3D(0.21052631578947367, 0.21052631578947367, 0.21052631578947367),
                           volmdlr.Point3D(0.3157894736842105, 0.3157894736842105, 0.3157894736842105),
                           volmdlr.Point3D(0.42105263157894735, 0.42105263157894735, 0.42105263157894735)]
        for i in range(5):
            self.assertTrue(points[i], expected_points[i])

        # Test discretization with specified number of points
        points = bspline_curve2d.discretization_points(number_points=10)
        self.assertEqual(len(points), 10)

        # Test discretization with angle resolution
        points = bspline_curve2d.discretization_points(angle_resolution=10)
        self.assertEqual(len(points), 31)
>>>>>>> ca8ae45b


if __name__ == '__main__':
    unittest.main()
<|MERGE_RESOLUTION|>--- conflicted
+++ resolved
@@ -2,16 +2,13 @@
 Unit tests for volmdlr.faces.BSplineCurve
 """
 import unittest
+
 from geomdl import BSpline
 
+import dessia_common
+import volmdlr
+import volmdlr.edges as vme
 from volmdlr.models import bspline_curves
-import volmdlr
-<<<<<<< HEAD
-from volmdlr import edges
-import dessia_common
-=======
-import volmdlr.edges as vme
->>>>>>> ca8ae45b
 
 
 class TestBSplineCurve(unittest.TestCase):
@@ -22,16 +19,14 @@
 
         self.assertAlmostEqual(bspline_curve2d.abscissa(point), 7.747599410268476)
 
-<<<<<<< HEAD
     def test_line_intersections(self):
         bspline_curve2d = dessia_common.DessiaObject.load_from_file('edges/bsplinecurve2d_1.json')
-        line = edges.Line2D(volmdlr.Point2D(1.263163105753452, -0.002645572020392778),
+        line = vme.Line2D(volmdlr.Point2D(1.263163105753452, -0.002645572020392778),
                             volmdlr.Point2D(1.263163105753452, -0.001820963841291406))
 
         line_intersections = bspline_curve2d.line_intersections(line)
         self.assertEqual(len(line_intersections), 1)
         self.assertEqual(line_intersections[0], volmdlr.Point2D(1.2631631057526727, -0.0026450894385881708))
-=======
     def test_discretization_points(self):
         control_points_2d = [volmdlr.Point2D(1.5707963267948966, 2.3),
                              volmdlr.Point2D(1.680890866936472, 2.256043878001211),
@@ -75,7 +70,6 @@
         # Test discretization with angle resolution
         points = bspline_curve2d.discretization_points(angle_resolution=10)
         self.assertEqual(len(points), 31)
->>>>>>> ca8ae45b
 
 
 if __name__ == '__main__':
