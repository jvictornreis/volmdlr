--- conflicted
+++ resolved
@@ -43,11 +43,7 @@
 
     def test_voxelize_sphere(self):
         sphere_voxelization = MatrixBasedVoxelization.from_shell(self.sphere, 0.01, name="sphere voxelization")
-<<<<<<< HEAD
-        self.assertEqual(1904, len(sphere_voxelization))
-=======
         self.assertEqual(1900, len(sphere_voxelization))
->>>>>>> a8705c31
 
         if SHOW_BABYLONJS:
             volume_model = VolumeModel([self.sphere, sphere_voxelization.to_closed_triangle_shell()])
@@ -55,7 +51,7 @@
 
     def test_voxelize_cylinder(self):
         cylinder_voxelization = MatrixBasedVoxelization.from_shell(self.cylinder, 0.01, name="cylinder voxelization")
-        self.assertEqual(2920, len(cylinder_voxelization))
+        self.assertEqual(2788, len(cylinder_voxelization))
 
         if SHOW_BABYLONJS:
             volume_model = VolumeModel([self.cylinder, cylinder_voxelization.to_closed_triangle_shell()])
@@ -65,11 +61,7 @@
         volume_model_voxelization = MatrixBasedVoxelization.from_volume_model(
             self.volume_model, 0.01, name="voxelization"
         )
-<<<<<<< HEAD
-        self.assertEqual(4408, len(volume_model_voxelization))
-=======
         self.assertEqual(4288, len(volume_model_voxelization))
->>>>>>> a8705c31
 
         if SHOW_BABYLONJS:
             volume_model = VolumeModel(
@@ -110,11 +102,7 @@
         union_2 = self.cylinder_voxelization.union(self.sphere_voxelization)
 
         self.assertEqual(len(union_1), len(union_2))
-<<<<<<< HEAD
-        self.assertEqual(4408, len(union_1))
-=======
         self.assertEqual(4288, len(union_1))
->>>>>>> a8705c31
         self.assertEqual(self.volume_model_voxelization, union_1)
 
         if SHOW_BABYLONJS:
@@ -142,7 +130,7 @@
         intersection_2 = self.cylinder_voxelization.intersection(self.sphere_voxelization)
 
         self.assertEqual(len(intersection_1), len(intersection_2))
-        self.assertEqual(416, len(intersection_1))
+        self.assertEqual(400, len(intersection_1))
 
         if SHOW_BABYLONJS:
             volume_model = VolumeModel([self.sphere, self.cylinder, intersection_1.to_closed_triangle_shell()])
@@ -153,13 +141,8 @@
         difference_2 = self.cylinder_voxelization.difference(self.sphere_voxelization)
 
         self.assertNotEqual(len(difference_1), len(difference_2))
-<<<<<<< HEAD
-        self.assertEqual(1488, len(difference_1))
-        self.assertEqual(2504, len(difference_2))
-=======
         self.assertEqual(1500, len(difference_1))
         self.assertEqual(2388, len(difference_2))
->>>>>>> a8705c31
 
         if SHOW_BABYLONJS:
             volume_model = VolumeModel(
@@ -177,11 +160,7 @@
         symmetric_difference_2 = self.cylinder_voxelization.symmetric_difference(self.sphere_voxelization)
 
         self.assertEqual(len(symmetric_difference_1), len(symmetric_difference_2))
-<<<<<<< HEAD
-        self.assertEqual(3992, len(symmetric_difference_1))
-=======
         self.assertEqual(3888, len(symmetric_difference_1))
->>>>>>> a8705c31
 
         if SHOW_BABYLONJS:
             volume_model = VolumeModel([self.sphere, self.cylinder, symmetric_difference_1.to_closed_triangle_shell()])
@@ -202,7 +181,7 @@
     def test_inverse(self):
         inverse_cylinder_voxelization = self.cylinder_voxelization.inverse()
 
-        self.assertEqual(7728, len(inverse_cylinder_voxelization))
+        self.assertEqual(6452, len(inverse_cylinder_voxelization))
         self.assertEqual(0, len(self.cylinder_voxelization.intersection(inverse_cylinder_voxelization)))
 
         if SHOW_BABYLONJS:
@@ -212,7 +191,7 @@
     def test_fill_outer_voxels(self):
         outer_filled_voxelization = self.cylinder_voxelization.fill_outer_voxels()
 
-        self.assertEqual(5824, len(outer_filled_voxelization))
+        self.assertEqual(4416, len(outer_filled_voxelization))
 
         if SHOW_BABYLONJS:
             volume_model = VolumeModel([self.cylinder, outer_filled_voxelization.to_closed_triangle_shell()])
@@ -221,7 +200,7 @@
     def test_fill_enclosed_voxels(self):
         inner_filled_voxelization = self.cylinder_voxelization.fill_enclosed_voxels()
 
-        self.assertEqual(7744, len(inner_filled_voxelization))
+        self.assertEqual(7612, len(inner_filled_voxelization))
 
         if SHOW_BABYLONJS:
             volume_model = VolumeModel([self.cylinder, inner_filled_voxelization.to_closed_triangle_shell()])
@@ -241,17 +220,6 @@
         self.assertEqual((-0.105, -0.105, -0.105), self.sphere_voxelization.min_grid_center)
 
     def test_max_grid_center(self):
-<<<<<<< HEAD
-        self.assertEqual((0.105, 0.105, 0.105), self.sphere_voxelization.max_grid_center)
-
-    def test_bounding_box(self):
-        self.assertEqual(
-            BoundingBox(-0.115, 0.115, -0.115, 0.115, -0.115, 0.115), self.sphere_voxelization.bounding_box
-        )
-
-    def test_to_triangles(self):
-        self.assertEqual(7520, len(self.sphere_voxelization.to_triangles()))
-=======
         self.assertEqual((0.095, 0.105, 0.105), self.sphere_voxelization.max_grid_center)
 
     def test_bounding_box(self):
@@ -261,7 +229,6 @@
 
     def test_to_triangles(self):
         self.assertEqual(7504, len(self.sphere_voxelization.to_triangles()))
->>>>>>> a8705c31
 
     def test_to_closed_triangle_shell(self):
         self.assertIsInstance(self.sphere_voxelization.to_closed_triangle_shell(), ClosedTriangleShell3D)
