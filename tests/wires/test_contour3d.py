--- conflicted
+++ resolved
@@ -4,14 +4,8 @@
 import volmdlr.model
 from volmdlr.wires import Contour3D, Contour2D
 from volmdlr.step import Step
-<<<<<<< HEAD
-from volmdlr import curves, edges, core
+from volmdlr import edges
 from volmdlr.models.contours import contour3d, contour3d_all_edges, contour3d_two_arcs, contour3d_two_arcs_of_ellipse
-=======
-from volmdlr import edges, curves
-from volmdlr.models.contours import contour3d, contour3d_all_edges
-
->>>>>>> 69a71e0d
 
 folder = os.path.dirname(os.path.realpath(__file__))
 
