import math
import unittest

from dessia_common.core import DessiaObject

import volmdlr
from volmdlr import edges, wires
from volmdlr.models.contours import contour2d_1, contour2d_2, contour1_cut_by_wire, contour2_cut_by_wire


class TestContour2D(unittest.TestCase):
    contour1 = wires.Contour2D([edges.FullArc2D(center=volmdlr.O2D, start_end=volmdlr.Point2D(0.029999999, 0))])
    not_ordered_contour = DessiaObject.load_from_file('wires/contour_not_ordered.json')
    ordered_contour = DessiaObject.load_from_file('wires/contour_ordered.json')
    contour_to_extract_from = contour = wires.Contour2D.from_points(
        [volmdlr.Point2D(-.15, .15), volmdlr.Point2D(-.15, -.15), volmdlr.Point2D(.15, -.15),
         volmdlr.Point2D(.15, .15), volmdlr.Point2D(-.15, .15)])
    point1_ = volmdlr.Point2D(0.12500000000000003, 0.15)
    point2_ = volmdlr.Point2D(0.12500000000000003, -0.15)
    point_to_extract_with = [(point1_, point2_), (volmdlr.Point2D(0.15, -0.05), volmdlr.Point2D(0.15, 0.05)),
                       (volmdlr.Point2D(-0.15, 0.15), point2_), (volmdlr.Point2D(-0.15, 0.15), point1_)]
    line_segment1 = edges.LineSegment2D(volmdlr.Point2D(1, -1), volmdlr.Point2D(1.5, 1))
    arc = edges.Arc2D(volmdlr.Point2D(1.5, 1), volmdlr.Point2D(1.3, 1.5), volmdlr.Point2D(0.5, 1.5))
    line_segment2 = edges.LineSegment2D(volmdlr.Point2D(0.5, 1.5), volmdlr.Point2D(-2, 1))
    line_segment3 = edges.LineSegment2D(volmdlr.Point2D(-2, 1), volmdlr.Point2D(-2, 0.7))
    lie_segment4 = edges.LineSegment2D(volmdlr.Point2D(-2, 0.7), volmdlr.Point2D(-1, 1))
    points2d = [volmdlr.Point2D(-1, 1), volmdlr.Point2D(2, 2), volmdlr.Point2D(-2, -2), volmdlr.Point2D(1, -1)]
    bspline = edges.BSplineCurve2D(3, points2d, knot_multiplicities=[4, 4], knots=[0.0, 1.0])
    contour2 = wires.Contour2D([bspline, line_segment1, arc, line_segment2, line_segment3, lie_segment4])
<<<<<<< HEAD
=======
    contour3 = contour2.rotation(volmdlr.Point2D(0.5, 0.5), math.pi / 1.5)
    contour3 = contour3.translation(volmdlr.Vector2D(-0.3, 0))
>>>>>>> 12618808

    def test_point_belongs(self):
        point1 = volmdlr.Point2D(0.0144822, 0.00595264)
        point2 = volmdlr.Point2D(0.02, 0.02)
        self.assertTrue(self.contour1.point_belongs(point1))
        self.assertTrue(self.contour1.point_belongs(point2))

        point3 = volmdlr.Point2D(0, 0.013)
        self.assertTrue(contour2d_1.point_belongs(point3))
        self.assertFalse(contour2d_1.point_belongs(point1))

        point4 = volmdlr.Point2D(0.745, 0.0685)
        self.assertTrue(contour2d_2.point_belongs(point4))

    def test_is_ordered(self):
        self.assertTrue(self.ordered_contour.is_ordered())
        self.assertFalse(self.not_ordered_contour.is_ordered())

    def test_order_contour(self):
        ordered_contour = self.not_ordered_contour.order_contour()
        for previous_primitive, primitive in zip(ordered_contour.primitives, ordered_contour.primitives[1:] +
                                                                             [ordered_contour.primitives[0]]):
            self.assertEqual(previous_primitive.end, primitive.start)

    def test_cut_by_wire(self):
        results = contour1_cut_by_wire.cut_by_wire(contour2_cut_by_wire)
        results1 = contour2_cut_by_wire.cut_by_wire(contour1_cut_by_wire)
        list_expected_contour_lengths = [0.735061566418825, 0.7350615482415725, 0.7350613283792926, 3.4786699386591753,
                                         0.7350615900834909, 1.2716033189138256, 0.8996336040021796,
                                         1.2716033047094752, 3.4786699386591753, 0.8996337337370333]
        self.assertEqual(len(results) + len(results1), 10)
        for i, contour in enumerate(results + results1):
            self.assertAlmostEqual(contour.length(), list_expected_contour_lengths[i])
        contour1 = wires.ClosedPolygon2D([volmdlr.Point2D(0, 0), volmdlr.Point2D(1, 0),
                                          volmdlr.Point2D(1, 1), volmdlr.Point2D(0, 1)])
        contour1 = wires.Contour2D(contour1.line_segments)
        contour2 = contour1.translation(volmdlr.Vector2D(0.3, 0))
        wire_crossings = contour1.cut_by_wire(contour2)
        self.assertEqual(len(wire_crossings), 2)
        self.assertAlmostEqual(wire_crossings[0].length(), 2.6)
        self.assertAlmostEqual(wire_crossings[1].length(), 3.4)
        contour2 = wires.Contour2D([contour2.primitives[0]] + contour2.primitives[2:])
        contour2 = contour2.order_wire()
        wire_crossings = contour1.cut_by_wire(contour2)
        self.assertEqual(len(wire_crossings), 2)
        self.assertAlmostEqual(wire_crossings[0].length(), 2.6)
        self.assertAlmostEqual(wire_crossings[1].length(), 3.4)

    def test_offset(self):
        contour_to_offset = DessiaObject.load_from_file('wires/contour_to_offset.json')
        stringer_contour_offset = contour_to_offset.offset(4)
        self.assertEqual(len(stringer_contour_offset.primitives), 10)
        self.assertAlmostEqual(stringer_contour_offset.area(), 546.1486677646163)

    def test_edge_crossings(self):
        points = [volmdlr.Point2D(-0.3, -0.2), volmdlr.Point2D(0.3, -0.2),
                  volmdlr.Point2D(0.2, 0.2), volmdlr.Point2D(0, 0.35), volmdlr.Point2D(-0.2, 0.2)]
        contour = wires.ClosedPolygon2D(points)
        lineseg = edges.LineSegment2D(volmdlr.Point2D(-.3, -.3), volmdlr.Point2D(.3, .3))
        lineseg1 = edges.LineSegment2D(volmdlr.Point2D(-.3, -.3), volmdlr.Point2D(.2, .2))
        edge_crossings = contour.edge_crossings(lineseg)
        edge_crossings1 = contour.edge_crossings(lineseg1)
        wire = wires.Wire2D([edges.LineSegment2D(p1, p2) for p1, p2 in (points[:2], points[1:3])])
        wire_edge_crossings = wire.edge_crossings(lineseg)
        self.assertEqual(len(edge_crossings), 2)
        self.assertTrue(edge_crossings[0].is_close(volmdlr.Point2D(-0.2, -0.2)))
        self.assertTrue(edge_crossings[1].is_close(volmdlr.Point2D(0.2, 0.2)))
        self.assertEqual(len(edge_crossings1), 1)
        self.assertTrue(edge_crossings1[0].is_close(volmdlr.Point2D(-0.2, -0.2)))
        self.assertEqual(len(wire_edge_crossings), 1)
        self.assertTrue(wire_edge_crossings[0].is_close(volmdlr.Point2D(-0.2, -0.2)))

    def test_crossings(self):
        contour_crossings = self.contour2.wire_crossings(self.contour3)
        expected_crossings = [volmdlr.Point2D(0.003455042474764269, 0.010365521626940934),
                              volmdlr.Point2D(-0.08592141662920678, -0.26441019657119236),
                              volmdlr.Point2D(1.3565385114925572, 0.4261540459702289),
                              volmdlr.Point2D(1.062649150008717, 1.6296941038180754),
                              volmdlr.Point2D(-0.8413589025398691, 1.0502025995770785),
                              volmdlr.Point2D(-0.16551404839994044, -0.5695209737217725),
                              volmdlr.Point2D(0.3497299962331255, -1.1558059537665162),
                              volmdlr.Point2D(0.5885392751147405, -1.116467059799847)]
        self.assertEqual(len(contour_crossings), len(expected_crossings))
        for crossing, expected_crossing in zip(contour_crossings, expected_crossings):
            self.assertTrue(crossing.is_close(expected_crossing))
        points = [volmdlr.Point2D(-0.3, -0.2), volmdlr.Point2D(0.3, -0.2),
                  volmdlr.Point2D(0.2, 0.2), volmdlr.Point2D(0, 0.3), volmdlr.Point2D(-0.2, 0.2)]
        contour = volmdlr.wires.ClosedPolygon2D(points)
        primitives = [volmdlr.edges.LineSegment2D(volmdlr.Point2D(-0.35, -0.1), volmdlr.Point2D(-0.1, 0)),
                      volmdlr.edges.LineSegment2D(volmdlr.Point2D(-0.1, 0), volmdlr.Point2D(0.2, 0.2)),
                      volmdlr.edges.LineSegment2D(volmdlr.Point2D(0.2, 0.2), volmdlr.Point2D(0.3, 0.3))]
        wire = volmdlr.wires.Wire2D(primitives)
        wire2 = volmdlr.wires.Wire2D(primitives[:-1])
        wire3 = volmdlr.wires.Wire2D(primitives[:-1] + [volmdlr.edges.LineSegment2D(
            volmdlr.Point2D(0.2, 0.2), volmdlr.Point2D(0.1, 0.0))])
        wire_crossings = contour.wire_crossings(wire)
        wire_crossings2 = contour.wire_crossings(wire2)
        wire_crossings3 = contour.wire_crossings(wire3)
        self.assertEqual(len(wire_crossings), 2)
        self.assertTrue(wire_crossings[0].is_close(volmdlr.Point2D(-0.26666666666666666, -0.0666666666666666)))
        self.assertTrue(wire_crossings[1].is_close(volmdlr.Point2D(0.2, 0.19999999999999996)))
        self.assertEqual(len(wire_crossings2), 1)
        self.assertTrue(wire_crossings2[0].is_close(volmdlr.Point2D(-0.26666666666666666, -0.0666666666666666)))
        self.assertEqual(len(wire_crossings3), 1)
        self.assertTrue(wire_crossings3[0].is_close(volmdlr.Point2D(-0.26666666666666666, -0.0666666666666666)))

    def test_split_with_two_points(self):
        expected_results = [(3, 0.3499999999999999, 3, 0.85),
                            (1, 0.1, 5, 1.0999999999999999),
                            (2, 0.575, 3, 0.625),
                            (4, 0.9249999999999998, 1, 0.275)]
        for i, (pt1, pt2) in enumerate(self.point_to_extract_with):
            inside_prims, outside_prims = self.contour_to_extract_from.split_with_two_points(pt1, pt2)
            expected_inside_ = expected_results[i][:2]
            expected_outside_ = expected_results[i][2:]
            self.assertEqual(len(inside_prims), expected_inside_[0])
            self.assertAlmostEqual(sum(prim.length() for prim in inside_prims), expected_inside_[1])
            self.assertEqual(len(outside_prims), expected_outside_[0])
            self.assertAlmostEqual(sum(prim.length() for prim in outside_prims), expected_outside_[1])
            contour1 = wires.ClosedPolygon2D([volmdlr.Point2D(0, 0), volmdlr.Point2D(1, 0),
                                              volmdlr.Point2D(1, 1), volmdlr.Point2D(0, 1)])
            contour2 = contour1.translation(volmdlr.Vector2D(0.3, 0))
            self.assertFalse(contour1.wire_crossings(contour2))

    def test_extract_with_points(self):
        list_expected_outside_params = [(3, 0.85), (5, 1.0999999999999999), (3, 0.625), (1, 0.275)]
        list_expected_inside_params = [(3, 0.3499999999999999), (1, 0.1), (2, 0.575), (4, 0.9249999999999998)]
        for i, (pt1, pt2) in enumerate(self.point_to_extract_with):
            inside_prims = self.contour_to_extract_from.extract_with_points(pt1, pt2, inside=True)
            outside_prims = self.contour_to_extract_from.extract_with_points(pt1, pt2, inside=False)
            self.assertEqual(len(inside_prims), list_expected_inside_params[i][0])
            self.assertAlmostEqual(sum(prim.length() for prim in inside_prims), list_expected_inside_params[i][1])
            self.assertEqual(len(outside_prims), list_expected_outside_params[i][0])
            self.assertAlmostEqual(sum(prim.length() for prim in outside_prims), list_expected_outside_params[i][1])

    def test_split_by_line(self):
        line = edges.Line2D(volmdlr.Point2D(volmdlr.TWO_PI, 0.1), volmdlr.Point2D(volmdlr.TWO_PI, -0.1))
        contour = wires.Contour2D.load_from_file("wires/contour_to_split.json")
        intersection = contour.line_intersections(line)[0][0]
        contour1, contour2 = contour.split_by_line(line)
        self.assertTrue(contour1.primitives[-1].end.is_close(intersection))
        self.assertTrue(contour2.primitives[0].start.is_close(intersection))

<<<<<<< HEAD
    def test_closest_point_to_point2(self):
        point1 = volmdlr.Point2D(1.5, -1.5)
        point2 = volmdlr.Point2D(-1, -1)
        closest_point1 = self.contour2.closest_point_to_point2(point1)
        self.assertEqual(closest_point1, volmdlr.Point2D(1.0, -1.0))
        closest_point2 = self.contour2.closest_point_to_point2(point2)
        self.assertEqual(closest_point2, volmdlr.Point2D(-2.0, 0.7))

    def test_furthest_point_to_point2(self):
        point1 = volmdlr.Point2D(1.5, -1.5)
        point2 = volmdlr.Point2D(-1, -1)
        furthest_point1 = self.contour2.get_furthest_point_to_point2(point1)
        self.assertEqual(furthest_point1, volmdlr.Point2D(-2.0, 1.0))
        furthest_point2 = self.contour2.get_furthest_point_to_point2(point2)
        self.assertEqual(furthest_point2, volmdlr.Point2D(1.5, 1.0))
=======
    def test_intersection_contour_with(self):
        vol = DessiaObject.load_from_file('wires/test_intersection_contour_with.json')
        contour2 = vol.primitives[0]
        contour3 = vol.primitives[1]
        intersection_contours1 = contour2.intersection_contour_with(contour3, abs_tol=1e-5)
        self.assertTrue(len(intersection_contours1), 1)
        self.assertAlmostEqual(intersection_contours1[0].length(), 0.1651419895544224, 6)
        intersection_contours2 = self.contour2.intersection_contour_with(self.contour3, abs_tol=1e-6)
        self.assertTrue(len(intersection_contours1), 2)
        self.assertAlmostEqual(intersection_contours2[0].length(), 6.915893328290323, 6)
        self.assertAlmostEqual(intersection_contours2[1].length(), 2.440629779494193, 6)
>>>>>>> 12618808


if __name__ == '__main__':
    unittest.main()<|MERGE_RESOLUTION|>--- conflicted
+++ resolved
@@ -27,11 +27,8 @@
     points2d = [volmdlr.Point2D(-1, 1), volmdlr.Point2D(2, 2), volmdlr.Point2D(-2, -2), volmdlr.Point2D(1, -1)]
     bspline = edges.BSplineCurve2D(3, points2d, knot_multiplicities=[4, 4], knots=[0.0, 1.0])
     contour2 = wires.Contour2D([bspline, line_segment1, arc, line_segment2, line_segment3, lie_segment4])
-<<<<<<< HEAD
-=======
     contour3 = contour2.rotation(volmdlr.Point2D(0.5, 0.5), math.pi / 1.5)
     contour3 = contour3.translation(volmdlr.Vector2D(-0.3, 0))
->>>>>>> 12618808
 
     def test_point_belongs(self):
         point1 = volmdlr.Point2D(0.0144822, 0.00595264)
@@ -175,7 +172,6 @@
         self.assertTrue(contour1.primitives[-1].end.is_close(intersection))
         self.assertTrue(contour2.primitives[0].start.is_close(intersection))
 
-<<<<<<< HEAD
     def test_closest_point_to_point2(self):
         point1 = volmdlr.Point2D(1.5, -1.5)
         point2 = volmdlr.Point2D(-1, -1)
@@ -191,7 +187,7 @@
         self.assertEqual(furthest_point1, volmdlr.Point2D(-2.0, 1.0))
         furthest_point2 = self.contour2.get_furthest_point_to_point2(point2)
         self.assertEqual(furthest_point2, volmdlr.Point2D(1.5, 1.0))
-=======
+
     def test_intersection_contour_with(self):
         vol = DessiaObject.load_from_file('wires/test_intersection_contour_with.json')
         contour2 = vol.primitives[0]
@@ -203,7 +199,6 @@
         self.assertTrue(len(intersection_contours1), 2)
         self.assertAlmostEqual(intersection_contours2[0].length(), 6.915893328290323, 6)
         self.assertAlmostEqual(intersection_contours2[1].length(), 2.440629779494193, 6)
->>>>>>> 12618808
 
 
 if __name__ == '__main__':
