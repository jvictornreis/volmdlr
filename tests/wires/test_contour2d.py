--- conflicted
+++ resolved
@@ -51,7 +51,6 @@
         self.assertEqual(len(stringer_contour_offset.primitives), 10)
         self.assertAlmostEqual(stringer_contour_offset.area(), 546.1486677646163)
 
-<<<<<<< HEAD
     def test_split_with_two_points(self):
 
         expected_results = [(3, 0.3499999999999999, 3, 0.85),
@@ -77,7 +76,7 @@
             self.assertAlmostEqual(sum(prim.length() for prim in inside_prims), list_expected_inside_params[i][1])
             self.assertEqual(len(outside_prims), list_expected_outside_params[i][0])
             self.assertAlmostEqual(sum(prim.length() for prim in outside_prims), list_expected_outside_params[i][1])
-=======
+
     def test_split_by_line(self):
         line = edges.Line2D(volmdlr.Point2D(volmdlr.TWO_PI, 0.1), volmdlr.Point2D(volmdlr.TWO_PI, -0.1))
         contour = wires.Contour2D.load_from_file("wires/contour_to_split.json")
@@ -86,8 +85,6 @@
         self.assertTrue(contour1.primitives[-1].end.is_close(intersection))
         self.assertTrue(contour2.primitives[0].start.is_close(intersection))
 
->>>>>>> 0fd23485
-
 
 if __name__ == '__main__':
     unittest.main()