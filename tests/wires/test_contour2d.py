--- conflicted
+++ resolved
@@ -201,11 +201,7 @@
         intersection_contours2 = contour2_unittest.intersection_contour_with(self.contour3, abs_tol=1e-6)
         self.assertTrue(len(intersection_contours1), 2)
         self.assertAlmostEqual(intersection_contours2[0].length(), 6.915893328290323, 6)
-<<<<<<< HEAD
         self.assertAlmostEqual(intersection_contours2[1].length(), 2.4408490057723364, 6)
-=======
-        self.assertAlmostEqual(intersection_contours2[1].length(), 2.440849453542279, 6)
->>>>>>> b859eb2e
 
     def test_contours_from_edges(self):
         source_folder = os.path.join(os.path.dirname(os.path.realpath(__file__)),
