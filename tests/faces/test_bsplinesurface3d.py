--- conflicted
+++ resolved
@@ -16,11 +16,7 @@
         grid2d = volmdlr.grid.Grid2D.from_properties((0, 1), (0, 1), (10, 10))
         contour2d_dim = bspline_surfaces.bspline_surface_2.contour2d_parametric_to_dimension(contour2d, grid2d)
         self.assertEqual(len(contour2d_dim.primitives), 4)
-<<<<<<< HEAD
-        self.assertAlmostEqual(contour2d_dim.area(), 18.15558931593262, places=2)
-=======
         self.assertAlmostEqual(contour2d_dim.area(), 18.12437118716217, places=2)
->>>>>>> e31994ca
         self.assertAlmostEqual(contour2d_dim.length(), 16.81606170335965, places=2)
 
     def test_periodicity(self):
