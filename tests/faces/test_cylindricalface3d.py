--- conflicted
+++ resolved
@@ -200,7 +200,6 @@
                 for curve_solution, expected_result in zip(list_curves, expected_results[i][j]):
                     self.assertAlmostEqual(curve_solution.length(), expected_result, 6)
 
-<<<<<<< HEAD
     def test_cylindricalface_intersections(self):
         face1, face2 = DessiaObject.from_json(os.path.join(folder,
             'test_cylindrical_face_intersections.json')).primitives
@@ -208,7 +207,7 @@
         self.assertTrue(len(intersections), 1)
         self.assertAlmostEqual(intersections[0].primitives[0].length(), 0.004773175304187915)
         self.assertTrue(isinstance(intersections[0].primitives[0], edges.ArcEllipse3D))
-=======
+
     def test_normal_at_point(self):
         cylindricalsurface = surfaces.CylindricalSurface3D(volmdlr.OXYZ, 0.15)
         cylindricalface = faces.CylindricalFace3D.from_surface_rectangular_cut(
@@ -218,12 +217,12 @@
 
         normal = cylindricalface.normal_at_point(point)
         self.assertTrue(normal.is_close(volmdlr.Vector3D(-1, 0, 0)))
-      
+
     def test_face_inside(self):
         face1, face2 = DessiaObject.from_json(
             os.path.join(folder, "test_cylindricalface_face_inside.json")).primitives
         self.assertTrue(face1.face_inside(face2))
->>>>>>> 0503b8ba
+
 
 
 if __name__ == '__main__':
