--- conflicted
+++ resolved
@@ -111,13 +111,8 @@
 
         surface = surfaces.BSplineSurface3D.from_json(
             os.path.join(folder, "bsplineface_closed_surface_3.json"))
-<<<<<<< HEAD
         contour3d = wires.Contour3D.load_from_file(
             os.path.join(folder, "bsplineface_closed_surface_3_contour.json"))
-=======
-        contour3d = wires.Contour3D.from_json(
-            os.path.join(folder, "bsplineface_closed_surface_contour_3.json"))
->>>>>>> 2ddc57ad
         face = faces.BSplineFace3D.from_contours3d(surface, [contour3d])
         self.assertTrue(face.surface2d.outer_contour.is_ordered())
         self.assertAlmostEqual(face.surface2d.area(), 0.999831428093051, 2)
