import unittest
import os
from time import perf_counter
import volmdlr
from volmdlr import edges, surfaces, wires, faces, core
from volmdlr.models.bspline_surfaces import bspline_surface_1


folder = os.path.join(os.path.dirname(os.path.realpath(__file__)), 'objects_bspline_test')


class TestBSplineFace3D(unittest.TestCase):
    bspline_face = faces.BSplineFace3D.from_surface_rectangular_cut(bspline_surface_1, 0, 1, 0, 1)

    def test_bounding_box(self):
        face = faces.BSplineFace3D.load_from_file(os.path.join(folder, "bsplineface_bbox_test.json"))
        bbox = face.bounding_box
        self.assertAlmostEqual(bbox.volume(), 0.00018, 5)

    def test_is_linesegment_crossing(self):
        linesegment = edges.LineSegment3D(volmdlr.Point3D(4, 0, 0), volmdlr.Point3D(4, 2, 2))
        self.assertTrue(self.bspline_face.is_linesegment_crossing(linesegment=linesegment))

    def test_linesegment_intersections_approximation(self):
        bsplineface = faces.BSplineFace3D.load_from_file(os.path.join(folder, 'bspline_face1.json'))
        lineseg = edges.LineSegment3D(volmdlr.Point3D(0, 0, 00.0015), volmdlr.Point3D(0, 0.005, 0.0025))
        intersections = bsplineface.linesegment_intersections(lineseg)
        self.assertEqual(len(intersections), 1)
        self.assertTrue(intersections[0], volmdlr.Point3D(0.0, 0.002350000000000002, 0.0019700000000000004))

    def test_from_contours3d(self):
        surface = surfaces.BSplineSurface3D.load_from_file(
            os.path.join(folder, "bspline_surface_openned_contour.json"))
        contour3d_0 = wires.Contour3D.load_from_file(os.path.join(folder, "bspline_contour_0_openned_contour.json"))
        contour3d_1 = wires.Contour3D.load_from_file(os.path.join(folder, "bspline_contour_1_openned_contour.json"))
        contours = [contour3d_0, contour3d_1]
        face = faces.BSplineFace3D.from_contours3d(surface, contours)
        self.assertTrue(face.surface2d.outer_contour.is_ordered(1e-5))
        self.assertAlmostEqual(face.surface2d.area(), 0.6257540398385436, 3)

        surface = surfaces.BSplineSurface3D.load_from_file(
            os.path.join(folder, "bsplineface_closedsurface_surface.json"))
        contour3d = wires.Contour3D.load_from_file(os.path.join(folder, "bsplineface_closedsurface_contour.json"))
        face = faces.BSplineFace3D.from_contours3d(surface, [contour3d])
        self.assertTrue(face.surface2d.outer_contour.is_ordered())
        self.assertAlmostEqual(face.surface2d.area(), 0.9996, 2)

        surface = surfaces.BSplineSurface3D.load_from_file(
            os.path.join(folder, "bsplineface_closedsurface_surface_2.json"))
        contour3d = wires.Contour3D.load_from_file(os.path.join(folder, "bsplineface_closedsurface_contour_2.json"))
        face = faces.BSplineFace3D.from_contours3d(surface, [contour3d])
        self.assertTrue(face.surface2d.outer_contour.is_ordered(1e-4))
        self.assertAlmostEqual(face.surface2d.area(), 0.9962228649263708, 2)

        surface = surfaces.BSplineSurface3D.load_from_file(
            os.path.join(folder, "bsplinesurface_bsplineface_with_openned_contour.json"))
        contours3d = core.VolumeModel.load_from_file(
            os.path.join(folder, "bsplinesurface_bsplineface_with_openned_contour_contours.json")).primitives
        face = faces.BSplineFace3D.from_contours3d(surface, contours3d)
        self.assertAlmostEqual(face.surface2d.area(), 0.4261703133157918, 2)

        surface = surfaces.BSplineSurface3D.load_from_file(
            os.path.join(folder, "bsplineface_periodical_spiral_surface.json"))
        contour3d = wires.Contour3D.load_from_file(os.path.join(folder, "bsplineface_periodical_spiral_contour.json"))
        face = faces.BSplineFace3D.from_contours3d(surface, [contour3d])
        self.assertTrue(face.surface2d.outer_contour.is_ordered(1e-3))
        self.assertAlmostEqual(face.surface2d.area(), 0.49941, 2)

    def test_neutral_fiber(self):
        face = faces.BSplineFace3D.load_from_file(os.path.join(folder, "test_neutral_fiber.json"))
        neutral_fiber = face.neutral_fiber()
        self.assertAlmostEqual(neutral_fiber.length(), 0.030801389245691566, 2)

        face = faces.BSplineFace3D.load_from_file(
            os.path.join(folder, "test_neutral_fiber_2.json"))
        neutral_fiber = face.neutral_fiber()
        self.assertAlmostEqual(neutral_fiber.length(), 0.5327006535550406, 2)

        face = faces.BSplineFace3D.load_from_file(os.path.join(folder, "test_neutral_fiber_3.json"))
        neutral_fiber = face.neutral_fiber()
        self.assertAlmostEqual(neutral_fiber.length(), 0.1464370131293568, 2)

    def test_triangulation(self):
        surface = surfaces.BSplineSurface3D.load_from_file(os.path.join(folder, "spiral_bsplineface_surface.json"))
        contour3d = wires.Contour3D.load_from_file(os.path.join(folder, "spiral_bsplineface_contour.json"))
        start = perf_counter()
        face = faces.BSplineFace3D.from_contours3d(surface, [contour3d])
        end = perf_counter()
        total_time = end - start
        mesh = face.triangulation()
        self.assertAlmostEqual(face.surface2d.area(), 1, 2)
<<<<<<< HEAD
        self.assertGreaterEqual(len(mesh.vertices), 650)
        self.assertLessEqual(len(mesh.vertices), 2750)
        self.assertLessEqual(total_time, 0.5)
=======
        self.assertGreaterEqual(len(mesh.points), 650)
        self.assertLessEqual(len(mesh.points), 1300)
        self.assertLessEqual(total_time, 1)

>>>>>>> cf559f79

if __name__ == '__main__':
    unittest.main()<|MERGE_RESOLUTION|>--- conflicted
+++ resolved
@@ -89,16 +89,10 @@
         total_time = end - start
         mesh = face.triangulation()
         self.assertAlmostEqual(face.surface2d.area(), 1, 2)
-<<<<<<< HEAD
         self.assertGreaterEqual(len(mesh.vertices), 650)
         self.assertLessEqual(len(mesh.vertices), 2750)
-        self.assertLessEqual(total_time, 0.5)
-=======
-        self.assertGreaterEqual(len(mesh.points), 650)
-        self.assertLessEqual(len(mesh.points), 1300)
         self.assertLessEqual(total_time, 1)
 
->>>>>>> cf559f79
 
 if __name__ == '__main__':
     unittest.main()