--- conflicted
+++ resolved
@@ -18,11 +18,7 @@
         self.assertAlmostEqual(face.surface2d.area(), 0.07116351378250674, 4)
 
         surface = surfaces.ToroidalSurface3D.load_from_file(
-<<<<<<< HEAD
-            os.path.join(folder,"repair_periodicity_toroidal_surface.json"))
-=======
             os.path.join(folder, "repair_periodicity_toroidal_surface.json"))
->>>>>>> edcd2fd2
         contour = wires.Contour3D.load_from_file(
             os.path.join(folder, "repair_periodicity_toroidal_surface_contour.json"))
         face = faces.ToroidalFace3D.from_contours3d(surface, [contour])
