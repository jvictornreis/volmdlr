--- conflicted
+++ resolved
@@ -18,11 +18,7 @@
         self.assertAlmostEqual(face.surface2d.area(), 0.07116351378250674, 4)
 
         surface = surfaces.ToroidalSurface3D.load_from_file(
-<<<<<<< HEAD
-            os.path.join(folder,"repair_periodicity_toroidal_surface.json"))
-=======
             os.path.join(folder, "repair_periodicity_toroidal_surface.json"))
->>>>>>> 1f938eea
         contour = wires.Contour3D.load_from_file(
             os.path.join(folder, "repair_periodicity_toroidal_surface_contour.json"))
         face = faces.ToroidalFace3D.from_contours3d(surface, [contour])
@@ -30,17 +26,10 @@
         self.assertTrue(face.surface2d.outer_contour.is_ordered())
 
     def test_planeface_intersections(self):
-<<<<<<< HEAD
-        expected_results = [[14.700000000000001],  [9.388571408528646],  [9.282044462248724], [9.107655321906881],
-                            [8.870824383909802],  [8.582455379786497], [4.9999999999983755, 4.9999999999983755],
-                            [3.7175380570270273, 3.7175380399697526], [3.325530329813784, 3.3255303441834996],
-                            [3.0819608449886826, 3.0819608451041365]]
-=======
         expected_results = [[14.700000000000001], [9.388571408528668], [9.282044462349344], [9.107655321906883],
                             [8.870824383803773], [8.58245537985896], [5.0000000000008145, 5.000000000000816],
                             [3.717538057019154, 3.717538040295004], [3.325530330504112, 3.325530342893853],
                             [3.0819608468437045, 3.0819608470021023]]
->>>>>>> 1f938eea
         ts = surfaces.ToroidalSurface3D(volmdlr.OXYZ, 2, 1)
         tf = faces.ToroidalFace3D.from_surface_rectangular_cut(ts, -1.4, 3.5, 0., 2.5)
 
@@ -56,15 +45,9 @@
                 self.assertAlmostEqual(result.length(), expected_result)
 
     def test_cylindricalface_intersections(self):
-<<<<<<< HEAD
-        expected_results = [[2.5461207980560214], [2.4545583898623864], [2.767947231461576], [2.8109172014167774],
-                            [1.3806998322117046, 3.028334302435715], [2.124878153093919], [1.736847617491884],
-                            [2.558338060282495], [1.3899449645035344, 2.8123613764774835], [2.4475156522215995]]
-=======
         expected_results = [[2.546120994711518], [2.454558505161535], [2.7679469885415657], [2.8109172462675667],
                             [1.3806998364554988, 3.028332404171969], [2.1248783089966574], [1.7368469566130957],
                             [2.558338114997606], [2.812361380094013, 1.3899450007345244], [2.4475153123576954]]
->>>>>>> 1f938eea
         toroidal_surface = surfaces.ToroidalSurface3D(volmdlr.OXYZ, 2, 1)
         tf = faces.ToroidalFace3D.from_surface_rectangular_cut(toroidal_surface, 0, 3, 1, 3)
         frame = volmdlr.OXYZ.translation(volmdlr.Vector3D(1, 1, 0))
