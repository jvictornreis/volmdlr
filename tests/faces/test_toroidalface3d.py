--- conflicted
+++ resolved
@@ -45,15 +45,9 @@
                 self.assertAlmostEqual(result.length(), expected_result)
 
     def test_cylindricalface_intersections(self):
-<<<<<<< HEAD
-        expected_results = [[2.5461207980560485], [2.454557959936191], [2.767950454333099], [2.8109131068618605],
-                            [3.03410167972021, 1.3806998377604578], [2.1248777973309823], [1.7368914447612895],
-                            [2.5583377804228014], [1.3899444850660725, 2.812800677753292], [2.4475236530517783]]
-=======
         expected_results = [[2.546120994711519], [2.4545585051617986], [2.767946988541969], [2.8109172462555576],
                             [1.3806998364537106, 3.0283324041710764], [2.1248783089962453], [1.736847875568774],
                             [2.5583381149977926], [2.8123613800941074, 1.3899450007331895], [2.447515312357661]]
->>>>>>> 63ce9280
         toroidal_surface = surfaces.ToroidalSurface3D(volmdlr.OXYZ, 2, 1)
         tf = faces.ToroidalFace3D.from_surface_rectangular_cut(toroidal_surface, 0, 3, 1, 3)
         frame = volmdlr.OXYZ.translation(volmdlr.Vector3D(1, 1, 0))
