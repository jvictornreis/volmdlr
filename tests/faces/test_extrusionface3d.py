import unittest
from volmdlr.core import VolumeModel
from volmdlr.step import Step
from volmdlr import faces, surfaces, wires
import os

folder = os.path.join(os.path.dirname(os.path.realpath(__file__)), 'objects_extrusion_tests')


class TestExtrusionFace3D(unittest.TestCase):
    face = faces.ExtrusionFace3D.load_from_file(
        os.path.join(folder, "extrusionface_with_ellipse_test_boundingbox.json"))

    def test_bounding_box(self):
        bbox = self.face.bounding_box
        self.assertAlmostEqual(bbox.volume(), 4.078418559129855e-08)

    def test_from_contours3d(self):
        surface = surfaces.ExtrusionSurface3D.load_from_file(
            os.path.join(folder, "extrusionsurface_inner_contour.json"))
        contour_0 = wires.Contour3D.load_from_file(
            os.path.join(folder, "extrusionsurface_inner_contour_contour_0.json"))
        contour_1 = wires.Contour3D.load_from_file(
            os.path.join(folder, "extrusionsurface_inner_contour_contour_1.json"))

        extrusionface = faces.ExtrusionFace3D.from_contours3d(surface, [contour_0, contour_1])
        self.assertAlmostEqual(extrusionface.surface2d.area(), 1.5451364316425414e-06, 8)
        self.assertTrue(extrusionface.surface2d.outer_contour.is_ordered())
        self.assertTrue(extrusionface.surface2d.inner_contours[0].is_ordered())

        surface = surfaces.ExtrusionSurface3D.load_from_file(
<<<<<<< HEAD
            os.path.join(folder, "periodic_extrusionsurface_small_bsplinecurve.json"))
        contour = wires.Contour3D.load_from_file(
            os.path.join(folder, "periodic_extrusionsurface_small_bsplinecurve_contour.json"))

        extrusionface = faces.ExtrusionFace3D.from_contours3d(surface, [contour])
        self.assertAlmostEqual(extrusionface.surface2d.area(),  6.186940971694699e-08, 9)
=======
            os.path.join(folder, "extrusionsurface_fullarcellipse.json"))
        contour_0 = wires.Contour3D.load_from_file(
            os.path.join(folder, "extrusionsurface_fullarcellipse_contour.json"))
        extrusionface = faces.ExtrusionFace3D.from_contours3d(surface, [contour_0])
        self.assertAlmostEqual(extrusionface.surface2d.area(), 0.0015836412348717846, 4)
>>>>>>> 735ff114
        self.assertTrue(extrusionface.surface2d.outer_contour.is_ordered())

    def test_to_step(self):
        model = VolumeModel.load_from_file(os.path.join(folder, "extrusionface_export_test.json"))
        model.to_step(os.path.join(folder, "test_export.step"))
        step_import = Step.from_file(os.path.join(folder, "test_export.step"))
        model2 = step_import.to_volume_model()
        extrusionface = model2.primitives[0].primitives[0]
        self.assertTrue(extrusionface.outer_contour3d.is_ordered())


if __name__ == '__main__':
    unittest.main()<|MERGE_RESOLUTION|>--- conflicted
+++ resolved
@@ -29,20 +29,20 @@
         self.assertTrue(extrusionface.surface2d.inner_contours[0].is_ordered())
 
         surface = surfaces.ExtrusionSurface3D.load_from_file(
-<<<<<<< HEAD
             os.path.join(folder, "periodic_extrusionsurface_small_bsplinecurve.json"))
         contour = wires.Contour3D.load_from_file(
             os.path.join(folder, "periodic_extrusionsurface_small_bsplinecurve_contour.json"))
 
         extrusionface = faces.ExtrusionFace3D.from_contours3d(surface, [contour])
         self.assertAlmostEqual(extrusionface.surface2d.area(),  6.186940971694699e-08, 9)
-=======
+        
+        surface = surfaces.ExtrusionSurface3D.load_from_file(
             os.path.join(folder, "extrusionsurface_fullarcellipse.json"))
         contour_0 = wires.Contour3D.load_from_file(
             os.path.join(folder, "extrusionsurface_fullarcellipse_contour.json"))
         extrusionface = faces.ExtrusionFace3D.from_contours3d(surface, [contour_0])
         self.assertAlmostEqual(extrusionface.surface2d.area(), 0.0015836412348717846, 4)
->>>>>>> 735ff114
+
         self.assertTrue(extrusionface.surface2d.outer_contour.is_ordered())
 
     def test_to_step(self):
