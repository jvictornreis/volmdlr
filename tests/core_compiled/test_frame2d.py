import unittest
import math
import volmdlr


class TestFrame2D(unittest.TestCase):
    local_frame = volmdlr.Frame2D(volmdlr.Point2D(0.1, 0.3), volmdlr.Y2D, volmdlr.X2D)

    def test_global_to_local_coordinates(self):
        vector_global = volmdlr.Vector2D(3, 4)
        vector_local = self.local_frame.global_to_local_coordinates(vector_global)

        # Check that the converted vector has the expected coordinates
        self.assertEqual(vector_local.x, 3.7)
        self.assertEqual(vector_local.y, 2.9)

    def test_local_to_global_coordinates(self):
        vector_local = volmdlr.Vector2D(3.7, 2.9)
        vector_global = self.local_frame.local_to_global_coordinates(vector_local)

        # Check that the converted vector has the expected coordinates
        self.assertEqual(vector_global.x, 3)
        self.assertEqual(vector_global.y, 4)


    def test_rotation(self):
        center = volmdlr.Point2D(-1, 0)
<<<<<<< HEAD
        rot1 = volmdlr.OXY.rotation(center, 0.5 * math.pi)
=======
        rot1 = volmdlr.OXY.rotation(center, 0.5 * math.pi, rotate_basis=True)
>>>>>>> 1f938eea
        self.assertTrue(rot1.origin.is_close(volmdlr.Point2D(-1, 1)))
        self.assertTrue(rot1.u.is_close(volmdlr.Y2D))
        self.assertTrue(rot1.v.is_close(-volmdlr.X2D))

        center = volmdlr.Point2D(-1, 0)
<<<<<<< HEAD
        rot2 = volmdlr.OXY.rotation(center, 0.25 * math.pi)
        self.assertTrue(rot2.origin.is_close(volmdlr.Point2D(1/math.sqrt(2) - 1, 1/math.sqrt(2))))
        self.assertTrue(rot2.u.is_close(volmdlr.Vector2D(1/math.sqrt(2), 1/math.sqrt(2))))

=======
        rot2 = volmdlr.OXY.rotation(center, 0.25 * math.pi, rotate_basis=True)
        self.assertTrue(rot2.origin.is_close(volmdlr.Point2D(1/math.sqrt(2) - 1, 1/math.sqrt(2))))
        self.assertTrue(rot2.u.is_close(volmdlr.Vector2D(1/math.sqrt(2), 1/math.sqrt(2))))

        center = volmdlr.Point2D(-1, 0)
        rot2 = volmdlr.OXY.rotation(center, 0.25 * math.pi, rotate_basis=False)
        self.assertTrue(rot2.origin.is_close(volmdlr.Point2D(1/math.sqrt(2) - 1, 1/math.sqrt(2))))
        self.assertEqual(rot2.u, rot2.u)
        self.assertEqual(rot2.v, rot2.v)

>>>>>>> 1f938eea

if __name__ == "__main__":
    unittest.main()<|MERGE_RESOLUTION|>--- conflicted
+++ resolved
@@ -25,22 +25,12 @@
 
     def test_rotation(self):
         center = volmdlr.Point2D(-1, 0)
-<<<<<<< HEAD
-        rot1 = volmdlr.OXY.rotation(center, 0.5 * math.pi)
-=======
         rot1 = volmdlr.OXY.rotation(center, 0.5 * math.pi, rotate_basis=True)
->>>>>>> 1f938eea
         self.assertTrue(rot1.origin.is_close(volmdlr.Point2D(-1, 1)))
         self.assertTrue(rot1.u.is_close(volmdlr.Y2D))
         self.assertTrue(rot1.v.is_close(-volmdlr.X2D))
 
         center = volmdlr.Point2D(-1, 0)
-<<<<<<< HEAD
-        rot2 = volmdlr.OXY.rotation(center, 0.25 * math.pi)
-        self.assertTrue(rot2.origin.is_close(volmdlr.Point2D(1/math.sqrt(2) - 1, 1/math.sqrt(2))))
-        self.assertTrue(rot2.u.is_close(volmdlr.Vector2D(1/math.sqrt(2), 1/math.sqrt(2))))
-
-=======
         rot2 = volmdlr.OXY.rotation(center, 0.25 * math.pi, rotate_basis=True)
         self.assertTrue(rot2.origin.is_close(volmdlr.Point2D(1/math.sqrt(2) - 1, 1/math.sqrt(2))))
         self.assertTrue(rot2.u.is_close(volmdlr.Vector2D(1/math.sqrt(2), 1/math.sqrt(2))))
@@ -51,7 +41,6 @@
         self.assertEqual(rot2.u, rot2.u)
         self.assertEqual(rot2.v, rot2.v)
 
->>>>>>> 1f938eea
 
 if __name__ == "__main__":
     unittest.main()