import math
import os
import unittest
import numpy as np
import volmdlr
from volmdlr import edges, surfaces, wires, curves


folder = os.path.join(os.path.dirname(os.path.realpath(__file__)), 'objects_toroidal_tests')


class TestToroidalSurface3D(unittest.TestCase):
    toroidal_surface = surfaces.ToroidalSurface3D(volmdlr.OXYZ, 1, 0.1)
    frame = volmdlr.Frame3D(volmdlr.Point3D(-0.005829, 0.000765110438227, -0.0002349369830163),
                            volmdlr.Vector3D(-0.6607898454031987, 0.562158151695499, -0.4973278523210991),
                            volmdlr.Vector3D(-0.7505709694705869, -0.4949144228333324, 0.43783893597935386),
                            volmdlr.Vector3D(-0.0, 0.6625993710787045, 0.748974013865705))
    toroidal_surface2 = surfaces.ToroidalSurface3D(frame, 0.000725, 0.000125)
    linesegs = [
        edges.LineSegment3D(volmdlr.Point3D(4, 0, 0), volmdlr.Point3D(-4, 0.25, 0.25)),
        edges.LineSegment3D(volmdlr.Point3D(4, 0, 0), volmdlr.Point3D(-4, 0.25, 4)),
    ]

    def test_arc3d_to_2d(self):
        arc1 = edges.Arc3D.from_3_points(volmdlr.Point3D(1-0.1/math.sqrt(2), 0, 0.1/math.sqrt(2)),
                           volmdlr.Point3D(0.9, 0, 0), volmdlr.Point3D(1-0.1/math.sqrt(2), 0, -0.1/math.sqrt(2)))

        test1 = self.toroidal_surface.arc3d_to_2d(arc3d=arc1)[0]

        # Assert that the returned object is an edges.LineSegment2D
        self.assertIsInstance(test1, edges.LineSegment2D)

        # Assert that the returned object is right on the parametric domain (take into account periodicity)
        self.assertTrue(test1.start.is_close(volmdlr.Point2D(0, 0.75 * math.pi)))
        self.assertTrue(test1.end.is_close(volmdlr.Point2D(0, 1.25 * math.pi)))

        arc2 = edges.Arc3D.from_3_points(volmdlr.Point3D(-0.169132244445, 0.06508125180570001, 0.627719515715),
        volmdlr.Point3D(-0.169169279223, 0.064939567779, 0.628073066814),
        volmdlr.Point3D(-0.169258691383, 0.064597504793, 0.628219515715))
        surface2 = surfaces.ToroidalSurface3D.from_json(os.path.join(folder, "surface.json"))
        test2 = surface2.arc3d_to_2d(arc3d=arc2)[0]
        self.assertTrue(test2.start.is_close(volmdlr.Point2D(-0.28681306221029024,  -math.pi)))
        self.assertTrue(test2.end.is_close(volmdlr.Point2D(-0.28681611209686064, -0.5 * math.pi)))

<<<<<<< HEAD
        surface = surfaces.ToroidalSurface3D.load_from_file(
            os.path.join(folder, "degenerated_toroidalsurface.json"))
        arc3d = edges.Arc3D.load_from_file(
=======
        surface = surfaces.ToroidalSurface3D.from_json(
            os.path.join(folder, "degenerated_toroidalsurface.json"))
        arc3d = edges.Arc3D.from_json(
>>>>>>> 7c126ca8
            os.path.join(folder, "degenerated_toroidalsurface_arc3d_undefined_end.json"))
        brep_primitive = surface.arc3d_to_2d(arc3d)[0]
        inverse_prof = surface.linesegment2d_to_3d(brep_primitive)[0]
        self.assertAlmostEqual(brep_primitive.length(), 0.1993422098906592, 3)
        self.assertEqual(brep_primitive.end.y, -math.pi)
        self.assertAlmostEqual(arc3d.length(), inverse_prof.length(), 5)
        self.assertTrue(arc3d.start.is_close(inverse_prof.start))
        self.assertTrue(arc3d.end.is_close(inverse_prof.end))

<<<<<<< HEAD
        surface = surfaces.ToroidalSurface3D.load_from_file(
            os.path.join(folder, "degenerated_toroidalsurface_2.json"))
        arc3d = edges.Arc3D.load_from_file(
=======
        surface = surfaces.ToroidalSurface3D.from_json(
            os.path.join(folder, "degenerated_toroidalsurface_2.json"))
        arc3d = edges.Arc3D.from_json(
>>>>>>> 7c126ca8
            os.path.join(folder, "degenerated_toroidalsurface_2_arc3d_undefined_end.json"))
        brep_primitive = surface.arc3d_to_2d(arc3d)[0]
        inverse_prof = surface.linesegment2d_to_3d(brep_primitive)[0]
        self.assertAlmostEqual(brep_primitive.length(), 0.5 * math.pi, 3)
        self.assertEqual(brep_primitive.end.y, math.pi)
        self.assertAlmostEqual(arc3d.length(), inverse_prof.length(), 4)
        self.assertTrue(arc3d.start.is_close(inverse_prof.start, 5e-5))
        self.assertTrue(arc3d.end.is_close(inverse_prof.end))

    def test_bsplinecurve3d_to_2d(self):
        control_points = [volmdlr.Point3D(-0.006429000000000001, 0.000765110438227, -0.0002349369830163),
                          volmdlr.Point3D(-0.006429000000000001, 0.0007527699876436001, -0.0002071780906932),
                          volmdlr.Point3D(-0.006429000000000001, 0.0007289073904888, -0.0001535567864537),
                          volmdlr.Point3D(-0.006429000000000001, 0.0006930461151679999, -7.904060141388999e-05),
                          volmdlr.Point3D(-0.006429000000000001, 0.0006567972565296, -1.323031929501e-05),
                          volmdlr.Point3D(-0.006429000000000001, 0.0006198714960685, 4.331237693835e-05),
                          volmdlr.Point3D(-0.006429000000000001, 0.0005818146300831, 9.111011896111e-05),
                          volmdlr.Point3D(-0.006429000000000001, 0.0005560693653727, 0.00011689162321630001),
                          volmdlr.Point3D(-0.006429000000000001, 0.0005431250195402, 0.00012834317593889998)]
        knot_multiplicities = [4, 1, 1, 1, 1, 1, 4]
        knots = [0.0, 0.1666666666667, 0.3333333333333, 0.5, 0.6666666666667, 0.8333333333333, 1.0]
        bspline_curve3d = edges.BSplineCurve3D(3, control_points, knot_multiplicities, knots)

        test = self.toroidal_surface2.bsplinecurve3d_to_2d(bspline_curve3d)[0]
        inv_prof = self.toroidal_surface2.bsplinecurve2d_to_3d(test)[0]

        self.assertTrue(test.start.is_close(volmdlr.Point2D(0.8489211153847066, math.pi)))
        self.assertTrue(test.end.is_close(volmdlr.Point2D(1.4449243890313308, 1.5707974196708867)))

        self.assertTrue(inv_prof.end.is_close(bspline_curve3d.end))

<<<<<<< HEAD
        surface = surfaces.ToroidalSurface3D.load_from_file(
            os.path.join(folder, "toroidalsurface_bsplinecurve3d_to_2d.json"))
        bspline_curve3d = edges.BSplineCurve3D.load_from_file(
=======
        surface = surfaces.ToroidalSurface3D.from_json(
            os.path.join(folder, "toroidalsurface_bsplinecurve3d_to_2d.json"))
        bspline_curve3d = edges.BSplineCurve3D.from_json(
>>>>>>> 7c126ca8
            os.path.join(folder, "toroidalsurface_bsplinecurve3d_to_2d_curve.json"))
        brep_primitive = surface.bsplinecurve3d_to_2d(bspline_curve3d)[0]
        inverse_prof = surface.bsplinecurve2d_to_3d(brep_primitive)[0]
        self.assertAlmostEqual(brep_primitive.length(), 0.013265398542202636, 3)
        self.assertAlmostEqual(bspline_curve3d.length(), inverse_prof.length(), 5)
        self.assertTrue(bspline_curve3d.start.is_close(inverse_prof.start))
        self.assertTrue(bspline_curve3d.end.is_close(inverse_prof.end))

    def test_point_projection(self):
        test_points = [volmdlr.Point3D(-2.0, -2.0, 0.0), volmdlr.Point3D(0.0, -2.0, 0.0),
                       volmdlr.Point3D(2.0, -2.0, 0.0),
                       volmdlr.Point3D(2.0, 0.0, 0.0), volmdlr.Point3D(2.0, 2.0, 0.0), volmdlr.Point3D(0.0, 2.0, 0.0),
                       volmdlr.Point3D(-2.0, 2.0, 0.0), volmdlr.Point3D(-2.0, 0.0, 0.0),
                       ]

        expected_points = [volmdlr.Point3D(-0.55 * math.sqrt(2), -0.55 * math.sqrt(2), 0.0),
                           volmdlr.Point3D(0.0, -1.1, 0.0),
                           volmdlr.Point3D(0.55 * math.sqrt(2), -0.55 * math.sqrt(2), 0.0),
                           volmdlr.Point3D(1.1, 0.0, 0.0),
                           volmdlr.Point3D(0.55 * math.sqrt(2), 0.55 * math.sqrt(2), 0.0),
                           volmdlr.Point3D(0.0, 1.1, 0.0),
                           volmdlr.Point3D(-0.55 * math.sqrt(2), 0.55 * math.sqrt(2), 0.0),
                           volmdlr.Point3D(-1.1, 0.0, 0.0),
                            ]

        for i, point in enumerate(test_points):
            self.assertTrue(self.toroidal_surface.point_projection(point).is_close(expected_points[i]))

    def test_contour3d_to_2d(self):
        surface = surfaces.ToroidalSurface3D.from_json(os.path.join(folder, "toroidal_surface_bug_2.json"))
        contour = wires.Contour3D.from_json(os.path.join(folder, "toroidal_surface_bug_2_contour_0.json"))
        contour2d = surface.contour3d_to_2d(contour)

        self.assertTrue(contour2d.is_ordered())
        self.assertAlmostEqual(contour2d.area(), 1.3773892114076673, 2)

        surface = surfaces.ToroidalSurface3D.from_json(os.path.join(folder, "buggy_toroidalface_surface.json"))
        contour = wires.Contour3D.from_json(os.path.join(folder, "buggy_toroidalface_contour.json"))
        contour2d = surface.contour3d_to_2d(contour)

        self.assertTrue(contour2d.is_ordered())
        self.assertAlmostEqual(contour2d.area(), 1.0990644259885822, 2)

    def test_line_intersections(self):
        expected_results = [[volmdlr.Point3D(2.9993479584651066, 0.031270376297965426, 0.031270376297965426),
                             volmdlr.Point3D(1.0000193965498871, 0.09374939385781603, 0.09374939385781603),
                             volmdlr.Point3D(-1.0001508657814862, 0.15625471455567144, 0.15625471455567144),
                             volmdlr.Point3D(-2.968027405412837, 0.21775085641915115, 0.21775085641915115)],
                            [volmdlr.Point3D(2.799597842042955, 0.03751256743615766, 0.6002010789785226),
                             volmdlr.Point3D(2.000000955072264, 0.06249997015399175, 0.999999522463868)]]

        toroidal_surface = surfaces.ToroidalSurface3D(volmdlr.OXYZ, 2, 1)
        for i, lineseg in enumerate(self.linesegs):
            inters = toroidal_surface.line_intersections(lineseg.line)
            for expected_result, inter in zip(expected_results[i], inters):
                self.assertTrue(expected_result.is_close(inter))

    def test_plane_intersections(self):
        expected_results1 = [[18.84955592153876, 6.283185307179586], [18.774779138134168, 6.306323822442297],
                             [18.561749629005426, 6.382384892827467], [18.213003701777502, 6.522534002932732],
                             [17.73936352187163, 6.7556153765971], [17.16256917662734, 7.158695703756961],
                             [12.566370614359176, 12.566370614359176], [9.548769483572569, 9.548769280167237],
                             [8.513205671975072, 8.51320566634381], [7.859515047042802, 7.859515075442373]]
        expected_results2 = [18.007768707061828, 7.124972521656522]
        expected_results3 = [[6.283185307179586, 6.283185307179586], [6.287579377218473, 6.287579377218561],
                             [6.303991082454401, 6.303981654363132], [6.332387134923383, 6.332381132608756],
                             [6.374210571790677, 6.3742107745283585], [6.432095361630874, 6.432100692438905],
                             [6.510504775562589, 6.510529664273001], [6.617597989401415, 6.617597989788317],
                             [6.770805854338129, 6.770800285177503], [7.027657015729542, 7.027692648393067],
                             [14.07829606357036], [13.573578763860883], [13.223889549839656], [12.919842407403317],
                             [12.627484336541986], [12.329939405268362], [12.016612404313376], [11.679635218929377],
                             [11.312287686519083], [10.908095813062298]]
        toroidal_surface = surfaces.ToroidalSurface3D(volmdlr.OXYZ, 2, 1)
        # Test 1
        plane1 = surfaces.Plane3D(volmdlr.OXYZ)
        plane1 = plane1.rotation(volmdlr.O3D, volmdlr.Z3D, math.pi / 4)
        for i, n in enumerate(np.linspace(0, math.pi / 4, 10)):
            plane = plane1.rotation(plane1.frame.origin, volmdlr.X3D, n)
            plane_intersections = toroidal_surface.plane_intersections(plane)
            for intersection, expected_result in zip(plane_intersections, expected_results1[i]):
                self.assertAlmostEqual(intersection.length(), expected_result, 6)

        # Test 2
        plane2 = surfaces.Plane3D(volmdlr.Frame3D(volmdlr.Point3D(0, 0, 0.5), volmdlr.X3D,
                                                  volmdlr.Y3D, volmdlr.Z3D))
        plane_intersections = toroidal_surface.plane_intersections(plane2)
        self.assertAlmostEqual(plane_intersections[0].length(), expected_results2[0], 6)
        self.assertAlmostEqual(plane_intersections[1].length(), expected_results2[1], 6)

        # Test 3
        plane3 = surfaces.Plane3D(volmdlr.OYZX)
        for i, n in enumerate(np.linspace(0, 2, 20)):
            plane = plane3.translation(n * volmdlr.X3D)
            plane_intersections = toroidal_surface.plane_intersections(plane)
            for intersection, expected_result in zip(plane_intersections, expected_results3[i]):
                self.assertAlmostEqual(intersection.length(), expected_result, 6)
        # Test 4
        plane4 = surfaces.Plane3D(volmdlr.OYZX)
        plane4 = plane4.translation(volmdlr.X3D)
        plane_intersections = toroidal_surface.plane_intersections(plane4)
        for intersection, expected_result in zip(plane_intersections, [7.41522411794327, 7.415221958099495]):
            self.assertAlmostEqual(intersection.length(), expected_result, 6)

        # Test 5
        plane5 = plane4.translation(volmdlr.X3D*3.1)
        plane_intersections = toroidal_surface.plane_intersections(plane5)
        self.assertFalse(plane_intersections)

        # Test 6
        plane6 = surfaces.Plane3D(
            volmdlr.Frame3D(origin=volmdlr.Point3D(2.265348976860137, 1.0, 1.2653489768601376),
                            u=volmdlr.Vector3D(0.7071067811865476, 0.0, -0.7071067811865475),
                            v=volmdlr.Vector3D(0.0, 1.0, 0.0),
                            w=volmdlr.Vector3D(0.7071067811865475, 0.0, 0.7071067811865476)))
        plane_intersections = toroidal_surface.plane_intersections(plane6)
        self.assertFalse(plane_intersections)

    def test_cylindrical_surface_intersections(self):
        toroidal_surface = surfaces.ToroidalSurface3D(volmdlr.OXYZ, 2, 1)

        # Test1
        frame = volmdlr.OXYZ.translation(volmdlr.Vector3D(1, 1, 0))
        frame = frame.rotation(volmdlr.Point3D(1, 1, 0), volmdlr.Y3D, math.pi / 4)
        cylindrical_surface = surfaces.CylindricalSurface3D(frame, 1)
        inters = toroidal_surface.cylindricalsurface_intersections(cylindrical_surface)
        self.assertEqual(len(inters), 1)
        self.assertAlmostEqual(inters[0].length(),  14.655770008132851)
        # Test2
        expected_results = [[9.424777944721708, 9.424777944721708], [6.283185307179586], []]
        frame = volmdlr.OXYZ
        cylindrical_surfaces = [surfaces.CylindricalSurface3D(frame, 1.5),
                                surfaces.CylindricalSurface3D(frame, 1),
                                surfaces.CylindricalSurface3D(frame, 0.9)]
        for i, surface in enumerate(cylindrical_surfaces):
            inters = toroidal_surface.cylindricalsurface_intersections(surface)
            for sol, expected_result in zip(inters, expected_results[i]):
                self.assertAlmostEqual(sol.length(), expected_result)

        #Test3
        expected_results = [[17.155074987011552], [17.44853787952674], [8.189772236153868, 11.901224672056669],
                            [9.342187578574018, 6.783271713898256, 6.626623383909723],
                            [8.456050528910787, 11.779922655342526], [18.761709126656164],
                            [6.937785638349316, 15.19780774312511], [19.041791161138732], [19.71218041317398],
                            [9.106324562479454, 6.606638965616053, 6.606876915155911]]
        frame = volmdlr.OXYZ.translation(volmdlr.Vector3D(1, 1, 0))
        for i, theta in enumerate(np.linspace(0, math.pi * .7, 10)):
            frame = frame.rotation(frame.origin, volmdlr.Y3D, theta)
            cylindrical_surface = surfaces.CylindricalSurface3D(frame, 1.5)
            inters = toroidal_surface.cylindricalsurface_intersections(cylindrical_surface)
            for sol, expected_result in zip(inters, expected_results[i]):
                self.assertAlmostEqual(sol.length(), expected_result)

    def test_circle_intersections(self):
        toroidal_surface = surfaces.ToroidalSurface3D(volmdlr.OXYZ, 2, 1)
        circle = curves.Circle3D(volmdlr.Frame3D(origin=volmdlr.Point3D(1.0, 1.0, -0.8947368421052632),
                                                 u=volmdlr.Vector3D(1.0, 0.0, 0.0),
                                                 v=volmdlr.Vector3D(0.0, 1.0, 0.0),
                                                 w=volmdlr.Vector3D(0.0, 0.0, 1.0)), 1)
        circle_intersections = toroidal_surface.circle_intersections(circle)
        expected_point1 = volmdlr.Point3D(1.544982741074, 0.161552737537, -0.894736842105)
        expected_point2 = volmdlr.Point3D(0.161552737537, 1.544982741074, -0.894736842105)
        self.assertTrue(circle_intersections[0].is_close(expected_point1))
        self.assertTrue(circle_intersections[1].is_close(expected_point2))

    def test_ellipse_intersections(self):
        toroidal_surface = surfaces.ToroidalSurface3D(volmdlr.Frame3D(origin=volmdlr.Point3D(1.0, 1.0, 0.0),
                                                                      u=volmdlr.Vector3D(-5.551115123125783e-17, 0.0,
                                                                                         0.9999999999999998),
                                                                      v=volmdlr.Vector3D(0.0, 0.9999999999999998, 0.0),
                                                                      w=volmdlr.Vector3D(-0.9999999999999998, 0.0,
                                                                                         -5.551115123125783e-17)), 3,
                                                      1)

        frame = volmdlr.Frame3D(origin=volmdlr.Point3D(0.0, 0.0, 0.0),
                                u=volmdlr.Vector3D(0.5773502691896258, 0.5773502691896258, 0.5773502691896258),
                                v=volmdlr.Vector3D(0.8164965809277258, -0.40824829046386313, -0.40824829046386313),
                                w=volmdlr.Vector3D(0.0, 0.7071067811865476, -0.7071067811865476))

        ellipse = curves.Ellipse3D(2, 1, frame)
        ellipse_intersections = toroidal_surface.ellipse_intersections(ellipse)
        self.assertFalse(ellipse_intersections)

        frame1 = frame.translation(volmdlr.Vector3D(3, 0.0, 0.0))
        ellipse = curves.Ellipse3D(7, 2.5, frame1)
        ellipse_intersections = toroidal_surface.ellipse_intersections(ellipse)
        self.assertFalse(ellipse_intersections)

        frame = frame.translation(volmdlr.Vector3D(3, 0.0, 0.0))
        ellipse = curves.Ellipse3D(2, 1, frame)
        ellipse_intersections = toroidal_surface.ellipse_intersections(ellipse)
        self.assertEqual(len(ellipse_intersections), 2)
        self.assertTrue(ellipse_intersections[0].is_close(
            volmdlr.Point3D(1.6865642155903617, -1.027451246674255, -1.027451246674255)))
        self.assertTrue(ellipse_intersections[1].is_close(
            volmdlr.Point3D(1.8179532653331045, -1.1400067537229328, -1.1400067537229328)))


if __name__ == '__main__':
    unittest.main()<|MERGE_RESOLUTION|>--- conflicted
+++ resolved
@@ -42,15 +42,9 @@
         self.assertTrue(test2.start.is_close(volmdlr.Point2D(-0.28681306221029024,  -math.pi)))
         self.assertTrue(test2.end.is_close(volmdlr.Point2D(-0.28681611209686064, -0.5 * math.pi)))
 
-<<<<<<< HEAD
-        surface = surfaces.ToroidalSurface3D.load_from_file(
-            os.path.join(folder, "degenerated_toroidalsurface.json"))
-        arc3d = edges.Arc3D.load_from_file(
-=======
         surface = surfaces.ToroidalSurface3D.from_json(
             os.path.join(folder, "degenerated_toroidalsurface.json"))
         arc3d = edges.Arc3D.from_json(
->>>>>>> 7c126ca8
             os.path.join(folder, "degenerated_toroidalsurface_arc3d_undefined_end.json"))
         brep_primitive = surface.arc3d_to_2d(arc3d)[0]
         inverse_prof = surface.linesegment2d_to_3d(brep_primitive)[0]
@@ -60,15 +54,9 @@
         self.assertTrue(arc3d.start.is_close(inverse_prof.start))
         self.assertTrue(arc3d.end.is_close(inverse_prof.end))
 
-<<<<<<< HEAD
-        surface = surfaces.ToroidalSurface3D.load_from_file(
-            os.path.join(folder, "degenerated_toroidalsurface_2.json"))
-        arc3d = edges.Arc3D.load_from_file(
-=======
         surface = surfaces.ToroidalSurface3D.from_json(
             os.path.join(folder, "degenerated_toroidalsurface_2.json"))
         arc3d = edges.Arc3D.from_json(
->>>>>>> 7c126ca8
             os.path.join(folder, "degenerated_toroidalsurface_2_arc3d_undefined_end.json"))
         brep_primitive = surface.arc3d_to_2d(arc3d)[0]
         inverse_prof = surface.linesegment2d_to_3d(brep_primitive)[0]
@@ -100,15 +88,9 @@
 
         self.assertTrue(inv_prof.end.is_close(bspline_curve3d.end))
 
-<<<<<<< HEAD
-        surface = surfaces.ToroidalSurface3D.load_from_file(
-            os.path.join(folder, "toroidalsurface_bsplinecurve3d_to_2d.json"))
-        bspline_curve3d = edges.BSplineCurve3D.load_from_file(
-=======
         surface = surfaces.ToroidalSurface3D.from_json(
             os.path.join(folder, "toroidalsurface_bsplinecurve3d_to_2d.json"))
         bspline_curve3d = edges.BSplineCurve3D.from_json(
->>>>>>> 7c126ca8
             os.path.join(folder, "toroidalsurface_bsplinecurve3d_to_2d_curve.json"))
         brep_primitive = surface.bsplinecurve3d_to_2d(bspline_curve3d)[0]
         inverse_prof = surface.bsplinecurve2d_to_3d(brep_primitive)[0]
