"""
Unit tests for CylindriSurface3D
"""
import unittest
import math
import numpy as npy
import os
import dessia_common.core
import volmdlr
from volmdlr import Point2D, Point3D, edges, wires, surfaces, curves
from volmdlr.models import cylindrical_surfaces


folder = os.path.join(os.path.dirname(os.path.realpath(__file__)), 'objects_cylindrical_tests')


class TestCylindricalSurface3D(unittest.TestCase):
    cylindrical_surface = cylindrical_surfaces.cylindrical_surface
    cylindrical_surface2 = cylindrical_surfaces.cylindrical_surface2
    cylindrical_surface3 = cylindrical_surfaces.cylindrical_surface3
    cylindrical_surface4 = cylindrical_surfaces.cylindrical_surface4

    def test_line_intersections(self):
        line3d = curves.Line3D(volmdlr.O3D, volmdlr.Point3D(0.3, 0.3, 0.3))
        line_inters = self.cylindrical_surface.line_intersections(line3d)
        self.assertEqual(len(line_inters), 2)
        self.assertTrue(
            line_inters[0].is_close(volmdlr.Point3D(0.22627416, 0.22627416, 0.22627416))
        )
        self.assertTrue(
            line_inters[1].is_close(
                volmdlr.Point3D(-0.22627416, -0.22627416, -0.22627416)
            )
        )

    def test_plane_intersections(self):
        plane_surface = surfaces.Plane3D(volmdlr.OZXY)
        parallel_plane_secant_cylinder = plane_surface.frame_mapping(
            volmdlr.Frame3D(
                volmdlr.O3D,
                volmdlr.Point3D(0.5, 0, 0),
                volmdlr.Point3D(0, 0.5, 0),
                volmdlr.Point3D(0, 0, 0.2),
            ),
            "new",
        )
        cylinder_tanget_plane = plane_surface.frame_mapping(
            volmdlr.Frame3D(
                volmdlr.Point3D(0, 0.32 / 2, 0),
                volmdlr.Point3D(0.5, 0, 0),
                volmdlr.Point3D(0, 0.5, 0),
                volmdlr.Point3D(0, 0, 0.2),
            ),
            "new",
        )
        not_intersecting_cylinder_parallel_plane = plane_surface.frame_mapping(
            volmdlr.Frame3D(
                volmdlr.Point3D(0, 0.32, 0),
                volmdlr.Point3D(0.5, 0, 0),
                volmdlr.Point3D(0, 0.5, 0),
                volmdlr.Point3D(0, 0, 0.2),
            ),
            "new",
        )
        cylinder_concurrent_plane = plane_surface.rotation(
            volmdlr.O3D, volmdlr.X3D, math.pi / 4
        )
        cylinder_perpendicular_plane = plane_surface.rotation(
            volmdlr.O3D, volmdlr.X3D, math.pi / 2
        )

        cylinder_surface_secant_parallel_plane_intersec = (
            self.cylindrical_surface.plane_intersections(parallel_plane_secant_cylinder)
        )
        self.assertEqual(len(cylinder_surface_secant_parallel_plane_intersec), 2)
        self.assertTrue(
            isinstance(
                cylinder_surface_secant_parallel_plane_intersec[0], curves.Line3D
            )
        )
        self.assertTrue(
            isinstance(
                cylinder_surface_secant_parallel_plane_intersec[1], curves.Line3D
            )
        )

        cylinder_surface_tangent_plane = self.cylindrical_surface.plane_intersections(
            cylinder_tanget_plane
        )
        self.assertEqual(len(cylinder_surface_tangent_plane), 1)
        self.assertTrue(isinstance(cylinder_surface_tangent_plane[0], curves.Line3D))

        cylinder_surface_tangent_plane_not_intersecting = (
            self.cylindrical_surface.plane_intersections(
                not_intersecting_cylinder_parallel_plane
            )
        )
        self.assertEqual(len(cylinder_surface_tangent_plane_not_intersecting), 0)

        cylinder_surface_concurrent_plane_intersec = (
            self.cylindrical_surface.plane_intersections(cylinder_concurrent_plane)
        )
        self.assertTrue(
            isinstance(cylinder_surface_concurrent_plane_intersec[0], curves.Ellipse3D)
        )

        cylinder_surface_perpendicular_plane_intersec = (
            self.cylindrical_surface.plane_intersections(cylinder_perpendicular_plane)
        )
        self.assertTrue(
            isinstance(
                cylinder_surface_perpendicular_plane_intersec[0], curves.Circle3D
            )
        )

    def test_is_coincident(self):
        cyl_surface1 = surfaces.CylindricalSurface3D(volmdlr.OXYZ, 1)
        cyl_surface2 = surfaces.CylindricalSurface3D(
            volmdlr.OXYZ.translation(volmdlr.Vector3D(0, 0, 1)), 1
        )
        plane_face = surfaces.Plane3D(volmdlr.OXYZ)
        self.assertTrue(cyl_surface1.is_coincident(cyl_surface2))
        self.assertFalse(cyl_surface1.is_coincident(plane_face))
        self.assertFalse(self.cylindrical_surface.is_coincident(cyl_surface1))

    def test_point_on_surface(self):
        point = volmdlr.Point3D(0.32, 0, 1)
        point2 = volmdlr.Point3D(1, 1, 1)
        self.assertTrue(self.cylindrical_surface.point_on_surface(point))
        self.assertFalse((self.cylindrical_surface.point_on_surface(point2)))

    def test_arcellipse3d_to_2d(self):
        pass

    def test_linesegment3d_to_2d(self):
        surface = surfaces.CylindricalSurface3D.load_from_file(
<<<<<<< HEAD
            os.path.join(folder, "cylindricalsurface_with_linesegment3d.json"))
        linesegment3d = edges.LineSegment3D.load_from_file(
            os.path.join(folder, "cylindricalsurface_linesegment3d.json"))
=======
            "surfaces/objects_cylindrical_tests/cylindricalsurface_with_linesegment3d.json"
        )
        linesegment3d = edges.LineSegment3D.load_from_file(
            "surfaces/objects_cylindrical_tests/cylindricalsurface_linesegment3d.json"
        )
>>>>>>> eac22555
        linesegment2d = surface.linesegment3d_to_2d(linesegment3d)[0]
        self.assertTrue(
            linesegment2d.start.is_close(
                volmdlr.Point2D(-0.021051754138835845, -0.0033749825505284136)
            )
        )
        self.assertTrue(
            linesegment2d.end.is_close(volmdlr.Point2D(0.0, -0.0033725697172752008))
        )

    def test_arc3d_to_2d(self):
        arc1 = edges.Arc3D.from_3_points(
            volmdlr.Point3D(1, 0, 0),
            volmdlr.Point3D(1 / math.sqrt(2), 1 / math.sqrt(2), 0),
            volmdlr.Point3D(0, 1, 0),
        )
        arc2 = edges.Arc3D.from_3_points(
            volmdlr.Point3D(1, 0, 0),
            volmdlr.Point3D(1 / math.sqrt(2), -1 / math.sqrt(2), 0),
            volmdlr.Point3D(0, -1, 0),
        )
        arc3 = edges.Arc3D.from_3_points(
            volmdlr.Point3D(-1 / math.sqrt(2), 1 / math.sqrt(2), 0),
            volmdlr.Point3D(-1, 0, 0),
            volmdlr.Point3D(-1 / math.sqrt(2), -1 / math.sqrt(2), 0),
        )
        arc4 = edges.Arc3D.from_3_points(
            volmdlr.Point3D(0, -1, 0),
            volmdlr.Point3D(-1 / math.sqrt(2), 1 / math.sqrt(2), 0),
            volmdlr.Point3D(1, 0, 0),
        )
        test1 = self.cylindrical_surface2.arc3d_to_2d(arc3d=arc1)[0]
        test2 = self.cylindrical_surface2.arc3d_to_2d(arc3d=arc2)[0]
        test3 = self.cylindrical_surface2.arc3d_to_2d(arc3d=arc3)[0]
        test4 = self.cylindrical_surface2.arc3d_to_2d(arc3d=arc4)[0]

        inv_prof = self.cylindrical_surface2.linesegment2d_to_3d(test4)[0]

        # Assert that the returned object is an edges.LineSegment2D
        self.assertIsInstance(test1, edges.LineSegment2D)
        self.assertIsInstance(test2, edges.LineSegment2D)
        self.assertIsInstance(test3, edges.LineSegment2D)
        self.assertIsInstance(test4, edges.LineSegment2D)

        # Assert that the returned object is right on the parametric domain (take into account periodicity)
        self.assertTrue(test1.start.is_close(volmdlr.Point2D(0, 0)))
        self.assertTrue(test1.end.is_close(volmdlr.Point2D(0.5 * math.pi, 0)))
        self.assertTrue(test2.start.is_close(volmdlr.Point2D(0, 0)))
        self.assertTrue(test2.end.is_close(volmdlr.Point2D(-0.5 * math.pi, 0)))
        self.assertTrue(test3.start.is_close(volmdlr.Point2D(0.75 * math.pi, 0)))
        self.assertTrue(test3.end.is_close(volmdlr.Point2D(1.25 * math.pi, 0)))
        self.assertTrue(test4.start.is_close(volmdlr.Point2D(-0.5 * math.pi, 0)))
        self.assertTrue(test4.end.is_close(volmdlr.Point2D(-2 * math.pi, 0)))

        # Verifies the inversion operation
        self.assertIsInstance(inv_prof, edges.Arc3D)
        # self.assertEqual(inv_prof, arc4)
        self.assertTrue(inv_prof.start.is_close(arc4.start))
        self.assertTrue(inv_prof.middle_point().is_close(arc4.middle_point()))
        self.assertTrue(inv_prof.end.is_close(arc4.end))

    def test_contour3d_to_2d(self):
        center1 = Point3D(0, 0, 0.013)
        start_end1 = Point3D(0.03, 0, 0.013)
        circle1 = curves.Circle3D(
            volmdlr.Frame3D(center1, volmdlr.X3D, -volmdlr.Y3D, -volmdlr.Z3D),
            center1.point_distance(start_end1),
        )
        center2 = Point3D(0, 0, 0.003)
        start_end2 = Point3D(0.03, 0, 0.003)
        circle2 = curves.Circle3D(
            volmdlr.Frame3D(center2, volmdlr.X3D, volmdlr.Y3D, volmdlr.Z3D),
            center2.point_distance(start_end2),
        )
        primitives_cylinder = [
            edges.LineSegment3D(Point3D(0.03, 0, 0.003), Point3D(0.03, 0, 0.013)),
            edges.FullArc3D(circle1, start_end1),
            edges.LineSegment3D(Point3D(0.03, 0, 0.013), Point3D(0.03, 0, 0.003)),
            edges.FullArc3D(circle2, start_end2),
        ]
        contour_cylinder = wires.Contour3D(primitives_cylinder)

        contour2d_cylinder = self.cylindrical_surface4.contour3d_to_2d(contour_cylinder)
        # ax = contour2d_cylinder.plot()
        # ax.set_aspect("auto")
        area = contour2d_cylinder.area()
        fullarc2d = contour2d_cylinder.primitives[3]
        linesegment2d = contour2d_cylinder.primitives[0]

        self.assertEqual(area, 0.02 * math.pi)
        self.assertEqual(fullarc2d.start, Point2D(-volmdlr.TWO_PI, 0.003))
        self.assertEqual(fullarc2d.end, Point2D(0, 0.003))
        self.assertEqual(linesegment2d.start, Point2D(0, 0.003))
        self.assertEqual(linesegment2d.end, Point2D(0, 0.013))

        surface = dessia_common.core.DessiaObject.load_from_file(
<<<<<<< HEAD
            os.path.join(folder, "cylindrical_surface_bspline_openned_contour.json"))
        contour = dessia_common.core.DessiaObject.load_from_file(
            os.path.join(folder,"cylindrical_contour_bspline_openned_contour.json"))
=======
            "surfaces/objects_cylindrical_tests/cylindrical_surface_bspline_openned_contour.json"
        )
        contour = dessia_common.core.DessiaObject.load_from_file(
            "surfaces/objects_cylindrical_tests/cylindrical_contour_bspline_openned_contour.json"
        )

>>>>>>> eac22555
        contour2d = surface.contour3d_to_2d(contour)
        self.assertEqual(len(contour2d.primitives), 2)
        self.assertFalse(contour2d.is_ordered())

<<<<<<< HEAD
=======
        surface = dessia_common.core.DessiaObject.load_from_file(
            "surfaces/objects_cylindrical_tests/test_contour3d_to_2d_surface.json"
        )
        contour = dessia_common.core.DessiaObject.load_from_file(
            "surfaces/objects_cylindrical_tests/test_contour3d_to_2d_contour.json"
        )
>>>>>>> eac22555

        surface = dessia_common.core.DessiaObject.load_from_file(os.path.join(folder, "test_contour3d_to_2d_surface.json"))
        contour = dessia_common.core.DessiaObject.load_from_file(os.path.join(folder, "test_contour3d_to_2d_contour.json"))
        contour2d = surface.contour3d_to_2d(contour)
        self.assertAlmostEqual(contour2d.area(), 0.29361767646954695, 2)
        self.assertTrue(contour2d.is_ordered())

    def test_bsplinecurve3d_to_2d(self):
<<<<<<< HEAD
        surface = dessia_common.core.DessiaObject.load_from_file(os.path.join(folder, "cylindrical_surf_bug.json"))
        bsplinecurve3d = dessia_common.core.DessiaObject.load_from_file(os.path.join(folder, "bsplinecurve3d_bug.json"))
=======
        surface = dessia_common.core.DessiaObject.load_from_file(
            "surfaces/objects_cylindrical_tests/cylindrical_surf_bug.json"
        )
        bsplinecurve3d = dessia_common.core.DessiaObject.load_from_file(
            "surfaces/objects_cylindrical_tests/bsplinecurve3d_bug.json"
        )
>>>>>>> eac22555
        primitive2d = surface.bsplinecurve3d_to_2d(bsplinecurve3d)[0]
        self.assertTrue(
            primitive2d.start.is_close(
                volmdlr.Point2D(-0.001540582016168617, -0.0006229082591074433)
            )
        )
        self.assertTrue(
            primitive2d.end.is_close(
                volmdlr.Point2D(0.004940216577284154, -0.000847814405768888)
            )
        )

        # Test to _fix_angle_discontinuity_on_discretization_points
        z = npy.linspace(0, 2 * math.pi, 50)
        theta = math.pi + 0.5 * math.pi * npy.cos(z)
        points_2d = [volmdlr.Point2D(x, y / (2 * math.pi)) for x, y in zip(theta, z)]
        cylinder = surfaces.CylindricalSurface3D(volmdlr.OXYZ, 1)
        points_3d = [cylinder.point2d_to_3d(point) for point in points_2d]
        bspline = edges.BSplineCurve3D.from_points_interpolation(points_3d, 3)
        result = cylinder.bsplinecurve3d_to_2d(bspline)[0]
        self.assertTrue(all(point.x < 0 for point in result.points))

    def test_point_projection(self):
        test_points = [
            Point3D(-2.0, -2.0, 0.0),
            Point3D(0.0, -2.0, 0.0),
            Point3D(2.0, -2.0, 0.0),
            Point3D(2.0, 0.0, 0.0),
            Point3D(2.0, 2.0, 0.0),
            Point3D(0.0, 2.0, 0.0),
            Point3D(-2.0, 2.0, 0.0),
            Point3D(-2.0, 0.0, 0.0),
        ]
        expected_points = [
            volmdlr.Point3D(-0.5 * math.sqrt(2), -0.5 * math.sqrt(2), 0.0),
            volmdlr.Point3D(0.0, -1.0, 0.0),
            volmdlr.Point3D(0.5 * math.sqrt(2), -0.5 * math.sqrt(2), 0.0),
            volmdlr.Point3D(1.0, 0.0, 0.0),
            volmdlr.Point3D(0.5 * math.sqrt(2), 0.5 * math.sqrt(2), 0.0),
            volmdlr.Point3D(0.0, 1.0, 0.0),
            volmdlr.Point3D(-0.5 * math.sqrt(2), 0.5 * math.sqrt(2), 0.0),
            volmdlr.Point3D(-1.0, 0.0, 0.0),
        ]

        for i, point in enumerate(test_points):
            self.assertTrue(
                self.cylindrical_surface2.point_projection(point).is_close(
                    expected_points[i]
                )
            )

    def test_plot(self):
        ax = self.cylindrical_surface.plot()
        self.assertTrue(ax)

    def test_ellipse_intersections(self):
        cyl_surface = surfaces.CylindricalSurface3D(
            volmdlr.Frame3D(
                origin=volmdlr.Point3D(1.0, 1.0, 0.0),
                u=volmdlr.Vector3D(-5.551115123125783e-17, 0.0, 0.9999999999999998),
                v=volmdlr.Vector3D(0.0, 0.9999999999999998, 0.0),
                w=volmdlr.Vector3D(-0.9999999999999998, 0.0, -5.551115123125783e-17),
            ),
            1.5,
        )

        frame = volmdlr.Frame3D(
            origin=volmdlr.Point3D(0.0, 0.0, 0.0),
            u=volmdlr.Vector3D(
                0.5773502691896258, 0.5773502691896258, 0.5773502691896258
            ),
            v=volmdlr.Vector3D(
                0.8164965809277258, -0.40824829046386313, -0.40824829046386313
            ),
            w=volmdlr.Vector3D(0.0, 0.7071067811865476, -0.7071067811865476),
        )
        ellipse = curves.Ellipse3D(2, 1, frame)
        ellipse_intersections = cyl_surface.ellipse_intersections(ellipse)
        self.assertEqual(len(ellipse_intersections), 2)
        self.assertTrue(
            ellipse_intersections[0],
            volmdlr.Point3D(
                -1.3695411442140175, -0.4354143466934857, -0.4354143466934857
            ),
        )
        self.assertTrue(
            ellipse_intersections[1],
            volmdlr.Point3D(
                0.7889886819560367, -0.4354143466934856, -0.4354143466934856
            ),
        )

    def test_coinicalsurface_intersections(self):
        expected_slutions = [
            [3.710032833168665],
            [2.754671034122705, 0.7935213452250598],
            [2.07512669883945, 2.075126698839449],
            [2.569944707187624, 2.569944707187624],
        ]
        conical_surface = surfaces.ConicalSurface3D(volmdlr.OXYZ, math.pi / 6)
        cylindrical_surface1 = surfaces.CylindricalSurface3D(
            volmdlr.Frame3D(
                volmdlr.Point3D(0.3, 0.3, 0.8), volmdlr.Y3D, volmdlr.Z3D, volmdlr.X3D
            ),
            0.3,
        )
        cylindrical_surface2 = surfaces.CylindricalSurface3D(
            volmdlr.Frame3D(
                volmdlr.Point3D(0, 0, 0.5), volmdlr.Y3D, volmdlr.Z3D, volmdlr.X3D
            ),
            0.3,
        )
        cylindrical_surface3 = surfaces.CylindricalSurface3D(
            volmdlr.Frame3D(
                volmdlr.Point3D(0, 0, 1), volmdlr.Y3D, volmdlr.Z3D, volmdlr.X3D
            ),
            0.3,
        )
        cylindrical_surface4 = surfaces.CylindricalSurface3D(
            volmdlr.Frame3D(
                volmdlr.Point3D(0.0, 0.41068360252295905, 1.2886751345948129),
                volmdlr.Y3D,
                volmdlr.Z3D,
                volmdlr.X3D,
            ),
            math.tan(conical_surface.semi_angle) / 2,
        )
        for i, cylindrical_surface in enumerate(
            [
                cylindrical_surface1,
                cylindrical_surface2,
                cylindrical_surface3,
                cylindrical_surface4,
            ]
        ):
            list_curves = cylindrical_surface.conicalsurface_intersections(
                conical_surface
            )
            for curve, expected_length in zip(list_curves, expected_slutions[i]):
                self.assertAlmostEqual(curve.length(), expected_length)

    def test_circle_intersections(self):
        cylindrical_surface = surfaces.CylindricalSurface3D(
            volmdlr.Frame3D(
                origin=volmdlr.Point3D(1.0, 1.0, 0.0),
                u=volmdlr.Vector3D(0.7071067811865476, 0.0, -0.7071067811865475),
                v=volmdlr.Vector3D(0.0, 1.0, 0.0),
                w=volmdlr.Vector3D(0.7071067811865475, 0.0, 0.7071067811865476),
            ),
            1.5,
        )
        circle = curves.Circle3D(
            volmdlr.Frame3D(
                origin=volmdlr.Point3D(1.9960534568565431, 0.12558103905862675, 0.0),
                u=volmdlr.Vector3D(0.9980267284282716, 0.06279051952931337, 0.0),
                v=volmdlr.Vector3D(0.0, 0.0, 1.0),
                w=volmdlr.Vector3D(0.06279051952931337, -0.9980267284282716, 0.0),
            ),
            1,
        )
        circle_intersections = cylindrical_surface.circle_intersections(circle)
        self.assertTrue(
            circle_intersections[0].is_close(
                volmdlr.Point3D(2.975410303031, 0.187196949158, 0.19251871881)
            )
        )
        self.assertTrue(
            circle_intersections[1].is_close(
                volmdlr.Point3D(1.740409914248, 0.10949731064, -0.966637220568)
            )
        )

    def test_sphericalsurface_intersections(self):
        spherical_surface = surfaces.SphericalSurface3D(
            volmdlr.OXYZ.translation(volmdlr.Vector3D(0.5, 0.5, 0)), 2
        )

        # test 1
        cylindrical_surface = surfaces.CylindricalSurface3D(volmdlr.OXYZ, 1)
        inters = spherical_surface.surface_intersections(cylindrical_surface)
        self.assertEqual(len(inters), 2)
        self.assertAlmostEqual(inters[0].length(), 6.613411150146185)
        self.assertAlmostEqual(inters[1].length(), 6.613411150146188)

        # test2
        cylindrical_surface = surfaces.CylindricalSurface3D(
            volmdlr.OXYZ.translation(volmdlr.X3D * 1.5), 1
        )
        inters = spherical_surface.surface_intersections(cylindrical_surface)
        self.assertEqual(len(inters), 1)
        self.assertAlmostEqual(inters[0].length(), 13.535573972180183)

        # test 3 - sphere inside the cylinder, sphere radius < cylinder radius.
        spherical_surface = surfaces.SphericalSurface3D(
            volmdlr.OXYZ.translation(volmdlr.Vector3D(0.5, 0.5, 0)), 0.5
        )
        cylindrical_surface = surfaces.CylindricalSurface3D(
            volmdlr.OXYZ.translation(volmdlr.X3D * 1.5), 2
        )
        inters3 = spherical_surface.surface_intersections(cylindrical_surface)
        self.assertFalse(inters3)

        # test 4 - sphere outside the cylinder
        spherical_surface = surfaces.SphericalSurface3D(
            volmdlr.OXYZ.translation(volmdlr.Vector3D(0.5, 3, 0)), 0.5
        )
        self.assertFalse(spherical_surface.surface_intersections(cylindrical_surface))

        # test 5 - Sphere on the cylinder axis, sphere radius  == cylinder radius -> One circle 3D at z = 0.
        spherical_surface = surfaces.SphericalSurface3D(volmdlr.OXYZ, 2)
        # spherical_surface = surfaces.SphericalSurface3D(volmdlr.OXYZ, 3)
        cylindrical_surface = surfaces.CylindricalSurface3D(volmdlr.OXYZ, 2)

        inters5 = spherical_surface.surface_intersections(cylindrical_surface)
        self.assertTrue(len(inters5), 1)
        self.assertTrue(inters5[0].center.is_close(volmdlr.O3D))
        self.assertEqual(inters5[0].radius, spherical_surface.radius)

        # test 6 - Sphere on cylinder axis, sphere R > cylinder r -> Two circle 3D at z = -+ sqrt(R**2 - r**2).
        spherical_surface = surfaces.SphericalSurface3D(volmdlr.OXYZ, 3)
        cylindrical_surface = surfaces.CylindricalSurface3D(volmdlr.OXYZ, 2)

        inters6 = spherical_surface.surface_intersections(cylindrical_surface)
        self.assertTrue(len(inters5), 2)
        self.assertTrue(
            inters6[0].center.is_close(volmdlr.Point3D(0.0, 0.0, 2.23606797749979))
        )
        self.assertAlmostEqual(inters6[0].radius, 1.9999999999999998)
        self.assertTrue(
            inters6[1].center.is_close(volmdlr.Point3D(0.0, 0.0, -2.23606797749979))
        )
        self.assertAlmostEqual(inters6[1].radius, 1.9999999999999998)

        # test 7 sphere tangent to cylinder.
        spherical_surface = surfaces.SphericalSurface3D(volmdlr.OXYZ, 3)
        cylindrical_surface = surfaces.CylindricalSurface3D(
            volmdlr.OXYZ.translation(volmdlr.X3D), 2
        )
        inters7 = spherical_surface.surface_intersections(cylindrical_surface)
        self.assertAlmostEqual(inters7[0].length(), 7.006825334082508)
        self.assertAlmostEqual(inters7[1].length(), 7.006825334082508)
        self.assertAlmostEqual(inters7[2].length(), 7.006825334082508)
        self.assertAlmostEqual(inters7[3].length(), 7.006825334082508)


if __name__ == "__main__":
    unittest.main()<|MERGE_RESOLUTION|>--- conflicted
+++ resolved
@@ -134,17 +134,9 @@
 
     def test_linesegment3d_to_2d(self):
         surface = surfaces.CylindricalSurface3D.load_from_file(
-<<<<<<< HEAD
             os.path.join(folder, "cylindricalsurface_with_linesegment3d.json"))
         linesegment3d = edges.LineSegment3D.load_from_file(
             os.path.join(folder, "cylindricalsurface_linesegment3d.json"))
-=======
-            "surfaces/objects_cylindrical_tests/cylindricalsurface_with_linesegment3d.json"
-        )
-        linesegment3d = edges.LineSegment3D.load_from_file(
-            "surfaces/objects_cylindrical_tests/cylindricalsurface_linesegment3d.json"
-        )
->>>>>>> eac22555
         linesegment2d = surface.linesegment3d_to_2d(linesegment3d)[0]
         self.assertTrue(
             linesegment2d.start.is_close(
@@ -241,31 +233,19 @@
         self.assertEqual(linesegment2d.end, Point2D(0, 0.013))
 
         surface = dessia_common.core.DessiaObject.load_from_file(
-<<<<<<< HEAD
             os.path.join(folder, "cylindrical_surface_bspline_openned_contour.json"))
         contour = dessia_common.core.DessiaObject.load_from_file(
             os.path.join(folder,"cylindrical_contour_bspline_openned_contour.json"))
-=======
-            "surfaces/objects_cylindrical_tests/cylindrical_surface_bspline_openned_contour.json"
-        )
-        contour = dessia_common.core.DessiaObject.load_from_file(
-            "surfaces/objects_cylindrical_tests/cylindrical_contour_bspline_openned_contour.json"
-        )
-
->>>>>>> eac22555
         contour2d = surface.contour3d_to_2d(contour)
         self.assertEqual(len(contour2d.primitives), 2)
         self.assertFalse(contour2d.is_ordered())
 
-<<<<<<< HEAD
-=======
         surface = dessia_common.core.DessiaObject.load_from_file(
-            "surfaces/objects_cylindrical_tests/test_contour3d_to_2d_surface.json"
-        )
+            os.path.join(folder, "test_contour3d_to_2d_surface.json"
+        ))
         contour = dessia_common.core.DessiaObject.load_from_file(
-            "surfaces/objects_cylindrical_tests/test_contour3d_to_2d_contour.json"
-        )
->>>>>>> eac22555
+            os.path.join(folder, "test_contour3d_to_2d_contour.json"
+        ))
 
         surface = dessia_common.core.DessiaObject.load_from_file(os.path.join(folder, "test_contour3d_to_2d_surface.json"))
         contour = dessia_common.core.DessiaObject.load_from_file(os.path.join(folder, "test_contour3d_to_2d_contour.json"))
@@ -274,17 +254,8 @@
         self.assertTrue(contour2d.is_ordered())
 
     def test_bsplinecurve3d_to_2d(self):
-<<<<<<< HEAD
         surface = dessia_common.core.DessiaObject.load_from_file(os.path.join(folder, "cylindrical_surf_bug.json"))
         bsplinecurve3d = dessia_common.core.DessiaObject.load_from_file(os.path.join(folder, "bsplinecurve3d_bug.json"))
-=======
-        surface = dessia_common.core.DessiaObject.load_from_file(
-            "surfaces/objects_cylindrical_tests/cylindrical_surf_bug.json"
-        )
-        bsplinecurve3d = dessia_common.core.DessiaObject.load_from_file(
-            "surfaces/objects_cylindrical_tests/bsplinecurve3d_bug.json"
-        )
->>>>>>> eac22555
         primitive2d = surface.bsplinecurve3d_to_2d(bsplinecurve3d)[0]
         self.assertTrue(
             primitive2d.start.is_close(
