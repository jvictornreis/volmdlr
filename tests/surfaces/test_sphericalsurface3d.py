import unittest
import math
import os
import volmdlr
from volmdlr import surfaces, wires, edges, curves


folder = os.path.join(os.path.dirname(os.path.realpath(__file__)), 'objects_spherical_tests')


class TestSphericalSurface3D(unittest.TestCase):
    surface3d = surfaces.SphericalSurface3D(volmdlr.OXYZ, 1)

    def test_arc3d_to_2d(self):
        arc_with_two_singularities = edges.Arc3D.from_json(
            os.path.join(folder, "arc_with_two_singularities.json"))
        test_arc = self.surface3d.arc3d_to_2d(arc_with_two_singularities)
        self.assertEqual(len(test_arc), 5)
        self.assertTrue(test_arc[0].start.is_close(volmdlr.Point2D(0, 0)))
        self.assertTrue(test_arc[-1].end.is_close(volmdlr.Point2D(0.0, 0.8975979010256554)))

    def test_contour3d_to_2d(self):
<<<<<<< HEAD
        surface = surfaces.SphericalSurface3D.from_json(os.path.join(folder, "sphericalsurface1.json"))
        contour = wires.Contour3D.from_json(os.path.join(folder, "spericalsurface1_contour0.json"))
        contour2d = surface.contour3d_to_2d(contour)
=======
        surface = surfaces.SphericalSurface3D.load_from_file(os.path.join(folder, "sphericalsurface1.json"))
        contour = wires.Contour3D.load_from_file(os.path.join(folder, "spericalsurface1_contour0.json"))
        contour2d, primitives_mapping = surface.contour3d_to_2d(contour, return_primitives_mapping=True)
>>>>>>> 3fb54968
        self.assertEqual(len(contour2d.primitives), 6)
        self.assertTrue(contour2d.is_ordered())
        self.assertAlmostEqual(contour2d.area(), 4.107527949001648, 2)
        self.assertEqual(len(primitives_mapping), len(contour.primitives))
        self.assertIsNone(primitives_mapping.get(contour2d.primitives[3]))
        self.assertEqual(contour.primitives[0], primitives_mapping.get(contour2d.primitives[0]))
        self.assertEqual(contour.primitives[-1], primitives_mapping.get(contour2d.primitives[-1]))

        surface = surfaces.SphericalSurface3D.from_json(
            os.path.join(folder, "spherical_surface_arc3d_to_2d.json"))
        contour = wires.Contour3D.from_json(
            os.path.join(folder, "spherical_surface_arc3d_to_2d_contour3d.json"))
        contour2d = surface.contour3d_to_2d(contour)
        self.assertEqual(len(contour2d.primitives), 4)
        self.assertTrue(contour2d.is_ordered(1e-2))
        self.assertAlmostEqual(contour2d.area(), 1.7779412219307336, 2)

        surface = surfaces.SphericalSurface3D.from_json(
            os.path.join(folder, "buggy_contour3d_to_2d_surface.json"))
        contour = wires.Contour3D.from_json(
            os.path.join(folder, "buggy_contour3d_to_2d_contour.json"))
        contour2d = surface.contour3d_to_2d(contour)

        self.assertTrue(contour2d.is_ordered(1e-2))
        self.assertAlmostEqual(contour2d.area(), 0.028684788284169843, 2)

        surface = surfaces.SphericalSurface3D.from_json(
            os.path.join(folder, "contour3d_to_2d_surface_bspline_with_singularity.json"))
        contour = wires.Contour3D.from_json(
            os.path.join(folder, "contour3d_to_2d_contour_bspline_with_singularity.json"))
        contour2d = surface.contour3d_to_2d(contour)
        self.assertEqual(len(contour2d.primitives), 4)
        self.assertTrue(contour2d.is_ordered(1e-2))
        self.assertAlmostEqual(contour2d.area(), 1.1836145679685492, 2)

        surface = surfaces.SphericalSurface3D.from_json(
            os.path.join(folder, "repair_primitives2d_periodicity_surface.json"))
        contour = wires.Contour3D.from_json(
            os.path.join(folder, "repair_primitives2d_periodicity_contour.json"))
        contour2d = surface.contour3d_to_2d(contour)
        self.assertEqual(len(contour2d.primitives), 4)
        self.assertTrue(contour2d.is_ordered(1e-2))
        self.assertAlmostEqual(contour2d.area(), 0.6254993351001795, 2)

        contour_left_side = wires.Contour3D.from_json(os.path.join(folder, "contour_left_side.json"))
        test = self.surface3d.contour3d_to_2d(contour_left_side)
        theta_min, theta_max, _, _ = test.bounding_rectangle.bounds()
        self.assertEqual(theta_min, -math.pi)
        self.assertEqual(theta_max, 0)
        contour_rigth_side = wires.Contour3D.from_json(os.path.join(folder, "contour_rigth_side.json"))
        test = self.surface3d.contour3d_to_2d(contour_rigth_side)
        theta_min, theta_max, _, _ = test.bounding_rectangle.bounds()
        self.assertEqual(theta_min, 0)
        self.assertEqual(theta_max, math.pi)
        contour_left_side = wires.Contour3D.from_json(os.path.join(folder, "contour_upper_side.json"))
        test = self.surface3d.contour3d_to_2d(contour_left_side)
        _, _, phi_min, phi_max = test.bounding_rectangle.bounds()
        self.assertEqual(phi_min, 0)
        self.assertEqual(phi_max, 0.5 * math.pi)
        contour_rigth_side = wires.Contour3D.from_json(os.path.join(folder, "contour_lower_side.json"))
        test = self.surface3d.contour3d_to_2d(contour_rigth_side)
        _, _, phi_min, phi_max = test.bounding_rectangle.bounds()
        self.assertEqual(phi_min, -0.5 * math.pi)
        self.assertEqual(phi_max, 0)

        contour_any_direction_upper = wires.Contour3D.from_json(
            os.path.join(folder, "contour_any_direction_upper_side.json"))
        test = self.surface3d.contour3d_to_2d(contour_any_direction_upper)
        theta_min, theta_max, phi_min, phi_max = test.bounding_rectangle.bounds()
        self.assertAlmostEqual(theta_min, 0, 6)
        self.assertAlmostEqual(theta_max, math.pi, 4)
        self.assertAlmostEqual(phi_max, 0.5 * math.pi, 3)

        surface = surfaces.SphericalSurface3D.from_json(
            os.path.join(folder, "test_sphericalsurface_repair_periodicity_surface.json"))
        contour = wires.Contour3D.from_json(
            os.path.join(folder, "test_sphericalsurface_repair_periodicity_contour.json"))
        contour2d = surface.contour3d_to_2d(contour)
        self.assertEqual(len(contour2d.primitives), 6)
        self.assertTrue(contour2d.is_ordered())
        self.assertAlmostEqual(contour2d.area(), 6.129921072323977, 2)

        surface = surfaces.SphericalSurface3D.from_json(
            os.path.join(folder, "test_2_sphericalsurface_repair_periodicity_surface.json"))
        contour = wires.Contour3D.from_json(
            os.path.join(folder, "test_2_sphericalsurface_repair_periodicity_contour.json"))
        contour2d = surface.contour3d_to_2d(contour)
        self.assertEqual(len(contour2d.primitives), 8)
        self.assertTrue(contour2d.is_ordered())
        self.assertAlmostEqual(contour2d.area(), 2.1665348983853794, 2)

        surface = surfaces.SphericalSurface3D.from_json(
            os.path.join(folder, "sphericalsurface_contour3d_to_2d_positive_singularity.json"))
        contour = wires.Contour3D.from_json(
            os.path.join(folder, "sphericalsurface_contour3d_to_2d_positive_singularity_contour.json"))
        contour2d = surface.contour3d_to_2d(contour)
        self.assertEqual(len(contour2d.primitives), 4)
        self.assertTrue(contour2d.is_ordered(0.0001))
        self.assertAlmostEqual(contour2d.area(), 0.10067063484647809, 2)

    def test_plane_intersections(self):
        frame = volmdlr.Frame3D.from_point_and_vector(volmdlr.Point3D(0, 0.5, 0.5),
                                                      volmdlr.Vector3D(0, 1 / math.sqrt(2), 1 / math.sqrt(2)),
                                                      volmdlr.Z3D)
        plane = surfaces.Plane3D(frame)
        fullarc = self.surface3d.plane_intersections(plane)[0]
        self.assertAlmostEqual(fullarc.circle.radius, 1/math.sqrt(2))
        self.assertTrue(fullarc.circle.normal.is_colinear_to(frame.w))

    def test_line_intersections(self):
        spherical_surface3d = surfaces.SphericalSurface3D(volmdlr.OXYZ, 1)
        line = curves.Line3D(volmdlr.Point3D(-.01, -.01, -.01), volmdlr.Point3D(0.8, 0.8, 0.8))
        line_intersections = spherical_surface3d.line_intersections(line)
        self.assertEqual(len(line_intersections), 2)
        self.assertTrue(line_intersections[0].is_close(
            volmdlr.Point3D(0.5773502691896257, 0.5773502691896257, 0.5773502691896257)))
        self.assertTrue(line_intersections[1].is_close(
            volmdlr.Point3D(-0.5773502691896257, -0.5773502691896257, -0.5773502691896257)))

        line2 = curves.Line3D(volmdlr.Point3D(0, 1, -0.5), volmdlr.Point3D(0, 1, 0.5))
        line_intersections2 = spherical_surface3d.line_intersections(line2)
        self.assertEqual(len(line_intersections2), 1)
        self.assertTrue(line_intersections2[0].is_close(volmdlr.Point3D(0.0, 1.0, 0.0)))

        line3 = curves.Line3D(volmdlr.Point3D(0, 2, -0.5), volmdlr.Point3D(0, 2, 0.5))
        self.assertFalse(spherical_surface3d.line_intersections(line3))

    def test_linesegment_intersections(self):
        spherical_surface3d = surfaces.SphericalSurface3D(volmdlr.OXYZ, 1)
        linesegment = edges.LineSegment3D(volmdlr.Point3D(-.01, -.01, -.01), volmdlr.Point3D(0.5, -0.4, 0.8))
        linesegment_intersections = spherical_surface3d.linesegment_intersections(linesegment)
        self.assertEqual(len(linesegment_intersections), 1)
        self.assertTrue(linesegment_intersections[0].is_close(
            volmdlr.Point3D(0.4878134615813934, -0.3906808823857714, 0.7806449095704483)))

        linesegment2 = edges.LineSegment3D(volmdlr.Point3D(-0.8, -0.8, -0.8), volmdlr.Point3D(0.8, 0.8, 0.8))
        linesegment2_intersections = spherical_surface3d.linesegment_intersections(linesegment2)
        self.assertEqual(len(linesegment2_intersections), 2)
        self.assertTrue(linesegment2_intersections[0].is_close(
            volmdlr.Point3D(0.5773502691896257, 0.5773502691896257, 0.5773502691896257)))
        self.assertTrue(linesegment2_intersections[1].is_close(
            volmdlr.Point3D(-0.5773502691896257, -0.5773502691896257, -0.5773502691896257)))

        linesegment3 = edges.LineSegment3D(volmdlr.Point3D(-.01, -.01, -.01), volmdlr.Point3D(0.3, -0.4, 0.5))
        self.assertFalse(spherical_surface3d.linesegment_intersections(linesegment3))

        linesegment4 = edges.LineSegment3D(volmdlr.Point3D(-.01, -1.5, -.01), volmdlr.Point3D(0.3, -1.3, 0.5))
        self.assertFalse(spherical_surface3d.linesegment_intersections(linesegment4))

    def test_circle_intersections(self):
        spherical_surface3d = surfaces.SphericalSurface3D(volmdlr.OXYZ, 1)

        # test1
        circle = curves.Circle3D(volmdlr.OXYZ.translation(volmdlr.Vector3D(.5, .5, 2)), .5)
        circle_intersections = spherical_surface3d.circle_intersections(circle)
        self.assertFalse(circle_intersections)

        # test2
        circle = curves.Circle3D(volmdlr.OXYZ.translation(volmdlr.Vector3D(.5, .5, .5)), .5)
        circle_intersections = spherical_surface3d.circle_intersections(circle)
        self.assertEqual(len(circle_intersections), 2)
        self.assertTrue(circle_intersections[0], volmdlr.Point3D(0.853553390593, 0.146446609407, 0.5))
        self.assertTrue(circle_intersections[1], volmdlr.Point3D(0.146446609407, 0.853553390593, 0.5))

    def test_arc_intersections(self):
        # test1
        spherical_surface3d = surfaces.SphericalSurface3D(volmdlr.OXYZ, 1)
        vector1 = volmdlr.Vector3D(1, 1, 1)
        vector1 = vector1.unit_vector()
        vector2 = vector1.deterministic_unit_normal_vector()
        vector3 = vector1.cross(vector2)
        frame = volmdlr.Frame3D(volmdlr.O3D, vector1, vector2, vector3)
        circle = curves.Circle3D(frame.translation(volmdlr.Vector3D(.5, .5, .5)), .5)

        point1 = circle.point_at_abscissa(0.2)
        point2 = circle.point_at_abscissa(1.5)
        arc = edges.Arc3D(circle, point1, point2)
        arc_intersections = spherical_surface3d.arc_intersections(arc)
        self.assertEqual(len(arc_intersections), 1)
        self.assertTrue(arc_intersections[0].is_close(volmdlr.Point3D(0.908248290464, 0.295875854768, 0.295875854768)))
        # test 2:
        point2 = circle.point_at_abscissa(2.5)
        arc = edges.Arc3D(circle, point1, point2)
        arc_intersections = spherical_surface3d.arc_intersections(arc)
        self.assertEqual(len(arc_intersections), 2)
        self.assertTrue(arc_intersections[0].is_close(volmdlr.Point3D(0.091751709536, 0.704124145232, 0.704124145232)))
        self.assertTrue(arc_intersections[1].is_close(volmdlr.Point3D(0.908248290464, 0.295875854768, 0.295875854768)))

    def test_arcellipse_intersections(self):
        spherical_surface3d = surfaces.SphericalSurface3D(volmdlr.OXYZ, 1)
        vector1 = volmdlr.Vector3D(1, 1, 1)
        vector1 = vector1.unit_vector()
        vector2 = vector1.deterministic_unit_normal_vector()
        vector3 = vector1.cross(vector2)
        frame = volmdlr.Frame3D(volmdlr.O3D, vector1, vector2, vector3)
        ellipse = curves.Ellipse3D(1, .5, frame.translation(volmdlr.Vector3D(.5, .5, .5)))

        point1 = ellipse.point_at_abscissa(0.2)
        # test 2
        point2 = ellipse.point_at_abscissa(2.5)
        arcellipse = edges.ArcEllipse3D(ellipse, point1, point2)
        arcellipse_intersections = spherical_surface3d.arcellipse_intersections(arcellipse)
        self.assertEqual(len(arcellipse_intersections), 1)
        self.assertTrue(arcellipse_intersections[0].is_close(
            volmdlr.Point3D(0.908248233153, 0.295875797457, 0.295875797457)))

        # test 3
        point2 = ellipse.point_at_abscissa(4.5)
        arcellipse = edges.ArcEllipse3D(ellipse, point1, point2)
        arcellipse_intersections = spherical_surface3d.arcellipse_intersections(arcellipse)
        self.assertEqual(len(arcellipse_intersections), 2)
        self.assertTrue(arcellipse_intersections[0].is_close(
            volmdlr.Point3D(0.908248233153, 0.295875797457, 0.295875797457)))
        self.assertTrue(arcellipse_intersections[1].is_close(
            volmdlr.Point3D(0.091751652225, 0.704124087921, 0.704124087921)))

    def test_sphericalsurface_intersections(self):
        #test1
        spherical_surface1 = surfaces.SphericalSurface3D(
            volmdlr.OXYZ.translation(volmdlr.Vector3D(0.5, 0.5, 0)), 2)

        spherical_surface2 = spherical_surface1.translation(volmdlr.Vector3D(1, 1, 1))

        inters = spherical_surface1.surface_intersections(spherical_surface2)
        self.assertEqual(len(inters), 1)
        self.assertAlmostEqual(inters[0].length(), 11.327173398039175)

        #test2
        spherical_surface2 = surfaces.SphericalSurface3D(
            volmdlr.OXYZ.translation(volmdlr.Vector3D(0.5, 0.5, 0)), 1)
        spherical_surface2 = spherical_surface2.translation(volmdlr.Vector3D(1, 1, 1))
        inters = spherical_surface1.surface_intersections(spherical_surface2)
        self.assertEqual(len(inters), 1)
        self.assertAlmostEqual(inters[0].length(), 6.283185306688713)


if __name__ == '__main__':
    unittest.main()<|MERGE_RESOLUTION|>--- conflicted
+++ resolved
@@ -20,15 +20,9 @@
         self.assertTrue(test_arc[-1].end.is_close(volmdlr.Point2D(0.0, 0.8975979010256554)))
 
     def test_contour3d_to_2d(self):
-<<<<<<< HEAD
         surface = surfaces.SphericalSurface3D.from_json(os.path.join(folder, "sphericalsurface1.json"))
         contour = wires.Contour3D.from_json(os.path.join(folder, "spericalsurface1_contour0.json"))
-        contour2d = surface.contour3d_to_2d(contour)
-=======
-        surface = surfaces.SphericalSurface3D.load_from_file(os.path.join(folder, "sphericalsurface1.json"))
-        contour = wires.Contour3D.load_from_file(os.path.join(folder, "spericalsurface1_contour0.json"))
         contour2d, primitives_mapping = surface.contour3d_to_2d(contour, return_primitives_mapping=True)
->>>>>>> 3fb54968
         self.assertEqual(len(contour2d.primitives), 6)
         self.assertTrue(contour2d.is_ordered())
         self.assertAlmostEqual(contour2d.area(), 4.107527949001648, 2)
