"""
Unit tests for volmdlr.faces.BSplineSurface3D
"""
import unittest

import volmdlr.edges as vme
import volmdlr.wires as vmw
import volmdlr.faces as vmf
import volmdlr.grid
from volmdlr.models import bspline_surfaces
from volmdlr import surfaces


class TestBSplineSurface3D(unittest.TestCase):
    def test_contour2d_parametric_to_dimension(self):
        bspline_face = vmf.BSplineFace3D.from_surface_rectangular_cut(bspline_surfaces.bspline_surface_2, 0, 1, 0, 1)
        contour2d = bspline_surfaces.bspline_surface_2.contour3d_to_2d(bspline_face.outer_contour3d)
        grid2d = volmdlr.grid.Grid2D.from_properties((0, 1), (0, 1), (10, 10))
        contour2d_dim = bspline_surfaces.bspline_surface_2.contour2d_parametric_to_dimension(contour2d, grid2d)
        self.assertEqual(len(contour2d_dim.primitives), 4)
        self.assertAlmostEqual(contour2d_dim.area(), 16.657085821451233, places=2)
        self.assertAlmostEqual(contour2d_dim.length(), 16.81606170335965, places=2)

    def test_periodicity(self):
        bspline_suface = surfaces.BSplineSurface3D.load_from_file('surfaces/surface3d_8.json')
        self.assertAlmostEqual(bspline_suface.x_periodicity,  0.8888888888888888)
        self.assertFalse(bspline_suface.y_periodicity)

    def test_bbox(self):
        surface = bspline_surfaces.bspline_surface_3
        bbox = surface.bounding_box
        volume = bbox.volume()

        # Check if the bounding box volume is correct
        self.assertEqual(volume, 4.0)

    def test_arc3d_to_2d(self):
        bspline_surface = surfaces.BSplineSurface3D.load_from_file('surfaces/BSplineSurface3D_with_Arc3D.json')
        arc = vme.Arc3D.from_3_points(volmdlr.Point3D(-0.01, -0.013722146986970815, 0.026677756316261864),
                        volmdlr.Point3D(-0.01, 0.013517082603, 0.026782241839),
                        volmdlr.Point3D(-0.01, 0.029612430603, 0.004806657236))

        test = bspline_surface.arc3d_to_2d(arc3d=arc)[0]

        inv_prof = bspline_surface.linesegment2d_to_3d(test)[0]

        # Verifies the inversion operation
        self.assertIsInstance(inv_prof, vme.Arc3D)
        self.assertTrue(inv_prof.start.is_close(arc.start))
        # self.assertTrue(inv_prof.interior.is_close(arc.interior))
        self.assertTrue(inv_prof.end.is_close(arc.end))

        # Strange case from step file
        bspline_surface = surfaces.BSplineSurface3D.load_from_file(
            'surfaces/objects_bspline_test/bsplinesurface_arc3d_to_2d_surface.json')
        arc = vme.Arc3D.load_from_file("surfaces/objects_bspline_test/bsplinesurface_arc3d_to_2d_arc3d.json")
        brep = bspline_surface.arc3d_to_2d(arc)[0]
        self.assertTrue(brep.start.is_close(volmdlr.Point2D(1, 0)))

    def test_bsplinecurve3d_to_2d(self):
        bspline_surface = bspline_surfaces.bspline_surface_4
        control_points = [volmdlr.Point3D(-0.012138106431296442, 0.11769707710908962, -0.10360094389690414),
         volmdlr.Point3D(-0.012153195391844274, 0.1177764571887428, -0.10360691055433219),
         volmdlr.Point3D(-0.01216612946601426, 0.11785649353385147, -0.10361063821784446),
         volmdlr.Point3D(-0.012176888504086755, 0.11793706145749239, -0.10361212108019317)]
        weights = [1.0, 0.9994807070752826, 0.9994807070752826, 1.0]
        original_bspline = vme.BSplineCurve3D(3, control_points, [4, 4], [0, 1], weights, False)
        bspline_on_parametric_domain = bspline_surface.bsplinecurve3d_to_2d(original_bspline)[0]
        bspline_after_transfomation = bspline_surface.linesegment2d_to_3d(bspline_on_parametric_domain)[0]
        original_length = original_bspline.length()
        length_after_transformation = bspline_after_transfomation.length()
        point = original_bspline.point_at_abscissa(0.5 * original_length)
        point_test = bspline_after_transfomation.point_at_abscissa(0.5 * length_after_transformation)
        self.assertAlmostEqual(original_length, length_after_transformation, places=6)
        # self.assertTrue(point.is_close(point_test, 1e-6))

    def test_bsplinecurve2d_to_3d(self):
        surface = surfaces.BSplineSurface3D.load_from_file("surfaces/objects_bspline_test/bspline_surface_with_arcs.json")
        contour3d = vmw.Contour3D.load_from_file("surfaces/objects_bspline_test/bspline_contour_with_arcs.json")

        contour2d = surface.contour3d_to_2d(contour3d)
        bspline_1 = contour2d.primitives[0]
        arc3d = surface.bsplinecurve2d_to_3d(bspline_1)[0]
        self.assertTrue(isinstance(bspline_1, vme.BSplineCurve2D))
        self.assertTrue(isinstance(arc3d, vme.Arc3D))

    def test_arcellipse3d_to_2d(self):
        arcellipse = vme.ArcEllipse3D.load_from_file("surfaces/objects_bspline_test/arcellipse_on_bsplinesurface.json")
        bsplinesurface = surfaces.BSplineSurface3D.load_from_file(
            "surfaces/objects_bspline_test/bsplinesurface_with_arcellipse.json")
        test = bsplinesurface.arcellipse3d_to_2d(arcellipse)[0]
        self.assertTrue(isinstance(test, vme.LineSegment2D))
        self.assertTrue(test.start.is_close(volmdlr.Point2D(0.5, 2.69e-05)))
        self.assertTrue(test.end.is_close(volmdlr.Point2D(0.5, 1), 1e-5))

        # todo: Uncomment this block when finish debugging contour2d healing
        # surface = surfaces.BSplineSurface3D.load_from_file(
        #     "surfaces/objects_bspline_test/bspline_surface_self_intersecting_contour.json")
        # contour3d = vmw.Contour3D.load_from_file(
        #     "surfaces/objects_bspline_test/bspline_contour_self_intersecting_contour.json")
        # face = surface.face_from_contours3d([contour3d])
        # self.assertTrue(face.surface2d.outer_contour.is_ordered())

    def test_contour3d_to_2d(self):
<<<<<<< HEAD
        surface = surfaces.BSplineSurface3D.load_from_file(
            "surfaces/objects_bspline_test/bsplinesurface_buggy_face_surface.json")
        contour = vmw.Contour3D.load_from_file(
            "surfaces/objects_bspline_test/bsplinesurface_buggy_face_contour.json")
        contour2d = surface.contour3d_to_2d(contour)
        self.assertAlmostEqual(contour2d.area(), 1, 2)
        self.assertTrue(contour2d.is_ordered())
=======
        surface = surfaces.BSplineSurface3D.load_from_file("surfaces/objects_bspline_test/periodicalsurface.json")
        contour3d = vmw.Contour3D.load_from_file("surfaces/objects_bspline_test/periodicalsurface_contour.json")
        contour2d = surface.contour3d_to_2d(contour3d)
        self.assertTrue(contour2d.is_ordered())
        self.assertAlmostEqual(contour2d.area(), 1/6, 5)

>>>>>>> b3a5a97c

if __name__ == '__main__':
    unittest.main(verbosity=0)<|MERGE_RESOLUTION|>--- conflicted
+++ resolved
@@ -102,7 +102,6 @@
         # self.assertTrue(face.surface2d.outer_contour.is_ordered())
 
     def test_contour3d_to_2d(self):
-<<<<<<< HEAD
         surface = surfaces.BSplineSurface3D.load_from_file(
             "surfaces/objects_bspline_test/bsplinesurface_buggy_face_surface.json")
         contour = vmw.Contour3D.load_from_file(
@@ -110,14 +109,12 @@
         contour2d = surface.contour3d_to_2d(contour)
         self.assertAlmostEqual(contour2d.area(), 1, 2)
         self.assertTrue(contour2d.is_ordered())
-=======
+
         surface = surfaces.BSplineSurface3D.load_from_file("surfaces/objects_bspline_test/periodicalsurface.json")
         contour3d = vmw.Contour3D.load_from_file("surfaces/objects_bspline_test/periodicalsurface_contour.json")
         contour2d = surface.contour3d_to_2d(contour3d)
         self.assertTrue(contour2d.is_ordered())
         self.assertAlmostEqual(contour2d.area(), 1/6, 5)
 
->>>>>>> b3a5a97c
-
 if __name__ == '__main__':
     unittest.main(verbosity=0)