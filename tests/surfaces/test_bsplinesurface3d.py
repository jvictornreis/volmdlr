--- conflicted
+++ resolved
@@ -171,8 +171,6 @@
                     for c, e in zip(computed[idx], expected[idx]):
                         self.assertAlmostEqual(c, e, delta=GEOMDL_DELTA)
 
-<<<<<<< HEAD
-=======
     def test_interpolate_surface(self):
         points = [volmdlr.Point3D(1.0, 0.0, 0.0), volmdlr.Point3D(0.70710678, 0.70710678, 0.0),
                   volmdlr.Point3D(0.0, 1.0, 0.0), volmdlr.Point3D(-0.70710678, 0.70710678, 0.0),
@@ -280,7 +278,6 @@
         for point, expected_point in zip(surface.control_points, expected_points):
             self.assertTrue(point.is_close(expected_point))
 
->>>>>>> b891d26c
     def test_contour2d_parametric_to_dimension(self):
         bspline_face = vmf.BSplineFace3D.from_surface_rectangular_cut(bspline_surfaces.bspline_surface_2, 0, 1, 0, 1)
         contour2d = bspline_surfaces.bspline_surface_2.contour3d_to_2d(bspline_face.outer_contour3d)
@@ -390,8 +387,6 @@
             "surfaces/objects_bspline_test/surface_with_singularity_contour.json")
         contour2d = surface.contour3d_to_2d(contour3d)
         self.assertTrue(contour2d.is_ordered())
-<<<<<<< HEAD
-=======
 
     def test_split_surface_u(self):
         surf1, surf2 = self.spline_surf.split_surface_u(0.33)
@@ -602,7 +597,6 @@
         for weight, expected_weight in zip(surf2.weights, expected_weights_surf2):
             self.assertAlmostEqual(weight, expected_weight)
 
->>>>>>> b891d26c
 
 if __name__ == '__main__':
     unittest.main(verbosity=0)