--- conflicted
+++ resolved
@@ -87,11 +87,7 @@
             os.path.join(folder, "conicalsurface_contour_with_singularity_contour_2.json"))
         contour = surface.contour3d_to_2d(contour3d)
         self.assertTrue(contour.is_ordered())
-<<<<<<< HEAD
-        self.assertAlmostEqual(contour.area(), math.pi * 0.0014073966802667698, 6)
-=======
         self.assertAlmostEqual(contour.area(), math.pi * 0.0014073966802667698, 5)
->>>>>>> 2fd474bd
 
 
 
