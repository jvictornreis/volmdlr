import math
import unittest

import dessia_common.core
import volmdlr
import volmdlr.edges as vme
<<<<<<< HEAD
from volmdlr import curves, surfaces, edges
=======
from volmdlr import curves, surfaces
>>>>>>> 2ebab5c9
import volmdlr.wires as vmw
from volmdlr import O3D, X3D, Y3D, Z3D, Point2D, Point3D
from volmdlr.models import conical_surfaces


class TestConicalSurface3D(unittest.TestCase):
    conical_surface = conical_surfaces.conical_surface1
    conical_surface2 = conical_surfaces.conical_surface2

    def test_arc3d_to_2d(self):
        arc1 = vme.Arc3D.from_3_points(volmdlr.Point3D(-1 / math.sqrt(2), 1 / math.sqrt(2), 1 / math.sqrt(3)),
                         volmdlr.Point3D(-1, 0, 1 / math.sqrt(3)),
                         volmdlr.Point3D(-1 / math.sqrt(2), -1 / math.sqrt(2), 1 / math.sqrt(3)))
        arc2 = vme.Arc3D.from_3_points(volmdlr.Point3D(0, -1, 1 / math.sqrt(3)),
                         volmdlr.Point3D(-1 / math.sqrt(2), 1 / math.sqrt(2), 1 / math.sqrt(3)),
                         volmdlr.Point3D(1, 0, 1 / math.sqrt(3)))
        test1 = self.conical_surface.arc3d_to_2d(arc3d=arc1)[0]
        test2 = self.conical_surface.arc3d_to_2d(arc3d=arc2)[0]

        # Assert that the returned object is an edges.LineSegment2D
        self.assertIsInstance(test1, vme.LineSegment2D)
        self.assertIsInstance(test2, vme.LineSegment2D)

        # Assert that the returned object is right on the parametric domain (take into account periodicity)
        self.assertTrue(test1.start.is_close(volmdlr.Point2D(0.75 * math.pi, 0.5773502691896258)))
        self.assertTrue(test1.end.is_close(volmdlr.Point2D(1.25 * math.pi, 0.5773502691896258)))
        self.assertTrue(test2.start.is_close(volmdlr.Point2D(-0.5 * math.pi, 0.5773502691896258)))
        self.assertTrue(test2.end.is_close(volmdlr.Point2D(-2 * math.pi, 0.5773502691896258)))

    def test_contour3d_to_2d(self):
        center1 = O3D
        start_end1 = Point3D(0.035, 0, 0)
        circle1 = curves.Circle3D(volmdlr.Frame3D(center1, volmdlr.X3D, volmdlr.Y3D, volmdlr.Z3D),
                                  center1.point_distance(start_end1))
        primitives_cone = [vme.LineSegment3D(Point3D(0, 0, 0.1), Point3D(0.035, 0, 0.0)),
                           vme.FullArc3D(circle1, start_end1),
                           vme.LineSegment3D(Point3D(0.035, 0, 0.0), Point3D(0, 0, 0.1))]

        primitives_demi_cone = [primitives_cone[0],
                                vme.Arc3D.from_3_points(Point3D(0.035, 0, 0),
                                                        Point3D(0, 0.035, 0), Point3D(-0.035, 0, 0)),
                                primitives_cone[2]
                                ]

        contour_cone = vmw.Contour3D(primitives_cone)
        contour2d_cone = self.conical_surface2.contour3d_to_2d(contour_cone)

        contour_demi_cone = vmw.Contour3D(primitives_demi_cone)
        contour2d_demi_cone = self.conical_surface2.contour3d_to_2d(contour_demi_cone)

        area_cone = contour2d_cone.area()
        area_demi_cone = contour2d_demi_cone.area()
        fullarc2d = contour2d_cone.primitives[0]
        linesegment2d_cone = contour2d_cone.primitives[1]

        # Assert that the returned object is an edges.LineSegment2D
        self.assertIsInstance(fullarc2d, vme.LineSegment2D)
        self.assertIsInstance(linesegment2d_cone, vme.LineSegment2D)

        self.assertEqual(area_cone, 0.2 * math.pi)
        self.assertEqual(area_demi_cone, 0.1 * math.pi)
        self.assertEqual(fullarc2d.start, Point2D(0, 0.1))
        self.assertEqual(fullarc2d.end, Point2D(-2 * math.pi, 0.1))
        self.assertEqual(fullarc2d.length(), 2 * math.pi)
        self.assertEqual(linesegment2d_cone.start, Point2D(-2 * math.pi, 0.1))
        self.assertEqual(linesegment2d_cone.end, Point2D(-2 * math.pi, 0.0))

    def test_bsplinecurve3d_to_2d(self):
        conical_surface3 = conical_surfaces.conical_surface3
        control_points = [volmdlr.Point3D(-0.00235270234694772, 0.004075, 0.000502294734194974),
                          volmdlr.Point3D(-0.00158643061573795, 0.004075, 0.000281091139051792),
                          volmdlr.Point3D(-1.38558964783719e-06, 0.004075, -4.49804036433251e-06),
                          volmdlr.Point3D(0.00158690018976903, 0.004075, 0.000281226693398416),
                          volmdlr.Point3D(0.00235270234694773, 0.004075, 0.000502294734194975)]

        bspline_curve = vme.BSplineCurve3D(3, control_points, [4, 1, 4], knots=[0.0, 0.5, 1.0])
        bspline_curve2d = conical_surface3.bsplinecurve3d_to_2d(bspline_curve)
        bspline_curve3d = conical_surface3.bsplinecurve2d_to_3d(bspline_curve2d[0])
        original_length = bspline_curve.length()
        length_after_transformation = bspline_curve3d[0].length()
        point = bspline_curve.point_at_abscissa(0.5*original_length)
        point_test = bspline_curve3d[0].point_at_abscissa(0.5 * length_after_transformation)
        self.assertAlmostEqual(original_length, length_after_transformation, places=6)
        self.assertTrue(point.is_close(point_test, 1e-6))

    def test_line_intersections(self):
        conical_surface = surfaces.ConicalSurface3D(volmdlr.OXYZ, math.pi / 6)

        lines = [curves.Line3D(volmdlr.Point3D(-2, -2, 1), volmdlr.Point3D(5, 5, 5)),
                 curves.Line3D(volmdlr.Point3D(1.1409943273101928, 1.1409943273101928, 2.7948539013201095),
                               volmdlr.Point3D(1.1409943273101928, 1.1409943273101928, 2.7948539013201095) +
                               2 * volmdlr.Vector3D(-0.9742215979209138, -0.15847358160064154, -0.0)),
                 curves.Line3D(volmdlr.Point3D(1, 1, 0), volmdlr.Point3D(2, -2, 5)),
                 curves.Line3D(volmdlr.Point3D(1, 1, 0), volmdlr.Point3D(2, 2, 5)),
                 curves.Line3D(volmdlr.Point3D(1, 1, 0), volmdlr.Point3D(0.0, 3.920784075149046, 4.801960187872612)),
                 curves.Line3D(volmdlr.Point3D(1.960392037574523, 1.960392037574523, 4.801960187872612),
                               volmdlr.Point3D(0.0, 3.920784075149046, 4.801960187872612))]
        list_intersections = [[volmdlr.Point3D(1.1409943273101928, 1.1409943273101928, 2.7948539013201095),
                               volmdlr.Point3D(-0.7093396510512004, -0.7093396510512004, 1.7375201993993143)],
                              [volmdlr.Point3D(-1.443803221499384, 0.7205333909643816, 2.794853901319333),
                               volmdlr.Point3D(1.1409943273076404, 1.1409943273121101, 2.7948539013193323)],
                              [volmdlr.Point3D(1.7101020514359682, -1.1303061543105355, 3.550510257187456),
                               volmdlr.Point3D(2.6898979485879435, -4.06969384577009, 8.449489742957839)],
                              [volmdlr.Point3D(1.960392037574523, 1.960392037574523, 4.801960187872612)],
                              [],
                              [volmdlr.Point3D(1.9603920375740307, 1.9603920375740307, 4.801960187873013)]]

        for i, line in enumerate(lines):
            line_intersections = conical_surface.line_intersections(line)
            for intersection, expected_sesult in zip(line_intersections, list_intersections[i]):
                self.assertTrue(intersection.is_close(expected_sesult))

<<<<<<< HEAD
    def test_plane_intersections(self):
        conical_surface = surfaces.ConicalSurface3D(volmdlr.OXYZ, math.pi / 6)

        plane1 = surfaces.Plane3D(volmdlr.Frame3D(volmdlr.Point3D(0, 0, 0.5),
                                                  volmdlr.X3D, volmdlr.Y3D, volmdlr.Z3D))
        plane2 = surfaces.Plane3D(volmdlr.Frame3D(volmdlr.Point3D(0, 0.25, 0.5),
                                                  volmdlr.Z3D, volmdlr.X3D, volmdlr.Y3D))
        plane3 = surfaces.Plane3D(volmdlr.Frame3D(volmdlr.Point3D(0, 0.0, 0.5),
                                                  volmdlr.Z3D, volmdlr.X3D, volmdlr.Y3D))
        vector1 = volmdlr.Vector3D(1, 1, 1)
        vector1 = vector1.unit_vector()
        vector2 = vector1.deterministic_unit_normal_vector()
        vector3 = vector1.cross(vector2)
        frame = volmdlr.Frame3D(volmdlr.Point3D(0, 0, 0.5), vector1, vector2, vector3)
        plane4 = surfaces.Plane3D(frame)
        point1 = conical_surface.frame.origin
        point2 = conical_surface.frame.local_to_global_coordinates(
            volmdlr.Point3D(10 * math.tan(conical_surface.semi_angle), 0, 10))
        generatrix = edges.LineSegment3D(point1, point2)
        normal = generatrix.unit_normal_vector()
        plane5 = surfaces.Plane3D.from_normal(frame.origin - normal * .5, normal)
        expected_results = [[('Circle3D', 0.2886751345948128)],
                            [('Hyperbola3D', 0.4330127018922194)],
                            [('Line3D', volmdlr.Point3D(-1.0, 0.0, 1.7320508075688776)),
                             ('Line3D', volmdlr.Point3D(1.0, 0.0, 1.7320508075688776))],
                            [('Ellipse3D', 0.3535533905927743)],
                            [('Parabola3D', 0.21650635094600354)]]
        for i, plane in enumerate([plane1, plane2, plane3, plane4, plane5]):
            intersections = conical_surface.surface_intersections(plane)
            for intersection, expected_result in zip(intersections, expected_results[i]):
                self.assertEqual(intersection.__class__.__name__, expected_result[0])
                self.assertEqual(intersection[1], expected_result[1])

=======
>>>>>>> 2ebab5c9

if __name__ == '__main__':
    unittest.main()<|MERGE_RESOLUTION|>--- conflicted
+++ resolved
@@ -4,11 +4,7 @@
 import dessia_common.core
 import volmdlr
 import volmdlr.edges as vme
-<<<<<<< HEAD
 from volmdlr import curves, surfaces, edges
-=======
-from volmdlr import curves, surfaces
->>>>>>> 2ebab5c9
 import volmdlr.wires as vmw
 from volmdlr import O3D, X3D, Y3D, Z3D, Point2D, Point3D
 from volmdlr.models import conical_surfaces
@@ -121,7 +117,6 @@
             for intersection, expected_sesult in zip(line_intersections, list_intersections[i]):
                 self.assertTrue(intersection.is_close(expected_sesult))
 
-<<<<<<< HEAD
     def test_plane_intersections(self):
         conical_surface = surfaces.ConicalSurface3D(volmdlr.OXYZ, math.pi / 6)
 
@@ -154,9 +149,7 @@
             for intersection, expected_result in zip(intersections, expected_results[i]):
                 self.assertEqual(intersection.__class__.__name__, expected_result[0])
                 self.assertEqual(intersection[1], expected_result[1])
-
-=======
->>>>>>> 2ebab5c9
+                
 
 if __name__ == '__main__':
     unittest.main()