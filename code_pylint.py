import os
import sys

import random
from pylint import __version__
from pylint.lint import Run

MIN_NOTE = 9.17

UNWATCHED_ERRORS = ['fixme', 'trailing-whitespace', 'import-error', 'missing-final-newline']


MIN_NOTE = 7.9

MAX_ERROR_BY_TYPE = {
<<<<<<< HEAD
                     'invalid-name': 1143, #1127
                     'no-else-return': 169,
                     'consider-using-f-string': 164,
                     'no-member': 47,
                     'inconsistent-return-statements': 17,
                     'unused-variable': 70,
                     'arguments-differ': 40,
                     'too-many-locals': 81, #77
                     'unused-argument': 45,
                     'too-many-arguments': 66,
=======
                     'invalid-name': 1023,
                     'no-else-return': 74,
                     'consider-using-f-string': 155,
                     'no-member': 127,
                     'inconsistent-return-statements': 18,
                     'unused-variable': 61,
                     'arguments-differ': 44,
                     'too-many-locals': 75,
                     'line-too-long': 32,
                     'unused-argument': 48,
                     'too-many-arguments': 64,
                     'line-too-long errors': 32,
>>>>>>> 5dc3e26c
                     'consider-using-enumerate': 22,
                     'too-many-branches': 27,
                     'too-many-statements': 21,
                     'super-init-not-called': 19,
                     'no-name-in-module': 22,
                     'abstract-method': 24,
                     'empty-docstring': 18,
                     'duplicate-code': 11,
                     'no-self-use': 16,
                     'arguments-renamed': 17,
                     'too-many-ancestors': 17,
                     'expression-not-assigned': 12,
                     'non-parent-init-called': 11,
                     'too-few-public-methods': 10,
                     'too-many-public-methods': 8,
                     'use-implicit-booleaness-not-comparison': 8,
                     'too-many-instance-attributes': 12,
                     'protected-access': 8,
                     'undefined-loop-variable': 5,
                     'unspecified-encoding': 9,
<<<<<<< HEAD
                     'too-many-nested-blocks': 10, #6
=======
                     'too-many-function-args': 8,
                     'too-many-nested-blocks': 6,
>>>>>>> 5dc3e26c
                     'attribute-defined-outside-init': 9,
                     'too-many-return-statements': 4,
                     'consider-merging-isinstance': 6,
                     'cyclic-import': 4,
                     'consider-iterating-dictionary': 2,
                     'raise-missing-from': 4,
                     'no-else-raise': 4,
                     'no-else-continue': 4,
                     'undefined-variable': 4,
                     'no-else-break': 4,
                     'unnecessary-list-index-lookup': 4,
                     'simplifiable-if-expression': 3,
                     'redefined-builtin': 3,
                     'broad-except': 3,
                     'too-many-boolean-expressions': 3,
                     'too-many-lines': 3,
                     'redundant-keyword-arg': 3,
                     'no-value-for-parameter': 1,
                     'c-extension-no-member': 2,
                     'access-member-before-definition': 2,
                     'modified-iterating-list': 2,
                     'consider-using-with': 2,
                     'consider-using-get': 2,
                     'unnecessary-dunder-call': 2,
                     'unnecessary-lambda': 2,
                     'eval-used': 2,
                     'chained-comparison': 2,
                     'missing-module-docstring': 2,
                     'unbalanced-tuple-unpacking': 2,
                     'bad-staticmethod-argument': 1,
                     'consider-using-generator': 1,
                     'use-maxsplit-arg': 1,
                     'wildcard-import': 1,
                     'cell-var-from-loop': 1,
                     'import-outside-toplevel': 1,
                     'unsubscriptable-object': 1,
                     # No tolerance errors
                     'unidiomatic-typecheck': 0,
                     'unexpected-special-method-signature': 0,
                     'bare-except': 0,
                     'function-redefined': 0,
                     'superfluous-parens': 0,
                     'unnecessary-comprehension': 0,
                     'unused-wildcard-import': 0,
                     'wrong-import-order': 0,
                     'ungrouped-imports': 0,
                     'assignment-from-none': 0,
                     'non-iterator-returned': 0,
                     'consider-using-max-builtin': 0,
                     'consider-using-min-builtin': 0,
                     'format-string-without-interpolation': 0,
                     'bad-indentation': 0,
                     'implicit-str-concat': 0,
                     'return-in-init': 0,
                     'redefined-outer-name': 0,
                     'no-self-argument': 0,
                     'consider-using-from-import': 0,
                     'duplicate-string-formatting-argument': 0,
                     'wrong-import-position': 0,
                     'singleton-comparison': 0,
                     'unreachable': 0,
                     'consider-using-in': 0,
                     'unused-import': 0
                     }

print('pylint version: ', __version__)

f = open(os.devnull, 'w')

old_stdout = sys.stdout
sys.stdout = f

results = Run(['volmdlr', '--output-format=json', '--reports=no'], do_exit=False)
# `exit` is deprecated, use `do_exit` instead
sys.stdout = old_stdout

PYLINT_OBJECTS = True
if hasattr(results.linter.stats, 'global_note'):
    pylint_note = results.linter.stats.global_note
    PYLINT_OBJECT_STATS = True
else:
    pylint_note = results.linter.stats['global_note']
    PYLINT_OBJECT_STATS = False


def extract_messages_by_type(type_):
    return [m for m in results.linter.reporter.messages if m.symbol == type_]


error_detected = False
error_over_ratchet_limit = False

if PYLINT_OBJECT_STATS:
    stats_by_msg = results.linter.stats.by_msg
else:
    stats_by_msg = results.linter.stats['by_msg']

for error_type, number_errors in stats_by_msg.items():
    if error_type not in UNWATCHED_ERRORS:
        max_errors = MAX_ERROR_BY_TYPE.get(error_type, 0)

        if number_errors > max_errors:
            error_detected = True
            print(f'\nFix some {error_type} errors: {number_errors}/{max_errors}')

            messages = extract_messages_by_type(error_type)
            messages_to_show = sorted(random.sample(messages, min(30, len(messages))),
                                      key=lambda m: (m.path, m.line))
            for message in messages_to_show:
                print(f'{message.path} line {message.line}: {message.msg}')
        elif number_errors < max_errors:
            print(f'\nYou can lower number of {error_type} to {number_errors} (actual {max_errors})')


if error_detected:
    raise RuntimeError('Too many errors\nRun pylint volmdlr to get the errors')

if error_over_ratchet_limit:
    raise RuntimeError('Please lower the error limits in code_pylint.py MAX_ERROR_BY_TYPE according to warnings above')

print('Pylint note: ', pylint_note)
# if pylint_note > MIN_NOTE + RATCHET_NOTE:
#     raise ValueError(f'MIN_NOTE in code_pylint.py is too low, increase to at least {MIN_NOTE + RATCHET_NOTE}, max {pylint_note}')
if pylint_note < MIN_NOTE:
    raise ValueError(f'Pylint not is too low: {pylint_note}, expected {MIN_NOTE}')

print('You can increase MIN_NOTE in pylint to {} (actual: {})'.format(pylint_note,
                                                                      MIN_NOTE))<|MERGE_RESOLUTION|>--- conflicted
+++ resolved
@@ -13,18 +13,6 @@
 MIN_NOTE = 7.9
 
 MAX_ERROR_BY_TYPE = {
-<<<<<<< HEAD
-                     'invalid-name': 1143, #1127
-                     'no-else-return': 169,
-                     'consider-using-f-string': 164,
-                     'no-member': 47,
-                     'inconsistent-return-statements': 17,
-                     'unused-variable': 70,
-                     'arguments-differ': 40,
-                     'too-many-locals': 81, #77
-                     'unused-argument': 45,
-                     'too-many-arguments': 66,
-=======
                      'invalid-name': 1023,
                      'no-else-return': 74,
                      'consider-using-f-string': 155,
@@ -37,7 +25,6 @@
                      'unused-argument': 48,
                      'too-many-arguments': 64,
                      'line-too-long errors': 32,
->>>>>>> 5dc3e26c
                      'consider-using-enumerate': 22,
                      'too-many-branches': 27,
                      'too-many-statements': 21,
@@ -58,12 +45,8 @@
                      'protected-access': 8,
                      'undefined-loop-variable': 5,
                      'unspecified-encoding': 9,
-<<<<<<< HEAD
-                     'too-many-nested-blocks': 10, #6
-=======
                      'too-many-function-args': 8,
                      'too-many-nested-blocks': 6,
->>>>>>> 5dc3e26c
                      'attribute-defined-outside-init': 9,
                      'too-many-return-statements': 4,
                      'consider-merging-isinstance': 6,
