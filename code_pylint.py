--- conflicted
+++ resolved
@@ -66,12 +66,8 @@
                                 "too-many-nested-blocks", "too-many-instance-attributes", "abstract-method",
                                 "no-name-in-module", "too-many-public-methods", "too-many-ancestors",
                                 "protected-access", "cyclic-import", "line-too-long", "too-many-lines", "no-member",
-<<<<<<< HEAD
                                 "too-few-public-methods", "duplicate-code", "too-many-return-statements",
                                 "import-outside-toplevel", "arguments-differ", "arguments-renamed"]
-=======
-                                "too-few-public-methods", "duplicate-code", "too-many-return-statements"]
->>>>>>> b266dc8c
 
 limit_time_effect = False
 if os.environ.get('DRONE_BRANCH', '') in ['master', 'testing']:
