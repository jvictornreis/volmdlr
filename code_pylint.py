--- conflicted
+++ resolved
@@ -18,22 +18,12 @@
                      'consider-using-f-string': 132,
                      'no-member': 15,
                      'inconsistent-return-statements': 18,
-<<<<<<< HEAD
-                     'unused-variable': 61,
-<<<<<<< HEAD
-                     'arguments-differ': 44,
-                     'too-many-locals': 76,
-=======
-                     'arguments-differ': 11,
-                     'too-many-locals': 75,
->>>>>>> fix_bool_ops
-                     'line-too-long': 32,
-=======
+
                      'unused-variable': 53,
                      'arguments-differ': 44,
                      'too-many-locals': 76,
                      'line-too-long': 23,
->>>>>>> 15db83e6
+
                      'unused-argument': 48,
                      'too-many-arguments': 65,
                      'line-too-long errors': 32,
