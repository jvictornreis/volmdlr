--- conflicted
+++ resolved
@@ -65,12 +65,8 @@
 ERRORS_WITHOUT_TIME_DECREASE = ["too-many-locals", "too-many-branches", "too-many-arguments", "too-many-statements",
                                 "too-many-nested-blocks", "too-many-instance-attributes", "abstract-method",
                                 "no-name-in-module", "too-many-public-methods", "too-many-ancestors",
-<<<<<<< HEAD
-                                "protected-access", "cyclic-import", "line-too-long", "duplicate-code"]
-=======
                                 "protected-access", "cyclic-import", "line-too-long", "too-many-lines", "no-member",
-                                "too-few-public-methods"]
->>>>>>> bca862ef
+                                "too-few-public-methods", "duplicate-code"]
 
 limit_time_effect = False
 if os.environ.get('DRONE_BRANCH', '') in ['master', 'testing']:
