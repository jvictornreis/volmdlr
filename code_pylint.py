import os
import sys

import random
from pylint import __version__
from pylint.lint import Run

MIN_NOTE = 9.17

UNWATCHED_ERRORS = ['fixme', 'trailing-whitespace', 'import-error', 'missing-final-newline']


MIN_NOTE = 8.5

MAX_ERROR_BY_TYPE = {
<<<<<<< HEAD

                     'invalid-name': 954,
                     'no-else-return': 56,
                     'consider-using-f-string': 132,
                     'no-member': 15,
                     'inconsistent-return-statements': 18,
                     'unused-variable': 51,
=======
                     'invalid-name': 809,
                     'no-else-return': 49,
                     'consider-using-f-string': 77,
                     'no-member': 9,
                     'inconsistent-return-statements': 6,
                     'unused-variable': 42,
>>>>>>> 459ca2b6
                     'arguments-differ': 11,
                     'too-many-locals': 71,
                     'line-too-long': 23,
                     'unused-argument': 43,
                     'too-many-arguments': 62,
                     'line-too-long errors': 32,
                     'consider-using-enumerate': 22,
                     'too-many-branches': 27,
                     'too-many-statements': 18,
                     'super-init-not-called': 12,
                     'no-name-in-module': 4,
                     'abstract-method': 32,
                     'empty-docstring': 15,
                     'duplicate-code': 9,
                     'no-self-use': 16,
                     'arguments-renamed': 3,
                     'too-many-ancestors': 7,
                     'expression-not-assigned': 1,
                     'non-parent-init-called': 6,
                     'too-few-public-methods': 10,
                     'too-many-public-methods': 9,
                     'use-implicit-booleaness-not-comparison': 8,
                     'too-many-instance-attributes': 10,
                     'protected-access': 4,
                     'undefined-loop-variable': 5,
                     'unspecified-encoding': 5,
                     'too-many-function-args': 7,
                     'too-many-nested-blocks': 6,
                     'attribute-defined-outside-init': 6,
                     'too-many-return-statements': 5,
                     'consider-merging-isinstance': 0,
                     'cyclic-import': 4,
                     'consider-iterating-dictionary': 0,
                     'raise-missing-from': 2,
                     'no-else-raise': 3,
                     'no-else-continue': 4,
                     'undefined-variable': 2,
                     'no-else-break': 4,
                     'unnecessary-list-index-lookup': 4,
                     'simplifiable-if-expression': 3,
                     'redefined-builtin': 3,
                     'broad-except': 1,
                     'too-many-boolean-expressions': 3,
                     'too-many-lines': 3,
                     'redundant-keyword-arg': 3,
                     'no-value-for-parameter': 1,
                     'c-extension-no-member': 2,
                     'access-member-before-definition': 1,
                     'modified-iterating-list': 2,
                     'consider-using-with': 1,
                     'consider-using-get': 2,
                     'unnecessary-dunder-call': 2,
                     'unnecessary-lambda': 2,
                     'eval-used': 2,
                     'chained-comparison': 2,
                     'missing-module-docstring': 2,
                     'unbalanced-tuple-unpacking': 2,
                     'bad-staticmethod-argument': 1,
                     'consider-using-generator': 1,
                     'use-maxsplit-arg': 1,
                     'wildcard-import': 1,
                     'cell-var-from-loop': 1,
                     'import-outside-toplevel': 1,
                     'unsubscriptable-object': 1,
                     # No tolerance errors
                     'unidiomatic-typecheck': 0,
                     'unexpected-special-method-signature': 0,
                     'bare-except': 0,
                     'function-redefined': 0,
                     'superfluous-parens': 0,
                     'unnecessary-comprehension': 0,
                     'unused-wildcard-import': 0,
                     'wrong-import-order': 0,
                     'ungrouped-imports': 0,
                     'assignment-from-none': 0,
                     'non-iterator-returned': 0,
                     'consider-using-max-builtin': 0,
                     'consider-using-min-builtin': 0,
                     'format-string-without-interpolation': 0,
                     'bad-indentation': 0,
                     'implicit-str-concat': 0,
                     'return-in-init': 0,
                     'redefined-outer-name': 0,
                     'no-self-argument': 0,
                     'consider-using-from-import': 0,
                     'duplicate-string-formatting-argument': 0,
                     'wrong-import-position': 0,
                     'singleton-comparison': 0,
                     'unreachable': 0,
                     'consider-using-in': 0,
                     'unused-import': 0
                     }

print('pylint version: ', __version__)

f = open(os.devnull, 'w')

old_stdout = sys.stdout
sys.stdout = f

results = Run(['volmdlr', '--output-format=json', '--reports=no'], do_exit=False)
# `exit` is deprecated, use `do_exit` instead
sys.stdout = old_stdout

PYLINT_OBJECTS = True
if hasattr(results.linter.stats, 'global_note'):
    pylint_note = results.linter.stats.global_note
    PYLINT_OBJECT_STATS = True
else:
    pylint_note = results.linter.stats['global_note']
    PYLINT_OBJECT_STATS = False


def extract_messages_by_type(type_):
    return [m for m in results.linter.reporter.messages if m.symbol == type_]


error_detected = False
error_over_ratchet_limit = False

if PYLINT_OBJECT_STATS:
    stats_by_msg = results.linter.stats.by_msg
else:
    stats_by_msg = results.linter.stats['by_msg']

for error_type, number_errors in stats_by_msg.items():
    if error_type not in UNWATCHED_ERRORS:
        max_errors = MAX_ERROR_BY_TYPE.get(error_type, 0)

        if number_errors > max_errors:
            error_detected = True
            print(f'\nFix some {error_type} errors: {number_errors}/{max_errors}')

            messages = extract_messages_by_type(error_type)
            messages_to_show = sorted(random.sample(messages, min(40, len(messages))),
                                      key=lambda m: (m.path, m.line))
            for message in messages_to_show:
                print(f'{message.path} line {message.line}: {message.msg}')
        elif number_errors < max_errors:
            print(f'\nYou can lower number of {error_type} to {number_errors} (actual {max_errors})')


if error_detected:
    raise RuntimeError('Too many errors\nRun pylint volmdlr to get the errors')

if error_over_ratchet_limit:
    raise RuntimeError('Please lower the error limits in code_pylint.py MAX_ERROR_BY_TYPE according to warnings above')

print('Pylint note: ', pylint_note)
# if pylint_note > MIN_NOTE + RATCHET_NOTE:
#     raise ValueError(f'MIN_NOTE in code_pylint.py is too low, increase to at least {MIN_NOTE + RATCHET_NOTE}, max {pylint_note}')
if pylint_note < MIN_NOTE:
    raise ValueError(f'Pylint not is too low: {pylint_note}, expected {MIN_NOTE}')

print('You can increase MIN_NOTE in pylint to {} (actual: {})'.format(pylint_note,
                                                                      MIN_NOTE))<|MERGE_RESOLUTION|>--- conflicted
+++ resolved
@@ -13,22 +13,12 @@
 MIN_NOTE = 8.5
 
 MAX_ERROR_BY_TYPE = {
-<<<<<<< HEAD
-
-                     'invalid-name': 954,
-                     'no-else-return': 56,
-                     'consider-using-f-string': 132,
-                     'no-member': 15,
-                     'inconsistent-return-statements': 18,
-                     'unused-variable': 51,
-=======
                      'invalid-name': 809,
                      'no-else-return': 49,
                      'consider-using-f-string': 77,
                      'no-member': 9,
                      'inconsistent-return-statements': 6,
                      'unused-variable': 42,
->>>>>>> 459ca2b6
                      'arguments-differ': 11,
                      'too-many-locals': 71,
                      'line-too-long': 23,
