import os
import random
import sys
from datetime import date, timedelta
import math

from pylint import __version__
from pylint.lint import Run

MIN_NOTE = 8.20

UNWATCHED_ERRORS = ['fixme', 'trailing-whitespace', 'import-error', 'missing-final-newline']

EFFECTIVE_DATE = date(2023, 1, 31)

WEEKLY_DECREASE = 0.03

MAX_ERROR_BY_TYPE = {
                     "wrong-spelling-in-comment": 216,
                     "wrong-spelling-in-docstring": 143,
                     'invalid-name': 305,
                     'no-member': 3,
                     'inconsistent-return-statements': 4,
                     'unused-variable': 22,
                     'arguments-differ': 14,
                     'too-many-locals': 70,
                     'unused-argument': 35,
                     'too-many-arguments': 26,
                     'line-too-long': 12,
                     'too-many-branches': 26,
                     'too-many-statements': 18,
                     'super-init-not-called': 13,
                     'no-name-in-module': 8,
                     'abstract-method': 37,
                     'duplicate-code': 9,
                     'arguments-renamed': 2,
                     'too-many-ancestors': 9,
                     'too-few-public-methods': 3,
                     'non-parent-init-called': 3,
                     'too-many-public-methods': 11,
<<<<<<< HEAD
                     'too-many-instance-attributes': 11,
=======
                     'too-many-instance-attributes': 13,
>>>>>>> f4fe1e6d
                     'protected-access': 4,
                     'undefined-loop-variable': 2,
                     'unspecified-encoding': 1,
                     'too-many-function-args': 4,
                     'too-many-nested-blocks': 7,
                     'too-many-return-statements': 1,
                     'cyclic-import': 4,
                     'raise-missing-from': 2,
                     'undefined-variable': 0,  # 2 when gmsh is fixed
                     'broad-except': 1,
                     "broad-exception-caught": 1,
                     'too-many-boolean-expressions': 3,
                     'too-many-lines': 3,
                     'redundant-keyword-arg': 3,
                     'consider-using-with': 1,
                     'unnecessary-dunder-call': 2,
                     'chained-comparison': 2,
                     'missing-module-docstring': 2,
                     'consider-using-generator': 1,
                     'import-outside-toplevel': 1,
                     'unsubscriptable-object': 1,
                     'signature-differs': 1}

ERRORS_WITHOUT_TIME_DECREASE = ["too-many-locals", "too-many-branches", "too-many-arguments", "too-many-statements",
                                "too-many-nested-blocks", "too-many-instance-attributes", "abstract-method",
                                "no-name-in-module", "too-many-public-methods"]

limit_time_effect = False
if os.environ.get('DRONE_BRANCH', '') in ['master', 'testing']:
    limit_time_effect = True
    print(f"Limiting time effect of 21 days as we are on {os.environ['DRONE_BRANCH']}")

if os.environ.get('DRONE_TARGET_BRANCH', '') in ['master', 'testing']:
    limit_time_effect = True
    print(f"Limiting time effect of 21 days as we are targetting {os.environ['DRONE_TARGET_BRANCH']}")

if limit_time_effect:
    EFFECTIVE_DATE += timedelta(days=21)


print("pylint version: ", __version__)

time_decrease_coeff = 1 - (date.today() - EFFECTIVE_DATE).days / 7.0 * WEEKLY_DECREASE

f = open(os.devnull, "w")

old_stdout = sys.stdout
sys.stdout = f

results = Run(["volmdlr", "--output-format=json", "--reports=no"], do_exit=False)
# `exit` is deprecated, use `do_exit` instead
sys.stdout = old_stdout

PYLINT_OBJECTS = True
if hasattr(results.linter.stats, "global_note"):
    pylint_note = results.linter.stats.global_note
    PYLINT_OBJECT_STATS = True
else:
    pylint_note = results.linter.stats["global_note"]
    PYLINT_OBJECT_STATS = False


def extract_messages_by_type(type_):
    return [m for m in results.linter.reporter.messages if m.symbol == type_]


error_detected = False
error_over_ratchet_limit = False

if PYLINT_OBJECT_STATS:
    stats_by_msg = results.linter.stats.by_msg
else:
    stats_by_msg = results.linter.stats["by_msg"]

print(f'Errors / Allowed errors: {sum(stats_by_msg.values())} / {sum(MAX_ERROR_BY_TYPE.values())})')

for error_type, number_errors in stats_by_msg.items():
    if error_type not in UNWATCHED_ERRORS:
        base_errors = MAX_ERROR_BY_TYPE.get(error_type, 0)

        if error_type in ERRORS_WITHOUT_TIME_DECREASE:
            max_errors = base_errors
        else:
            max_errors = math.ceil(base_errors * time_decrease_coeff)

        time_decrease_effect = base_errors - max_errors
        # print('time_decrease_effect', time_decrease_effect)

        if number_errors > max_errors:
            error_detected = True
            print(
                f"\nFix some {error_type} errors: {number_errors}/{max_errors} "
                f"(time effect: {time_decrease_effect} errors)")

            messages = extract_messages_by_type(error_type)
            messages_to_show = sorted(random.sample(messages, min(30, len(messages))), key=lambda m: (m.path, m.line))
            for message in messages_to_show:
                print(f"{message.path} line {message.line}: {message.msg}")
        elif number_errors < max_errors:
            print(f"\nYou can lower number of {error_type} to {number_errors+time_decrease_effect}"
                  f" (actual {base_errors})")

for error_type in MAX_ERROR_BY_TYPE:
    if error_type not in stats_by_msg:
        print(f"You can delete {error_type} entry from MAX_ERROR_BY_TYPE dict")

if error_detected:
    raise RuntimeError("Too many errors\nRun pylint volmdlr to get the errors")

if error_over_ratchet_limit:
    raise RuntimeError("Please lower the error limits in code_pylint.py MAX_ERROR_BY_TYPE according to warnings above")

print("Pylint note: ", pylint_note)
if pylint_note < MIN_NOTE:
    raise ValueError(f"Pylint not is too low: {pylint_note}, expected {MIN_NOTE}")

print("You can increase MIN_NOTE in pylint to {} (actual: {})".format(pylint_note, MIN_NOTE))<|MERGE_RESOLUTION|>--- conflicted
+++ resolved
@@ -38,11 +38,7 @@
                      'too-few-public-methods': 3,
                      'non-parent-init-called': 3,
                      'too-many-public-methods': 11,
-<<<<<<< HEAD
-                     'too-many-instance-attributes': 11,
-=======
                      'too-many-instance-attributes': 13,
->>>>>>> f4fe1e6d
                      'protected-access': 4,
                      'undefined-loop-variable': 2,
                      'unspecified-encoding': 1,
