import os
import random
import sys
from datetime import date, timedelta
import math

from pylint import __version__
from pylint.lint import Run

MIN_NOTE = 8.20

UNWATCHED_ERRORS = ['fixme', 'trailing-whitespace', 'import-error', 'missing-final-newline']

EFFECTIVE_DATE = date(2023, 1, 31)

WEEKLY_DECREASE = 0.03

MAX_ERROR_BY_TYPE = {
                     "wrong-spelling-in-comment": 216,
                     "wrong-spelling-in-docstring": 143,
                     'invalid-name': 305,
                     'no-member': 3,
                     'inconsistent-return-statements': 4,
                     'unused-variable': 22,
                     'arguments-differ': 14,
                     'too-many-locals': 69,
                     'unused-argument': 35,
                     'too-many-arguments': 26,
                     'line-too-long': 12,
                     'too-many-branches': 26,
                     'too-many-statements': 18,
                     'super-init-not-called': 13,
                     'no-name-in-module': 8,
                     'abstract-method': 37,
                     'duplicate-code': 9,
                     'arguments-renamed': 2,
                     'too-many-ancestors': 9,
                     'too-few-public-methods': 3,
                     'non-parent-init-called': 3,
                     'too-many-public-methods': 11,
                     'too-many-instance-attributes': 11,
                     'protected-access': 4,
                     'undefined-loop-variable': 2,
                     'unspecified-encoding': 1,
                     'too-many-function-args': 4,
                     'too-many-nested-blocks': 7,
                     'too-many-return-statements': 1,
                     'cyclic-import': 4,
                     'raise-missing-from': 2,
                     'undefined-variable': 0,  # 2 when gmsh is fixed
                     'broad-except': 1,
                     "broad-exception-caught": 1,
                     'too-many-boolean-expressions': 3,
                     'too-many-lines': 3,
                     'redundant-keyword-arg': 3,
                     'consider-using-with': 1,
                     'unnecessary-dunder-call': 2,
                     'chained-comparison': 2,
                     'missing-module-docstring': 2,
                     'consider-using-generator': 1,
                     'import-outside-toplevel': 1,
                     'unsubscriptable-object': 1,
                     'signature-differs': 1}

ERRORS_WITHOUT_TIME_DECREASE = ["too-many-locals", "too-many-branches", "too-many-arguments", "too-many-statements",
                                "too-many-nested-blocks", "too-many-instance-attributes", "abstract-method",
<<<<<<< HEAD
                                "no-name-in-module"]
=======
                                "too-many-public-methods"]
>>>>>>> bb833843

limit_time_effect = False
if os.environ.get('DRONE_BRANCH', '') in ['master', 'testing']:
    limit_time_effect = True
    print(f"Limiting time effect of 21 days as we are on {os.environ['DRONE_BRANCH']}")

if os.environ.get('DRONE_TARGET_BRANCH', '') in ['master', 'testing']:
    limit_time_effect = True
    print(f"Limiting time effect of 21 days as we are targetting {os.environ['DRONE_TARGET_BRANCH']}")

if limit_time_effect:
    EFFECTIVE_DATE += timedelta(days=21)


print("pylint version: ", __version__)

time_decrease_coeff = 1 - (date.today() - EFFECTIVE_DATE).days / 7.0 * WEEKLY_DECREASE

f = open(os.devnull, "w")

old_stdout = sys.stdout
sys.stdout = f

results = Run(["volmdlr", "--output-format=json", "--reports=no"], do_exit=False)
# `exit` is deprecated, use `do_exit` instead
sys.stdout = old_stdout

PYLINT_OBJECTS = True
if hasattr(results.linter.stats, "global_note"):
    pylint_note = results.linter.stats.global_note
    PYLINT_OBJECT_STATS = True
else:
    pylint_note = results.linter.stats["global_note"]
    PYLINT_OBJECT_STATS = False


def extract_messages_by_type(type_):
    return [m for m in results.linter.reporter.messages if m.symbol == type_]


error_detected = False
error_over_ratchet_limit = False

if PYLINT_OBJECT_STATS:
    stats_by_msg = results.linter.stats.by_msg
else:
    stats_by_msg = results.linter.stats["by_msg"]

print(f'Errors / Allowed errors: {sum(stats_by_msg.values())} / {sum(MAX_ERROR_BY_TYPE.values())})')

for error_type, number_errors in stats_by_msg.items():
    if error_type not in UNWATCHED_ERRORS:
        base_errors = MAX_ERROR_BY_TYPE.get(error_type, 0)

        if error_type in ERRORS_WITHOUT_TIME_DECREASE:
            max_errors = base_errors
        else:
            max_errors = math.ceil(base_errors * time_decrease_coeff)

        time_decrease_effect = base_errors - max_errors
        # print('time_decrease_effect', time_decrease_effect)

        if number_errors > max_errors:
            error_detected = True
            print(
                f"\nFix some {error_type} errors: {number_errors}/{max_errors} "
                f"(time effect: {time_decrease_effect} errors)")

            messages = extract_messages_by_type(error_type)
            messages_to_show = sorted(random.sample(messages, min(30, len(messages))), key=lambda m: (m.path, m.line))
            for message in messages_to_show:
                print(f"{message.path} line {message.line}: {message.msg}")
        elif number_errors < max_errors:
            print(f"\nYou can lower number of {error_type} to {number_errors+time_decrease_effect}"
                  f" (actual {base_errors})")

for error_type in MAX_ERROR_BY_TYPE:
    if error_type not in stats_by_msg:
        print(f"You can delete {error_type} entry from MAX_ERROR_BY_TYPE dict")

if error_detected:
    raise RuntimeError("Too many errors\nRun pylint volmdlr to get the errors")

if error_over_ratchet_limit:
    raise RuntimeError("Please lower the error limits in code_pylint.py MAX_ERROR_BY_TYPE according to warnings above")

print("Pylint note: ", pylint_note)
if pylint_note < MIN_NOTE:
    raise ValueError(f"Pylint not is too low: {pylint_note}, expected {MIN_NOTE}")

print("You can increase MIN_NOTE in pylint to {} (actual: {})".format(pylint_note, MIN_NOTE))<|MERGE_RESOLUTION|>--- conflicted
+++ resolved
@@ -64,11 +64,7 @@
 
 ERRORS_WITHOUT_TIME_DECREASE = ["too-many-locals", "too-many-branches", "too-many-arguments", "too-many-statements",
                                 "too-many-nested-blocks", "too-many-instance-attributes", "abstract-method",
-<<<<<<< HEAD
-                                "no-name-in-module"]
-=======
-                                "too-many-public-methods"]
->>>>>>> bb833843
+                                "no-name-in-module", "too-many-public-methods"]
 
 limit_time_effect = False
 if os.environ.get('DRONE_BRANCH', '') in ['master', 'testing']:
