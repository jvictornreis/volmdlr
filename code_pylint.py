import os
import random
import sys
from datetime import date, timedelta
import math

from pylint import __version__
from pylint.lint import Run

MIN_NOTE = 9.6

UNWATCHED_ERRORS = ['fixme', 'trailing-whitespace', 'import-error', 'missing-final-newline']

EFFECTIVE_DATE = date(2023, 1, 31)

WEEKLY_DECREASE = 0.03

MAX_ERROR_BY_TYPE = {
                     "wrong-spelling-in-comment": 190,
                     "wrong-spelling-in-docstring": 143,
                     'invalid-name': 167,
                     'no-member': 3,
                     'inconsistent-return-statements': 4,
                     'unused-variable': 22,
                     'arguments-differ': 62,
                     'too-many-locals': 75,
                     'unused-argument': 32,
                     'too-many-arguments': 24,
                     'line-too-long': 12,
                     'too-many-branches': 26,
                     'too-many-statements': 13,
                     'super-init-not-called': 15,
                     'no-name-in-module': 1,
                     'abstract-method': 32,
                     'duplicate-code': 10,
                     'arguments-renamed': 52,
<<<<<<< HEAD
                     'too-many-ancestors': 24,
                     'too-few-public-methods': 2,
                     'too-many-public-methods': 10,
                     'too-many-instance-attributes': 15,
=======
                     'too-many-ancestors': 25,
                     'too-few-public-methods': 3,
                     'non-parent-init-called': 3,
                     'too-many-public-methods': 11,
                     'too-many-instance-attributes': 16,
>>>>>>> 8a1d8b64
                     'protected-access': 4,
                     'undefined-loop-variable': 2,
                     'unspecified-encoding': 1,
                     'too-many-function-args': 4,
                     'too-many-nested-blocks': 7,
                     'too-many-return-statements': 3,
                     'cyclic-import': 1,
                     'undefined-variable': 0,  # 2 when gmsh is fixed
                     'broad-except': 1,
                     "broad-exception-caught": 2,
                     'too-many-boolean-expressions': 2,
                     'too-many-lines': 4,
                     'consider-using-with': 1,
                     'unnecessary-dunder-call': 2,
                     'chained-comparison': 2,
                     'consider-using-generator': 1,
                     'import-outside-toplevel': 5,
                     'unsubscriptable-object': 1,
                     'signature-differs': 1}

ERRORS_WITHOUT_TIME_DECREASE = ["too-many-locals", "too-many-branches", "too-many-arguments", "too-many-statements",
                                "too-many-nested-blocks", "too-many-instance-attributes", "abstract-method",
                                "no-name-in-module", "too-many-public-methods", "too-many-ancestors",
                                "protected-access", "cyclic-import", "line-too-long", "too-many-lines", "no-member",
                                "too-few-public-methods", "duplicate-code", "too-many-return-statements",
                                "import-outside-toplevel", "arguments-differ", "arguments-renamed",
                                "too-many-boolean-expressions"]

limit_time_effect = False
if os.environ.get('DRONE_BRANCH', '') in ['master', 'testing']:
    limit_time_effect = True
    print(f"Limiting time effect of 21 days as we are on {os.environ['DRONE_BRANCH']}")

if os.environ.get('DRONE_TARGET_BRANCH', '') in ['master', 'testing']:
    limit_time_effect = True
    print(f"Limiting time effect of 21 days as we are targetting {os.environ['DRONE_TARGET_BRANCH']}")

if limit_time_effect:
    EFFECTIVE_DATE += timedelta(days=21)


print("pylint version: ", __version__)

time_decrease_coeff = 1 - (date.today() - EFFECTIVE_DATE).days / 7.0 * WEEKLY_DECREASE

f = open(os.devnull, "w")

old_stdout = sys.stdout
sys.stdout = f

results = Run(["volmdlr", "--output-format=json", "--reports=no"], do_exit=False)
# `exit` is deprecated, use `do_exit` instead
sys.stdout = old_stdout

PYLINT_OBJECTS = True
if hasattr(results.linter.stats, "global_note"):
    pylint_note = results.linter.stats.global_note
    PYLINT_OBJECT_STATS = True
else:
    pylint_note = results.linter.stats["global_note"]
    PYLINT_OBJECT_STATS = False


def extract_messages_by_type(type_):
    return [m for m in results.linter.reporter.messages if m.symbol == type_]


error_detected = False
error_over_ratchet_limit = False

if PYLINT_OBJECT_STATS:
    stats_by_msg = results.linter.stats.by_msg
else:
    stats_by_msg = results.linter.stats["by_msg"]

print(f'Errors / Allowed errors: {sum(stats_by_msg.values())} / {sum(MAX_ERROR_BY_TYPE.values())})')

for error_type, number_errors in stats_by_msg.items():
    if error_type not in UNWATCHED_ERRORS:
        base_errors = MAX_ERROR_BY_TYPE.get(error_type, 0)

        if error_type in ERRORS_WITHOUT_TIME_DECREASE:
            max_errors = base_errors
        else:
            max_errors = math.ceil(base_errors * time_decrease_coeff)

        time_decrease_effect = base_errors - max_errors
        # print('time_decrease_effect', time_decrease_effect)

        if number_errors > max_errors:
            error_detected = True
            print(
                f"\nFix some {error_type} errors: {number_errors}/{max_errors} "
                f"(time effect: {time_decrease_effect} errors)")

            messages = extract_messages_by_type(error_type)
            messages_to_show = sorted(random.sample(messages, min(30, len(messages))), key=lambda m: (m.path, m.line))
            for message in messages_to_show:
                print(f"{message.path} line {message.line}: {message.msg}")
        elif number_errors < max_errors:
            print(f"\nYou can lower number of {error_type} to {number_errors+time_decrease_effect}"
                  f" (actual {base_errors})")

for error_type in MAX_ERROR_BY_TYPE:
    if error_type not in stats_by_msg:
        print(f"You can delete {error_type} entry from MAX_ERROR_BY_TYPE dict")

if error_detected:
    raise RuntimeError("Too many errors\nRun pylint volmdlr to get the errors")

if error_over_ratchet_limit:
    raise RuntimeError("Please lower the error limits in code_pylint.py MAX_ERROR_BY_TYPE according to warnings above")

print("Pylint note: ", pylint_note)
if pylint_note < MIN_NOTE:
    raise ValueError(f"Pylint not is too low: {pylint_note}, expected {MIN_NOTE}")

print("You can increase MIN_NOTE in pylint to {} (actual: {})".format(pylint_note, MIN_NOTE))<|MERGE_RESOLUTION|>--- conflicted
+++ resolved
@@ -34,18 +34,11 @@
                      'abstract-method': 32,
                      'duplicate-code': 10,
                      'arguments-renamed': 52,
-<<<<<<< HEAD
-                     'too-many-ancestors': 24,
-                     'too-few-public-methods': 2,
-                     'too-many-public-methods': 10,
-                     'too-many-instance-attributes': 15,
-=======
                      'too-many-ancestors': 25,
                      'too-few-public-methods': 3,
                      'non-parent-init-called': 3,
                      'too-many-public-methods': 11,
                      'too-many-instance-attributes': 16,
->>>>>>> 8a1d8b64
                      'protected-access': 4,
                      'undefined-loop-variable': 2,
                      'unspecified-encoding': 1,
