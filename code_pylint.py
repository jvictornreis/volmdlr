--- conflicted
+++ resolved
@@ -39,27 +39,16 @@
                      'expression-not-assigned': 1,
                      'non-parent-init-called': 6,
                      'too-few-public-methods': 10,
-<<<<<<< HEAD
                      'too-many-public-methods': 11,
-=======
-                     'too-many-public-methods': 9,
->>>>>>> b683fec8
                      'use-implicit-booleaness-not-comparison': 8,
                      'too-many-instance-attributes': 9,
                      'protected-access': 4,
                      'undefined-loop-variable': 5,
                      'unspecified-encoding': 5,
-<<<<<<< HEAD
-                     'too-many-function-args': 8,
-                     'too-many-nested-blocks': 9,
-                     'attribute-defined-outside-init': 9,
-                     'too-many-return-statements': 4,
-=======
                      'too-many-function-args': 7,
                      'too-many-nested-blocks': 6,
                      'attribute-defined-outside-init': 6,
-                     'too-many-return-statements': 5,
->>>>>>> b683fec8
+                     'too-many-return-statements': 4,
                      'consider-merging-isinstance': 0,
                      'cyclic-import': 4,
                      'consider-iterating-dictionary': 0,
