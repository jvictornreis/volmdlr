import os
import sys

import random
from pylint import __version__
from pylint.lint import Run

MIN_NOTE = 9.17

UNWATCHED_ERRORS = ['fixme', 'trailing-whitespace', 'import-error', 'missing-final-newline']


MIN_NOTE = 7.9

MAX_ERROR_BY_TYPE = {
<<<<<<< HEAD
                     'invalid-name': 987,
                     'no-else-return': 74,
                     'consider-using-f-string': 155,
                     'no-member': 56,
                     'inconsistent-return-statements': 18,
                     'unused-variable': 61,
                     'arguments-differ': 11,
=======
                     'invalid-name': 994,
                     'no-else-return': 61,
                     'consider-using-f-string': 133,
                     'no-member': 47,
                     'inconsistent-return-statements': 18,
                     'unused-variable': 61,
                     'arguments-differ': 12,
>>>>>>> 99303fdb
                     'too-many-locals': 75,
                     'line-too-long': 32,
                     'unused-argument': 48,
                     'too-many-arguments': 65,
                     'line-too-long errors': 32,
                     'consider-using-enumerate': 22,
                     'too-many-branches': 27,
                     'too-many-statements': 21,
                     'super-init-not-called': 19,
                     'no-name-in-module': 4,
                     'abstract-method': 24,
                     'empty-docstring': 18,
                     'duplicate-code': 11,
                     'no-self-use': 16,
<<<<<<< HEAD
                     'arguments-renamed': 17,
=======
                     'arguments-renamed': 11,
>>>>>>> 99303fdb
                     'too-many-ancestors': 8,
                     'expression-not-assigned': 12,
                     'non-parent-init-called': 7,
                     'too-few-public-methods': 10,
                     'too-many-public-methods': 9,
                     'use-implicit-booleaness-not-comparison': 8,
                     'too-many-instance-attributes': 12,
                     'protected-access': 8,
                     'undefined-loop-variable': 5,
                     'unspecified-encoding': 9,
                     'too-many-function-args': 8,
                     'too-many-nested-blocks': 6,
                     'attribute-defined-outside-init': 9,
                     'too-many-return-statements': 4,
                     'consider-merging-isinstance': 6,
                     'cyclic-import': 4,
                     'consider-iterating-dictionary': 2,
                     'raise-missing-from': 4,
                     'no-else-raise': 4,
                     'no-else-continue': 4,
                     'undefined-variable': 4,
                     'no-else-break': 4,
                     'unnecessary-list-index-lookup': 4,
                     'simplifiable-if-expression': 3,
                     'redefined-builtin': 3,
                     'broad-except': 3,
                     'too-many-boolean-expressions': 3,
                     'too-many-lines': 3,
                     'redundant-keyword-arg': 3,
                     'no-value-for-parameter': 1,
                     'c-extension-no-member': 2,
                     'access-member-before-definition': 2,
                     'modified-iterating-list': 2,
                     'consider-using-with': 2,
                     'consider-using-get': 2,
                     'unnecessary-dunder-call': 2,
                     'unnecessary-lambda': 2,
                     'eval-used': 2,
                     'chained-comparison': 2,
                     'missing-module-docstring': 2,
                     'unbalanced-tuple-unpacking': 2,
                     'bad-staticmethod-argument': 1,
                     'consider-using-generator': 1,
                     'use-maxsplit-arg': 1,
                     'wildcard-import': 1,
                     'cell-var-from-loop': 1,
                     'import-outside-toplevel': 1,
                     'unsubscriptable-object': 1,
                     # No tolerance errors
                     'unidiomatic-typecheck': 0,
                     'unexpected-special-method-signature': 0,
                     'bare-except': 0,
                     'function-redefined': 0,
                     'superfluous-parens': 0,
                     'unnecessary-comprehension': 0,
                     'unused-wildcard-import': 0,
                     'wrong-import-order': 0,
                     'ungrouped-imports': 0,
                     'assignment-from-none': 0,
                     'non-iterator-returned': 0,
                     'consider-using-max-builtin': 0,
                     'consider-using-min-builtin': 0,
                     'format-string-without-interpolation': 0,
                     'bad-indentation': 0,
                     'implicit-str-concat': 0,
                     'return-in-init': 0,
                     'redefined-outer-name': 0,
                     'no-self-argument': 0,
                     'consider-using-from-import': 0,
                     'duplicate-string-formatting-argument': 0,
                     'wrong-import-position': 0,
                     'singleton-comparison': 0,
                     'unreachable': 0,
                     'consider-using-in': 0,
                     'unused-import': 0
                     }

print('pylint version: ', __version__)

f = open(os.devnull, 'w')

old_stdout = sys.stdout
sys.stdout = f

results = Run(['volmdlr', '--output-format=json', '--reports=no'], do_exit=False)
# `exit` is deprecated, use `do_exit` instead
sys.stdout = old_stdout

PYLINT_OBJECTS = True
if hasattr(results.linter.stats, 'global_note'):
    pylint_note = results.linter.stats.global_note
    PYLINT_OBJECT_STATS = True
else:
    pylint_note = results.linter.stats['global_note']
    PYLINT_OBJECT_STATS = False


def extract_messages_by_type(type_):
    return [m for m in results.linter.reporter.messages if m.symbol == type_]


error_detected = False
error_over_ratchet_limit = False

if PYLINT_OBJECT_STATS:
    stats_by_msg = results.linter.stats.by_msg
else:
    stats_by_msg = results.linter.stats['by_msg']

for error_type, number_errors in stats_by_msg.items():
    if error_type not in UNWATCHED_ERRORS:
        max_errors = MAX_ERROR_BY_TYPE.get(error_type, 0)

        if number_errors > max_errors:
            error_detected = True
            print(f'\nFix some {error_type} errors: {number_errors}/{max_errors}')

            messages = extract_messages_by_type(error_type)
            messages_to_show = sorted(random.sample(messages, min(30, len(messages))),
                                      key=lambda m: (m.path, m.line))
            for message in messages_to_show:
                print(f'{message.path} line {message.line}: {message.msg}')
        elif number_errors < max_errors:
            print(f'\nYou can lower number of {error_type} to {number_errors} (actual {max_errors})')


if error_detected:
    raise RuntimeError('Too many errors\nRun pylint volmdlr to get the errors')

if error_over_ratchet_limit:
    raise RuntimeError('Please lower the error limits in code_pylint.py MAX_ERROR_BY_TYPE according to warnings above')

print('Pylint note: ', pylint_note)
# if pylint_note > MIN_NOTE + RATCHET_NOTE:
#     raise ValueError(f'MIN_NOTE in code_pylint.py is too low, increase to at least {MIN_NOTE + RATCHET_NOTE}, max {pylint_note}')
if pylint_note < MIN_NOTE:
    raise ValueError(f'Pylint not is too low: {pylint_note}, expected {MIN_NOTE}')

print('You can increase MIN_NOTE in pylint to {} (actual: {})'.format(pylint_note,
                                                                      MIN_NOTE))<|MERGE_RESOLUTION|>--- conflicted
+++ resolved
@@ -13,7 +13,6 @@
 MIN_NOTE = 7.9
 
 MAX_ERROR_BY_TYPE = {
-<<<<<<< HEAD
                      'invalid-name': 987,
                      'no-else-return': 74,
                      'consider-using-f-string': 155,
@@ -21,15 +20,6 @@
                      'inconsistent-return-statements': 18,
                      'unused-variable': 61,
                      'arguments-differ': 11,
-=======
-                     'invalid-name': 994,
-                     'no-else-return': 61,
-                     'consider-using-f-string': 133,
-                     'no-member': 47,
-                     'inconsistent-return-statements': 18,
-                     'unused-variable': 61,
-                     'arguments-differ': 12,
->>>>>>> 99303fdb
                      'too-many-locals': 75,
                      'line-too-long': 32,
                      'unused-argument': 48,
@@ -44,11 +34,7 @@
                      'empty-docstring': 18,
                      'duplicate-code': 11,
                      'no-self-use': 16,
-<<<<<<< HEAD
-                     'arguments-renamed': 17,
-=======
                      'arguments-renamed': 11,
->>>>>>> 99303fdb
                      'too-many-ancestors': 8,
                      'expression-not-assigned': 12,
                      'non-parent-init-called': 7,
