import os
import random
import sys
from datetime import date, timedelta
import math

from pylint import __version__
from pylint.lint import Run

MIN_NOTE = 9.5

UNWATCHED_ERRORS = ['fixme', 'trailing-whitespace', 'import-error', 'missing-final-newline']

EFFECTIVE_DATE = date(2023, 1, 31)

WEEKLY_DECREASE = 0.03

MAX_ERROR_BY_TYPE = {
                     "wrong-spelling-in-comment": 190,
                     "wrong-spelling-in-docstring": 143,
                     'invalid-name': 167,
                     'no-member': 1,
                     'inconsistent-return-statements': 4,
                     'unused-variable': 22,
                     'arguments-differ': 62,
<<<<<<< HEAD
                     'too-many-locals': 84,
                     'unused-argument': 32,
                     'too-many-arguments': 24,
=======
                     'too-many-locals': 81,
                     'unused-argument': 8,
                     'too-many-arguments': 20,
>>>>>>> a076dab4
                     'line-too-long': 12,
                     'too-many-branches': 26,
                     'too-many-statements': 13,
                     'super-init-not-called': 5,
                     'no-name-in-module': 2,
                     'abstract-method': 32,
                     'duplicate-code': 10,
                     'arguments-renamed': 52,
                     'too-many-ancestors': 25,
                     'too-few-public-methods': 2,
                     'too-many-public-methods': 13,
                     'too-many-instance-attributes': 15,
                     'protected-access': 4,
                     'undefined-loop-variable': 2,
                     'unspecified-encoding': 1,
                     'too-many-function-args': 4,
                     'too-many-nested-blocks': 7,
                     'too-many-return-statements': 3,
                     'cyclic-import': 1,
                     'undefined-variable': 8,  # 2 when gmsh is fixed
                     'broad-except': 1,
                     "broad-exception-caught": 2,
                     'too-many-boolean-expressions': 2,
                     'too-many-lines': 4,
                     'consider-using-with': 1,
                     'unnecessary-dunder-call': 2,
                     'chained-comparison': 2,
                     'consider-using-generator': 1,
                     'import-outside-toplevel': 5,
                     'unsubscriptable-object': 1,
                     'signature-differs': 1,
                     'consider-using-enumerate': 2,
                     'unbalanced-tuple-unpacking': 1,
                    }

ERRORS_WITHOUT_TIME_DECREASE = ["too-many-locals", "too-many-branches", "too-many-arguments", "too-many-statements",
                                "too-many-nested-blocks", "too-many-instance-attributes", "abstract-method",
                                "no-name-in-module", "too-many-public-methods", "too-many-ancestors",
                                "protected-access", "cyclic-import", "line-too-long", "too-many-lines", "no-member",
                                "too-few-public-methods", "duplicate-code", "too-many-return-statements",
                                "import-outside-toplevel", "arguments-differ", "arguments-renamed",
                                "too-many-boolean-expressions", "super-init-not-called", "unused-argument", 
                                'consider-using-enumerate', 'unbalanced-tuple-unpacking', 'undefined-variable']

limit_time_effect = False
if os.environ.get('DRONE_BRANCH', '') in ['master', 'testing']:
    limit_time_effect = True
    print(f"Limiting time effect of 21 days as we are on {os.environ['DRONE_BRANCH']}")

if os.environ.get('DRONE_TARGET_BRANCH', '') in ['master', 'testing']:
    limit_time_effect = True
    print(f"Limiting time effect of 21 days as we are targetting {os.environ['DRONE_TARGET_BRANCH']}")

if limit_time_effect:
    EFFECTIVE_DATE += timedelta(days=21)


print("pylint version: ", __version__)

time_decrease_coeff = 1 - (date.today() - EFFECTIVE_DATE).days / 7.0 * WEEKLY_DECREASE

f = open(os.devnull, "w")

old_stdout = sys.stdout
sys.stdout = f

results = Run(["volmdlr", "--output-format=json", "--reports=no"], do_exit=False)
# `exit` is deprecated, use `do_exit` instead
sys.stdout = old_stdout

PYLINT_OBJECTS = True
if hasattr(results.linter.stats, "global_note"):
    pylint_note = results.linter.stats.global_note
    PYLINT_OBJECT_STATS = True
else:
    pylint_note = results.linter.stats["global_note"]
    PYLINT_OBJECT_STATS = False


def extract_messages_by_type(type_):
    return [m for m in results.linter.reporter.messages if m.symbol == type_]


error_detected = False
error_over_ratchet_limit = False

if PYLINT_OBJECT_STATS:
    stats_by_msg = results.linter.stats.by_msg
else:
    stats_by_msg = results.linter.stats["by_msg"]

print(f'Errors / Allowed errors: {sum(stats_by_msg.values())} / {sum(MAX_ERROR_BY_TYPE.values())})')

for error_type, number_errors in stats_by_msg.items():
    if error_type not in UNWATCHED_ERRORS:
        base_errors = MAX_ERROR_BY_TYPE.get(error_type, 0)

        if error_type in ERRORS_WITHOUT_TIME_DECREASE:
            max_errors = base_errors
        else:
            max_errors = math.ceil(base_errors * time_decrease_coeff)

        time_decrease_effect = base_errors - max_errors
        # print('time_decrease_effect', time_decrease_effect)

        if number_errors > max_errors:
            error_detected = True
            print(
                f"\nFix some {error_type} errors: {number_errors}/{max_errors} "
                f"(time effect: {time_decrease_effect} errors)")

            messages = extract_messages_by_type(error_type)
            messages_to_show = sorted(random.sample(messages, min(30, len(messages))), key=lambda m: (m.path, m.line))
            for message in messages_to_show:
                print(f"{message.path} line {message.line}: {message.msg}")
        elif number_errors < max_errors:
            print(f"\nYou can lower number of {error_type} to {number_errors+time_decrease_effect}"
                  f" (actual {base_errors})")

for error_type in MAX_ERROR_BY_TYPE:
    if error_type not in stats_by_msg:
        print(f"You can delete {error_type} entry from MAX_ERROR_BY_TYPE dict")

if error_detected:
    raise RuntimeError("Too many errors\nRun pylint volmdlr to get the errors")

if error_over_ratchet_limit:
    raise RuntimeError("Please lower the error limits in code_pylint.py MAX_ERROR_BY_TYPE according to warnings above")

print("Pylint note: ", pylint_note)
if pylint_note < MIN_NOTE:
    raise ValueError(f"Pylint not is too low: {pylint_note}, expected {MIN_NOTE}")

print("You can increase MIN_NOTE in pylint to {} (actual: {})".format(pylint_note, MIN_NOTE))<|MERGE_RESOLUTION|>--- conflicted
+++ resolved
@@ -23,15 +23,9 @@
                      'inconsistent-return-statements': 4,
                      'unused-variable': 22,
                      'arguments-differ': 62,
-<<<<<<< HEAD
-                     'too-many-locals': 84,
-                     'unused-argument': 32,
-                     'too-many-arguments': 24,
-=======
                      'too-many-locals': 81,
                      'unused-argument': 8,
                      'too-many-arguments': 20,
->>>>>>> a076dab4
                      'line-too-long': 12,
                      'too-many-branches': 26,
                      'too-many-statements': 13,
