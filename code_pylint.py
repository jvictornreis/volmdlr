--- conflicted
+++ resolved
@@ -23,11 +23,7 @@
                      'inconsistent-return-statements': 4,
                      'unused-variable': 22,
                      'arguments-differ': 64,
-<<<<<<< HEAD
-                     'too-many-locals': 94,
-=======
                      'too-many-locals': 96,
->>>>>>> 1f938eea
                      'unused-argument': 8,
                      'too-many-arguments': 26,
                      'line-too-long': 12,
