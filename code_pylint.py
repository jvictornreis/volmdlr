--- conflicted
+++ resolved
@@ -17,22 +17,13 @@
 
 MAX_ERROR_BY_TYPE = {
                      "wrong-spelling-in-comment": 13,
-<<<<<<< HEAD
-                     "wrong-spelling-in-docstring": 143,
-                     'invalid-name': 11,
-=======
                      "wrong-spelling-in-docstring": 0,
                      'invalid-name': 1,
->>>>>>> d5b7737a
                      'no-member': 1,
                      'inconsistent-return-statements': 4,
                      'unused-variable': 22,
                      'arguments-differ': 64,
-<<<<<<< HEAD
-                     'too-many-locals': 87,
-=======
                      'too-many-locals': 88,
->>>>>>> d5b7737a
                      'unused-argument': 8,
                      'too-many-arguments': 26,
                      'line-too-long': 12,
