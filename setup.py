# -*- coding: utf-8 -*-
"""
Setup install script for volmdlr

"""

from setuptools import setup
#from distutils.core import setup
from Cython.Build import cythonize

from os.path import dirname, isdir, join
import re
from subprocess import CalledProcessError, check_output

tag_re = re.compile(r'\btag: %s([0-9][^,]*)\b')
version_re = re.compile('^Version: (.+)$', re.M)

def readme():
    with open('README.rst') as f:
        return f.read()
    
def get_version():
    # Return the version if it has been injected into the file by git-archive
    version = tag_re.search('$Format:%D$')
    if version:
        return version.group(1)

    d = dirname(__file__)
    
    if isdir(join(d, '.git')):
        cmd = 'git describe --tags'
        try:
            version = check_output(cmd.split()).decode().strip()[:]
        except CalledProcessError:
            raise RuntimeError('Unable to get version number from git tags')
        if version[0]=='v':
            version = version[1:]
        # PEP 440 compatibility
        if '-' in version:
            future_version = version.split('-')[0].split('.')
            future_version[-1] = str(int(future_version[-1])+1)
            future_version = '.'.join(future_version)
            number_commits = version.split('-')[1]
            version = '{}.dev{}'.format(future_version, number_commits)
            return version

    else:
        # Extract the version from the PKG-INFO file.
        with open(join(d, 'PKG-INFO')) as f:
            version = version_re.search(f.read()).group(1)
            
#    # Writing to file
#    with open('powertransmission/version.py', 'w+') as vf:
#        vf.write("# -*- coding: utf-8 -*-\nversion = '{}'".format(version))
                 
    return version


setup(name='volmdlr',
      version = get_version(),
#      setup_requires=['setuptools_scm'],
      description=' A volume modeler computation-oriented. Include rendering bindings. ',
      long_description=readme(),
      keywords='volume, modeler',
      url='https://github.com/masfaraud/volmdlr',
      author='Steven Masfaraud',
      author_email='steven@masfaraud.fr',
      license='Creative Commons Attribution-Share Alike license',
      packages=['volmdlr'],#,'volmdlr.primitives2D','volmdlr.primitives3D','volmdlr.geometry'],
      package_dir={},
<<<<<<< HEAD
      install_requires=['numpy', 'matplotlib', 'Cython', 'scipy', 'jinja2',
                        'geomdl', 'jsonschema'],
=======
      include_package_data = True,
      install_requires=['numpy', 'matplotlib', 'Cython', 'scipy', 'jinja2', 'geomdl'],
>>>>>>> 1e832218
      classifiers=['Topic :: Scientific/Engineering','Development Status :: 3 - Alpha'],
      ext_modules = cythonize("volmdlr/vmcy.pyx"))<|MERGE_RESOLUTION|>--- conflicted
+++ resolved
@@ -68,12 +68,7 @@
       license='Creative Commons Attribution-Share Alike license',
       packages=['volmdlr'],#,'volmdlr.primitives2D','volmdlr.primitives3D','volmdlr.geometry'],
       package_dir={},
-<<<<<<< HEAD
-      install_requires=['numpy', 'matplotlib', 'Cython', 'scipy', 'jinja2',
-                        'geomdl', 'jsonschema'],
-=======
       include_package_data = True,
       install_requires=['numpy', 'matplotlib', 'Cython', 'scipy', 'jinja2', 'geomdl'],
->>>>>>> 1e832218
       classifiers=['Topic :: Scientific/Engineering','Development Status :: 3 - Alpha'],
       ext_modules = cythonize("volmdlr/vmcy.pyx"))