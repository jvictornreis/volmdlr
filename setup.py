# -*- coding: utf-8 -*-
"""
Setup install script for volmdlr

"""

import re
from os.path import dirname, isdir, join
from subprocess import CalledProcessError, check_output

from setuptools import setup

from Cython.Build import cythonize  # isort: skip This prevent a build bug

tag_re = re.compile(r"\btag: %s([0-9][^,]*)\b")
version_re = re.compile("^Version: (.+)$", re.M)


def readme():
    with open("README.md") as f:
        return f.read()


def version_from_git_describe(version):
    if version[0] == "v":
        version = version[1:]

    # PEP 440 compatibility
    number_commits_ahead = 0
    if "-" in version:
        version, number_commits_ahead, commit_hash = version.split("-")
        number_commits_ahead = int(number_commits_ahead)

    # print('number_commits_ahead', number_commits_ahead)

    split_versions = version.split(".")
    if "post" in split_versions[-1]:
        suffix = split_versions[-1]
        split_versions = split_versions[:-1]
    else:
        suffix = None

    for pre_release_segment in ["a", "b", "rc"]:
        if pre_release_segment in split_versions[-1]:
            if number_commits_ahead > 0:
                split_versions[-1] = str(split_versions[-1].split(pre_release_segment)[0])
                if len(split_versions) == 2:
                    split_versions.append("0")
                if len(split_versions) == 1:
                    split_versions.extend(["0", "0"])

                split_versions[-1] = str(int(split_versions[-1]) + 1)
                future_version = ".".join(split_versions)
                return "{}.dev{}".format(future_version, number_commits_ahead)
            else:
                return ".".join(split_versions)

    if number_commits_ahead > 0:
        if len(split_versions) == 2:
            split_versions.append("0")
        if len(split_versions) == 1:
            split_versions.extend(["0", "0"])
        split_versions[-1] = str(int(split_versions[-1]) + 1)
        split_versions = ".".join(split_versions)
        return "{}.dev{}+{}".format(split_versions, number_commits_ahead, commit_hash)
    else:
        if suffix is not None:
            split_versions.append(suffix)

        return ".".join(split_versions)


# Just testing if get_version works well
assert version_from_git_describe("v0.1.7.post2") == "0.1.7.post2"
assert version_from_git_describe("v0.0.1-25-gaf0bf53") == "0.0.2.dev25+gaf0bf53"
assert version_from_git_describe("v0.1-15-zsdgaz") == "0.1.1.dev15+zsdgaz"
assert version_from_git_describe("v1") == "1"
assert version_from_git_describe("v1-3-aqsfjbo") == "1.0.1.dev3+aqsfjbo"


def get_version():
    # Return the version if it has been injected into the file by git-archive
    version = tag_re.search("$Format:%D$")
    if version:
        return version.group(1)

    d = dirname(__file__)

    if isdir(join(d, ".git")):
        cmd = "git describe --tags"
        try:
            version = check_output(cmd.split()).decode().strip()[:]

        except CalledProcessError:
            raise RuntimeError("Unable to get version number from git tags")

        return version_from_git_describe(version)
    else:
        # Extract the version from the PKG-INFO file.
        with open(join(d, "PKG-INFO")) as f:
            version = version_re.search(f.read()).group(1)

    # print('version', version)
    return version


setup(
    name="volmdlr",
    version=get_version(),
    #      setup_requires=['setuptools_scm'],
    description=" A volume modeler computation-oriented. Include rendering bindings.",
    long_description=readme(),
    long_description_content_type="text/markdown",
    keywords="volume, modeler, CAD",
    url="https://github.com/Dessia-tech/volmdlr",
    author="DessiA Technologies",
    author_email="root@dessia.tech",
    license="Creative Commons Attribution-Share Alike license",
    packages=[
        "volmdlr",
        "volmdlr.models",
        "volmdlr.models.workflows",
        "volmdlr.utils",
    ],  # ,'volmdlr.primitives2D','volmdlr.primitives3D','volmdlr.geometry'],
    package_dir={},
    include_package_data=True,
    install_requires=[
        "packaging",
        "dessia_common>=0.7.0",
        "Cython",
        "numpy",
        "matplotlib",
        "scipy",
        "geomdl",
        "jsonschema",
        "networkx",
        "triangle",
        "plot_data>=0.10.9",
        "kaitaistruct",
        "binaryornot",
        "sympy",
        "trimesh",
        "rtree",
    ],
    classifiers=["Topic :: Scientific/Engineering",
                 "Topic :: Multimedia :: Graphics :: 3D Modeling",
                 "Development Status :: 5 - Production/Stable"],
<<<<<<< HEAD
    ext_modules=cythonize(["volmdlr/core_compiled.pyx",
                           "volmdlr/bspline_compiled.pyx",
                           "volmdlr/bspline_evaluators.pyx"]),
=======
    ext_modules=cythonize(["volmdlr/core_compiled.pyx", "volmdlr/bspline_compiled.pyx", "volmdlr/bspline_fitting.pyx"]),
>>>>>>> cb1cd28c
    python_requires=">=3.7",
)<|MERGE_RESOLUTION|>--- conflicted
+++ resolved
@@ -145,12 +145,10 @@
     classifiers=["Topic :: Scientific/Engineering",
                  "Topic :: Multimedia :: Graphics :: 3D Modeling",
                  "Development Status :: 5 - Production/Stable"],
-<<<<<<< HEAD
+
     ext_modules=cythonize(["volmdlr/core_compiled.pyx",
                            "volmdlr/bspline_compiled.pyx",
-                           "volmdlr/bspline_evaluators.pyx"]),
-=======
-    ext_modules=cythonize(["volmdlr/core_compiled.pyx", "volmdlr/bspline_compiled.pyx", "volmdlr/bspline_fitting.pyx"]),
->>>>>>> cb1cd28c
+                           "volmdlr/bspline_evaluators.pyx",
+                           "volmdlr/bspline_fitting.pyx"]),
     python_requires=">=3.7",
 )