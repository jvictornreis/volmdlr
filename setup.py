--- conflicted
+++ resolved
@@ -144,22 +144,7 @@
         "gmsh",
         "tqdm",
     ],
-<<<<<<< HEAD
-    classifiers=[
-        "Topic :: Scientific/Engineering",
-        "Topic :: Multimedia :: Graphics :: 3D Modeling",
-        "Development Status :: 5 - Production/Stable",
-    ],
-    ext_modules=cythonize(
-        [
-            "volmdlr/core_compiled.pyx",
-            "volmdlr/bspline_compiled.pyx",
-            "volmdlr/bspline_fitting.pyx",
-            "volmdlr/bspline_evaluators.pyx",
-            "volmdlr/voxelization_compiled.pyx",
-        ]
-    ),
-=======
+
     classifiers=["Topic :: Scientific/Engineering",
                  "Topic :: Multimedia :: Graphics :: 3D Modeling",
                  "Development Status :: 5 - Production/Stable"],
@@ -172,6 +157,5 @@
                            "volmdlr/nurbs/helpers.pyx",
                            "volmdlr/nurbs/fitting.py"]),
     include_dirs=[np.get_include()],
->>>>>>> 5b2a9a06
     python_requires=">=3.9",
 )