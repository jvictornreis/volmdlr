# -*- coding: utf-8 -*-
"""
Setup install script for volmdlr

"""

import re
from os.path import dirname, isdir, join
from subprocess import CalledProcessError, check_output

import numpy as np
from setuptools import setup

from Cython.Build import cythonize  # isort: skip This prevent a build bug

tag_re = re.compile(r"\btag: %s([0-9][^,]*)\b")
version_re = re.compile("^Version: (.+)$", re.M)


def readme():
    with open("README.md") as f:
        return f.read()


def version_from_git_describe(version):
    if version[0] == "v":
        version = version[1:]

    # PEP 440 compatibility
    number_commits_ahead = 0
    if "-" in version:
        version, number_commits_ahead, commit_hash = version.split("-")
        number_commits_ahead = int(number_commits_ahead)

    # print('number_commits_ahead', number_commits_ahead)

    split_versions = version.split(".")
    if "post" in split_versions[-1]:
        suffix = split_versions[-1]
        split_versions = split_versions[:-1]
    else:
        suffix = None

    for pre_release_segment in ["a", "b", "rc"]:
        if pre_release_segment in split_versions[-1]:
            if number_commits_ahead > 0:
                split_versions[-1] = str(split_versions[-1].split(pre_release_segment)[0])
                if len(split_versions) == 2:
                    split_versions.append("0")
                if len(split_versions) == 1:
                    split_versions.extend(["0", "0"])

                split_versions[-1] = str(int(split_versions[-1]) + 1)
                future_version = ".".join(split_versions)
                return "{}.dev{}".format(future_version, number_commits_ahead)
            else:
                return ".".join(split_versions)

    if number_commits_ahead > 0:
        if len(split_versions) == 2:
            split_versions.append("0")
        if len(split_versions) == 1:
            split_versions.extend(["0", "0"])
        split_versions[-1] = str(int(split_versions[-1]) + 1)
        split_versions = ".".join(split_versions)
        return "{}.dev{}+{}".format(split_versions, number_commits_ahead, commit_hash)
    else:
        if suffix is not None:
            split_versions.append(suffix)

        return ".".join(split_versions)


# Just testing if get_version works well
assert version_from_git_describe("v0.1.7.post2") == "0.1.7.post2"
assert version_from_git_describe("v0.0.1-25-gaf0bf53") == "0.0.2.dev25+gaf0bf53"
assert version_from_git_describe("v0.1-15-zsdgaz") == "0.1.1.dev15+zsdgaz"
assert version_from_git_describe("v1") == "1"
assert version_from_git_describe("v1-3-aqsfjbo") == "1.0.1.dev3+aqsfjbo"


def get_version():
    # Return the version if it has been injected into the file by git-archive
    version = tag_re.search("$Format:%D$")
    if version:
        return version.group(1)

    d = dirname(__file__)

    if isdir(join(d, ".git")):
        cmd = "git describe --tags"
        try:
            version = check_output(cmd.split()).decode().strip()[:]

        except CalledProcessError:
            raise RuntimeError("Unable to get version number from git tags")

        return version_from_git_describe(version)
    else:
        # Extract the version from the PKG-INFO file.
        with open(join(d, "PKG-INFO")) as f:
            version = version_re.search(f.read()).group(1)

    # print('version', version)
    return version


setup(
    name="volmdlr",
    version=get_version(),
    #      setup_requires=['setuptools_scm'],
    description=" A volume modeler computation-oriented. Include rendering bindings.",
    long_description=readme(),
    long_description_content_type="text/markdown",
    keywords="volume, modeler, CAD",
    url="https://github.com/Dessia-tech/volmdlr",
    author="DessiA Technologies",
    author_email="root@dessia.tech",
    license="Creative Commons Attribution-Share Alike license",
    packages=[
        "volmdlr",
        "volmdlr.models",
        "volmdlr.utils",
        "volmdlr.nurbs"
    ],  # ,'volmdlr.primitives2D','volmdlr.primitives3D','volmdlr.geometry'],
    package_dir={},
    include_package_data=True,
    install_requires=[
        "packaging",
        "dessia_common>=0.10.0",
        "Cython",
        "numpy<1.24.0",
        "matplotlib<=3.4.3",  # remove when https://github.com/DanPorter/Dans_Diffraction/pull/11 available
        "scipy<1.10.1",
        "geomdl",
        "networkx",
        "triangle",
        "plot_data>=0.10.9",
        "kaitaistruct",
        "binaryornot",
        "sympy",
        "trimesh",
        "rtree",
        "gmsh",
        "tqdm",
    ],
<<<<<<< HEAD
    classifiers=[
        "Topic :: Scientific/Engineering",
        "Topic :: Multimedia :: Graphics :: 3D Modeling",
        "Development Status :: 5 - Production/Stable",
    ],
    ext_modules=cythonize(
        [
            "volmdlr/core_compiled.pyx",
            "volmdlr/bspline_compiled.pyx",
            "volmdlr/bspline_fitting.pyx",
            "volmdlr/bspline_evaluators.pyx",
            "volmdlr/voxelization_compiled.py",
            "volmdlr/voxelization_compiled_old.pyx",
        ]
    ),
=======
    classifiers=["Topic :: Scientific/Engineering",
                 "Topic :: Multimedia :: Graphics :: 3D Modeling",
                 "Development Status :: 5 - Production/Stable"],

    ext_modules=cythonize(["volmdlr/core_compiled.pyx",
                           "volmdlr/bspline_compiled.pyx",
                           "volmdlr/bspline_fitting.pyx",
                           "volmdlr/bspline_evaluators.pyx",
                           "volmdlr/nurbs/core.pyx",
                           "volmdlr/nurbs/helpers.pyx",
                           "volmdlr/nurbs/fitting.py"]),
    include_dirs=[np.get_include()],
>>>>>>> 5b2a9a06
    python_requires=">=3.9",
)<|MERGE_RESOLUTION|>--- conflicted
+++ resolved
@@ -142,25 +142,7 @@
         "trimesh",
         "rtree",
         "gmsh",
-        "tqdm",
     ],
-<<<<<<< HEAD
-    classifiers=[
-        "Topic :: Scientific/Engineering",
-        "Topic :: Multimedia :: Graphics :: 3D Modeling",
-        "Development Status :: 5 - Production/Stable",
-    ],
-    ext_modules=cythonize(
-        [
-            "volmdlr/core_compiled.pyx",
-            "volmdlr/bspline_compiled.pyx",
-            "volmdlr/bspline_fitting.pyx",
-            "volmdlr/bspline_evaluators.pyx",
-            "volmdlr/voxelization_compiled.py",
-            "volmdlr/voxelization_compiled_old.pyx",
-        ]
-    ),
-=======
     classifiers=["Topic :: Scientific/Engineering",
                  "Topic :: Multimedia :: Graphics :: 3D Modeling",
                  "Development Status :: 5 - Production/Stable"],
@@ -169,10 +151,10 @@
                            "volmdlr/bspline_compiled.pyx",
                            "volmdlr/bspline_fitting.pyx",
                            "volmdlr/bspline_evaluators.pyx",
+                           "volmdlr/voxelization_compiled.py",
                            "volmdlr/nurbs/core.pyx",
                            "volmdlr/nurbs/helpers.pyx",
                            "volmdlr/nurbs/fitting.py"]),
     include_dirs=[np.get_include()],
->>>>>>> 5b2a9a06
     python_requires=">=3.9",
 )