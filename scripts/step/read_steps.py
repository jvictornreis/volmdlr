#!/usr/bin/env python3
# -*- coding: utf-8 -*-
import io
import os
# import volmdlr as vm
import volmdlr.step

# import volmdlr.cloud as vmcd

for step_file in [
<<<<<<< HEAD
    'tore1.step',
    'cone1.step',
    'cone2.step',
    'cylinder.step',
    'block.step',
    'usecase_inner_contour.STEP'
=======
    # 'tore1.step',
    # # 'iter8finaldesign.stp',
    # 'cone1.step',
    # 'cone2.step',
    #'cylinder.step',
    # 'block.step',
    'read_test3.step'
>>>>>>> 5bee1b6f
    # '2_bspline_faces.stp'# Uncomment when bug of delta fixed!
]:
    print('Reading step file: ', step_file)
    # filepath = os.path.join('step', step_file)
    step = volmdlr.step.Step.from_file(filepath=step_file)
    model = step.to_volume_model()
    model.babylonjs()
    # assert len(model.primitives) > 0.
    # model.to_step(step_file + '_reexport')
    # model.babylonjs()

    # file_io = io.FileIO(step_file, 'r')
    # step = volmdlr.step.Step.from_stream(stream=file_io)
    # model = step.to_volume_model()
    # assert len(model.primitives) > 0.
    # model.to_step(step_file + '_reexport')
    #
    # model2 = model.copy()
    #
    # # model2 = model.copy()
    # # assert model == model2
    #
    # model._check_platform()<|MERGE_RESOLUTION|>--- conflicted
+++ resolved
@@ -8,14 +8,6 @@
 # import volmdlr.cloud as vmcd
 
 for step_file in [
-<<<<<<< HEAD
-    'tore1.step',
-    'cone1.step',
-    'cone2.step',
-    'cylinder.step',
-    'block.step',
-    'usecase_inner_contour.STEP'
-=======
     # 'tore1.step',
     # # 'iter8finaldesign.stp',
     # 'cone1.step',
@@ -23,7 +15,6 @@
     #'cylinder.step',
     # 'block.step',
     'read_test3.step'
->>>>>>> 5bee1b6f
     # '2_bspline_faces.stp'# Uncomment when bug of delta fixed!
 ]:
     print('Reading step file: ', step_file)
