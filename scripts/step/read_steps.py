#!/usr/bin/env python3
# -*- coding: utf-8 -*-
"""

"""

import volmdlr as vm
import volmdlr.step

<<<<<<< HEAD
for step_file in [#'tore1.step',
                   # 'cone1.step',
                  #'cone2.step',
                  # 'iso4162M16x55.step',
                  #'cylindre.step',
=======
for step_file in ['tore1.step',
                   # 'cone1.step',
                  # 'cone2.step',
                  # 'iso4162M16x55.step',
                  'cylindre.step',
>>>>>>> b90afc85
                  'block.step',
                  ]:
    step = volmdlr.step.Step(step_file)
    model = step.to_volume_model()
    print(model.primitives)
    
    model.babylonjs()<|MERGE_RESOLUTION|>--- conflicted
+++ resolved
@@ -7,19 +7,11 @@
 import volmdlr as vm
 import volmdlr.step
 
-<<<<<<< HEAD
-for step_file in [#'tore1.step',
-                   # 'cone1.step',
-                  #'cone2.step',
-                  # 'iso4162M16x55.step',
-                  #'cylindre.step',
-=======
 for step_file in ['tore1.step',
                    # 'cone1.step',
                   # 'cone2.step',
                   # 'iso4162M16x55.step',
                   'cylindre.step',
->>>>>>> b90afc85
                   'block.step',
                   ]:
     step = volmdlr.step.Step(step_file)
