--- conflicted
+++ resolved
@@ -45,12 +45,11 @@
             'faces/BSplineSurface/from_cylindrical_to_bspline_surface.py',
             'faces/BSplineSurface/bspline_surface_definition.py',
             'faces/BSplineSurface/bspline_surfaces_grid3d.py',
-<<<<<<< HEAD
             # 'faces/faces_with_inner_contours.py', #TO BE USED WHEN HOLES IS MERGED
-=======
+            
             # Shells
             'shells/operations.py',
->>>>>>> c220ee81
+            
             # Cloud
             'cloud/sewing_two_polygons.py',
             'cloud/sewing_stl.py',
