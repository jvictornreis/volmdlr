import os
import time

scripts = [
            # Core.py
            'core/points.py',
            'core/frames.py',
            'core/grid2d_with_direction.py',
            'core/points_axial_symmetry.py',
            # geometry
            'geometry.py',
            # Edges
            'edges/arcs2D.py',
            'edges/arcs3D.py',
            'edges/bspline.py',
            'edges/bspline2.py',
            'edges/areas_moment_cog_check.py',
            'edges/lines2d.py',
            # Wires
            'wires/roundedlines.py',
            'wires/polygon2D.py',
            'wires/polygon3d.py',
            'wires/triangle2D.py',
            'wires/axial_symmetry.py',
            # Primitives
            'primitives/extrusion.py',
            'primitives/sweep.py',
            'primitives/revolved_profile.py',
            'primitives/block3d.py',
            'primitives/sphere_to_point.py',
            'primitives/cone.py',
            'primitives/cylinders.py',
            # Faces
            'faces/triangle3d.py',
            'faces/bspline.py',
            'faces/bspline_bark.py',
            'faces/union.py',
            'faces/blocks_set_operations.py',
            'faces/surface2d.py',
            # 'faces/export_to_step.py', #TO BE USED WHEN THE EXPORT IS IMPROVED
            'faces/BSplineSurface/bspline_curves.py',
            'faces/BSplineSurface/bspline_curves_point_belongs.py',
            'faces/BSplineSurface/bspline_surface_interpolation.py',
            'faces/BSplineSurface/bspline_surface_merge.py',
            'faces/BSplineSurface/bspline_surface_split.py',
            'faces/BSplineSurface/from_cylindrical_to_bspline_surface.py',
            'faces/BSplineSurface/bspline_surface_definition.py',
            'faces/BSplineSurface/bspline_surfaces_grid3d.py',
            # 'faces/faces_with_inner_contours.py', #TO BE USED WHEN HOLES IS MERGED

            # Shells
            'shells/operations.py',

            # Cloud
            'cloud/sewing_two_polygons.py',
            'cloud/sewing_stl.py',
            # Contours
            'contours/contour_split.py',
            'contours/contour_merge_with_1.py',
            'contours/contour_merge_with_2.py',
            'contours/cut_by_line.py',
            'contours/contour_cut_by_wire.py',
            # Steps
            'step/read_steps.py',
            # Stl
            'stl/read_stls.py',
            # Distance
            'distance/arc3D_arc3D.py',
            'distance/arc3D_ls3D.py',
            # Showcases
            'showcases/simple_shapes.py',
            'showcases/casing.py',
            # Mesh
            'mesh/read_msh_file.py',
<<<<<<< HEAD
            'mesh/geo_file_1.py',
            'mesh/geo_file_2.py',
            'mesh/geo_file_3.py',
=======
            # 'mesh/geo_file_1.py',
            # 'mesh/geo_file_2.py',
            # 'mesh/geo_file_3.py',

>>>>>>> 9a944f60
            # Others
            'grid.py'
            ]

# Maximum time for a script
CONTROLED_TIMES = {'showcases/casing.py': 15,
                   'primitives/sweep.py': 15}

# Testing if all scripts exists before launching them
for script_name in scripts:
    if not os.path.isfile(script_name):
        raise FileNotFoundError(f'Script {script_name} does not exists in CI scripts')

# Executing scripts
print('Executing scripts for CI:')
total_time = time.time()
top_level_dir = os.getcwd()
times = {}
for script_name in scripts:
    print(f'\t* {script_name}')
    # Reset dir
    os.chdir(top_level_dir)
    # Change cwd
    if '/' in script_name:
        script_folder = '/'.join(script_name.split('/')[:-1])
        if script_folder:
            script_folder = os.path.join(top_level_dir, script_folder)
            os.chdir(script_folder)
    file_name = script_name.split('/')[-1]
    time_start_script = time.time()
    with open(file_name, 'r', encoding='utf-8') as script:
        exec(script.read())
    time_start_script = time.time() - time_start_script
    times[script_name] = time_start_script

print('Computation times:')
for script_name, t in sorted(times.items(), key=lambda x: x[1]):
    print(f'* script {script_name}: {round(t, 3)} seconds ')
    if script_name in CONTROLED_TIMES and t > CONTROLED_TIMES[script_name]:
        raise RuntimeError(f'This script {script_name} should take less than {CONTROLED_TIMES[script_name]}')

total_time = time.time() - total_time
print(f'Total time for CI scripts: {total_time}')<|MERGE_RESOLUTION|>--- conflicted
+++ resolved
@@ -72,16 +72,10 @@
             'showcases/casing.py',
             # Mesh
             'mesh/read_msh_file.py',
-<<<<<<< HEAD
-            'mesh/geo_file_1.py',
-            'mesh/geo_file_2.py',
-            'mesh/geo_file_3.py',
-=======
             # 'mesh/geo_file_1.py',
             # 'mesh/geo_file_2.py',
             # 'mesh/geo_file_3.py',
 
->>>>>>> 9a944f60
             # Others
             'grid.py'
             ]
