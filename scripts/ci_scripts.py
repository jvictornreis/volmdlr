--- conflicted
+++ resolved
@@ -2,7 +2,6 @@
 import time
 
 scripts = [
-<<<<<<< HEAD
             # # Core.py
             # 'core/points.py',
             # 'core/grid2d_with_direction.py',
@@ -67,70 +66,7 @@
             'mesh/geo_file_1.py',
             'mesh/geo_file_2.py',
             'mesh/geo_file_3.py'
-=======
-            # Core.py
-            'core/points.py',
-            'core/grid2d_with_direction.py',
-            'core/points_axial_symmetry.py',
-            # geometry
-            'geometry.py',
-            # Edges
-            'edges/arcs2D.py',
-            'edges/arcs3D.py',
-            'edges/bspline.py',
-            'edges/bspline2.py',
-            'edges/areas_moment_cog_check.py',
-            'edges/lines2d.py',
-            # Wires
-            'wires/roundedlines.py',
-            'wires/polygon2D.py',
-            'wires/polygon3d.py',
-            'wires/triangle2D.py',
-            'wires/axial_symmetry.py',
-            # Primitives
-            'primitives/extrusion.py',
-            'primitives/sweep.py',
-            'primitives/revolved_profile.py',
-            'primitives/block3d.py',
-            'primitives/sphere_to_point.py',
-            'primitives/cone.py',
-            'primitives/cylinders.py',
-            # Faces
-            'faces/triangle3d.py',
-            'faces/bspline.py',
-            'faces/bspline_bark.py',
-            'faces/union.py',
-            'faces/blocks_set_operations.py',
-            'faces/BSplineSurface/bspline_curves.py',
-            'faces/BSplineSurface/bspline_curves_point_belongs.py',
-            'faces/BSplineSurface/bspline_surface_interpolation.py',
-            'faces/BSplineSurface/bspline_surface_merge.py',
-            'faces/BSplineSurface/bspline_surface_split.py',
-            'faces/BSplineSurface/from_cylindrical_to_bspline_surface.py',
-            'faces/BSplineSurface/bspline_surface_definition.py',
-            'faces/BSplineSurface/bspline_surfaces_grid3d.py',
-            # Cloud
-            'cloud/sewing_two_polygons.py',
-            'cloud/sewing_stl.py',
-            # Contours
-            'contours/contour_split.py',
-            'contours/contour_merge_with_1.py',
-            'contours/contour_merge_with_2.py',
-            'contours/cut_by_line.py',
-            'contours/contour_cut_by_wire.py',
-            # Steps
-            'step/read_steps.py',
-            # Stl
-            'stl/read_stls.py',
-            # Distance
-            'distance/arc3D_arc3D.py',
-            'distance/arc3D_ls3D.py',
-            # Showcases
-            'showcases/simple_shapes.py',
-            'showcases/casing.py',
-            'grid.py',
             'mesh/read_msh_file.py'
->>>>>>> be7f9469
             ]
 
 # Testing if all scripts exists before launching them
