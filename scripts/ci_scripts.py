

scripts = [
            # Core.py
            'core/points.py',
            # geometry
            'geometry.py',
            # Edges
            'edges/arcs2D.py',
            'edges/arcs3D.py',
            'edges/bspline.py',
            'edges/bspline2.py',
            'edges/areas_moment_cog_check.py',
            'edges/lines2d.py',
            # Wires
            'wires/roundedlines.py',
            'wires/polygon2D.py',
            'wires/triangle2D.py',
            # Primitives
            'primitives/extrusion.py',
            'primitives/sweep.py',
            'primitives/revolved_profile.py',
            'primitives/block3d.py',
            'primitives/sphere_to_point.py',
            'primitives/cone.py',
            'primitives/cylinders.py',
            # Faces
            'faces/triangle3d.py',
            'faces/bspline.py',
            'faces/bspline_bark.py',
            'faces/union.py',
            'faces/blocks_set_operations.py',
            # Cloud
            'cloud/sewing_two_polygons.py',
            'cloud/sewing_stl.py',
            # Contours
            'contours/contour_split.py',
            'contours/contour_merge_with_1.py',
            'contours/contour_merge_with_2.py',
            # Steps
            'read_steps.py',
<<<<<<< HEAD
            'cloud/sewing_stl.py',
            'faces/BSplineSurface/bspline_curves.py',
            'faces/BSplineSurface/bspline_curves_point_belongs.py',
            'faces/BSplineSurface/bspline_surface_interpolation.py',
            'faces/BSplineSurface/bspline_surface_merge.py',
            'faces/BSplineSurface/bspline_surface_split.py',
            'faces/BSplineSurface/bspline_surface_to_2d.py',
            'faces/BSplineSurface/from_cylindrical_to_bspline_surface.py',
            'faces/BSplineSurface/bspline_surface_definition.py',
            'faces/BSplineSurface/bspline_surfaces_grid3d.py'
=======
            # Stl
            'stl_reading.py',
            # Distance
            'distance/arc3D_arc3D.py',
            'distance/arc3D_ls3D.py',
            # Showcases
            'showcases/simple_shapes.py',
            'showcases/casing.py'

>>>>>>> 03a1af05
            ]
#  'cyl_cyl.py', 'cyl_pf.py',
# 'ls3D_ls3D.py', 'sweep_sweep.py', 'tore_cyl.py','tore_pf.py'
# 'tore_tore.py'

for script_name in scripts:
    print('\n## Executing script {}'.format(script_name))

    exec(open(script_name).read())<|MERGE_RESOLUTION|>--- conflicted
+++ resolved
@@ -30,6 +30,15 @@
             'faces/bspline_bark.py',
             'faces/union.py',
             'faces/blocks_set_operations.py',
+            'faces/BSplineSurface/bspline_curves.py',
+            'faces/BSplineSurface/bspline_curves_point_belongs.py',
+            'faces/BSplineSurface/bspline_surface_interpolation.py',
+            'faces/BSplineSurface/bspline_surface_merge.py',
+            'faces/BSplineSurface/bspline_surface_split.py',
+            'faces/BSplineSurface/bspline_surface_to_2d.py',
+            'faces/BSplineSurface/from_cylindrical_to_bspline_surface.py',
+            'faces/BSplineSurface/bspline_surface_definition.py',
+            'faces/BSplineSurface/bspline_surfaces_grid3d.py',
             # Cloud
             'cloud/sewing_two_polygons.py',
             'cloud/sewing_stl.py',
@@ -39,18 +48,6 @@
             'contours/contour_merge_with_2.py',
             # Steps
             'read_steps.py',
-<<<<<<< HEAD
-            'cloud/sewing_stl.py',
-            'faces/BSplineSurface/bspline_curves.py',
-            'faces/BSplineSurface/bspline_curves_point_belongs.py',
-            'faces/BSplineSurface/bspline_surface_interpolation.py',
-            'faces/BSplineSurface/bspline_surface_merge.py',
-            'faces/BSplineSurface/bspline_surface_split.py',
-            'faces/BSplineSurface/bspline_surface_to_2d.py',
-            'faces/BSplineSurface/from_cylindrical_to_bspline_surface.py',
-            'faces/BSplineSurface/bspline_surface_definition.py',
-            'faces/BSplineSurface/bspline_surfaces_grid3d.py'
-=======
             # Stl
             'stl_reading.py',
             # Distance
@@ -60,7 +57,6 @@
             'showcases/simple_shapes.py',
             'showcases/casing.py'
 
->>>>>>> 03a1af05
             ]
 #  'cyl_cyl.py', 'cyl_pf.py',
 # 'ls3D_ls3D.py', 'sweep_sweep.py', 'tore_cyl.py','tore_pf.py'
