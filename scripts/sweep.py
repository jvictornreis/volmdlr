#!/usr/bin/env python3
# -*- coding: utf-8 -*-
"""
Created on Tue Sep 11 15:16:33 2018

@author: steven
"""

import volmdlr as vm
import volmdlr.primitives3D as primitives3D
import numpy as npy
import random
p1 = vm.Point3D((0, 0, 0))
p2 = vm.Point3D((-0.150, 0, 0))
p3 = vm.Point3D((-0.150, 0.215, 0))
p4 = vm.Point3D((-0.150, 0.215, -0.058))
p5 = vm.Point3D((-0.175, 0.186, -0.042))

points = [p1, p2, p3, p4, p5]
radius = {1: 0.015, 2: 0.020, 3: 0.005}

current_point = p5.vector
#points = [p1, p2]
#radius = {1: 0.010}
for i in range(14):
    current_point += 0.300 * (npy.random.random(3) -0.5)
    points.append(vm.Point3D(current_point))
    radius[4+i] = 0.01 + 0.03 * random.random()
#print(radius)
c = vm.Circle3D(p1, 0.008, p2-p1)

rl = primitives3D.RoundedLineSegments3D(points, radius, closed=False, adapt_radius=True, name='wire')
contour = vm.Contour3D([c])

sweep = primitives3D.Sweep(contour, rl, name = 'Random pipe')

m = vm.VolumeModel([('Random Pipe', [sweep])])

<<<<<<< HEAD
m.FreeCADExport('sweep')
=======


#with open('sweep_script.py', 'w') as f:
#    f.write(m.FreeCADScript('sweep'))

m.FreeCADExport('sweep',python_path = '/Applications/FreeCAD.app/Contents/MacOS/FreeCADCmd',
            path_lib_freecad = '/Applications/FreeCAD.app/Contents/lib')
>>>>>>> 27160387
<|MERGE_RESOLUTION|>--- conflicted
+++ resolved
@@ -36,14 +36,4 @@
 
 m = vm.VolumeModel([('Random Pipe', [sweep])])
 
-<<<<<<< HEAD
 m.FreeCADExport('sweep')
-=======
-
-
-#with open('sweep_script.py', 'w') as f:
-#    f.write(m.FreeCADScript('sweep'))
-
-m.FreeCADExport('sweep',python_path = '/Applications/FreeCAD.app/Contents/MacOS/FreeCADCmd',
-            path_lib_freecad = '/Applications/FreeCAD.app/Contents/lib')
->>>>>>> 27160387
