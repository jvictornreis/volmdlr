--- conflicted
+++ resolved
@@ -23,18 +23,6 @@
 MAX_ERROR_BY_TYPE = {
     # If the error code is not in this dict, then there is no tolerance on the error.
     # http://www.pydocstyle.org/en/stable/error_codes.html
-<<<<<<< HEAD
-    'D101': 56,
-    'D102': 657,
-    'D103': 30,
-
-    'D205': 208,
-
-    'D300': 6,
-
-    'D400': 257,
-    'D403': 46,
-=======
     'D101': 50,
     'D102': 628,
     'D103': 30,
@@ -44,7 +32,6 @@
 
     'D400': 219,
     'D403': 44,
->>>>>>> 9df3c9b6
 }
 
 error_detected = False
