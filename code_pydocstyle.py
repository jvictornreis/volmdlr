import os
import random
from datetime import date, timedelta
from glob import glob

import pydocstyle

print(f"Pydocstyle version: {pydocstyle.__version__}")

file_list = filter(
    lambda z: not z.endswith("__init__.py"),
    [y for x in os.walk("./volmdlr") for y in glob(os.path.join(x[0], "*.py"))],
)

UNWATCHED_ERRORS = [
    # Do not watch these errors
    'D100', 'D104', 'D105', 'D107',
    'D200', 'D202', 'D203', 'D204', 'D206', 'D210', 'D212',
    'D301', 'D302',
    'D401', 'D402', 'D407', 'D408', 'D409',
    'D412', 'D415', 'D418'
]

MAX_ERROR_BY_TYPE = {
    # If the error code is not in this dict, then there is no tolerance on the error.
    # http://www.pydocstyle.org/en/stable/error_codes.html
    "D101": 53,
<<<<<<< HEAD
    "D102": 580,

    "D205": 77,

    "D400": 67,
=======
    "D102": 567,

    "D205": 77,

    "D400": 78,
>>>>>>> f4fe1e6d
}

error_detected = False
error_over_ratchet_limit = False
EFFECTIVE_DATE = date(2022, 11, 28)
DAYS_TIME_EFFECT_LIMITING = 21

limit_time_effect = False
if os.environ.get('DRONE_BRANCH', '') in ['master', 'testing']:
    limit_time_effect = True
    print(f"Limiting time effect of 21 days as we are on {os.environ['DRONE_BRANCH']}")

if os.environ.get('DRONE_TARGET_BRANCH', '') in ['master', 'testing']:
    limit_time_effect = True
    print(f"Limiting time effect of 21 days as we are targetting {os.environ['DRONE_TARGET_BRANCH']}")

if limit_time_effect:
    EFFECTIVE_DATE += timedelta(days=21)

today = date.today()
weekly_decrease = 5
time_decrease = int((today - EFFECTIVE_DATE).days / 7.0 * weekly_decrease)
ratchet_limit = 5 + int(DAYS_TIME_EFFECT_LIMITING / 7.0 * weekly_decrease)


code_to_errors = {}
for error in pydocstyle.check(file_list, ignore=UNWATCHED_ERRORS):
    code_to_errors.setdefault(error.code, [])
    code_to_errors[error.code].append(error)

code_to_number = {code: len(errors) for code, errors in code_to_errors.items()}

for error_code, number_errors in code_to_number.items():
    if error_code not in UNWATCHED_ERRORS:
        max_errors = max(MAX_ERROR_BY_TYPE.get(error_code, 0) - time_decrease, 0)

        if number_errors > max_errors:
            # The number of errors is above the maximum acceptable
            error_detected = True
            print(f"\nFix some {error_code} errors: {number_errors}/{max_errors}")

            errors = code_to_errors[error_code]
            errors_to_show = sorted(
                random.sample(errors, min(30, len(errors))), key=lambda m: (m.filename, m.line)
            )
            for error in errors_to_show:
                print(f"{error.filename} line {error.line}: {error.message}")

        elif max_errors - ratchet_limit <= number_errors < max_errors:
            # The number of errors is below the maximum acceptable, but above the ratchet_limit:
            # the user can reduce the maximum number of errors
            print(
                f"\nYou can adjust number of admissible errors (in code_pydocstyle.py) of {error_code} to {number_errors + time_decrease} (actual {max_errors + time_decrease})"
            )

        elif number_errors < max_errors - ratchet_limit:
            # The number of errors is below the maximum acceptable, and below the ratchet_limit:
            # the user must reduce the maximum number of errors
            error_over_ratchet_limit = True
            print(
                f"\nYou MUST adjust number of admissible errors (in code_pydocstyle.py) of {error_code} to {number_errors + time_decrease} (actual {max_errors + time_decrease})"
            )

if error_detected:
    raise RuntimeError("Too many errors\nRun pydocstyle volmdlr to get the errors")

if error_over_ratchet_limit:
    raise RuntimeError(
        "Please lower the error limits in code_pydocstyle.py MAX_ERROR_BY_TYPE according to warnings above"
    )<|MERGE_RESOLUTION|>--- conflicted
+++ resolved
@@ -25,19 +25,11 @@
     # If the error code is not in this dict, then there is no tolerance on the error.
     # http://www.pydocstyle.org/en/stable/error_codes.html
     "D101": 53,
-<<<<<<< HEAD
-    "D102": 580,
+    "D102": 567,
 
     "D205": 77,
 
     "D400": 67,
-=======
-    "D102": 567,
-
-    "D205": 77,
-
-    "D400": 78,
->>>>>>> f4fe1e6d
 }
 
 error_detected = False
