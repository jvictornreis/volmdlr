--- conflicted
+++ resolved
@@ -23,13 +23,8 @@
 MAX_ERROR_BY_TYPE = {
     # If the error code is not in this dict, then there is no tolerance on the error.
     # http://www.pydocstyle.org/en/stable/error_codes.html
-<<<<<<< HEAD
-    'D101': 51,
-    'D102': 657,
-=======
     'D101': 50,
     'D102': 641,
->>>>>>> 73e79938
     'D103': 30,
     'D205': 200,
 
