--- conflicted
+++ resolved
@@ -27,11 +27,7 @@
     # If the error code is not in this dict, then there is no tolerance on the error.
     # http://www.pydocstyle.org/en/stable/error_codes.html
     "D101": 53,
-<<<<<<< HEAD
-    "D102": 354,
-=======
     "D102": 347,
->>>>>>> a8705c31
     "D103": 3,
     "D205": 77,
 
