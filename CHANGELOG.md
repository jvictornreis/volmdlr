--- conflicted
+++ resolved
@@ -32,11 +32,8 @@
 * Contour2D, Contour3D: merge_with()
 * Edge: change unit_direction_vector and unit_normal_vector to concrete methods
 * stl: add _standalone_in_db to Stl class
-<<<<<<< HEAD
 * Documentation: Add introduction to volmdlr technology
-=======
 * BSplineSurface3D: refactor bsplinecurve3d_to_2d to take into account periodic behavior
->>>>>>> 6c9ed406
 
 ### Removed
 * stl: remove default value in from_stream method
