# Changelog

All notable changes to this project will be documented in this file.

The format is based on [Keep a Changelog](https://keepachangelog.com/en/1.0.0/),
and this project adheres to [Semantic Versioning](https://semver.org/spec/v2.0.0.html).

## v0.11.0 [future]

### New Features
- BSplineCurve, Edge: simplify
- Plane3D: angle_between_planes, plane_betweeen_two_planes
- Edge: intersections, crossings, validate_crossings
- Arc2D: bsplinecurve_intersections, arc_intersections, arcellipse_intersections.
- ArcEllipse2D: bsplinecurve_intersections
- get_circle_intersections added to volmdlr.utils.intersections, so it can be used to calculate intersections between two arcs 2d.
- get_bsplinecurve_intersections added to volmdlr.utils.intersections. Used to calculate intersection between a bspline and another edge.
- Wire2D: edge_intersections, wire_intersections, edge_crossings, edge_intersections, validate_edge_crossings, validate_wire_crossings
- Contour2D: split_contour_with_sorted_points, intersection_contour_with
- CylindricalSurface3D: point_projection, point_distance
- ToroidalSurface3D: point_projection
- BsplineCurve: point_distance, point_belongs
- ContourMixin: is_adjacent
- Wire2D: area
- Circle2D: bsplinecurve_intersections.
- add tolerance param to many methods from edges and wires.
- Surface3D: add contour healing into face_from_contours3d method.
- ExtrusionSurface3D: implement missing cases for linesegment2d_to_3d method.
- BSplineSurface3D: to_plane3d
- BSplineFace3D: to_planeface3d
- BSplineCurve, Arc, LineSegment: is_close
- Core: get_edge_index_in_list, edge_in_list
- mesh: TetrahedralElementQuadratic 
- GmshParser: define_quadratic_tetrahedron_element_mesh
- GmshParser: to_vtk (consider quadratic tetrahedron element)
- Assembly: define a volmdlr Assembly object.
- Edge: direction_independent_is_close
- Arcellipse2D, 3D: complementary
<<<<<<< HEAD
- 
=======
- Contour2D: copy
- LineSegment2D: copy
>>>>>>> ea634fe5

### Fixed
- 2D conversion: create 2D function name in core_compiled
- LineSegment, Arc, BSplineCurve: get_shared_section()
- bSpline2D: linesegment_intersections
- BsplineCurve: from_points_interpolation
- Coverage: use coverage rc to enable cython coverage
- ClosedShel3D: cut_by_plane
- ClosedShell3D: union
- BSplineSurface3D: take into account oppened contour while using face_from_contours3d
- BsplineCurve: simplify
- Dessiaobject inheritance up-to-date
- Edge: unit_direction_vector, unit_normal_vector
- VolumeModel: get_mesh_lines (change tolerance 1e-20 to 1e-6)
- RevolutionSurface: fix some parametric operations.
- ClosedShel3D: intersection method
- Fix: plots
- add some fixes to pydocstyle errors


### Refactor
- Contour2D: cut_by_wire
- Contour2D: extract_with_points displaced to WireMixin
- Contour2D: extract_contour displaced to WireMixin and renamed to extract
- Contour2D: split_contour_with_sorted_points displaced to WireMixin and renamed to split_with_sorted_points
- Contour2D: get_divided_contours
- FullArc2D, FullArc3D: create FullArc Abstract class.
- Contour2D: ordering_contour
- WireMixin: order_wire
- Contour2D: delete cut_by_linesegments
- split faces.py into surfaces.py, faces.py and shells.py 
- ContourMixin: from_points
- ClosedShell3D: improve performance for boolean operations
- Face3D: reduce the triangulation discretization resolution of Toroidal and Cylindrical to improve redering performance.

### Changed
- better surface3d plots
- sphere methods renamed in_points & to_point_skin to inner points & skin_points

### Unittests
- Arc2D: test_arc_intersections
- TestEdge2DIntersections: test intersections for all edges.
- Circle2D: test_circle_intersections
- Contour2D: test_crossings, test_intersection_contour_with
- BSplineCurve: get_intersection_sections
- BSplineCurve2D: edge_intersections, arc_intersections, bsplinecurve_intersections
- CylindricalFace3D: test_triangulation_quality
- CylindricalSurface3D: test_point_projection
- BSplineCurve: point_projection
- ClosedShel3D: cut_by_plane
- Arc3D.minimum_distance_points_line
- New unittests for plane3d
- ClosedShel3D: intersection
- Arcellipse2D: complementary

## v0.10.0 [Unreleased yet]

### New Features
* Write .msh file (with stream)
* Arc: reverse
* BSplineCurve2D: offset
* Circle2D: bsplinecurve_intersections, point_distance
* ConicalSurface3D, CylindricalSurface3D: plot method
* BSplineCurve3D: minimum distance
* volmdlr.edge: FullArcEllipse
* BSplineCurve: evaluate_single
* Wire2: hash
* Contour3D: hash
* LineSegment3D, LineSegment2D, Arc3D, Arc2D, BSpline3D, BSpline2D: get_shared_section(), delete_shared_section()
* Contour2D: closest_point_to_point2, get_furthest_point_to_point2
### Fixed
* Bspline in sweep
* Plane3D: plane_intersections
* fixes to step assemblies
* LineSegment3D: matrix_distance
* fixes to wire
* Arc: split. Case when spliting point is the start or end point.
* BplineCurve2D: tangent, vector_direction, normal_vector
* BSplineCurve: abscissa, line_intersections
* Add some important fixes to unittests: missing two __init__py files.
* Contour2D, Contour3D: merge_with()
* Edge: change unit_direction_vector and unit_normal_vector to concrete methods
* stl: add _standalone_in_db to Stl class
* BSplineSurface3D: merge_with
* Documentation: Add introduction to volmdlr technology
* BSplineSurface3D: refactor bsplinecurve3d_to_2d to take into account periodic behavior
* OpenedRoundedLineSegments2D/ClosedRoundedLineSegments2D: fix radius type
* Surface3D: debug some special cases while using face_from_contours3d.
* Step: debug some special cases while reading step file.
* BSplineSurface3D: fix simplify_surface method.
* Improve pylint code quality.
* PeriodicalSurface: enhance some parametric transformations.

### Removed
- stl: remove default value in from_stream method

### Changed

- argument convexe in volmdlr.cloud has been renamed to convex
- Add some missing docstrings in volmdlr.faces
- Using full arcs for Circles primitives

### Performance improvements
- BSplineCurve: compilation of some functions used by from_points_interpolation classmethod.
- BSplineSurface3D: compilation of some functions used in the evaluation of a parametric point.
- eq & hash: Some eq and hash methods have been fixed. starting from clases Point and Vector.
- BSplinecurve2D: point_belongs
- lighten some dicts with optional name
- Step reader: refactor to_volume_model. Remove the dependency of the method of creating a graph.

### Refactorings
- ContourMixin: to_polygon (for both 2D and 3D)
- BSplineCurve2D.point_distance 
- new dataclass EdgeStyle: to be used in several plot methods. simplifying its structure.

### Unittests
* BSplineCurve2D: offset, point_distance, point_belongs
* Circle2D: bspline_intersections, point_distance
* Unittests for Vector2D
* Unittests for Point2D
* Unittests for Vector3D
* Unittests for Point3D
* LineSegment3D: test_matrix_distance
* LineSegment3D, LineSegment2D, Arc3D, Arc2D, BSpline3D, BSpline2D: get_shared_section(), delete_shared_section()
* Contour3D: merge_with()
* Contour2D: closest_point_to_point2, get_furthest_point_to_point2

## v0.9.3

- build: bump dessia common to 0.10.0
- build: remove useless jsonschema dep
- build: update package.xml for freecad

## v0.9.1

### Fixed
- build: manifest was not shipping bspline_compiled
- fixed many pylint errors: 13/03/2023
- fix contour2d: divide

### Documentation
 - typo in README.md

## v0.9.0 [released 03/26/2023]

### New Features
* Unit coversion factor parameter added to the end of the from_step arguments parameter (So we can convert the units correctly)
* SphericalSurface3D: rotation, translation, frame_mapping
* read steps: Identify assemblies in a step file.
* ClosedTriangleShell3D: to_trimesh method
* PointCloud3D: add method shell_distances to compute distances from triangular mesh in PointCloud3D
* BSplineSurface3D: Now the plot method uses u and v curves
* Create .geo and .msh files (Mesh geometries with GMSH)
* RevolutionSurface3D: point3d_to_2d, point2d_to_3d, plot, rectangular_cut, from_step
* RevolutionFace3D
* WiriMixin: from points: general method for Wire3D and 2D and for Contour2D and 3D. 
* Added package.xml metadata in order to be listed in the FreeCAD Addon Manager 
* Edge: local_discretization
* ArcEllipse2d: point_at_abscissa, translation, split, point_distance.

### Fixed

* WireMixin: abscissa (add tolerance as parameter)
* OpenRoundedLineSegment2D: deleted discretization_points() so it uses the one from WireMixin.
* Contour2D: moved bounding_rectangle and get_bounding_rectangle to Wire2D. 
* BSplineCurve: from_points_interpolation, uses centripedal method for better fitting.
* Conical, Cylindrical and Toroidal Surfaces 3D: fix face_from_contours - bug when step file doesnot follow a standard. 
* BSplineSurface3D: debug linesegment2d_to_3d method.
* Parametric operations with BSpline curves.
* OpenTriangleShell3D: fix from_mesh_data method.
* PeriodicalSurface: fix face from contours.
* LineSegment2D.line_intersections: verify if colinear first.
* Cylinder: to_dict, min_distance_to_other_cylinder.
* Step_assemblies: consider when no transformation is needed.
* fix some pydocstyle errors
* Script/step/workflow: Update Workflow, use last version of dessia_common
* LineSegment3D: Rotation method update due to points attribute deletion
* ConicalSurface3D: fix from_step class method by adding the angle convertion factor
* fix f string usage
* Add some typings
* Step: Step translator now handles some EDGE_LOOP inconsistencies coming from step files
* Arc2d: point_belongs, abscissa.
* ArcEllipse2d: point_belongs, abscissa, init.


### Removed

- edges: remove attributes points from lines & linesegments for performance purpose


### Performance improvements

- wires.py's 2D objects: chache bounding_rectangle results
- faces.py's Triangle3D objects: subdescription points and triangles
- EdgeCollection3D: new object for displaying series of edges
- BSplineSurface3D: compile BSplineSurface3D.derivatives
- Contour2D.area(): save area in a cache variable.
- Contour2D.__eq__(): verify contour length first, when verify if two contours are the same.
- Contour2D.is_inside(): verify first if the area of the contour2 is not smaller that contour 1.
- Disabling pointer in to_dict for most primitives
- Better hash for shells, contours & wires 


### Refactorings
- Remove usage of deprecated method old_coordinates and new_coordinates
- Indicate 'inplace' methods as deprecated
* Wire: extract_with_points

### Documentation
- BoundingBox docstrings

### Unittests
- ConicalSurface3D: face_from_contours, bsplinecurve3d_to_2d.
- CompositePrimitive2D: rotation, translation, frame_mapping
- core.py: delete_double_point, step_ids_to_str
- CompositePrimitive3D: plot
- BoundingRectangle: bounds, plot, area, center, b_rectangle_intersection, is_inside_b_rectangle, point_belongs,
intersection_area, distance_to_b_rectangle, distance_to_point
- BoundingBox: center, add, to_dict, points, from_bounding_boxes, from_points, to_frame, volume, bbox_intersection,
is_inside_bbox, intersection_volume, distance_to_bbox, point_belongs, distance_to_point, plot
* VolumeModel: eq, volume, rotation, translation, frame_mapping, bounding_box, plot
* Wire: extract_with_points, split_with_two_points
* Arc2d: point_belongs, abscissa.
* ArcEllipse2d: point_belongs, abscissa, init, translation, split, point_at_abscissa, point_distance.

### CI
- add spell check to pylint with pyenchant
- make code_pydocstyle more explicit
- upload html coverage to cdn.dessia.tech
- limit time effect on master & testing

## v0.8.0 [Released 26/01/2023]

### New Features

- PlaneFace3D: project_faces
- OpenShell3D: project_coincident_faces_of
- GmshParser: to_vtk
- BSplineCurve: derivatives
- ClosedPolygon2D: point_belongs, now the user can choose whether points on the edge of the polygon
            should be considered inside or not.
- ArcEllipse2D: line_intersections, frame_mapping, linesegment_intersections
- Line2D: point_belongs, frame_mapping()
- New Class wires.Ellipse2D
- Ellipse2D: point_over_ellipse(), line_intersections(), linesegment_intersections(), discretization_points(),
abscissa(), point_angle_with_major_dir(), area(), rotation(), tranlation(), frame_mapping()
- Plane3D: is_parallel, fullarc_intersections
- Arc2D: cut_betweeen_two_points
- Contour3D: linesegment_intersections, line_intersections
- Circle3D: primitives: [Arc3D, Arc3D], get_primitives, abscissa, linesegment_intersections
- Arc3D: line_intersections, linesegment_intersections
- new module utils: intersections -> circle_3d_linesegment_intersections
- hash for Frame2D
- Ellipse3D: point_belongs, abscissa, length, to_2d
- CylindricalSurface3D: point_on_surface, is_coincident, arcellipse3d_to_2d
- BSplineSurface3D: derivatives

### Fixed

- PlaneFace3D: cut_by_coincident_face (consider self.inner_contours inside face)
- Contour2D: bounding_rectangle (specify number_points for discretization_points), point_belongs
- Line2D: line_intersections
- BSplineCurve2D: line_intersections
- PlaneFace3D: cut_by_coincident_face (consider self.inner_contours inside face)
- BSplineCurve2D: bounding_rectangle (specify number_points for discretization_points)
- Mesh: delete_duplicated_nodes
- BSplineSurface3D: fix arc3d_to_2d method
- Frame3D : fix from_point_and_vector method ( error for the case vector=main_axis)
- BSplineCurve2D: linesegment_intersections
- Contour2D: merge_primitives_with
- BSplineCurve: fix to take into account weighted B-spline curves.
- Step: fix reading of rational BSpline curves and surfaces from step file.
- BSplineCurve2D: tangent (use position/length)
- Babylon: some scene settings for better rendering
- Arc2D: fix get_center: name referenced before assignement
- SphericalSurface3D : enhancement of primitives parametrization on surface parametric domain.
- BSplineSurface3D: debug linesegment2d_to_3d method.
- Parametric operations with BSpline curves.
- OpenTriangleShell3D: fix from_mesh_data method
- pydocstyle fixes
- bounding box: fix for cylindrical and BSplineCurve3D
- contour2d: ordering_primitives, order_primitives
- Plane3D: plane_intersections, is_coindident
- contour2d: ordering_primitives, order_primitives
- Linesegment2D: infinite_primitive
- Arc2D: point_belongs
- Arc2D: infinite_primitive
- Wire2D: infinite_intersections
- infinite primitive offset of linesegment
- Ellispe3D: discretization_points
- BSplineSurface: Improved surface periodicity calculation

### Removed

- babylon script remaining functions

### Performance improvements
- ClosedPolygon2D: triangulation
- Cylinder: min_distance_to_other_cylinder
- BSplineCurve: discretization_points
- Face3D: triangulation
- triangulation performance by use of Node2D instead of points (x15 on casing)
- cache variable self._polygon_point_belongs_100, to avoid recalculating each
time we have to verify if a point is inside
- Improvements in BSplineSurface3D.point3d_to_2d performance
- Triangle3D serialization speed-up
- Serialization without memo for faces
- Custom serialization for BsplineCurves

### Refactorings

- Basis2D, Basis3D, Frame2D, Frame3D: old_coordinates and new_coordinates method are now deprecated.
local_to_global_coordinates and global_to_local_coordinates are the new more explicit ones.
- Line3D: intersections

### Unittests

- Contour2D: point_belongs
- Basis2D, Basis3D, Frame2D, Frame3D: local_to_global_coordinates and global_to_local_coordinates
- ArcEllipse2D: linesegment_intersections
- LineSegment2D: to_wire
- Line2D: point_belongs
- BSplineCurve2D: line_intersections
- Ellipse2D.point_over_ellipse()
- Ellipse2D.line_intersections()
- Ellipse2D.linesegment_intersections()
- Ellipse2D.discretization_points()
- Ellipse2D.abscissa()
- Ellipse2D.point_angle_with_major_dir()
- Ellipse2D.area()
- Ellipse2D.rotation()
- Ellipse2D.tranlation()
- Ellipse2D.frame_mapping()
- Line2D.frame_mapping()
- Plane3D: plane_intersections, fullarc_intersections, is_parallel, is_coincident
- Contour2D: offset
- ArcEllipse3D.to_2d()
- Circle3D: point_belongs
- Circle3D: discretization_points
- Arc3D: line_intersections, linesegment_intersections
- Contour2D: ordering_contour, is_ordered, order_contour
- Ellipse3D: point_belongs, abscissa, length, to_2d, discretization_points
- CylindricalSurface3D: point_on_surface, is_coincident

### CI

- Mandatory CHANGELOG.md update for PR
- pre-commit checks with cython-lint

## v0.7.0 

### New Features

- Open/Closed TriangleShells: ability to implement specific algorithm to triangles
- Block: faces_center (calculate directly point in the middle of the faces)
- Circle2D: split_by_line
- BoundingRectangle: bounds, plot, area, center, b_rectangle_intersection, is_inside_b_rectangle, point_belongs, intersection_area, distance_to_b_rectangle, distance_to_point
- Cylinder: random_point_inside, interference_volume_with_other_cylinder, lhs_points_inside
- CylindricalSurface3D: line_intersections, linesegment_intersections, plane_intersection
- Line2D: point_distance
- Line3D: to_2d
- Line3D: skew_to (verifies if two Line3D are skew)
- LineSegment3D: line_interserctions
- ArcEllipse3D: discretization_points
- FullArc3D: linesegment_intersections
- Line: sort_points_along_line
- Line2D: point_belongs
- ArcEllipse2D: length, point_belongs, abscissa, bounding_rectangle, straight_line_area, discretization_points, reverse

### Fixed

- Contour2D: point_belongs
- BsplineCurve: abscissa (use different start point between 0 and length)
- Arc3D: plot
- Cylinder: point_belongs
- FullArc3D: plot (use discretization_points instead of discretise)
- Face3D: line_intersections: consider borders
- STL: from stream (use BinaryFile and StringFile instead of io.BinaryIO and FileIO)
- Step: from stream (use BinaryFile instead of io.BinaryIO)
- Contour: is_overlapping (consider intersecting_points is empty)
- LineSegment2D: to_wire (use discretization_points instead of discretise)
- ArcEllipse2D: to_3d
- Fix boolean operations when faces are 100% coincident
- Fix some to_step methods from edges.py and faces.py


### Performance improvements

- Avoid unneeded bbox computation


### Refactorings

- cleanup of ClosedShell (double methods with Openshells)
- LineSegment3D: intersections
- Line2D: sort_points_along_line



### Unittests

- PlaneFace3D: line_intersections
- BsplineCurve: abscissa
- Circle2D: split_by_line
- BoundingRectangle: area, center, intersection, is_inside, point_belongs, intersection_area, distance_to_point, distance_to_b_rectangle
- Cylinder: point_belongs, random_point_inside, interference_volume_with_other_cylinder, min_distance_to_other_cylinder, is_intersecting_other_cylinder, lhs_points_inside
- CylindricalFace3D: linesegment_intersections
- CylindricalSurface3D: line_intersections
- Line3D: line_distance
- Line3D: skew_to
- Line3D: intersections
- LineSegment3D: line_intersections
- LineSegment3D: linesegment_intersections
- Contour: is_overlapping
- LineSegment2D: line_intersections
- ArcEllipse3D: discretization_points
- FullArc3D: linesegment_intersections
- Line2D: sort_points_along_line
- Line3D: sort_points_along_line
- ArcEllipse2D: length, point_belongs, abscissa, bounding_rectangle, straight_line_area, discretization_points, reverse


## v0.6.1 [12/13/2022]

### Changes

- Import from dessia_common are now performed from dessia_common.core

### Fixed
- infinite primitive offset of linesegment

## v0.6.0 [11/7/2022]

### New Features

- Stl:load_from_file, to_volume_model
- Surface2D: copy (specific method)
- GmshParser: read_file (.msh) and related methods, define_triangular_element_mesh, define_tetrahedron_element_mesh
- Circle2D: primitives (defined with 2 Arc2D)
- Node2D/3D, TriangularElement, QuadrilateralElement2D, TriangularElement3D
- ElementsGroup: nodes, elements_per_node
- Mesh: bounding_rectangle, delete_duplicated_nodes
- PlaneFace3D: cut_by_coincident_face
- Vector2D: to_step
- BSplineCurve2D: to_step
- LineSegment3D: to_bspline_curve
- BSplineCurve3D: from_geomdl_curve
- Surface2D: line_crossings
- Surface2D: from_contour
- BSplineSurface3D: simpifly_surface - verifies if BSplineSurface3D could be a Plane3D
- OpenShell3D: to_step_face_ids
- Contour2D: repair_cut_contour
- Circle2D: cut_by_line

### Fixed

- Contour3D: average_center_point (use edge_polygon.points instead of points)
- Contour: edges_order_with_adjacent_contour
- Arc2D: translate_inplace
- Arc2D: point_belongs
- Arc2D: abscissa (consider point2d == arc2d.start/end)
- Arc2D: split (how to choose the interior point)
- Wire: extract_primitives (consider point1 and point2 belong to the same primitive, REMOVE Contour.extract_primitives)
- LineSegment: abcissa (consider point2d == arc2d.start/end)
- Contour2D: cut_by_wire
- Contour2D: point_belongs (bug when contour has only one primitive, like FullArc2D)
- Contour: contours_from_edges
- PlaneFace3D: face_intersections
- Edge: insert_knots_and_mutiplicity
- BSplineCurve3D: from_step
- Surface2D: cut_by_line
- Circle3D: to_step
- ArcEllipse3D.to_2d()
- infinite primitive offset of linesegment
- Contour3D: order_contour.

### Performance improvements

- Improve reading STEP files (Faster BSplineCurve3D.look_up_table, Better info when _edges not following eachother_ )
- Improve multiple substractions
- Speedup Contour2D.point_belongs using bounding_rectangle
- Custom to dicts for Shells and primitives inheriting


### Refactorings

- Normalize STL methods regarding STEP
- Refacor and update old code in mesh.py
- Define a Parent class 'Triangle' for Triangle2D/3D


### Unittests

- Wire: extract_primitives, extract_without_primitives


## v0.5.0

### New Features

- Contour: is_overlapping, is_supperposing
- Point, Edges and Wires: axial_symmetry
- Surface2D: rotation, rotation_inplace
- Wire2D: bsplinecurve_crossings,  bsplinecurve_intersections
- Cylinder: min_distance_to_other_cylinder, is_intersecting_other_cylinder
- New point_distance method for Wire3D

### Fixed

- Wire3D.babylonjs
- BSplineSurface3D.merge_with (consider overlapping, intersecting surfaces)
- Wire.extract_primitives (consider point1 & point2 belong to the same primitive)
- Wire.extract_without_primitives (consider the primitives’ order to choose the primitives)
- Contour.shared_primitives_with (consider contours sharing a lot of primitives groups)
- Contour2D.contour_intersections (check if the point is not already in the lis)
- Line.is_between_points (consider point1==point2)
- BSplineCurve2D.split (consider point==start/end)
- Contour3D.bounding_box (use _utd_bounding_box to be defined as a property)
- BSplineSurface3D.grid2d_deformed (add more constraints to compute surface deformation)
- BSplineSurface3D.from_cylindrical_faces (consider **kwargs parameters)
- Duplicated methods cleaned
- triangulation of planar faces
- Wire3D: fix Bounding box
- Wire3D: Bounding box
- Arc2D: primitives bad calculation (arc2d)
- Update plotdata in setup.py
- add some fixes pydocstyle

### Performance improvements

- Remove Copy param from movement of primitives and add inplace methods
- Improve union operations
- Return the same result type (a boolean) in Contour.is_sharing_primitives_with
- Add hidden attribute _bounding_rectangle for Contour2D
- Add hidden attribute _length for BSplineCurve2D/3D
- Consider different types of primitives in Wire.wire_intersections/wire_crossings
- Add hidden attribute _length for Edge

### Refactorings

- Define _eq_ in Contour (to be used for both 2D and 3D)
- Use Grid2D object in different BSplineSurface3D methods (especially: to_2d_with_dimension)
- Define length in LineSegment (to be used for both 2D and 3D)
- Delete diplicated methods (length and point_at_abscissa) from Contour3D (inherit from Wire)
- Define a Parent class 'Bsplinecurve' to mutulize Bsplinecurve2D/3D methods
- Clean duplicated methods
- Define length in LineSegment (to be used for both 2D and 3D)
- Delete diplicated methods (length and point_at_abscissa) from Contour3D (inherit from Wire)
- Define a Parent class 'Bsplinecurve' to mutulize Bsplinecurve2D/3D methods


## v0.4.0
### Fixed
- various fixes in cuts of wires and contours
- Fix of missing face in Union
- following dessia_common v0.7.0


## v0.3.0

### New Features
- Bspline with dimensions
- cut_by_line for Surface2D
- Bspline merge

### Fixed
- Various Steps improvement
- Bspline periodicity in step reading
- sewing improvements
- Substraction of shells

## v0.2.10

### New Features

- union of shells (only with planeface for the moment
- Sewing of polygon3D
- Concav hull of PointCloud2D

## v0.2.9

### New Features

- support STL import & export
- point cloud2D & cloud3D

## v0.2.8

### New Features

- support stringIO in step save

### Fixes

- depack of point2D
- to_vector2D

### Performance improvements

- better bounding box for cylindrical face


## [v0.2.7]
### Changed
- direction vector of linesegments are now normalized

### New Features

- straight line area for BsplineCurve2D
- split of circleby start end
- closedpolygon2d is_trigo
- Auto-adaptative camera/edge width babylonjs
- splitting of bsplinecurve2d
- BezierSurface3D implemented
- added rotation and translation for faces
- new classes BezierCurve2D and BezierCurve3D
- spherical surface
- (core): update plot_data method
- update plot_data methods in wires and edges
- step almost working for cylindrical, conical toroidal
- difference between intersections and crossings
- plot_data version set to 0.3.8 or above

### Fixes

- support of mixed vector point in to step
- remove debug mode babylonjs
- remove sci notation in step export
- use stable cdn for babylonjs
- sweep extrusion length
- line circle intersection with tolerance, normal and dir vector for arc
- offset of wire
- remove useless non serializable attr
- secondmoment area from straight lines
- reversed faces in extrusion correction
- enhancement of rotation/translation of shells
- bug fix BezierCurve2D and 3D
- eq and hash for basis and frames
- shell and frame mapped shell correctly read
- small try except added for step reading
- all SHAPE_REPRESENTATION are now read
- Arc3D from step full debug
- arc3d to 2d in bspline3d surface
- missing faces at end of sweep
- splitting faces and arcs
- perf in display nodes and toroidal aspect
- setup.py requires plot_data>=0.3.9
- (primitives2d): serialization
- debug of shell method
- porting shells methods
- Debug of conical faces
- Porting cylinders and hollow
- porting from missing from_contour3d for planeface
- reading steps, but artefact on faces
- Correcting arc from_step

### Performance improvements

- LineSegment2D.points is non serializable attribute
- ClosedPolygon2D.line_segment is non_serializable_attributes
- Optimization of mesh generation

#### Refactorings
- (edges): put data argument back into Arc2D.plot_data()
- (edges): redefined Arc2D.plot_data()

## v0.2.6

### Changed
- debugs on frame 2D

### Optimized
- babylon data generation speed up

## v0.2.5

### Added
- translation and rotation for various primitives

### Changed
- Frame3D rotation takes also into account origin
- following plot_data v0.5.3

## v0.2.4
### Added
- handle spherical surfaces
- positionning of parts in STEP reading

## v0.2.1
### Added
- step export

## v0.2

### Changed
- modules -2D or *3D renamed in *2d, *3d
- point and vector declared with their x, y, z vm.Point2D((0, 0)) -> vm.Point2D(0, 0)
- separating in new modules: display, wires, edges...
- PEP8: method names
- PointAtCurvilinearAbscissa changed to point_at_abscissa
- MPLPlot changed to plot()
- plot now returns only ax instead of fig, ax

## v0.1.11

### Added
- Calculate the distance between LineSegment3D/LS3D, Arc3D/LS3D, Arc3D/Arc3D and between CylindricalFace3D too.
- Use PlaneFace3D with contours2D in a classic way and use it with contours3D with a 'from_contours3d' as CylindricalFace3D does.
- Calculate the distance between CylindricalFace3D and PlaneFace3D.
- Calculate the distance between CylindricalFace3D, PlaneFace3D and ToroidalFace3D.
- contours2d.tessel_points which gives all points of a contour2d, and .points the end points of primitives.
- Implementation of ConicalFace3D in Core and RevolvedProfile.
- Implementation of SphericalFace3D in Core.
- BSplineFace3D works.

### Changed
- cut_contours in Face3D which take all points from a Contour2D, not one side like before. Furthermore, it is light and quick.

## [v0.1.10]
- typings
- workflow to instanciate point

## [v0.1.9]

### Added
- mesh module

## [v0.1.8]

### Added
- color and alpha options for various primitives
- line segments intersection

### Debug
- arcs: is_trigo and angle were sometimes false

## [v0.1.7]

### Added
- random vector and points
- dashed line option in babylon of LineSegment3D
- Measure2D
- babylon_data: a dict language to describe models to be unpacked by a babylonjs unpacker

### Removed
- constants o2D, x2D, y2D...: use O2D, X2D...

### Changed
- Mesure -> Measure3D<|MERGE_RESOLUTION|>--- conflicted
+++ resolved
@@ -36,12 +36,8 @@
 - Assembly: define a volmdlr Assembly object.
 - Edge: direction_independent_is_close
 - Arcellipse2D, 3D: complementary
-<<<<<<< HEAD
-- 
-=======
 - Contour2D: copy
 - LineSegment2D: copy
->>>>>>> ea634fe5
 
 ### Fixed
 - 2D conversion: create 2D function name in core_compiled
