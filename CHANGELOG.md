# Changelog

All notable changes to this project will be documented in this file.

The format is based on [Keep a Changelog](https://keepachangelog.com/en/1.0.0/),
and this project adheres to [Semantic Versioning](https://semver.org/spec/v2.0.0.html).

## v0.11.0 [future]

### New Features
- BSplineCurve, Edge: simplify
- Plane3D: angle_between_planes, plane_betweeen_two_planes
- Edge: intersections, crossings, validate_crossings
- Arc2D: bsplinecurve_intersections, arc_intersections, arcellipse_intersections.
- ArcEllipse2D: bsplinecurve_intersections
- get_circle_intersections added to volmdlr.utils.intersections, so it can be used to calculate intersections between two arcs 2d.
- get_bsplinecurve_intersections added to volmdlr.utils.intersections. Used to calculate intersection between a bspline and another edge.
- Wire2D: edge_intersections, wire_intersections, edge_crossings, edge_intersections, validate_edge_crossings, validate_wire_crossings
- Contour2D: split_contour_with_sorted_points, intersection_contour_with
- CylindricalSurface3D: point_projection, point_distance
- ToroidalSurface3D: point_projection
- BsplineCurve: point_distance, point_belongs
- ContourMixin: is_adjacent
- Wire2D: area
- Circle2D: bsplinecurve_intersections.
- add tolerance param to many methods from edges and wires.
- Surface3D: add contour healing into face_from_contours3d method.
- ExtrusionSurface3D: implement missing cases for linesegment2d_to_3d method.
- BSplineSurface3D: to_plane3d
- BSplineFace3D: to_planeface3d
- BSplineCurve, Arc, LineSegment: is_close
- Core: get_edge_index_in_list, edge_in_list
- mesh: TetrahedralElementQuadratic 
- GmshParser: define_quadratic_tetrahedron_element_mesh
- GmshParser: to_vtk (consider quadratic tetrahedron element)

### Fixed
- 2D conversion: create 2D function name in core_compiled
- LineSegment, Arc, BSplineCurve: get_shared_section()
- bSpline2D: linesegment_intersections
- BsplineCurve: from_points_interpolation
- Coverage: use coverage rc to enable cython coverage
- ClosedShel3D: cut_by_plane
- ClosedShell3D: union
- BSplineSurface3D: take into account oppened contour while using face_from_contours3d
- BsplineCurve: simplify
- Dessiaobject inheritance up-to-date
- Edge: unit_direction_vector, unit_normal_vector
- VolumeModel: get_mesh_lines (change tolerance 1e-20 to 1e-6)
- ClosedShel3D: intersection method
<<<<<<< HEAD
- OpenShell3D: get_geo_lines (use primitive.is_close)

=======
- Fix: plots
>>>>>>> b1d88d9e
### Refactor
- Contour2D: cut_by_wire
- Contour2D: extract_with_points displaced to WireMixin
- Contour2D: extract_contour displaced to WireMixin and renamed to extract
- Contour2D: split_contour_with_sorted_points displaced to WireMixin and renamed to split_with_sorted_points
- Contour2D: get_divided_contours
- FullArc2D, FullArc3D: create FullArc Abstract class.
- Contour2D: ordering_contour
- WireMixin: order_wire
- Contour2D: delete cut_by_linesegments
- split faces.py into surfaces.py, faces.py and shells.py
- ContourMixin: from_points
- ClosedShell3D: improve performance for boolean operations

### Changed
- better surface3d plots
- sphere methods renamed in_points & to_point_skin to inner points & skin_points

### Unittests
- Arc2D: test_arc_intersections
- TestEdge2DIntersections: test intersections for all edges.
- Circle2D: test_circle_intersections
- Contour2D: test_crossings, test_intersection_contour_with
- BSplineCurve: get_intersection_sections
- BSplineCurve2D: edge_intersections, arc_intersections, bsplinecurve_intersections
- CylindricalFace3D: test_triangulation_quality
- CylindricalSurface3D: test_point_projection
- BSplineCurve: point_projection
- ClosedShel3D: cut_by_plane
- Arc3D.minimum_distance_points_line
- New unittests for plane3d
- ClosedShel3D: intersection

## v0.10.0 [Unreleased yet]

### New Features
* Write .msh file (with stream)
* Arc: reverse
* BSplineCurve2D: offset
* Circle2D: bsplinecurve_intersections, point_distance
* ConicalSurface3D, CylindricalSurface3D: plot method
* BSplineCurve3D: minimum distance
* volmdlr.edge: FullArcEllipse
* BSplineCurve: evaluate_single
* Wire2: hash
* Contour3D: hash
* LineSegment3D, LineSegment2D, Arc3D, Arc2D, BSpline3D, BSpline2D: get_shared_section(), delete_shared_section()
* Contour2D: closest_point_to_point2, get_furthest_point_to_point2
### Fixed
* Bspline in sweep
* Plane3D: plane_intersections
* fixes to step assemblies
* LineSegment3D: matrix_distance
* fixes to wire
* Arc: split. Case when spliting point is the start or end point.
* BplineCurve2D: tangent, vector_direction, normal_vector
* BSplineCurve: abscissa, line_intersections
* Add some important fixes to unittests: missing two __init__py files.
* Contour2D, Contour3D: merge_with()
* Edge: change unit_direction_vector and unit_normal_vector to concrete methods
* stl: add _standalone_in_db to Stl class
* BSplineSurface3D: merge_with
* Documentation: Add introduction to volmdlr technology
* BSplineSurface3D: refactor bsplinecurve3d_to_2d to take into account periodic behavior
* OpenedRoundedLineSegments2D/ClosedRoundedLineSegments2D: fix radius type
* Surface3D: debug some special cases while using face_from_contours3d.
* Step: debug some special cases while reading step file.
* BSplineSurface3D: fix simplify_surface method.
* Improve pylint code quality.
* PeriodicalSurface: enhance some parametric transformations.

### Removed
- stl: remove default value in from_stream method

### Changed

- argument convexe in volmdlr.cloud has been renamed to convex
- Add some missing docstrings in volmdlr.faces
- Using full arcs for Circles primitives

### Performance improvements
- BSplineCurve: compilation of some functions used by from_points_interpolation classmethod.
- BSplineSurface3D: compilation of some functions used in the evaluation of a parametric point.
- eq & hash: Some eq and hash methods have been fixed. starting from clases Point and Vector.
- BSplinecurve2D: point_belongs
- lighten some dicts with optional name
- Step reader: refactor to_volume_model. Remove the dependency of the method of creating a graph.

### Refactorings
- ContourMixin: to_polygon (for both 2D and 3D)
- BSplineCurve2D.point_distance 
- new dataclass EdgeStyle: to be used in several plot methods. simplifying its structure.

### Unittests
* BSplineCurve2D: offset, point_distance, point_belongs
* Circle2D: bspline_intersections, point_distance
* Unittests for Vector2D
* Unittests for Point2D
* Unittests for Vector3D
* Unittests for Point3D
* LineSegment3D: test_matrix_distance
* LineSegment3D, LineSegment2D, Arc3D, Arc2D, BSpline3D, BSpline2D: get_shared_section(), delete_shared_section()
* Contour3D: merge_with()
* Contour2D: closest_point_to_point2, get_furthest_point_to_point2

## v0.9.3

- build: bump dessia common to 0.10.0
- build: remove useless jsonschema dep
- build: update package.xml for freecad

## v0.9.1

### Fixed
- build: manifest was not shipping bspline_compiled
- fixed many pylint errors: 13/03/2023
- fix contour2d: divide

### Documentation
 - typo in README.md

## v0.9.0 [released 03/26/2023]

### New Features
* Unit coversion factor parameter added to the end of the from_step arguments parameter (So we can convert the units correctly)
* SphericalSurface3D: rotation, translation, frame_mapping
* read steps: Identify assemblies in a step file.
* ClosedTriangleShell3D: to_trimesh method
* PointCloud3D: add method shell_distances to compute distances from triangular mesh in PointCloud3D
* BSplineSurface3D: Now the plot method uses u and v curves
* Create .geo and .msh files (Mesh geometries with GMSH)
* RevolutionSurface3D: point3d_to_2d, point2d_to_3d, plot, rectangular_cut, from_step
* RevolutionFace3D
* WiriMixin: from points: general method for Wire3D and 2D and for Contour2D and 3D. 
* Added package.xml metadata in order to be listed in the FreeCAD Addon Manager 
* Edge: local_discretization
* ArcEllipse2d: point_at_abscissa, translation, split, point_distance.

### Fixed

* WireMixin: abscissa (add tolerance as parameter)
* OpenRoundedLineSegment2D: deleted discretization_points() so it uses the one from WireMixin.
* Contour2D: moved bounding_rectangle and get_bounding_rectangle to Wire2D. 
* BSplineCurve: from_points_interpolation, uses centripedal method for better fitting.
* Conical, Cylindrical and Toroidal Surfaces 3D: fix face_from_contours - bug when step file doesnot follow a standard. 
* BSplineSurface3D: debug linesegment2d_to_3d method.
* Parametric operations with BSpline curves.
* OpenTriangleShell3D: fix from_mesh_data method.
* PeriodicalSurface: fix face from contours.
* LineSegment2D.line_intersections: verify if colinear first.
* Cylinder: to_dict, min_distance_to_other_cylinder.
* Step_assemblies: consider when no transformation is needed.
* fix some pydocstyle errors
* Script/step/workflow: Update Workflow, use last version of dessia_common
* LineSegment3D: Rotation method update due to points attribute deletion
* ConicalSurface3D: fix from_step class method by adding the angle convertion factor
* fix f string usage
* Add some typings
* Step: Step translator now handles some EDGE_LOOP inconsistencies coming from step files
* Arc2d: point_belongs, abscissa.
* ArcEllipse2d: point_belongs, abscissa, init.


### Removed

- edges: remove attributes points from lines & linesegments for performance purpose


### Performance improvements

- wires.py's 2D objects: chache bounding_rectangle results
- faces.py's Triangle3D objects: subdescription points and triangles
- EdgeCollection3D: new object for displaying series of edges
- BSplineSurface3D: compile BSplineSurface3D.derivatives
- Contour2D.area(): save area in a cache variable.
- Contour2D.__eq__(): verify contour length first, when verify if two contours are the same.
- Contour2D.is_inside(): verify first if the area of the contour2 is not smaller that contour 1.
- Disabling pointer in to_dict for most primitives
- Better hash for shells, contours & wires 


### Refactorings
- Remove usage of deprecated method old_coordinates and new_coordinates
- Indicate 'inplace' methods as deprecated
* Wire: extract_with_points

### Documentation
- BoundingBox docstrings

### Unittests
- ConicalSurface3D: face_from_contours, bsplinecurve3d_to_2d.
- CompositePrimitive2D: rotation, translation, frame_mapping
- core.py: delete_double_point, step_ids_to_str
- CompositePrimitive3D: plot
- BoundingRectangle: bounds, plot, area, center, b_rectangle_intersection, is_inside_b_rectangle, point_belongs,
intersection_area, distance_to_b_rectangle, distance_to_point
- BoundingBox: center, add, to_dict, points, from_bounding_boxes, from_points, to_frame, volume, bbox_intersection,
is_inside_bbox, intersection_volume, distance_to_bbox, point_belongs, distance_to_point, plot
* VolumeModel: eq, volume, rotation, translation, frame_mapping, bounding_box, plot
* Wire: extract_with_points, split_with_two_points
* Arc2d: point_belongs, abscissa.
* ArcEllipse2d: point_belongs, abscissa, init, translation, split, point_at_abscissa, point_distance.

### CI
- add spell check to pylint with pyenchant
- make code_pydocstyle more explicit
- upload html coverage to cdn.dessia.tech
- limit time effect on master & testing

## v0.8.0 [Released 26/01/2023]

### New Features

- PlaneFace3D: project_faces
- OpenShell3D: project_coincident_faces_of
- GmshParser: to_vtk
- BSplineCurve: derivatives
- ClosedPolygon2D: point_belongs, now the user can choose whether points on the edge of the polygon
            should be considered inside or not.
- ArcEllipse2D: line_intersections, frame_mapping, linesegment_intersections
- Line2D: point_belongs, frame_mapping()
- New Class wires.Ellipse2D
- Ellipse2D: point_over_ellipse(), line_intersections(), linesegment_intersections(), discretization_points(),
abscissa(), point_angle_with_major_dir(), area(), rotation(), tranlation(), frame_mapping()
- Plane3D: is_parallel, fullarc_intersections
- Arc2D: cut_betweeen_two_points
- Contour3D: linesegment_intersections, line_intersections
- Circle3D: primitives: [Arc3D, Arc3D], get_primitives, abscissa, linesegment_intersections
- Arc3D: line_intersections, linesegment_intersections
- new module utils: intersections -> circle_3d_linesegment_intersections
- hash for Frame2D
- Ellipse3D: point_belongs, abscissa, length, to_2d
- CylindricalSurface3D: point_on_surface, is_coincident, arcellipse3d_to_2d
- BSplineSurface3D: derivatives

### Fixed

- PlaneFace3D: cut_by_coincident_face (consider self.inner_contours inside face)
- Contour2D: bounding_rectangle (specify number_points for discretization_points), point_belongs
- Line2D: line_intersections
- BSplineCurve2D: line_intersections
- PlaneFace3D: cut_by_coincident_face (consider self.inner_contours inside face)
- BSplineCurve2D: bounding_rectangle (specify number_points for discretization_points)
- Mesh: delete_duplicated_nodes
- BSplineSurface3D: fix arc3d_to_2d method
- Frame3D : fix from_point_and_vector method ( error for the case vector=main_axis)
- BSplineCurve2D: linesegment_intersections
- Contour2D: merge_primitives_with
- BSplineCurve: fix to take into account weighted B-spline curves.
- Step: fix reading of rational BSpline curves and surfaces from step file.
- BSplineCurve2D: tangent (use position/length)
- Babylon: some scene settings for better rendering
- Arc2D: fix get_center: name referenced before assignement
- SphericalSurface3D : enhancement of primitives parametrization on surface parametric domain.
- BSplineSurface3D: debug linesegment2d_to_3d method.
- Parametric operations with BSpline curves.
- OpenTriangleShell3D: fix from_mesh_data method
- pydocstyle fixes
- bounding box: fix for cylindrical and BSplineCurve3D
- contour2d: ordering_primitives, order_primitives
- Plane3D: plane_intersections, is_coindident
- contour2d: ordering_primitives, order_primitives
- Linesegment2D: infinite_primitive
- Arc2D: point_belongs
- Arc2D: infinite_primitive
- Wire2D: infinite_intersections
- infinite primitive offset of linesegment
- Ellispe3D: discretization_points
- BSplineSurface: Improved surface periodicity calculation

### Removed

- babylon script remaining functions

### Performance improvements
- ClosedPolygon2D: triangulation
- Cylinder: min_distance_to_other_cylinder
- BSplineCurve: discretization_points
- Face3D: triangulation
- triangulation performance by use of Node2D instead of points (x15 on casing)
- cache variable self._polygon_point_belongs_100, to avoid recalculating each
time we have to verify if a point is inside
- Improvements in BSplineSurface3D.point3d_to_2d performance
- Triangle3D serialization speed-up
- Serialization without memo for faces
- Custom serialization for BsplineCurves

### Refactorings

- Basis2D, Basis3D, Frame2D, Frame3D: old_coordinates and new_coordinates method are now deprecated.
local_to_global_coordinates and global_to_local_coordinates are the new more explicit ones.
- Line3D: intersections

### Unittests

- Contour2D: point_belongs
- Basis2D, Basis3D, Frame2D, Frame3D: local_to_global_coordinates and global_to_local_coordinates
- ArcEllipse2D: linesegment_intersections
- LineSegment2D: to_wire
- Line2D: point_belongs
- BSplineCurve2D: line_intersections
- Ellipse2D.point_over_ellipse()
- Ellipse2D.line_intersections()
- Ellipse2D.linesegment_intersections()
- Ellipse2D.discretization_points()
- Ellipse2D.abscissa()
- Ellipse2D.point_angle_with_major_dir()
- Ellipse2D.area()
- Ellipse2D.rotation()
- Ellipse2D.tranlation()
- Ellipse2D.frame_mapping()
- Line2D.frame_mapping()
- Plane3D: plane_intersections, fullarc_intersections, is_parallel, is_coincident
- Contour2D: offset
- ArcEllipse3D.to_2d()
- Circle3D: point_belongs
- Circle3D: discretization_points
- Arc3D: line_intersections, linesegment_intersections
- Contour2D: ordering_contour, is_ordered, order_contour
- Ellipse3D: point_belongs, abscissa, length, to_2d, discretization_points
- CylindricalSurface3D: point_on_surface, is_coincident

### CI

- Mandatory CHANGELOG.md update for PR
- pre-commit checks with cython-lint

## v0.7.0 

### New Features

- Open/Closed TriangleShells: ability to implement specific algorithm to triangles
- Block: faces_center (calculate directly point in the middle of the faces)
- Circle2D: split_by_line
- BoundingRectangle: bounds, plot, area, center, b_rectangle_intersection, is_inside_b_rectangle, point_belongs, intersection_area, distance_to_b_rectangle, distance_to_point
- Cylinder: random_point_inside, interference_volume_with_other_cylinder, lhs_points_inside
- CylindricalSurface3D: line_intersections, linesegment_intersections, plane_intersection
- Line2D: point_distance
- Line3D: to_2d
- Line3D: skew_to (verifies if two Line3D are skew)
- LineSegment3D: line_interserctions
- ArcEllipse3D: discretization_points
- FullArc3D: linesegment_intersections
- Line: sort_points_along_line
- Line2D: point_belongs
- ArcEllipse2D: length, point_belongs, abscissa, bounding_rectangle, straight_line_area, discretization_points, reverse

### Fixed

- Contour2D: point_belongs
- BsplineCurve: abscissa (use different start point between 0 and length)
- Arc3D: plot
- Cylinder: point_belongs
- FullArc3D: plot (use discretization_points instead of discretise)
- Face3D: line_intersections: consider borders
- STL: from stream (use BinaryFile and StringFile instead of io.BinaryIO and FileIO)
- Step: from stream (use BinaryFile instead of io.BinaryIO)
- Contour: is_overlapping (consider intersecting_points is empty)
- LineSegment2D: to_wire (use discretization_points instead of discretise)
- ArcEllipse2D: to_3d
- Fix boolean operations when faces are 100% coincident
- Fix some to_step methods from edges.py and faces.py


### Performance improvements

- Avoid unneeded bbox computation


### Refactorings

- cleanup of ClosedShell (double methods with Openshells)
- LineSegment3D: intersections
- Line2D: sort_points_along_line



### Unittests

- PlaneFace3D: line_intersections
- BsplineCurve: abscissa
- Circle2D: split_by_line
- BoundingRectangle: area, center, intersection, is_inside, point_belongs, intersection_area, distance_to_point, distance_to_b_rectangle
- Cylinder: point_belongs, random_point_inside, interference_volume_with_other_cylinder, min_distance_to_other_cylinder, is_intersecting_other_cylinder, lhs_points_inside
- CylindricalFace3D: linesegment_intersections
- CylindricalSurface3D: line_intersections
- Line3D: line_distance
- Line3D: skew_to
- Line3D: intersections
- LineSegment3D: line_intersections
- LineSegment3D: linesegment_intersections
- Contour: is_overlapping
- LineSegment2D: line_intersections
- ArcEllipse3D: discretization_points
- FullArc3D: linesegment_intersections
- Line2D: sort_points_along_line
- Line3D: sort_points_along_line
- ArcEllipse2D: length, point_belongs, abscissa, bounding_rectangle, straight_line_area, discretization_points, reverse


## v0.6.1 [12/13/2022]

### Changes

- Import from dessia_common are now performed from dessia_common.core

### Fixed
- infinite primitive offset of linesegment

## v0.6.0 [11/7/2022]

### New Features

- Stl:load_from_file, to_volume_model
- Surface2D: copy (specific method)
- GmshParser: read_file (.msh) and related methods, define_triangular_element_mesh, define_tetrahedron_element_mesh
- Circle2D: primitives (defined with 2 Arc2D)
- Node2D/3D, TriangularElement, QuadrilateralElement2D, TriangularElement3D
- ElementsGroup: nodes, elements_per_node
- Mesh: bounding_rectangle, delete_duplicated_nodes
- PlaneFace3D: cut_by_coincident_face
- Vector2D: to_step
- BSplineCurve2D: to_step
- LineSegment3D: to_bspline_curve
- BSplineCurve3D: from_geomdl_curve
- Surface2D: line_crossings
- Surface2D: from_contour
- BSplineSurface3D: simpifly_surface - verifies if BSplineSurface3D could be a Plane3D
- OpenShell3D: to_step_face_ids
- Contour2D: repair_cut_contour
- Circle2D: cut_by_line

### Fixed

- Contour3D: average_center_point (use edge_polygon.points instead of points)
- Contour: edges_order_with_adjacent_contour
- Arc2D: translate_inplace
- Arc2D: point_belongs
- Arc2D: abscissa (consider point2d == arc2d.start/end)
- Arc2D: split (how to choose the interior point)
- Wire: extract_primitives (consider point1 and point2 belong to the same primitive, REMOVE Contour.extract_primitives)
- LineSegment: abcissa (consider point2d == arc2d.start/end)
- Contour2D: cut_by_wire
- Contour2D: point_belongs (bug when contour has only one primitive, like FullArc2D)
- Contour: contours_from_edges
- PlaneFace3D: face_intersections
- Edge: insert_knots_and_mutiplicity
- BSplineCurve3D: from_step
- Surface2D: cut_by_line
- Circle3D: to_step
- ArcEllipse3D.to_2d()
- infinite primitive offset of linesegment
- Contour3D: order_contour.

### Performance improvements

- Improve reading STEP files (Faster BSplineCurve3D.look_up_table, Better info when _edges not following eachother_ )
- Improve multiple substractions
- Speedup Contour2D.point_belongs using bounding_rectangle
- Custom to dicts for Shells and primitives inheriting


### Refactorings

- Normalize STL methods regarding STEP
- Refacor and update old code in mesh.py
- Define a Parent class 'Triangle' for Triangle2D/3D


### Unittests

- Wire: extract_primitives, extract_without_primitives


## v0.5.0

### New Features

- Contour: is_overlapping, is_supperposing
- Point, Edges and Wires: axial_symmetry
- Surface2D: rotation, rotation_inplace
- Wire2D: bsplinecurve_crossings,  bsplinecurve_intersections
- Cylinder: min_distance_to_other_cylinder, is_intersecting_other_cylinder
- New point_distance method for Wire3D

### Fixed

- Wire3D.babylonjs
- BSplineSurface3D.merge_with (consider overlapping, intersecting surfaces)
- Wire.extract_primitives (consider point1 & point2 belong to the same primitive)
- Wire.extract_without_primitives (consider the primitives’ order to choose the primitives)
- Contour.shared_primitives_with (consider contours sharing a lot of primitives groups)
- Contour2D.contour_intersections (check if the point is not already in the lis)
- Line.is_between_points (consider point1==point2)
- BSplineCurve2D.split (consider point==start/end)
- Contour3D.bounding_box (use _utd_bounding_box to be defined as a property)
- BSplineSurface3D.grid2d_deformed (add more constraints to compute surface deformation)
- BSplineSurface3D.from_cylindrical_faces (consider **kwargs parameters)
- Duplicated methods cleaned
- triangulation of planar faces
- Wire3D: fix Bounding box
- Wire3D: Bounding box
- Arc2D: primitives bad calculation (arc2d)
- Update plotdata in setup.py
- add some fixes pydocstyle

### Performance improvements

- Remove Copy param from movement of primitives and add inplace methods
- Improve union operations
- Return the same result type (a boolean) in Contour.is_sharing_primitives_with
- Add hidden attribute _bounding_rectangle for Contour2D
- Add hidden attribute _length for BSplineCurve2D/3D
- Consider different types of primitives in Wire.wire_intersections/wire_crossings
- Add hidden attribute _length for Edge

### Refactorings

- Define _eq_ in Contour (to be used for both 2D and 3D)
- Use Grid2D object in different BSplineSurface3D methods (especially: to_2d_with_dimension)
- Define length in LineSegment (to be used for both 2D and 3D)
- Delete diplicated methods (length and point_at_abscissa) from Contour3D (inherit from Wire)
- Define a Parent class 'Bsplinecurve' to mutulize Bsplinecurve2D/3D methods
- Clean duplicated methods
- Define length in LineSegment (to be used for both 2D and 3D)
- Delete diplicated methods (length and point_at_abscissa) from Contour3D (inherit from Wire)
- Define a Parent class 'Bsplinecurve' to mutulize Bsplinecurve2D/3D methods


## v0.4.0
### Fixed
- various fixes in cuts of wires and contours
- Fix of missing face in Union
- following dessia_common v0.7.0


## v0.3.0

### New Features
- Bspline with dimensions
- cut_by_line for Surface2D
- Bspline merge

### Fixed
- Various Steps improvement
- Bspline periodicity in step reading
- sewing improvements
- Substraction of shells

## v0.2.10

### New Features

- union of shells (only with planeface for the moment
- Sewing of polygon3D
- Concav hull of PointCloud2D

## v0.2.9

### New Features

- support STL import & export
- point cloud2D & cloud3D

## v0.2.8

### New Features

- support stringIO in step save

### Fixes

- depack of point2D
- to_vector2D

### Performance improvements

- better bounding box for cylindrical face


## [v0.2.7]
### Changed
- direction vector of linesegments are now normalized

### New Features

- straight line area for BsplineCurve2D
- split of circleby start end
- closedpolygon2d is_trigo
- Auto-adaptative camera/edge width babylonjs
- splitting of bsplinecurve2d
- BezierSurface3D implemented
- added rotation and translation for faces
- new classes BezierCurve2D and BezierCurve3D
- spherical surface
- (core): update plot_data method
- update plot_data methods in wires and edges
- step almost working for cylindrical, conical toroidal
- difference between intersections and crossings
- plot_data version set to 0.3.8 or above

### Fixes

- support of mixed vector point in to step
- remove debug mode babylonjs
- remove sci notation in step export
- use stable cdn for babylonjs
- sweep extrusion length
- line circle intersection with tolerance, normal and dir vector for arc
- offset of wire
- remove useless non serializable attr
- secondmoment area from straight lines
- reversed faces in extrusion correction
- enhancement of rotation/translation of shells
- bug fix BezierCurve2D and 3D
- eq and hash for basis and frames
- shell and frame mapped shell correctly read
- small try except added for step reading
- all SHAPE_REPRESENTATION are now read
- Arc3D from step full debug
- arc3d to 2d in bspline3d surface
- missing faces at end of sweep
- splitting faces and arcs
- perf in display nodes and toroidal aspect
- setup.py requires plot_data>=0.3.9
- (primitives2d): serialization
- debug of shell method
- porting shells methods
- Debug of conical faces
- Porting cylinders and hollow
- porting from missing from_contour3d for planeface
- reading steps, but artefact on faces
- Correcting arc from_step

### Performance improvements

- LineSegment2D.points is non serializable attribute
- ClosedPolygon2D.line_segment is non_serializable_attributes
- Optimization of mesh generation

#### Refactorings
- (edges): put data argument back into Arc2D.plot_data()
- (edges): redefined Arc2D.plot_data()

## v0.2.6

### Changed
- debugs on frame 2D

### Optimized
- babylon data generation speed up

## v0.2.5

### Added
- translation and rotation for various primitives

### Changed
- Frame3D rotation takes also into account origin
- following plot_data v0.5.3

## v0.2.4
### Added
- handle spherical surfaces
- positionning of parts in STEP reading

## v0.2.1
### Added
- step export

## v0.2

### Changed
- modules -2D or *3D renamed in *2d, *3d
- point and vector declared with their x, y, z vm.Point2D((0, 0)) -> vm.Point2D(0, 0)
- separating in new modules: display, wires, edges...
- PEP8: method names
- PointAtCurvilinearAbscissa changed to point_at_abscissa
- MPLPlot changed to plot()
- plot now returns only ax instead of fig, ax

## v0.1.11

### Added
- Calculate the distance between LineSegment3D/LS3D, Arc3D/LS3D, Arc3D/Arc3D and between CylindricalFace3D too.
- Use PlaneFace3D with contours2D in a classic way and use it with contours3D with a 'from_contours3d' as CylindricalFace3D does.
- Calculate the distance between CylindricalFace3D and PlaneFace3D.
- Calculate the distance between CylindricalFace3D, PlaneFace3D and ToroidalFace3D.
- contours2d.tessel_points which gives all points of a contour2d, and .points the end points of primitives.
- Implementation of ConicalFace3D in Core and RevolvedProfile.
- Implementation of SphericalFace3D in Core.
- BSplineFace3D works.

### Changed
- cut_contours in Face3D which take all points from a Contour2D, not one side like before. Furthermore, it is light and quick.

## [v0.1.10]
- typings
- workflow to instanciate point

## [v0.1.9]

### Added
- mesh module

## [v0.1.8]

### Added
- color and alpha options for various primitives
- line segments intersection

### Debug
- arcs: is_trigo and angle were sometimes false

## [v0.1.7]

### Added
- random vector and points
- dashed line option in babylon of LineSegment3D
- Measure2D
- babylon_data: a dict language to describe models to be unpacked by a babylonjs unpacker

### Removed
- constants o2D, x2D, y2D...: use O2D, X2D...

### Changed
- Mesure -> Measure3D<|MERGE_RESOLUTION|>--- conflicted
+++ resolved
@@ -48,12 +48,9 @@
 - Edge: unit_direction_vector, unit_normal_vector
 - VolumeModel: get_mesh_lines (change tolerance 1e-20 to 1e-6)
 - ClosedShel3D: intersection method
-<<<<<<< HEAD
+- Fix: plots
 - OpenShell3D: get_geo_lines (use primitive.is_close)
 
-=======
-- Fix: plots
->>>>>>> b1d88d9e
 ### Refactor
 - Contour2D: cut_by_wire
 - Contour2D: extract_with_points displaced to WireMixin
