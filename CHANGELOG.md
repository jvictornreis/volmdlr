# Changelog

All notable changes to this project will be documented in this file.

The format is based on [Keep a Changelog](https://keepachangelog.com/en/1.0.0/),
and this project adheres to [Semantic Versioning](https://semver.org/spec/v2.0.0.html).

## v0.18.0 [Future]
### New Features
<<<<<<< HEAD

- made wires classes and shells classes iterables
=======
>>>>>>> 9c4c531d
- new module: shapes.py
- New module model.py to hold VolumeModel object.

#### shapes.py
<<<<<<< HEAD
- Shape: volume, bounding_box
- Shape: add boolean operations: subtraction, union, intersection
- Shell: add 3 different instanciation methods, 
- Shell constructors: make_extrusion, make_wedge
- Solid constructors: make_extrusion, make_extrusion_from_frame_and_wires, make_wedge
=======
- Shape: volume, bounding_box, distance, distance_points
- Shape: add boolean operations: subtraction, union, intersection
- Shell constructors: make_extrusion, make_wedge, make_sweep, make_revolve, make_loft
- Solid constructors: make_extrusion, make_extrusion_from_frame_and_wires, make_wedge, make_sweep, make_revolve, make_loft
>>>>>>> 9c4c531d
- Shape: to_dict, dict_to_object, to_brep, from_brep, from_brep_stream, to_brep_stream, 
- Solid: make_box, make_cone, make_cylinder, make_torus, make_sphere methods.

#### core.py
- VolumeModel: from_step using OCP step reader
- move VolumeModel from core.py to model.py.

#### display.py
- Mesh3D: rotation / translation / frame_mapping

#### curves.py
- Ellipse2D: tangent_points

#### edges.py
- 
#### wires.py
- 
#### surfaces.py
- SphericalSurface3D: is_coincident
- BSplineSurface3D: is_coincident

#### faces.py
- Face3D: from_contours3d (add abs_tol as parameter)
- Face3D: to_ocp.
#### shells.py
- 
### Fixed

- Updates CONTRIBUTING.md.

#### curves.py
- 
#### edges.py
- Edge: delete_shared_section (use abs_tol)
- Bspline: get_shared_section (update abs_tol for is_shared_section_possible)
- Arc2D: plot_data

#### wires.py
- 
#### surfaces.py
- cylindricalSurface3D: fix tangent plane intersections.

#### faces.py
- SphericalFace3D: get_bounding_box
- planeface: Sphericalface intersections
<<<<<<< HEAD

#### shells.py
- 

### Changed
- Force wires to share same points between two edges.
- increase code Quality

#### curves.py
- Ellipse2D: point_distance optimization

=======

#### shells.py
- 

### Changed
- Force wires to share same points between two edges.
- increase code Quality

#### curves.py
- Ellipse2D: point_distance optimization

>>>>>>> 9c4c531d
### Unittests
- Ellipse2D: test to the news functions

## v0.17.0 [Unreleased]
### New Features

- occt integration: surface intersections.
- Commented some surface intersectios methods.
- fix missing docstrings

#### curves.py
- Ellipse3D: to_step
#### edges.py
- ArcEllipse3D/FullArcEllipse3D: to_step

#### faces.py
- PlaneFace3D: get_normal_at_point
- CylindricalFace3D: get_normal_at_point
- add tolerance parameter to many methods
- Face3D: normal_at_point

#### edges.py
- Fix FullArc2D generation from 3 points

#### surfaces.py
- u_iso/v_iso: Returns the u-iso/v-iso curve of the surface.
- Plane3D/CylindricalSurface/ConicalSurface/SphericalSurface3D : normal_at_point

#### shells.py
- first version boolean operations with any faces.

#### global
- Add reference_path to a handful of classes


### Fixed
### curves.py
- Circle2D: line_intersections

#### edges.py
- edge: intersections -> new parameter force_sort, to force sorting intersection points along curve.
- BSplineCurve3D: move_frame_along
- Arc2D: start and end angle, and arc angle.
- Contour2D: merge_with (consider abs_tol in is_sharing_primitives_with checking)
- BezierCurve: trim.


#### faces.py
- Toroidalface ConicalFace intersections.

#### shells.py
- ClosedShell3D.point_belongs

#### step.py
- Fix Step.create_connections with wireframe models

#### core.py
- Fix Compound step export for wireframe models.


#### surfaces.py
- BSplineSurface3D: improves _fix_start_end_singularity_point_at_parametric_domain

#### wires.py
- Fix some constructors: connected edges must share vertices
- copy(): copy saving data structure, such as data which is intended to be shared between copies (memo)


#### step.py
- Fixes in step translator to VolumeModel.

### Refactor

#### Global
- Leverage Mesh3D class capabilities in simplification and voxelization

#### surfaces.py
- ToroidalSuface3D: toroidal_surface_intersections
- Contour2D - point_belongs
- edge: intersections -> new parameter force_sort, to force sorting intersection points along curve.
- ConicalSurface3D: Refactoring of the conical surface definition in accordance with ISO 10303.
- BSplineSurface3D: improves point_inversion_grid_search convergence.

### Changed
- load_from_file -> from_json
- Delete outdated_methods: bbox_intersections -> is_intersecting | b_rectangle_intersections -> is_intersecting
- For points in the interior of an object: point_belongs -> point_inside
- For points ON an object: point_belongs
- edges/curves.py cut_between_two_points -> trim
- defines ordering of curve methods
- npy -> np
- curves.py: curve_intersections -> intersections

#### CI
- Avoid calling babylonjs method in CI to reduce CI time
- Avoid `pip install .` in drone as it is redundant with `python setup.py build_ext --inplace`
- Re-order CI steps to build doc in the end / perform shortest test first
- Avoid duplication of test between push and PR
- Fix `upload coverage` step
- Fix CI for PR from fork repo


### Updates
- Documentation

### Unittests
- Toroidalface ConicalFace intersections.
- Avoid showing babylonjs in unit tests / ci_scripts


## v0.16.0

### New Features
- added missing hash and eq methods to several classes
- ArcEllipse2D/3D: get_shared_section and delete_shared_section.
- ConicalSurface3D: conicalsurface_intersections.
- cad_simplification: AlphaWrapSimplify
- nurbs/operations: link_curves
- FullArc3D: fullarc3d_intersections
- ArcEllipse2D: straight_line_center_of_mass

#### edges.py
- BSplineCurve: decompose into béziers patches of same degree.
- BSplineCurve: merge_with and merge_with_curves

#### faces.py
- Add primitives_mapping property: returns a dictionary containing the correspondence between the parametric and 3D boundaries of the faces.
- grid_points: returns a grid of points inside the surface2d of the face.
- PeriodicalFaceMixin: face_inside

#### surfaces.py
- CylindricalSurface3D: parametric_points_to_3d
- ToroidalSurface3D: parametric_points_to_3d
- SphericalSurface3D: parametric_points_to_3d
- ConicalSurface3D: parametric_points_to_3d
- ExtrusionSurface3D: parametric_points_to_3d
- RevolutionSurface3D: parametric_points_to_3d
- Plane3D: parametric_points_to_3d
- BSplineSurface3D: parametric_points_to_3d
- BSplineSurface3D: decompose.
- BSplineSurface3D:extract_curves method. Extracts curves from the surface given an ordered list of parameters in u or v direction.
- ToroidalSurface3D: torus-torus intersections.

### Fixed
- review hash and eq methods.
- fix pylint.
- Add some missing docstrings.
- Add _serializable_dict to points and vectors objects. This method is important to some platform checks, as they don't inherite from DessiaObject anymore.
- Arc2D: arc_intersections
#### curves.py
- Ellipse2D/3D: mutualize length method.
- Circle2D: abscissa method - consider frame direction during rotation.
- Line: is_close.
- Circle3D: Line intersections

#### edges.py
- BSplineCurve: handles exceptions in simplify method.
- BSplineCurve: Consider overlaping curves also as periodic.
- BSplineCurve.simplify: handles exceptions.
- Arc2D: plot_data
- LineSegment3D: planar_revolution.
- BSplineCurve: abscissa: use curve decomposition.
- BSplineCurve: trim on periodic curves.

#### faces.py
- Face3D: enhance from_contours3d.
- Face3D: enhance from_contours3d. Checks if inner contours position are according outer contour position in parametric domain for periodical surfaces.
- Face3D: divide_face_with_closed_cutting_contours - if inner_contour.area()/outer_contour.area() < 1e-9 ignore it.
- Face3D: point_belongs

#### primitives3d.py
- RevolvedProfile: to_dict

#### surface.py
- PeriodicalSurface: handles exceptions in connect_contours method.
- ExtrusionSurface3D: fullarcellipse3d_to_2d
- ExtrusionSurface3D: generalization of the _repair_points_order method to repair the order of parametric points of edges after transformation.
- ToroidalSurface3D: increases precision of point3d_to_2d.
- Surface3D: repeair_primitives_periodicity. Treat special case on surfaces with singularities.
- ToroidalSurface3D: plane_intersections.
- Remove duplicated attributes.
- BSplineSurface3D: point_inversion_grid_search.
- BSplineSurface3D: implements a more robust point3d_to_2d method.

#### wires.py
- Contour2D: cut_by_line.
- ContourMixin: is_ordered().


#### step.py
- Step: uses Regular Expressions to improve the performance.

#### core.py
- Add missing dark_mode parameter in save_babylonjs_to_file method.

### Refactor
- Big refactor to improve and simplify complex and long methods in various modules. 

#### surfaces.py
- contour3d_to_2d/contour2d_to_3d: Add option to return also a dictionary with the correspondence between the parametric and 3D primitives.
- BSplineSurface3D: point3d_to_2d, improve the method to ensure convergence

#### display.py
- refactor DisplayMesh.
- refactor DisplayMesh to Mesh3D
- enable stl / ply / 3mf / obj import and export with Mesh3D object
- implement various Mesh3D manipulations methods
- improve performance

### Changed
- Edge.split_between_two_points -> trim
- surfaces.py: point_on_surface -> point_belongs
- Numpyfy BSplines

### Build
- try adding github actions to testpypi

### Unittests
- 

## 0.15.2

### build
- fix build test before upload to pypi

## 0.15.1

### build

- Use pip install instead of setuptools install in order to avoid .egg being generating and preventing PyPI upload

## v0.15.0

### New Features

#### core_compiled.py
- Point2D/Point3D: allow users to use a point or a list of points direct inside a numpy array. ex.: np.array(volmdlr.O3D)
- Point2D/Point3D: in_list. ** ATTENTION:** -> use in_list instead of volmdlr.core.point_in_list.
- cad_simplification: VoxelizationSimplify, TripleExtrusionSimplify, TriangleDecimationSimplify.

#### surfaces.py
- ToroidalSurface3D: line_intersections, linesegment_intersections, plane_intersections
- ToroidalSurface3D: cylindricalSurface_intersections, circle_intersections, fullarc_intersections, dict_to_object, conicalsurface_intersections, sphericalsurface_intersections
- ToroidalSurface3D: Handles degenerated surfaces (major_radius < minor_radius).
- CylindricalSurface3D: circle_intersections, sphericalsurface_intersections, cylindricalsurface_intersections
- ToroidalFace3D: PlaneFace3D intersectios.
- SphericalSurface3D: circle_intersections, arc_intersections, ellipse_intersections, arcellipse_intersections, sphericalsurface_intersections
- ConicalSurface3D: sphericalsurface_intersections
- General improvements on sufaces\` parametric operations.
- Surface2D: triangulation. Set tri_opt equal to "p".

#### edges.py
- BsplineCurve3D: circle_intersections.
- ArcEllipse3D/FullArcEllipse3D: line_intersections.

#### faces.py
- Face3D: get_face_polygons

#### curves.py
- Circle3D: point_distance.
#### shell.py
- OpenTriangleShell3D: triangle decimation
- ClosedTriangleShell3D: turn_normals_outwards, are_normals_pointing_outwards, turn_normals_inwards, are_normals_pointing_inwards
- DiplayTriangleShell3D: concatenate

#### core.py
- BoundingBox: is_close, scale
- BoundingBox: triangle_intersects_voxel, is_intersecting_triangle
#### discrete_representation.py
- Voxelization: from_mesh_data
- OctreeBasedVoxelization


#### step.py
- Support to Datakit CrossCadWare STEP file format.

### Fixed
- Drone : run generate sdist and generate bdist_wheel only on master
- drone.yml: add distribution types to be uploaded into pypi.

#### core.py
- VolumeModel: get_mesh_lines (change tolerance to 1e-5)

#### edges.py 
- Arc2D: direction conservation in rotation / translation / frame_mapping.
- FullArcEllipse: angle_start, angle_end.

#### surfaces.py
- ToroidalSurface3D: line_intersections, linesegment_intersections, plane_intersections.
- ConicalSurface3D: circle_generatrixes direction.
- PeriodicalSurface: handles exceptions in connect_contours method.
- ExtrusionSurface3D: fullarcellipse3d_to_2d
- ExtrusionSurface3D: generalization of the _repair_points_order method to repair the order of parametric points of edges after transformation.
- ToroidalSurface3D: increases precision of point3d_to_2d.
- Plane3D: plane intersections.

#### faces.py
- ToroidalFace3D: PlaneFace3D intersections.
- PlaneFace3D: circle_intersections. planeface_intersections
- BsplineFace3D: adjacent_direction_uu
- PlaneFace3D: project_faces (check first if surfaces are coincident)

#### wires.py
- delete remaining inplace methods in wires.py

#### shells.py
- Fixes to boolean operations. Added some tolerance parameters to some methods. 
- Shell3D: get_geo_lines (consider edge.inverse in get_edge_index_in_list check), is_shell_open
- DisplayTriangleShell3D: eq, data_eq, hash, data_hash, concatenate

#### surfaces.py 
- SphericalSurface3D: use circle 3d instead of polygon3D for plotting. 
- add bigger precision to plane-plane intersections.

#### utils
- common_operations separate_points_by_closeness: consider more than two cluster groups.

#### curves.py
- Circle3D: circle_intersectios when the circle are coplanar.
- Circle2D: Now, it needs a Frame2D and a radius instead of a Center and a Radius. This allows to easily control the circle's direction (clockwise/counterclockwise)

#### surfaces.py
- ExtrusionSurface3D: enhance parametric operations.

#### edges.py
- bsplineCurve: line_intersections. 

#### discrete_representation.py
- MatrixBasedVoxelization: _logical_operation
- Remove inheritance from ABC for platform usage

#### cad_simplification.py
- Remove inheritance from ABC for platform usage

### Refactor
- Face3D: create a generic method for calculating intersections between two faces: _generic_face_intersections.
- Voxelization: refactor class methods

#### core.py
- babylon_data: avoid using bounding_box for performance
- BoundingBox: uses numpy to improve performance.

#### core_compiled
- Frame2D: fix rotation, now it has an optional parameter rotate_basis, set to False by default option, so the user can specify if he wants to rotate also the basis of the frame.

#### edges.py
- Circle2D: Now, it needs a Frame2D and a radius instead of a Center and a Radius. This allows to easily control the circle's direction (clockwise/counterclockwise)
- Arc2D: Arc 2D now must follow the same rotation direction of its circle.
- LineSegment2D/3D: The line attribute from which the line segment was defined was converted to a property, for performance and memory efficiency reasons.
- BSplineCurve: improve line_intersections performance. 

#### faces.py
- Face3D: create a generic method for calculating intersections between two faces: _generic_face_intersections.

#### primitives3d.py
- Sweep: accepts an optional parameter starting_frame that can control the orientation of the profile.
- Block: get_bounding_box

#### shells.py
- boolean operations - now works also for triangle meshed objects, containing coincident faces.
#### surfaces.py
- ExtrusionSurface3D: Uses edge abscissa as u parameter.
- ExtrusionSurface3D: general improvements in parametric operations.


### Changed
- ToroidalSurface3D: init param tore_radius and small_radius changed to major_radius and minor_radius respectevely.
- ToroidalSurface3D: plots now use Circles 3D instead of ClosedPolygon3D. Performance improved.
- CylindricalSurface3D: More comprehesive plot
- BoundingBox: from_bounding_boxes
- BSplineCurve: improve line_intersections performance.
- core_compiled.pyx: update typing because Point2D, Point3D, Vector2D and Vector3D are now extension types (C structures.)
- BSplineCurve: improve line_intersections performance.
- SphericalSurface3D: enhance bsplinecurve3d_to_2d.

### Unittests
#### curves 
- Circle3D: new case to test_circle_intersections, new test: test_point_distance.
#### surfaces
- ToroidalSurface3D: test_line_intersections, test_plane_intersections, test_cylindrical_surface_intersections, test_circle_intersections
- CylindricalSurface3D:  test_circle_intersections.
#### faces
- ToroidalFace3D: PlaneFace3D intersectios.
- SphericalSurface3D: circle_intersections, arc_intersections, arcellipse_intersections
- PlaneFace3D: point_belongs
#### core
- BoundingBox: is_close, scale
#### primitives3d
- Block: from_bounding_box, get_bounding_box

## v0.14.0

### New Features
- DisplayTriangleShell3D: a TriangleShell3D optimized for performance of display / saving / loading.
- BSplineSurface3D: from_points_interpolation, from_points_approximation.
- nurbs module.
- New curves classes: Hyperbola2D and Hyperbola3D.
- Line: closest_point_on_line, from_point_and_vector
- Line2D: get_slope, get_y_intersection.
- New curves classes: Parabola2D/3D.
- ConicalSurface3D: line/line_segment intersections, perpendicular_plane_intersection
- ConicalSurface3D: line/line_segment intersections, perpendicular_plane_intersection, parallel_plane_intersections, concurent_plane_intersections, plane_intersections.
- Hyperbola2D/3D and Parabola2D/3D: split
- PlaneFace3D: conicalface_intersections
- CylindricalSurface3D: conicalsurface_intersections
- CylindricalFace3D: conicalface_intersections
- Curve: general_method curve_intersections
- Parabola2d/3D / Hyperbola2D/3D: point_belongs, tangent
- BSplineCurve: point_to_parameter, abscissa_to_parameter.
- Basis3D: is_normilized, is_orthogonal, is_orthonormal.
- BSplineSurface3D: fullarcellipse3d_to_2d
- ClosedPolygon2D: points_in_polygon

### Fixed
- add missing name attributes to classmethods.
- fixed circular imports
- BSplineSurface3D: from_points_interpolation, from_points_approximation.
- ConicalFace3D: point_belongs
- nurbs.core: find_multiplicity, evaluate_curve.
- LineSegment3d: line_intersections.
- Circle2D: line_intersections
- Step.read_lines: handles name with # character in name.
- ExtrusionSurface3D: enhance 3D to parametric operations.
- BSplineCurve: direction_vector, point_at_abscissa, abscissa, trim
- ConicalSurface3D and RevolutionSurface3D: bsplinecurve3d_to_2d when start or and points are at surface singularity
- ClosedCurves: discretization_points
- ArcEllipse3D: is_close
- LineSegment3D: revolution
- FullArcEllipse3D, FullArcEllipse2D: discretization_points
- ConicalSurface3D: linesegment2d_to_3d
- BSplineSurface3D: bsplinecurve3d_to_2d, prevents code execution from stopping when point3d_to_2d does not converge
- BSplineSurface3D: derivatives
- BSplineCurve: split
- Matrix based discrete representation: boolean operations
- read the docs settings
- fix: move code complexity at end
- ClosedPolygon2D: points_in_polygon, fix include_edge_points
- ClosedShell3D: is_face_between_shells

### Refactor
- TriangleShell3D: various improvement such as get_bounding_box, to_mesh_data, from_mesh_data, to_dict, dict_to_object

### Changed
- Cache BSplineCurve points into a numpy array to reduce memory usage.
- Vector2D, Vector3D: __repr__
- core_compiled: cdef functions' names.
- Vector2D, Vector3D, Point2D, Point3D: transformed into extension types for memory performance
- limit warning on step reading
- BSplineSurface3D: point3d_to_2d

### Unittests
- Hyperbola2D/3D: line_intersections
- Parabola2D/3D: line_intersections
- ConicalSurface3D: test_line_intersections, test_plane_intersections.

## v0.13.0

### New Features
- Line: reverse.
- BSplineCurve: Remove dependencies from the geomdl library.
- perf: to_dict/dict_to_obj of OpenTriangleShell3D
- Cylinder / Cone / HollowCylinder: from_center_point_and_axis
- Cone: remove inheritance from RevolvedProfile
- Ellipse2D: point_distance, bounding rectangle, ellipse_intersections
- Curve: local_discretization
- Ellipse3D: line_intersections, linesegment_intersections, ellipse_intersections
- ArcEllipse3D : Linesegment_intersections, arcellipse_intersections
- Circle3D: circle_intersections, ellipse_intersections
- Circle2D: ellipse_intersections.
- Arc3D: arc_intersections, arcellipse_intersections
- Wire3D/Contour3D: edge_intersections, wire_intersections
- BSpline3D: arc_intersections
- New module: discrete_representation for voxelization of 3D geometries and pixelization of 2D geometries
- BSplineSurface3D: partial removal of dependencies on geomdl objects

### Fixed
- Sweep with non smoth path
- plot of vector3D.
- BSplineSurface3D: point3d_to_2d, improve inital condition.
- EdgeCollection3D: babylon_meshes.
- BSplineCurve3D: trim
- FullArc3D: hash
- SphericalSurface3D: enhance repair_periodicity_method
- CylindricalSurface3D: concurrent_plane_intersection
- BSplineFace3D: fix neutral_fiber
- Step: assembly import
- BSplineFace3D: fix bounding_box.
- Ellipse3D: from_step
- edges.py: general improvements.
- ExtrusionSurface3D: point3d_to_2d.
- ExtrusionSurface3D: enhance parametric operations when the surface is periodic.
- BSplineFace3D: fix neutral_fiber
- BSplineSurface3D: improve bsplinecurve3d_to_2d.
- BSplineSurface3D: improve bsplinecurve3d_to_3d.
- Circle2D: plot
- Line3D: fix Line3D plot()
- Vector2D: plot()
- fix RevolutionFace3D init parameter wire to edge.
- Update documentation
- fix Sweep: bug when first primitive is an arc.
- fix closedshell3d volume
- Step.py: enhance step import/export
- VolumeModel: get_shells
- step.py uses deque in stack based algorithms
- VolumeModel: get_shells
- add error protection stl
- Sweep - add raise ValueError if section too big in comparision to arc radiuses
- Update cython version requirement in setup.py
- Step import: handles when there is an empty assembly in the file.
- Ellipse2D: point_at_abscissa
- ultis.common_operations: get_edge_distance_to_point and get_get_abscissa_discretization from edges so it can be used in curves too.
- edges.Edge._generic_minimum_distance
- LineSegment3D: distance_linesegment
- BSpline3D: linesegment_intersections

### Refactor
- refator some classes' init in primitives3D. 
- Shells: refactor.
- Composite_primitives
- Surface3D: enhance repair_primitives_periodicity method.
- volmdlr.utils.intersections:
- BSplineCurve: replace periodic bool parameter with verification inside from_points_intepolation method.
- Wire3D: removes heritage from volmdlr.core.CompositePrimitive3D
- BSplineCurve3D: bounding_box
- edges: minimum_distance.
- BSplineSurface3D: bsplinecurve3d_to_2d
- BSplineCurve: transform some attributs into lazy evaluation and Caching
- BSplineSurface3D: transform some attributs into lazy evaluation and Caching
- BSplineSurface3D: store control_points as numpy array for memory efficiency
- PlaneFace3D: distance_to_point -> point_distance
- remove normalize() methods for Vectors. Replaced by unit_vector(), it returns a new normalized vector.
- Cylinder / Cone / HollowCylinder: docstrings, typings, style, coherence
- BSplineSurface3D: point3d_to_2d performance improvements.


### Changed
- Moves functions from step.py to volmdlr.utils.step_reader
- Cylinder / HollowCylinder: `from_extremal_points` is now depracted. Use `from_end_points` instead (for lexical reason)

### Unittests
- Cylinder / Cone / HollowCylinder
- Ellipse2D: point_distance
- Ellipse3D: test_ellipse_intersections, test_linesegment_intersections
- ArcEllipse3D : Linesegment_intersections, arcellipse_intersections
- Circle3D: circle_intersections.
- Arc3D: arc_intersections, arcellipse_intersections, test_minimum_distance_bspline
- BSplineCurve3D: test_bspline_linesegment_minimum_distance, test_bspline_linesegment_intersections
- Contour3D: test_edge_intersections

## v0.12.0


### New Features
- New module: cad_simplification - OctreeBlockSimplify, TrippleExtrusionSimplify
- shells.py : function to performe union operations for a given list of shells.
- ClosedShell3D: is_face_intersecting, is_intersecting_with
- BoundingBox: get_points_inside_bbox, size
- Vector3D: unit_vector
- Face3D: split_inner_contour_intersecting_cutting_contours
- Shell3D: get_ray_casting_line_segment
- WireMixin: get_connected_wire, is_sharing_primitives_with
- OpenShell3D: faces_graph
- Plane3D: arc_intersections, bsplinecurve_intersections
- common_operations: split_wire_by_plane
- SphericalSurface3D: line_intersections, linesegment_intersections.
- Sweep with muitiform profile contour.
- minimum_distance: face-to-face, shell-to-shell
- OpenShell3D: from_faces (using faces graph)
- SphericalFace3D: from_contours3d_and_rectangular_cut
- RevolutionSurface3D: Translation
- wires.WireMixin: from_circle
- curves.CircleMixin: trim
- Face3D: point_distance
- BSplineCurve3D: revolution method.

### Fixed
- ClosedShell3D: is_face_inside, get_subtraction_valid_faces, valid_intersection_faces, point_belongs
- ContourMixin: delete_shared_contour_section, reorder_contour_at_point, are_extremity_points_touching
- RevolutionSurface3D: fix some special cases whiling transforming from 3D space to parametric domain.
- fix drone python version
- BSplineFace3D: neutral_fiber
- BSplineSurface3D: arc3d_to_2d, removes repeated parametric points if any.
- surfaces.Plane3D: linesegment_intersections
- Step export
- Face3D: is_linesegment_crossing.
- Edge: fix orientation of edges commig from step.
- BSplineCurve3D: from_step.
- Export to step file
- Step import
- Edge: fix orientation of edges commig from step.
- Sphere: point_belongs, inherits from ClosedShell3D instead of RevolvedProfile
- Step import.
- PeriodicalSurface: linesegment3d_to_2d, takes into account small 3D line segments that should be actually 3D arcs
- babylondata: removes empty objects.
- ClosedPolygon2D: point_belongs.
- Fullarc: get_reverse.
- Arc2D: point_belongs
- ArcEllipse2D: point_at_abscissa
- Frame3D: import/export step.
- BSplineFace3D: neutral_fiber.
- Step: read_lines, take into account the space character in step entity names
- Circle3D: fix trim.
- Edge: from_step trim of periodic curves with different orientation of original edge
- Arc3D: fix abscissa, fix get_arc_point_angle
- add missing toleraces to some methods.
- Arc3D: line_intersections
- Line3D: minimum_distance_points
- remove arcellipse handleling for bspline2d_3d.
- plot of vector3D
- Ellipse3D: discretization_points.

### Refactor
- ClosedShell3D: point_belongs, get_non_intersecting_faces
- BoundingBox: bbox_intersection
- Face3D: get_face_cutting_contours
- parametric.py: fix numerical instability in some functions used in Arc3D to parametric surface domain transformation.
- intersections: get_bsplinecurve_intersections generalization, so it can also be used
to calculate intersections between a plane 3d and bsplinecurve3d.
- Big refactor: New module curves.py containing classes as Line, Circle and Ellipse.
Most edges will now be formed by a curve and a start and end points. Unittests for all these classes have been created.
All adequations have been done for all tests and existing scripts.

- bspline_compiled: refactor binomial_coefficient for performance.
- Improve step translator.
- Delete inplace methods: rotation, translation and frame_mapping. replace by juste the rotation, translation and frame_mapping. objects are no longer changed inplace, a new transformed object is returned each time.
- OpenShell3D: faces_graph.
- RevolutionSurface3D: Improve init and methods

### Changed
- OpenShell3D: faces_graph is now vertices_graph. faces_graph method now represents the faces' topology of the shell.

### Unittests
- FullArc2D: split_between_two_points
- Face3D: set_operations_new_faces
- ClosedShell3D: point_belongs
- Plane3D: arc_intersections, bsplinecurve_intersections
- common_operations: split_wire_by_plane
- SphericalSurface3D: line_intersections, linesegment_intersections.

## v0.11.0


### New Features
- BSplineCurve, Edge: simplify
- Plane3D: angle_between_planes, plane_betweeen_two_planes
- Edge: intersections, crossings, validate_crossings
- Arc2D: bsplinecurve_intersections, arc_intersections, arcellipse_intersections.
- ArcEllipse2D: bsplinecurve_intersections
- get_circle_intersections added to volmdlr.utils.intersections, so it can be used to calculate intersections between two arcs 2d.
- get_bsplinecurve_intersections added to volmdlr.utils.intersections. Used to calculate intersection between a bspline and another edge.
- Wire2D: edge_intersections, wire_intersections, edge_crossings, edge_intersections, validate_edge_crossings, validate_wire_crossings
- Contour2D: split_contour_with_sorted_points, intersection_contour_with
- CylindricalSurface3D: point_projection, point_distance
- ToroidalSurface3D: point_projection
- BsplineCurve: point_distance, point_belongs
- ContourMixin: is_adjacent
- Wire2D: area
- Circle2D: bsplinecurve_intersections.
- add tolerance param to many methods from edges and wires.
- Surface3D: add contour healing into face_from_contours3d method.
- ExtrusionSurface3D: implement missing cases for linesegment2d_to_3d method.
- BSplineSurface3D: to_plane3d
- BSplineFace3D: to_planeface3d
- BSplineCurve, Arc, LineSegment: is_close
- Core: get_edge_index_in_list, edge_in_list
- mesh: TetrahedralElementQuadratic 
- GmshParser: define_quadratic_tetrahedron_element_mesh
- GmshParser: to_vtk (consider quadratic tetrahedron element)
- VolumeModel: to_msh (consider both order 1 and 2)
- Assembly: define a volmdlr Assembly object.
- Edge: direction_independent_is_close
- Arcellipse2D, 3D: complementary, translation
- Arcellipse2D, 3D: complementary
- Face3D: is_linesegment_crossing, linesegment_intersections_approximation.
- Assembly: define a volmdlr Assembly object.
- Contour2D: copy
- LineSegment2D: copy
- FullArcEllipse3D: split
- ArcEllipse3D: split, point_at_abscissa
- Vector: is_perpendicular_to
- babylonjs: add nested meshes
- CylindricalFace3D, ConicalFace3D, ToroidalFace3D, BSplineFace3D: neutral_fiber
- VolumeModel: get_shells
- WireMixin: wires_from_edges
- DisplayMesh3D: triangulation_faces
- Woodpecker CI setup
- ContourMixin: primitive_section_over_contour.
- Face3D: split_by_plane

### Fixed
- 2D conversion: create 2D function name in core_compiled
- LineSegment, Arc, BSplineCurve: get_shared_section()
- bSpline2D: linesegment_intersections
- BsplineCurve: from_points_interpolation
- Coverage: use coverage rc to enable cython coverage
- ClosedShel3D: cut_by_plane
- ClosedShell3D: union
- BSplineSurface3D: take into account oppened contour while using face_from_contours3d
- BsplineCurve: simplify
- Dessiaobject inheritance up-to-date
- Edge: unit_direction_vector, unit_normal_vector, split_between_two_points
- VolumeModel: get_mesh_lines (change tolerance 1e-20 to 1e-6)
- RevolutionSurface: fix some parametric operations.
- ClosedShel3D: intersection method
- Fix: plots
- add some fixes to pydocstyle errors
- ToroidalSurface3D: fix some parametric operations.
- Node2D, Node3D: is_close
- SphericalSurface3D: enhance arc3d_to_2d and bsplinecurve3d_to_2d.
- BSplineface3D: linesegment2d_to_3d, bsplinecurve2d_to_3d.
- OpenShell3D: get_geo_lines (use primitive.is_close)
- Basis3D: normalize
- Contour3D: from_step removes repeated edges from primitives list
- Face3D: add fixes to divide_face.
- ExtrusionSurface3D: linesegment2d_to_3d.
- Surface3D: repair_primitive_periodicity
- BSplineSurface3D: ban useless attr in serialization 
- utils.parametric: fix contour2d_healing
- BSplineSurface3D: ban useless attr in serialization
- BSplineCurve: simplify
- SphericalSurface3D: contour3d_to_2d
- WireMixin: to_wire_with_linesegments (use new methods, for 2D and 3D)
- ArcEllipse2d: point_belongs, abscissa, init.
- Face3D: face_inside - now considers inners_contours
- BoundingBox: point_belongs now considers bounds.
- ContourMixin: delete_shared_contour_section
- PlaneFace3D: merge_faces
- Contour2D: divide
- Step: raise NotimplementedError when it's not possible to instatiate assembly object.
- STL: handle mutiple space as separator
- fix: protect gmsh import

### Refactor
- Contour2D: cut_by_wire
- Contour2D: extract_with_points displaced to WireMixin
- Contour2D: extract_contour displaced to WireMixin and renamed to extract
- Contour2D: split_contour_with_sorted_points displaced to WireMixin and renamed to split_with_sorted_points
- Contour2D: get_divided_contours
- FullArc2D, FullArc3D: create FullArc Abstract class.
- Contour2D: ordering_contour
- WireMixin: order_wire
- Contour2D: delete cut_by_linesegments
- split faces.py into surfaces.py, faces.py and shells.py 
- ContourMixin: from_points
- ClosedShell3D: improve performance for boolean operations
- Face3D: reduce the triangulation discretization resolution of Toroidal and Cylindrical to improve redering performance.
- Cylinder: inheritance directly from ClosedShell3D
- Edges: cache middle_points and unit_direction_vector 
- Arc: add optional parameter center
- unittests: find dynamicly the folder for the json
- Arc: point_distance
- BSplineCurve: is_close
- CompositePrimitive3D: babylon_points
- WireMixin: split_with_sorted_points -> if a wire, and given points are start and end, return self directly.
- ContourMixin: contours_from_edges
- ExtrusionSurface3D: simplify bsplinecurve3d_to_2d method

### Changed
- better surface3d plots
- sphere methods renamed in_points & to_point_skin to inner points & skin_points
- Improve CylincricalFace3D and ToroidalFace3D rendering mesh.
- remove useless attribute in Bspline serialization
- Change python suport version from >=3.7 to >= 3.9
- LICENSE changed from GPL to Lesser GPL 
- Readme logo updated
- CI: do not check quality on tag

### Unittests
- Arc2D: test_arc_intersections
- TestEdge2DIntersections: test intersections for all edges.
- Circle2D: test_circle_intersections
- Contour2D: test_crossings, test_intersection_contour_with
- BSplineCurve: get_intersection_sections
- BSplineCurve2D: edge_intersections, arc_intersections, bsplinecurve_intersections
- CylindricalFace3D: test_triangulation_quality
- CylindricalSurface3D: test_point_projection
- BSplineCurve: point_projection
- ClosedShel3D: cut_by_plane
- Arc3D.minimum_distance_points_line
- New unittests for plane3d.
- ClosedShel3D: intersection
- Arcellipse2D: complementary
- Contour2D: contours_from_edges.
- PlaneFace3D: merge_faces
- Contour2D: divide.
- BSplineFace3D: test_linesegment_intersections_approximation.
- CylindricalFace3D: split_by_plane.

v0.10.0 [Released 20/04/2023]

### New Features
* Write .msh file (with stream)
* Arc: reverse
* BSplineCurve2D: offset
* Circle2D: bsplinecurve_intersections, point_distance
* ConicalSurface3D, CylindricalSurface3D: plot method
* BSplineCurve3D: minimum distance
* volmdlr.edge: FullArcEllipse
* BSplineCurve: evaluate_single
* Wire2: hash
* Contour3D: hash
* LineSegment3D, LineSegment2D, Arc3D, Arc2D, BSpline3D, BSpline2D: get_shared_section(), delete_shared_section()
* Contour2D: closest_point_to_point2, get_furthest_point_to_point2
* Block: octree, quadtree, subdivide_block

### Fixed
* Bspline in sweep
* Plane3D: plane_intersections
* fixes to step assemblies
* LineSegment3D: matrix_distance
* fixes to wire
* Arc: split. Case when spliting point is the start or end point.
* BplineCurve2D: tangent, vector_direction, normal_vector
* BSplineCurve: abscissa, line_intersections
* Add some important fixes to unittests: missing two __init__py files.
* Contour2D, Contour3D: merge_with()
* Edge: change unit_direction_vector and unit_normal_vector to concrete methods
* stl: add _standalone_in_db to Stl class
* BSplineSurface3D: merge_with
* Documentation: Add introduction to volmdlr technology
* BSplineSurface3D: refactor bsplinecurve3d_to_2d to take into account periodic behavior
* OpenedRoundedLineSegments2D/ClosedRoundedLineSegments2D: fix radius type
* Surface3D: debug some special cases while using face_from_contours3d.
* Step: debug some special cases while reading step file.
* BSplineSurface3D: fix simplify_surface method.
* Improve pylint code quality.
* PeriodicalSurface: enhance some parametric transformations.

### Removed
- stl: remove default value in from_stream method

### Changed

- argument convexe in volmdlr.cloud has been renamed to convex
- Add some missing docstrings in volmdlr.faces
- Using full arcs for Circles primitives

### Performance improvements
- BSplineCurve: compilation of some functions used by from_points_interpolation classmethod.
- BSplineSurface3D: compilation of some functions used in the evaluation of a parametric point.
- eq & hash: Some eq and hash methods have been fixed. starting from clases Point and Vector.
- BSplinecurve2D: point_belongs
- lighten some dicts with optional name
- Step reader: refactor to_volume_model. Remove the dependency of the method of creating a graph.

### Refactorings
- ContourMixin: to_polygon (for both 2D and 3D)
- BSplineCurve2D.point_distance 
- new dataclass EdgeStyle: to be used in several plot methods. simplifying its structure.


### Unittests
* BSplineCurve2D: offset, point_distance, point_belongs
* Circle2D: bspline_intersections, point_distance
* Unittests for Vector2D
* Unittests for Point2D
* Unittests for Vector3D
* Unittests for Point3D
* LineSegment3D: test_matrix_distance
* LineSegment3D, LineSegment2D, Arc3D, Arc2D, BSpline3D, BSpline2D: get_shared_section(), delete_shared_section()
* Contour3D: merge_with()
* Contour2D: closest_point_to_point2, get_furthest_point_to_point2

## v0.9.3

- build: bump dessia common to 0.10.0
- build: remove useless jsonschema dep
- build: update package.xml for freecad

## v0.9.1

### Fixed
- build: manifest was not shipping bspline_compiled
- fixed many pylint errors: 13/03/2023
- fix contour2d: divide

### Documentation
 - typo in CONTRIBUTING.md
 - typo in README.md

## v0.9.0 [released 03/26/2023]

### New Features
* Unit coversion factor parameter added to the end of the from_step arguments parameter (So we can convert the units correctly)
* SphericalSurface3D: rotation, translation, frame_mapping
* read steps: Identify assemblies in a step file.
* ClosedTriangleShell3D: to_trimesh method
* PointCloud3D: add method shell_distances to compute distances from triangular mesh in PointCloud3D
* BSplineSurface3D: Now the plot method uses u and v curves
* Create .geo and .msh files (Mesh geometries with GMSH)
* RevolutionSurface3D: point3d_to_2d, point2d_to_3d, plot, rectangular_cut, from_step
* RevolutionFace3D
* WiriMixin: from points: general method for Wire3D and 2D and for Contour2D and 3D.
* Added package.xml metadata in order to be listed in the FreeCAD Addon Manager
* Edge: local_discretization
* ArcEllipse2d: point_at_abscissa, translation, split, point_distance.

### Fixed

* WireMixin: abscissa (add tolerance as parameter)
* OpenRoundedLineSegment2D: deleted discretization_points() so it uses the one from WireMixin.
* Contour2D: moved bounding_rectangle and get_bounding_rectangle to Wire2D.
* BSplineCurve: from_points_interpolation, uses centripedal method for better fitting.
* Conical, Cylindrical and Toroidal Surfaces 3D: fix face_from_contours - bug when step file doesnot follow a standard.
* BSplineSurface3D: debug linesegment2d_to_3d method.
* Parametric operations with BSpline curves.
* OpenTriangleShell3D: fix from_mesh_data method.
* PeriodicalSurface: fix face from contours.
* LineSegment2D.line_intersections: verify if colinear first.
* Cylinder: to_dict, min_distance_to_other_cylinder.
* Step_assemblies: consider when no transformation is needed.
* fix some pydocstyle errors
* Script/step/workflow: Update Workflow, use last version of dessia_common
* LineSegment3D: Rotation method update due to points attribute deletion
* ConicalSurface3D: fix from_step class method by adding the angle convertion factor
* fix f string usage
* Add some typings
* Step: Step translator now handles some EDGE_LOOP inconsistencies coming from step files
* Arc2d: point_belongs, abscissa.


### Removed

- edges: remove attributes points from lines & linesegments for performance purpose


### Performance improvements

- wires.py's 2D objects: chache bounding_rectangle results
- faces.py's Triangle3D objects: subdescription points and triangles
- EdgeCollection3D: new object for displaying series of edges
- BSplineSurface3D: compile BSplineSurface3D.derivatives
- Contour2D.area(): save area in a cache variable.
- Contour2D.__eq__(): verify contour length first, when verify if two contours are the same.
- Contour2D.is_inside(): verify first if the area of the contour2 is not smaller that contour 1.
- Disabling pointer in to_dict for most primitives
- Better hash for shells, contours & wires 


### Refactorings
- Remove usage of deprecated method old_coordinates and new_coordinates
- Indicate 'inplace' methods as deprecated
* Wire: extract_with_points

### Documentation
- BoundingBox docstrings

### Unittests
- ConicalSurface3D: face_from_contours, bsplinecurve3d_to_2d.
- CompositePrimitive2D: rotation, translation, frame_mapping
- core.py: delete_double_point, step_ids_to_str
- CompositePrimitive3D: plot
- BoundingRectangle: bounds, plot, area, center, b_rectangle_intersection, is_inside_b_rectangle, point_belongs,
intersection_area, distance_to_b_rectangle, distance_to_point
- BoundingBox: center, add, to_dict, points, from_bounding_boxes, from_points, to_frame, volume, bbox_intersection,
is_inside_bbox, intersection_volume, distance_to_bbox, point_belongs, distance_to_point, plot
* VolumeModel: eq, volume, rotation, translation, frame_mapping, bounding_box, plot
* Wire: extract_with_points, split_with_two_points
* Arc2d: point_belongs, abscissa.
* ArcEllipse2d: point_belongs, abscissa, init, translation, split, point_at_abscissa, point_distance.

### CI
- add spell check to pylint with pyenchant
- make code_pydocstyle more explicit
- upload html coverage to cdn.dessia.tech
- limit time effect on master & testing

## v0.8.0 [Released 26/01/2023]

### New Features

- PlaneFace3D: project_faces
- OpenShell3D: project_coincident_faces_of
- GmshParser: to_vtk
- BSplineCurve: derivatives
- ClosedPolygon2D: point_belongs, now the user can choose whether points on the edge of the polygon
            should be considered inside or not.
- ArcEllipse2D: line_intersections, frame_mapping, linesegment_intersections
- Line2D: point_belongs, frame_mapping()
- New Class wires.Ellipse2D
- Ellipse2D: point_over_ellipse(), line_intersections(), linesegment_intersections(), discretization_points(),
abscissa(), point_angle_with_major_dir(), area(), rotation(), tranlation(), frame_mapping()
- Plane3D: is_parallel, fullarc_intersections
- Arc2D: cut_betweeen_two_points
- Contour3D: linesegment_intersections, line_intersections
- Circle3D: primitives: [Arc3D, Arc3D], get_primitives, abscissa, linesegment_intersections
- Arc3D: line_intersections, linesegment_intersections
- new module utils: intersections -> circle_3d_linesegment_intersections
- hash for Frame2D
- Ellipse3D: point_belongs, abscissa, length, to_2d
- CylindricalSurface3D: point_on_surface, is_coincident, arcellipse3d_to_2d
- BSplineSurface3D: derivatives

### Fixed

- PlaneFace3D: cut_by_coincident_face (consider self.inner_contours inside face)
- Contour2D: bounding_rectangle (specify number_points for discretization_points), point_belongs
- Line2D: line_intersections
- BSplineCurve2D: line_intersections
- PlaneFace3D: cut_by_coincident_face (consider self.inner_contours inside face)
- BSplineCurve2D: bounding_rectangle (specify number_points for discretization_points)
- Mesh: delete_duplicated_nodes
- BSplineSurface3D: fix arc3d_to_2d method
- Frame3D : fix from_point_and_vector method ( error for the case vector=main_axis)
- BSplineCurve2D: linesegment_intersections
- Contour2D: merge_primitives_with
- BSplineCurve: fix to take into account weighted B-spline curves.
- Step: fix reading of rational BSpline curves and surfaces from step file.
- BSplineCurve2D: tangent (use position/length)
- Babylon: some scene settings for better rendering
- Arc2D: fix get_center: name referenced before assignement
- SphericalSurface3D : enhancement of primitives parametrization on surface parametric domain.
- BSplineSurface3D: debug linesegment2d_to_3d method.
- Parametric operations with BSpline curves.
- OpenTriangleShell3D: fix from_mesh_data method
- pydocstyle fixes
- bounding box: fix for cylindrical and BSplineCurve3D
- contour2d: ordering_primitives, order_primitives
- Plane3D: plane_intersections, is_coindident
- contour2d: ordering_primitives, order_primitives
- Linesegment2D: infinite_primitive
- Arc2D: point_belongs
- Arc2D: infinite_primitive
- Wire2D: infinite_intersections
- infinite primitive offset of linesegment
- Ellispe3D: discretization_points
- BSplineSurface: Improved surface periodicity calculation

### Removed

- babylon script remaining functions

### Performance improvements
- ClosedPolygon2D: triangulation
- Cylinder: min_distance_to_other_cylinder
- BSplineCurve: discretization_points
- Face3D: triangulation
- triangulation performance by use of Node2D instead of points (x15 on casing)
- cache variable self._polygon_point_belongs_100, to avoid recalculating each
time we have to verify if a point is inside
- Improvements in BSplineSurface3D.point3d_to_2d performance
- Triangle3D serialization speed-up
- Serialization without memo for faces
- Custom serialization for BsplineCurves

### Refactorings

- Basis2D, Basis3D, Frame2D, Frame3D: old_coordinates and new_coordinates method are now deprecated.
local_to_global_coordinates and global_to_local_coordinates are the new more explicit ones.
- Line3D: intersections

### Unittests

- Contour2D: point_belongs
- Basis2D, Basis3D, Frame2D, Frame3D: local_to_global_coordinates and global_to_local_coordinates
- ArcEllipse2D: linesegment_intersections
- LineSegment2D: to_wire
- Line2D: point_belongs
- BSplineCurve2D: line_intersections
- Ellipse2D.point_over_ellipse()
- Ellipse2D.line_intersections()
- Ellipse2D.linesegment_intersections()
- Ellipse2D.discretization_points()
- Ellipse2D.abscissa()
- Ellipse2D.point_angle_with_major_dir()
- Ellipse2D.area()
- Ellipse2D.rotation()
- Ellipse2D.tranlation()
- Ellipse2D.frame_mapping()
- Line2D.frame_mapping()
- Plane3D: plane_intersections, fullarc_intersections, is_parallel, is_coincident
- Contour2D: offset
- ArcEllipse3D.to_2d()
- Circle3D: point_belongs
- Circle3D: discretization_points
- Arc3D: line_intersections, linesegment_intersections
- Contour2D: ordering_contour, is_ordered, order_contour
- Ellipse3D: point_belongs, abscissa, length, to_2d, discretization_points
- CylindricalSurface3D: point_on_surface, is_coincident

### CI

- Mandatory CHANGELOG.md update for PR
- pre-commit checks with cython-lint

## v0.7.0

### New Features

- Open/Closed TriangleShells: ability to implement specific algorithm to triangles
- Block: faces_center (calculate directly point in the middle of the faces)
- Circle2D: split_by_line
- BoundingRectangle: bounds, plot, area, center, b_rectangle_intersection, is_inside_b_rectangle, point_belongs, intersection_area, distance_to_b_rectangle, distance_to_point
- Cylinder: random_point_inside, interference_volume_with_other_cylinder, lhs_points_inside
- CylindricalSurface3D: line_intersections, linesegment_intersections, plane_intersection
- Line2D: point_distance
- Line3D: to_2d
- Line3D: skew_to (verifies if two Line3D are skew)
- LineSegment3D: line_interserctions
- ArcEllipse3D: discretization_points
- FullArc3D: linesegment_intersections
- Line: sort_points_along_line
- Line2D: point_belongs
- ArcEllipse2D: length, point_belongs, abscissa, bounding_rectangle, straight_line_area, discretization_points, reverse

### Fixed

- Contour2D: point_belongs
- BsplineCurve: abscissa (use different start point between 0 and length)
- Arc3D: plot
- Cylinder: point_belongs
- FullArc3D: plot (use discretization_points instead of discretise)
- Face3D: line_intersections: consider borders
- STL: from stream (use BinaryFile and StringFile instead of io.BinaryIO and FileIO)
- Step: from stream (use BinaryFile instead of io.BinaryIO)
- Contour: is_overlapping (consider intersecting_points is empty)
- LineSegment2D: to_wire (use discretization_points instead of discretise)
- ArcEllipse2D: to_3d
- Fix boolean operations when faces are 100% coincident
- Fix some to_step methods from edges.py and faces.py


### Performance improvements

- Avoid unneeded bbox computation


### Refactorings

- cleanup of ClosedShell (double methods with Openshells)
- LineSegment3D: intersections
- Line2D: sort_points_along_line



### Unittests

- PlaneFace3D: line_intersections
- BsplineCurve: abscissa
- Circle2D: split_by_line
- BoundingRectangle: area, center, intersection, is_inside, point_belongs, intersection_area, distance_to_point, distance_to_b_rectangle
- Cylinder: point_belongs, random_point_inside, interference_volume_with_other_cylinder, min_distance_to_other_cylinder, is_intersecting_other_cylinder, lhs_points_inside
- CylindricalFace3D: linesegment_intersections
- CylindricalSurface3D: line_intersections
- Line3D: line_distance
- Line3D: skew_to
- Line3D: intersections
- LineSegment3D: line_intersections
- LineSegment3D: linesegment_intersections
- Contour: is_overlapping
- LineSegment2D: line_intersections
- ArcEllipse3D: discretization_points
- FullArc3D: linesegment_intersections
- Line2D: sort_points_along_line
- Line3D: sort_points_along_line
- ArcEllipse2D: length, point_belongs, abscissa, bounding_rectangle, straight_line_area, discretization_points, reverse


## v0.6.1 [12/13/2022]

### Changes

- Import from dessia_common are now performed from dessia_common.core

### Fixed
- infinite primitive offset of linesegment

## v0.6.0 [11/7/2022]

### New Features

- Stl:load_from_file, to_volume_model
- Surface2D: copy (specific method)
- GmshParser: read_file (.msh) and related methods, define_triangular_element_mesh, define_tetrahedron_element_mesh
- Circle2D: primitives (defined with 2 Arc2D)
- Node2D/3D, TriangularElement, QuadrilateralElement2D, TriangularElement3D
- ElementsGroup: nodes, elements_per_node
- Mesh: bounding_rectangle, delete_duplicated_nodes
- PlaneFace3D: cut_by_coincident_face
- Vector2D: to_step
- BSplineCurve2D: to_step
- LineSegment3D: to_bspline_curve
- BSplineCurve3D: from_geomdl_curve
- Surface2D: line_crossings
- Surface2D: from_contour
- BSplineSurface3D: simpifly_surface - verifies if BSplineSurface3D could be a Plane3D
- OpenShell3D: to_step_face_ids
- Contour2D: repair_cut_contour
- Circle2D: cut_by_line

### Fixed

- Contour3D: average_center_point (use edge_polygon.points instead of points)
- Contour: edges_order_with_adjacent_contour
- Arc2D: translate_inplace
- Arc2D: point_belongs
- Arc2D: abscissa (consider point2d == arc2d.start/end)
- Arc2D: split (how to choose the interior point)
- Wire: extract_primitives (consider point1 and point2 belong to the same primitive, REMOVE Contour.extract_primitives)
- LineSegment: abcissa (consider point2d == arc2d.start/end)
- Contour2D: cut_by_wire
- Contour2D: point_belongs (bug when contour has only one primitive, like FullArc2D)
- Contour: contours_from_edges
- PlaneFace3D: face_intersections
- Edge: insert_knots_and_mutiplicity
- BSplineCurve3D: from_step
- Surface2D: cut_by_line
- Circle3D: to_step
- ArcEllipse3D.to_2d()
- infinite primitive offset of linesegment
- Contour3D: order_contour.

### Performance improvements

- Improve reading STEP files (Faster BSplineCurve3D.look_up_table, Better info when _edges not following eachother_ )
- Improve multiple substractions
- Speedup Contour2D.point_belongs using bounding_rectangle
- Custom to dicts for Shells and primitives inheriting


### Refactorings

- Normalize STL methods regarding STEP
- Refacor and update old code in mesh.py
- Define a Parent class 'Triangle' for Triangle2D/3D


### Unittests

- Wire: extract_primitives, extract_without_primitives


## v0.5.0

### New Features

- Contour: is_overlapping, is_supperposing
- Point, Edges and Wires: axial_symmetry
- Surface2D: rotation, rotation_inplace
- Wire2D: bsplinecurve_crossings,  bsplinecurve_intersections
- Cylinder: min_distance_to_other_cylinder, is_intersecting_other_cylinder
- New point_distance method for Wire3D

### Fixed

- Wire3D.babylonjs
- BSplineSurface3D.merge_with (consider overlapping, intersecting surfaces)
- Wire.extract_primitives (consider point1 & point2 belong to the same primitive)
- Wire.extract_without_primitives (consider the primitives’ order to choose the primitives)
- Contour.shared_primitives_with (consider contours sharing a lot of primitives groups)
- Contour2D.contour_intersections (check if the point is not already in the lis)
- Line.is_between_points (consider point1==point2)
- BSplineCurve2D.split (consider point==start/end)
- Contour3D.bounding_box (use _utd_bounding_box to be defined as a property)
- BSplineSurface3D.grid2d_deformed (add more constraints to compute surface deformation)
- BSplineSurface3D.from_cylindrical_faces (consider **kwargs parameters)
- Duplicated methods cleaned
- triangulation of planar faces
- Wire3D: fix Bounding box
- Wire3D: Bounding box
- Arc2D: primitives bad calculation (arc2d)
- Update plotdata in setup.py
- add some fixes pydocstyle

### Performance improvements

- Remove Copy param from movement of primitives and add inplace methods
- Improve union operations
- Return the same result type (a boolean) in Contour.is_sharing_primitives_with
- Add hidden attribute _bounding_rectangle for Contour2D
- Add hidden attribute _length for BSplineCurve2D/3D
- Consider different types of primitives in Wire.wire_intersections/wire_crossings
- Add hidden attribute _length for Edge

### Refactorings

- Define _eq_ in Contour (to be used for both 2D and 3D)
- Use Grid2D object in different BSplineSurface3D methods (especially: to_2d_with_dimension)
- Define length in LineSegment (to be used for both 2D and 3D)
- Delete diplicated methods (length and point_at_abscissa) from Contour3D (inherit from Wire)
- Define a Parent class 'Bsplinecurve' to mutulize Bsplinecurve2D/3D methods
- Clean duplicated methods
- Define length in LineSegment (to be used for both 2D and 3D)
- Delete diplicated methods (length and point_at_abscissa) from Contour3D (inherit from Wire)
- Define a Parent class 'Bsplinecurve' to mutulize Bsplinecurve2D/3D methods


## v0.4.0
### Fixed
- various fixes in cuts of wires and contours
- Fix of missing face in Union
- following dessia_common v0.7.0


## v0.3.0

### New Features
- Bspline with dimensions
- cut_by_line for Surface2D
- Bspline merge

### Fixed
- Various Steps improvement
- Bspline periodicity in step reading
- sewing improvements
- Substraction of shells

## v0.2.10

### New Features

- union of shells (only with planeface for the moment
- Sewing of polygon3D
- Concav hull of PointCloud2D

## v0.2.9

### New Features

- support STL import & export
- point cloud2D & cloud3D

## v0.2.8

### New Features

- support stringIO in step save

### Fixes

- depack of point2D
- to_vector2D

### Performance improvements

- better bounding box for cylindrical face


## [v0.2.7]
### Changed
- direction vector of linesegments are now normalized

### New Features

- straight line area for BsplineCurve2D
- split of circleby start end
- closedpolygon2d is_trigo
- Auto-adaptative camera/edge width babylonjs
- splitting of bsplinecurve2d
- BezierSurface3D implemented
- added rotation and translation for faces
- new classes BezierCurve2D and BezierCurve3D
- spherical surface
- (core): update plot_data method
- update plot_data methods in wires and edges
- step almost working for cylindrical, conical toroidal
- difference between intersections and crossings
- plot_data version set to 0.3.8 or above

### Fixes

- support of mixed vector point in to step
- remove debug mode babylonjs
- remove sci notation in step export
- use stable cdn for babylonjs
- sweep extrusion length
- line circle intersection with tolerance, normal and dir vector for arc
- offset of wire
- remove useless non serializable attr
- secondmoment area from straight lines
- reversed faces in extrusion correction
- enhancement of rotation/translation of shells
- bug fix BezierCurve2D and 3D
- eq and hash for basis and frames
- shell and frame mapped shell correctly read
- small try except added for step reading
- all SHAPE_REPRESENTATION are now read
- Arc3D from step full debug
- arc3d to 2d in bspline3d surface
- missing faces at end of sweep
- splitting faces and arcs
- perf in display nodes and toroidal aspect
- setup.py requires plot_data>=0.3.9
- (primitives2d): serialization
- debug of shell method
- porting shells methods
- Debug of conical faces
- Porting cylinders and hollow
- porting from missing from_contour3d for planeface
- reading steps, but artefact on faces
- Correcting arc from_step

### Performance improvements

- LineSegment2D.points is non serializable attribute
- ClosedPolygon2D.line_segment is non_serializable_attributes
- Optimization of mesh generation

#### Refactorings
- (edges): put data argument back into Arc2D.plot_data()
- (edges): redefined Arc2D.plot_data()

## v0.2.6

### Changed
- debugs on frame 2D

### Optimized
- babylon data generation speed up

## v0.2.5

### Added
- translation and rotation for various primitives

### Changed
- Frame3D rotation takes also into account origin
- following plot_data v0.5.3

## v0.2.4
### Added
- handle spherical surfaces
- positionning of parts in STEP reading

## v0.2.1
### Added
- step export

## v0.2

### Changed
- modules -2D or *3D renamed in *2d, *3d
- point and vector declared with their x, y, z vm.Point2D((0, 0)) -> vm.Point2D(0, 0)
- separating in new modules: display, wires, edges...
- PEP8: method names
- PointAtCurvilinearAbscissa changed to point_at_abscissa
- MPLPlot changed to plot()
- plot now returns only ax instead of fig, ax

## v0.1.11

### Added
- Calculate the distance between LineSegment3D/LS3D, Arc3D/LS3D, Arc3D/Arc3D and between CylindricalFace3D too.
- Use PlaneFace3D with contours2D in a classic way and use it with contours3D with a 'from_contours3d' as CylindricalFace3D does.
- Calculate the distance between CylindricalFace3D and PlaneFace3D.
- Calculate the distance between CylindricalFace3D, PlaneFace3D and ToroidalFace3D.
- contours2d.tessel_points which gives all points of a contour2d, and .points the end points of primitives.
- Implementation of ConicalFace3D in Core and RevolvedProfile.
- Implementation of SphericalFace3D in Core.
- BSplineFace3D works.

### Changed
- cut_contours in Face3D which take all points from a Contour2D, not one side like before. Furthermore, it is light and quick.

## [v0.1.10]
- typings
- workflow to instanciate point

## [v0.1.9]

### Added
- mesh module

## [v0.1.8]

### Added
- color and alpha options for various primitives
- line segments intersection

### Debug
- arcs: is_trigo and angle were sometimes false

## [v0.1.7]

### Added
- random vector and points
- dashed line option in babylon of LineSegment3D
- Measure2D
- babylon_data: a dict language to describe models to be unpacked by a babylonjs unpacker

### Removed
- constants o2D, x2D, y2D...: use O2D, X2D...

### Changed
- Mesure -> Measure3D<|MERGE_RESOLUTION|>--- conflicted
+++ resolved
@@ -7,27 +7,14 @@
 
 ## v0.18.0 [Future]
 ### New Features
-<<<<<<< HEAD
-
-- made wires classes and shells classes iterables
-=======
->>>>>>> 9c4c531d
 - new module: shapes.py
 - New module model.py to hold VolumeModel object.
 
 #### shapes.py
-<<<<<<< HEAD
-- Shape: volume, bounding_box
-- Shape: add boolean operations: subtraction, union, intersection
-- Shell: add 3 different instanciation methods, 
-- Shell constructors: make_extrusion, make_wedge
-- Solid constructors: make_extrusion, make_extrusion_from_frame_and_wires, make_wedge
-=======
 - Shape: volume, bounding_box, distance, distance_points
 - Shape: add boolean operations: subtraction, union, intersection
 - Shell constructors: make_extrusion, make_wedge, make_sweep, make_revolve, make_loft
 - Solid constructors: make_extrusion, make_extrusion_from_frame_and_wires, make_wedge, make_sweep, make_revolve, make_loft
->>>>>>> 9c4c531d
 - Shape: to_dict, dict_to_object, to_brep, from_brep, from_brep_stream, to_brep_stream, 
 - Solid: make_box, make_cone, make_cylinder, make_torus, make_sphere methods.
 
@@ -73,7 +60,6 @@
 #### faces.py
 - SphericalFace3D: get_bounding_box
 - planeface: Sphericalface intersections
-<<<<<<< HEAD
 
 #### shells.py
 - 
@@ -85,7 +71,71 @@
 #### curves.py
 - Ellipse2D: point_distance optimization
 
-=======
+### Unittests
+- Ellipse2D: test to the news functions
+
+## v0.17.0 [Unreleased]
+### New Features
+
+- occt integration: surface intersections.
+- Commented some surface intersectios methods.
+- fix missing docstrings
+
+- made wires classes and shells classes iterables
+- new module: shapes.py
+- New module model.py to hold VolumeModel object.
+
+#### shapes.py
+- Shape: volume, bounding_box
+- Shape: add boolean operations: subtraction, union, intersection
+- Shell: add 3 different instanciation methods, 
+- Shell constructors: make_extrusion, make_wedge
+- Solid constructors: make_extrusion, make_extrusion_from_frame_and_wires, make_wedge
+- Shape: to_dict, dict_to_object, to_brep, from_brep, from_brep_stream, to_brep_stream, 
+- Solid: make_box, make_cone, make_cylinder, make_torus, make_sphere methods.
+
+#### core.py
+- VolumeModel: from_step using OCP step reader
+- move VolumeModel from core.py to model.py.
+
+#### display.py
+- Mesh3D: rotation / translation / frame_mapping
+
+#### curves.py
+- Ellipse2D: tangent_points
+
+#### edges.py
+- 
+#### wires.py
+- 
+#### surfaces.py
+- SphericalSurface3D: is_coincident
+- BSplineSurface3D: is_coincident
+
+#### faces.py
+- Face3D: from_contours3d (add abs_tol as parameter)
+- Face3D: to_ocp.
+#### shells.py
+- 
+### Fixed
+
+- Updates CONTRIBUTING.md.
+
+#### curves.py
+- 
+#### edges.py
+- Edge: delete_shared_section (use abs_tol)
+- Bspline: get_shared_section (update abs_tol for is_shared_section_possible)
+- Arc2D: plot_data
+
+#### wires.py
+- 
+#### surfaces.py
+- cylindricalSurface3D: fix tangent plane intersections.
+
+#### faces.py
+- SphericalFace3D: get_bounding_box
+- planeface: Sphericalface intersections
 
 #### shells.py
 - 
@@ -97,7 +147,6 @@
 #### curves.py
 - Ellipse2D: point_distance optimization
 
->>>>>>> 9c4c531d
 ### Unittests
 - Ellipse2D: test to the news functions
 
