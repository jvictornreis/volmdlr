# Changelog

All notable changes to this project will be documented in this file.

The format is based on [Keep a Changelog](https://keepachangelog.com/en/1.0.0/),
and this project adheres to [Semantic Versioning](https://semver.org/spec/v2.0.0.html).


## v0.12.0 [future]

### New Features
- New module: cad_simplification - OctreeBlockSimplify, TrippleExtrusionSimplify
- shells.py : function to performe union operations for a given list of shells.
- ClosedShell3D: is_face_intersecting, is_intersecting_with
- BoundingBox: get_points_inside_bbox, size
- Vector3D: unit_vector
- Face3D: split_inner_contour_intersecting_cutting_contours
- Shell3D: get_ray_casting_line_segment
- WireMixin: get_connected_wire, is_sharing_primitives_with
- OpenShell3D: faces_graph
- Plane3D: arc_intersections, bsplinecurve_intersections
- common_operations: split_wire_by_plane
- SphericalSurface3D: line_intersections, linesegment_intersections.
- Sweep with muitiform profile contour.
- OpenShell3D: from_faces (using faces graph)
- SphericalFace3D: from_contours3d_and_rectangular_cut

### Fixed
- ClosedShell3D: is_face_inside, get_subtraction_valid_faces, valid_intersection_faces, point_belongs
- ContourMixin: delete_shared_contour_section, reorder_contour_at_point, are_extremity_points_touching
- RevolutionSurface3D: fix some special cases whiling transforming from 3D space to parametric domain.
- fix drone python version
- BSplineFace3D: neutral_fiber
- BSplineSurface3D: arc3d_to_2d, removes repeated parametric points if any.
- surfaces.Plane3D: linesegment_intersections
- Step export
- Face3D: is_linesegment_crossing.
- Edge: fix orientation of edges commig from step.
- BSplineCurve3D: from_step.
- Export to step file
- Step import
- Edge: fix orientation of edges commig from step.
- Sphere: point_belongs, inherits from ClosedShell3D instead of RevolvedProfile
- PeriodicalSurface: linesegment3d_to_2d, takes into account small 3D line segments that should be actually 3D arcs
- babylondata: removes empty objects.
- ClosedPolygon2D: point_belongs.
- Fullarc: get_reverse.
- Arc2D: point_belongs
- ArcEllipse2D: point_at_abscissa
- Frame3D: import/export step.
- Edge: from_step trim of periodic curves with different orientation of original edge
<<<<<<< HEAD
- Arc3D: fix abscissa, fix get_arc_point_angle
=======
- Arc3D: fix abscissa.
- add missing toleraces to some methods.
>>>>>>> 4371d6a5

### Refactor
- ClosedShell3D: point_belongs, get_non_intersecting_faces
- BoundingBox: bbox_intersection
- Face3D: get_face_cutting_contours
- parametric.py: fix numerical instability in some functions used in Arc3D to parametric surface domain transformation.
- intersections: get_bsplinecurve_intersections generalization, so it can also be used
to calculate intersections between a plane 3d and bsplinecurve3d.
- Big refactor: New module curves.py containing classes as Line, Circle and Ellipse.
Most edges will now be formed by a curve and a start and end points. Unittests for all these classes have been created.
All adequations have been done for all tests and existing scripts.

- bspline_compiled: refactor binomial_coefficient for performance.
- Improve step translator.
- Delete inplace methods: rotation, translation and frame_mapping
- OpenShell3D: faces_graph.


### Changed
- OpenShell3D: faces_graph is now vertices_graph. faces_graph method now represents the faces' topology of the shell.

### Unittests
- FullArc2D: split_between_two_points
- Face3D: set_operations_new_faces
- ClosedShell3D: point_belongs
- Plane3D: arc_intersections, bsplinecurve_intersections
- common_operations: split_wire_by_plane
- SphericalSurface3D: line_intersections, linesegment_intersections.

## v0.11.0 [unreleased]


### New Features
- BSplineCurve, Edge: simplify
- Plane3D: angle_between_planes, plane_betweeen_two_planes
- Edge: intersections, crossings, validate_crossings
- Arc2D: bsplinecurve_intersections, arc_intersections, arcellipse_intersections.
- ArcEllipse2D: bsplinecurve_intersections
- get_circle_intersections added to volmdlr.utils.intersections, so it can be used to calculate intersections between two arcs 2d.
- get_bsplinecurve_intersections added to volmdlr.utils.intersections. Used to calculate intersection between a bspline and another edge.
- Wire2D: edge_intersections, wire_intersections, edge_crossings, edge_intersections, validate_edge_crossings, validate_wire_crossings
- Contour2D: split_contour_with_sorted_points, intersection_contour_with
- CylindricalSurface3D: point_projection, point_distance
- ToroidalSurface3D: point_projection
- BsplineCurve: point_distance, point_belongs
- ContourMixin: is_adjacent
- Wire2D: area
- Circle2D: bsplinecurve_intersections.
- add tolerance param to many methods from edges and wires.
- Surface3D: add contour healing into face_from_contours3d method.
- ExtrusionSurface3D: implement missing cases for linesegment2d_to_3d method.
- BSplineSurface3D: to_plane3d
- BSplineFace3D: to_planeface3d
- BSplineCurve, Arc, LineSegment: is_close
- Core: get_edge_index_in_list, edge_in_list
- mesh: TetrahedralElementQuadratic 
- GmshParser: define_quadratic_tetrahedron_element_mesh
- GmshParser: to_vtk (consider quadratic tetrahedron element)
- VolumeModel: to_msh (consider both order 1 and 2)
- Assembly: define a volmdlr Assembly object.
- Edge: direction_independent_is_close
- Arcellipse2D, 3D: complementary, translation
- Arcellipse2D, 3D: complementary
- Face3D: is_linesegment_crossing, linesegment_intersections_approximation.
- Assembly: define a volmdlr Assembly object.
- Contour2D: copy
- LineSegment2D: copy
- FullArcEllipse3D: split
- ArcEllipse3D: split, point_at_abscissa
- Vector: is_perpendicular_to
- babylonjs: add nested meshes
- CylindricalFace3D, ConicalFace3D, ToroidalFace3D, BSplineFace3D: neutral_fiber
- VolumeModel: get_shells
- WireMixin: wires_from_edges
- DisplayMesh3D: triangulation_faces
- Woodpecker CI setup
- ContourMixin: primitive_section_over_contour.
- Face3D: split_by_plane

### Fixed
- 2D conversion: create 2D function name in core_compiled
- LineSegment, Arc, BSplineCurve: get_shared_section()
- bSpline2D: linesegment_intersections
- BsplineCurve: from_points_interpolation
- Coverage: use coverage rc to enable cython coverage
- ClosedShel3D: cut_by_plane
- ClosedShell3D: union
- BSplineSurface3D: take into account oppened contour while using face_from_contours3d
- BsplineCurve: simplify
- Dessiaobject inheritance up-to-date
- Edge: unit_direction_vector, unit_normal_vector, split_between_two_points
- VolumeModel: get_mesh_lines (change tolerance 1e-20 to 1e-6)
- RevolutionSurface: fix some parametric operations.
- ClosedShel3D: intersection method
- Fix: plots
- add some fixes to pydocstyle errors
- ToroidalSurface3D: fix some parametric operations.
- Node2D, Node3D: is_close
- SphericalSurface3D: enhance arc3d_to_2d and bsplinecurve3d_to_2d.
- BSplineface3D: linesegment2d_to_3d, bsplinecurve2d_to_3d.
- OpenShell3D: get_geo_lines (use primitive.is_close)
- Basis3D: normalize
- Contour3D: from_step removes repeated edges from primitives list
- Face3D: add fixes to divide_face.
- ExtrusionSurface3D: linesegment2d_to_3d.
- Surface3D: repair_primitive_periodicity
- BSplineSurface3D: ban useless attr in serialization 
- utils.parametric: fix contour2d_healing
- BSplineSurface3D: ban useless attr in serialization
- BSplineCurve: simplify
- SphericalSurface3D: contour3d_to_2d
- WireMixin: to_wire_with_linesegments (use new methods, for 2D and 3D)
- ArcEllipse2d: point_belongs, abscissa, init.
- Face3D: face_inside - now considers inners_contours
- BoundingBox: point_belongs now considers bounds.
- ContourMixin: delete_shared_contour_section
- PlaneFace3D: merge_faces
- Contour2D: divide
- Step: raise NotimplementedError when it's not possible to instatiate assembly object.


### Refactor
- Contour2D: cut_by_wire
- Contour2D: extract_with_points displaced to WireMixin
- Contour2D: extract_contour displaced to WireMixin and renamed to extract
- Contour2D: split_contour_with_sorted_points displaced to WireMixin and renamed to split_with_sorted_points
- Contour2D: get_divided_contours
- FullArc2D, FullArc3D: create FullArc Abstract class.
- Contour2D: ordering_contour
- WireMixin: order_wire
- Contour2D: delete cut_by_linesegments
- split faces.py into surfaces.py, faces.py and shells.py 
- ContourMixin: from_points
- ClosedShell3D: improve performance for boolean operations
- Face3D: reduce the triangulation discretization resolution of Toroidal and Cylindrical to improve redering performance.
- Cylinder: inheritance directly from ClosedShell3D
- Edges: cache middle_points and unit_direction_vector 
- Arc: add optional parameter center
- unittests: find dynamicly the folder for the json
- Arc: point_distance
- BSplineCurve: is_close
- CompositePrimitive3D: babylon_points
- WireMixin: split_with_sorted_points -> if a wire, and given points are start and end, return self directly.
- ContourMixin: contours_from_edges
- ExtrusionSurface3D: simplify bsplinecurve3d_to_2d method

### Changed
- better surface3d plots
- sphere methods renamed in_points & to_point_skin to inner points & skin_points
- Improve CylincricalFace3D and ToroidalFace3D rendering mesh.
- remove useless attribute in Bspline serialization
- Change python suport version from >=3.7 to >= 3.9
- LICENSE changed from GPL to Lesser GPL 
- Readme logo updated

### Unittests
- Arc2D: test_arc_intersections
- TestEdge2DIntersections: test intersections for all edges.
- Circle2D: test_circle_intersections
- Contour2D: test_crossings, test_intersection_contour_with
- BSplineCurve: get_intersection_sections
- BSplineCurve2D: edge_intersections, arc_intersections, bsplinecurve_intersections
- CylindricalFace3D: test_triangulation_quality
- CylindricalSurface3D: test_point_projection
- BSplineCurve: point_projection
- ClosedShel3D: cut_by_plane
- Arc3D.minimum_distance_points_line
- New unittests for plane3d.
- ClosedShel3D: intersection
- Arcellipse2D: complementary
- Contour2D: contours_from_edges.
- PlaneFace3D: merge_faces
- Contour2D: divide.
- BSplineFace3D: test_linesegment_intersections_approximation.
- CylindricalFace3D: split_by_plane.

v0.10.0 [Released 20/04/2023]

### New Features
* Write .msh file (with stream)
* Arc: reverse
* BSplineCurve2D: offset
* Circle2D: bsplinecurve_intersections, point_distance
* ConicalSurface3D, CylindricalSurface3D: plot method
* BSplineCurve3D: minimum distance
* volmdlr.edge: FullArcEllipse
* BSplineCurve: evaluate_single
* Wire2: hash
* Contour3D: hash
* LineSegment3D, LineSegment2D, Arc3D, Arc2D, BSpline3D, BSpline2D: get_shared_section(), delete_shared_section()
* Contour2D: closest_point_to_point2, get_furthest_point_to_point2
* Block: octree, quadtree, subdivide_block

### Fixed
* Bspline in sweep
* Plane3D: plane_intersections
* fixes to step assemblies
* LineSegment3D: matrix_distance
* fixes to wire
* Arc: split. Case when spliting point is the start or end point.
* BplineCurve2D: tangent, vector_direction, normal_vector
* BSplineCurve: abscissa, line_intersections
* Add some important fixes to unittests: missing two __init__py files.
* Contour2D, Contour3D: merge_with()
* Edge: change unit_direction_vector and unit_normal_vector to concrete methods
* stl: add _standalone_in_db to Stl class
* BSplineSurface3D: merge_with
* Documentation: Add introduction to volmdlr technology
* BSplineSurface3D: refactor bsplinecurve3d_to_2d to take into account periodic behavior
* OpenedRoundedLineSegments2D/ClosedRoundedLineSegments2D: fix radius type
* Surface3D: debug some special cases while using face_from_contours3d.
* Step: debug some special cases while reading step file.
* BSplineSurface3D: fix simplify_surface method.
* Improve pylint code quality.
* PeriodicalSurface: enhance some parametric transformations.

### Removed
- stl: remove default value in from_stream method

### Changed

- argument convexe in volmdlr.cloud has been renamed to convex
- Add some missing docstrings in volmdlr.faces
- Using full arcs for Circles primitives

### Performance improvements
- BSplineCurve: compilation of some functions used by from_points_interpolation classmethod.
- BSplineSurface3D: compilation of some functions used in the evaluation of a parametric point.
- eq & hash: Some eq and hash methods have been fixed. starting from clases Point and Vector.
- BSplinecurve2D: point_belongs
- lighten some dicts with optional name
- Step reader: refactor to_volume_model. Remove the dependency of the method of creating a graph.

### Refactorings
- ContourMixin: to_polygon (for both 2D and 3D)
- BSplineCurve2D.point_distance 
- new dataclass EdgeStyle: to be used in several plot methods. simplifying its structure.


### Unittests
* BSplineCurve2D: offset, point_distance, point_belongs
* Circle2D: bspline_intersections, point_distance
* Unittests for Vector2D
* Unittests for Point2D
* Unittests for Vector3D
* Unittests for Point3D
* LineSegment3D: test_matrix_distance
* LineSegment3D, LineSegment2D, Arc3D, Arc2D, BSpline3D, BSpline2D: get_shared_section(), delete_shared_section()
* Contour3D: merge_with()
* Contour2D: closest_point_to_point2, get_furthest_point_to_point2

## v0.9.3

- build: bump dessia common to 0.10.0
- build: remove useless jsonschema dep
- build: update package.xml for freecad

## v0.9.1

### Fixed
- build: manifest was not shipping bspline_compiled
- fixed many pylint errors: 13/03/2023
- fix contour2d: divide

### Documentation
 - typo in CONTRIBUTING.md
 - typo in README.md

## v0.9.0 [released 03/26/2023]

### New Features
* Unit coversion factor parameter added to the end of the from_step arguments parameter (So we can convert the units correctly)
* SphericalSurface3D: rotation, translation, frame_mapping
* read steps: Identify assemblies in a step file.
* ClosedTriangleShell3D: to_trimesh method
* PointCloud3D: add method shell_distances to compute distances from triangular mesh in PointCloud3D
* BSplineSurface3D: Now the plot method uses u and v curves
* Create .geo and .msh files (Mesh geometries with GMSH)
* RevolutionSurface3D: point3d_to_2d, point2d_to_3d, plot, rectangular_cut, from_step
* RevolutionFace3D
* WiriMixin: from points: general method for Wire3D and 2D and for Contour2D and 3D.
* Added package.xml metadata in order to be listed in the FreeCAD Addon Manager
* Edge: local_discretization
* ArcEllipse2d: point_at_abscissa, translation, split, point_distance.

### Fixed

* WireMixin: abscissa (add tolerance as parameter)
* OpenRoundedLineSegment2D: deleted discretization_points() so it uses the one from WireMixin.
* Contour2D: moved bounding_rectangle and get_bounding_rectangle to Wire2D.
* BSplineCurve: from_points_interpolation, uses centripedal method for better fitting.
* Conical, Cylindrical and Toroidal Surfaces 3D: fix face_from_contours - bug when step file doesnot follow a standard.
* BSplineSurface3D: debug linesegment2d_to_3d method.
* Parametric operations with BSpline curves.
* OpenTriangleShell3D: fix from_mesh_data method.
* PeriodicalSurface: fix face from contours.
* LineSegment2D.line_intersections: verify if colinear first.
* Cylinder: to_dict, min_distance_to_other_cylinder.
* Step_assemblies: consider when no transformation is needed.
* fix some pydocstyle errors
* Script/step/workflow: Update Workflow, use last version of dessia_common
* LineSegment3D: Rotation method update due to points attribute deletion
* ConicalSurface3D: fix from_step class method by adding the angle convertion factor
* fix f string usage
* Add some typings
* Step: Step translator now handles some EDGE_LOOP inconsistencies coming from step files
* Arc2d: point_belongs, abscissa.


### Removed

- edges: remove attributes points from lines & linesegments for performance purpose


### Performance improvements

- wires.py's 2D objects: chache bounding_rectangle results
- faces.py's Triangle3D objects: subdescription points and triangles
- EdgeCollection3D: new object for displaying series of edges
- BSplineSurface3D: compile BSplineSurface3D.derivatives
- Contour2D.area(): save area in a cache variable.
- Contour2D.__eq__(): verify contour length first, when verify if two contours are the same.
- Contour2D.is_inside(): verify first if the area of the contour2 is not smaller that contour 1.
- Disabling pointer in to_dict for most primitives
- Better hash for shells, contours & wires 


### Refactorings
- Remove usage of deprecated method old_coordinates and new_coordinates
- Indicate 'inplace' methods as deprecated
* Wire: extract_with_points

### Documentation
- BoundingBox docstrings

### Unittests
- ConicalSurface3D: face_from_contours, bsplinecurve3d_to_2d.
- CompositePrimitive2D: rotation, translation, frame_mapping
- core.py: delete_double_point, step_ids_to_str
- CompositePrimitive3D: plot
- BoundingRectangle: bounds, plot, area, center, b_rectangle_intersection, is_inside_b_rectangle, point_belongs,
intersection_area, distance_to_b_rectangle, distance_to_point
- BoundingBox: center, add, to_dict, points, from_bounding_boxes, from_points, to_frame, volume, bbox_intersection,
is_inside_bbox, intersection_volume, distance_to_bbox, point_belongs, distance_to_point, plot
* VolumeModel: eq, volume, rotation, translation, frame_mapping, bounding_box, plot
* Wire: extract_with_points, split_with_two_points
* Arc2d: point_belongs, abscissa.
* ArcEllipse2d: point_belongs, abscissa, init, translation, split, point_at_abscissa, point_distance.

### CI
- add spell check to pylint with pyenchant
- make code_pydocstyle more explicit
- upload html coverage to cdn.dessia.tech
- limit time effect on master & testing

## v0.8.0 [Released 26/01/2023]

### New Features

- PlaneFace3D: project_faces
- OpenShell3D: project_coincident_faces_of
- GmshParser: to_vtk
- BSplineCurve: derivatives
- ClosedPolygon2D: point_belongs, now the user can choose whether points on the edge of the polygon
            should be considered inside or not.
- ArcEllipse2D: line_intersections, frame_mapping, linesegment_intersections
- Line2D: point_belongs, frame_mapping()
- New Class wires.Ellipse2D
- Ellipse2D: point_over_ellipse(), line_intersections(), linesegment_intersections(), discretization_points(),
abscissa(), point_angle_with_major_dir(), area(), rotation(), tranlation(), frame_mapping()
- Plane3D: is_parallel, fullarc_intersections
- Arc2D: cut_betweeen_two_points
- Contour3D: linesegment_intersections, line_intersections
- Circle3D: primitives: [Arc3D, Arc3D], get_primitives, abscissa, linesegment_intersections
- Arc3D: line_intersections, linesegment_intersections
- new module utils: intersections -> circle_3d_linesegment_intersections
- hash for Frame2D
- Ellipse3D: point_belongs, abscissa, length, to_2d
- CylindricalSurface3D: point_on_surface, is_coincident, arcellipse3d_to_2d
- BSplineSurface3D: derivatives

### Fixed

- PlaneFace3D: cut_by_coincident_face (consider self.inner_contours inside face)
- Contour2D: bounding_rectangle (specify number_points for discretization_points), point_belongs
- Line2D: line_intersections
- BSplineCurve2D: line_intersections
- PlaneFace3D: cut_by_coincident_face (consider self.inner_contours inside face)
- BSplineCurve2D: bounding_rectangle (specify number_points for discretization_points)
- Mesh: delete_duplicated_nodes
- BSplineSurface3D: fix arc3d_to_2d method
- Frame3D : fix from_point_and_vector method ( error for the case vector=main_axis)
- BSplineCurve2D: linesegment_intersections
- Contour2D: merge_primitives_with
- BSplineCurve: fix to take into account weighted B-spline curves.
- Step: fix reading of rational BSpline curves and surfaces from step file.
- BSplineCurve2D: tangent (use position/length)
- Babylon: some scene settings for better rendering
- Arc2D: fix get_center: name referenced before assignement
- SphericalSurface3D : enhancement of primitives parametrization on surface parametric domain.
- BSplineSurface3D: debug linesegment2d_to_3d method.
- Parametric operations with BSpline curves.
- OpenTriangleShell3D: fix from_mesh_data method
- pydocstyle fixes
- bounding box: fix for cylindrical and BSplineCurve3D
- contour2d: ordering_primitives, order_primitives
- Plane3D: plane_intersections, is_coindident
- contour2d: ordering_primitives, order_primitives
- Linesegment2D: infinite_primitive
- Arc2D: point_belongs
- Arc2D: infinite_primitive
- Wire2D: infinite_intersections
- infinite primitive offset of linesegment
- Ellispe3D: discretization_points
- BSplineSurface: Improved surface periodicity calculation

### Removed

- babylon script remaining functions

### Performance improvements
- ClosedPolygon2D: triangulation
- Cylinder: min_distance_to_other_cylinder
- BSplineCurve: discretization_points
- Face3D: triangulation
- triangulation performance by use of Node2D instead of points (x15 on casing)
- cache variable self._polygon_point_belongs_100, to avoid recalculating each
time we have to verify if a point is inside
- Improvements in BSplineSurface3D.point3d_to_2d performance
- Triangle3D serialization speed-up
- Serialization without memo for faces
- Custom serialization for BsplineCurves

### Refactorings

- Basis2D, Basis3D, Frame2D, Frame3D: old_coordinates and new_coordinates method are now deprecated.
local_to_global_coordinates and global_to_local_coordinates are the new more explicit ones.
- Line3D: intersections

### Unittests

- Contour2D: point_belongs
- Basis2D, Basis3D, Frame2D, Frame3D: local_to_global_coordinates and global_to_local_coordinates
- ArcEllipse2D: linesegment_intersections
- LineSegment2D: to_wire
- Line2D: point_belongs
- BSplineCurve2D: line_intersections
- Ellipse2D.point_over_ellipse()
- Ellipse2D.line_intersections()
- Ellipse2D.linesegment_intersections()
- Ellipse2D.discretization_points()
- Ellipse2D.abscissa()
- Ellipse2D.point_angle_with_major_dir()
- Ellipse2D.area()
- Ellipse2D.rotation()
- Ellipse2D.tranlation()
- Ellipse2D.frame_mapping()
- Line2D.frame_mapping()
- Plane3D: plane_intersections, fullarc_intersections, is_parallel, is_coincident
- Contour2D: offset
- ArcEllipse3D.to_2d()
- Circle3D: point_belongs
- Circle3D: discretization_points
- Arc3D: line_intersections, linesegment_intersections
- Contour2D: ordering_contour, is_ordered, order_contour
- Ellipse3D: point_belongs, abscissa, length, to_2d, discretization_points
- CylindricalSurface3D: point_on_surface, is_coincident

### CI

- Mandatory CHANGELOG.md update for PR
- pre-commit checks with cython-lint

## v0.7.0

### New Features

- Open/Closed TriangleShells: ability to implement specific algorithm to triangles
- Block: faces_center (calculate directly point in the middle of the faces)
- Circle2D: split_by_line
- BoundingRectangle: bounds, plot, area, center, b_rectangle_intersection, is_inside_b_rectangle, point_belongs, intersection_area, distance_to_b_rectangle, distance_to_point
- Cylinder: random_point_inside, interference_volume_with_other_cylinder, lhs_points_inside
- CylindricalSurface3D: line_intersections, linesegment_intersections, plane_intersection
- Line2D: point_distance
- Line3D: to_2d
- Line3D: skew_to (verifies if two Line3D are skew)
- LineSegment3D: line_interserctions
- ArcEllipse3D: discretization_points
- FullArc3D: linesegment_intersections
- Line: sort_points_along_line
- Line2D: point_belongs
- ArcEllipse2D: length, point_belongs, abscissa, bounding_rectangle, straight_line_area, discretization_points, reverse

### Fixed

- Contour2D: point_belongs
- BsplineCurve: abscissa (use different start point between 0 and length)
- Arc3D: plot
- Cylinder: point_belongs
- FullArc3D: plot (use discretization_points instead of discretise)
- Face3D: line_intersections: consider borders
- STL: from stream (use BinaryFile and StringFile instead of io.BinaryIO and FileIO)
- Step: from stream (use BinaryFile instead of io.BinaryIO)
- Contour: is_overlapping (consider intersecting_points is empty)
- LineSegment2D: to_wire (use discretization_points instead of discretise)
- ArcEllipse2D: to_3d
- Fix boolean operations when faces are 100% coincident
- Fix some to_step methods from edges.py and faces.py


### Performance improvements

- Avoid unneeded bbox computation


### Refactorings

- cleanup of ClosedShell (double methods with Openshells)
- LineSegment3D: intersections
- Line2D: sort_points_along_line



### Unittests

- PlaneFace3D: line_intersections
- BsplineCurve: abscissa
- Circle2D: split_by_line
- BoundingRectangle: area, center, intersection, is_inside, point_belongs, intersection_area, distance_to_point, distance_to_b_rectangle
- Cylinder: point_belongs, random_point_inside, interference_volume_with_other_cylinder, min_distance_to_other_cylinder, is_intersecting_other_cylinder, lhs_points_inside
- CylindricalFace3D: linesegment_intersections
- CylindricalSurface3D: line_intersections
- Line3D: line_distance
- Line3D: skew_to
- Line3D: intersections
- LineSegment3D: line_intersections
- LineSegment3D: linesegment_intersections
- Contour: is_overlapping
- LineSegment2D: line_intersections
- ArcEllipse3D: discretization_points
- FullArc3D: linesegment_intersections
- Line2D: sort_points_along_line
- Line3D: sort_points_along_line
- ArcEllipse2D: length, point_belongs, abscissa, bounding_rectangle, straight_line_area, discretization_points, reverse


## v0.6.1 [12/13/2022]

### Changes

- Import from dessia_common are now performed from dessia_common.core

### Fixed
- infinite primitive offset of linesegment

## v0.6.0 [11/7/2022]

### New Features

- Stl:load_from_file, to_volume_model
- Surface2D: copy (specific method)
- GmshParser: read_file (.msh) and related methods, define_triangular_element_mesh, define_tetrahedron_element_mesh
- Circle2D: primitives (defined with 2 Arc2D)
- Node2D/3D, TriangularElement, QuadrilateralElement2D, TriangularElement3D
- ElementsGroup: nodes, elements_per_node
- Mesh: bounding_rectangle, delete_duplicated_nodes
- PlaneFace3D: cut_by_coincident_face
- Vector2D: to_step
- BSplineCurve2D: to_step
- LineSegment3D: to_bspline_curve
- BSplineCurve3D: from_geomdl_curve
- Surface2D: line_crossings
- Surface2D: from_contour
- BSplineSurface3D: simpifly_surface - verifies if BSplineSurface3D could be a Plane3D
- OpenShell3D: to_step_face_ids
- Contour2D: repair_cut_contour
- Circle2D: cut_by_line

### Fixed

- Contour3D: average_center_point (use edge_polygon.points instead of points)
- Contour: edges_order_with_adjacent_contour
- Arc2D: translate_inplace
- Arc2D: point_belongs
- Arc2D: abscissa (consider point2d == arc2d.start/end)
- Arc2D: split (how to choose the interior point)
- Wire: extract_primitives (consider point1 and point2 belong to the same primitive, REMOVE Contour.extract_primitives)
- LineSegment: abcissa (consider point2d == arc2d.start/end)
- Contour2D: cut_by_wire
- Contour2D: point_belongs (bug when contour has only one primitive, like FullArc2D)
- Contour: contours_from_edges
- PlaneFace3D: face_intersections
- Edge: insert_knots_and_mutiplicity
- BSplineCurve3D: from_step
- Surface2D: cut_by_line
- Circle3D: to_step
- ArcEllipse3D.to_2d()
- infinite primitive offset of linesegment
- Contour3D: order_contour.

### Performance improvements

- Improve reading STEP files (Faster BSplineCurve3D.look_up_table, Better info when _edges not following eachother_ )
- Improve multiple substractions
- Speedup Contour2D.point_belongs using bounding_rectangle
- Custom to dicts for Shells and primitives inheriting


### Refactorings

- Normalize STL methods regarding STEP
- Refacor and update old code in mesh.py
- Define a Parent class 'Triangle' for Triangle2D/3D


### Unittests

- Wire: extract_primitives, extract_without_primitives


## v0.5.0

### New Features

- Contour: is_overlapping, is_supperposing
- Point, Edges and Wires: axial_symmetry
- Surface2D: rotation, rotation_inplace
- Wire2D: bsplinecurve_crossings,  bsplinecurve_intersections
- Cylinder: min_distance_to_other_cylinder, is_intersecting_other_cylinder
- New point_distance method for Wire3D

### Fixed

- Wire3D.babylonjs
- BSplineSurface3D.merge_with (consider overlapping, intersecting surfaces)
- Wire.extract_primitives (consider point1 & point2 belong to the same primitive)
- Wire.extract_without_primitives (consider the primitives’ order to choose the primitives)
- Contour.shared_primitives_with (consider contours sharing a lot of primitives groups)
- Contour2D.contour_intersections (check if the point is not already in the lis)
- Line.is_between_points (consider point1==point2)
- BSplineCurve2D.split (consider point==start/end)
- Contour3D.bounding_box (use _utd_bounding_box to be defined as a property)
- BSplineSurface3D.grid2d_deformed (add more constraints to compute surface deformation)
- BSplineSurface3D.from_cylindrical_faces (consider **kwargs parameters)
- Duplicated methods cleaned
- triangulation of planar faces
- Wire3D: fix Bounding box
- Wire3D: Bounding box
- Arc2D: primitives bad calculation (arc2d)
- Update plotdata in setup.py
- add some fixes pydocstyle

### Performance improvements

- Remove Copy param from movement of primitives and add inplace methods
- Improve union operations
- Return the same result type (a boolean) in Contour.is_sharing_primitives_with
- Add hidden attribute _bounding_rectangle for Contour2D
- Add hidden attribute _length for BSplineCurve2D/3D
- Consider different types of primitives in Wire.wire_intersections/wire_crossings
- Add hidden attribute _length for Edge

### Refactorings

- Define _eq_ in Contour (to be used for both 2D and 3D)
- Use Grid2D object in different BSplineSurface3D methods (especially: to_2d_with_dimension)
- Define length in LineSegment (to be used for both 2D and 3D)
- Delete diplicated methods (length and point_at_abscissa) from Contour3D (inherit from Wire)
- Define a Parent class 'Bsplinecurve' to mutulize Bsplinecurve2D/3D methods
- Clean duplicated methods
- Define length in LineSegment (to be used for both 2D and 3D)
- Delete diplicated methods (length and point_at_abscissa) from Contour3D (inherit from Wire)
- Define a Parent class 'Bsplinecurve' to mutulize Bsplinecurve2D/3D methods


## v0.4.0
### Fixed
- various fixes in cuts of wires and contours
- Fix of missing face in Union
- following dessia_common v0.7.0


## v0.3.0

### New Features
- Bspline with dimensions
- cut_by_line for Surface2D
- Bspline merge

### Fixed
- Various Steps improvement
- Bspline periodicity in step reading
- sewing improvements
- Substraction of shells

## v0.2.10

### New Features

- union of shells (only with planeface for the moment
- Sewing of polygon3D
- Concav hull of PointCloud2D

## v0.2.9

### New Features

- support STL import & export
- point cloud2D & cloud3D

## v0.2.8

### New Features

- support stringIO in step save

### Fixes

- depack of point2D
- to_vector2D

### Performance improvements

- better bounding box for cylindrical face


## [v0.2.7]
### Changed
- direction vector of linesegments are now normalized

### New Features

- straight line area for BsplineCurve2D
- split of circleby start end
- closedpolygon2d is_trigo
- Auto-adaptative camera/edge width babylonjs
- splitting of bsplinecurve2d
- BezierSurface3D implemented
- added rotation and translation for faces
- new classes BezierCurve2D and BezierCurve3D
- spherical surface
- (core): update plot_data method
- update plot_data methods in wires and edges
- step almost working for cylindrical, conical toroidal
- difference between intersections and crossings
- plot_data version set to 0.3.8 or above

### Fixes

- support of mixed vector point in to step
- remove debug mode babylonjs
- remove sci notation in step export
- use stable cdn for babylonjs
- sweep extrusion length
- line circle intersection with tolerance, normal and dir vector for arc
- offset of wire
- remove useless non serializable attr
- secondmoment area from straight lines
- reversed faces in extrusion correction
- enhancement of rotation/translation of shells
- bug fix BezierCurve2D and 3D
- eq and hash for basis and frames
- shell and frame mapped shell correctly read
- small try except added for step reading
- all SHAPE_REPRESENTATION are now read
- Arc3D from step full debug
- arc3d to 2d in bspline3d surface
- missing faces at end of sweep
- splitting faces and arcs
- perf in display nodes and toroidal aspect
- setup.py requires plot_data>=0.3.9
- (primitives2d): serialization
- debug of shell method
- porting shells methods
- Debug of conical faces
- Porting cylinders and hollow
- porting from missing from_contour3d for planeface
- reading steps, but artefact on faces
- Correcting arc from_step

### Performance improvements

- LineSegment2D.points is non serializable attribute
- ClosedPolygon2D.line_segment is non_serializable_attributes
- Optimization of mesh generation

#### Refactorings
- (edges): put data argument back into Arc2D.plot_data()
- (edges): redefined Arc2D.plot_data()

## v0.2.6

### Changed
- debugs on frame 2D

### Optimized
- babylon data generation speed up

## v0.2.5

### Added
- translation and rotation for various primitives

### Changed
- Frame3D rotation takes also into account origin
- following plot_data v0.5.3

## v0.2.4
### Added
- handle spherical surfaces
- positionning of parts in STEP reading

## v0.2.1
### Added
- step export

## v0.2

### Changed
- modules -2D or *3D renamed in *2d, *3d
- point and vector declared with their x, y, z vm.Point2D((0, 0)) -> vm.Point2D(0, 0)
- separating in new modules: display, wires, edges...
- PEP8: method names
- PointAtCurvilinearAbscissa changed to point_at_abscissa
- MPLPlot changed to plot()
- plot now returns only ax instead of fig, ax

## v0.1.11

### Added
- Calculate the distance between LineSegment3D/LS3D, Arc3D/LS3D, Arc3D/Arc3D and between CylindricalFace3D too.
- Use PlaneFace3D with contours2D in a classic way and use it with contours3D with a 'from_contours3d' as CylindricalFace3D does.
- Calculate the distance between CylindricalFace3D and PlaneFace3D.
- Calculate the distance between CylindricalFace3D, PlaneFace3D and ToroidalFace3D.
- contours2d.tessel_points which gives all points of a contour2d, and .points the end points of primitives.
- Implementation of ConicalFace3D in Core and RevolvedProfile.
- Implementation of SphericalFace3D in Core.
- BSplineFace3D works.

### Changed
- cut_contours in Face3D which take all points from a Contour2D, not one side like before. Furthermore, it is light and quick.

## [v0.1.10]
- typings
- workflow to instanciate point

## [v0.1.9]

### Added
- mesh module

## [v0.1.8]

### Added
- color and alpha options for various primitives
- line segments intersection

### Debug
- arcs: is_trigo and angle were sometimes false

## [v0.1.7]

### Added
- random vector and points
- dashed line option in babylon of LineSegment3D
- Measure2D
- babylon_data: a dict language to describe models to be unpacked by a babylonjs unpacker

### Removed
- constants o2D, x2D, y2D...: use O2D, X2D...

### Changed
- Mesure -> Measure3D<|MERGE_RESOLUTION|>--- conflicted
+++ resolved
@@ -49,12 +49,9 @@
 - ArcEllipse2D: point_at_abscissa
 - Frame3D: import/export step.
 - Edge: from_step trim of periodic curves with different orientation of original edge
-<<<<<<< HEAD
 - Arc3D: fix abscissa, fix get_arc_point_angle
-=======
-- Arc3D: fix abscissa.
 - add missing toleraces to some methods.
->>>>>>> 4371d6a5
+
 
 ### Refactor
 - ClosedShell3D: point_belongs, get_non_intersecting_faces
