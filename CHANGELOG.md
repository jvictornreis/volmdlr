# Changelog

All notable changes to this project will be documented in this file.

The format is based on [Keep a Changelog](https://keepachangelog.com/en/1.0.0/),
and this project adheres to [Semantic Versioning](https://semver.org/spec/v2.0.0.html).

## v0.15.0 [future]

### New Features

- cad_simplification: VoxelizationSimplify, TripleExtrusionSimplify, TriangleDecimationSimplify
#### surfaces.py
- ToroidalSurface3D: line_intersections, linesegment_intersections, plane_intersections
- ToroidalSurface3D: cylindricalSurface_intersections, circle_intersections, fullarc_intersections, dict_to_object,
- CylindricalSurface3D: circle_intersections
- ToroidalFace3D: PlaneFace3D intersectios.
- SphericalSurface3D: circle_intersections, arc_intersections, ellipse_intersections, arcellipse_intersections
#### edges.py
- BsplineCurve3D: circle_intersections.
#### curves.py
- Circle3D: point_distance.
#### shell.py
- OpenTriangleShell3D: triangle decimation

### Fixed

#### faces.py
<<<<<<< HEAD
- PlaneFace3D: circle_intersections.

=======
- PlaneFace3D: circle_intersections. planeface_intersections
>>>>>>> cfe4cf19
#### wires.py
- delete remaining inplace methods in wires.py

#### shells.py
- Fixes to boolean operations.

<<<<<<< HEAD
=======
### surfaces.py 
- SphericalSurface3D: use circle 3d instead of polygon3D for plotting. 

>>>>>>> cfe4cf19
#### utils
- common_operations separate_points_by_closeness: consider more than two cluster groups.

#### curves.py
- Circle3D: circle_intersectios when the circle are coplanar.

#### surfaces.py
- ExtrusionSurface3D: enhance parametric operations.

<<<<<<< HEAD
#### core_compiled
- Frame2D: fix rotation
=======
#### edges.py
- bsplineCurve: line_intersections. 

- Circle2D: Now, it needs a Frame2D and a radius instead of a Center and a Radius. This allows to easily control the circle's direction (clockwise/counterclockwise)
#### edges.py
- Arc2D: Arc 2D now must follow the same rotation direction of its circle.

#### core_compiled
- Frame2D: fix rotation.
>>>>>>> cfe4cf19

### Refactor

#### faces.py
- Face3D: create a generic method for calculating intersections between two faces: _generic_face_intersections.
#### curves.py
- Circle2D: Now, it needs a Frame2D and a radius instead of a Center and a Radius. This allows to easily control the circle's direction (clockwise/counterclockwise)
#### edges.py
- Arc2D: Arc 2D now must follow the same rotation direction of its circle.

#### surfaces.py
- ExtrusionSurface3D: Uses edge abscissa as u parameter.

### Changed
- ToroidalSurface3D: init param tore_radius and small_radius changed to major_radius and minor_radius respectevely.
- ToroidalSurface3D: plots now use Circles 3D instead of ClosedPolygon3D. Performance improved.
- CylindricalSurface3D: More comprehesive plot

### Unittests
#### curves 
- Circle3D: new case to test_circle_intersections, new test: test_point_distance.
#### surfaces
- ToroidalSurface3D: test_line_intersections, test_plane_intersections, test_cylindrical_surface_intersections, test_circle_intersections
- CylindricalSurface3D:  test_circle_intersections.
#### faces
- ToroidalFace3D: PlaneFace3D intersectios.
- SphericalSurface3D: circle_intersections, arc_intersections, arcellipse_intersections
## v0.14.0

### New Features
- DisplayTriangleShell3D: a TriangleShell3D optimized for performance of display / saving / loading.
- BSplineSurface3D: from_points_interpolation, from_points_approximation.
- nurbs module.
- New curves classes: Hyperbola2D and Hyperbola3D.
- Line: closest_point_on_line, from_point_and_vector
- Line2D: get_slope, get_y_intersection.
- New curves classes: Parabola2D/3D.
- ConicalSurface3D: line/line_segment intersections, perpendicular_plane_intersection
- ConicalSurface3D: line/line_segment intersections, perpendicular_plane_intersection, parallel_plane_intersections, concurent_plane_intersections, plane_intersections.
- Hyperbola2D/3D and Parabola2D/3D: split
- PlaneFace3D: conicalface_intersections
- CylindricalSurface3D: conicalsurface_intersections
- CylindricalFace3D: conicalface_intersections
- Curve: general_method curve_intersections
- Parabola2d/3D / Hyperbola2D/3D: point_belongs, tangent
- BSplineCurve: point_to_parameter, abscissa_to_parameter.
- Basis3D: is_normilized, is_orthogonal, is_orthonormal.
- BSplineSurface3D: fullarcellipse3d_to_2d
- ClosedPolygon2D: points_in_polygon

### Fixed
- add missing name attributes to classmethods.
- fixed circular imports
- BSplineSurface3D: from_points_interpolation, from_points_approximation.
- ConicalFace3D: point_belongs
- nurbs.core: find_multiplicity, evaluate_curve.
- LineSegment3d: line_intersections.
- Circle2D: line_intersections
- Step.read_lines: handles name with # character in name.
- ExtrusionSurface3D: enhance 3D to parametric operations.
- BSplineCurve: direction_vector, point_at_abscissa, abscissa, trim
- ConicalSurface3D and RevolutionSurface3D: bsplinecurve3d_to_2d when start or and points are at surface singularity
- ClosedCurves: discretization_points
- ArcEllipse3D: is_close
- LineSegment3D: revolution
- FullArcEllipse3D, FullArcEllipse2D: discretization_points
- ConicalSurface3D: linesegment2d_to_3d
- BSplineSurface3D: bsplinecurve3d_to_2d, prevents code execution from stopping when point3d_to_2d does not converge
- BSplineSurface3D: derivatives
- BSplineCurve: split
- Matrix based discrete representation: boolean operations
- read the docs settings
- fix: move code complexity at end
- ClosedPolygon2D: points_in_polygon, fix include_edge_points
### Refactor
- TriangleShell3D: various improvement such as get_bounding_box, to_mesh_data, from_mesh_data, to_dict, dict_to_object

### Changed
- Cache BSplineCurve points into a numpy array to reduce memory usage.
- Vector2D, Vector3D: __repr__
- core_compiled: cdef functions' names.
- Vector2D, Vector3D, Point2D, Point3D: transformed into extension types for memory performance
- limit warning on step reading
- BSplineSurface3D: point3d_to_2d

### Unittests
- Hyperbola2D/3D: line_intersections
- Parabola2D/3D: line_intersections
- ConicalSurface3D: test_line_intersections, test_plane_intersections.

## v0.13.0

### New Features
- Line: reverse.
- BSplineCurve: Remove dependencies from the geomdl library.
- perf: to_dict/dict_to_obj of OpenTriangleShell3D
- Cylinder / Cone / HollowCylinder: from_center_point_and_axis
- Cone: remove inheritance from RevolvedProfile
- Ellipse2D: point_distance, bounding rectangle, ellipse_intersections
- Curve: local_discretization
- Ellipse3D: line_intersections, linesegment_intersections, ellipse_intersections
- ArcEllipse3D : Linesegment_intersections, arcellipse_intersections
- Circle3D: circle_intersections, ellipse_intersections
- Circle2D: ellipse_intersections.
- Arc3D: arc_intersections, arcellipse_intersections
- Wire3D/Contour3D: edge_intersections, wire_intersections
- BSpline3D: arc_intersections
- New module: discrete_representation for voxelization of 3D geometries and pixelization of 2D geometries
- BSplineSurface3D: partial removal of dependencies on geomdl objects

### Fixed
- Sweep with non smoth path
- plot of vector3D.
- BSplineSurface3D: point3d_to_2d, improve inital condition.
- EdgeCollection3D: babylon_meshes.
- BSplineCurve3D: trim
- FullArc3D: hash
- SphericalSurface3D: enhance repair_periodicity_method
- CylindricalSurface3D: concurrent_plane_intersection
- BSplineFace3D: fix neutral_fiber
- Step: assembly import
- BSplineFace3D: fix bounding_box.
- Ellipse3D: from_step
- edges.py: general improvements.
- ExtrusionSurface3D: point3d_to_2d.
- ExtrusionSurface3D: enhance parametric operations when the surface is periodic.
- BSplineFace3D: fix neutral_fiber
- BSplineSurface3D: improve bsplinecurve3d_to_2d.
- BSplineSurface3D: improve bsplinecurve3d_to_3d.
- Circle2D: plot
- Line3D: fix Line3D plot()
- Vector2D: plot()
- fix RevolutionFace3D init parameter wire to edge.
- Update documentation
- fix Sweep: bug when first primitive is an arc.
- fix closedshell3d volume
- Step.py: enhance step import/export
- VolumeModel: get_shells
- step.py uses deque in stack based algorithms
- VolumeModel: get_shells
- add error protection stl
- Sweep - add raise ValueError if section too big in comparision to arc radiuses
- Update cython version requirement in setup.py
- Step import: handles when there is an empty assembly in the file.
- Ellipse2D: point_at_abscissa
- ultis.common_operations: get_edge_distance_to_point and get_get_abscissa_discretization from edges so it can be used in curves too.
- edges.Edge._generic_minimum_distance
- LineSegment3D: distance_linesegment
- BSpline3D: linesegment_intersections

### Refactor
- refator some classes' init in primitives3D. 
- Shells: refactor.
- Composite_primitives
- Surface3D: enhance repair_primitives_periodicity method.
- volmdlr.utils.intersections:
- BSplineCurve: replace periodic bool parameter with verification inside from_points_intepolation method.
- Wire3D: removes heritage from volmdlr.core.CompositePrimitive3D
- BSplineCurve3D: bounding_box
- edges: minimum_distance.
- BSplineSurface3D: bsplinecurve3d_to_2d
- BSplineCurve: transform some attributs into lazy evaluation and Caching
- BSplineSurface3D: transform some attributs into lazy evaluation and Caching
- BSplineSurface3D: store control_points as numpy array for memory efficiency
- PlaneFace3D: distance_to_point -> point_distance
- remove normalize() methods for Vectors. Replaced by unit_vector(), it returns a new normalized vector.
- Cylinder / Cone / HollowCylinder: docstrings, typings, style, coherence
- BSplineSurface3D: point3d_to_2d performance improvements.


### Changed
- Moves functions from step.py to volmdlr.utils.step_reader
- Cylinder / HollowCylinder: `from_extremal_points` is now depracted. Use `from_end_points` instead (for lexical reason)

### Unittests
- Cylinder / Cone / HollowCylinder
- Ellipse2D: point_distance
- Ellipse3D: test_ellipse_intersections, test_linesegment_intersections
- ArcEllipse3D : Linesegment_intersections, arcellipse_intersections
- Circle3D: circle_intersections.
- Arc3D: arc_intersections, arcellipse_intersections, test_minimum_distance_bspline
- BSplineCurve3D: test_bspline_linesegment_minimum_distance, test_bspline_linesegment_intersections
- Contour3D: test_edge_intersections

## v0.12.0


### New Features
- New module: cad_simplification - OctreeBlockSimplify, TrippleExtrusionSimplify
- shells.py : function to performe union operations for a given list of shells.
- ClosedShell3D: is_face_intersecting, is_intersecting_with
- BoundingBox: get_points_inside_bbox, size
- Vector3D: unit_vector
- Face3D: split_inner_contour_intersecting_cutting_contours
- Shell3D: get_ray_casting_line_segment
- WireMixin: get_connected_wire, is_sharing_primitives_with
- OpenShell3D: faces_graph
- Plane3D: arc_intersections, bsplinecurve_intersections
- common_operations: split_wire_by_plane
- SphericalSurface3D: line_intersections, linesegment_intersections.
- Sweep with muitiform profile contour.
- minimum_distance: face-to-face, shell-to-shell
- OpenShell3D: from_faces (using faces graph)
- SphericalFace3D: from_contours3d_and_rectangular_cut
- RevolutionSurface3D: Translation
- wires.WireMixin: from_circle
- curves.CircleMixin: trim
- Face3D: point_distance
- BSplineCurve3D: revolution method.

### Fixed
- ClosedShell3D: is_face_inside, get_subtraction_valid_faces, valid_intersection_faces, point_belongs
- ContourMixin: delete_shared_contour_section, reorder_contour_at_point, are_extremity_points_touching
- RevolutionSurface3D: fix some special cases whiling transforming from 3D space to parametric domain.
- fix drone python version
- BSplineFace3D: neutral_fiber
- BSplineSurface3D: arc3d_to_2d, removes repeated parametric points if any.
- surfaces.Plane3D: linesegment_intersections
- Step export
- Face3D: is_linesegment_crossing.
- Edge: fix orientation of edges commig from step.
- BSplineCurve3D: from_step.
- Export to step file
- Step import
- Edge: fix orientation of edges commig from step.
- Sphere: point_belongs, inherits from ClosedShell3D instead of RevolvedProfile
- Step import.
- PeriodicalSurface: linesegment3d_to_2d, takes into account small 3D line segments that should be actually 3D arcs
- babylondata: removes empty objects.
- ClosedPolygon2D: point_belongs.
- Fullarc: get_reverse.
- Arc2D: point_belongs
- ArcEllipse2D: point_at_abscissa
- Frame3D: import/export step.
- BSplineFace3D: neutral_fiber.
- Step: read_lines, take into account the space character in step entity names
- Circle3D: fix trim.
- Edge: from_step trim of periodic curves with different orientation of original edge
- Arc3D: fix abscissa, fix get_arc_point_angle
- add missing toleraces to some methods.
- Arc3D: line_intersections
- Line3D: minimum_distance_points
- remove arcellipse handleling for bspline2d_3d.
- plot of vector3D
- Ellipse3D: discretization_points.

### Refactor
- ClosedShell3D: point_belongs, get_non_intersecting_faces
- BoundingBox: bbox_intersection
- Face3D: get_face_cutting_contours
- parametric.py: fix numerical instability in some functions used in Arc3D to parametric surface domain transformation.
- intersections: get_bsplinecurve_intersections generalization, so it can also be used
to calculate intersections between a plane 3d and bsplinecurve3d.
- Big refactor: New module curves.py containing classes as Line, Circle and Ellipse.
Most edges will now be formed by a curve and a start and end points. Unittests for all these classes have been created.
All adequations have been done for all tests and existing scripts.

- bspline_compiled: refactor binomial_coefficient for performance.
- Improve step translator.
- Delete inplace methods: rotation, translation and frame_mapping. replace by juste the rotation, translation and frame_mapping. objects are no longer changed inplace, a new transformed object is returned each time.
- OpenShell3D: faces_graph.
- RevolutionSurface3D: Improve init and methods

### Changed
- OpenShell3D: faces_graph is now vertices_graph. faces_graph method now represents the faces' topology of the shell.

### Unittests
- FullArc2D: split_between_two_points
- Face3D: set_operations_new_faces
- ClosedShell3D: point_belongs
- Plane3D: arc_intersections, bsplinecurve_intersections
- common_operations: split_wire_by_plane
- SphericalSurface3D: line_intersections, linesegment_intersections.

## v0.11.0


### New Features
- BSplineCurve, Edge: simplify
- Plane3D: angle_between_planes, plane_betweeen_two_planes
- Edge: intersections, crossings, validate_crossings
- Arc2D: bsplinecurve_intersections, arc_intersections, arcellipse_intersections.
- ArcEllipse2D: bsplinecurve_intersections
- get_circle_intersections added to volmdlr.utils.intersections, so it can be used to calculate intersections between two arcs 2d.
- get_bsplinecurve_intersections added to volmdlr.utils.intersections. Used to calculate intersection between a bspline and another edge.
- Wire2D: edge_intersections, wire_intersections, edge_crossings, edge_intersections, validate_edge_crossings, validate_wire_crossings
- Contour2D: split_contour_with_sorted_points, intersection_contour_with
- CylindricalSurface3D: point_projection, point_distance
- ToroidalSurface3D: point_projection
- BsplineCurve: point_distance, point_belongs
- ContourMixin: is_adjacent
- Wire2D: area
- Circle2D: bsplinecurve_intersections.
- add tolerance param to many methods from edges and wires.
- Surface3D: add contour healing into face_from_contours3d method.
- ExtrusionSurface3D: implement missing cases for linesegment2d_to_3d method.
- BSplineSurface3D: to_plane3d
- BSplineFace3D: to_planeface3d
- BSplineCurve, Arc, LineSegment: is_close
- Core: get_edge_index_in_list, edge_in_list
- mesh: TetrahedralElementQuadratic 
- GmshParser: define_quadratic_tetrahedron_element_mesh
- GmshParser: to_vtk (consider quadratic tetrahedron element)
- VolumeModel: to_msh (consider both order 1 and 2)
- Assembly: define a volmdlr Assembly object.
- Edge: direction_independent_is_close
- Arcellipse2D, 3D: complementary, translation
- Arcellipse2D, 3D: complementary
- Face3D: is_linesegment_crossing, linesegment_intersections_approximation.
- Assembly: define a volmdlr Assembly object.
- Contour2D: copy
- LineSegment2D: copy
- FullArcEllipse3D: split
- ArcEllipse3D: split, point_at_abscissa
- Vector: is_perpendicular_to
- babylonjs: add nested meshes
- CylindricalFace3D, ConicalFace3D, ToroidalFace3D, BSplineFace3D: neutral_fiber
- VolumeModel: get_shells
- WireMixin: wires_from_edges
- DisplayMesh3D: triangulation_faces
- Woodpecker CI setup
- ContourMixin: primitive_section_over_contour.
- Face3D: split_by_plane

### Fixed
- 2D conversion: create 2D function name in core_compiled
- LineSegment, Arc, BSplineCurve: get_shared_section()
- bSpline2D: linesegment_intersections
- BsplineCurve: from_points_interpolation
- Coverage: use coverage rc to enable cython coverage
- ClosedShel3D: cut_by_plane
- ClosedShell3D: union
- BSplineSurface3D: take into account oppened contour while using face_from_contours3d
- BsplineCurve: simplify
- Dessiaobject inheritance up-to-date
- Edge: unit_direction_vector, unit_normal_vector, split_between_two_points
- VolumeModel: get_mesh_lines (change tolerance 1e-20 to 1e-6)
- RevolutionSurface: fix some parametric operations.
- ClosedShel3D: intersection method
- Fix: plots
- add some fixes to pydocstyle errors
- ToroidalSurface3D: fix some parametric operations.
- Node2D, Node3D: is_close
- SphericalSurface3D: enhance arc3d_to_2d and bsplinecurve3d_to_2d.
- BSplineface3D: linesegment2d_to_3d, bsplinecurve2d_to_3d.
- OpenShell3D: get_geo_lines (use primitive.is_close)
- Basis3D: normalize
- Contour3D: from_step removes repeated edges from primitives list
- Face3D: add fixes to divide_face.
- ExtrusionSurface3D: linesegment2d_to_3d.
- Surface3D: repair_primitive_periodicity
- BSplineSurface3D: ban useless attr in serialization 
- utils.parametric: fix contour2d_healing
- BSplineSurface3D: ban useless attr in serialization
- BSplineCurve: simplify
- SphericalSurface3D: contour3d_to_2d
- WireMixin: to_wire_with_linesegments (use new methods, for 2D and 3D)
- ArcEllipse2d: point_belongs, abscissa, init.
- Face3D: face_inside - now considers inners_contours
- BoundingBox: point_belongs now considers bounds.
- ContourMixin: delete_shared_contour_section
- PlaneFace3D: merge_faces
- Contour2D: divide
- Step: raise NotimplementedError when it's not possible to instatiate assembly object.
- STL: handle mutiple space as separator
- fix: protect gmsh import

### Refactor
- Contour2D: cut_by_wire
- Contour2D: extract_with_points displaced to WireMixin
- Contour2D: extract_contour displaced to WireMixin and renamed to extract
- Contour2D: split_contour_with_sorted_points displaced to WireMixin and renamed to split_with_sorted_points
- Contour2D: get_divided_contours
- FullArc2D, FullArc3D: create FullArc Abstract class.
- Contour2D: ordering_contour
- WireMixin: order_wire
- Contour2D: delete cut_by_linesegments
- split faces.py into surfaces.py, faces.py and shells.py 
- ContourMixin: from_points
- ClosedShell3D: improve performance for boolean operations
- Face3D: reduce the triangulation discretization resolution of Toroidal and Cylindrical to improve redering performance.
- Cylinder: inheritance directly from ClosedShell3D
- Edges: cache middle_points and unit_direction_vector 
- Arc: add optional parameter center
- unittests: find dynamicly the folder for the json
- Arc: point_distance
- BSplineCurve: is_close
- CompositePrimitive3D: babylon_points
- WireMixin: split_with_sorted_points -> if a wire, and given points are start and end, return self directly.
- ContourMixin: contours_from_edges
- ExtrusionSurface3D: simplify bsplinecurve3d_to_2d method

### Changed
- better surface3d plots
- sphere methods renamed in_points & to_point_skin to inner points & skin_points
- Improve CylincricalFace3D and ToroidalFace3D rendering mesh.
- remove useless attribute in Bspline serialization
- Change python suport version from >=3.7 to >= 3.9
- LICENSE changed from GPL to Lesser GPL 
- Readme logo updated
- CI: do not check quality on tag

### Unittests
- Arc2D: test_arc_intersections
- TestEdge2DIntersections: test intersections for all edges.
- Circle2D: test_circle_intersections
- Contour2D: test_crossings, test_intersection_contour_with
- BSplineCurve: get_intersection_sections
- BSplineCurve2D: edge_intersections, arc_intersections, bsplinecurve_intersections
- CylindricalFace3D: test_triangulation_quality
- CylindricalSurface3D: test_point_projection
- BSplineCurve: point_projection
- ClosedShel3D: cut_by_plane
- Arc3D.minimum_distance_points_line
- New unittests for plane3d.
- ClosedShel3D: intersection
- Arcellipse2D: complementary
- Contour2D: contours_from_edges.
- PlaneFace3D: merge_faces
- Contour2D: divide.
- BSplineFace3D: test_linesegment_intersections_approximation.
- CylindricalFace3D: split_by_plane.

v0.10.0 [Released 20/04/2023]

### New Features
* Write .msh file (with stream)
* Arc: reverse
* BSplineCurve2D: offset
* Circle2D: bsplinecurve_intersections, point_distance
* ConicalSurface3D, CylindricalSurface3D: plot method
* BSplineCurve3D: minimum distance
* volmdlr.edge: FullArcEllipse
* BSplineCurve: evaluate_single
* Wire2: hash
* Contour3D: hash
* LineSegment3D, LineSegment2D, Arc3D, Arc2D, BSpline3D, BSpline2D: get_shared_section(), delete_shared_section()
* Contour2D: closest_point_to_point2, get_furthest_point_to_point2
* Block: octree, quadtree, subdivide_block

### Fixed
* Bspline in sweep
* Plane3D: plane_intersections
* fixes to step assemblies
* LineSegment3D: matrix_distance
* fixes to wire
* Arc: split. Case when spliting point is the start or end point.
* BplineCurve2D: tangent, vector_direction, normal_vector
* BSplineCurve: abscissa, line_intersections
* Add some important fixes to unittests: missing two __init__py files.
* Contour2D, Contour3D: merge_with()
* Edge: change unit_direction_vector and unit_normal_vector to concrete methods
* stl: add _standalone_in_db to Stl class
* BSplineSurface3D: merge_with
* Documentation: Add introduction to volmdlr technology
* BSplineSurface3D: refactor bsplinecurve3d_to_2d to take into account periodic behavior
* OpenedRoundedLineSegments2D/ClosedRoundedLineSegments2D: fix radius type
* Surface3D: debug some special cases while using face_from_contours3d.
* Step: debug some special cases while reading step file.
* BSplineSurface3D: fix simplify_surface method.
* Improve pylint code quality.
* PeriodicalSurface: enhance some parametric transformations.

### Removed
- stl: remove default value in from_stream method

### Changed

- argument convexe in volmdlr.cloud has been renamed to convex
- Add some missing docstrings in volmdlr.faces
- Using full arcs for Circles primitives

### Performance improvements
- BSplineCurve: compilation of some functions used by from_points_interpolation classmethod.
- BSplineSurface3D: compilation of some functions used in the evaluation of a parametric point.
- eq & hash: Some eq and hash methods have been fixed. starting from clases Point and Vector.
- BSplinecurve2D: point_belongs
- lighten some dicts with optional name
- Step reader: refactor to_volume_model. Remove the dependency of the method of creating a graph.

### Refactorings
- ContourMixin: to_polygon (for both 2D and 3D)
- BSplineCurve2D.point_distance 
- new dataclass EdgeStyle: to be used in several plot methods. simplifying its structure.


### Unittests
* BSplineCurve2D: offset, point_distance, point_belongs
* Circle2D: bspline_intersections, point_distance
* Unittests for Vector2D
* Unittests for Point2D
* Unittests for Vector3D
* Unittests for Point3D
* LineSegment3D: test_matrix_distance
* LineSegment3D, LineSegment2D, Arc3D, Arc2D, BSpline3D, BSpline2D: get_shared_section(), delete_shared_section()
* Contour3D: merge_with()
* Contour2D: closest_point_to_point2, get_furthest_point_to_point2

## v0.9.3

- build: bump dessia common to 0.10.0
- build: remove useless jsonschema dep
- build: update package.xml for freecad

## v0.9.1

### Fixed
- build: manifest was not shipping bspline_compiled
- fixed many pylint errors: 13/03/2023
- fix contour2d: divide

### Documentation
 - typo in CONTRIBUTING.md
 - typo in README.md

## v0.9.0 [released 03/26/2023]

### New Features
* Unit coversion factor parameter added to the end of the from_step arguments parameter (So we can convert the units correctly)
* SphericalSurface3D: rotation, translation, frame_mapping
* read steps: Identify assemblies in a step file.
* ClosedTriangleShell3D: to_trimesh method
* PointCloud3D: add method shell_distances to compute distances from triangular mesh in PointCloud3D
* BSplineSurface3D: Now the plot method uses u and v curves
* Create .geo and .msh files (Mesh geometries with GMSH)
* RevolutionSurface3D: point3d_to_2d, point2d_to_3d, plot, rectangular_cut, from_step
* RevolutionFace3D
* WiriMixin: from points: general method for Wire3D and 2D and for Contour2D and 3D.
* Added package.xml metadata in order to be listed in the FreeCAD Addon Manager
* Edge: local_discretization
* ArcEllipse2d: point_at_abscissa, translation, split, point_distance.

### Fixed

* WireMixin: abscissa (add tolerance as parameter)
* OpenRoundedLineSegment2D: deleted discretization_points() so it uses the one from WireMixin.
* Contour2D: moved bounding_rectangle and get_bounding_rectangle to Wire2D.
* BSplineCurve: from_points_interpolation, uses centripedal method for better fitting.
* Conical, Cylindrical and Toroidal Surfaces 3D: fix face_from_contours - bug when step file doesnot follow a standard.
* BSplineSurface3D: debug linesegment2d_to_3d method.
* Parametric operations with BSpline curves.
* OpenTriangleShell3D: fix from_mesh_data method.
* PeriodicalSurface: fix face from contours.
* LineSegment2D.line_intersections: verify if colinear first.
* Cylinder: to_dict, min_distance_to_other_cylinder.
* Step_assemblies: consider when no transformation is needed.
* fix some pydocstyle errors
* Script/step/workflow: Update Workflow, use last version of dessia_common
* LineSegment3D: Rotation method update due to points attribute deletion
* ConicalSurface3D: fix from_step class method by adding the angle convertion factor
* fix f string usage
* Add some typings
* Step: Step translator now handles some EDGE_LOOP inconsistencies coming from step files
* Arc2d: point_belongs, abscissa.


### Removed

- edges: remove attributes points from lines & linesegments for performance purpose


### Performance improvements

- wires.py's 2D objects: chache bounding_rectangle results
- faces.py's Triangle3D objects: subdescription points and triangles
- EdgeCollection3D: new object for displaying series of edges
- BSplineSurface3D: compile BSplineSurface3D.derivatives
- Contour2D.area(): save area in a cache variable.
- Contour2D.__eq__(): verify contour length first, when verify if two contours are the same.
- Contour2D.is_inside(): verify first if the area of the contour2 is not smaller that contour 1.
- Disabling pointer in to_dict for most primitives
- Better hash for shells, contours & wires 


### Refactorings
- Remove usage of deprecated method old_coordinates and new_coordinates
- Indicate 'inplace' methods as deprecated
* Wire: extract_with_points

### Documentation
- BoundingBox docstrings

### Unittests
- ConicalSurface3D: face_from_contours, bsplinecurve3d_to_2d.
- CompositePrimitive2D: rotation, translation, frame_mapping
- core.py: delete_double_point, step_ids_to_str
- CompositePrimitive3D: plot
- BoundingRectangle: bounds, plot, area, center, b_rectangle_intersection, is_inside_b_rectangle, point_belongs,
intersection_area, distance_to_b_rectangle, distance_to_point
- BoundingBox: center, add, to_dict, points, from_bounding_boxes, from_points, to_frame, volume, bbox_intersection,
is_inside_bbox, intersection_volume, distance_to_bbox, point_belongs, distance_to_point, plot
* VolumeModel: eq, volume, rotation, translation, frame_mapping, bounding_box, plot
* Wire: extract_with_points, split_with_two_points
* Arc2d: point_belongs, abscissa.
* ArcEllipse2d: point_belongs, abscissa, init, translation, split, point_at_abscissa, point_distance.

### CI
- add spell check to pylint with pyenchant
- make code_pydocstyle more explicit
- upload html coverage to cdn.dessia.tech
- limit time effect on master & testing

## v0.8.0 [Released 26/01/2023]

### New Features

- PlaneFace3D: project_faces
- OpenShell3D: project_coincident_faces_of
- GmshParser: to_vtk
- BSplineCurve: derivatives
- ClosedPolygon2D: point_belongs, now the user can choose whether points on the edge of the polygon
            should be considered inside or not.
- ArcEllipse2D: line_intersections, frame_mapping, linesegment_intersections
- Line2D: point_belongs, frame_mapping()
- New Class wires.Ellipse2D
- Ellipse2D: point_over_ellipse(), line_intersections(), linesegment_intersections(), discretization_points(),
abscissa(), point_angle_with_major_dir(), area(), rotation(), tranlation(), frame_mapping()
- Plane3D: is_parallel, fullarc_intersections
- Arc2D: cut_betweeen_two_points
- Contour3D: linesegment_intersections, line_intersections
- Circle3D: primitives: [Arc3D, Arc3D], get_primitives, abscissa, linesegment_intersections
- Arc3D: line_intersections, linesegment_intersections
- new module utils: intersections -> circle_3d_linesegment_intersections
- hash for Frame2D
- Ellipse3D: point_belongs, abscissa, length, to_2d
- CylindricalSurface3D: point_on_surface, is_coincident, arcellipse3d_to_2d
- BSplineSurface3D: derivatives

### Fixed

- PlaneFace3D: cut_by_coincident_face (consider self.inner_contours inside face)
- Contour2D: bounding_rectangle (specify number_points for discretization_points), point_belongs
- Line2D: line_intersections
- BSplineCurve2D: line_intersections
- PlaneFace3D: cut_by_coincident_face (consider self.inner_contours inside face)
- BSplineCurve2D: bounding_rectangle (specify number_points for discretization_points)
- Mesh: delete_duplicated_nodes
- BSplineSurface3D: fix arc3d_to_2d method
- Frame3D : fix from_point_and_vector method ( error for the case vector=main_axis)
- BSplineCurve2D: linesegment_intersections
- Contour2D: merge_primitives_with
- BSplineCurve: fix to take into account weighted B-spline curves.
- Step: fix reading of rational BSpline curves and surfaces from step file.
- BSplineCurve2D: tangent (use position/length)
- Babylon: some scene settings for better rendering
- Arc2D: fix get_center: name referenced before assignement
- SphericalSurface3D : enhancement of primitives parametrization on surface parametric domain.
- BSplineSurface3D: debug linesegment2d_to_3d method.
- Parametric operations with BSpline curves.
- OpenTriangleShell3D: fix from_mesh_data method
- pydocstyle fixes
- bounding box: fix for cylindrical and BSplineCurve3D
- contour2d: ordering_primitives, order_primitives
- Plane3D: plane_intersections, is_coindident
- contour2d: ordering_primitives, order_primitives
- Linesegment2D: infinite_primitive
- Arc2D: point_belongs
- Arc2D: infinite_primitive
- Wire2D: infinite_intersections
- infinite primitive offset of linesegment
- Ellispe3D: discretization_points
- BSplineSurface: Improved surface periodicity calculation

### Removed

- babylon script remaining functions

### Performance improvements
- ClosedPolygon2D: triangulation
- Cylinder: min_distance_to_other_cylinder
- BSplineCurve: discretization_points
- Face3D: triangulation
- triangulation performance by use of Node2D instead of points (x15 on casing)
- cache variable self._polygon_point_belongs_100, to avoid recalculating each
time we have to verify if a point is inside
- Improvements in BSplineSurface3D.point3d_to_2d performance
- Triangle3D serialization speed-up
- Serialization without memo for faces
- Custom serialization for BsplineCurves

### Refactorings

- Basis2D, Basis3D, Frame2D, Frame3D: old_coordinates and new_coordinates method are now deprecated.
local_to_global_coordinates and global_to_local_coordinates are the new more explicit ones.
- Line3D: intersections

### Unittests

- Contour2D: point_belongs
- Basis2D, Basis3D, Frame2D, Frame3D: local_to_global_coordinates and global_to_local_coordinates
- ArcEllipse2D: linesegment_intersections
- LineSegment2D: to_wire
- Line2D: point_belongs
- BSplineCurve2D: line_intersections
- Ellipse2D.point_over_ellipse()
- Ellipse2D.line_intersections()
- Ellipse2D.linesegment_intersections()
- Ellipse2D.discretization_points()
- Ellipse2D.abscissa()
- Ellipse2D.point_angle_with_major_dir()
- Ellipse2D.area()
- Ellipse2D.rotation()
- Ellipse2D.tranlation()
- Ellipse2D.frame_mapping()
- Line2D.frame_mapping()
- Plane3D: plane_intersections, fullarc_intersections, is_parallel, is_coincident
- Contour2D: offset
- ArcEllipse3D.to_2d()
- Circle3D: point_belongs
- Circle3D: discretization_points
- Arc3D: line_intersections, linesegment_intersections
- Contour2D: ordering_contour, is_ordered, order_contour
- Ellipse3D: point_belongs, abscissa, length, to_2d, discretization_points
- CylindricalSurface3D: point_on_surface, is_coincident

### CI

- Mandatory CHANGELOG.md update for PR
- pre-commit checks with cython-lint

## v0.7.0

### New Features

- Open/Closed TriangleShells: ability to implement specific algorithm to triangles
- Block: faces_center (calculate directly point in the middle of the faces)
- Circle2D: split_by_line
- BoundingRectangle: bounds, plot, area, center, b_rectangle_intersection, is_inside_b_rectangle, point_belongs, intersection_area, distance_to_b_rectangle, distance_to_point
- Cylinder: random_point_inside, interference_volume_with_other_cylinder, lhs_points_inside
- CylindricalSurface3D: line_intersections, linesegment_intersections, plane_intersection
- Line2D: point_distance
- Line3D: to_2d
- Line3D: skew_to (verifies if two Line3D are skew)
- LineSegment3D: line_interserctions
- ArcEllipse3D: discretization_points
- FullArc3D: linesegment_intersections
- Line: sort_points_along_line
- Line2D: point_belongs
- ArcEllipse2D: length, point_belongs, abscissa, bounding_rectangle, straight_line_area, discretization_points, reverse

### Fixed

- Contour2D: point_belongs
- BsplineCurve: abscissa (use different start point between 0 and length)
- Arc3D: plot
- Cylinder: point_belongs
- FullArc3D: plot (use discretization_points instead of discretise)
- Face3D: line_intersections: consider borders
- STL: from stream (use BinaryFile and StringFile instead of io.BinaryIO and FileIO)
- Step: from stream (use BinaryFile instead of io.BinaryIO)
- Contour: is_overlapping (consider intersecting_points is empty)
- LineSegment2D: to_wire (use discretization_points instead of discretise)
- ArcEllipse2D: to_3d
- Fix boolean operations when faces are 100% coincident
- Fix some to_step methods from edges.py and faces.py


### Performance improvements

- Avoid unneeded bbox computation


### Refactorings

- cleanup of ClosedShell (double methods with Openshells)
- LineSegment3D: intersections
- Line2D: sort_points_along_line



### Unittests

- PlaneFace3D: line_intersections
- BsplineCurve: abscissa
- Circle2D: split_by_line
- BoundingRectangle: area, center, intersection, is_inside, point_belongs, intersection_area, distance_to_point, distance_to_b_rectangle
- Cylinder: point_belongs, random_point_inside, interference_volume_with_other_cylinder, min_distance_to_other_cylinder, is_intersecting_other_cylinder, lhs_points_inside
- CylindricalFace3D: linesegment_intersections
- CylindricalSurface3D: line_intersections
- Line3D: line_distance
- Line3D: skew_to
- Line3D: intersections
- LineSegment3D: line_intersections
- LineSegment3D: linesegment_intersections
- Contour: is_overlapping
- LineSegment2D: line_intersections
- ArcEllipse3D: discretization_points
- FullArc3D: linesegment_intersections
- Line2D: sort_points_along_line
- Line3D: sort_points_along_line
- ArcEllipse2D: length, point_belongs, abscissa, bounding_rectangle, straight_line_area, discretization_points, reverse


## v0.6.1 [12/13/2022]

### Changes

- Import from dessia_common are now performed from dessia_common.core

### Fixed
- infinite primitive offset of linesegment

## v0.6.0 [11/7/2022]

### New Features

- Stl:load_from_file, to_volume_model
- Surface2D: copy (specific method)
- GmshParser: read_file (.msh) and related methods, define_triangular_element_mesh, define_tetrahedron_element_mesh
- Circle2D: primitives (defined with 2 Arc2D)
- Node2D/3D, TriangularElement, QuadrilateralElement2D, TriangularElement3D
- ElementsGroup: nodes, elements_per_node
- Mesh: bounding_rectangle, delete_duplicated_nodes
- PlaneFace3D: cut_by_coincident_face
- Vector2D: to_step
- BSplineCurve2D: to_step
- LineSegment3D: to_bspline_curve
- BSplineCurve3D: from_geomdl_curve
- Surface2D: line_crossings
- Surface2D: from_contour
- BSplineSurface3D: simpifly_surface - verifies if BSplineSurface3D could be a Plane3D
- OpenShell3D: to_step_face_ids
- Contour2D: repair_cut_contour
- Circle2D: cut_by_line

### Fixed

- Contour3D: average_center_point (use edge_polygon.points instead of points)
- Contour: edges_order_with_adjacent_contour
- Arc2D: translate_inplace
- Arc2D: point_belongs
- Arc2D: abscissa (consider point2d == arc2d.start/end)
- Arc2D: split (how to choose the interior point)
- Wire: extract_primitives (consider point1 and point2 belong to the same primitive, REMOVE Contour.extract_primitives)
- LineSegment: abcissa (consider point2d == arc2d.start/end)
- Contour2D: cut_by_wire
- Contour2D: point_belongs (bug when contour has only one primitive, like FullArc2D)
- Contour: contours_from_edges
- PlaneFace3D: face_intersections
- Edge: insert_knots_and_mutiplicity
- BSplineCurve3D: from_step
- Surface2D: cut_by_line
- Circle3D: to_step
- ArcEllipse3D.to_2d()
- infinite primitive offset of linesegment
- Contour3D: order_contour.

### Performance improvements

- Improve reading STEP files (Faster BSplineCurve3D.look_up_table, Better info when _edges not following eachother_ )
- Improve multiple substractions
- Speedup Contour2D.point_belongs using bounding_rectangle
- Custom to dicts for Shells and primitives inheriting


### Refactorings

- Normalize STL methods regarding STEP
- Refacor and update old code in mesh.py
- Define a Parent class 'Triangle' for Triangle2D/3D


### Unittests

- Wire: extract_primitives, extract_without_primitives


## v0.5.0

### New Features

- Contour: is_overlapping, is_supperposing
- Point, Edges and Wires: axial_symmetry
- Surface2D: rotation, rotation_inplace
- Wire2D: bsplinecurve_crossings,  bsplinecurve_intersections
- Cylinder: min_distance_to_other_cylinder, is_intersecting_other_cylinder
- New point_distance method for Wire3D

### Fixed

- Wire3D.babylonjs
- BSplineSurface3D.merge_with (consider overlapping, intersecting surfaces)
- Wire.extract_primitives (consider point1 & point2 belong to the same primitive)
- Wire.extract_without_primitives (consider the primitives’ order to choose the primitives)
- Contour.shared_primitives_with (consider contours sharing a lot of primitives groups)
- Contour2D.contour_intersections (check if the point is not already in the lis)
- Line.is_between_points (consider point1==point2)
- BSplineCurve2D.split (consider point==start/end)
- Contour3D.bounding_box (use _utd_bounding_box to be defined as a property)
- BSplineSurface3D.grid2d_deformed (add more constraints to compute surface deformation)
- BSplineSurface3D.from_cylindrical_faces (consider **kwargs parameters)
- Duplicated methods cleaned
- triangulation of planar faces
- Wire3D: fix Bounding box
- Wire3D: Bounding box
- Arc2D: primitives bad calculation (arc2d)
- Update plotdata in setup.py
- add some fixes pydocstyle

### Performance improvements

- Remove Copy param from movement of primitives and add inplace methods
- Improve union operations
- Return the same result type (a boolean) in Contour.is_sharing_primitives_with
- Add hidden attribute _bounding_rectangle for Contour2D
- Add hidden attribute _length for BSplineCurve2D/3D
- Consider different types of primitives in Wire.wire_intersections/wire_crossings
- Add hidden attribute _length for Edge

### Refactorings

- Define _eq_ in Contour (to be used for both 2D and 3D)
- Use Grid2D object in different BSplineSurface3D methods (especially: to_2d_with_dimension)
- Define length in LineSegment (to be used for both 2D and 3D)
- Delete diplicated methods (length and point_at_abscissa) from Contour3D (inherit from Wire)
- Define a Parent class 'Bsplinecurve' to mutulize Bsplinecurve2D/3D methods
- Clean duplicated methods
- Define length in LineSegment (to be used for both 2D and 3D)
- Delete diplicated methods (length and point_at_abscissa) from Contour3D (inherit from Wire)
- Define a Parent class 'Bsplinecurve' to mutulize Bsplinecurve2D/3D methods


## v0.4.0
### Fixed
- various fixes in cuts of wires and contours
- Fix of missing face in Union
- following dessia_common v0.7.0


## v0.3.0

### New Features
- Bspline with dimensions
- cut_by_line for Surface2D
- Bspline merge

### Fixed
- Various Steps improvement
- Bspline periodicity in step reading
- sewing improvements
- Substraction of shells

## v0.2.10

### New Features

- union of shells (only with planeface for the moment
- Sewing of polygon3D
- Concav hull of PointCloud2D

## v0.2.9

### New Features

- support STL import & export
- point cloud2D & cloud3D

## v0.2.8

### New Features

- support stringIO in step save

### Fixes

- depack of point2D
- to_vector2D

### Performance improvements

- better bounding box for cylindrical face


## [v0.2.7]
### Changed
- direction vector of linesegments are now normalized

### New Features

- straight line area for BsplineCurve2D
- split of circleby start end
- closedpolygon2d is_trigo
- Auto-adaptative camera/edge width babylonjs
- splitting of bsplinecurve2d
- BezierSurface3D implemented
- added rotation and translation for faces
- new classes BezierCurve2D and BezierCurve3D
- spherical surface
- (core): update plot_data method
- update plot_data methods in wires and edges
- step almost working for cylindrical, conical toroidal
- difference between intersections and crossings
- plot_data version set to 0.3.8 or above

### Fixes

- support of mixed vector point in to step
- remove debug mode babylonjs
- remove sci notation in step export
- use stable cdn for babylonjs
- sweep extrusion length
- line circle intersection with tolerance, normal and dir vector for arc
- offset of wire
- remove useless non serializable attr
- secondmoment area from straight lines
- reversed faces in extrusion correction
- enhancement of rotation/translation of shells
- bug fix BezierCurve2D and 3D
- eq and hash for basis and frames
- shell and frame mapped shell correctly read
- small try except added for step reading
- all SHAPE_REPRESENTATION are now read
- Arc3D from step full debug
- arc3d to 2d in bspline3d surface
- missing faces at end of sweep
- splitting faces and arcs
- perf in display nodes and toroidal aspect
- setup.py requires plot_data>=0.3.9
- (primitives2d): serialization
- debug of shell method
- porting shells methods
- Debug of conical faces
- Porting cylinders and hollow
- porting from missing from_contour3d for planeface
- reading steps, but artefact on faces
- Correcting arc from_step

### Performance improvements

- LineSegment2D.points is non serializable attribute
- ClosedPolygon2D.line_segment is non_serializable_attributes
- Optimization of mesh generation

#### Refactorings
- (edges): put data argument back into Arc2D.plot_data()
- (edges): redefined Arc2D.plot_data()

## v0.2.6

### Changed
- debugs on frame 2D

### Optimized
- babylon data generation speed up

## v0.2.5

### Added
- translation and rotation for various primitives

### Changed
- Frame3D rotation takes also into account origin
- following plot_data v0.5.3

## v0.2.4
### Added
- handle spherical surfaces
- positionning of parts in STEP reading

## v0.2.1
### Added
- step export

## v0.2

### Changed
- modules -2D or *3D renamed in *2d, *3d
- point and vector declared with their x, y, z vm.Point2D((0, 0)) -> vm.Point2D(0, 0)
- separating in new modules: display, wires, edges...
- PEP8: method names
- PointAtCurvilinearAbscissa changed to point_at_abscissa
- MPLPlot changed to plot()
- plot now returns only ax instead of fig, ax

## v0.1.11

### Added
- Calculate the distance between LineSegment3D/LS3D, Arc3D/LS3D, Arc3D/Arc3D and between CylindricalFace3D too.
- Use PlaneFace3D with contours2D in a classic way and use it with contours3D with a 'from_contours3d' as CylindricalFace3D does.
- Calculate the distance between CylindricalFace3D and PlaneFace3D.
- Calculate the distance between CylindricalFace3D, PlaneFace3D and ToroidalFace3D.
- contours2d.tessel_points which gives all points of a contour2d, and .points the end points of primitives.
- Implementation of ConicalFace3D in Core and RevolvedProfile.
- Implementation of SphericalFace3D in Core.
- BSplineFace3D works.

### Changed
- cut_contours in Face3D which take all points from a Contour2D, not one side like before. Furthermore, it is light and quick.

## [v0.1.10]
- typings
- workflow to instanciate point

## [v0.1.9]

### Added
- mesh module

## [v0.1.8]

### Added
- color and alpha options for various primitives
- line segments intersection

### Debug
- arcs: is_trigo and angle were sometimes false

## [v0.1.7]

### Added
- random vector and points
- dashed line option in babylon of LineSegment3D
- Measure2D
- babylon_data: a dict language to describe models to be unpacked by a babylonjs unpacker

### Removed
- constants o2D, x2D, y2D...: use O2D, X2D...

### Changed
- Mesure -> Measure3D<|MERGE_RESOLUTION|>--- conflicted
+++ resolved
@@ -24,26 +24,21 @@
 - OpenTriangleShell3D: triangle decimation
 
 ### Fixed
+#### core_compiled
+- Frame2D: fix rotation.
 
 #### faces.py
-<<<<<<< HEAD
-- PlaneFace3D: circle_intersections.
-
-=======
 - PlaneFace3D: circle_intersections. planeface_intersections
->>>>>>> cfe4cf19
+
 #### wires.py
 - delete remaining inplace methods in wires.py
 
 #### shells.py
 - Fixes to boolean operations.
 
-<<<<<<< HEAD
-=======
 ### surfaces.py 
 - SphericalSurface3D: use circle 3d instead of polygon3D for plotting. 
 
->>>>>>> cfe4cf19
 #### utils
 - common_operations separate_points_by_closeness: consider more than two cluster groups.
 
@@ -53,27 +48,18 @@
 #### surfaces.py
 - ExtrusionSurface3D: enhance parametric operations.
 
-<<<<<<< HEAD
-#### core_compiled
-- Frame2D: fix rotation
-=======
 #### edges.py
 - bsplineCurve: line_intersections. 
 
-- Circle2D: Now, it needs a Frame2D and a radius instead of a Center and a Radius. This allows to easily control the circle's direction (clockwise/counterclockwise)
-#### edges.py
-- Arc2D: Arc 2D now must follow the same rotation direction of its circle.
-
-#### core_compiled
-- Frame2D: fix rotation.
->>>>>>> cfe4cf19
-
-### Refactor
-
 #### faces.py
 - Face3D: create a generic method for calculating intersections between two faces: _generic_face_intersections.
+
+### Refactor
+- Face3D: create a generic method for calculating intersections between two faces: _generic_face_intersections.
+- 
 #### curves.py
 - Circle2D: Now, it needs a Frame2D and a radius instead of a Center and a Radius. This allows to easily control the circle's direction (clockwise/counterclockwise)
+
 #### edges.py
 - Arc2D: Arc 2D now must follow the same rotation direction of its circle.
 
