--- conflicted
+++ resolved
@@ -35,12 +35,9 @@
 - GmshParser: to_vtk (consider quadratic tetrahedron element)
 - Edge: direction_independent_is_close
 - Arcellipse2D, 3D: complementary
-<<<<<<< HEAD
 - Assembly: define a volmdlr Assembly object.
-=======
 - Contour2D: copy
 - LineSegment2D: copy
->>>>>>> ea634fe5
 
 ### Fixed
 - 2D conversion: create 2D function name in core_compiled
