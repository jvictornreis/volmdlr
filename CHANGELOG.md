--- conflicted
+++ resolved
@@ -14,15 +14,11 @@
 * Surface2D: copy (specific method)
 * GmshParser: read_file (.msh) and related methods, define_triangular_element_mesh, define_tetrahedron_element_mesh
 * Circle2D: primitives (defined with 2 Arc2D)
-<<<<<<< HEAD
 * New method in primitives3d.Block to calculate directly point in the middle of the faces
-=======
 * Node2D/3D, TriangularElement, QuadrilateralElement2D, TriangularElement3D
 * ElementsGroup: nodes, elements_per_node
 * Mesh: bounding_rectangle, delete_duplicated_nodes
 * PlaneFace3D: cut_by_coincident_face
-
->>>>>>> 725c061d
 
 ### Fixed
 
