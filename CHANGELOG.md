# Changelog

All notable changes to this project will be documented in this file.

The format is based on [Keep a Changelog](https://keepachangelog.com/en/1.0.0/),
and this project adheres to [Semantic Versioning](https://semver.org/spec/v2.0.0.html).

## v0.9.0 [Unrealeased]

### New Features


### Fixed

* WireMixin: abscissa (add tolerance as parameter)


### Removed


### Performance improvements


### Refactorings


### Unittests



## v0.8.0 [Testing]

### New Features

* PlaneFace3D: project_faces
* OpenShell3D: project_coincident_faces_of
* GmshParser: to_vtk
* BSplineCurve: derivatives
<<<<<<< HEAD
* Create .geo and .msh files (Mesh geometries with GMSH)
=======
* ClosedPolygon2D: point_belongs, now the user can choose whether points on the edge of the polygon
            should be considered inside or not.
* ArcEllipse2D: line_intersections, frame_mapping, linesegment_intersections
>>>>>>> 5d1ea26c


### Fixed

* PlaneFace3D: cut_by_coincident_face (consider self.inner_contours inside face)
* Contour2D: bounding_rectangle (specify number_points for discretization_points)
* BSplineCurve2D: bounding_rectangle (specify number_points for discretization_points)
* Mesh: delete_duplicated_nodes
* BSplineSurface3D: fix arc3d_to_2d method
* Frame3D : fix from_point_and_vector method ( error for the case vector=main_axis)
* BSplineCurve2D: linesegment_intersections
* Contour2D: merge_primitives_with
* BSplineCurve: fix to take into account weighted B-spline curves.
* Step: fix reading of rational BSpline curves and surfaces from step file.
* BSplineCurve2D: tangent (use position/length)
* Babylon: some scene settings for better rendering
* Arc2D: fix get_center: name referenced before assignement

### Removed

* babylon script remaining functions

### Performance improvements
* ClosedPolygon2D: triangulation
* Cylinder: min_distance_to_other_cylinder
* BSplineCurve: discretization_points
* Face3D: triangulation


### Refactorings
* Basis2D, Basis3D, Frame2D, Frame3D: old_coordinates and new_coordinates method are now deprecated.
local_to_global_coordinates and global_to_local_coordinates are the new more explicit ones.


### Unittests

* Contour2D: point_belongs
* Basis2D, Basis3D, Frame2D, Frame3D: local_to_global_coordinates and global_to_local_coordinates
* ArcEllipse2D: linesegment_intersections

### CI

* Mandatory CHANGELOG.md update for PR
* pre-commit checks with cython-lint

## v0.7.0

### New Features

* Open/Closed TriangleShells: ability to implement specific algorithm to triangles
* Block: faces_center (calculate directly point in the middle of the faces)
* Circle2D: split_by_line
* BoundingRectangle: bounds, plot, area, center, b_rectangle_intersection, is_inside_b_rectangle, point_belongs, intersection_area, distance_to_b_rectangle, distance_to_point
* Cylinder: random_point_inside, interference_volume_with_other_cylinder, lhs_points_inside
* CylindricalSurface3D: line_intersections, linesegment_intersections, plane_intersection
* Line2D: point_distance
* Line3D: to_2d
* Line3D: skew_to (verifies if two Line3D are skew)
* LineSegment3D: line_interserctions
* ArcEllipse3D: discretization_points
* FullArc3D: linesegment_intersections
* Line: sort_points_along_line
* Line2D: point_belongs
* ArcEllipse2D: length, point_belongs, abscissa, bounding_rectangle, straight_line_area, discretization_points, reverse
* New Class wires.Ellipse2D
* Ellipse2D.point_over_ellipse()
* Ellipse2D.line_intersections()
* Ellipse2D.linesegment_intersections()
* Ellipse2D.discretization_points()
* Ellipse2D.abscissa()
* Ellipse2D.point_angle_with_major_dir()
* Ellipse2D.area()
* Ellipse2D.rotation()
* Ellipse2D.tranlation()
* Ellipse2D.frame_mapping()
* Line2D.frame_mapping()
* Plane3D: is_parallel, fullarc_intersections
* Arc2D: cut_betweeen_two_points
* Contour3D: linesegment_intersections, line_intersections
* Circle3D: primitives: [Arc3D, Arc3D], get_primitives, abscissa, linesegment_intersections
* Arc3D: line_intersections, linesegment_intersections
* new module utils: intersections -> circle_3d_linesegment_intersections
* hash for Frame2D
* Ellipse3D: point_belongs, abscissa, length, to_2d
* CylindricalSurface3D: point_on_surface, is_coincident, arcellipse3d_to_2d
* BSplineSurface3D: derivatives

### Fixed

* Contour2D: point_belongs
* BsplineCurve: abscissa (use different start point between 0 and length)
* Arc3D: plot
* Cylinder: point_belongs
* FullArc3D: plot (use discretization_points instead of discretise)
* Face3D: line_intersections: consider borders
* STL: from stream (use BinaryFile and StringFile instead of io.BinaryIO and FileIO)
* Step: from stream (use BinaryFile instead of io.BinaryIO)
* Contour: is_overlapping (consider intersecting_points is empty)
* LineSegment2D: to_wire (use discretization_points instead of discretise)
* Line2D: line_intersections
* BSplineCurve2D: line_intersections
* PlaneFace3D: cut_by_coincident_face (consider self.inner_contours inside face)
* ArcEllipse2D: to_3d
* Fix boolean operations when faces are 100% coincident
* Fix some to_step methods from edges.py and faces.py
* bounding box: fix for cylindrical and BSplineCurve3D
* contour2d: ordering_primitives, order_primitives
* Plane3D: plane_intersections, is_coindident
* contour2d: ordering_primitives, order_primitives
* Linesegment2D: infinite_primitive
* Arc2D: point_belongs
* Arc2D: infinite_primitive
* Wire2D: infinite_intersections
* infinite primitive offset of linesegment
* Ellispe3D: discretization_points
* BSplineSurface: Improved surface periodicity calculation


### Performance improvements

* Avoid unneeded bbox computation
* triangulation performance by use of Node2D instead of points (x15 on casing)
* cache variable self._polygon_point_belongs_100, to avoid recalculating each
time we have to verify if a point is inside
* Improvements in BSplineSurface3D.point3d_to_2d performance


### Refactorings

* cleanup of ClosedShell (double methods with Openshells)
* LineSegment3D: intersections
* Line2D: sort_points_along_line
* Line3D: intersections


### Unittests

* PlaneFace3D: line_intersections
* BsplineCurve: abscissa
* Circle2D: split_by_line
* BoundingRectangle: area, center, intersection, is_inside, point_belongs, intersection_area, distance_to_point, distance_to_b_rectangle
* Cylinder: point_belongs, random_point_inside, interference_volume_with_other_cylinder, min_distance_to_other_cylinder, is_intersecting_other_cylinder, lhs_points_inside
* CylindricalFace3D: linesegment_intersections
* CylindricalSurface3D: line_intersections
* Line3D: line_distance
* Line3D: skew_to
* Line3D: intersections
* LineSegment3D: line_intersections
* LineSegment3D: linesegment_intersections
* Contour: is_overlapping
* LineSegment2D: to_wire
* Line2D: point_belongs
* BSplineCurve2D: line_intersections
* LineSegment2D: line_intersections
* ArcEllipse3D: discretization_points
* FullArc3D: linesegment_intersections
* Line2D: sort_points_along_line
* Line3D: sort_points_along_line
* ArcEllipse2D: length, point_belongs, abscissa, bounding_rectangle, straight_line_area, discretization_points, reverse
* Ellipse2D.point_over_ellipse()
* Ellipse2D.line_intersections()
* Ellipse2D.linesegment_intersections()
* Ellipse2D.discretization_points()
* Ellipse2D.abscissa()
* Ellipse2D.point_angle_with_major_dir()
* Ellipse2D.area()
* Ellipse2D.rotation()
* Ellipse2D.tranlation()
* Ellipse2D.frame_mapping()
* Line2D.frame_mapping()
* Plane3D: plane_intersections, fullarc_intersections, is_parallel, is_coincident
* Contour2D: offset
* ArcEllipse3D.to_2d()
* Circle3D: point_belongs
* Circle3D: discretization_points
* Arc3D: line_intersections, linesegment_intersections
* Contour2D: ordering_contour, is_ordered, order_contour
* Ellipse3D: point_belongs, abscissa, length, to_2d, discretization_points
* CylindricalSurface3D: point_on_surface, is_coincident


## v0.6.1 [12/13/2022]

### Changes

* Import from dessia_common are now performed from dessia_common.core

### Fixed
* infinite primitive offset of linesegment

## v0.6.0 [11/7/2022]

### New Features

* Stl:load_from_file, to_volume_model
* Surface2D: copy (specific method)
* GmshParser: read_file (.msh) and related methods, define_triangular_element_mesh, define_tetrahedron_element_mesh
* Circle2D: primitives (defined with 2 Arc2D)
* Node2D/3D, TriangularElement, QuadrilateralElement2D, TriangularElement3D
* ElementsGroup: nodes, elements_per_node
* Mesh: bounding_rectangle, delete_duplicated_nodes
* PlaneFace3D: cut_by_coincident_face
* Vector2D: to_step
* BSplineCurve2D: to_step
* LineSegment3D: to_bspline_curve
* BSplineCurve3D: from_geomdl_curve
* Surface2D: line_crossings
* Surface2D: from_contour
* BSplineSurface3D: simpifly_surface - verifies if BSplineSurface3D could be a Plane3D
* OpenShell3D: to_step_face_ids
* Contour2D: repair_cut_contour
* Circle2D: cut_by_line

### Fixed

* Contour3D: average_center_point (use edge_polygon.points instead of points)
* Contour: edges_order_with_adjacent_contour
* Arc2D: translate_inplace
* Arc2D: point_belongs
* Arc2D: abscissa (consider point2d == arc2d.start/end)
* Arc2D: split (how to choose the interior point)
* Wire: extract_primitives (consider point1 and point2 belong to the same primitive, REMOVE Contour.extract_primitives)
* LineSegment: abcissa (consider point2d == arc2d.start/end)
* Contour2D: cut_by_wire
* Contour2D: point_belongs (bug when contour has only one primitive, like FullArc2D)
* Contour: contours_from_edges
* PlaneFace3D: face_intersections
* Edge: insert_knots_and_mutiplicity
* BSplineCurve3D: from_step
* Surface2D: cut_by_line
* Circle3D: to_step
* ArcEllipse3D.to_2d()
* infinite primitive offset of linesegment

### Performance improvements

* Improve reading STEP files (Faster BSplineCurve3D.look_up_table, Better info when _edges not following eachother_ )
* Improve multiple substractions
* Speedup Contour2D.point_belongs using bounding_rectangle
* Custom to dicts for Shells and primitives inheriting


### Refactorings

* Normalize STL methods regarding STEP
* Refacor and update old code in mesh.py
* Define a Parent class 'Triangle' for Triangle2D/3D


### Unittests

* Wire: extract_primitives, extract_without_primitives


## v0.5.0

### New Features

* Contour: is_overlapping, is_supperposing
* Point, Edges and Wires: axial_symmetry
* Surface2D: rotation, rotation_inplace
* Wire2D: bsplinecurve_crossings,  bsplinecurve_intersections
* Cylinder: min_distance_to_other_cylinder, is_intersecting_other_cylinder
* New point_distance method for Wire3D

### Fixed

* Wire3D.babylonjs
* BSplineSurface3D.merge_with (consider overlapping, intersecting surfaces)
* Wire.extract_primitives (consider point1 & point2 belong to the same primitive)
* Wire.extract_without_primitives (consider the primitives’ order to choose the primitives)
* Contour.shared_primitives_with (consider contours sharing a lot of primitives groups)
* Contour2D.contour_intersections (check if the point is not already in the lis)
* Line.is_between_points (consider point1==point2)
* BSplineCurve2D.split (consider point==start/end)
* Contour3D.bounding_box (use _utd_bounding_box to be defined as a property)
* BSplineSurface3D.grid2d_deformed (add more constraints to compute surface deformation)
* BSplineSurface3D.from_cylindrical_faces (consider **kwargs parameters)
* Duplicated methods cleaned
* triangulation of planar faces
* Wire3D: fix Bounding box
* Wire3D: Bounding box
* Arc2D: primitives bad calculation (arc2d)
* Update plotdata in setup.py
* add some fixes pydocstyle

### Performance improvements

* Remove Copy param from movement of primitives and add inplace methods
* Improve union operations
* Return the same result type (a boolean) in Contour.is_sharing_primitives_with
* Add hidden attribute _bounding_rectangle for Contour2D
* Add hidden attribute _length for BSplineCurve2D/3D
* Consider different types of primitives in Wire.wire_intersections/wire_crossings
* Add hidden attribute _length for Edge

### Refactorings

* Define _eq_ in Contour (to be used for both 2D and 3D)
* Use Grid2D object in different BSplineSurface3D methods (especially: to_2d_with_dimension)
* Define length in LineSegment (to be used for both 2D and 3D)
* Delete diplicated methods (length and point_at_abscissa) from Contour3D (inherit from Wire)
* Define a Parent class 'Bsplinecurve' to mutulize Bsplinecurve2D/3D methods
* Clean duplicated methods
* Define length in LineSegment (to be used for both 2D and 3D)
* Delete diplicated methods (length and point_at_abscissa) from Contour3D (inherit from Wire)
* Define a Parent class 'Bsplinecurve' to mutulize Bsplinecurve2D/3D methods


## v0.4.0
### Fixed
* various fixes in cuts of wires and contours
* Fix of missing face in Union
* following dessia_common v0.7.0


## v0.3.0

### New Features
* Bspline with dimensions
* cut_by_line for Surface2D
* Bspline merge

### Fixed
* Various Steps improvement
* Bspline periodicity in step reading
* sewing improvements
* Substraction of shells

## v0.2.10

### New Features

* union of shells (only with planeface for the moment
* Sewing of polygon3D
* Concav hull of PointCloud2D

## v0.2.9

### New Features

* support STL import & export
* point cloud2D & cloud3D

## v0.2.8

### New Features

* support stringIO in step save

### Fixes

* depack of point2D
* to_vector2D

### Performance improvements

* better bounding box for cylindrical face


## [v0.2.7]
### Changed
* direction vector of linesegments are now normalized

### New Features

* straight line area for BsplineCurve2D
* split of circleby start end
* closedpolygon2d is_trigo
* Auto-adaptative camera/edge width babylonjs
* splitting of bsplinecurve2d
* BezierSurface3D implemented
* added rotation and translation for faces
* new classes BezierCurve2D and BezierCurve3D
* spherical surface
* (core): update plot_data method
* update plot_data methods in wires and edges
* step almost working for cylindrical, conical toroidal
* difference between intersections and crossings
* plot_data version set to 0.3.8 or above

### Fixes

* support of mixed vector point in to step
* remove debug mode babylonjs
* remove sci notation in step export
* use stable cdn for babylonjs
* sweep extrusion length
* line circle intersection with tolerance, normal and dir vector for arc
* offset of wire
* remove useless non serializable attr
* secondmoment area from straight lines
* reversed faces in extrusion correction
* enhancement of rotation/translation of shells
* bug fix BezierCurve2D and 3D
* eq and hash for basis and frames
* shell and frame mapped shell correctly read
* small try except added for step reading
* all SHAPE_REPRESENTATION are now read
* Arc3D from step full debug
* arc3d to 2d in bspline3d surface
* missing faces at end of sweep
* splitting faces and arcs
* perf in display nodes and toroidal aspect
* setup.py requires plot_data>=0.3.9
* (primitives2d): serialization
* debug of shell method
* porting shells methods
* Debug of conical faces
* Porting cylinders and hollow
* porting from missing from_contour3d for planeface
* reading steps, but artefact on faces
* Correcting arc from_step

### Performance improvements

* LineSegment2D.points is non serializable attribute
* ClosedPolygon2D.line_segment is non_serializable_attributes
* Optimization of mesh generation

#### Refactorings
* (edges): put data argument back into Arc2D.plot_data()
* (edges): redefined Arc2D.plot_data()

## v0.2.6

### Changed
- debugs on frame 2D

### Optimized
- babylon data generation speed up

## v0.2.5

### Added
- translation and rotation for various primitives

### Changed
- Frame3D rotation takes also into account origin
- following plot_data v0.5.3

## v0.2.4
### Added
- handle spherical surfaces
- positionning of parts in STEP reading

## v0.2.1
### Added
- step export

## v0.2

### Changed
- modules *2D or *3D renamed in *2d, *3d
- point and vector declared with their x, y, z vm.Point2D((0, 0)) -> vm.Point2D(0, 0)
- separating in new modules: display, wires, edges...
- PEP8: method names
- PointAtCurvilinearAbscissa changed to point_at_abscissa
- MPLPlot changed to plot()
- plot now returns only ax instead of fig, ax

## v0.1.11

### Added
- Calculate the distance between LineSegment3D/LS3D, Arc3D/LS3D, Arc3D/Arc3D and between CylindricalFace3D too.
- Use PlaneFace3D with contours2D in a classic way and use it with contours3D with a 'from_contours3d' as CylindricalFace3D does.
- Calculate the distance between CylindricalFace3D and PlaneFace3D.
- Calculate the distance between CylindricalFace3D, PlaneFace3D and ToroidalFace3D.
- contours2d.tessel_points which gives all points of a contour2d, and .points the end points of primitives.
- Implementation of ConicalFace3D in Core and RevolvedProfile.
- Implementation of SphericalFace3D in Core.
- BSplineFace3D works.

### Changed
- cut_contours in Face3D which take all points from a Contour2D, not one side like before. Furthermore, it is light and quick.

## [v0.1.10]
- typings
- workflow to instanciate point

## [v0.1.9]

### Added
- mesh module

## [v0.1.8]

### Added
- color and alpha options for various primitives
- line segments intersection

### Debug
- arcs: is_trigo and angle were sometimes false

## [v0.1.7]

### Added
- random vector and points
- dashed line option in babylon of LineSegment3D
- Measure2D
- babylon_data: a dict language to describe models to be unpacked by a babylonjs unpacker

### Removed
- constants o2D, x2D, y2D...: use O2D, X2D...

### Changed
- Mesure -> Measure3D<|MERGE_RESOLUTION|>--- conflicted
+++ resolved
@@ -8,6 +8,8 @@
 ## v0.9.0 [Unrealeased]
 
 ### New Features
+
+* Create .geo and .msh files (Mesh geometries with GMSH)
 
 
 ### Fixed
@@ -36,13 +38,9 @@
 * OpenShell3D: project_coincident_faces_of
 * GmshParser: to_vtk
 * BSplineCurve: derivatives
-<<<<<<< HEAD
-* Create .geo and .msh files (Mesh geometries with GMSH)
-=======
 * ClosedPolygon2D: point_belongs, now the user can choose whether points on the edge of the polygon
             should be considered inside or not.
 * ArcEllipse2D: line_intersections, frame_mapping, linesegment_intersections
->>>>>>> 5d1ea26c
 
 
 ### Fixed
