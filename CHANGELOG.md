# Changelog

All notable changes to this project will be documented in this file.

The format is based on [Keep a Changelog](https://keepachangelog.com/en/1.0.0/),
and this project adheres to [Semantic Versioning](https://semver.org/spec/v2.0.0.html).


## v0.12.0 [future]

### New Features
- New module: cad_simplification - OctreeBlockSimplify, TrippleExtrusionSimplify
- shells.py : function to performe union operations for a given list of shells.
- ClosedShell3D: is_face_intersecting, is_intersecting_with
- BoundingBox: get_points_inside_bbox, size
- Vector3D: unit_vector
- Face3D: split_inner_contour_intersecting_cutting_contours
- Shell3D: get_ray_casting_line_segment
- WireMixin: get_connected_wire, is_sharing_primitives_with
- OpenShell3D: faces_graph
- Plane3D: arc_intersections, bsplinecurve_intersections
- common_operations: split_wire_by_plane
- SphericalSurface3D: line_intersections, linesegment_intersections.
- Sweep with muitiform profile contour.
- OpenShell3D: from_faces (using faces graph)

### Fixed
- ClosedShell3D: is_face_inside, get_subtraction_valid_faces, valid_intersection_faces, point_belongs
- ContourMixin: delete_shared_contour_section, reorder_contour_at_point, are_extremity_points_touching
- RevolutionSurface3D: fix some special cases whiling transforming from 3D space to parametric domain.
- fix drone python version
- BSplineFace3D: neutral_fiber
- BSplineSurface3D: arc3d_to_2d, removes repeated parametric points if any.
- surfaces.Plane3D: linesegment_intersections
- Step export
- Face3D: is_linesegment_crossing.
- Edge: fix orientation of edges commig from step.
- BSplineCurve3D: from_step.
- Step import
- PeriodicalSurface: linesegment3d_to_2d, takes into account small 3D line segments that should be actually 3D arcs
- babylondata: removes empty objects.
- ClosedPolygon2D: point_belongs.
- Fullarc: get_reverse.
- Arc2D: point_belongs

### Refactor
- ClosedShell3D: point_belongs, get_non_intersecting_faces
- BoundingBox: bbox_intersection
- Face3D: get_face_cutting_contours
- parametric.py: fix numerical instability in some functions used in Arc3D to parametric surface domain transformation.
- intersections: get_bsplinecurve_intersections generalization, so it can also be used
to calculate intersections between a plane 3d and bsplinecurve3d.
- Big refactor: New module curves.py containing classes as Line, Circle and Ellipse.
Most edges will now be formed by a curve and a start and end points. Unittests for all these classes have been created.
All adequations have been done for all tests and existing scripts.

- bspline_compiled: refactor binomial_coefficient for performance.
- Improve step translator.
<<<<<<< HEAD
- Delete inplace methods: rotation, translation and frame_mapping
=======
- OpenShell3D: faces_graph.
>>>>>>> fc44f7e6


### Changed
- OpenShell3D: faces_graph is now vertices_graph. faces_graph method now represents the faces' topology of the shell.

### Unittests
- FullArc2D: split_between_two_points
- Face3D: set_operations_new_faces
- ClosedShell3D: point_belongs
- Plane3D: arc_intersections, bsplinecurve_intersections
- common_operations: split_wire_by_plane
- SphericalSurface3D: line_intersections, linesegment_intersections.

## v0.11.0 [unreleased]


### New Features
- BSplineCurve, Edge: simplify
- Plane3D: angle_between_planes, plane_betweeen_two_planes
- Edge: intersections, crossings, validate_crossings
- Arc2D: bsplinecurve_intersections, arc_intersections, arcellipse_intersections.
- ArcEllipse2D: bsplinecurve_intersections
- get_circle_intersections added to volmdlr.utils.intersections, so it can be used to calculate intersections between two arcs 2d.
- get_bsplinecurve_intersections added to volmdlr.utils.intersections. Used to calculate intersection between a bspline and another edge.
- Wire2D: edge_intersections, wire_intersections, edge_crossings, edge_intersections, validate_edge_crossings, validate_wire_crossings
- Contour2D: split_contour_with_sorted_points, intersection_contour_with
- CylindricalSurface3D: point_projection, point_distance
- ToroidalSurface3D: point_projection
- BsplineCurve: point_distance, point_belongs
- ContourMixin: is_adjacent
- Wire2D: area
- Circle2D: bsplinecurve_intersections.
- add tolerance param to many methods from edges and wires.
- Surface3D: add contour healing into face_from_contours3d method.
- ExtrusionSurface3D: implement missing cases for linesegment2d_to_3d method.
- BSplineSurface3D: to_plane3d
- BSplineFace3D: to_planeface3d
- BSplineCurve, Arc, LineSegment: is_close
- Core: get_edge_index_in_list, edge_in_list
- mesh: TetrahedralElementQuadratic 
- GmshParser: define_quadratic_tetrahedron_element_mesh
- GmshParser: to_vtk (consider quadratic tetrahedron element)
- VolumeModel: to_msh (consider both order 1 and 2)
- Assembly: define a volmdlr Assembly object.
- Edge: direction_independent_is_close
- Arcellipse2D, 3D: complementary, translation
- Arcellipse2D, 3D: complementary
- Face3D: is_linesegment_crossing, linesegment_intersections_approximation.
- Assembly: define a volmdlr Assembly object.
- Contour2D: copy
- LineSegment2D: copy
- FullArcEllipse3D: split
- ArcEllipse3D: split, point_at_abscissa
- Vector: is_perpendicular_to
- babylonjs: add nested meshes
- CylindricalFace3D, ConicalFace3D, ToroidalFace3D, BSplineFace3D: neutral_fiber
- VolumeModel: get_shells
- WireMixin: wires_from_edges
- DisplayMesh3D: triangulation_faces
- Woodpecker CI setup
- ContourMixin: primitive_section_over_contour.

### Fixed
- 2D conversion: create 2D function name in core_compiled
- LineSegment, Arc, BSplineCurve: get_shared_section()
- bSpline2D: linesegment_intersections
- BsplineCurve: from_points_interpolation
- Coverage: use coverage rc to enable cython coverage
- ClosedShel3D: cut_by_plane
- ClosedShell3D: union
- BSplineSurface3D: take into account oppened contour while using face_from_contours3d
- BsplineCurve: simplify
- Dessiaobject inheritance up-to-date
- Edge: unit_direction_vector, unit_normal_vector, split_between_two_points
- VolumeModel: get_mesh_lines (change tolerance 1e-20 to 1e-6)
- RevolutionSurface: fix some parametric operations.
- ClosedShel3D: intersection method
- Fix: plots
- add some fixes to pydocstyle errors
- ToroidalSurface3D: fix some parametric operations.
- Node2D, Node3D: is_close
- SphericalSurface3D: enhance arc3d_to_2d and bsplinecurve3d_to_2d.
- BSplineface3D: linesegment2d_to_3d, bsplinecurve2d_to_3d.
- OpenShell3D: get_geo_lines (use primitive.is_close)
- Basis3D: normalize
- Contour3D: from_step removes repeated edges from primitives list
- Face3D: add fixes to divide_face.
- ExtrusionSurface3D: linesegment2d_to_3d.
- Surface3D: repair_primitive_periodicity
- BSplineSurface3D: ban useless attr in serialization 
- utils.parametric: fix contour2d_healing
- BSplineSurface3D: ban useless attr in serialization
- BSplineCurve: simplify
- SphericalSurface3D: contour3d_to_2d
- WireMixin: to_wire_with_linesegments (use new methods, for 2D and 3D)
- ArcEllipse2d: point_belongs, abscissa, init.
- Face3D: face_inside - now considers inners_contours
- BoundingBox: point_belongs now considers bounds.
- ContourMixin: delete_shared_contour_section
- PlaneFace3D: merge_faces
- Contour2D: divide
- Step: raise NotimplementedError when it's not possible to instatiate assembly object.


### Refactor
- Contour2D: cut_by_wire
- Contour2D: extract_with_points displaced to WireMixin
- Contour2D: extract_contour displaced to WireMixin and renamed to extract
- Contour2D: split_contour_with_sorted_points displaced to WireMixin and renamed to split_with_sorted_points
- Contour2D: get_divided_contours
- FullArc2D, FullArc3D: create FullArc Abstract class.
- Contour2D: ordering_contour
- WireMixin: order_wire
- Contour2D: delete cut_by_linesegments
- split faces.py into surfaces.py, faces.py and shells.py 
- ContourMixin: from_points
- ClosedShell3D: improve performance for boolean operations
- Face3D: reduce the triangulation discretization resolution of Toroidal and Cylindrical to improve redering performance.
- Cylinder: inheritance directly from ClosedShell3D
- Edges: cache middle_points and unit_direction_vector 
- Arc: add optional parameter center
- unittests: find dynamicly the folder for the json
- Arc: point_distance
- BSplineCurve: is_close
- CompositePrimitive3D: babylon_points
- WireMixin: split_with_sorted_points -> if a wire, and given points are start and end, return self directly.
- ContourMixin: contours_from_edges
- ExtrusionSurface3D: simplify bsplinecurve3d_to_2d method

### Changed
- better surface3d plots
- sphere methods renamed in_points & to_point_skin to inner points & skin_points
- Improve CylincricalFace3D and ToroidalFace3D rendering mesh.
- remove useless attribute in Bspline serialization
- Change python suport version from >=3.7 to >= 3.9
- LICENSE changed from GPL to Lesser GPL 
- Readme logo updated

### Unittests
- Arc2D: test_arc_intersections
- TestEdge2DIntersections: test intersections for all edges.
- Circle2D: test_circle_intersections
- Contour2D: test_crossings, test_intersection_contour_with
- BSplineCurve: get_intersection_sections
- BSplineCurve2D: edge_intersections, arc_intersections, bsplinecurve_intersections
- CylindricalFace3D: test_triangulation_quality
- CylindricalSurface3D: test_point_projection
- BSplineCurve: point_projection
- ClosedShel3D: cut_by_plane
- Arc3D.minimum_distance_points_line
- New unittests for plane3d.
- ClosedShel3D: intersection
- Arcellipse2D: complementary
- Contour2D: contours_from_edges.
- PlaneFace3D: merge_faces
- Contour2D: divide.
- BSplineFace3D: test_linesegment_intersections_approximation.

v0.10.0 [Released 20/04/2023]

### New Features
* Write .msh file (with stream)
* Arc: reverse
* BSplineCurve2D: offset
* Circle2D: bsplinecurve_intersections, point_distance
* ConicalSurface3D, CylindricalSurface3D: plot method
* BSplineCurve3D: minimum distance
* volmdlr.edge: FullArcEllipse
* BSplineCurve: evaluate_single
* Wire2: hash
* Contour3D: hash
* LineSegment3D, LineSegment2D, Arc3D, Arc2D, BSpline3D, BSpline2D: get_shared_section(), delete_shared_section()
* Contour2D: closest_point_to_point2, get_furthest_point_to_point2
* Block: octree, quadtree, subdivide_block

### Fixed
* Bspline in sweep
* Plane3D: plane_intersections
* fixes to step assemblies
* LineSegment3D: matrix_distance
* fixes to wire
* Arc: split. Case when spliting point is the start or end point.
* BplineCurve2D: tangent, vector_direction, normal_vector
* BSplineCurve: abscissa, line_intersections
* Add some important fixes to unittests: missing two __init__py files.
* Contour2D, Contour3D: merge_with()
* Edge: change unit_direction_vector and unit_normal_vector to concrete methods
* stl: add _standalone_in_db to Stl class
* BSplineSurface3D: merge_with
* Documentation: Add introduction to volmdlr technology
* BSplineSurface3D: refactor bsplinecurve3d_to_2d to take into account periodic behavior
* OpenedRoundedLineSegments2D/ClosedRoundedLineSegments2D: fix radius type
* Surface3D: debug some special cases while using face_from_contours3d.
* Step: debug some special cases while reading step file.
* BSplineSurface3D: fix simplify_surface method.
* Improve pylint code quality.
* PeriodicalSurface: enhance some parametric transformations.

### Removed
- stl: remove default value in from_stream method

### Changed

- argument convexe in volmdlr.cloud has been renamed to convex
- Add some missing docstrings in volmdlr.faces
- Using full arcs for Circles primitives

### Performance improvements
- BSplineCurve: compilation of some functions used by from_points_interpolation classmethod.
- BSplineSurface3D: compilation of some functions used in the evaluation of a parametric point.
- eq & hash: Some eq and hash methods have been fixed. starting from clases Point and Vector.
- BSplinecurve2D: point_belongs
- lighten some dicts with optional name
- Step reader: refactor to_volume_model. Remove the dependency of the method of creating a graph.

### Refactorings
- ContourMixin: to_polygon (for both 2D and 3D)
- BSplineCurve2D.point_distance 
- new dataclass EdgeStyle: to be used in several plot methods. simplifying its structure.


### Unittests
* BSplineCurve2D: offset, point_distance, point_belongs
* Circle2D: bspline_intersections, point_distance
* Unittests for Vector2D
* Unittests for Point2D
* Unittests for Vector3D
* Unittests for Point3D
* LineSegment3D: test_matrix_distance
* LineSegment3D, LineSegment2D, Arc3D, Arc2D, BSpline3D, BSpline2D: get_shared_section(), delete_shared_section()
* Contour3D: merge_with()
* Contour2D: closest_point_to_point2, get_furthest_point_to_point2

## v0.9.3

- build: bump dessia common to 0.10.0
- build: remove useless jsonschema dep
- build: update package.xml for freecad

## v0.9.1

### Fixed
- build: manifest was not shipping bspline_compiled
- fixed many pylint errors: 13/03/2023
- fix contour2d: divide

### Documentation
 - typo in CONTRIBUTING.md
 - typo in README.md

## v0.9.0 [released 03/26/2023]

### New Features
* Unit coversion factor parameter added to the end of the from_step arguments parameter (So we can convert the units correctly)
* SphericalSurface3D: rotation, translation, frame_mapping
* read steps: Identify assemblies in a step file.
* ClosedTriangleShell3D: to_trimesh method
* PointCloud3D: add method shell_distances to compute distances from triangular mesh in PointCloud3D
* BSplineSurface3D: Now the plot method uses u and v curves
* Create .geo and .msh files (Mesh geometries with GMSH)
* RevolutionSurface3D: point3d_to_2d, point2d_to_3d, plot, rectangular_cut, from_step
* RevolutionFace3D
* WiriMixin: from points: general method for Wire3D and 2D and for Contour2D and 3D.
* Added package.xml metadata in order to be listed in the FreeCAD Addon Manager
* Edge: local_discretization
* ArcEllipse2d: point_at_abscissa, translation, split, point_distance.

### Fixed

* WireMixin: abscissa (add tolerance as parameter)
* OpenRoundedLineSegment2D: deleted discretization_points() so it uses the one from WireMixin.
* Contour2D: moved bounding_rectangle and get_bounding_rectangle to Wire2D.
* BSplineCurve: from_points_interpolation, uses centripedal method for better fitting.
* Conical, Cylindrical and Toroidal Surfaces 3D: fix face_from_contours - bug when step file doesnot follow a standard.
* BSplineSurface3D: debug linesegment2d_to_3d method.
* Parametric operations with BSpline curves.
* OpenTriangleShell3D: fix from_mesh_data method.
* PeriodicalSurface: fix face from contours.
* LineSegment2D.line_intersections: verify if colinear first.
* Cylinder: to_dict, min_distance_to_other_cylinder.
* Step_assemblies: consider when no transformation is needed.
* fix some pydocstyle errors
* Script/step/workflow: Update Workflow, use last version of dessia_common
* LineSegment3D: Rotation method update due to points attribute deletion
* ConicalSurface3D: fix from_step class method by adding the angle convertion factor
* fix f string usage
* Add some typings
* Step: Step translator now handles some EDGE_LOOP inconsistencies coming from step files
* Arc2d: point_belongs, abscissa.


### Removed

- edges: remove attributes points from lines & linesegments for performance purpose


### Performance improvements

- wires.py's 2D objects: chache bounding_rectangle results
- faces.py's Triangle3D objects: subdescription points and triangles
- EdgeCollection3D: new object for displaying series of edges
- BSplineSurface3D: compile BSplineSurface3D.derivatives
- Contour2D.area(): save area in a cache variable.
- Contour2D.__eq__(): verify contour length first, when verify if two contours are the same.
- Contour2D.is_inside(): verify first if the area of the contour2 is not smaller that contour 1.
- Disabling pointer in to_dict for most primitives
- Better hash for shells, contours & wires 


### Refactorings
- Remove usage of deprecated method old_coordinates and new_coordinates
- Indicate 'inplace' methods as deprecated
* Wire: extract_with_points

### Documentation
- BoundingBox docstrings

### Unittests
- ConicalSurface3D: face_from_contours, bsplinecurve3d_to_2d.
- CompositePrimitive2D: rotation, translation, frame_mapping
- core.py: delete_double_point, step_ids_to_str
- CompositePrimitive3D: plot
- BoundingRectangle: bounds, plot, area, center, b_rectangle_intersection, is_inside_b_rectangle, point_belongs,
intersection_area, distance_to_b_rectangle, distance_to_point
- BoundingBox: center, add, to_dict, points, from_bounding_boxes, from_points, to_frame, volume, bbox_intersection,
is_inside_bbox, intersection_volume, distance_to_bbox, point_belongs, distance_to_point, plot
* VolumeModel: eq, volume, rotation, translation, frame_mapping, bounding_box, plot
* Wire: extract_with_points, split_with_two_points
* Arc2d: point_belongs, abscissa.
* ArcEllipse2d: point_belongs, abscissa, init, translation, split, point_at_abscissa, point_distance.

### CI
- add spell check to pylint with pyenchant
- make code_pydocstyle more explicit
- upload html coverage to cdn.dessia.tech
- limit time effect on master & testing

## v0.8.0 [Released 26/01/2023]

### New Features

- PlaneFace3D: project_faces
- OpenShell3D: project_coincident_faces_of
- GmshParser: to_vtk
- BSplineCurve: derivatives
- ClosedPolygon2D: point_belongs, now the user can choose whether points on the edge of the polygon
            should be considered inside or not.
- ArcEllipse2D: line_intersections, frame_mapping, linesegment_intersections
- Line2D: point_belongs, frame_mapping()
- New Class wires.Ellipse2D
- Ellipse2D: point_over_ellipse(), line_intersections(), linesegment_intersections(), discretization_points(),
abscissa(), point_angle_with_major_dir(), area(), rotation(), tranlation(), frame_mapping()
- Plane3D: is_parallel, fullarc_intersections
- Arc2D: cut_betweeen_two_points
- Contour3D: linesegment_intersections, line_intersections
- Circle3D: primitives: [Arc3D, Arc3D], get_primitives, abscissa, linesegment_intersections
- Arc3D: line_intersections, linesegment_intersections
- new module utils: intersections -> circle_3d_linesegment_intersections
- hash for Frame2D
- Ellipse3D: point_belongs, abscissa, length, to_2d
- CylindricalSurface3D: point_on_surface, is_coincident, arcellipse3d_to_2d
- BSplineSurface3D: derivatives

### Fixed

- PlaneFace3D: cut_by_coincident_face (consider self.inner_contours inside face)
- Contour2D: bounding_rectangle (specify number_points for discretization_points), point_belongs
- Line2D: line_intersections
- BSplineCurve2D: line_intersections
- PlaneFace3D: cut_by_coincident_face (consider self.inner_contours inside face)
- BSplineCurve2D: bounding_rectangle (specify number_points for discretization_points)
- Mesh: delete_duplicated_nodes
- BSplineSurface3D: fix arc3d_to_2d method
- Frame3D : fix from_point_and_vector method ( error for the case vector=main_axis)
- BSplineCurve2D: linesegment_intersections
- Contour2D: merge_primitives_with
- BSplineCurve: fix to take into account weighted B-spline curves.
- Step: fix reading of rational BSpline curves and surfaces from step file.
- BSplineCurve2D: tangent (use position/length)
- Babylon: some scene settings for better rendering
- Arc2D: fix get_center: name referenced before assignement
- SphericalSurface3D : enhancement of primitives parametrization on surface parametric domain.
- BSplineSurface3D: debug linesegment2d_to_3d method.
- Parametric operations with BSpline curves.
- OpenTriangleShell3D: fix from_mesh_data method
- pydocstyle fixes
- bounding box: fix for cylindrical and BSplineCurve3D
- contour2d: ordering_primitives, order_primitives
- Plane3D: plane_intersections, is_coindident
- contour2d: ordering_primitives, order_primitives
- Linesegment2D: infinite_primitive
- Arc2D: point_belongs
- Arc2D: infinite_primitive
- Wire2D: infinite_intersections
- infinite primitive offset of linesegment
- Ellispe3D: discretization_points
- BSplineSurface: Improved surface periodicity calculation

### Removed

- babylon script remaining functions

### Performance improvements
- ClosedPolygon2D: triangulation
- Cylinder: min_distance_to_other_cylinder
- BSplineCurve: discretization_points
- Face3D: triangulation
- triangulation performance by use of Node2D instead of points (x15 on casing)
- cache variable self._polygon_point_belongs_100, to avoid recalculating each
time we have to verify if a point is inside
- Improvements in BSplineSurface3D.point3d_to_2d performance
- Triangle3D serialization speed-up
- Serialization without memo for faces
- Custom serialization for BsplineCurves

### Refactorings

- Basis2D, Basis3D, Frame2D, Frame3D: old_coordinates and new_coordinates method are now deprecated.
local_to_global_coordinates and global_to_local_coordinates are the new more explicit ones.
- Line3D: intersections

### Unittests

- Contour2D: point_belongs
- Basis2D, Basis3D, Frame2D, Frame3D: local_to_global_coordinates and global_to_local_coordinates
- ArcEllipse2D: linesegment_intersections
- LineSegment2D: to_wire
- Line2D: point_belongs
- BSplineCurve2D: line_intersections
- Ellipse2D.point_over_ellipse()
- Ellipse2D.line_intersections()
- Ellipse2D.linesegment_intersections()
- Ellipse2D.discretization_points()
- Ellipse2D.abscissa()
- Ellipse2D.point_angle_with_major_dir()
- Ellipse2D.area()
- Ellipse2D.rotation()
- Ellipse2D.tranlation()
- Ellipse2D.frame_mapping()
- Line2D.frame_mapping()
- Plane3D: plane_intersections, fullarc_intersections, is_parallel, is_coincident
- Contour2D: offset
- ArcEllipse3D.to_2d()
- Circle3D: point_belongs
- Circle3D: discretization_points
- Arc3D: line_intersections, linesegment_intersections
- Contour2D: ordering_contour, is_ordered, order_contour
- Ellipse3D: point_belongs, abscissa, length, to_2d, discretization_points
- CylindricalSurface3D: point_on_surface, is_coincident

### CI

- Mandatory CHANGELOG.md update for PR
- pre-commit checks with cython-lint

## v0.7.0

### New Features

- Open/Closed TriangleShells: ability to implement specific algorithm to triangles
- Block: faces_center (calculate directly point in the middle of the faces)
- Circle2D: split_by_line
- BoundingRectangle: bounds, plot, area, center, b_rectangle_intersection, is_inside_b_rectangle, point_belongs, intersection_area, distance_to_b_rectangle, distance_to_point
- Cylinder: random_point_inside, interference_volume_with_other_cylinder, lhs_points_inside
- CylindricalSurface3D: line_intersections, linesegment_intersections, plane_intersection
- Line2D: point_distance
- Line3D: to_2d
- Line3D: skew_to (verifies if two Line3D are skew)
- LineSegment3D: line_interserctions
- ArcEllipse3D: discretization_points
- FullArc3D: linesegment_intersections
- Line: sort_points_along_line
- Line2D: point_belongs
- ArcEllipse2D: length, point_belongs, abscissa, bounding_rectangle, straight_line_area, discretization_points, reverse

### Fixed

- Contour2D: point_belongs
- BsplineCurve: abscissa (use different start point between 0 and length)
- Arc3D: plot
- Cylinder: point_belongs
- FullArc3D: plot (use discretization_points instead of discretise)
- Face3D: line_intersections: consider borders
- STL: from stream (use BinaryFile and StringFile instead of io.BinaryIO and FileIO)
- Step: from stream (use BinaryFile instead of io.BinaryIO)
- Contour: is_overlapping (consider intersecting_points is empty)
- LineSegment2D: to_wire (use discretization_points instead of discretise)
- ArcEllipse2D: to_3d
- Fix boolean operations when faces are 100% coincident
- Fix some to_step methods from edges.py and faces.py


### Performance improvements

- Avoid unneeded bbox computation


### Refactorings

- cleanup of ClosedShell (double methods with Openshells)
- LineSegment3D: intersections
- Line2D: sort_points_along_line



### Unittests

- PlaneFace3D: line_intersections
- BsplineCurve: abscissa
- Circle2D: split_by_line
- BoundingRectangle: area, center, intersection, is_inside, point_belongs, intersection_area, distance_to_point, distance_to_b_rectangle
- Cylinder: point_belongs, random_point_inside, interference_volume_with_other_cylinder, min_distance_to_other_cylinder, is_intersecting_other_cylinder, lhs_points_inside
- CylindricalFace3D: linesegment_intersections
- CylindricalSurface3D: line_intersections
- Line3D: line_distance
- Line3D: skew_to
- Line3D: intersections
- LineSegment3D: line_intersections
- LineSegment3D: linesegment_intersections
- Contour: is_overlapping
- LineSegment2D: line_intersections
- ArcEllipse3D: discretization_points
- FullArc3D: linesegment_intersections
- Line2D: sort_points_along_line
- Line3D: sort_points_along_line
- ArcEllipse2D: length, point_belongs, abscissa, bounding_rectangle, straight_line_area, discretization_points, reverse


## v0.6.1 [12/13/2022]

### Changes

- Import from dessia_common are now performed from dessia_common.core

### Fixed
- infinite primitive offset of linesegment

## v0.6.0 [11/7/2022]

### New Features

- Stl:load_from_file, to_volume_model
- Surface2D: copy (specific method)
- GmshParser: read_file (.msh) and related methods, define_triangular_element_mesh, define_tetrahedron_element_mesh
- Circle2D: primitives (defined with 2 Arc2D)
- Node2D/3D, TriangularElement, QuadrilateralElement2D, TriangularElement3D
- ElementsGroup: nodes, elements_per_node
- Mesh: bounding_rectangle, delete_duplicated_nodes
- PlaneFace3D: cut_by_coincident_face
- Vector2D: to_step
- BSplineCurve2D: to_step
- LineSegment3D: to_bspline_curve
- BSplineCurve3D: from_geomdl_curve
- Surface2D: line_crossings
- Surface2D: from_contour
- BSplineSurface3D: simpifly_surface - verifies if BSplineSurface3D could be a Plane3D
- OpenShell3D: to_step_face_ids
- Contour2D: repair_cut_contour
- Circle2D: cut_by_line

### Fixed

- Contour3D: average_center_point (use edge_polygon.points instead of points)
- Contour: edges_order_with_adjacent_contour
- Arc2D: translate_inplace
- Arc2D: point_belongs
- Arc2D: abscissa (consider point2d == arc2d.start/end)
- Arc2D: split (how to choose the interior point)
- Wire: extract_primitives (consider point1 and point2 belong to the same primitive, REMOVE Contour.extract_primitives)
- LineSegment: abcissa (consider point2d == arc2d.start/end)
- Contour2D: cut_by_wire
- Contour2D: point_belongs (bug when contour has only one primitive, like FullArc2D)
- Contour: contours_from_edges
- PlaneFace3D: face_intersections
- Edge: insert_knots_and_mutiplicity
- BSplineCurve3D: from_step
- Surface2D: cut_by_line
- Circle3D: to_step
- ArcEllipse3D.to_2d()
- infinite primitive offset of linesegment
- Contour3D: order_contour.

### Performance improvements

- Improve reading STEP files (Faster BSplineCurve3D.look_up_table, Better info when _edges not following eachother_ )
- Improve multiple substractions
- Speedup Contour2D.point_belongs using bounding_rectangle
- Custom to dicts for Shells and primitives inheriting


### Refactorings

- Normalize STL methods regarding STEP
- Refacor and update old code in mesh.py
- Define a Parent class 'Triangle' for Triangle2D/3D


### Unittests

- Wire: extract_primitives, extract_without_primitives


## v0.5.0

### New Features

- Contour: is_overlapping, is_supperposing
- Point, Edges and Wires: axial_symmetry
- Surface2D: rotation, rotation_inplace
- Wire2D: bsplinecurve_crossings,  bsplinecurve_intersections
- Cylinder: min_distance_to_other_cylinder, is_intersecting_other_cylinder
- New point_distance method for Wire3D

### Fixed

- Wire3D.babylonjs
- BSplineSurface3D.merge_with (consider overlapping, intersecting surfaces)
- Wire.extract_primitives (consider point1 & point2 belong to the same primitive)
- Wire.extract_without_primitives (consider the primitives’ order to choose the primitives)
- Contour.shared_primitives_with (consider contours sharing a lot of primitives groups)
- Contour2D.contour_intersections (check if the point is not already in the lis)
- Line.is_between_points (consider point1==point2)
- BSplineCurve2D.split (consider point==start/end)
- Contour3D.bounding_box (use _utd_bounding_box to be defined as a property)
- BSplineSurface3D.grid2d_deformed (add more constraints to compute surface deformation)
- BSplineSurface3D.from_cylindrical_faces (consider **kwargs parameters)
- Duplicated methods cleaned
- triangulation of planar faces
- Wire3D: fix Bounding box
- Wire3D: Bounding box
- Arc2D: primitives bad calculation (arc2d)
- Update plotdata in setup.py
- add some fixes pydocstyle

### Performance improvements

- Remove Copy param from movement of primitives and add inplace methods
- Improve union operations
- Return the same result type (a boolean) in Contour.is_sharing_primitives_with
- Add hidden attribute _bounding_rectangle for Contour2D
- Add hidden attribute _length for BSplineCurve2D/3D
- Consider different types of primitives in Wire.wire_intersections/wire_crossings
- Add hidden attribute _length for Edge

### Refactorings

- Define _eq_ in Contour (to be used for both 2D and 3D)
- Use Grid2D object in different BSplineSurface3D methods (especially: to_2d_with_dimension)
- Define length in LineSegment (to be used for both 2D and 3D)
- Delete diplicated methods (length and point_at_abscissa) from Contour3D (inherit from Wire)
- Define a Parent class 'Bsplinecurve' to mutulize Bsplinecurve2D/3D methods
- Clean duplicated methods
- Define length in LineSegment (to be used for both 2D and 3D)
- Delete diplicated methods (length and point_at_abscissa) from Contour3D (inherit from Wire)
- Define a Parent class 'Bsplinecurve' to mutulize Bsplinecurve2D/3D methods


## v0.4.0
### Fixed
- various fixes in cuts of wires and contours
- Fix of missing face in Union
- following dessia_common v0.7.0


## v0.3.0

### New Features
- Bspline with dimensions
- cut_by_line for Surface2D
- Bspline merge

### Fixed
- Various Steps improvement
- Bspline periodicity in step reading
- sewing improvements
- Substraction of shells

## v0.2.10

### New Features

- union of shells (only with planeface for the moment
- Sewing of polygon3D
- Concav hull of PointCloud2D

## v0.2.9

### New Features

- support STL import & export
- point cloud2D & cloud3D

## v0.2.8

### New Features

- support stringIO in step save

### Fixes

- depack of point2D
- to_vector2D

### Performance improvements

- better bounding box for cylindrical face


## [v0.2.7]
### Changed
- direction vector of linesegments are now normalized

### New Features

- straight line area for BsplineCurve2D
- split of circleby start end
- closedpolygon2d is_trigo
- Auto-adaptative camera/edge width babylonjs
- splitting of bsplinecurve2d
- BezierSurface3D implemented
- added rotation and translation for faces
- new classes BezierCurve2D and BezierCurve3D
- spherical surface
- (core): update plot_data method
- update plot_data methods in wires and edges
- step almost working for cylindrical, conical toroidal
- difference between intersections and crossings
- plot_data version set to 0.3.8 or above

### Fixes

- support of mixed vector point in to step
- remove debug mode babylonjs
- remove sci notation in step export
- use stable cdn for babylonjs
- sweep extrusion length
- line circle intersection with tolerance, normal and dir vector for arc
- offset of wire
- remove useless non serializable attr
- secondmoment area from straight lines
- reversed faces in extrusion correction
- enhancement of rotation/translation of shells
- bug fix BezierCurve2D and 3D
- eq and hash for basis and frames
- shell and frame mapped shell correctly read
- small try except added for step reading
- all SHAPE_REPRESENTATION are now read
- Arc3D from step full debug
- arc3d to 2d in bspline3d surface
- missing faces at end of sweep
- splitting faces and arcs
- perf in display nodes and toroidal aspect
- setup.py requires plot_data>=0.3.9
- (primitives2d): serialization
- debug of shell method
- porting shells methods
- Debug of conical faces
- Porting cylinders and hollow
- porting from missing from_contour3d for planeface
- reading steps, but artefact on faces
- Correcting arc from_step

### Performance improvements

- LineSegment2D.points is non serializable attribute
- ClosedPolygon2D.line_segment is non_serializable_attributes
- Optimization of mesh generation

#### Refactorings
- (edges): put data argument back into Arc2D.plot_data()
- (edges): redefined Arc2D.plot_data()

## v0.2.6

### Changed
- debugs on frame 2D

### Optimized
- babylon data generation speed up

## v0.2.5

### Added
- translation and rotation for various primitives

### Changed
- Frame3D rotation takes also into account origin
- following plot_data v0.5.3

## v0.2.4
### Added
- handle spherical surfaces
- positionning of parts in STEP reading

## v0.2.1
### Added
- step export

## v0.2

### Changed
- modules -2D or *3D renamed in *2d, *3d
- point and vector declared with their x, y, z vm.Point2D((0, 0)) -> vm.Point2D(0, 0)
- separating in new modules: display, wires, edges...
- PEP8: method names
- PointAtCurvilinearAbscissa changed to point_at_abscissa
- MPLPlot changed to plot()
- plot now returns only ax instead of fig, ax

## v0.1.11

### Added
- Calculate the distance between LineSegment3D/LS3D, Arc3D/LS3D, Arc3D/Arc3D and between CylindricalFace3D too.
- Use PlaneFace3D with contours2D in a classic way and use it with contours3D with a 'from_contours3d' as CylindricalFace3D does.
- Calculate the distance between CylindricalFace3D and PlaneFace3D.
- Calculate the distance between CylindricalFace3D, PlaneFace3D and ToroidalFace3D.
- contours2d.tessel_points which gives all points of a contour2d, and .points the end points of primitives.
- Implementation of ConicalFace3D in Core and RevolvedProfile.
- Implementation of SphericalFace3D in Core.
- BSplineFace3D works.

### Changed
- cut_contours in Face3D which take all points from a Contour2D, not one side like before. Furthermore, it is light and quick.

## [v0.1.10]
- typings
- workflow to instanciate point

## [v0.1.9]

### Added
- mesh module

## [v0.1.8]

### Added
- color and alpha options for various primitives
- line segments intersection

### Debug
- arcs: is_trigo and angle were sometimes false

## [v0.1.7]

### Added
- random vector and points
- dashed line option in babylon of LineSegment3D
- Measure2D
- babylon_data: a dict language to describe models to be unpacked by a babylonjs unpacker

### Removed
- constants o2D, x2D, y2D...: use O2D, X2D...

### Changed
- Mesure -> Measure3D<|MERGE_RESOLUTION|>--- conflicted
+++ resolved
@@ -56,11 +56,8 @@
 
 - bspline_compiled: refactor binomial_coefficient for performance.
 - Improve step translator.
-<<<<<<< HEAD
 - Delete inplace methods: rotation, translation and frame_mapping
-=======
 - OpenShell3D: faces_graph.
->>>>>>> fc44f7e6
 
 
 ### Changed
