# Changelog

All notable changes to this project will be documented in this file.

The format is based on [Keep a Changelog](https://keepachangelog.com/en/1.0.0/),
and this project adheres to [Semantic Versioning](https://semver.org/spec/v2.0.0.html).

## v0.16.0 [future]

### New Features
-

### Fixed

<<<<<<< HEAD
#### edges.py
- BSplineCurve.simplify: handles exceptions.

### Refactor

#### step.py
- Step: uses Regular Expressions to improve the performance.
=======
#### curves.py
- Ellipse2D/3D: mutualize length method.

#### edges.py
- BSplineCurve: handles exceptions in simplify method.
- BSplineCurve: Consider overlaping curves also as periodic.
- BSplineCurve.simplify: handles exceptions.
- 
#### surface.py
- PeriodicalSurface: handles exceptions in connect_contours method.
- ExtrusionSurface3D: fullarcellipse3d_to_2d
- ExtrusionSurface3D: generalization of the _repair_points_order method to repair the order of parametric points of edges after transformation.
- ToroidalSurface3D: increases precision of point3d_to_2d.

### Refactor
- Big refactor to improve and simplify complex and long methods in various modules.
>>>>>>> 527b0b68

### Changed
-

### Unittests
- 

## v0.15.0

### New Features

#### core_compiled.py
- Point2D/Point3D: allow users to use a point or a list of points direct inside a numpy array. ex.: np.array(volmdlr.O3D)
- Point2D/Point3D: in_list. ** ATTENTION:** -> use in_list instead of volmdlr.core.point_in_list.
- cad_simplification: VoxelizationSimplify, TripleExtrusionSimplify, TriangleDecimationSimplify.

#### surfaces.py
- ToroidalSurface3D: line_intersections, linesegment_intersections, plane_intersections
- ToroidalSurface3D: cylindricalSurface_intersections, circle_intersections, fullarc_intersections, dict_to_object, conicalsurface_intersections, sphericalsurface_intersections
- ToroidalSurface3D: Handles degenerated surfaces (major_radius < minor_radius).
- CylindricalSurface3D: circle_intersections, sphericalsurface_intersections, cylindricalsurface_intersections
- ToroidalFace3D: PlaneFace3D intersectios.
- SphericalSurface3D: circle_intersections, arc_intersections, ellipse_intersections, arcellipse_intersections, sphericalsurface_intersections
- ConicalSurface3D: sphericalsurface_intersections
- General improvements on sufaces\` parametric operations.

#### edges.py
- BsplineCurve3D: circle_intersections.
- ArcEllipse3D/FullArcEllipse3D: line_intersections.
#### curves.py
- Circle3D: point_distance.
#### shell.py
- OpenTriangleShell3D: triangle decimation
- ClosedTriangleShell3D: turn_normals_outwards, are_normals_pointing_outwards, turn_normals_inwards, are_normals_pointing_inwards
- DiplayTriangleShell3D: concatenate

#### core.py
- BoundingBox: is_close, scale
- BoundingBox: triangle_intersects_voxel, is_intersecting_triangle
#### discrete_representation.py
- Voxelization: from_mesh_data
- OctreeBasedVoxelization


#### step.py
- Support to Datakit CrossCadWare STEP file format.

### Fixed
- Drone : run generate sdist and generate bdist_wheel only on master

#### core.py
- VolumeModel: get_mesh_lines (change tolerance to 1e-5)

#### edges.py 
- Arc2D: direction conservation in rotation / translation / frame_mapping.

#### surfaces.py
- ToroidalSurface3D: line_intersections, linesegment_intersections, plane_intersections 
- ConicalSurface3D: circle_generatrixes direction.

#### faces.py
- ToroidalFace3D: PlaneFace3D intersections.
- PlaneFace3D: circle_intersections. planeface_intersections
- BsplineFace3D: adjacent_direction_uu
- PlaneFace3D: project_faces (check first if surfaces are coincident)

#### wires.py
- delete remaining inplace methods in wires.py

#### shells.py
- Fixes to boolean operations. Added some tolerance parameters to some methods. 
- Shell3D: get_geo_lines (consider edge.inverse in get_edge_index_in_list check), is_shell_open
- DisplayTriangleShell3D: eq, data_eq, hash, data_hash, concatenate

#### surfaces.py 
- SphericalSurface3D: use circle 3d instead of polygon3D for plotting. 

#### utils
- common_operations separate_points_by_closeness: consider more than two cluster groups.

#### curves.py
- Circle3D: circle_intersectios when the circle are coplanar.
- Circle2D: Now, it needs a Frame2D and a radius instead of a Center and a Radius. This allows to easily control the circle's direction (clockwise/counterclockwise)

#### surfaces.py
- ExtrusionSurface3D: enhance parametric operations.

#### edges.py
- bsplineCurve: line_intersections. 

#### discrete_representation.py
- MatrixBasedVoxelization: _logical_operation
- Remove inheritance from ABC for platform usage

#### cad_simplification.py
- Remove inheritance from ABC for platform usage

### Refactor
- Face3D: create a generic method for calculating intersections between two faces: _generic_face_intersections.
- Voxelization: refactor class methods

#### core.py
- babylon_data: avoid using bounding_box for performance
- BoundingBox: uses numpy to improve performance.

#### core_compiled
- Frame2D: fix rotation, now it has an optional parameter rotate_basis, set to False by default option, so the user can specify if he wants to rotate also the basis of the frame.

#### edges.py
- Circle2D: Now, it needs a Frame2D and a radius instead of a Center and a Radius. This allows to easily control the circle's direction (clockwise/counterclockwise)
- Arc2D: Arc 2D now must follow the same rotation direction of its circle.
- LineSegment2D/3D: The line attribute from which the line segment was defined was converted to a property, for performance and memory efficiency reasons.
- BSplineCurve: improve line_intersections performance.

#### faces.py
- Face3D: create a generic method for calculating intersections between two faces: _generic_face_intersections.

#### primitives3d.py
- Sweep: accepts an optional parameter starting_frame that can control the orientation of the profile.
- Block: get_bounding_box

#### shells.py
- boolean operations - now works also for triangle meshed objects, containing coincident faces.
#### surfaces.py
- ExtrusionSurface3D: Uses edge abscissa as u parameter.
- ExtrusionSurface3D: general improvements in parametric operations.


### Changed
- ToroidalSurface3D: init param tore_radius and small_radius changed to major_radius and minor_radius respectevely.
- ToroidalSurface3D: plots now use Circles 3D instead of ClosedPolygon3D. Performance improved.
- CylindricalSurface3D: More comprehesive plot
- BoundingBox: from_bounding_boxes
- BSplineCurve: improve line_intersections performance.
- core_compiled.pyx: update typing because Point2D, Point3D, Vector2D and Vector3D are now extension types (C structures.)
- BSplineCurve: improve line_intersections performance.
- SphericalSurface3D: enhance bsplinecurve3d_to_2d.


### Unittests
#### curves 
- Circle3D: new case to test_circle_intersections, new test: test_point_distance.
#### surfaces
- ToroidalSurface3D: test_line_intersections, test_plane_intersections, test_cylindrical_surface_intersections, test_circle_intersections
- CylindricalSurface3D:  test_circle_intersections.
#### faces
- ToroidalFace3D: PlaneFace3D intersectios.
- SphericalSurface3D: circle_intersections, arc_intersections, arcellipse_intersections
- PlaneFace3D: point_belongs
#### core
- BoundingBox: is_close, scale
#### primitives3d
- Block: from_bounding_box, get_bounding_box

## v0.14.0

### New Features
- DisplayTriangleShell3D: a TriangleShell3D optimized for performance of display / saving / loading.
- BSplineSurface3D: from_points_interpolation, from_points_approximation.
- nurbs module.
- New curves classes: Hyperbola2D and Hyperbola3D.
- Line: closest_point_on_line, from_point_and_vector
- Line2D: get_slope, get_y_intersection.
- New curves classes: Parabola2D/3D.
- ConicalSurface3D: line/line_segment intersections, perpendicular_plane_intersection
- ConicalSurface3D: line/line_segment intersections, perpendicular_plane_intersection, parallel_plane_intersections, concurent_plane_intersections, plane_intersections.
- Hyperbola2D/3D and Parabola2D/3D: split
- PlaneFace3D: conicalface_intersections
- CylindricalSurface3D: conicalsurface_intersections
- CylindricalFace3D: conicalface_intersections
- Curve: general_method curve_intersections
- Parabola2d/3D / Hyperbola2D/3D: point_belongs, tangent
- BSplineCurve: point_to_parameter, abscissa_to_parameter.
- Basis3D: is_normilized, is_orthogonal, is_orthonormal.
- BSplineSurface3D: fullarcellipse3d_to_2d
- ClosedPolygon2D: points_in_polygon

### Fixed
- add missing name attributes to classmethods.
- fixed circular imports
- BSplineSurface3D: from_points_interpolation, from_points_approximation.
- ConicalFace3D: point_belongs
- nurbs.core: find_multiplicity, evaluate_curve.
- LineSegment3d: line_intersections.
- Circle2D: line_intersections
- Step.read_lines: handles name with # character in name.
- ExtrusionSurface3D: enhance 3D to parametric operations.
- BSplineCurve: direction_vector, point_at_abscissa, abscissa, trim
- ConicalSurface3D and RevolutionSurface3D: bsplinecurve3d_to_2d when start or and points are at surface singularity
- ClosedCurves: discretization_points
- ArcEllipse3D: is_close
- LineSegment3D: revolution
- FullArcEllipse3D, FullArcEllipse2D: discretization_points
- ConicalSurface3D: linesegment2d_to_3d
- BSplineSurface3D: bsplinecurve3d_to_2d, prevents code execution from stopping when point3d_to_2d does not converge
- BSplineSurface3D: derivatives
- BSplineCurve: split
- Matrix based discrete representation: boolean operations
- read the docs settings
- fix: move code complexity at end
- ClosedPolygon2D: points_in_polygon, fix include_edge_points
- ClosedShell3D: is_face_between_shells

### Refactor
- TriangleShell3D: various improvement such as get_bounding_box, to_mesh_data, from_mesh_data, to_dict, dict_to_object

### Changed
- Cache BSplineCurve points into a numpy array to reduce memory usage.
- Vector2D, Vector3D: __repr__
- core_compiled: cdef functions' names.
- Vector2D, Vector3D, Point2D, Point3D: transformed into extension types for memory performance
- limit warning on step reading
- BSplineSurface3D: point3d_to_2d

### Unittests
- Hyperbola2D/3D: line_intersections
- Parabola2D/3D: line_intersections
- ConicalSurface3D: test_line_intersections, test_plane_intersections.

## v0.13.0

### New Features
- Line: reverse.
- BSplineCurve: Remove dependencies from the geomdl library.
- perf: to_dict/dict_to_obj of OpenTriangleShell3D
- Cylinder / Cone / HollowCylinder: from_center_point_and_axis
- Cone: remove inheritance from RevolvedProfile
- Ellipse2D: point_distance, bounding rectangle, ellipse_intersections
- Curve: local_discretization
- Ellipse3D: line_intersections, linesegment_intersections, ellipse_intersections
- ArcEllipse3D : Linesegment_intersections, arcellipse_intersections
- Circle3D: circle_intersections, ellipse_intersections
- Circle2D: ellipse_intersections.
- Arc3D: arc_intersections, arcellipse_intersections
- Wire3D/Contour3D: edge_intersections, wire_intersections
- BSpline3D: arc_intersections
- New module: discrete_representation for voxelization of 3D geometries and pixelization of 2D geometries
- BSplineSurface3D: partial removal of dependencies on geomdl objects

### Fixed
- Sweep with non smoth path
- plot of vector3D.
- BSplineSurface3D: point3d_to_2d, improve inital condition.
- EdgeCollection3D: babylon_meshes.
- BSplineCurve3D: trim
- FullArc3D: hash
- SphericalSurface3D: enhance repair_periodicity_method
- CylindricalSurface3D: concurrent_plane_intersection
- BSplineFace3D: fix neutral_fiber
- Step: assembly import
- BSplineFace3D: fix bounding_box.
- Ellipse3D: from_step
- edges.py: general improvements.
- ExtrusionSurface3D: point3d_to_2d.
- ExtrusionSurface3D: enhance parametric operations when the surface is periodic.
- BSplineFace3D: fix neutral_fiber
- BSplineSurface3D: improve bsplinecurve3d_to_2d.
- BSplineSurface3D: improve bsplinecurve3d_to_3d.
- Circle2D: plot
- Line3D: fix Line3D plot()
- Vector2D: plot()
- fix RevolutionFace3D init parameter wire to edge.
- Update documentation
- fix Sweep: bug when first primitive is an arc.
- fix closedshell3d volume
- Step.py: enhance step import/export
- VolumeModel: get_shells
- step.py uses deque in stack based algorithms
- VolumeModel: get_shells
- add error protection stl
- Sweep - add raise ValueError if section too big in comparision to arc radiuses
- Update cython version requirement in setup.py
- Step import: handles when there is an empty assembly in the file.
- Ellipse2D: point_at_abscissa
- ultis.common_operations: get_edge_distance_to_point and get_get_abscissa_discretization from edges so it can be used in curves too.
- edges.Edge._generic_minimum_distance
- LineSegment3D: distance_linesegment
- BSpline3D: linesegment_intersections

### Refactor
- refator some classes' init in primitives3D. 
- Shells: refactor.
- Composite_primitives
- Surface3D: enhance repair_primitives_periodicity method.
- volmdlr.utils.intersections:
- BSplineCurve: replace periodic bool parameter with verification inside from_points_intepolation method.
- Wire3D: removes heritage from volmdlr.core.CompositePrimitive3D
- BSplineCurve3D: bounding_box
- edges: minimum_distance.
- BSplineSurface3D: bsplinecurve3d_to_2d
- BSplineCurve: transform some attributs into lazy evaluation and Caching
- BSplineSurface3D: transform some attributs into lazy evaluation and Caching
- BSplineSurface3D: store control_points as numpy array for memory efficiency
- PlaneFace3D: distance_to_point -> point_distance
- remove normalize() methods for Vectors. Replaced by unit_vector(), it returns a new normalized vector.
- Cylinder / Cone / HollowCylinder: docstrings, typings, style, coherence
- BSplineSurface3D: point3d_to_2d performance improvements.


### Changed
- Moves functions from step.py to volmdlr.utils.step_reader
- Cylinder / HollowCylinder: `from_extremal_points` is now depracted. Use `from_end_points` instead (for lexical reason)

### Unittests
- Cylinder / Cone / HollowCylinder
- Ellipse2D: point_distance
- Ellipse3D: test_ellipse_intersections, test_linesegment_intersections
- ArcEllipse3D : Linesegment_intersections, arcellipse_intersections
- Circle3D: circle_intersections.
- Arc3D: arc_intersections, arcellipse_intersections, test_minimum_distance_bspline
- BSplineCurve3D: test_bspline_linesegment_minimum_distance, test_bspline_linesegment_intersections
- Contour3D: test_edge_intersections

## v0.12.0


### New Features
- New module: cad_simplification - OctreeBlockSimplify, TrippleExtrusionSimplify
- shells.py : function to performe union operations for a given list of shells.
- ClosedShell3D: is_face_intersecting, is_intersecting_with
- BoundingBox: get_points_inside_bbox, size
- Vector3D: unit_vector
- Face3D: split_inner_contour_intersecting_cutting_contours
- Shell3D: get_ray_casting_line_segment
- WireMixin: get_connected_wire, is_sharing_primitives_with
- OpenShell3D: faces_graph
- Plane3D: arc_intersections, bsplinecurve_intersections
- common_operations: split_wire_by_plane
- SphericalSurface3D: line_intersections, linesegment_intersections.
- Sweep with muitiform profile contour.
- minimum_distance: face-to-face, shell-to-shell
- OpenShell3D: from_faces (using faces graph)
- SphericalFace3D: from_contours3d_and_rectangular_cut
- RevolutionSurface3D: Translation
- wires.WireMixin: from_circle
- curves.CircleMixin: trim
- Face3D: point_distance
- BSplineCurve3D: revolution method.

### Fixed
- ClosedShell3D: is_face_inside, get_subtraction_valid_faces, valid_intersection_faces, point_belongs
- ContourMixin: delete_shared_contour_section, reorder_contour_at_point, are_extremity_points_touching
- RevolutionSurface3D: fix some special cases whiling transforming from 3D space to parametric domain.
- fix drone python version
- BSplineFace3D: neutral_fiber
- BSplineSurface3D: arc3d_to_2d, removes repeated parametric points if any.
- surfaces.Plane3D: linesegment_intersections
- Step export
- Face3D: is_linesegment_crossing.
- Edge: fix orientation of edges commig from step.
- BSplineCurve3D: from_step.
- Export to step file
- Step import
- Edge: fix orientation of edges commig from step.
- Sphere: point_belongs, inherits from ClosedShell3D instead of RevolvedProfile
- Step import.
- PeriodicalSurface: linesegment3d_to_2d, takes into account small 3D line segments that should be actually 3D arcs
- babylondata: removes empty objects.
- ClosedPolygon2D: point_belongs.
- Fullarc: get_reverse.
- Arc2D: point_belongs
- ArcEllipse2D: point_at_abscissa
- Frame3D: import/export step.
- BSplineFace3D: neutral_fiber.
- Step: read_lines, take into account the space character in step entity names
- Circle3D: fix trim.
- Edge: from_step trim of periodic curves with different orientation of original edge
- Arc3D: fix abscissa, fix get_arc_point_angle
- add missing toleraces to some methods.
- Arc3D: line_intersections
- Line3D: minimum_distance_points
- remove arcellipse handleling for bspline2d_3d.
- plot of vector3D
- Ellipse3D: discretization_points.

### Refactor
- ClosedShell3D: point_belongs, get_non_intersecting_faces
- BoundingBox: bbox_intersection
- Face3D: get_face_cutting_contours
- parametric.py: fix numerical instability in some functions used in Arc3D to parametric surface domain transformation.
- intersections: get_bsplinecurve_intersections generalization, so it can also be used
to calculate intersections between a plane 3d and bsplinecurve3d.
- Big refactor: New module curves.py containing classes as Line, Circle and Ellipse.
Most edges will now be formed by a curve and a start and end points. Unittests for all these classes have been created.
All adequations have been done for all tests and existing scripts.

- bspline_compiled: refactor binomial_coefficient for performance.
- Improve step translator.
- Delete inplace methods: rotation, translation and frame_mapping. replace by juste the rotation, translation and frame_mapping. objects are no longer changed inplace, a new transformed object is returned each time.
- OpenShell3D: faces_graph.
- RevolutionSurface3D: Improve init and methods

### Changed
- OpenShell3D: faces_graph is now vertices_graph. faces_graph method now represents the faces' topology of the shell.

### Unittests
- FullArc2D: split_between_two_points
- Face3D: set_operations_new_faces
- ClosedShell3D: point_belongs
- Plane3D: arc_intersections, bsplinecurve_intersections
- common_operations: split_wire_by_plane
- SphericalSurface3D: line_intersections, linesegment_intersections.

## v0.11.0


### New Features
- BSplineCurve, Edge: simplify
- Plane3D: angle_between_planes, plane_betweeen_two_planes
- Edge: intersections, crossings, validate_crossings
- Arc2D: bsplinecurve_intersections, arc_intersections, arcellipse_intersections.
- ArcEllipse2D: bsplinecurve_intersections
- get_circle_intersections added to volmdlr.utils.intersections, so it can be used to calculate intersections between two arcs 2d.
- get_bsplinecurve_intersections added to volmdlr.utils.intersections. Used to calculate intersection between a bspline and another edge.
- Wire2D: edge_intersections, wire_intersections, edge_crossings, edge_intersections, validate_edge_crossings, validate_wire_crossings
- Contour2D: split_contour_with_sorted_points, intersection_contour_with
- CylindricalSurface3D: point_projection, point_distance
- ToroidalSurface3D: point_projection
- BsplineCurve: point_distance, point_belongs
- ContourMixin: is_adjacent
- Wire2D: area
- Circle2D: bsplinecurve_intersections.
- add tolerance param to many methods from edges and wires.
- Surface3D: add contour healing into face_from_contours3d method.
- ExtrusionSurface3D: implement missing cases for linesegment2d_to_3d method.
- BSplineSurface3D: to_plane3d
- BSplineFace3D: to_planeface3d
- BSplineCurve, Arc, LineSegment: is_close
- Core: get_edge_index_in_list, edge_in_list
- mesh: TetrahedralElementQuadratic 
- GmshParser: define_quadratic_tetrahedron_element_mesh
- GmshParser: to_vtk (consider quadratic tetrahedron element)
- VolumeModel: to_msh (consider both order 1 and 2)
- Assembly: define a volmdlr Assembly object.
- Edge: direction_independent_is_close
- Arcellipse2D, 3D: complementary, translation
- Arcellipse2D, 3D: complementary
- Face3D: is_linesegment_crossing, linesegment_intersections_approximation.
- Assembly: define a volmdlr Assembly object.
- Contour2D: copy
- LineSegment2D: copy
- FullArcEllipse3D: split
- ArcEllipse3D: split, point_at_abscissa
- Vector: is_perpendicular_to
- babylonjs: add nested meshes
- CylindricalFace3D, ConicalFace3D, ToroidalFace3D, BSplineFace3D: neutral_fiber
- VolumeModel: get_shells
- WireMixin: wires_from_edges
- DisplayMesh3D: triangulation_faces
- Woodpecker CI setup
- ContourMixin: primitive_section_over_contour.
- Face3D: split_by_plane

### Fixed
- 2D conversion: create 2D function name in core_compiled
- LineSegment, Arc, BSplineCurve: get_shared_section()
- bSpline2D: linesegment_intersections
- BsplineCurve: from_points_interpolation
- Coverage: use coverage rc to enable cython coverage
- ClosedShel3D: cut_by_plane
- ClosedShell3D: union
- BSplineSurface3D: take into account oppened contour while using face_from_contours3d
- BsplineCurve: simplify
- Dessiaobject inheritance up-to-date
- Edge: unit_direction_vector, unit_normal_vector, split_between_two_points
- VolumeModel: get_mesh_lines (change tolerance 1e-20 to 1e-6)
- RevolutionSurface: fix some parametric operations.
- ClosedShel3D: intersection method
- Fix: plots
- add some fixes to pydocstyle errors
- ToroidalSurface3D: fix some parametric operations.
- Node2D, Node3D: is_close
- SphericalSurface3D: enhance arc3d_to_2d and bsplinecurve3d_to_2d.
- BSplineface3D: linesegment2d_to_3d, bsplinecurve2d_to_3d.
- OpenShell3D: get_geo_lines (use primitive.is_close)
- Basis3D: normalize
- Contour3D: from_step removes repeated edges from primitives list
- Face3D: add fixes to divide_face.
- ExtrusionSurface3D: linesegment2d_to_3d.
- Surface3D: repair_primitive_periodicity
- BSplineSurface3D: ban useless attr in serialization 
- utils.parametric: fix contour2d_healing
- BSplineSurface3D: ban useless attr in serialization
- BSplineCurve: simplify
- SphericalSurface3D: contour3d_to_2d
- WireMixin: to_wire_with_linesegments (use new methods, for 2D and 3D)
- ArcEllipse2d: point_belongs, abscissa, init.
- Face3D: face_inside - now considers inners_contours
- BoundingBox: point_belongs now considers bounds.
- ContourMixin: delete_shared_contour_section
- PlaneFace3D: merge_faces
- Contour2D: divide
- Step: raise NotimplementedError when it's not possible to instatiate assembly object.
- STL: handle mutiple space as separator
- fix: protect gmsh import

### Refactor
- Contour2D: cut_by_wire
- Contour2D: extract_with_points displaced to WireMixin
- Contour2D: extract_contour displaced to WireMixin and renamed to extract
- Contour2D: split_contour_with_sorted_points displaced to WireMixin and renamed to split_with_sorted_points
- Contour2D: get_divided_contours
- FullArc2D, FullArc3D: create FullArc Abstract class.
- Contour2D: ordering_contour
- WireMixin: order_wire
- Contour2D: delete cut_by_linesegments
- split faces.py into surfaces.py, faces.py and shells.py 
- ContourMixin: from_points
- ClosedShell3D: improve performance for boolean operations
- Face3D: reduce the triangulation discretization resolution of Toroidal and Cylindrical to improve redering performance.
- Cylinder: inheritance directly from ClosedShell3D
- Edges: cache middle_points and unit_direction_vector 
- Arc: add optional parameter center
- unittests: find dynamicly the folder for the json
- Arc: point_distance
- BSplineCurve: is_close
- CompositePrimitive3D: babylon_points
- WireMixin: split_with_sorted_points -> if a wire, and given points are start and end, return self directly.
- ContourMixin: contours_from_edges
- ExtrusionSurface3D: simplify bsplinecurve3d_to_2d method

### Changed
- better surface3d plots
- sphere methods renamed in_points & to_point_skin to inner points & skin_points
- Improve CylincricalFace3D and ToroidalFace3D rendering mesh.
- remove useless attribute in Bspline serialization
- Change python suport version from >=3.7 to >= 3.9
- LICENSE changed from GPL to Lesser GPL 
- Readme logo updated
- CI: do not check quality on tag

### Unittests
- Arc2D: test_arc_intersections
- TestEdge2DIntersections: test intersections for all edges.
- Circle2D: test_circle_intersections
- Contour2D: test_crossings, test_intersection_contour_with
- BSplineCurve: get_intersection_sections
- BSplineCurve2D: edge_intersections, arc_intersections, bsplinecurve_intersections
- CylindricalFace3D: test_triangulation_quality
- CylindricalSurface3D: test_point_projection
- BSplineCurve: point_projection
- ClosedShel3D: cut_by_plane
- Arc3D.minimum_distance_points_line
- New unittests for plane3d.
- ClosedShel3D: intersection
- Arcellipse2D: complementary
- Contour2D: contours_from_edges.
- PlaneFace3D: merge_faces
- Contour2D: divide.
- BSplineFace3D: test_linesegment_intersections_approximation.
- CylindricalFace3D: split_by_plane.

v0.10.0 [Released 20/04/2023]

### New Features
* Write .msh file (with stream)
* Arc: reverse
* BSplineCurve2D: offset
* Circle2D: bsplinecurve_intersections, point_distance
* ConicalSurface3D, CylindricalSurface3D: plot method
* BSplineCurve3D: minimum distance
* volmdlr.edge: FullArcEllipse
* BSplineCurve: evaluate_single
* Wire2: hash
* Contour3D: hash
* LineSegment3D, LineSegment2D, Arc3D, Arc2D, BSpline3D, BSpline2D: get_shared_section(), delete_shared_section()
* Contour2D: closest_point_to_point2, get_furthest_point_to_point2
* Block: octree, quadtree, subdivide_block

### Fixed
* Bspline in sweep
* Plane3D: plane_intersections
* fixes to step assemblies
* LineSegment3D: matrix_distance
* fixes to wire
* Arc: split. Case when spliting point is the start or end point.
* BplineCurve2D: tangent, vector_direction, normal_vector
* BSplineCurve: abscissa, line_intersections
* Add some important fixes to unittests: missing two __init__py files.
* Contour2D, Contour3D: merge_with()
* Edge: change unit_direction_vector and unit_normal_vector to concrete methods
* stl: add _standalone_in_db to Stl class
* BSplineSurface3D: merge_with
* Documentation: Add introduction to volmdlr technology
* BSplineSurface3D: refactor bsplinecurve3d_to_2d to take into account periodic behavior
* OpenedRoundedLineSegments2D/ClosedRoundedLineSegments2D: fix radius type
* Surface3D: debug some special cases while using face_from_contours3d.
* Step: debug some special cases while reading step file.
* BSplineSurface3D: fix simplify_surface method.
* Improve pylint code quality.
* PeriodicalSurface: enhance some parametric transformations.

### Removed
- stl: remove default value in from_stream method

### Changed

- argument convexe in volmdlr.cloud has been renamed to convex
- Add some missing docstrings in volmdlr.faces
- Using full arcs for Circles primitives

### Performance improvements
- BSplineCurve: compilation of some functions used by from_points_interpolation classmethod.
- BSplineSurface3D: compilation of some functions used in the evaluation of a parametric point.
- eq & hash: Some eq and hash methods have been fixed. starting from clases Point and Vector.
- BSplinecurve2D: point_belongs
- lighten some dicts with optional name
- Step reader: refactor to_volume_model. Remove the dependency of the method of creating a graph.

### Refactorings
- ContourMixin: to_polygon (for both 2D and 3D)
- BSplineCurve2D.point_distance 
- new dataclass EdgeStyle: to be used in several plot methods. simplifying its structure.


### Unittests
* BSplineCurve2D: offset, point_distance, point_belongs
* Circle2D: bspline_intersections, point_distance
* Unittests for Vector2D
* Unittests for Point2D
* Unittests for Vector3D
* Unittests for Point3D
* LineSegment3D: test_matrix_distance
* LineSegment3D, LineSegment2D, Arc3D, Arc2D, BSpline3D, BSpline2D: get_shared_section(), delete_shared_section()
* Contour3D: merge_with()
* Contour2D: closest_point_to_point2, get_furthest_point_to_point2

## v0.9.3

- build: bump dessia common to 0.10.0
- build: remove useless jsonschema dep
- build: update package.xml for freecad

## v0.9.1

### Fixed
- build: manifest was not shipping bspline_compiled
- fixed many pylint errors: 13/03/2023
- fix contour2d: divide

### Documentation
 - typo in CONTRIBUTING.md
 - typo in README.md

## v0.9.0 [released 03/26/2023]

### New Features
* Unit coversion factor parameter added to the end of the from_step arguments parameter (So we can convert the units correctly)
* SphericalSurface3D: rotation, translation, frame_mapping
* read steps: Identify assemblies in a step file.
* ClosedTriangleShell3D: to_trimesh method
* PointCloud3D: add method shell_distances to compute distances from triangular mesh in PointCloud3D
* BSplineSurface3D: Now the plot method uses u and v curves
* Create .geo and .msh files (Mesh geometries with GMSH)
* RevolutionSurface3D: point3d_to_2d, point2d_to_3d, plot, rectangular_cut, from_step
* RevolutionFace3D
* WiriMixin: from points: general method for Wire3D and 2D and for Contour2D and 3D.
* Added package.xml metadata in order to be listed in the FreeCAD Addon Manager
* Edge: local_discretization
* ArcEllipse2d: point_at_abscissa, translation, split, point_distance.

### Fixed

* WireMixin: abscissa (add tolerance as parameter)
* OpenRoundedLineSegment2D: deleted discretization_points() so it uses the one from WireMixin.
* Contour2D: moved bounding_rectangle and get_bounding_rectangle to Wire2D.
* BSplineCurve: from_points_interpolation, uses centripedal method for better fitting.
* Conical, Cylindrical and Toroidal Surfaces 3D: fix face_from_contours - bug when step file doesnot follow a standard.
* BSplineSurface3D: debug linesegment2d_to_3d method.
* Parametric operations with BSpline curves.
* OpenTriangleShell3D: fix from_mesh_data method.
* PeriodicalSurface: fix face from contours.
* LineSegment2D.line_intersections: verify if colinear first.
* Cylinder: to_dict, min_distance_to_other_cylinder.
* Step_assemblies: consider when no transformation is needed.
* fix some pydocstyle errors
* Script/step/workflow: Update Workflow, use last version of dessia_common
* LineSegment3D: Rotation method update due to points attribute deletion
* ConicalSurface3D: fix from_step class method by adding the angle convertion factor
* fix f string usage
* Add some typings
* Step: Step translator now handles some EDGE_LOOP inconsistencies coming from step files
* Arc2d: point_belongs, abscissa.


### Removed

- edges: remove attributes points from lines & linesegments for performance purpose


### Performance improvements

- wires.py's 2D objects: chache bounding_rectangle results
- faces.py's Triangle3D objects: subdescription points and triangles
- EdgeCollection3D: new object for displaying series of edges
- BSplineSurface3D: compile BSplineSurface3D.derivatives
- Contour2D.area(): save area in a cache variable.
- Contour2D.__eq__(): verify contour length first, when verify if two contours are the same.
- Contour2D.is_inside(): verify first if the area of the contour2 is not smaller that contour 1.
- Disabling pointer in to_dict for most primitives
- Better hash for shells, contours & wires 


### Refactorings
- Remove usage of deprecated method old_coordinates and new_coordinates
- Indicate 'inplace' methods as deprecated
* Wire: extract_with_points

### Documentation
- BoundingBox docstrings

### Unittests
- ConicalSurface3D: face_from_contours, bsplinecurve3d_to_2d.
- CompositePrimitive2D: rotation, translation, frame_mapping
- core.py: delete_double_point, step_ids_to_str
- CompositePrimitive3D: plot
- BoundingRectangle: bounds, plot, area, center, b_rectangle_intersection, is_inside_b_rectangle, point_belongs,
intersection_area, distance_to_b_rectangle, distance_to_point
- BoundingBox: center, add, to_dict, points, from_bounding_boxes, from_points, to_frame, volume, bbox_intersection,
is_inside_bbox, intersection_volume, distance_to_bbox, point_belongs, distance_to_point, plot
* VolumeModel: eq, volume, rotation, translation, frame_mapping, bounding_box, plot
* Wire: extract_with_points, split_with_two_points
* Arc2d: point_belongs, abscissa.
* ArcEllipse2d: point_belongs, abscissa, init, translation, split, point_at_abscissa, point_distance.

### CI
- add spell check to pylint with pyenchant
- make code_pydocstyle more explicit
- upload html coverage to cdn.dessia.tech
- limit time effect on master & testing

## v0.8.0 [Released 26/01/2023]

### New Features

- PlaneFace3D: project_faces
- OpenShell3D: project_coincident_faces_of
- GmshParser: to_vtk
- BSplineCurve: derivatives
- ClosedPolygon2D: point_belongs, now the user can choose whether points on the edge of the polygon
            should be considered inside or not.
- ArcEllipse2D: line_intersections, frame_mapping, linesegment_intersections
- Line2D: point_belongs, frame_mapping()
- New Class wires.Ellipse2D
- Ellipse2D: point_over_ellipse(), line_intersections(), linesegment_intersections(), discretization_points(),
abscissa(), point_angle_with_major_dir(), area(), rotation(), tranlation(), frame_mapping()
- Plane3D: is_parallel, fullarc_intersections
- Arc2D: cut_betweeen_two_points
- Contour3D: linesegment_intersections, line_intersections
- Circle3D: primitives: [Arc3D, Arc3D], get_primitives, abscissa, linesegment_intersections
- Arc3D: line_intersections, linesegment_intersections
- new module utils: intersections -> circle_3d_linesegment_intersections
- hash for Frame2D
- Ellipse3D: point_belongs, abscissa, length, to_2d
- CylindricalSurface3D: point_on_surface, is_coincident, arcellipse3d_to_2d
- BSplineSurface3D: derivatives

### Fixed

- PlaneFace3D: cut_by_coincident_face (consider self.inner_contours inside face)
- Contour2D: bounding_rectangle (specify number_points for discretization_points), point_belongs
- Line2D: line_intersections
- BSplineCurve2D: line_intersections
- PlaneFace3D: cut_by_coincident_face (consider self.inner_contours inside face)
- BSplineCurve2D: bounding_rectangle (specify number_points for discretization_points)
- Mesh: delete_duplicated_nodes
- BSplineSurface3D: fix arc3d_to_2d method
- Frame3D : fix from_point_and_vector method ( error for the case vector=main_axis)
- BSplineCurve2D: linesegment_intersections
- Contour2D: merge_primitives_with
- BSplineCurve: fix to take into account weighted B-spline curves.
- Step: fix reading of rational BSpline curves and surfaces from step file.
- BSplineCurve2D: tangent (use position/length)
- Babylon: some scene settings for better rendering
- Arc2D: fix get_center: name referenced before assignement
- SphericalSurface3D : enhancement of primitives parametrization on surface parametric domain.
- BSplineSurface3D: debug linesegment2d_to_3d method.
- Parametric operations with BSpline curves.
- OpenTriangleShell3D: fix from_mesh_data method
- pydocstyle fixes
- bounding box: fix for cylindrical and BSplineCurve3D
- contour2d: ordering_primitives, order_primitives
- Plane3D: plane_intersections, is_coindident
- contour2d: ordering_primitives, order_primitives
- Linesegment2D: infinite_primitive
- Arc2D: point_belongs
- Arc2D: infinite_primitive
- Wire2D: infinite_intersections
- infinite primitive offset of linesegment
- Ellispe3D: discretization_points
- BSplineSurface: Improved surface periodicity calculation

### Removed

- babylon script remaining functions

### Performance improvements
- ClosedPolygon2D: triangulation
- Cylinder: min_distance_to_other_cylinder
- BSplineCurve: discretization_points
- Face3D: triangulation
- triangulation performance by use of Node2D instead of points (x15 on casing)
- cache variable self._polygon_point_belongs_100, to avoid recalculating each
time we have to verify if a point is inside
- Improvements in BSplineSurface3D.point3d_to_2d performance
- Triangle3D serialization speed-up
- Serialization without memo for faces
- Custom serialization for BsplineCurves

### Refactorings

- Basis2D, Basis3D, Frame2D, Frame3D: old_coordinates and new_coordinates method are now deprecated.
local_to_global_coordinates and global_to_local_coordinates are the new more explicit ones.
- Line3D: intersections

### Unittests

- Contour2D: point_belongs
- Basis2D, Basis3D, Frame2D, Frame3D: local_to_global_coordinates and global_to_local_coordinates
- ArcEllipse2D: linesegment_intersections
- LineSegment2D: to_wire
- Line2D: point_belongs
- BSplineCurve2D: line_intersections
- Ellipse2D.point_over_ellipse()
- Ellipse2D.line_intersections()
- Ellipse2D.linesegment_intersections()
- Ellipse2D.discretization_points()
- Ellipse2D.abscissa()
- Ellipse2D.point_angle_with_major_dir()
- Ellipse2D.area()
- Ellipse2D.rotation()
- Ellipse2D.tranlation()
- Ellipse2D.frame_mapping()
- Line2D.frame_mapping()
- Plane3D: plane_intersections, fullarc_intersections, is_parallel, is_coincident
- Contour2D: offset
- ArcEllipse3D.to_2d()
- Circle3D: point_belongs
- Circle3D: discretization_points
- Arc3D: line_intersections, linesegment_intersections
- Contour2D: ordering_contour, is_ordered, order_contour
- Ellipse3D: point_belongs, abscissa, length, to_2d, discretization_points
- CylindricalSurface3D: point_on_surface, is_coincident

### CI

- Mandatory CHANGELOG.md update for PR
- pre-commit checks with cython-lint

## v0.7.0

### New Features

- Open/Closed TriangleShells: ability to implement specific algorithm to triangles
- Block: faces_center (calculate directly point in the middle of the faces)
- Circle2D: split_by_line
- BoundingRectangle: bounds, plot, area, center, b_rectangle_intersection, is_inside_b_rectangle, point_belongs, intersection_area, distance_to_b_rectangle, distance_to_point
- Cylinder: random_point_inside, interference_volume_with_other_cylinder, lhs_points_inside
- CylindricalSurface3D: line_intersections, linesegment_intersections, plane_intersection
- Line2D: point_distance
- Line3D: to_2d
- Line3D: skew_to (verifies if two Line3D are skew)
- LineSegment3D: line_interserctions
- ArcEllipse3D: discretization_points
- FullArc3D: linesegment_intersections
- Line: sort_points_along_line
- Line2D: point_belongs
- ArcEllipse2D: length, point_belongs, abscissa, bounding_rectangle, straight_line_area, discretization_points, reverse

### Fixed

- Contour2D: point_belongs
- BsplineCurve: abscissa (use different start point between 0 and length)
- Arc3D: plot
- Cylinder: point_belongs
- FullArc3D: plot (use discretization_points instead of discretise)
- Face3D: line_intersections: consider borders
- STL: from stream (use BinaryFile and StringFile instead of io.BinaryIO and FileIO)
- Step: from stream (use BinaryFile instead of io.BinaryIO)
- Contour: is_overlapping (consider intersecting_points is empty)
- LineSegment2D: to_wire (use discretization_points instead of discretise)
- ArcEllipse2D: to_3d
- Fix boolean operations when faces are 100% coincident
- Fix some to_step methods from edges.py and faces.py


### Performance improvements

- Avoid unneeded bbox computation


### Refactorings

- cleanup of ClosedShell (double methods with Openshells)
- LineSegment3D: intersections
- Line2D: sort_points_along_line



### Unittests

- PlaneFace3D: line_intersections
- BsplineCurve: abscissa
- Circle2D: split_by_line
- BoundingRectangle: area, center, intersection, is_inside, point_belongs, intersection_area, distance_to_point, distance_to_b_rectangle
- Cylinder: point_belongs, random_point_inside, interference_volume_with_other_cylinder, min_distance_to_other_cylinder, is_intersecting_other_cylinder, lhs_points_inside
- CylindricalFace3D: linesegment_intersections
- CylindricalSurface3D: line_intersections
- Line3D: line_distance
- Line3D: skew_to
- Line3D: intersections
- LineSegment3D: line_intersections
- LineSegment3D: linesegment_intersections
- Contour: is_overlapping
- LineSegment2D: line_intersections
- ArcEllipse3D: discretization_points
- FullArc3D: linesegment_intersections
- Line2D: sort_points_along_line
- Line3D: sort_points_along_line
- ArcEllipse2D: length, point_belongs, abscissa, bounding_rectangle, straight_line_area, discretization_points, reverse


## v0.6.1 [12/13/2022]

### Changes

- Import from dessia_common are now performed from dessia_common.core

### Fixed
- infinite primitive offset of linesegment

## v0.6.0 [11/7/2022]

### New Features

- Stl:load_from_file, to_volume_model
- Surface2D: copy (specific method)
- GmshParser: read_file (.msh) and related methods, define_triangular_element_mesh, define_tetrahedron_element_mesh
- Circle2D: primitives (defined with 2 Arc2D)
- Node2D/3D, TriangularElement, QuadrilateralElement2D, TriangularElement3D
- ElementsGroup: nodes, elements_per_node
- Mesh: bounding_rectangle, delete_duplicated_nodes
- PlaneFace3D: cut_by_coincident_face
- Vector2D: to_step
- BSplineCurve2D: to_step
- LineSegment3D: to_bspline_curve
- BSplineCurve3D: from_geomdl_curve
- Surface2D: line_crossings
- Surface2D: from_contour
- BSplineSurface3D: simpifly_surface - verifies if BSplineSurface3D could be a Plane3D
- OpenShell3D: to_step_face_ids
- Contour2D: repair_cut_contour
- Circle2D: cut_by_line

### Fixed

- Contour3D: average_center_point (use edge_polygon.points instead of points)
- Contour: edges_order_with_adjacent_contour
- Arc2D: translate_inplace
- Arc2D: point_belongs
- Arc2D: abscissa (consider point2d == arc2d.start/end)
- Arc2D: split (how to choose the interior point)
- Wire: extract_primitives (consider point1 and point2 belong to the same primitive, REMOVE Contour.extract_primitives)
- LineSegment: abcissa (consider point2d == arc2d.start/end)
- Contour2D: cut_by_wire
- Contour2D: point_belongs (bug when contour has only one primitive, like FullArc2D)
- Contour: contours_from_edges
- PlaneFace3D: face_intersections
- Edge: insert_knots_and_mutiplicity
- BSplineCurve3D: from_step
- Surface2D: cut_by_line
- Circle3D: to_step
- ArcEllipse3D.to_2d()
- infinite primitive offset of linesegment
- Contour3D: order_contour.

### Performance improvements

- Improve reading STEP files (Faster BSplineCurve3D.look_up_table, Better info when _edges not following eachother_ )
- Improve multiple substractions
- Speedup Contour2D.point_belongs using bounding_rectangle
- Custom to dicts for Shells and primitives inheriting


### Refactorings

- Normalize STL methods regarding STEP
- Refacor and update old code in mesh.py
- Define a Parent class 'Triangle' for Triangle2D/3D


### Unittests

- Wire: extract_primitives, extract_without_primitives


## v0.5.0

### New Features

- Contour: is_overlapping, is_supperposing
- Point, Edges and Wires: axial_symmetry
- Surface2D: rotation, rotation_inplace
- Wire2D: bsplinecurve_crossings,  bsplinecurve_intersections
- Cylinder: min_distance_to_other_cylinder, is_intersecting_other_cylinder
- New point_distance method for Wire3D

### Fixed

- Wire3D.babylonjs
- BSplineSurface3D.merge_with (consider overlapping, intersecting surfaces)
- Wire.extract_primitives (consider point1 & point2 belong to the same primitive)
- Wire.extract_without_primitives (consider the primitives’ order to choose the primitives)
- Contour.shared_primitives_with (consider contours sharing a lot of primitives groups)
- Contour2D.contour_intersections (check if the point is not already in the lis)
- Line.is_between_points (consider point1==point2)
- BSplineCurve2D.split (consider point==start/end)
- Contour3D.bounding_box (use _utd_bounding_box to be defined as a property)
- BSplineSurface3D.grid2d_deformed (add more constraints to compute surface deformation)
- BSplineSurface3D.from_cylindrical_faces (consider **kwargs parameters)
- Duplicated methods cleaned
- triangulation of planar faces
- Wire3D: fix Bounding box
- Wire3D: Bounding box
- Arc2D: primitives bad calculation (arc2d)
- Update plotdata in setup.py
- add some fixes pydocstyle

### Performance improvements

- Remove Copy param from movement of primitives and add inplace methods
- Improve union operations
- Return the same result type (a boolean) in Contour.is_sharing_primitives_with
- Add hidden attribute _bounding_rectangle for Contour2D
- Add hidden attribute _length for BSplineCurve2D/3D
- Consider different types of primitives in Wire.wire_intersections/wire_crossings
- Add hidden attribute _length for Edge

### Refactorings

- Define _eq_ in Contour (to be used for both 2D and 3D)
- Use Grid2D object in different BSplineSurface3D methods (especially: to_2d_with_dimension)
- Define length in LineSegment (to be used for both 2D and 3D)
- Delete diplicated methods (length and point_at_abscissa) from Contour3D (inherit from Wire)
- Define a Parent class 'Bsplinecurve' to mutulize Bsplinecurve2D/3D methods
- Clean duplicated methods
- Define length in LineSegment (to be used for both 2D and 3D)
- Delete diplicated methods (length and point_at_abscissa) from Contour3D (inherit from Wire)
- Define a Parent class 'Bsplinecurve' to mutulize Bsplinecurve2D/3D methods


## v0.4.0
### Fixed
- various fixes in cuts of wires and contours
- Fix of missing face in Union
- following dessia_common v0.7.0


## v0.3.0

### New Features
- Bspline with dimensions
- cut_by_line for Surface2D
- Bspline merge

### Fixed
- Various Steps improvement
- Bspline periodicity in step reading
- sewing improvements
- Substraction of shells

## v0.2.10

### New Features

- union of shells (only with planeface for the moment
- Sewing of polygon3D
- Concav hull of PointCloud2D

## v0.2.9

### New Features

- support STL import & export
- point cloud2D & cloud3D

## v0.2.8

### New Features

- support stringIO in step save

### Fixes

- depack of point2D
- to_vector2D

### Performance improvements

- better bounding box for cylindrical face


## [v0.2.7]
### Changed
- direction vector of linesegments are now normalized

### New Features

- straight line area for BsplineCurve2D
- split of circleby start end
- closedpolygon2d is_trigo
- Auto-adaptative camera/edge width babylonjs
- splitting of bsplinecurve2d
- BezierSurface3D implemented
- added rotation and translation for faces
- new classes BezierCurve2D and BezierCurve3D
- spherical surface
- (core): update plot_data method
- update plot_data methods in wires and edges
- step almost working for cylindrical, conical toroidal
- difference between intersections and crossings
- plot_data version set to 0.3.8 or above

### Fixes

- support of mixed vector point in to step
- remove debug mode babylonjs
- remove sci notation in step export
- use stable cdn for babylonjs
- sweep extrusion length
- line circle intersection with tolerance, normal and dir vector for arc
- offset of wire
- remove useless non serializable attr
- secondmoment area from straight lines
- reversed faces in extrusion correction
- enhancement of rotation/translation of shells
- bug fix BezierCurve2D and 3D
- eq and hash for basis and frames
- shell and frame mapped shell correctly read
- small try except added for step reading
- all SHAPE_REPRESENTATION are now read
- Arc3D from step full debug
- arc3d to 2d in bspline3d surface
- missing faces at end of sweep
- splitting faces and arcs
- perf in display nodes and toroidal aspect
- setup.py requires plot_data>=0.3.9
- (primitives2d): serialization
- debug of shell method
- porting shells methods
- Debug of conical faces
- Porting cylinders and hollow
- porting from missing from_contour3d for planeface
- reading steps, but artefact on faces
- Correcting arc from_step

### Performance improvements

- LineSegment2D.points is non serializable attribute
- ClosedPolygon2D.line_segment is non_serializable_attributes
- Optimization of mesh generation

#### Refactorings
- (edges): put data argument back into Arc2D.plot_data()
- (edges): redefined Arc2D.plot_data()

## v0.2.6

### Changed
- debugs on frame 2D

### Optimized
- babylon data generation speed up

## v0.2.5

### Added
- translation and rotation for various primitives

### Changed
- Frame3D rotation takes also into account origin
- following plot_data v0.5.3

## v0.2.4
### Added
- handle spherical surfaces
- positionning of parts in STEP reading

## v0.2.1
### Added
- step export

## v0.2

### Changed
- modules -2D or *3D renamed in *2d, *3d
- point and vector declared with their x, y, z vm.Point2D((0, 0)) -> vm.Point2D(0, 0)
- separating in new modules: display, wires, edges...
- PEP8: method names
- PointAtCurvilinearAbscissa changed to point_at_abscissa
- MPLPlot changed to plot()
- plot now returns only ax instead of fig, ax

## v0.1.11

### Added
- Calculate the distance between LineSegment3D/LS3D, Arc3D/LS3D, Arc3D/Arc3D and between CylindricalFace3D too.
- Use PlaneFace3D with contours2D in a classic way and use it with contours3D with a 'from_contours3d' as CylindricalFace3D does.
- Calculate the distance between CylindricalFace3D and PlaneFace3D.
- Calculate the distance between CylindricalFace3D, PlaneFace3D and ToroidalFace3D.
- contours2d.tessel_points which gives all points of a contour2d, and .points the end points of primitives.
- Implementation of ConicalFace3D in Core and RevolvedProfile.
- Implementation of SphericalFace3D in Core.
- BSplineFace3D works.

### Changed
- cut_contours in Face3D which take all points from a Contour2D, not one side like before. Furthermore, it is light and quick.

## [v0.1.10]
- typings
- workflow to instanciate point

## [v0.1.9]

### Added
- mesh module

## [v0.1.8]

### Added
- color and alpha options for various primitives
- line segments intersection

### Debug
- arcs: is_trigo and angle were sometimes false

## [v0.1.7]

### Added
- random vector and points
- dashed line option in babylon of LineSegment3D
- Measure2D
- babylon_data: a dict language to describe models to be unpacked by a babylonjs unpacker

### Removed
- constants o2D, x2D, y2D...: use O2D, X2D...

### Changed
- Mesure -> Measure3D<|MERGE_RESOLUTION|>--- conflicted
+++ resolved
@@ -12,15 +12,6 @@
 
 ### Fixed
 
-<<<<<<< HEAD
-#### edges.py
-- BSplineCurve.simplify: handles exceptions.
-
-### Refactor
-
-#### step.py
-- Step: uses Regular Expressions to improve the performance.
-=======
 #### curves.py
 - Ellipse2D/3D: mutualize length method.
 
@@ -35,9 +26,11 @@
 - ExtrusionSurface3D: generalization of the _repair_points_order method to repair the order of parametric points of edges after transformation.
 - ToroidalSurface3D: increases precision of point3d_to_2d.
 
+#### step.py
+- Step: uses Regular Expressions to improve the performance.
+
 ### Refactor
 - Big refactor to improve and simplify complex and long methods in various modules.
->>>>>>> 527b0b68
 
 ### Changed
 -
