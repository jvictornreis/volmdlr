--- conflicted
+++ resolved
@@ -25,22 +25,14 @@
 * BSplineCurve2D: bounding_rectangle (specify number_points for discretization_points)
 * Mesh: delete_duplicated_nodes
 * BSplineSurface3D: fix arc3d_to_2d method
-<<<<<<< HEAD
 * Frame3D : fix from_point_and_vector method ( error for the case vector=main_axis)
-=======
 * BSplineCurve2D: linesegment_intersections
 * Contour2D: merge_primitives_with
->>>>>>> b5a76fa1
 * BSplineCurve: fix to take into account weighted B-spline curves.
 * Step: fix reading of rational BSpline curves and surfaces from step file.
 * BSplineCurve2D: tangent (use position/length)
 * Babylon: some scene settings for better rendering
 
-<<<<<<< HEAD
-=======
-
-
->>>>>>> b5a76fa1
 ### Removed
 
 * babylon script remaining functions
