--- conflicted
+++ resolved
@@ -18,14 +18,10 @@
 
 * Contour3D: average_center_point (use edge_polygon.points instead of points)
 * Contour: edges_order_with_adjacent_contour
-<<<<<<< HEAD
+* Arc2D: Abscissa (consider point2d == arc2d.start/end)
 * LineSegment: abscissa (consider point2d == arc2d.start/end)
 * Contour2D: cut_by_wire
 *
-=======
-* Arc2D: Abcissa (consider point2d == arc2d.start/end)
-
->>>>>>> 81887597
 
 ### Performance improvements
 
