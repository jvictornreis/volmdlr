--- conflicted
+++ resolved
@@ -44,13 +44,10 @@
 
 #### utils
 - common_operations separate_points_by_closeness: consider more than two cluster groups.
-<<<<<<< HEAD
-
-#### curves
-=======
+
 #### curves.py
->>>>>>> cfe4cf19
 - Circle3D: circle_intersectios when the circle are coplanar.
+
 #### surfaces.py
 - ExtrusionSurface3D: enhance parametric operations.
 
