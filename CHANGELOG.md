# Changelog

All notable changes to this project will be documented in this file.

The format is based on [Keep a Changelog](https://keepachangelog.com/en/1.0.0/),
and this project adheres to [Semantic Versioning](https://semver.org/spec/v2.0.0.html).


## v0.13.0 [future]

### New Features
- Line: reverse.
- BSplineCurve: Remove dependencies from the geomdl library.
- perf: to_dict/dict_to_obj of OpenTriangleShell3D
- Cylinder / Cone / HollowCylinder: from_center_point_and_axis
- Cone: remove inheritance from RevolvedProfile
- Ellipse2D: point_distance, bounding rectangle, ellipse_intersections
- Curve: local_discretization
<<<<<<< HEAD
- BSplineSurface3D: partial removal of dependencies on geomdl objects
- BSplineSurface3D: from_points_interpolation, from_points_approximation

=======
- Ellipse3D: line_intersections, linesegment_intersections, ellipse_intersections
- 
>>>>>>> b72741bc
### Fixed
- Sweep with non smoth path
- plot of vector3D.
- BSplineSurface3D: point3d_to_2d, improve inital condition.
- EdgeCollection3D: babylon_meshes.
- BSplineCurve3D: trim
- FullArc3D: hash
- SphericalSurface3D: enhance repair_periodicity_method
- CylindricalSurface3D: concurrent_plane_intersection
- BSplineFace3D: fix neutral_fiber
- Step: assembly import
- BSplineFace3D: fix bounding_box.
- Ellipse3D: from_step
- edges.py: general improvements.
- ExtrusionSurface3D: point3d_to_2d.
- ExtrusionSurface3D: enhance parametric operations when the surface is periodic.
- BSplineFace3D: fix neutral_fiber
- BSplineSurface3D: improve bsplinecurve3d_to_2d.
- BSplineSurface3D: improve bsplinecurve3d_to_3d.
- Circle2D: plot
- Line3D: fix Line3D plot()
- Vector2D: plot()
- fix RevolutionFace3D init parameter wire to edge.
- fix Sweep: bug when first primitive is an arc.
- fix closedshell3d volume
- Step.py: enhance step import/export
- VolumeModel: get_shells
- step.py uses deque in stack based algorithms
- VolumeModel: get_shells
- add error protection stl
- Sweep - add raise ValueError if section too big in comparision to arc radiuses
- Update cython version requirement in setup.py
- Ellipse2D: point_at_abscissa
- ultis.common_operations: get_edge_distance_to_point and get_get_abscissa_discretization from edges so it can be used in curves too.

### Refactor
- refator some classes' init in primitives3D. 
- Shells: refactor.
- Composite_primitives
- Surface3D: enhance repair_primitives_periodicity method.
- volmdlr.utils.intersections:
- BSplineCurve: replace periodic bool parameter with verification inside from_points_intepolation method.
- Wire3D: removes heritage from volmdlr.core.CompositePrimitive3D
- BSplineCurve3D: bounding_box
- edges: minimum_distance.
- BSplineSurface3D: bsplinecurve3d_to_2d
- BSplineCurve: transform some attributs into lazy evaluation and Caching
- BSplineSurface3D: transform some attributs into lazy evaluation and Caching
- BSplineSurface3D: store control_points as numpy array for memory efficiency
- PlaneFace3D: distance_to_point -> point_distance
- Cylinder / Cone / HollowCylinder: docstrings, typings, style, coherence
- BSplineSurface3D: point3d_to_2d performance improvements.


### Changed
- Moves functions from step.py to volmdlr.utils.step_reader
- Cylinder / HollowCylinder: `from_extremal_points` is now depracted. Use `from_end_points` instead (for lexical reason)

### Unittests
- Cylinder / Cone / HollowCylinder
- Ellipse2D: point_distance
- Ellipse3D: test_ellipse_intersections, test_linesegment_intersections

## v0.12.0


### New Features
- New module: cad_simplification - OctreeBlockSimplify, TrippleExtrusionSimplify
- shells.py : function to performe union operations for a given list of shells.
- ClosedShell3D: is_face_intersecting, is_intersecting_with
- BoundingBox: get_points_inside_bbox, size
- Vector3D: unit_vector
- Face3D: split_inner_contour_intersecting_cutting_contours
- Shell3D: get_ray_casting_line_segment
- WireMixin: get_connected_wire, is_sharing_primitives_with
- OpenShell3D: faces_graph
- Plane3D: arc_intersections, bsplinecurve_intersections
- common_operations: split_wire_by_plane
- SphericalSurface3D: line_intersections, linesegment_intersections.
- Sweep with muitiform profile contour.
- minimum_distance: face-to-face, shell-to-shell
- OpenShell3D: from_faces (using faces graph)
- SphericalFace3D: from_contours3d_and_rectangular_cut
- RevolutionSurface3D: Translation
- wires.WireMixin: from_circle
- curves.CircleMixin: trim

### Fixed
- ClosedShell3D: is_face_inside, get_subtraction_valid_faces, valid_intersection_faces, point_belongs
- ContourMixin: delete_shared_contour_section, reorder_contour_at_point, are_extremity_points_touching
- RevolutionSurface3D: fix some special cases whiling transforming from 3D space to parametric domain.
- fix drone python version
- BSplineFace3D: neutral_fiber
- BSplineSurface3D: arc3d_to_2d, removes repeated parametric points if any.
- surfaces.Plane3D: linesegment_intersections
- Step export
- Face3D: is_linesegment_crossing.
- Edge: fix orientation of edges commig from step.
- BSplineCurve3D: from_step.
- Export to step file
- Step import
- Edge: fix orientation of edges commig from step.
- Sphere: point_belongs, inherits from ClosedShell3D instead of RevolvedProfile
- Step import.
- PeriodicalSurface: linesegment3d_to_2d, takes into account small 3D line segments that should be actually 3D arcs
- babylondata: removes empty objects.
- ClosedPolygon2D: point_belongs.
- Fullarc: get_reverse.
- Arc2D: point_belongs
- ArcEllipse2D: point_at_abscissa
- Frame3D: import/export step.
- BSplineFace3D: neutral_fiber.
- Step: read_lines, take into account the space character in step entity names
- Circle3D: fix trim.
- Edge: from_step trim of periodic curves with different orientation of original edge
- Arc3D: fix abscissa, fix get_arc_point_angle
- add missing toleraces to some methods.
- Arc3D: line_intersections
- Line3D: minimum_distance_points
- remove arcellipse handleling for bspline2d_3d.
- plot of vector3D
- Ellipse3D: discretization_points.

### Refactor
- ClosedShell3D: point_belongs, get_non_intersecting_faces
- BoundingBox: bbox_intersection
- Face3D: get_face_cutting_contours
- parametric.py: fix numerical instability in some functions used in Arc3D to parametric surface domain transformation.
- intersections: get_bsplinecurve_intersections generalization, so it can also be used
to calculate intersections between a plane 3d and bsplinecurve3d.
- Big refactor: New module curves.py containing classes as Line, Circle and Ellipse.
Most edges will now be formed by a curve and a start and end points. Unittests for all these classes have been created.
All adequations have been done for all tests and existing scripts.

- bspline_compiled: refactor binomial_coefficient for performance.
- Improve step translator.
- Delete inplace methods: rotation, translation and frame_mapping
- OpenShell3D: faces_graph.
- RevolutionSurface3D: Improve init and methods

### Changed
- OpenShell3D: faces_graph is now vertices_graph. faces_graph method now represents the faces' topology of the shell.

### Unittests
- FullArc2D: split_between_two_points
- Face3D: set_operations_new_faces
- ClosedShell3D: point_belongs
- Plane3D: arc_intersections, bsplinecurve_intersections
- common_operations: split_wire_by_plane
- SphericalSurface3D: line_intersections, linesegment_intersections.

## v0.11.0


### New Features
- BSplineCurve, Edge: simplify
- Plane3D: angle_between_planes, plane_betweeen_two_planes
- Edge: intersections, crossings, validate_crossings
- Arc2D: bsplinecurve_intersections, arc_intersections, arcellipse_intersections.
- ArcEllipse2D: bsplinecurve_intersections
- get_circle_intersections added to volmdlr.utils.intersections, so it can be used to calculate intersections between two arcs 2d.
- get_bsplinecurve_intersections added to volmdlr.utils.intersections. Used to calculate intersection between a bspline and another edge.
- Wire2D: edge_intersections, wire_intersections, edge_crossings, edge_intersections, validate_edge_crossings, validate_wire_crossings
- Contour2D: split_contour_with_sorted_points, intersection_contour_with
- CylindricalSurface3D: point_projection, point_distance
- ToroidalSurface3D: point_projection
- BsplineCurve: point_distance, point_belongs
- ContourMixin: is_adjacent
- Wire2D: area
- Circle2D: bsplinecurve_intersections.
- add tolerance param to many methods from edges and wires.
- Surface3D: add contour healing into face_from_contours3d method.
- ExtrusionSurface3D: implement missing cases for linesegment2d_to_3d method.
- BSplineSurface3D: to_plane3d
- BSplineFace3D: to_planeface3d
- BSplineCurve, Arc, LineSegment: is_close
- Core: get_edge_index_in_list, edge_in_list
- mesh: TetrahedralElementQuadratic 
- GmshParser: define_quadratic_tetrahedron_element_mesh
- GmshParser: to_vtk (consider quadratic tetrahedron element)
- VolumeModel: to_msh (consider both order 1 and 2)
- Assembly: define a volmdlr Assembly object.
- Edge: direction_independent_is_close
- Arcellipse2D, 3D: complementary, translation
- Arcellipse2D, 3D: complementary
- Face3D: is_linesegment_crossing, linesegment_intersections_approximation.
- Assembly: define a volmdlr Assembly object.
- Contour2D: copy
- LineSegment2D: copy
- FullArcEllipse3D: split
- ArcEllipse3D: split, point_at_abscissa
- Vector: is_perpendicular_to
- babylonjs: add nested meshes
- CylindricalFace3D, ConicalFace3D, ToroidalFace3D, BSplineFace3D: neutral_fiber
- VolumeModel: get_shells
- WireMixin: wires_from_edges
- DisplayMesh3D: triangulation_faces
- Woodpecker CI setup
- ContourMixin: primitive_section_over_contour.
- Face3D: split_by_plane

### Fixed
- 2D conversion: create 2D function name in core_compiled
- LineSegment, Arc, BSplineCurve: get_shared_section()
- bSpline2D: linesegment_intersections
- BsplineCurve: from_points_interpolation
- Coverage: use coverage rc to enable cython coverage
- ClosedShel3D: cut_by_plane
- ClosedShell3D: union
- BSplineSurface3D: take into account oppened contour while using face_from_contours3d
- BsplineCurve: simplify
- Dessiaobject inheritance up-to-date
- Edge: unit_direction_vector, unit_normal_vector, split_between_two_points
- VolumeModel: get_mesh_lines (change tolerance 1e-20 to 1e-6)
- RevolutionSurface: fix some parametric operations.
- ClosedShel3D: intersection method
- Fix: plots
- add some fixes to pydocstyle errors
- ToroidalSurface3D: fix some parametric operations.
- Node2D, Node3D: is_close
- SphericalSurface3D: enhance arc3d_to_2d and bsplinecurve3d_to_2d.
- BSplineface3D: linesegment2d_to_3d, bsplinecurve2d_to_3d.
- OpenShell3D: get_geo_lines (use primitive.is_close)
- Basis3D: normalize
- Contour3D: from_step removes repeated edges from primitives list
- Face3D: add fixes to divide_face.
- ExtrusionSurface3D: linesegment2d_to_3d.
- Surface3D: repair_primitive_periodicity
- BSplineSurface3D: ban useless attr in serialization 
- utils.parametric: fix contour2d_healing
- BSplineSurface3D: ban useless attr in serialization
- BSplineCurve: simplify
- SphericalSurface3D: contour3d_to_2d
- WireMixin: to_wire_with_linesegments (use new methods, for 2D and 3D)
- ArcEllipse2d: point_belongs, abscissa, init.
- Face3D: face_inside - now considers inners_contours
- BoundingBox: point_belongs now considers bounds.
- ContourMixin: delete_shared_contour_section
- PlaneFace3D: merge_faces
- Contour2D: divide
- Step: raise NotimplementedError when it's not possible to instatiate assembly object.
- STL: handle mutiple space as separator
- fix: protect gmsh import

### Refactor
- Contour2D: cut_by_wire
- Contour2D: extract_with_points displaced to WireMixin
- Contour2D: extract_contour displaced to WireMixin and renamed to extract
- Contour2D: split_contour_with_sorted_points displaced to WireMixin and renamed to split_with_sorted_points
- Contour2D: get_divided_contours
- FullArc2D, FullArc3D: create FullArc Abstract class.
- Contour2D: ordering_contour
- WireMixin: order_wire
- Contour2D: delete cut_by_linesegments
- split faces.py into surfaces.py, faces.py and shells.py 
- ContourMixin: from_points
- ClosedShell3D: improve performance for boolean operations
- Face3D: reduce the triangulation discretization resolution of Toroidal and Cylindrical to improve redering performance.
- Cylinder: inheritance directly from ClosedShell3D
- Edges: cache middle_points and unit_direction_vector 
- Arc: add optional parameter center
- unittests: find dynamicly the folder for the json
- Arc: point_distance
- BSplineCurve: is_close
- CompositePrimitive3D: babylon_points
- WireMixin: split_with_sorted_points -> if a wire, and given points are start and end, return self directly.
- ContourMixin: contours_from_edges
- ExtrusionSurface3D: simplify bsplinecurve3d_to_2d method

### Changed
- better surface3d plots
- sphere methods renamed in_points & to_point_skin to inner points & skin_points
- Improve CylincricalFace3D and ToroidalFace3D rendering mesh.
- remove useless attribute in Bspline serialization
- Change python suport version from >=3.7 to >= 3.9
- LICENSE changed from GPL to Lesser GPL 
- Readme logo updated
- CI: do not check quality on tag

### Unittests
- Arc2D: test_arc_intersections
- TestEdge2DIntersections: test intersections for all edges.
- Circle2D: test_circle_intersections
- Contour2D: test_crossings, test_intersection_contour_with
- BSplineCurve: get_intersection_sections
- BSplineCurve2D: edge_intersections, arc_intersections, bsplinecurve_intersections
- CylindricalFace3D: test_triangulation_quality
- CylindricalSurface3D: test_point_projection
- BSplineCurve: point_projection
- ClosedShel3D: cut_by_plane
- Arc3D.minimum_distance_points_line
- New unittests for plane3d.
- ClosedShel3D: intersection
- Arcellipse2D: complementary
- Contour2D: contours_from_edges.
- PlaneFace3D: merge_faces
- Contour2D: divide.
- BSplineFace3D: test_linesegment_intersections_approximation.
- CylindricalFace3D: split_by_plane.

v0.10.0 [Released 20/04/2023]

### New Features
* Write .msh file (with stream)
* Arc: reverse
* BSplineCurve2D: offset
* Circle2D: bsplinecurve_intersections, point_distance
* ConicalSurface3D, CylindricalSurface3D: plot method
* BSplineCurve3D: minimum distance
* volmdlr.edge: FullArcEllipse
* BSplineCurve: evaluate_single
* Wire2: hash
* Contour3D: hash
* LineSegment3D, LineSegment2D, Arc3D, Arc2D, BSpline3D, BSpline2D: get_shared_section(), delete_shared_section()
* Contour2D: closest_point_to_point2, get_furthest_point_to_point2
* Block: octree, quadtree, subdivide_block

### Fixed
* Bspline in sweep
* Plane3D: plane_intersections
* fixes to step assemblies
* LineSegment3D: matrix_distance
* fixes to wire
* Arc: split. Case when spliting point is the start or end point.
* BplineCurve2D: tangent, vector_direction, normal_vector
* BSplineCurve: abscissa, line_intersections
* Add some important fixes to unittests: missing two __init__py files.
* Contour2D, Contour3D: merge_with()
* Edge: change unit_direction_vector and unit_normal_vector to concrete methods
* stl: add _standalone_in_db to Stl class
* BSplineSurface3D: merge_with
* Documentation: Add introduction to volmdlr technology
* BSplineSurface3D: refactor bsplinecurve3d_to_2d to take into account periodic behavior
* OpenedRoundedLineSegments2D/ClosedRoundedLineSegments2D: fix radius type
* Surface3D: debug some special cases while using face_from_contours3d.
* Step: debug some special cases while reading step file.
* BSplineSurface3D: fix simplify_surface method.
* Improve pylint code quality.
* PeriodicalSurface: enhance some parametric transformations.

### Removed
- stl: remove default value in from_stream method

### Changed

- argument convexe in volmdlr.cloud has been renamed to convex
- Add some missing docstrings in volmdlr.faces
- Using full arcs for Circles primitives

### Performance improvements
- BSplineCurve: compilation of some functions used by from_points_interpolation classmethod.
- BSplineSurface3D: compilation of some functions used in the evaluation of a parametric point.
- eq & hash: Some eq and hash methods have been fixed. starting from clases Point and Vector.
- BSplinecurve2D: point_belongs
- lighten some dicts with optional name
- Step reader: refactor to_volume_model. Remove the dependency of the method of creating a graph.

### Refactorings
- ContourMixin: to_polygon (for both 2D and 3D)
- BSplineCurve2D.point_distance 
- new dataclass EdgeStyle: to be used in several plot methods. simplifying its structure.


### Unittests
* BSplineCurve2D: offset, point_distance, point_belongs
* Circle2D: bspline_intersections, point_distance
* Unittests for Vector2D
* Unittests for Point2D
* Unittests for Vector3D
* Unittests for Point3D
* LineSegment3D: test_matrix_distance
* LineSegment3D, LineSegment2D, Arc3D, Arc2D, BSpline3D, BSpline2D: get_shared_section(), delete_shared_section()
* Contour3D: merge_with()
* Contour2D: closest_point_to_point2, get_furthest_point_to_point2

## v0.9.3

- build: bump dessia common to 0.10.0
- build: remove useless jsonschema dep
- build: update package.xml for freecad

## v0.9.1

### Fixed
- build: manifest was not shipping bspline_compiled
- fixed many pylint errors: 13/03/2023
- fix contour2d: divide

### Documentation
 - typo in CONTRIBUTING.md
 - typo in README.md

## v0.9.0 [released 03/26/2023]

### New Features
* Unit coversion factor parameter added to the end of the from_step arguments parameter (So we can convert the units correctly)
* SphericalSurface3D: rotation, translation, frame_mapping
* read steps: Identify assemblies in a step file.
* ClosedTriangleShell3D: to_trimesh method
* PointCloud3D: add method shell_distances to compute distances from triangular mesh in PointCloud3D
* BSplineSurface3D: Now the plot method uses u and v curves
* Create .geo and .msh files (Mesh geometries with GMSH)
* RevolutionSurface3D: point3d_to_2d, point2d_to_3d, plot, rectangular_cut, from_step
* RevolutionFace3D
* WiriMixin: from points: general method for Wire3D and 2D and for Contour2D and 3D.
* Added package.xml metadata in order to be listed in the FreeCAD Addon Manager
* Edge: local_discretization
* ArcEllipse2d: point_at_abscissa, translation, split, point_distance.

### Fixed

* WireMixin: abscissa (add tolerance as parameter)
* OpenRoundedLineSegment2D: deleted discretization_points() so it uses the one from WireMixin.
* Contour2D: moved bounding_rectangle and get_bounding_rectangle to Wire2D.
* BSplineCurve: from_points_interpolation, uses centripedal method for better fitting.
* Conical, Cylindrical and Toroidal Surfaces 3D: fix face_from_contours - bug when step file doesnot follow a standard.
* BSplineSurface3D: debug linesegment2d_to_3d method.
* Parametric operations with BSpline curves.
* OpenTriangleShell3D: fix from_mesh_data method.
* PeriodicalSurface: fix face from contours.
* LineSegment2D.line_intersections: verify if colinear first.
* Cylinder: to_dict, min_distance_to_other_cylinder.
* Step_assemblies: consider when no transformation is needed.
* fix some pydocstyle errors
* Script/step/workflow: Update Workflow, use last version of dessia_common
* LineSegment3D: Rotation method update due to points attribute deletion
* ConicalSurface3D: fix from_step class method by adding the angle convertion factor
* fix f string usage
* Add some typings
* Step: Step translator now handles some EDGE_LOOP inconsistencies coming from step files
* Arc2d: point_belongs, abscissa.


### Removed

- edges: remove attributes points from lines & linesegments for performance purpose


### Performance improvements

- wires.py's 2D objects: chache bounding_rectangle results
- faces.py's Triangle3D objects: subdescription points and triangles
- EdgeCollection3D: new object for displaying series of edges
- BSplineSurface3D: compile BSplineSurface3D.derivatives
- Contour2D.area(): save area in a cache variable.
- Contour2D.__eq__(): verify contour length first, when verify if two contours are the same.
- Contour2D.is_inside(): verify first if the area of the contour2 is not smaller that contour 1.
- Disabling pointer in to_dict for most primitives
- Better hash for shells, contours & wires 


### Refactorings
- Remove usage of deprecated method old_coordinates and new_coordinates
- Indicate 'inplace' methods as deprecated
* Wire: extract_with_points

### Documentation
- BoundingBox docstrings

### Unittests
- ConicalSurface3D: face_from_contours, bsplinecurve3d_to_2d.
- CompositePrimitive2D: rotation, translation, frame_mapping
- core.py: delete_double_point, step_ids_to_str
- CompositePrimitive3D: plot
- BoundingRectangle: bounds, plot, area, center, b_rectangle_intersection, is_inside_b_rectangle, point_belongs,
intersection_area, distance_to_b_rectangle, distance_to_point
- BoundingBox: center, add, to_dict, points, from_bounding_boxes, from_points, to_frame, volume, bbox_intersection,
is_inside_bbox, intersection_volume, distance_to_bbox, point_belongs, distance_to_point, plot
* VolumeModel: eq, volume, rotation, translation, frame_mapping, bounding_box, plot
* Wire: extract_with_points, split_with_two_points
* Arc2d: point_belongs, abscissa.
* ArcEllipse2d: point_belongs, abscissa, init, translation, split, point_at_abscissa, point_distance.

### CI
- add spell check to pylint with pyenchant
- make code_pydocstyle more explicit
- upload html coverage to cdn.dessia.tech
- limit time effect on master & testing

## v0.8.0 [Released 26/01/2023]

### New Features

- PlaneFace3D: project_faces
- OpenShell3D: project_coincident_faces_of
- GmshParser: to_vtk
- BSplineCurve: derivatives
- ClosedPolygon2D: point_belongs, now the user can choose whether points on the edge of the polygon
            should be considered inside or not.
- ArcEllipse2D: line_intersections, frame_mapping, linesegment_intersections
- Line2D: point_belongs, frame_mapping()
- New Class wires.Ellipse2D
- Ellipse2D: point_over_ellipse(), line_intersections(), linesegment_intersections(), discretization_points(),
abscissa(), point_angle_with_major_dir(), area(), rotation(), tranlation(), frame_mapping()
- Plane3D: is_parallel, fullarc_intersections
- Arc2D: cut_betweeen_two_points
- Contour3D: linesegment_intersections, line_intersections
- Circle3D: primitives: [Arc3D, Arc3D], get_primitives, abscissa, linesegment_intersections
- Arc3D: line_intersections, linesegment_intersections
- new module utils: intersections -> circle_3d_linesegment_intersections
- hash for Frame2D
- Ellipse3D: point_belongs, abscissa, length, to_2d
- CylindricalSurface3D: point_on_surface, is_coincident, arcellipse3d_to_2d
- BSplineSurface3D: derivatives

### Fixed

- PlaneFace3D: cut_by_coincident_face (consider self.inner_contours inside face)
- Contour2D: bounding_rectangle (specify number_points for discretization_points), point_belongs
- Line2D: line_intersections
- BSplineCurve2D: line_intersections
- PlaneFace3D: cut_by_coincident_face (consider self.inner_contours inside face)
- BSplineCurve2D: bounding_rectangle (specify number_points for discretization_points)
- Mesh: delete_duplicated_nodes
- BSplineSurface3D: fix arc3d_to_2d method
- Frame3D : fix from_point_and_vector method ( error for the case vector=main_axis)
- BSplineCurve2D: linesegment_intersections
- Contour2D: merge_primitives_with
- BSplineCurve: fix to take into account weighted B-spline curves.
- Step: fix reading of rational BSpline curves and surfaces from step file.
- BSplineCurve2D: tangent (use position/length)
- Babylon: some scene settings for better rendering
- Arc2D: fix get_center: name referenced before assignement
- SphericalSurface3D : enhancement of primitives parametrization on surface parametric domain.
- BSplineSurface3D: debug linesegment2d_to_3d method.
- Parametric operations with BSpline curves.
- OpenTriangleShell3D: fix from_mesh_data method
- pydocstyle fixes
- bounding box: fix for cylindrical and BSplineCurve3D
- contour2d: ordering_primitives, order_primitives
- Plane3D: plane_intersections, is_coindident
- contour2d: ordering_primitives, order_primitives
- Linesegment2D: infinite_primitive
- Arc2D: point_belongs
- Arc2D: infinite_primitive
- Wire2D: infinite_intersections
- infinite primitive offset of linesegment
- Ellispe3D: discretization_points
- BSplineSurface: Improved surface periodicity calculation

### Removed

- babylon script remaining functions

### Performance improvements
- ClosedPolygon2D: triangulation
- Cylinder: min_distance_to_other_cylinder
- BSplineCurve: discretization_points
- Face3D: triangulation
- triangulation performance by use of Node2D instead of points (x15 on casing)
- cache variable self._polygon_point_belongs_100, to avoid recalculating each
time we have to verify if a point is inside
- Improvements in BSplineSurface3D.point3d_to_2d performance
- Triangle3D serialization speed-up
- Serialization without memo for faces
- Custom serialization for BsplineCurves

### Refactorings

- Basis2D, Basis3D, Frame2D, Frame3D: old_coordinates and new_coordinates method are now deprecated.
local_to_global_coordinates and global_to_local_coordinates are the new more explicit ones.
- Line3D: intersections

### Unittests

- Contour2D: point_belongs
- Basis2D, Basis3D, Frame2D, Frame3D: local_to_global_coordinates and global_to_local_coordinates
- ArcEllipse2D: linesegment_intersections
- LineSegment2D: to_wire
- Line2D: point_belongs
- BSplineCurve2D: line_intersections
- Ellipse2D.point_over_ellipse()
- Ellipse2D.line_intersections()
- Ellipse2D.linesegment_intersections()
- Ellipse2D.discretization_points()
- Ellipse2D.abscissa()
- Ellipse2D.point_angle_with_major_dir()
- Ellipse2D.area()
- Ellipse2D.rotation()
- Ellipse2D.tranlation()
- Ellipse2D.frame_mapping()
- Line2D.frame_mapping()
- Plane3D: plane_intersections, fullarc_intersections, is_parallel, is_coincident
- Contour2D: offset
- ArcEllipse3D.to_2d()
- Circle3D: point_belongs
- Circle3D: discretization_points
- Arc3D: line_intersections, linesegment_intersections
- Contour2D: ordering_contour, is_ordered, order_contour
- Ellipse3D: point_belongs, abscissa, length, to_2d, discretization_points
- CylindricalSurface3D: point_on_surface, is_coincident

### CI

- Mandatory CHANGELOG.md update for PR
- pre-commit checks with cython-lint

## v0.7.0

### New Features

- Open/Closed TriangleShells: ability to implement specific algorithm to triangles
- Block: faces_center (calculate directly point in the middle of the faces)
- Circle2D: split_by_line
- BoundingRectangle: bounds, plot, area, center, b_rectangle_intersection, is_inside_b_rectangle, point_belongs, intersection_area, distance_to_b_rectangle, distance_to_point
- Cylinder: random_point_inside, interference_volume_with_other_cylinder, lhs_points_inside
- CylindricalSurface3D: line_intersections, linesegment_intersections, plane_intersection
- Line2D: point_distance
- Line3D: to_2d
- Line3D: skew_to (verifies if two Line3D are skew)
- LineSegment3D: line_interserctions
- ArcEllipse3D: discretization_points
- FullArc3D: linesegment_intersections
- Line: sort_points_along_line
- Line2D: point_belongs
- ArcEllipse2D: length, point_belongs, abscissa, bounding_rectangle, straight_line_area, discretization_points, reverse

### Fixed

- Contour2D: point_belongs
- BsplineCurve: abscissa (use different start point between 0 and length)
- Arc3D: plot
- Cylinder: point_belongs
- FullArc3D: plot (use discretization_points instead of discretise)
- Face3D: line_intersections: consider borders
- STL: from stream (use BinaryFile and StringFile instead of io.BinaryIO and FileIO)
- Step: from stream (use BinaryFile instead of io.BinaryIO)
- Contour: is_overlapping (consider intersecting_points is empty)
- LineSegment2D: to_wire (use discretization_points instead of discretise)
- ArcEllipse2D: to_3d
- Fix boolean operations when faces are 100% coincident
- Fix some to_step methods from edges.py and faces.py


### Performance improvements

- Avoid unneeded bbox computation


### Refactorings

- cleanup of ClosedShell (double methods with Openshells)
- LineSegment3D: intersections
- Line2D: sort_points_along_line



### Unittests

- PlaneFace3D: line_intersections
- BsplineCurve: abscissa
- Circle2D: split_by_line
- BoundingRectangle: area, center, intersection, is_inside, point_belongs, intersection_area, distance_to_point, distance_to_b_rectangle
- Cylinder: point_belongs, random_point_inside, interference_volume_with_other_cylinder, min_distance_to_other_cylinder, is_intersecting_other_cylinder, lhs_points_inside
- CylindricalFace3D: linesegment_intersections
- CylindricalSurface3D: line_intersections
- Line3D: line_distance
- Line3D: skew_to
- Line3D: intersections
- LineSegment3D: line_intersections
- LineSegment3D: linesegment_intersections
- Contour: is_overlapping
- LineSegment2D: line_intersections
- ArcEllipse3D: discretization_points
- FullArc3D: linesegment_intersections
- Line2D: sort_points_along_line
- Line3D: sort_points_along_line
- ArcEllipse2D: length, point_belongs, abscissa, bounding_rectangle, straight_line_area, discretization_points, reverse


## v0.6.1 [12/13/2022]

### Changes

- Import from dessia_common are now performed from dessia_common.core

### Fixed
- infinite primitive offset of linesegment

## v0.6.0 [11/7/2022]

### New Features

- Stl:load_from_file, to_volume_model
- Surface2D: copy (specific method)
- GmshParser: read_file (.msh) and related methods, define_triangular_element_mesh, define_tetrahedron_element_mesh
- Circle2D: primitives (defined with 2 Arc2D)
- Node2D/3D, TriangularElement, QuadrilateralElement2D, TriangularElement3D
- ElementsGroup: nodes, elements_per_node
- Mesh: bounding_rectangle, delete_duplicated_nodes
- PlaneFace3D: cut_by_coincident_face
- Vector2D: to_step
- BSplineCurve2D: to_step
- LineSegment3D: to_bspline_curve
- BSplineCurve3D: from_geomdl_curve
- Surface2D: line_crossings
- Surface2D: from_contour
- BSplineSurface3D: simpifly_surface - verifies if BSplineSurface3D could be a Plane3D
- OpenShell3D: to_step_face_ids
- Contour2D: repair_cut_contour
- Circle2D: cut_by_line

### Fixed

- Contour3D: average_center_point (use edge_polygon.points instead of points)
- Contour: edges_order_with_adjacent_contour
- Arc2D: translate_inplace
- Arc2D: point_belongs
- Arc2D: abscissa (consider point2d == arc2d.start/end)
- Arc2D: split (how to choose the interior point)
- Wire: extract_primitives (consider point1 and point2 belong to the same primitive, REMOVE Contour.extract_primitives)
- LineSegment: abcissa (consider point2d == arc2d.start/end)
- Contour2D: cut_by_wire
- Contour2D: point_belongs (bug when contour has only one primitive, like FullArc2D)
- Contour: contours_from_edges
- PlaneFace3D: face_intersections
- Edge: insert_knots_and_mutiplicity
- BSplineCurve3D: from_step
- Surface2D: cut_by_line
- Circle3D: to_step
- ArcEllipse3D.to_2d()
- infinite primitive offset of linesegment
- Contour3D: order_contour.

### Performance improvements

- Improve reading STEP files (Faster BSplineCurve3D.look_up_table, Better info when _edges not following eachother_ )
- Improve multiple substractions
- Speedup Contour2D.point_belongs using bounding_rectangle
- Custom to dicts for Shells and primitives inheriting


### Refactorings

- Normalize STL methods regarding STEP
- Refacor and update old code in mesh.py
- Define a Parent class 'Triangle' for Triangle2D/3D


### Unittests

- Wire: extract_primitives, extract_without_primitives


## v0.5.0

### New Features

- Contour: is_overlapping, is_supperposing
- Point, Edges and Wires: axial_symmetry
- Surface2D: rotation, rotation_inplace
- Wire2D: bsplinecurve_crossings,  bsplinecurve_intersections
- Cylinder: min_distance_to_other_cylinder, is_intersecting_other_cylinder
- New point_distance method for Wire3D

### Fixed

- Wire3D.babylonjs
- BSplineSurface3D.merge_with (consider overlapping, intersecting surfaces)
- Wire.extract_primitives (consider point1 & point2 belong to the same primitive)
- Wire.extract_without_primitives (consider the primitives’ order to choose the primitives)
- Contour.shared_primitives_with (consider contours sharing a lot of primitives groups)
- Contour2D.contour_intersections (check if the point is not already in the lis)
- Line.is_between_points (consider point1==point2)
- BSplineCurve2D.split (consider point==start/end)
- Contour3D.bounding_box (use _utd_bounding_box to be defined as a property)
- BSplineSurface3D.grid2d_deformed (add more constraints to compute surface deformation)
- BSplineSurface3D.from_cylindrical_faces (consider **kwargs parameters)
- Duplicated methods cleaned
- triangulation of planar faces
- Wire3D: fix Bounding box
- Wire3D: Bounding box
- Arc2D: primitives bad calculation (arc2d)
- Update plotdata in setup.py
- add some fixes pydocstyle

### Performance improvements

- Remove Copy param from movement of primitives and add inplace methods
- Improve union operations
- Return the same result type (a boolean) in Contour.is_sharing_primitives_with
- Add hidden attribute _bounding_rectangle for Contour2D
- Add hidden attribute _length for BSplineCurve2D/3D
- Consider different types of primitives in Wire.wire_intersections/wire_crossings
- Add hidden attribute _length for Edge

### Refactorings

- Define _eq_ in Contour (to be used for both 2D and 3D)
- Use Grid2D object in different BSplineSurface3D methods (especially: to_2d_with_dimension)
- Define length in LineSegment (to be used for both 2D and 3D)
- Delete diplicated methods (length and point_at_abscissa) from Contour3D (inherit from Wire)
- Define a Parent class 'Bsplinecurve' to mutulize Bsplinecurve2D/3D methods
- Clean duplicated methods
- Define length in LineSegment (to be used for both 2D and 3D)
- Delete diplicated methods (length and point_at_abscissa) from Contour3D (inherit from Wire)
- Define a Parent class 'Bsplinecurve' to mutulize Bsplinecurve2D/3D methods


## v0.4.0
### Fixed
- various fixes in cuts of wires and contours
- Fix of missing face in Union
- following dessia_common v0.7.0


## v0.3.0

### New Features
- Bspline with dimensions
- cut_by_line for Surface2D
- Bspline merge

### Fixed
- Various Steps improvement
- Bspline periodicity in step reading
- sewing improvements
- Substraction of shells

## v0.2.10

### New Features

- union of shells (only with planeface for the moment
- Sewing of polygon3D
- Concav hull of PointCloud2D

## v0.2.9

### New Features

- support STL import & export
- point cloud2D & cloud3D

## v0.2.8

### New Features

- support stringIO in step save

### Fixes

- depack of point2D
- to_vector2D

### Performance improvements

- better bounding box for cylindrical face


## [v0.2.7]
### Changed
- direction vector of linesegments are now normalized

### New Features

- straight line area for BsplineCurve2D
- split of circleby start end
- closedpolygon2d is_trigo
- Auto-adaptative camera/edge width babylonjs
- splitting of bsplinecurve2d
- BezierSurface3D implemented
- added rotation and translation for faces
- new classes BezierCurve2D and BezierCurve3D
- spherical surface
- (core): update plot_data method
- update plot_data methods in wires and edges
- step almost working for cylindrical, conical toroidal
- difference between intersections and crossings
- plot_data version set to 0.3.8 or above

### Fixes

- support of mixed vector point in to step
- remove debug mode babylonjs
- remove sci notation in step export
- use stable cdn for babylonjs
- sweep extrusion length
- line circle intersection with tolerance, normal and dir vector for arc
- offset of wire
- remove useless non serializable attr
- secondmoment area from straight lines
- reversed faces in extrusion correction
- enhancement of rotation/translation of shells
- bug fix BezierCurve2D and 3D
- eq and hash for basis and frames
- shell and frame mapped shell correctly read
- small try except added for step reading
- all SHAPE_REPRESENTATION are now read
- Arc3D from step full debug
- arc3d to 2d in bspline3d surface
- missing faces at end of sweep
- splitting faces and arcs
- perf in display nodes and toroidal aspect
- setup.py requires plot_data>=0.3.9
- (primitives2d): serialization
- debug of shell method
- porting shells methods
- Debug of conical faces
- Porting cylinders and hollow
- porting from missing from_contour3d for planeface
- reading steps, but artefact on faces
- Correcting arc from_step

### Performance improvements

- LineSegment2D.points is non serializable attribute
- ClosedPolygon2D.line_segment is non_serializable_attributes
- Optimization of mesh generation

#### Refactorings
- (edges): put data argument back into Arc2D.plot_data()
- (edges): redefined Arc2D.plot_data()

## v0.2.6

### Changed
- debugs on frame 2D

### Optimized
- babylon data generation speed up

## v0.2.5

### Added
- translation and rotation for various primitives

### Changed
- Frame3D rotation takes also into account origin
- following plot_data v0.5.3

## v0.2.4
### Added
- handle spherical surfaces
- positionning of parts in STEP reading

## v0.2.1
### Added
- step export

## v0.2

### Changed
- modules -2D or *3D renamed in *2d, *3d
- point and vector declared with their x, y, z vm.Point2D((0, 0)) -> vm.Point2D(0, 0)
- separating in new modules: display, wires, edges...
- PEP8: method names
- PointAtCurvilinearAbscissa changed to point_at_abscissa
- MPLPlot changed to plot()
- plot now returns only ax instead of fig, ax

## v0.1.11

### Added
- Calculate the distance between LineSegment3D/LS3D, Arc3D/LS3D, Arc3D/Arc3D and between CylindricalFace3D too.
- Use PlaneFace3D with contours2D in a classic way and use it with contours3D with a 'from_contours3d' as CylindricalFace3D does.
- Calculate the distance between CylindricalFace3D and PlaneFace3D.
- Calculate the distance between CylindricalFace3D, PlaneFace3D and ToroidalFace3D.
- contours2d.tessel_points which gives all points of a contour2d, and .points the end points of primitives.
- Implementation of ConicalFace3D in Core and RevolvedProfile.
- Implementation of SphericalFace3D in Core.
- BSplineFace3D works.

### Changed
- cut_contours in Face3D which take all points from a Contour2D, not one side like before. Furthermore, it is light and quick.

## [v0.1.10]
- typings
- workflow to instanciate point

## [v0.1.9]

### Added
- mesh module

## [v0.1.8]

### Added
- color and alpha options for various primitives
- line segments intersection

### Debug
- arcs: is_trigo and angle were sometimes false

## [v0.1.7]

### Added
- random vector and points
- dashed line option in babylon of LineSegment3D
- Measure2D
- babylon_data: a dict language to describe models to be unpacked by a babylonjs unpacker

### Removed
- constants o2D, x2D, y2D...: use O2D, X2D...

### Changed
- Mesure -> Measure3D<|MERGE_RESOLUTION|>--- conflicted
+++ resolved
@@ -16,14 +16,11 @@
 - Cone: remove inheritance from RevolvedProfile
 - Ellipse2D: point_distance, bounding rectangle, ellipse_intersections
 - Curve: local_discretization
-<<<<<<< HEAD
+- Ellipse3D: line_intersections, linesegment_intersections, ellipse_intersections
 - BSplineSurface3D: partial removal of dependencies on geomdl objects
 - BSplineSurface3D: from_points_interpolation, from_points_approximation
-
-=======
-- Ellipse3D: line_intersections, linesegment_intersections, ellipse_intersections
 - 
->>>>>>> b72741bc
+
 ### Fixed
 - Sweep with non smoth path
 - plot of vector3D.
