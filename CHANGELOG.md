# Changelog

All notable changes to this project will be documented in this file.

The format is based on [Keep a Changelog](https://keepachangelog.com/en/1.0.0/),
and this project adheres to [Semantic Versioning](https://semver.org/spec/v2.0.0.html).

## v0.9.0 [Unrealeased]

### New Features
<<<<<<< HEAD

* Create .geo and .msh files (Mesh geometries with GMSH)

=======
* Unit coversion factor parameter added to the end of the from_step arguments parameter.
So we can convert the units correctly
* SphericalSurface3D: rotation, translation, frame_mapping
* read steps: Identify assemblies in a step file.
* 
>>>>>>> e31994ca

### Fixed

* WireMixin: abscissa (add tolerance as parameter)
* OpenRoundedLineSegment2D: deleted discretization_points() so it uses the one from WireMixin.
* Contour2D: moved bounding_rectangle and get_bounding_rectangle to Wire2D. 

### Removed


### Performance improvements
* wires.py's 2D objects: chache bounding_rectangle results

### Refactorings


### Unittests



## v0.8.0 [Testing]

### New Features

* PlaneFace3D: project_faces
* OpenShell3D: project_coincident_faces_of
* GmshParser: to_vtk
* BSplineCurve: derivatives
* ClosedPolygon2D: point_belongs, now the user can choose whether points on the edge of the polygon
            should be considered inside or not.
* ArcEllipse2D: line_intersections, frame_mapping, linesegment_intersections
* ClosedTriangleShell3D: to_trimesh method
* PointCloud3D: add method shell_distances to compute distances from triangular mesh in PointCloud3D
* BSplineSurface3D: Now the plot method uses u and v curves


### Fixed

* PlaneFace3D: cut_by_coincident_face (consider self.inner_contours inside face)
* Contour2D: bounding_rectangle (specify number_points for discretization_points)
* BSplineCurve2D: bounding_rectangle (specify number_points for discretization_points)
* Mesh: delete_duplicated_nodes
* BSplineSurface3D: fix arc3d_to_2d method
* Frame3D : fix from_point_and_vector method ( error for the case vector=main_axis)
* BSplineCurve2D: linesegment_intersections
* Contour2D: merge_primitives_with
* BSplineCurve: fix to take into account weighted B-spline curves.
* Step: fix reading of rational BSpline curves and surfaces from step file.
* BSplineCurve2D: tangent (use position/length)
* Babylon: some scene settings for better rendering
* Arc2D: fix get_center: name referenced before assignement
* BSplineSurface3D: debug linesegment2d_to_3d method.
* Parametric operations with BSpline curves.
* OpenTriangleShell3D: fix from_mesh_data method

### Removed

* babylon script remaining functions

### Performance improvements
* ClosedPolygon2D: triangulation
* Cylinder: min_distance_to_other_cylinder
* BSplineCurve: discretization_points
* Face3D: triangulation
* EdgeCollection3D: new object for displaying series of edges
* BSplineSurface3D: compile BSplineSurface3D.derivatives


### Refactorings
* Basis2D, Basis3D, Frame2D, Frame3D: old_coordinates and new_coordinates method are now deprecated.
local_to_global_coordinates and global_to_local_coordinates are the new more explicit ones.


### Unittests

* Contour2D: point_belongs
* Basis2D, Basis3D, Frame2D, Frame3D: local_to_global_coordinates and global_to_local_coordinates
* ArcEllipse2D: linesegment_intersections

### CI

* Mandatory CHANGELOG.md update for PR
* pre-commit checks with cython-lint

## v0.7.0

### New Features

* Open/Closed TriangleShells: ability to implement specific algorithm to triangles
* Block: faces_center (calculate directly point in the middle of the faces)
* Circle2D: split_by_line
* BoundingRectangle: bounds, plot, area, center, b_rectangle_intersection, is_inside_b_rectangle, point_belongs, intersection_area, distance_to_b_rectangle, distance_to_point
* Cylinder: random_point_inside, interference_volume_with_other_cylinder, lhs_points_inside
* CylindricalSurface3D: line_intersections, linesegment_intersections, plane_intersection
* Line2D: point_distance
* Line3D: to_2d
* Line3D: skew_to (verifies if two Line3D are skew)
* LineSegment3D: line_interserctions
* ArcEllipse3D: discretization_points
* FullArc3D: linesegment_intersections
* Line: sort_points_along_line
* Line2D: point_belongs
* ArcEllipse2D: length, point_belongs, abscissa, bounding_rectangle, straight_line_area, discretization_points, reverse
* New Class wires.Ellipse2D
* Ellipse2D.point_over_ellipse()
* Ellipse2D.line_intersections()
* Ellipse2D.linesegment_intersections()
* Ellipse2D.discretization_points()
* Ellipse2D.abscissa()
* Ellipse2D.point_angle_with_major_dir()
* Ellipse2D.area()
* Ellipse2D.rotation()
* Ellipse2D.tranlation()
* Ellipse2D.frame_mapping()
* Line2D.frame_mapping()
* Plane3D: is_parallel, fullarc_intersections
* Arc2D: cut_betweeen_two_points
* Contour3D: linesegment_intersections, line_intersections
* Circle3D: primitives: [Arc3D, Arc3D], get_primitives, abscissa, linesegment_intersections
* Arc3D: line_intersections, linesegment_intersections
* new module utils: intersections -> circle_3d_linesegment_intersections
* hash for Frame2D
* Ellipse3D: point_belongs, abscissa, length, to_2d
* CylindricalSurface3D: point_on_surface, is_coincident, arcellipse3d_to_2d
* BSplineSurface3D: derivatives

### Fixed

* Contour2D: point_belongs
* BsplineCurve: abscissa (use different start point between 0 and length)
* Arc3D: plot
* Cylinder: point_belongs
* FullArc3D: plot (use discretization_points instead of discretise)
* Face3D: line_intersections: consider borders
* STL: from stream (use BinaryFile and StringFile instead of io.BinaryIO and FileIO)
* Step: from stream (use BinaryFile instead of io.BinaryIO)
* Contour: is_overlapping (consider intersecting_points is empty)
* LineSegment2D: to_wire (use discretization_points instead of discretise)
* Line2D: line_intersections
* BSplineCurve2D: line_intersections
* PlaneFace3D: cut_by_coincident_face (consider self.inner_contours inside face)
* ArcEllipse2D: to_3d
* Fix boolean operations when faces are 100% coincident
* Fix some to_step methods from edges.py and faces.py
* bounding box: fix for cylindrical and BSplineCurve3D
* contour2d: ordering_primitives, order_primitives
* Plane3D: plane_intersections, is_coindident
* contour2d: ordering_primitives, order_primitives
* Linesegment2D: infinite_primitive
* Arc2D: point_belongs
* Arc2D: infinite_primitive
* Wire2D: infinite_intersections
* infinite primitive offset of linesegment
* Ellispe3D: discretization_points
* BSplineSurface: Improved surface periodicity calculation


### Performance improvements

* Avoid unneeded bbox computation
* triangulation performance by use of Node2D instead of points (x15 on casing)
* cache variable self._polygon_point_belongs_100, to avoid recalculating each
time we have to verify if a point is inside
* Improvements in BSplineSurface3D.point3d_to_2d performance


### Refactorings

* cleanup of ClosedShell (double methods with Openshells)
* LineSegment3D: intersections
* Line2D: sort_points_along_line
* Line3D: intersections


### Unittests

* PlaneFace3D: line_intersections
* BsplineCurve: abscissa
* Circle2D: split_by_line
* BoundingRectangle: area, center, intersection, is_inside, point_belongs, intersection_area, distance_to_point, distance_to_b_rectangle
* Cylinder: point_belongs, random_point_inside, interference_volume_with_other_cylinder, min_distance_to_other_cylinder, is_intersecting_other_cylinder, lhs_points_inside
* CylindricalFace3D: linesegment_intersections
* CylindricalSurface3D: line_intersections
* Line3D: line_distance
* Line3D: skew_to
* Line3D: intersections
* LineSegment3D: line_intersections
* LineSegment3D: linesegment_intersections
* Contour: is_overlapping
* LineSegment2D: to_wire
* Line2D: point_belongs
* BSplineCurve2D: line_intersections
* LineSegment2D: line_intersections
* ArcEllipse3D: discretization_points
* FullArc3D: linesegment_intersections
* Line2D: sort_points_along_line
* Line3D: sort_points_along_line
* ArcEllipse2D: length, point_belongs, abscissa, bounding_rectangle, straight_line_area, discretization_points, reverse
* Ellipse2D.point_over_ellipse()
* Ellipse2D.line_intersections()
* Ellipse2D.linesegment_intersections()
* Ellipse2D.discretization_points()
* Ellipse2D.abscissa()
* Ellipse2D.point_angle_with_major_dir()
* Ellipse2D.area()
* Ellipse2D.rotation()
* Ellipse2D.tranlation()
* Ellipse2D.frame_mapping()
* Line2D.frame_mapping()
* Plane3D: plane_intersections, fullarc_intersections, is_parallel, is_coincident
* Contour2D: offset
* ArcEllipse3D.to_2d()
* Circle3D: point_belongs
* Circle3D: discretization_points
* Arc3D: line_intersections, linesegment_intersections
* Contour2D: ordering_contour, is_ordered, order_contour
* Ellipse3D: point_belongs, abscissa, length, to_2d, discretization_points
* CylindricalSurface3D: point_on_surface, is_coincident


## v0.6.1 [12/13/2022]

### Changes

* Import from dessia_common are now performed from dessia_common.core

### Fixed
* infinite primitive offset of linesegment

## v0.6.0 [11/7/2022]

### New Features

* Stl:load_from_file, to_volume_model
* Surface2D: copy (specific method)
* GmshParser: read_file (.msh) and related methods, define_triangular_element_mesh, define_tetrahedron_element_mesh
* Circle2D: primitives (defined with 2 Arc2D)
* Node2D/3D, TriangularElement, QuadrilateralElement2D, TriangularElement3D
* ElementsGroup: nodes, elements_per_node
* Mesh: bounding_rectangle, delete_duplicated_nodes
* PlaneFace3D: cut_by_coincident_face
* Vector2D: to_step
* BSplineCurve2D: to_step
* LineSegment3D: to_bspline_curve
* BSplineCurve3D: from_geomdl_curve
* Surface2D: line_crossings
* Surface2D: from_contour
* BSplineSurface3D: simpifly_surface - verifies if BSplineSurface3D could be a Plane3D
* OpenShell3D: to_step_face_ids
* Contour2D: repair_cut_contour
* Circle2D: cut_by_line

### Fixed

* Contour3D: average_center_point (use edge_polygon.points instead of points)
* Contour: edges_order_with_adjacent_contour
* Arc2D: translate_inplace
* Arc2D: point_belongs
* Arc2D: abscissa (consider point2d == arc2d.start/end)
* Arc2D: split (how to choose the interior point)
* Wire: extract_primitives (consider point1 and point2 belong to the same primitive, REMOVE Contour.extract_primitives)
* LineSegment: abcissa (consider point2d == arc2d.start/end)
* Contour2D: cut_by_wire
* Contour2D: point_belongs (bug when contour has only one primitive, like FullArc2D)
* Contour: contours_from_edges
* PlaneFace3D: face_intersections
* Edge: insert_knots_and_mutiplicity
* BSplineCurve3D: from_step
* Surface2D: cut_by_line
* Circle3D: to_step
* ArcEllipse3D.to_2d()
* infinite primitive offset of linesegment

### Performance improvements

* Improve reading STEP files (Faster BSplineCurve3D.look_up_table, Better info when _edges not following eachother_ )
* Improve multiple substractions
* Speedup Contour2D.point_belongs using bounding_rectangle
* Custom to dicts for Shells and primitives inheriting


### Refactorings

* Normalize STL methods regarding STEP
* Refacor and update old code in mesh.py
* Define a Parent class 'Triangle' for Triangle2D/3D


### Unittests

* Wire: extract_primitives, extract_without_primitives


## v0.5.0

### New Features

* Contour: is_overlapping, is_supperposing
* Point, Edges and Wires: axial_symmetry
* Surface2D: rotation, rotation_inplace
* Wire2D: bsplinecurve_crossings,  bsplinecurve_intersections
* Cylinder: min_distance_to_other_cylinder, is_intersecting_other_cylinder
* New point_distance method for Wire3D

### Fixed

* Wire3D.babylonjs
* BSplineSurface3D.merge_with (consider overlapping, intersecting surfaces)
* Wire.extract_primitives (consider point1 & point2 belong to the same primitive)
* Wire.extract_without_primitives (consider the primitives’ order to choose the primitives)
* Contour.shared_primitives_with (consider contours sharing a lot of primitives groups)
* Contour2D.contour_intersections (check if the point is not already in the lis)
* Line.is_between_points (consider point1==point2)
* BSplineCurve2D.split (consider point==start/end)
* Contour3D.bounding_box (use _utd_bounding_box to be defined as a property)
* BSplineSurface3D.grid2d_deformed (add more constraints to compute surface deformation)
* BSplineSurface3D.from_cylindrical_faces (consider **kwargs parameters)
* Duplicated methods cleaned
* triangulation of planar faces
* Wire3D: fix Bounding box
* Wire3D: Bounding box
* Arc2D: primitives bad calculation (arc2d)
* Update plotdata in setup.py
* add some fixes pydocstyle

### Performance improvements

* Remove Copy param from movement of primitives and add inplace methods
* Improve union operations
* Return the same result type (a boolean) in Contour.is_sharing_primitives_with
* Add hidden attribute _bounding_rectangle for Contour2D
* Add hidden attribute _length for BSplineCurve2D/3D
* Consider different types of primitives in Wire.wire_intersections/wire_crossings
* Add hidden attribute _length for Edge

### Refactorings

* Define _eq_ in Contour (to be used for both 2D and 3D)
* Use Grid2D object in different BSplineSurface3D methods (especially: to_2d_with_dimension)
* Define length in LineSegment (to be used for both 2D and 3D)
* Delete diplicated methods (length and point_at_abscissa) from Contour3D (inherit from Wire)
* Define a Parent class 'Bsplinecurve' to mutulize Bsplinecurve2D/3D methods
* Clean duplicated methods
* Define length in LineSegment (to be used for both 2D and 3D)
* Delete diplicated methods (length and point_at_abscissa) from Contour3D (inherit from Wire)
* Define a Parent class 'Bsplinecurve' to mutulize Bsplinecurve2D/3D methods


## v0.4.0
### Fixed
* various fixes in cuts of wires and contours
* Fix of missing face in Union
* following dessia_common v0.7.0


## v0.3.0

### New Features
* Bspline with dimensions
* cut_by_line for Surface2D
* Bspline merge

### Fixed
* Various Steps improvement
* Bspline periodicity in step reading
* sewing improvements
* Substraction of shells

## v0.2.10

### New Features

* union of shells (only with planeface for the moment
* Sewing of polygon3D
* Concav hull of PointCloud2D

## v0.2.9

### New Features

* support STL import & export
* point cloud2D & cloud3D

## v0.2.8

### New Features

* support stringIO in step save

### Fixes

* depack of point2D
* to_vector2D

### Performance improvements

* better bounding box for cylindrical face


## [v0.2.7]
### Changed
* direction vector of linesegments are now normalized

### New Features

* straight line area for BsplineCurve2D
* split of circleby start end
* closedpolygon2d is_trigo
* Auto-adaptative camera/edge width babylonjs
* splitting of bsplinecurve2d
* BezierSurface3D implemented
* added rotation and translation for faces
* new classes BezierCurve2D and BezierCurve3D
* spherical surface
* (core): update plot_data method
* update plot_data methods in wires and edges
* step almost working for cylindrical, conical toroidal
* difference between intersections and crossings
* plot_data version set to 0.3.8 or above

### Fixes

* support of mixed vector point in to step
* remove debug mode babylonjs
* remove sci notation in step export
* use stable cdn for babylonjs
* sweep extrusion length
* line circle intersection with tolerance, normal and dir vector for arc
* offset of wire
* remove useless non serializable attr
* secondmoment area from straight lines
* reversed faces in extrusion correction
* enhancement of rotation/translation of shells
* bug fix BezierCurve2D and 3D
* eq and hash for basis and frames
* shell and frame mapped shell correctly read
* small try except added for step reading
* all SHAPE_REPRESENTATION are now read
* Arc3D from step full debug
* arc3d to 2d in bspline3d surface
* missing faces at end of sweep
* splitting faces and arcs
* perf in display nodes and toroidal aspect
* setup.py requires plot_data>=0.3.9
* (primitives2d): serialization
* debug of shell method
* porting shells methods
* Debug of conical faces
* Porting cylinders and hollow
* porting from missing from_contour3d for planeface
* reading steps, but artefact on faces
* Correcting arc from_step

### Performance improvements

* LineSegment2D.points is non serializable attribute
* ClosedPolygon2D.line_segment is non_serializable_attributes
* Optimization of mesh generation

#### Refactorings
* (edges): put data argument back into Arc2D.plot_data()
* (edges): redefined Arc2D.plot_data()

## v0.2.6

### Changed
- debugs on frame 2D

### Optimized
- babylon data generation speed up

## v0.2.5

### Added
- translation and rotation for various primitives

### Changed
- Frame3D rotation takes also into account origin
- following plot_data v0.5.3

## v0.2.4
### Added
- handle spherical surfaces
- positionning of parts in STEP reading

## v0.2.1
### Added
- step export

## v0.2

### Changed
- modules *2D or *3D renamed in *2d, *3d
- point and vector declared with their x, y, z vm.Point2D((0, 0)) -> vm.Point2D(0, 0)
- separating in new modules: display, wires, edges...
- PEP8: method names
- PointAtCurvilinearAbscissa changed to point_at_abscissa
- MPLPlot changed to plot()
- plot now returns only ax instead of fig, ax

## v0.1.11

### Added
- Calculate the distance between LineSegment3D/LS3D, Arc3D/LS3D, Arc3D/Arc3D and between CylindricalFace3D too.
- Use PlaneFace3D with contours2D in a classic way and use it with contours3D with a 'from_contours3d' as CylindricalFace3D does.
- Calculate the distance between CylindricalFace3D and PlaneFace3D.
- Calculate the distance between CylindricalFace3D, PlaneFace3D and ToroidalFace3D.
- contours2d.tessel_points which gives all points of a contour2d, and .points the end points of primitives.
- Implementation of ConicalFace3D in Core and RevolvedProfile.
- Implementation of SphericalFace3D in Core.
- BSplineFace3D works.

### Changed
- cut_contours in Face3D which take all points from a Contour2D, not one side like before. Furthermore, it is light and quick.

## [v0.1.10]
- typings
- workflow to instanciate point

## [v0.1.9]

### Added
- mesh module

## [v0.1.8]

### Added
- color and alpha options for various primitives
- line segments intersection

### Debug
- arcs: is_trigo and angle were sometimes false

## [v0.1.7]

### Added
- random vector and points
- dashed line option in babylon of LineSegment3D
- Measure2D
- babylon_data: a dict language to describe models to be unpacked by a babylonjs unpacker

### Removed
- constants o2D, x2D, y2D...: use O2D, X2D...

### Changed
- Mesure -> Measure3D<|MERGE_RESOLUTION|>--- conflicted
+++ resolved
@@ -8,17 +8,12 @@
 ## v0.9.0 [Unrealeased]
 
 ### New Features
-<<<<<<< HEAD
-
-* Create .geo and .msh files (Mesh geometries with GMSH)
-
-=======
-* Unit coversion factor parameter added to the end of the from_step arguments parameter.
-So we can convert the units correctly
+
+* Unit coversion factor parameter added to the end of the from_step arguments parameter (So we can convert the units correctly)
 * SphericalSurface3D: rotation, translation, frame_mapping
 * read steps: Identify assemblies in a step file.
-* 
->>>>>>> e31994ca
+* Create .geo and .msh files (Mesh geometries with GMSH)
+
 
 ### Fixed
 
