# Changelog

All notable changes to this project will be documented in this file.

The format is based on [Keep a Changelog](https://keepachangelog.com/en/1.0.0/),
and this project adheres to [Semantic Versioning](https://semver.org/spec/v2.0.0.html).

## v0.8.0 [Unrealeased]

### New Features

<<<<<<< HEAD
* Write .msh file
=======
* PlaneFace3D: project_faces
* OpenShell3D: project_coincident_faces_of
>>>>>>> to_geo_msh
* Create .geo and .msh files (Mesh geometries with GMSH)
* Write .msh file (with stream)


### Fixed

* PlaneFace3D: cut_by_coincident_face (consider self.inner_contours inside face)
* Contour2D: bounding_rectangle (specify number_points for discretization_points)
* BSplineCurve2D: bounding_rectangle (specify number_points for discretization_points)


### Performance improvements


### Refactorings


### Unittests

* Contour2D: point_belongs



## v0.7.0 [Testing]

### New Features

* Block: faces_center (calculate directly point in the middle of the faces)
* Circle2D: split_by_line
* BoundingRectangle: bounds, plot, area, center, b_rectangle_intersection, is_inside_b_rectangle, point_belongs, intersection_area, distance_to_b_rectangle, distance_to_point
* Cylinder: random_point_inside, interference_volume_with_other_cylinder, lhs_points_inside
* CylindricalSurface3D: line_intersections, linesegment_intersections, plane_intersection
* Line2D: point_distance
* Line3D: to_2d
* Line3D: skew_to (verifies if two Line3D are skew)
* LineSegment3D: line_interserctions
* ArcEllipse3D: discretization_points
* FullArc3D: linesegment_intersections
* Line: sort_points_along_line
* ArcEllipse2D: length, point_belongs, abscissa, bounding_rectangle, straight_line_area, discretization_points, reverse
* New Class wires.Ellipse2D
* Ellipse2D.point_over_ellipse()
* Ellipse2D.line_intersections()
* Ellipse2D.linesegment_intersections()
* Ellipse2D.discretization_points()
* Ellipse2D.abscissa()
* Ellipse2D.point_angle_with_major_dir()
* Ellipse2D.area()
* Ellipse2D.rotation()
* Ellipse2D.tranlation()
* Ellipse2D.frame_mapping()
* Line2D.frame_mapping()
* Plane3D: is_parallel, fullarc_intersections
* Arc2D: cut_betweeen_two_points
* Contour3D: linesegment_intersections, line_intersections
* Circle3D: primitives: [Arc3D, Arc3D], get_primitives, abscissa, linesegment_intersections
* Arc3D: line_intersections, linesegment_intersections
* new module utils: intersections -> circle_3d_linesegment_intersections
* hash for Frame2D
* Ellipse3D: point_belongs, abscissa, length, to_2d
* CylindricalSurface3D: point_on_surface, is_coincident, arcellipse3d_to_2d

### Fixed

* Contour2D: point_belongs
* BsplineCurve: abscissa (use different start point between 0 and length)
* Arc3D: plot
* Cylinder: point_belongs
* FullArc3D: plot (use discretization_points instead of discretise)
* Face3D: line_intersections: consider borders
* STL: from stream (use BinaryFile and StringFile instead of io.BinaryIO and FileIO)
* Step: from stream (use BinaryFile instead of io.BinaryIO)
* Contour: is_overlapping (consider intersecting_points is empty)
* LineSegment2D: to_wire (use discretization_points instead of discretise)
* PlaneFace3D: cut_by_coincident_face (consider self.inner_contours inside face)
* ArcEllipse2D: to_3d
* Fix boolean operations when faces are 100% coincident
* Fix some to_step methods from edges.py and faces.py
<<<<<<< HEAD
<<<<<<< HEAD
<<<<<<< HEAD
=======
=======
* contour2d: ordering_primitives, order_primitives
* Plane3D: plane_intersections, is_coindident
>>>>>>> dev
=======
* bounding box: fix for cylindrical and BSplineCurve3D
* contour2d: ordering_primitives, order_primitives
* Plane3D: plane_intersections, is_coindident
>>>>>>> to_geo_msh
* Linesegment2D: infinite_primitive
* Arc2D: point_belongs
* Arc2D: infinite_primitive
* Wire2D: infinite_intersections
* infinite primitive offset of linesegment
* Ellispe3D: discretization_points


### Performance improvements

* Avoid unneeded bbox computation
* triangulation performance by use of Node2D instead of points (x15 on casing)
* cache variable self._polygon_point_belongs_100, to avoid recalculating each
time we have to verify if a point is inside


### Refactorings
* LineSegment3D: intersections
* Line2D: sort_points_along_line
* Line3D: intersections


### Unittests

* PlaneFace3D: line_intersections
* BsplineCurve: abscissa
* Circle2D: split_by_line
* BoundingRectangle: area, center, intersection, is_inside, point_belongs, intersection_area, distance_to_point, distance_to_b_rectangle
* Cylinder: point_belongs, random_point_inside, interference_volume_with_other_cylinder, min_distance_to_other_cylinder, is_intersecting_other_cylinder, lhs_points_inside
* CylindricalFace3D: linesegment_intersections
* CylindricalSurface3D: line_intersections
* Line3D: line_distance
* Line3D: skew_to
* Line3D: intersections
* LineSegment3D: line_intersections
* LineSegment3D: linesegment_intersections
* Contour: is_overlapping
* LineSegment2D: to_wire
* ArcEllipse3D: discretization_points
* FullArc3D: linesegment_intersections
* Line2D: sort_points_along_line
* Line3D: sort_points_along_line
* ArcEllipse2D: length, point_belongs, abscissa, bounding_rectangle, straight_line_area, discretization_points, reverse
* Ellipse2D.point_over_ellipse()
* Ellipse2D.line_intersections()
* Ellipse2D.linesegment_intersections()
* Ellipse2D.discretization_points()
* Ellipse2D.abscissa()
* Ellipse2D.point_angle_with_major_dir()
* Ellipse2D.area()
* Ellipse2D.rotation()
* Ellipse2D.tranlation()
* Ellipse2D.frame_mapping()
* Line2D.frame_mapping()
* Plane3D: plane_intersections, fullarc_intersections, is_parallel, is_coincident
* Contour2D: offset
* ArcEllipse3D.to_2d()
* Circle3D: point_belongs
* Circle3D: discretization_points
* Arc3D: line_intersections, linesegment_intersections
* Contour2D: ordering_contour, is_ordered, order_contour
* Ellipse3D: point_belongs, abscissa, length, to_2d, discretization_points
* CylindricalSurface3D: point_on_surface, is_coincident


## v0.6.1 [12/13/2022]

### Changes

* Import from dessia_common are now performed from dessia_common.core

### Fixed
* infinite primitive offset of linesegment

## v0.6.0 [11/7/2022]

### New Features

* Stl:load_from_file, to_volume_model
* Surface2D: copy (specific method)
* GmshParser: read_file (.msh) and related methods, define_triangular_element_mesh, define_tetrahedron_element_mesh
* Circle2D: primitives (defined with 2 Arc2D)
* Node2D/3D, TriangularElement, QuadrilateralElement2D, TriangularElement3D
* ElementsGroup: nodes, elements_per_node
* Mesh: bounding_rectangle, delete_duplicated_nodes
* PlaneFace3D: cut_by_coincident_face
* Vector2D: to_step
* BSplineCurve2D: to_step
* LineSegment3D: to_bspline_curve
* BSplineCurve3D: from_geomdl_curve
* Surface2D: line_crossings
* Surface2D: from_contour
* BSplineSurface3D: simpifly_surface - verifies if BSplineSurface3D could be a Plane3D
* OpenShell3D: to_step_face_ids
* Contour2D: repair_cut_contour
* Circle2D: cut_by_line

### Fixed

* Contour3D: average_center_point (use edge_polygon.points instead of points)
* Contour: edges_order_with_adjacent_contour
* Arc2D: translate_inplace
* Arc2D: point_belongs
* Arc2D: abscissa (consider point2d == arc2d.start/end)
* Arc2D: split (how to choose the interior point)
* Wire: extract_primitives (consider point1 and point2 belong to the same primitive, REMOVE Contour.extract_primitives)
* LineSegment: abcissa (consider point2d == arc2d.start/end)
* Contour2D: cut_by_wire
* Contour2D: point_belongs (bug when contour has only one primitive, like FullArc2D)
* Contour: contours_from_edges
* PlaneFace3D: face_intersections
* Edge: insert_knots_and_mutiplicity
* BSplineCurve3D: from_step
* Surface2D: cut_by_line
* Circle3D: to_step
* ArcEllipse3D.to_2d()
* infinite primitive offset of linesegment

### Performance improvements

* Improve reading STEP files (Faster BSplineCurve3D.look_up_table, Better info when _edges not following eachother_ )
* Improve multiple substractions
* Speedup Contour2D.point_belongs using bounding_rectangle
* Custom to dicts for Shells and primitives inheriting


### Refactorings

* Normalize STL methods regarding STEP
* Refacor and update old code in mesh.py
* Define a Parent class 'Triangle' for Triangle2D/3D


### Unittests

* Wire: extract_primitives, extract_without_primitives


## v0.5.0

### New Features

* Contour: is_overlapping, is_supperposing
* Point, Edges and Wires: axial_symmetry
* Surface2D: rotation, rotation_inplace
* Wire2D: bsplinecurve_crossings,  bsplinecurve_intersections
* Cylinder: min_distance_to_other_cylinder, is_intersecting_other_cylinder
* New point_distance method for Wire3D

### Fixed

* Wire3D.babylonjs
* BSplineSurface3D.merge_with (consider overlapping, intersecting surfaces)
* Wire.extract_primitives (consider point1 & point2 belong to the same primitive)
* Wire.extract_without_primitives (consider the primitives’ order to choose the primitives)
* Contour.shared_primitives_with (consider contours sharing a lot of primitives groups)
* Contour2D.contour_intersections (check if the point is not already in the lis)
* Line.is_between_points (consider point1==point2)
* BSplineCurve2D.split (consider point==start/end)
* Contour3D.bounding_box (use _utd_bounding_box to be defined as a property)
* BSplineSurface3D.grid2d_deformed (add more constraints to compute surface deformation)
* BSplineSurface3D.from_cylindrical_faces (consider **kwargs parameters)
* Duplicated methods cleaned
* triangulation of planar faces

### Performance improvements

* Remove Copy param from movement of primitives and add inplace methods
* Improve union operations
* Return the same result type (a boolean) in Contour.is_sharing_primitives_with
* Add hidden attribute _bounding_rectangle for Contour2D
* Add hidden attribute _length for BSplineCurve2D/3D
* Consider different types of primitives in Wire.wire_intersections/wire_crossings
* Add hidden attribute _length for Edge

### Refactorings

* Define _eq_ in Contour (to be used for both 2D and 3D)
* Use Grid2D object in different BSplineSurface3D methods (especially: to_2d_with_dimension)
* Define length in LineSegment (to be used for both 2D and 3D)
* Delete diplicated methods (length and point_at_abscissa) from Contour3D (inherit from Wire)
* Define a Parent class 'Bsplinecurve' to mutulize Bsplinecurve2D/3D methods
* Clean duplicated methods
* Define length in LineSegment (to be used for both 2D and 3D)
* Delete diplicated methods (length and point_at_abscissa) from Contour3D (inherit from Wire)
* Define a Parent class 'Bsplinecurve' to mutulize Bsplinecurve2D/3D methods


## v0.4.0
### Fixed
* various fixes in cuts of wires and contours
* Fix of missing face in Union
* following dessia_common v0.7.0


## v0.3.0

### New Features
* Bspline with dimensions
* cut_by_line for Surface2D
* Bspline merge

### Fixed
* Various Steps improvement
* Bspline periodicity in step reading
* sewing improvements
* Substraction of shells

## v0.2.10

### New Features

* union of shells (only with planeface for the moment
* Sewing of polygon3D
* Concav hull of PointCloud2D

## v0.2.9

### New Features

* support STL import & export
* point cloud2D & cloud3D

## v0.2.8

### New Features

* support stringIO in step save

### Fixes

* depack of point2D
* to_vector2D

### Performance improvements

* better bounding box for cylindrical face


## [v0.2.7]
### Changed
* direction vector of linesegments are now normalized

### New Features

* straight line area for BsplineCurve2D
* split of circleby start end
* closedpolygon2d is_trigo
* Auto-adaptative camera/edge width babylonjs
* splitting of bsplinecurve2d
* BezierSurface3D implemented
* added rotation and translation for faces
* new classes BezierCurve2D and BezierCurve3D
* spherical surface
* (core): update plot_data method
* update plot_data methods in wires and edges
* step almost working for cylindrical, conical toroidal
* difference between intersections and crossings
* plot_data version set to 0.3.8 or above

### Fixes

* support of mixed vector point in to step
* remove debug mode babylonjs
* remove sci notation in step export
* use stable cdn for babylonjs
* sweep extrusion length
* line circle intersection with tolerance, normal and dir vector for arc
* offset of wire
* remove useless non serializable attr
* secondmoment area from straight lines
* reversed faces in extrusion correction
* enhancement of rotation/translation of shells
* bug fix BezierCurve2D and 3D
* eq and hash for basis and frames
* shell and frame mapped shell correctly read
* small try except added for step reading
* all SHAPE_REPRESENTATION are now read
* Arc3D from step full debug
* arc3d to 2d in bspline3d surface
* missing faces at end of sweep
* splitting faces and arcs
* perf in display nodes and toroidal aspect
* setup.py requires plot_data>=0.3.9
* (primitives2d): serialization
* debug of shell method
* porting shells methods
* Debug of conical faces
* Porting cylinders and hollow
* porting from missing from_contour3d for planeface
* reading steps, but artefact on faces
* Correcting arc from_step

### Performance improvements

* LineSegment2D.points is non serializable attribute
* ClosedPolygon2D.line_segment is non_serializable_attributes
* Optimization of mesh generation

#### Refactorings
* (edges): put data argument back into Arc2D.plot_data()
* (edges): redefined Arc2D.plot_data()

## v0.2.6

### Changed
- debugs on frame 2D

### Optimized
- babylon data generation speed up

## v0.2.5

### Added
- translation and rotation for various primitives

### Changed
- Frame3D rotation takes also into account origin
- following plot_data v0.5.3

## v0.2.4
### Added
- handle spherical surfaces
- positionning of parts in STEP reading

## v0.2.1
### Added
- step export

## v0.2

### Changed
- modules *2D or *3D renamed in *2d, *3d
- point and vector declared with their x, y, z vm.Point2D((0, 0)) -> vm.Point2D(0, 0)
- separating in new modules: display, wires, edges...
- PEP8: method names
- PointAtCurvilinearAbscissa changed to point_at_abscissa
- MPLPlot changed to plot()
- plot now returns only ax instead of fig, ax

## v0.1.11

### Added
- Calculate the distance between LineSegment3D/LS3D, Arc3D/LS3D, Arc3D/Arc3D and between CylindricalFace3D too.
- Use PlaneFace3D with contours2D in a classic way and use it with contours3D with a 'from_contours3d' as CylindricalFace3D does.
- Calculate the distance between CylindricalFace3D and PlaneFace3D.
- Calculate the distance between CylindricalFace3D, PlaneFace3D and ToroidalFace3D.
- contours2d.tessel_points which gives all points of a contour2d, and .points the end points of primitives.
- Implementation of ConicalFace3D in Core and RevolvedProfile.
- Implementation of SphericalFace3D in Core.
- BSplineFace3D works.

### Changed
- cut_contours in Face3D which take all points from a Contour2D, not one side like before. Furthermore, it is light and quick.

## [v0.1.10]
- typings
- workflow to instanciate point

## [v0.1.9]

### Added
- mesh module

## [v0.1.8]

### Added
- color and alpha options for various primitives
- line segments intersection

### Debug
- arcs: is_trigo and angle were sometimes false

## [v0.1.7]

### Added
- random vector and points
- dashed line option in babylon of LineSegment3D
- Measure2D
- babylon_data: a dict language to describe models to be unpacked by a babylonjs unpacker

### Removed
- constants o2D, x2D, y2D...: use O2D, X2D...

### Changed
- Mesure -> Measure3D<|MERGE_RESOLUTION|>--- conflicted
+++ resolved
@@ -9,12 +9,8 @@
 
 ### New Features
 
-<<<<<<< HEAD
-* Write .msh file
-=======
 * PlaneFace3D: project_faces
 * OpenShell3D: project_coincident_faces_of
->>>>>>> to_geo_msh
 * Create .geo and .msh files (Mesh geometries with GMSH)
 * Write .msh file (with stream)
 
@@ -93,19 +89,9 @@
 * ArcEllipse2D: to_3d
 * Fix boolean operations when faces are 100% coincident
 * Fix some to_step methods from edges.py and faces.py
-<<<<<<< HEAD
-<<<<<<< HEAD
-<<<<<<< HEAD
-=======
-=======
-* contour2d: ordering_primitives, order_primitives
-* Plane3D: plane_intersections, is_coindident
->>>>>>> dev
-=======
 * bounding box: fix for cylindrical and BSplineCurve3D
 * contour2d: ordering_primitives, order_primitives
 * Plane3D: plane_intersections, is_coindident
->>>>>>> to_geo_msh
 * Linesegment2D: infinite_primitive
 * Arc2D: point_belongs
 * Arc2D: infinite_primitive
