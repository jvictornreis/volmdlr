# Changelog

All notable changes to this project will be documented in this file.

The format is based on [Keep a Changelog](https://keepachangelog.com/en/1.0.0/),
and this project adheres to [Semantic Versioning](https://semver.org/spec/v2.0.0.html).


## Unrealeased

### New Features

* Block: faces_center (calculate directly point in the middle of the faces)
<<<<<<< HEAD
* OpenShell3D: project_coincident_faces_of
=======
* Circle2D: split_by_line
* BoundingRectangle: bounds, plot, area, center, b_rectangle_intersection, is_inside_b_rectangle, point_belongs, intersection_area, distance_to_b_rectangle, distance_to_point
* Cylinder: random_point_inside, interference_volume_with_other_cylinder, lhs_points_inside
* CylindricalSurface3D: line_intersections, linesegment_intersections, plane_intersection
* Line2D: point_distance

* Line3D: to_2d
* ArcEllipse2D: straight_line_area
* Line3D: skew_to: Verifies if two Line3D are skew
* LineSegment3D.line_interserctions

>>>>>>> cc29e1d1


### Fixed

* BsplineCurve: abscissa (use different start point between 0 and length)
* Arc3D: plot
* Fix some to_step methods from edges.py and faces.py
* Cylinder: point_belongs
* FullArc3D: plot (use discretization_points instead of discretise)
* Face3D.line_intersections: consider borders
* STL: from stream (use BinaryFile and StringFile instead of io.BinaryIO and FileIO)
* Step: from stream (use BinaryFile instead of io.BinaryIO)
* Contour: is_overlapping (consider intersecting_points is empty)
* LineSegment2D: to_wire (use discretization_points instead of discretise)



### Performance improvements

* Avoid unneeded bbox computation

### Refactorings
* LineSegment3D.intersections


### Unittests

* PlaneFace3D: line_intersections
* BsplineCurve: abscissa
* Circle2D: split_by_line
* BoundingRectangle: area, center, intersection, is_inside, point_belongs, intersection_area, distance_to_point, distance_to_b_rectangle
* Cylinder: point_belongs, random_point_inside, interference_volume_with_other_cylinder, min_distance_to_other_cylinder, is_intersecting_other_cylinder, lhs_points_inside
* CylindricalFace3D: linesegment_intersections
* CylindricalSurface3D: line_intersections
* Line3D: line_distance
* Line3D: skew_to
* Line3D: intersections
* LineSegment3D: line_intersections
* LineSegment3D: linesegment_intersections
* Contour: is_overlapping
* LineSegment2D: to_wire


## v0.6.0 [11/7/2022]

### New Features

* Stl:load_from_file, to_volume_model
* Surface2D: copy (specific method)
* GmshParser: read_file (.msh) and related methods, define_triangular_element_mesh, define_tetrahedron_element_mesh
* Circle2D: primitives (defined with 2 Arc2D)
* Node2D/3D, TriangularElement, QuadrilateralElement2D, TriangularElement3D
* ElementsGroup: nodes, elements_per_node
* Mesh: bounding_rectangle, delete_duplicated_nodes
* PlaneFace3D: cut_by_coincident_face
* Vector2D: to_step
* BSplineCurve2D: to_step
* LineSegment3D: to_bspline_curve
* BSplineCurve3D: from_geomdl_curve
* Surface2D: line_crossings
* Surface2D: from_contour
* BSplineSurface3D: simpifly_surface - verifies if BSplineSurface3D could be a Plane3D
* OpenShell3D: to_step_face_ids
* Contour2D: repair_cut_contour
* Circle2D: cut_by_line

### Fixed

* Contour3D: average_center_point (use edge_polygon.points instead of points)
* Contour: edges_order_with_adjacent_contour
* Arc2D: translate_inplace
* Arc2D: point_belongs
* Arc2D: abscissa (consider point2d == arc2d.start/end)
* Arc2D: split (how to choose the interior point)
* Wire: extract_primitives (consider point1 and point2 belong to the same primitive, REMOVE Contour.extract_primitives)
* LineSegment: abcissa (consider point2d == arc2d.start/end)
* Contour2D: cut_by_wire
* Contour2D: point_belongs (bug when contour has only one primitive, like FullArc2D)
* Contour: contours_from_edges
* PlaneFace3D: face_intersections
* Edge: insert_knots_and_mutiplicity
* BSplineCurve3D: from_step
* Surface2D: cut_by_line
* Circle3D: to_step


### Performance improvements

* Improve reading STEP files (Faster BSplineCurve3D.look_up_table, Better info when _edges not following eachother_ )
* Improve multiple substractions
* Speedup Contour2D.point_belongs using bounding_rectangle
* Custom to dicts for Shells and primitives inheriting


### Refactorings

* Normalize STL methods regarding STEP
* Refacor and update old code in mesh.py
* Define a Parent class 'Triangle' for Triangle2D/3D


### Unittests

* Wire: extract_primitives, extract_without_primitives


## v0.5.0

### New Features

* Contour: is_overlapping, is_supperposing
* Point, Edges and Wires: axial_symmetry
* Surface2D: rotation, rotation_inplace
* Wire2D: bsplinecurve_crossings,  bsplinecurve_intersections
* Cylinder: min_distance_to_other_cylinder, is_intersecting_other_cylinder
* New point_distance method for Wire3D

### Fixed

* Wire3D.babylonjs
* BSplineSurface3D.merge_with (consider overlapping, intersecting surfaces)
* Wire.extract_primitives (consider point1 & point2 belong to the same primitive)
* Wire.extract_without_primitives (consider the primitives’ order to choose the primitives)
* Contour.shared_primitives_with (consider contours sharing a lot of primitives groups)
* Contour2D.contour_intersections (check if the point is not already in the lis)
* Line.is_between_points (consider point1==point2)
* BSplineCurve2D.split (consider point==start/end)
* Contour3D.bounding_box (use _utd_bounding_box to be defined as a property)
* BSplineSurface3D.grid2d_deformed (add more constraints to compute surface deformation)
* BSplineSurface3D.from_cylindrical_faces (consider **kwargs parameters)
* Duplicated methods cleaned
* triangulation of planar faces

### Performance improvements

* Remove Copy param from movement of primitives and add inplace methods
* Improve union operations
* Return the same result type (a boolean) in Contour.is_sharing_primitives_with
* Add hidden attribute _bounding_rectangle for Contour2D
* Add hidden attribute _length for BSplineCurve2D/3D
* Consider different types of primitives in Wire.wire_intersections/wire_crossings
* Add hidden attribute _length for Edge

### Refactorings

* Define _eq_ in Contour (to be used for both 2D and 3D)
* Use Grid2D object in different BSplineSurface3D methods (especially: to_2d_with_dimension)
* Define length in LineSegment (to be used for both 2D and 3D)
* Delete diplicated methods (length and point_at_abscissa) from Contour3D (inherit from Wire)
* Define a Parent class 'Bsplinecurve' to mutulize Bsplinecurve2D/3D methods
* Clean duplicated methods
* Define length in LineSegment (to be used for both 2D and 3D)
* Delete diplicated methods (length and point_at_abscissa) from Contour3D (inherit from Wire)
* Define a Parent class 'Bsplinecurve' to mutulize Bsplinecurve2D/3D methods


## v0.4.0
### Fixed
* various fixes in cuts of wires and contours
* Fix of missing face in Union
* following dessia_common v0.7.0


## v0.3.0

### New Features
* Bspline with dimensions
* cut_by_line for Surface2D
* Bspline merge

### Fixed
* Various Steps improvement
* Bspline periodicity in step reading
* sewing improvements
* Substraction of shells

## v0.2.10

### New Features

* union of shells (only with planeface for the moment 
* Sewing of polygon3D
* Concav hull of PointCloud2D

## v0.2.9

### New Features

* support STL import & export
* point cloud2D & cloud3D

## v0.2.8

### New Features

* support stringIO in step save

### Fixes

* depack of point2D
* to_vector2D

### Performance improvements

* better bounding box for cylindrical face


## [v0.2.7]
### Changed
* direction vector of linesegments are now normalized

### New Features

* straight line area for BsplineCurve2D
* split of circleby start end
* closedpolygon2d is_trigo
* Auto-adaptative camera/edge width babylonjs
* splitting of bsplinecurve2d
* BezierSurface3D implemented
* added rotation and translation for faces
* new classes BezierCurve2D and BezierCurve3D
* spherical surface
* (core): update plot_data method
* update plot_data methods in wires and edges
* step almost working for cylindrical, conical toroidal
* difference between intersections and crossings
* plot_data version set to 0.3.8 or above

### Fixes

* support of mixed vector point in to step
* remove debug mode babylonjs
* remove sci notation in step export
* use stable cdn for babylonjs
* sweep extrusion length
* line circle intersection with tolerance, normal and dir vector for arc
* offset of wire
* remove useless non serializable attr
* secondmoment area from straight lines
* reversed faces in extrusion correction
* enhancement of rotation/translation of shells
* bug fix BezierCurve2D and 3D
* eq and hash for basis and frames
* shell and frame mapped shell correctly read
* small try except added for step reading
* all SHAPE_REPRESENTATION are now read
* Arc3D from step full debug
* arc3d to 2d in bspline3d surface
* missing faces at end of sweep
* splitting faces and arcs
* perf in display nodes and toroidal aspect
* setup.py requires plot_data>=0.3.9
* (primitives2d): serialization
* debug of shell method
* porting shells methods
* Debug of conical faces
* Porting cylinders and hollow
* porting from missing from_contour3d for planeface
* reading steps, but artefact on faces
* Correcting arc from_step

### Performance improvements

* LineSegment2D.points is non serializable attribute
* ClosedPolygon2D.line_segment is non_serializable_attributes
* Optimization of mesh generation

#### Refactorings
* (edges): put data argument back into Arc2D.plot_data()
* (edges): redefined Arc2D.plot_data()

## v0.2.6

### Changed
- debugs on frame 2D 

### Optimized
- babylon data generation speed up

## v0.2.5

### Added
- translation and rotation for various primitives

### Changed
- Frame3D rotation takes also into account origin
- following plot_data v0.5.3

## v0.2.4
### Added
- handle spherical surfaces
- positionning of parts in STEP reading

## v0.2.1
### Added
- step export

## v0.2

### Changed
- modules *2D or *3D renamed in *2d, *3d
- point and vector declared with their x, y, z vm.Point2D((0, 0)) -> vm.Point2D(0, 0)
- separating in new modules: display, wires, edges...
- PEP8: method names
- PointAtCurvilinearAbscissa changed to point_at_abscissa
- MPLPlot changed to plot()
- plot now returns only ax instead of fig, ax 

## v0.1.11

### Added 
- Calculate the distance between LineSegment3D/LS3D, Arc3D/LS3D, Arc3D/Arc3D and between CylindricalFace3D too.
- Use PlaneFace3D with contours2D in a classic way and use it with contours3D with a 'from_contours3d' as CylindricalFace3D does.
- Calculate the distance between CylindricalFace3D and PlaneFace3D.
- Calculate the distance between CylindricalFace3D, PlaneFace3D and ToroidalFace3D.
- contours2d.tessel_points which gives all points of a contour2d, and .points the end points of primitives.
- Implementation of ConicalFace3D in Core and RevolvedProfile.
- Implementation of SphericalFace3D in Core.
- BSplineFace3D works.

### Changed
- cut_contours in Face3D which take all points from a Contour2D, not one side like before. Furthermore, it is light and quick.

## [v0.1.10]
- typings
- workflow to instanciate point

## [v0.1.9]

### Added
- mesh module

## [v0.1.8]

### Added
- color and alpha options for various primitives
- line segments intersection
 
### Debug
- arcs: is_trigo and angle were sometimes false

## [v0.1.7]

### Added
- random vector and points
- dashed line option in babylon of LineSegment3D
- Measure2D
- babylon_data: a dict language to describe models to be unpacked by a babylonjs unpacker

### Removed
- constants o2D, x2D, y2D...: use O2D, X2D...

### Changed
- Mesure -> Measure3D<|MERGE_RESOLUTION|>--- conflicted
+++ resolved
@@ -10,22 +10,17 @@
 
 ### New Features
 
+* OpenShell3D: project_coincident_faces_of
 * Block: faces_center (calculate directly point in the middle of the faces)
-<<<<<<< HEAD
-* OpenShell3D: project_coincident_faces_of
-=======
 * Circle2D: split_by_line
 * BoundingRectangle: bounds, plot, area, center, b_rectangle_intersection, is_inside_b_rectangle, point_belongs, intersection_area, distance_to_b_rectangle, distance_to_point
 * Cylinder: random_point_inside, interference_volume_with_other_cylinder, lhs_points_inside
 * CylindricalSurface3D: line_intersections, linesegment_intersections, plane_intersection
 * Line2D: point_distance
-
 * Line3D: to_2d
 * ArcEllipse2D: straight_line_area
 * Line3D: skew_to: Verifies if two Line3D are skew
 * LineSegment3D.line_interserctions
-
->>>>>>> cc29e1d1
 
 
 ### Fixed
