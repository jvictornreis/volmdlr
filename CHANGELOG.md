--- conflicted
+++ resolved
@@ -97,11 +97,8 @@
 ### Changed
 - better surface3d plots
 - sphere methods renamed in_points & to_point_skin to inner points & skin_points
-<<<<<<< HEAD
 - remove useless attribute in Bspline serialization
-=======
 - Improve CylincricalFace3D rendering mesh.
->>>>>>> 4d0791f7
 
 ### Unittests
 - Arc2D: test_arc_intersections
