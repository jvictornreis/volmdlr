--- conflicted
+++ resolved
@@ -65,11 +65,9 @@
 * Babylon: some scene settings for better rendering
 * Arc2D: fix get_center: name referenced before assignement
 * BSplineSurface3D: debug linesegment2d_to_3d method.
-<<<<<<< HEAD
 * Parametric operations with BSpline curves.
-=======
 * OpenTriangleShell3D: fix from_mesh_data method
->>>>>>> c11239a1
+
 ### Removed
 
 * babylon script remaining functions
