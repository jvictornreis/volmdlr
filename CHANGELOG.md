# Changelog

All notable changes to this project will be documented in this file.

The format is based on [Keep a Changelog](https://keepachangelog.com/en/1.0.0/),
and this project adheres to [Semantic Versioning](https://semver.org/spec/v2.0.0.html).

## v0.15.0 [future]

### New Features

- cad_simplification: VoxelizationSimplify, TripleExtrusionSimplify, TriangleDecimationSimplify
#### surfaces.py
- ToroidalSurface3D: line_intersections, linesegment_intersections, plane_intersections
- ToroidalSurface3D: cylindricalSurface_intersections, circle_intersections, fullarc_intersections, dict_to_object,
- CylindricalSurface3D: circle_intersections
- ToroidalFace3D: PlaneFace3D intersectios.
- SphericalSurface3D: circle_intersections, arc_intersections, ellipse_intersections, arcellipse_intersections
#### edges.py
- BsplineCurve3D: circle_intersections.
#### curves.py
- Circle3D: point_distance.
#### shell.py
- OpenTriangleShell3D: triangle decimation

### Fixed

#### faces.py
- PlaneFace3D: circle_intersections. planeface_intersections
#### wires.py
- delete remaining inplace methods in wires.py
#### shells.py
- Fixes to boolean operations.

### surfaces.py 
- SphericalSurface3D: use circle 3d instead of polygon3D for plotting. 

#### utils
- common_operations separate_points_by_closeness: consider more than two cluster groups.
#### curves
- Circle3D: circle_intersectios when the circle are coplanar.
<<<<<<< HEAD
#### edges.py
- bsplineCurve: line_intersections.
=======
- Circle2D: Now, it needs a Frame2D and a radius instead of a Center and a Radius. This allows to easily control the circle's direction (clockwise/counterclockwise)
#### edges.py
- Arc2D: Arc 2D now must follow the same rotation direction of its circle.

#### core_compiled
- Frame2D: fix rotation

>>>>>>> 00bc7397
### Refactor
- Face3D: create a generic method for calculating intersections between two faces: _generic_face_intersections.

### Changed
- ToroidalSurface3D: init param tore_radius and small_radius changed to major_radius and minor_radius respectevely.
- ToroidalSurface3D: plots now use Circles 3D instead of ClosedPolygon3D. Performance improved.
- CylindricalSurface3D: More comprehesive plot

### Unittests
#### curves 
- Circle3D: new case to test_circle_intersections, new test: test_point_distance.
#### surfaces
- ToroidalSurface3D: test_line_intersections, test_plane_intersections, test_cylindrical_surface_intersections, test_circle_intersections
- CylindricalSurface3D:  test_circle_intersections.
#### faces
- ToroidalFace3D: PlaneFace3D intersectios.
- SphericalSurface3D: circle_intersections, arc_intersections, arcellipse_intersections
## v0.14.0

### New Features
- DisplayTriangleShell3D: a TriangleShell3D optimized for performance of display / saving / loading.
- BSplineSurface3D: from_points_interpolation, from_points_approximation.
- nurbs module.
- New curves classes: Hyperbola2D and Hyperbola3D.
- Line: closest_point_on_line, from_point_and_vector
- Line2D: get_slope, get_y_intersection.
- New curves classes: Parabola2D/3D.
- ConicalSurface3D: line/line_segment intersections, perpendicular_plane_intersection
- ConicalSurface3D: line/line_segment intersections, perpendicular_plane_intersection, parallel_plane_intersections, concurent_plane_intersections, plane_intersections.
- Hyperbola2D/3D and Parabola2D/3D: split
- PlaneFace3D: conicalface_intersections
- CylindricalSurface3D: conicalsurface_intersections
- CylindricalFace3D: conicalface_intersections
- Curve: general_method curve_intersections
- Parabola2d/3D / Hyperbola2D/3D: point_belongs, tangent
- BSplineCurve: point_to_parameter, abscissa_to_parameter.
- Basis3D: is_normilized, is_orthogonal, is_orthonormal.
- BSplineSurface3D: fullarcellipse3d_to_2d
- ClosedPolygon2D: points_in_polygon

### Fixed
- add missing name attributes to classmethods.
- fixed circular imports
- BSplineSurface3D: from_points_interpolation, from_points_approximation.
- ConicalFace3D: point_belongs
- nurbs.core: find_multiplicity, evaluate_curve.
- LineSegment3d: line_intersections.
- Circle2D: line_intersections
- Step.read_lines: handles name with # character in name.
- ExtrusionSurface3D: enhance 3D to parametric operations.
- BSplineCurve: direction_vector, point_at_abscissa, abscissa, trim
- ConicalSurface3D and RevolutionSurface3D: bsplinecurve3d_to_2d when start or and points are at surface singularity
- ClosedCurves: discretization_points
- ArcEllipse3D: is_close
- LineSegment3D: revolution
- FullArcEllipse3D, FullArcEllipse2D: discretization_points
- ConicalSurface3D: linesegment2d_to_3d
- BSplineSurface3D: bsplinecurve3d_to_2d, prevents code execution from stopping when point3d_to_2d does not converge
- BSplineSurface3D: derivatives
- BSplineCurve: split
- Matrix based discrete representation: boolean operations
- read the docs settings
- fix: move code complexity at end
- 
### Refactor
- TriangleShell3D: various improvement such as get_bounding_box, to_mesh_data, from_mesh_data, to_dict, dict_to_object

### Changed
- Cache BSplineCurve points into a numpy array to reduce memory usage.
- Vector2D, Vector3D: __repr__
- core_compiled: cdef functions' names.
- Vector2D, Vector3D, Point2D, Point3D: transformed into extension types for memory performance
- limit warning on step reading
- BSplineSurface3D: point3d_to_2d

### Unittests
- Hyperbola2D/3D: line_intersections
- Parabola2D/3D: line_intersections
- ConicalSurface3D: test_line_intersections, test_plane_intersections.

## v0.13.0

### New Features
- Line: reverse.
- BSplineCurve: Remove dependencies from the geomdl library.
- perf: to_dict/dict_to_obj of OpenTriangleShell3D
- Cylinder / Cone / HollowCylinder: from_center_point_and_axis
- Cone: remove inheritance from RevolvedProfile
- Ellipse2D: point_distance, bounding rectangle, ellipse_intersections
- Curve: local_discretization
- Ellipse3D: line_intersections, linesegment_intersections, ellipse_intersections
- ArcEllipse3D : Linesegment_intersections, arcellipse_intersections
- Circle3D: circle_intersections, ellipse_intersections
- Circle2D: ellipse_intersections.
- Arc3D: arc_intersections, arcellipse_intersections
- Wire3D/Contour3D: edge_intersections, wire_intersections
- BSpline3D: arc_intersections
- New module: discrete_representation for voxelization of 3D geometries and pixelization of 2D geometries
- BSplineSurface3D: partial removal of dependencies on geomdl objects

### Fixed
- Sweep with non smoth path
- plot of vector3D.
- BSplineSurface3D: point3d_to_2d, improve inital condition.
- EdgeCollection3D: babylon_meshes.
- BSplineCurve3D: trim
- FullArc3D: hash
- SphericalSurface3D: enhance repair_periodicity_method
- CylindricalSurface3D: concurrent_plane_intersection
- BSplineFace3D: fix neutral_fiber
- Step: assembly import
- BSplineFace3D: fix bounding_box.
- Ellipse3D: from_step
- edges.py: general improvements.
- ExtrusionSurface3D: point3d_to_2d.
- ExtrusionSurface3D: enhance parametric operations when the surface is periodic.
- BSplineFace3D: fix neutral_fiber
- BSplineSurface3D: improve bsplinecurve3d_to_2d.
- BSplineSurface3D: improve bsplinecurve3d_to_3d.
- Circle2D: plot
- Line3D: fix Line3D plot()
- Vector2D: plot()
- fix RevolutionFace3D init parameter wire to edge.
- Update documentation
- fix Sweep: bug when first primitive is an arc.
- fix closedshell3d volume
- Step.py: enhance step import/export
- VolumeModel: get_shells
- step.py uses deque in stack based algorithms
- VolumeModel: get_shells
- add error protection stl
- Sweep - add raise ValueError if section too big in comparision to arc radiuses
- Update cython version requirement in setup.py
- Step import: handles when there is an empty assembly in the file.
- Ellipse2D: point_at_abscissa
- ultis.common_operations: get_edge_distance_to_point and get_get_abscissa_discretization from edges so it can be used in curves too.
- edges.Edge._generic_minimum_distance
- LineSegment3D: distance_linesegment
- BSpline3D: linesegment_intersections

### Refactor
- refator some classes' init in primitives3D. 
- Shells: refactor.
- Composite_primitives
- Surface3D: enhance repair_primitives_periodicity method.
- volmdlr.utils.intersections:
- BSplineCurve: replace periodic bool parameter with verification inside from_points_intepolation method.
- Wire3D: removes heritage from volmdlr.core.CompositePrimitive3D
- BSplineCurve3D: bounding_box
- edges: minimum_distance.
- BSplineSurface3D: bsplinecurve3d_to_2d
- BSplineCurve: transform some attributs into lazy evaluation and Caching
- BSplineSurface3D: transform some attributs into lazy evaluation and Caching
- BSplineSurface3D: store control_points as numpy array for memory efficiency
- PlaneFace3D: distance_to_point -> point_distance
- remove normalize() methods for Vectors. Replaced by unit_vector(), it returns a new normalized vector.
- Cylinder / Cone / HollowCylinder: docstrings, typings, style, coherence
- BSplineSurface3D: point3d_to_2d performance improvements.


### Changed
- Moves functions from step.py to volmdlr.utils.step_reader
- Cylinder / HollowCylinder: `from_extremal_points` is now depracted. Use `from_end_points` instead (for lexical reason)

### Unittests
- Cylinder / Cone / HollowCylinder
- Ellipse2D: point_distance
- Ellipse3D: test_ellipse_intersections, test_linesegment_intersections
- ArcEllipse3D : Linesegment_intersections, arcellipse_intersections
- Circle3D: circle_intersections.
- Arc3D: arc_intersections, arcellipse_intersections, test_minimum_distance_bspline
- BSplineCurve3D: test_bspline_linesegment_minimum_distance, test_bspline_linesegment_intersections
- Contour3D: test_edge_intersections

## v0.12.0


### New Features
- New module: cad_simplification - OctreeBlockSimplify, TrippleExtrusionSimplify
- shells.py : function to performe union operations for a given list of shells.
- ClosedShell3D: is_face_intersecting, is_intersecting_with
- BoundingBox: get_points_inside_bbox, size
- Vector3D: unit_vector
- Face3D: split_inner_contour_intersecting_cutting_contours
- Shell3D: get_ray_casting_line_segment
- WireMixin: get_connected_wire, is_sharing_primitives_with
- OpenShell3D: faces_graph
- Plane3D: arc_intersections, bsplinecurve_intersections
- common_operations: split_wire_by_plane
- SphericalSurface3D: line_intersections, linesegment_intersections.
- Sweep with muitiform profile contour.
- minimum_distance: face-to-face, shell-to-shell
- OpenShell3D: from_faces (using faces graph)
- SphericalFace3D: from_contours3d_and_rectangular_cut
- RevolutionSurface3D: Translation
- wires.WireMixin: from_circle
- curves.CircleMixin: trim
- Face3D: point_distance
- BSplineCurve3D: revolution method.

### Fixed
- ClosedShell3D: is_face_inside, get_subtraction_valid_faces, valid_intersection_faces, point_belongs
- ContourMixin: delete_shared_contour_section, reorder_contour_at_point, are_extremity_points_touching
- RevolutionSurface3D: fix some special cases whiling transforming from 3D space to parametric domain.
- fix drone python version
- BSplineFace3D: neutral_fiber
- BSplineSurface3D: arc3d_to_2d, removes repeated parametric points if any.
- surfaces.Plane3D: linesegment_intersections
- Step export
- Face3D: is_linesegment_crossing.
- Edge: fix orientation of edges commig from step.
- BSplineCurve3D: from_step.
- Export to step file
- Step import
- Edge: fix orientation of edges commig from step.
- Sphere: point_belongs, inherits from ClosedShell3D instead of RevolvedProfile
- Step import.
- PeriodicalSurface: linesegment3d_to_2d, takes into account small 3D line segments that should be actually 3D arcs
- babylondata: removes empty objects.
- ClosedPolygon2D: point_belongs.
- Fullarc: get_reverse.
- Arc2D: point_belongs
- ArcEllipse2D: point_at_abscissa
- Frame3D: import/export step.
- BSplineFace3D: neutral_fiber.
- Step: read_lines, take into account the space character in step entity names
- Circle3D: fix trim.
- Edge: from_step trim of periodic curves with different orientation of original edge
- Arc3D: fix abscissa, fix get_arc_point_angle
- add missing toleraces to some methods.
- Arc3D: line_intersections
- Line3D: minimum_distance_points
- remove arcellipse handleling for bspline2d_3d.
- plot of vector3D
- Ellipse3D: discretization_points.

### Refactor
- ClosedShell3D: point_belongs, get_non_intersecting_faces
- BoundingBox: bbox_intersection
- Face3D: get_face_cutting_contours
- parametric.py: fix numerical instability in some functions used in Arc3D to parametric surface domain transformation.
- intersections: get_bsplinecurve_intersections generalization, so it can also be used
to calculate intersections between a plane 3d and bsplinecurve3d.
- Big refactor: New module curves.py containing classes as Line, Circle and Ellipse.
Most edges will now be formed by a curve and a start and end points. Unittests for all these classes have been created.
All adequations have been done for all tests and existing scripts.

- bspline_compiled: refactor binomial_coefficient for performance.
- Improve step translator.
- Delete inplace methods: rotation, translation and frame_mapping. replace by juste the rotation, translation and frame_mapping. objects are no longer changed inplace, a new transformed object is returned each time.
- OpenShell3D: faces_graph.
- RevolutionSurface3D: Improve init and methods

### Changed
- OpenShell3D: faces_graph is now vertices_graph. faces_graph method now represents the faces' topology of the shell.

### Unittests
- FullArc2D: split_between_two_points
- Face3D: set_operations_new_faces
- ClosedShell3D: point_belongs
- Plane3D: arc_intersections, bsplinecurve_intersections
- common_operations: split_wire_by_plane
- SphericalSurface3D: line_intersections, linesegment_intersections.

## v0.11.0


### New Features
- BSplineCurve, Edge: simplify
- Plane3D: angle_between_planes, plane_betweeen_two_planes
- Edge: intersections, crossings, validate_crossings
- Arc2D: bsplinecurve_intersections, arc_intersections, arcellipse_intersections.
- ArcEllipse2D: bsplinecurve_intersections
- get_circle_intersections added to volmdlr.utils.intersections, so it can be used to calculate intersections between two arcs 2d.
- get_bsplinecurve_intersections added to volmdlr.utils.intersections. Used to calculate intersection between a bspline and another edge.
- Wire2D: edge_intersections, wire_intersections, edge_crossings, edge_intersections, validate_edge_crossings, validate_wire_crossings
- Contour2D: split_contour_with_sorted_points, intersection_contour_with
- CylindricalSurface3D: point_projection, point_distance
- ToroidalSurface3D: point_projection
- BsplineCurve: point_distance, point_belongs
- ContourMixin: is_adjacent
- Wire2D: area
- Circle2D: bsplinecurve_intersections.
- add tolerance param to many methods from edges and wires.
- Surface3D: add contour healing into face_from_contours3d method.
- ExtrusionSurface3D: implement missing cases for linesegment2d_to_3d method.
- BSplineSurface3D: to_plane3d
- BSplineFace3D: to_planeface3d
- BSplineCurve, Arc, LineSegment: is_close
- Core: get_edge_index_in_list, edge_in_list
- mesh: TetrahedralElementQuadratic 
- GmshParser: define_quadratic_tetrahedron_element_mesh
- GmshParser: to_vtk (consider quadratic tetrahedron element)
- VolumeModel: to_msh (consider both order 1 and 2)
- Assembly: define a volmdlr Assembly object.
- Edge: direction_independent_is_close
- Arcellipse2D, 3D: complementary, translation
- Arcellipse2D, 3D: complementary
- Face3D: is_linesegment_crossing, linesegment_intersections_approximation.
- Assembly: define a volmdlr Assembly object.
- Contour2D: copy
- LineSegment2D: copy
- FullArcEllipse3D: split
- ArcEllipse3D: split, point_at_abscissa
- Vector: is_perpendicular_to
- babylonjs: add nested meshes
- CylindricalFace3D, ConicalFace3D, ToroidalFace3D, BSplineFace3D: neutral_fiber
- VolumeModel: get_shells
- WireMixin: wires_from_edges
- DisplayMesh3D: triangulation_faces
- Woodpecker CI setup
- ContourMixin: primitive_section_over_contour.
- Face3D: split_by_plane

### Fixed
- 2D conversion: create 2D function name in core_compiled
- LineSegment, Arc, BSplineCurve: get_shared_section()
- bSpline2D: linesegment_intersections
- BsplineCurve: from_points_interpolation
- Coverage: use coverage rc to enable cython coverage
- ClosedShel3D: cut_by_plane
- ClosedShell3D: union
- BSplineSurface3D: take into account oppened contour while using face_from_contours3d
- BsplineCurve: simplify
- Dessiaobject inheritance up-to-date
- Edge: unit_direction_vector, unit_normal_vector, split_between_two_points
- VolumeModel: get_mesh_lines (change tolerance 1e-20 to 1e-6)
- RevolutionSurface: fix some parametric operations.
- ClosedShel3D: intersection method
- Fix: plots
- add some fixes to pydocstyle errors
- ToroidalSurface3D: fix some parametric operations.
- Node2D, Node3D: is_close
- SphericalSurface3D: enhance arc3d_to_2d and bsplinecurve3d_to_2d.
- BSplineface3D: linesegment2d_to_3d, bsplinecurve2d_to_3d.
- OpenShell3D: get_geo_lines (use primitive.is_close)
- Basis3D: normalize
- Contour3D: from_step removes repeated edges from primitives list
- Face3D: add fixes to divide_face.
- ExtrusionSurface3D: linesegment2d_to_3d.
- Surface3D: repair_primitive_periodicity
- BSplineSurface3D: ban useless attr in serialization 
- utils.parametric: fix contour2d_healing
- BSplineSurface3D: ban useless attr in serialization
- BSplineCurve: simplify
- SphericalSurface3D: contour3d_to_2d
- WireMixin: to_wire_with_linesegments (use new methods, for 2D and 3D)
- ArcEllipse2d: point_belongs, abscissa, init.
- Face3D: face_inside - now considers inners_contours
- BoundingBox: point_belongs now considers bounds.
- ContourMixin: delete_shared_contour_section
- PlaneFace3D: merge_faces
- Contour2D: divide
- Step: raise NotimplementedError when it's not possible to instatiate assembly object.
- STL: handle mutiple space as separator
- fix: protect gmsh import

### Refactor
- Contour2D: cut_by_wire
- Contour2D: extract_with_points displaced to WireMixin
- Contour2D: extract_contour displaced to WireMixin and renamed to extract
- Contour2D: split_contour_with_sorted_points displaced to WireMixin and renamed to split_with_sorted_points
- Contour2D: get_divided_contours
- FullArc2D, FullArc3D: create FullArc Abstract class.
- Contour2D: ordering_contour
- WireMixin: order_wire
- Contour2D: delete cut_by_linesegments
- split faces.py into surfaces.py, faces.py and shells.py 
- ContourMixin: from_points
- ClosedShell3D: improve performance for boolean operations
- Face3D: reduce the triangulation discretization resolution of Toroidal and Cylindrical to improve redering performance.
- Cylinder: inheritance directly from ClosedShell3D
- Edges: cache middle_points and unit_direction_vector 
- Arc: add optional parameter center
- unittests: find dynamicly the folder for the json
- Arc: point_distance
- BSplineCurve: is_close
- CompositePrimitive3D: babylon_points
- WireMixin: split_with_sorted_points -> if a wire, and given points are start and end, return self directly.
- ContourMixin: contours_from_edges
- ExtrusionSurface3D: simplify bsplinecurve3d_to_2d method

### Changed
- better surface3d plots
- sphere methods renamed in_points & to_point_skin to inner points & skin_points
- Improve CylincricalFace3D and ToroidalFace3D rendering mesh.
- remove useless attribute in Bspline serialization
- Change python suport version from >=3.7 to >= 3.9
- LICENSE changed from GPL to Lesser GPL 
- Readme logo updated
- CI: do not check quality on tag

### Unittests
- Arc2D: test_arc_intersections
- TestEdge2DIntersections: test intersections for all edges.
- Circle2D: test_circle_intersections
- Contour2D: test_crossings, test_intersection_contour_with
- BSplineCurve: get_intersection_sections
- BSplineCurve2D: edge_intersections, arc_intersections, bsplinecurve_intersections
- CylindricalFace3D: test_triangulation_quality
- CylindricalSurface3D: test_point_projection
- BSplineCurve: point_projection
- ClosedShel3D: cut_by_plane
- Arc3D.minimum_distance_points_line
- New unittests for plane3d.
- ClosedShel3D: intersection
- Arcellipse2D: complementary
- Contour2D: contours_from_edges.
- PlaneFace3D: merge_faces
- Contour2D: divide.
- BSplineFace3D: test_linesegment_intersections_approximation.
- CylindricalFace3D: split_by_plane.

v0.10.0 [Released 20/04/2023]

### New Features
* Write .msh file (with stream)
* Arc: reverse
* BSplineCurve2D: offset
* Circle2D: bsplinecurve_intersections, point_distance
* ConicalSurface3D, CylindricalSurface3D: plot method
* BSplineCurve3D: minimum distance
* volmdlr.edge: FullArcEllipse
* BSplineCurve: evaluate_single
* Wire2: hash
* Contour3D: hash
* LineSegment3D, LineSegment2D, Arc3D, Arc2D, BSpline3D, BSpline2D: get_shared_section(), delete_shared_section()
* Contour2D: closest_point_to_point2, get_furthest_point_to_point2
* Block: octree, quadtree, subdivide_block

### Fixed
* Bspline in sweep
* Plane3D: plane_intersections
* fixes to step assemblies
* LineSegment3D: matrix_distance
* fixes to wire
* Arc: split. Case when spliting point is the start or end point.
* BplineCurve2D: tangent, vector_direction, normal_vector
* BSplineCurve: abscissa, line_intersections
* Add some important fixes to unittests: missing two __init__py files.
* Contour2D, Contour3D: merge_with()
* Edge: change unit_direction_vector and unit_normal_vector to concrete methods
* stl: add _standalone_in_db to Stl class
* BSplineSurface3D: merge_with
* Documentation: Add introduction to volmdlr technology
* BSplineSurface3D: refactor bsplinecurve3d_to_2d to take into account periodic behavior
* OpenedRoundedLineSegments2D/ClosedRoundedLineSegments2D: fix radius type
* Surface3D: debug some special cases while using face_from_contours3d.
* Step: debug some special cases while reading step file.
* BSplineSurface3D: fix simplify_surface method.
* Improve pylint code quality.
* PeriodicalSurface: enhance some parametric transformations.

### Removed
- stl: remove default value in from_stream method

### Changed

- argument convexe in volmdlr.cloud has been renamed to convex
- Add some missing docstrings in volmdlr.faces
- Using full arcs for Circles primitives

### Performance improvements
- BSplineCurve: compilation of some functions used by from_points_interpolation classmethod.
- BSplineSurface3D: compilation of some functions used in the evaluation of a parametric point.
- eq & hash: Some eq and hash methods have been fixed. starting from clases Point and Vector.
- BSplinecurve2D: point_belongs
- lighten some dicts with optional name
- Step reader: refactor to_volume_model. Remove the dependency of the method of creating a graph.

### Refactorings
- ContourMixin: to_polygon (for both 2D and 3D)
- BSplineCurve2D.point_distance 
- new dataclass EdgeStyle: to be used in several plot methods. simplifying its structure.


### Unittests
* BSplineCurve2D: offset, point_distance, point_belongs
* Circle2D: bspline_intersections, point_distance
* Unittests for Vector2D
* Unittests for Point2D
* Unittests for Vector3D
* Unittests for Point3D
* LineSegment3D: test_matrix_distance
* LineSegment3D, LineSegment2D, Arc3D, Arc2D, BSpline3D, BSpline2D: get_shared_section(), delete_shared_section()
* Contour3D: merge_with()
* Contour2D: closest_point_to_point2, get_furthest_point_to_point2

## v0.9.3

- build: bump dessia common to 0.10.0
- build: remove useless jsonschema dep
- build: update package.xml for freecad

## v0.9.1

### Fixed
- build: manifest was not shipping bspline_compiled
- fixed many pylint errors: 13/03/2023
- fix contour2d: divide

### Documentation
 - typo in CONTRIBUTING.md
 - typo in README.md

## v0.9.0 [released 03/26/2023]

### New Features
* Unit coversion factor parameter added to the end of the from_step arguments parameter (So we can convert the units correctly)
* SphericalSurface3D: rotation, translation, frame_mapping
* read steps: Identify assemblies in a step file.
* ClosedTriangleShell3D: to_trimesh method
* PointCloud3D: add method shell_distances to compute distances from triangular mesh in PointCloud3D
* BSplineSurface3D: Now the plot method uses u and v curves
* Create .geo and .msh files (Mesh geometries with GMSH)
* RevolutionSurface3D: point3d_to_2d, point2d_to_3d, plot, rectangular_cut, from_step
* RevolutionFace3D
* WiriMixin: from points: general method for Wire3D and 2D and for Contour2D and 3D.
* Added package.xml metadata in order to be listed in the FreeCAD Addon Manager
* Edge: local_discretization
* ArcEllipse2d: point_at_abscissa, translation, split, point_distance.

### Fixed

* WireMixin: abscissa (add tolerance as parameter)
* OpenRoundedLineSegment2D: deleted discretization_points() so it uses the one from WireMixin.
* Contour2D: moved bounding_rectangle and get_bounding_rectangle to Wire2D.
* BSplineCurve: from_points_interpolation, uses centripedal method for better fitting.
* Conical, Cylindrical and Toroidal Surfaces 3D: fix face_from_contours - bug when step file doesnot follow a standard.
* BSplineSurface3D: debug linesegment2d_to_3d method.
* Parametric operations with BSpline curves.
* OpenTriangleShell3D: fix from_mesh_data method.
* PeriodicalSurface: fix face from contours.
* LineSegment2D.line_intersections: verify if colinear first.
* Cylinder: to_dict, min_distance_to_other_cylinder.
* Step_assemblies: consider when no transformation is needed.
* fix some pydocstyle errors
* Script/step/workflow: Update Workflow, use last version of dessia_common
* LineSegment3D: Rotation method update due to points attribute deletion
* ConicalSurface3D: fix from_step class method by adding the angle convertion factor
* fix f string usage
* Add some typings
* Step: Step translator now handles some EDGE_LOOP inconsistencies coming from step files
* Arc2d: point_belongs, abscissa.


### Removed

- edges: remove attributes points from lines & linesegments for performance purpose


### Performance improvements

- wires.py's 2D objects: chache bounding_rectangle results
- faces.py's Triangle3D objects: subdescription points and triangles
- EdgeCollection3D: new object for displaying series of edges
- BSplineSurface3D: compile BSplineSurface3D.derivatives
- Contour2D.area(): save area in a cache variable.
- Contour2D.__eq__(): verify contour length first, when verify if two contours are the same.
- Contour2D.is_inside(): verify first if the area of the contour2 is not smaller that contour 1.
- Disabling pointer in to_dict for most primitives
- Better hash for shells, contours & wires 


### Refactorings
- Remove usage of deprecated method old_coordinates and new_coordinates
- Indicate 'inplace' methods as deprecated
* Wire: extract_with_points

### Documentation
- BoundingBox docstrings

### Unittests
- ConicalSurface3D: face_from_contours, bsplinecurve3d_to_2d.
- CompositePrimitive2D: rotation, translation, frame_mapping
- core.py: delete_double_point, step_ids_to_str
- CompositePrimitive3D: plot
- BoundingRectangle: bounds, plot, area, center, b_rectangle_intersection, is_inside_b_rectangle, point_belongs,
intersection_area, distance_to_b_rectangle, distance_to_point
- BoundingBox: center, add, to_dict, points, from_bounding_boxes, from_points, to_frame, volume, bbox_intersection,
is_inside_bbox, intersection_volume, distance_to_bbox, point_belongs, distance_to_point, plot
* VolumeModel: eq, volume, rotation, translation, frame_mapping, bounding_box, plot
* Wire: extract_with_points, split_with_two_points
* Arc2d: point_belongs, abscissa.
* ArcEllipse2d: point_belongs, abscissa, init, translation, split, point_at_abscissa, point_distance.

### CI
- add spell check to pylint with pyenchant
- make code_pydocstyle more explicit
- upload html coverage to cdn.dessia.tech
- limit time effect on master & testing

## v0.8.0 [Released 26/01/2023]

### New Features

- PlaneFace3D: project_faces
- OpenShell3D: project_coincident_faces_of
- GmshParser: to_vtk
- BSplineCurve: derivatives
- ClosedPolygon2D: point_belongs, now the user can choose whether points on the edge of the polygon
            should be considered inside or not.
- ArcEllipse2D: line_intersections, frame_mapping, linesegment_intersections
- Line2D: point_belongs, frame_mapping()
- New Class wires.Ellipse2D
- Ellipse2D: point_over_ellipse(), line_intersections(), linesegment_intersections(), discretization_points(),
abscissa(), point_angle_with_major_dir(), area(), rotation(), tranlation(), frame_mapping()
- Plane3D: is_parallel, fullarc_intersections
- Arc2D: cut_betweeen_two_points
- Contour3D: linesegment_intersections, line_intersections
- Circle3D: primitives: [Arc3D, Arc3D], get_primitives, abscissa, linesegment_intersections
- Arc3D: line_intersections, linesegment_intersections
- new module utils: intersections -> circle_3d_linesegment_intersections
- hash for Frame2D
- Ellipse3D: point_belongs, abscissa, length, to_2d
- CylindricalSurface3D: point_on_surface, is_coincident, arcellipse3d_to_2d
- BSplineSurface3D: derivatives

### Fixed

- PlaneFace3D: cut_by_coincident_face (consider self.inner_contours inside face)
- Contour2D: bounding_rectangle (specify number_points for discretization_points), point_belongs
- Line2D: line_intersections
- BSplineCurve2D: line_intersections
- PlaneFace3D: cut_by_coincident_face (consider self.inner_contours inside face)
- BSplineCurve2D: bounding_rectangle (specify number_points for discretization_points)
- Mesh: delete_duplicated_nodes
- BSplineSurface3D: fix arc3d_to_2d method
- Frame3D : fix from_point_and_vector method ( error for the case vector=main_axis)
- BSplineCurve2D: linesegment_intersections
- Contour2D: merge_primitives_with
- BSplineCurve: fix to take into account weighted B-spline curves.
- Step: fix reading of rational BSpline curves and surfaces from step file.
- BSplineCurve2D: tangent (use position/length)
- Babylon: some scene settings for better rendering
- Arc2D: fix get_center: name referenced before assignement
- SphericalSurface3D : enhancement of primitives parametrization on surface parametric domain.
- BSplineSurface3D: debug linesegment2d_to_3d method.
- Parametric operations with BSpline curves.
- OpenTriangleShell3D: fix from_mesh_data method
- pydocstyle fixes
- bounding box: fix for cylindrical and BSplineCurve3D
- contour2d: ordering_primitives, order_primitives
- Plane3D: plane_intersections, is_coindident
- contour2d: ordering_primitives, order_primitives
- Linesegment2D: infinite_primitive
- Arc2D: point_belongs
- Arc2D: infinite_primitive
- Wire2D: infinite_intersections
- infinite primitive offset of linesegment
- Ellispe3D: discretization_points
- BSplineSurface: Improved surface periodicity calculation

### Removed

- babylon script remaining functions

### Performance improvements
- ClosedPolygon2D: triangulation
- Cylinder: min_distance_to_other_cylinder
- BSplineCurve: discretization_points
- Face3D: triangulation
- triangulation performance by use of Node2D instead of points (x15 on casing)
- cache variable self._polygon_point_belongs_100, to avoid recalculating each
time we have to verify if a point is inside
- Improvements in BSplineSurface3D.point3d_to_2d performance
- Triangle3D serialization speed-up
- Serialization without memo for faces
- Custom serialization for BsplineCurves

### Refactorings

- Basis2D, Basis3D, Frame2D, Frame3D: old_coordinates and new_coordinates method are now deprecated.
local_to_global_coordinates and global_to_local_coordinates are the new more explicit ones.
- Line3D: intersections

### Unittests

- Contour2D: point_belongs
- Basis2D, Basis3D, Frame2D, Frame3D: local_to_global_coordinates and global_to_local_coordinates
- ArcEllipse2D: linesegment_intersections
- LineSegment2D: to_wire
- Line2D: point_belongs
- BSplineCurve2D: line_intersections
- Ellipse2D.point_over_ellipse()
- Ellipse2D.line_intersections()
- Ellipse2D.linesegment_intersections()
- Ellipse2D.discretization_points()
- Ellipse2D.abscissa()
- Ellipse2D.point_angle_with_major_dir()
- Ellipse2D.area()
- Ellipse2D.rotation()
- Ellipse2D.tranlation()
- Ellipse2D.frame_mapping()
- Line2D.frame_mapping()
- Plane3D: plane_intersections, fullarc_intersections, is_parallel, is_coincident
- Contour2D: offset
- ArcEllipse3D.to_2d()
- Circle3D: point_belongs
- Circle3D: discretization_points
- Arc3D: line_intersections, linesegment_intersections
- Contour2D: ordering_contour, is_ordered, order_contour
- Ellipse3D: point_belongs, abscissa, length, to_2d, discretization_points
- CylindricalSurface3D: point_on_surface, is_coincident

### CI

- Mandatory CHANGELOG.md update for PR
- pre-commit checks with cython-lint

## v0.7.0

### New Features

- Open/Closed TriangleShells: ability to implement specific algorithm to triangles
- Block: faces_center (calculate directly point in the middle of the faces)
- Circle2D: split_by_line
- BoundingRectangle: bounds, plot, area, center, b_rectangle_intersection, is_inside_b_rectangle, point_belongs, intersection_area, distance_to_b_rectangle, distance_to_point
- Cylinder: random_point_inside, interference_volume_with_other_cylinder, lhs_points_inside
- CylindricalSurface3D: line_intersections, linesegment_intersections, plane_intersection
- Line2D: point_distance
- Line3D: to_2d
- Line3D: skew_to (verifies if two Line3D are skew)
- LineSegment3D: line_interserctions
- ArcEllipse3D: discretization_points
- FullArc3D: linesegment_intersections
- Line: sort_points_along_line
- Line2D: point_belongs
- ArcEllipse2D: length, point_belongs, abscissa, bounding_rectangle, straight_line_area, discretization_points, reverse

### Fixed

- Contour2D: point_belongs
- BsplineCurve: abscissa (use different start point between 0 and length)
- Arc3D: plot
- Cylinder: point_belongs
- FullArc3D: plot (use discretization_points instead of discretise)
- Face3D: line_intersections: consider borders
- STL: from stream (use BinaryFile and StringFile instead of io.BinaryIO and FileIO)
- Step: from stream (use BinaryFile instead of io.BinaryIO)
- Contour: is_overlapping (consider intersecting_points is empty)
- LineSegment2D: to_wire (use discretization_points instead of discretise)
- ArcEllipse2D: to_3d
- Fix boolean operations when faces are 100% coincident
- Fix some to_step methods from edges.py and faces.py


### Performance improvements

- Avoid unneeded bbox computation


### Refactorings

- cleanup of ClosedShell (double methods with Openshells)
- LineSegment3D: intersections
- Line2D: sort_points_along_line



### Unittests

- PlaneFace3D: line_intersections
- BsplineCurve: abscissa
- Circle2D: split_by_line
- BoundingRectangle: area, center, intersection, is_inside, point_belongs, intersection_area, distance_to_point, distance_to_b_rectangle
- Cylinder: point_belongs, random_point_inside, interference_volume_with_other_cylinder, min_distance_to_other_cylinder, is_intersecting_other_cylinder, lhs_points_inside
- CylindricalFace3D: linesegment_intersections
- CylindricalSurface3D: line_intersections
- Line3D: line_distance
- Line3D: skew_to
- Line3D: intersections
- LineSegment3D: line_intersections
- LineSegment3D: linesegment_intersections
- Contour: is_overlapping
- LineSegment2D: line_intersections
- ArcEllipse3D: discretization_points
- FullArc3D: linesegment_intersections
- Line2D: sort_points_along_line
- Line3D: sort_points_along_line
- ArcEllipse2D: length, point_belongs, abscissa, bounding_rectangle, straight_line_area, discretization_points, reverse


## v0.6.1 [12/13/2022]

### Changes

- Import from dessia_common are now performed from dessia_common.core

### Fixed
- infinite primitive offset of linesegment

## v0.6.0 [11/7/2022]

### New Features

- Stl:load_from_file, to_volume_model
- Surface2D: copy (specific method)
- GmshParser: read_file (.msh) and related methods, define_triangular_element_mesh, define_tetrahedron_element_mesh
- Circle2D: primitives (defined with 2 Arc2D)
- Node2D/3D, TriangularElement, QuadrilateralElement2D, TriangularElement3D
- ElementsGroup: nodes, elements_per_node
- Mesh: bounding_rectangle, delete_duplicated_nodes
- PlaneFace3D: cut_by_coincident_face
- Vector2D: to_step
- BSplineCurve2D: to_step
- LineSegment3D: to_bspline_curve
- BSplineCurve3D: from_geomdl_curve
- Surface2D: line_crossings
- Surface2D: from_contour
- BSplineSurface3D: simpifly_surface - verifies if BSplineSurface3D could be a Plane3D
- OpenShell3D: to_step_face_ids
- Contour2D: repair_cut_contour
- Circle2D: cut_by_line

### Fixed

- Contour3D: average_center_point (use edge_polygon.points instead of points)
- Contour: edges_order_with_adjacent_contour
- Arc2D: translate_inplace
- Arc2D: point_belongs
- Arc2D: abscissa (consider point2d == arc2d.start/end)
- Arc2D: split (how to choose the interior point)
- Wire: extract_primitives (consider point1 and point2 belong to the same primitive, REMOVE Contour.extract_primitives)
- LineSegment: abcissa (consider point2d == arc2d.start/end)
- Contour2D: cut_by_wire
- Contour2D: point_belongs (bug when contour has only one primitive, like FullArc2D)
- Contour: contours_from_edges
- PlaneFace3D: face_intersections
- Edge: insert_knots_and_mutiplicity
- BSplineCurve3D: from_step
- Surface2D: cut_by_line
- Circle3D: to_step
- ArcEllipse3D.to_2d()
- infinite primitive offset of linesegment
- Contour3D: order_contour.

### Performance improvements

- Improve reading STEP files (Faster BSplineCurve3D.look_up_table, Better info when _edges not following eachother_ )
- Improve multiple substractions
- Speedup Contour2D.point_belongs using bounding_rectangle
- Custom to dicts for Shells and primitives inheriting


### Refactorings

- Normalize STL methods regarding STEP
- Refacor and update old code in mesh.py
- Define a Parent class 'Triangle' for Triangle2D/3D


### Unittests

- Wire: extract_primitives, extract_without_primitives


## v0.5.0

### New Features

- Contour: is_overlapping, is_supperposing
- Point, Edges and Wires: axial_symmetry
- Surface2D: rotation, rotation_inplace
- Wire2D: bsplinecurve_crossings,  bsplinecurve_intersections
- Cylinder: min_distance_to_other_cylinder, is_intersecting_other_cylinder
- New point_distance method for Wire3D

### Fixed

- Wire3D.babylonjs
- BSplineSurface3D.merge_with (consider overlapping, intersecting surfaces)
- Wire.extract_primitives (consider point1 & point2 belong to the same primitive)
- Wire.extract_without_primitives (consider the primitives’ order to choose the primitives)
- Contour.shared_primitives_with (consider contours sharing a lot of primitives groups)
- Contour2D.contour_intersections (check if the point is not already in the lis)
- Line.is_between_points (consider point1==point2)
- BSplineCurve2D.split (consider point==start/end)
- Contour3D.bounding_box (use _utd_bounding_box to be defined as a property)
- BSplineSurface3D.grid2d_deformed (add more constraints to compute surface deformation)
- BSplineSurface3D.from_cylindrical_faces (consider **kwargs parameters)
- Duplicated methods cleaned
- triangulation of planar faces
- Wire3D: fix Bounding box
- Wire3D: Bounding box
- Arc2D: primitives bad calculation (arc2d)
- Update plotdata in setup.py
- add some fixes pydocstyle

### Performance improvements

- Remove Copy param from movement of primitives and add inplace methods
- Improve union operations
- Return the same result type (a boolean) in Contour.is_sharing_primitives_with
- Add hidden attribute _bounding_rectangle for Contour2D
- Add hidden attribute _length for BSplineCurve2D/3D
- Consider different types of primitives in Wire.wire_intersections/wire_crossings
- Add hidden attribute _length for Edge

### Refactorings

- Define _eq_ in Contour (to be used for both 2D and 3D)
- Use Grid2D object in different BSplineSurface3D methods (especially: to_2d_with_dimension)
- Define length in LineSegment (to be used for both 2D and 3D)
- Delete diplicated methods (length and point_at_abscissa) from Contour3D (inherit from Wire)
- Define a Parent class 'Bsplinecurve' to mutulize Bsplinecurve2D/3D methods
- Clean duplicated methods
- Define length in LineSegment (to be used for both 2D and 3D)
- Delete diplicated methods (length and point_at_abscissa) from Contour3D (inherit from Wire)
- Define a Parent class 'Bsplinecurve' to mutulize Bsplinecurve2D/3D methods


## v0.4.0
### Fixed
- various fixes in cuts of wires and contours
- Fix of missing face in Union
- following dessia_common v0.7.0


## v0.3.0

### New Features
- Bspline with dimensions
- cut_by_line for Surface2D
- Bspline merge

### Fixed
- Various Steps improvement
- Bspline periodicity in step reading
- sewing improvements
- Substraction of shells

## v0.2.10

### New Features

- union of shells (only with planeface for the moment
- Sewing of polygon3D
- Concav hull of PointCloud2D

## v0.2.9

### New Features

- support STL import & export
- point cloud2D & cloud3D

## v0.2.8

### New Features

- support stringIO in step save

### Fixes

- depack of point2D
- to_vector2D

### Performance improvements

- better bounding box for cylindrical face


## [v0.2.7]
### Changed
- direction vector of linesegments are now normalized

### New Features

- straight line area for BsplineCurve2D
- split of circleby start end
- closedpolygon2d is_trigo
- Auto-adaptative camera/edge width babylonjs
- splitting of bsplinecurve2d
- BezierSurface3D implemented
- added rotation and translation for faces
- new classes BezierCurve2D and BezierCurve3D
- spherical surface
- (core): update plot_data method
- update plot_data methods in wires and edges
- step almost working for cylindrical, conical toroidal
- difference between intersections and crossings
- plot_data version set to 0.3.8 or above

### Fixes

- support of mixed vector point in to step
- remove debug mode babylonjs
- remove sci notation in step export
- use stable cdn for babylonjs
- sweep extrusion length
- line circle intersection with tolerance, normal and dir vector for arc
- offset of wire
- remove useless non serializable attr
- secondmoment area from straight lines
- reversed faces in extrusion correction
- enhancement of rotation/translation of shells
- bug fix BezierCurve2D and 3D
- eq and hash for basis and frames
- shell and frame mapped shell correctly read
- small try except added for step reading
- all SHAPE_REPRESENTATION are now read
- Arc3D from step full debug
- arc3d to 2d in bspline3d surface
- missing faces at end of sweep
- splitting faces and arcs
- perf in display nodes and toroidal aspect
- setup.py requires plot_data>=0.3.9
- (primitives2d): serialization
- debug of shell method
- porting shells methods
- Debug of conical faces
- Porting cylinders and hollow
- porting from missing from_contour3d for planeface
- reading steps, but artefact on faces
- Correcting arc from_step

### Performance improvements

- LineSegment2D.points is non serializable attribute
- ClosedPolygon2D.line_segment is non_serializable_attributes
- Optimization of mesh generation

#### Refactorings
- (edges): put data argument back into Arc2D.plot_data()
- (edges): redefined Arc2D.plot_data()

## v0.2.6

### Changed
- debugs on frame 2D

### Optimized
- babylon data generation speed up

## v0.2.5

### Added
- translation and rotation for various primitives

### Changed
- Frame3D rotation takes also into account origin
- following plot_data v0.5.3

## v0.2.4
### Added
- handle spherical surfaces
- positionning of parts in STEP reading

## v0.2.1
### Added
- step export

## v0.2

### Changed
- modules -2D or *3D renamed in *2d, *3d
- point and vector declared with their x, y, z vm.Point2D((0, 0)) -> vm.Point2D(0, 0)
- separating in new modules: display, wires, edges...
- PEP8: method names
- PointAtCurvilinearAbscissa changed to point_at_abscissa
- MPLPlot changed to plot()
- plot now returns only ax instead of fig, ax

## v0.1.11

### Added
- Calculate the distance between LineSegment3D/LS3D, Arc3D/LS3D, Arc3D/Arc3D and between CylindricalFace3D too.
- Use PlaneFace3D with contours2D in a classic way and use it with contours3D with a 'from_contours3d' as CylindricalFace3D does.
- Calculate the distance between CylindricalFace3D and PlaneFace3D.
- Calculate the distance between CylindricalFace3D, PlaneFace3D and ToroidalFace3D.
- contours2d.tessel_points which gives all points of a contour2d, and .points the end points of primitives.
- Implementation of ConicalFace3D in Core and RevolvedProfile.
- Implementation of SphericalFace3D in Core.
- BSplineFace3D works.

### Changed
- cut_contours in Face3D which take all points from a Contour2D, not one side like before. Furthermore, it is light and quick.

## [v0.1.10]
- typings
- workflow to instanciate point

## [v0.1.9]

### Added
- mesh module

## [v0.1.8]

### Added
- color and alpha options for various primitives
- line segments intersection

### Debug
- arcs: is_trigo and angle were sometimes false

## [v0.1.7]

### Added
- random vector and points
- dashed line option in babylon of LineSegment3D
- Measure2D
- babylon_data: a dict language to describe models to be unpacked by a babylonjs unpacker

### Removed
- constants o2D, x2D, y2D...: use O2D, X2D...

### Changed
- Mesure -> Measure3D<|MERGE_RESOLUTION|>--- conflicted
+++ resolved
@@ -39,10 +39,10 @@
 - common_operations separate_points_by_closeness: consider more than two cluster groups.
 #### curves
 - Circle3D: circle_intersectios when the circle are coplanar.
-<<<<<<< HEAD
+
 #### edges.py
 - bsplineCurve: line_intersections.
-=======
+
 - Circle2D: Now, it needs a Frame2D and a radius instead of a Center and a Radius. This allows to easily control the circle's direction (clockwise/counterclockwise)
 #### edges.py
 - Arc2D: Arc 2D now must follow the same rotation direction of its circle.
@@ -50,7 +50,6 @@
 #### core_compiled
 - Frame2D: fix rotation
 
->>>>>>> 00bc7397
 ### Refactor
 - Face3D: create a generic method for calculating intersections between two faces: _generic_face_intersections.
 
