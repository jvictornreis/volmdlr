--- conflicted
+++ resolved
@@ -58,10 +58,7 @@
 * BSplineSurface3D: refactor bsplinecurve3d_to_2d to take into account periodic behavior
 * OpenedRoundedLineSegments2D/ClosedRoundedLineSegments2D: fix radius type
 * Surface3D: debug some special cases while using face_from_contours3d.
-<<<<<<< HEAD
-=======
 * Step: debug some special cases while reading step file.
->>>>>>> 165bfd4c
 * PeriodicalSurface: enhance some parametric transformations.
 
 ### Removed
