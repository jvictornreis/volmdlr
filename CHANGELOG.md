--- conflicted
+++ resolved
@@ -10,16 +10,6 @@
 
 ### New Features
 
-<<<<<<< HEAD
-* VolumeModel: to_geo (generate .geo file), to_msh (generate .msh file)
-* Gmsh (read .msh file)
-
-
-### Fixed
-
-* 
-
-=======
 * Gmsh: read_file (.msh) and related methods, define_triangular_element_mesh, define_tetrahedron_element_mesh
 *
 
@@ -27,34 +17,20 @@
 
 * Contour3D: average_center_point (use edge_polygon.points instead of points)
 *
->>>>>>> 52007290
-
-### Performance improvements
-
-*
-<<<<<<< HEAD
-
+
+### Performance improvements
+
+*
+*
 
 ### Refactorings
 
-* Define a Parent class 'Triangle' for Triangle2D/3D
-* 
-* 
-
-
-## Unrealeased
-
-=======
-*
-
-### Refactorings
-
 *
 *
 
 
 ## v0.5.0
->>>>>>> 52007290
+
 
 ### New Features
 
