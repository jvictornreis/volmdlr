# Changelog

All notable changes to this project will be documented in this file.

The format is based on [Keep a Changelog](https://keepachangelog.com/en/1.0.0/),
and this project adheres to [Semantic Versioning](https://semver.org/spec/v2.0.0.html).

## v0.9.0 [Unrealeased]

### New Features


### Fixed

* WireMixin: abscissa (add tolerance as parameter)
* OpenRoundedLineSegment2D: deleted discretization_points() so it uses the one from WireMixin.
* Contour2D: moved bounding_rectangle and get_bounding_rectangle to Wire2D. 

### Removed


### Performance improvements
* wires.py's 2D objects: chache bounding_rectangle results

### Refactorings


### Unittests



## v0.8.0 [Testing]

### New Features

* PlaneFace3D: project_faces
* OpenShell3D: project_coincident_faces_of
* GmshParser: to_vtk
* BSplineCurve: derivatives
* ClosedPolygon2D: point_belongs, now the user can choose whether points on the edge of the polygon
            should be considered inside or not.
* ArcEllipse2D: line_intersections, frame_mapping, linesegment_intersections


### Fixed

* PlaneFace3D: cut_by_coincident_face (consider self.inner_contours inside face)
* Contour2D: bounding_rectangle (specify number_points for discretization_points)
* BSplineCurve2D: bounding_rectangle (specify number_points for discretization_points)
* Mesh: delete_duplicated_nodes
* BSplineSurface3D: fix arc3d_to_2d method
* Frame3D : fix from_point_and_vector method ( error for the case vector=main_axis)
* BSplineCurve2D: linesegment_intersections
* Contour2D: merge_primitives_with
* BSplineCurve: fix to take into account weighted B-spline curves.
* Step: fix reading of rational BSpline curves and surfaces from step file.
* BSplineCurve2D: tangent (use position/length)
* Babylon: some scene settings for better rendering
* Arc2D: fix get_center: name referenced before assignement

### Removed

* babylon script remaining functions

### Performance improvements
* ClosedPolygon2D: triangulation
* Cylinder: min_distance_to_other_cylinder
* BSplineCurve: discretization_points
* Face3D: triangulation
<<<<<<< HEAD
* EdgeCollection3D: new object for displaying series of edges
=======
* BSplineSurface3D: compile BSplineSurface3D.derivatives
>>>>>>> c373581e


### Refactorings
* Basis2D, Basis3D, Frame2D, Frame3D: old_coordinates and new_coordinates method are now deprecated.
local_to_global_coordinates and global_to_local_coordinates are the new more explicit ones.


### Unittests

* Contour2D: point_belongs
* Basis2D, Basis3D, Frame2D, Frame3D: local_to_global_coordinates and global_to_local_coordinates
* ArcEllipse2D: linesegment_intersections

### CI

* Mandatory CHANGELOG.md update for PR
* pre-commit checks with cython-lint

## v0.7.0

### New Features

* Open/Closed TriangleShells: ability to implement specific algorithm to triangles
* Block: faces_center (calculate directly point in the middle of the faces)
* Circle2D: split_by_line
* BoundingRectangle: bounds, plot, area, center, b_rectangle_intersection, is_inside_b_rectangle, point_belongs, intersection_area, distance_to_b_rectangle, distance_to_point
* Cylinder: random_point_inside, interference_volume_with_other_cylinder, lhs_points_inside
* CylindricalSurface3D: line_intersections, linesegment_intersections, plane_intersection
* Line2D: point_distance
* Line3D: to_2d
* Line3D: skew_to (verifies if two Line3D are skew)
* LineSegment3D: line_interserctions
* ArcEllipse3D: discretization_points
* FullArc3D: linesegment_intersections
* Line: sort_points_along_line
* Line2D: point_belongs
* ArcEllipse2D: length, point_belongs, abscissa, bounding_rectangle, straight_line_area, discretization_points, reverse
* New Class wires.Ellipse2D
* Ellipse2D.point_over_ellipse()
* Ellipse2D.line_intersections()
* Ellipse2D.linesegment_intersections()
* Ellipse2D.discretization_points()
* Ellipse2D.abscissa()
* Ellipse2D.point_angle_with_major_dir()
* Ellipse2D.area()
* Ellipse2D.rotation()
* Ellipse2D.tranlation()
* Ellipse2D.frame_mapping()
* Line2D.frame_mapping()
* Plane3D: is_parallel, fullarc_intersections
* Arc2D: cut_betweeen_two_points
* Contour3D: linesegment_intersections, line_intersections
* Circle3D: primitives: [Arc3D, Arc3D], get_primitives, abscissa, linesegment_intersections
* Arc3D: line_intersections, linesegment_intersections
* new module utils: intersections -> circle_3d_linesegment_intersections
* hash for Frame2D
* Ellipse3D: point_belongs, abscissa, length, to_2d
* CylindricalSurface3D: point_on_surface, is_coincident, arcellipse3d_to_2d
* BSplineSurface3D: derivatives

### Fixed

* Contour2D: point_belongs
* BsplineCurve: abscissa (use different start point between 0 and length)
* Arc3D: plot
* Cylinder: point_belongs
* FullArc3D: plot (use discretization_points instead of discretise)
* Face3D: line_intersections: consider borders
* STL: from stream (use BinaryFile and StringFile instead of io.BinaryIO and FileIO)
* Step: from stream (use BinaryFile instead of io.BinaryIO)
* Contour: is_overlapping (consider intersecting_points is empty)
* LineSegment2D: to_wire (use discretization_points instead of discretise)
* Line2D: line_intersections
* BSplineCurve2D: line_intersections
* PlaneFace3D: cut_by_coincident_face (consider self.inner_contours inside face)
* ArcEllipse2D: to_3d
* Fix boolean operations when faces are 100% coincident
* Fix some to_step methods from edges.py and faces.py
* bounding box: fix for cylindrical and BSplineCurve3D
* contour2d: ordering_primitives, order_primitives
* Plane3D: plane_intersections, is_coindident
* contour2d: ordering_primitives, order_primitives
* Linesegment2D: infinite_primitive
* Arc2D: point_belongs
* Arc2D: infinite_primitive
* Wire2D: infinite_intersections
* infinite primitive offset of linesegment
* Ellispe3D: discretization_points
* BSplineSurface: Improved surface periodicity calculation


### Performance improvements

* Avoid unneeded bbox computation
* triangulation performance by use of Node2D instead of points (x15 on casing)
* cache variable self._polygon_point_belongs_100, to avoid recalculating each
time we have to verify if a point is inside
* Improvements in BSplineSurface3D.point3d_to_2d performance


### Refactorings

* cleanup of ClosedShell (double methods with Openshells)
* LineSegment3D: intersections
* Line2D: sort_points_along_line
* Line3D: intersections


### Unittests

* PlaneFace3D: line_intersections
* BsplineCurve: abscissa
* Circle2D: split_by_line
* BoundingRectangle: area, center, intersection, is_inside, point_belongs, intersection_area, distance_to_point, distance_to_b_rectangle
* Cylinder: point_belongs, random_point_inside, interference_volume_with_other_cylinder, min_distance_to_other_cylinder, is_intersecting_other_cylinder, lhs_points_inside
* CylindricalFace3D: linesegment_intersections
* CylindricalSurface3D: line_intersections
* Line3D: line_distance
* Line3D: skew_to
* Line3D: intersections
* LineSegment3D: line_intersections
* LineSegment3D: linesegment_intersections
* Contour: is_overlapping
* LineSegment2D: to_wire
* Line2D: point_belongs
* BSplineCurve2D: line_intersections
* LineSegment2D: line_intersections
* ArcEllipse3D: discretization_points
* FullArc3D: linesegment_intersections
* Line2D: sort_points_along_line
* Line3D: sort_points_along_line
* ArcEllipse2D: length, point_belongs, abscissa, bounding_rectangle, straight_line_area, discretization_points, reverse
* Ellipse2D.point_over_ellipse()
* Ellipse2D.line_intersections()
* Ellipse2D.linesegment_intersections()
* Ellipse2D.discretization_points()
* Ellipse2D.abscissa()
* Ellipse2D.point_angle_with_major_dir()
* Ellipse2D.area()
* Ellipse2D.rotation()
* Ellipse2D.tranlation()
* Ellipse2D.frame_mapping()
* Line2D.frame_mapping()
* Plane3D: plane_intersections, fullarc_intersections, is_parallel, is_coincident
* Contour2D: offset
* ArcEllipse3D.to_2d()
* Circle3D: point_belongs
* Circle3D: discretization_points
* Arc3D: line_intersections, linesegment_intersections
* Contour2D: ordering_contour, is_ordered, order_contour
* Ellipse3D: point_belongs, abscissa, length, to_2d, discretization_points
* CylindricalSurface3D: point_on_surface, is_coincident


## v0.6.1 [12/13/2022]

### Changes

* Import from dessia_common are now performed from dessia_common.core

### Fixed
* infinite primitive offset of linesegment

## v0.6.0 [11/7/2022]

### New Features

* Stl:load_from_file, to_volume_model
* Surface2D: copy (specific method)
* GmshParser: read_file (.msh) and related methods, define_triangular_element_mesh, define_tetrahedron_element_mesh
* Circle2D: primitives (defined with 2 Arc2D)
* Node2D/3D, TriangularElement, QuadrilateralElement2D, TriangularElement3D
* ElementsGroup: nodes, elements_per_node
* Mesh: bounding_rectangle, delete_duplicated_nodes
* PlaneFace3D: cut_by_coincident_face
* Vector2D: to_step
* BSplineCurve2D: to_step
* LineSegment3D: to_bspline_curve
* BSplineCurve3D: from_geomdl_curve
* Surface2D: line_crossings
* Surface2D: from_contour
* BSplineSurface3D: simpifly_surface - verifies if BSplineSurface3D could be a Plane3D
* OpenShell3D: to_step_face_ids
* Contour2D: repair_cut_contour
* Circle2D: cut_by_line

### Fixed

* Contour3D: average_center_point (use edge_polygon.points instead of points)
* Contour: edges_order_with_adjacent_contour
* Arc2D: translate_inplace
* Arc2D: point_belongs
* Arc2D: abscissa (consider point2d == arc2d.start/end)
* Arc2D: split (how to choose the interior point)
* Wire: extract_primitives (consider point1 and point2 belong to the same primitive, REMOVE Contour.extract_primitives)
* LineSegment: abcissa (consider point2d == arc2d.start/end)
* Contour2D: cut_by_wire
* Contour2D: point_belongs (bug when contour has only one primitive, like FullArc2D)
* Contour: contours_from_edges
* PlaneFace3D: face_intersections
* Edge: insert_knots_and_mutiplicity
* BSplineCurve3D: from_step
* Surface2D: cut_by_line
* Circle3D: to_step
* ArcEllipse3D.to_2d()
* infinite primitive offset of linesegment

### Performance improvements

* Improve reading STEP files (Faster BSplineCurve3D.look_up_table, Better info when _edges not following eachother_ )
* Improve multiple substractions
* Speedup Contour2D.point_belongs using bounding_rectangle
* Custom to dicts for Shells and primitives inheriting


### Refactorings

* Normalize STL methods regarding STEP
* Refacor and update old code in mesh.py
* Define a Parent class 'Triangle' for Triangle2D/3D


### Unittests

* Wire: extract_primitives, extract_without_primitives


## v0.5.0

### New Features

* Contour: is_overlapping, is_supperposing
* Point, Edges and Wires: axial_symmetry
* Surface2D: rotation, rotation_inplace
* Wire2D: bsplinecurve_crossings,  bsplinecurve_intersections
* Cylinder: min_distance_to_other_cylinder, is_intersecting_other_cylinder
* New point_distance method for Wire3D

### Fixed

* Wire3D.babylonjs
* BSplineSurface3D.merge_with (consider overlapping, intersecting surfaces)
* Wire.extract_primitives (consider point1 & point2 belong to the same primitive)
* Wire.extract_without_primitives (consider the primitives’ order to choose the primitives)
* Contour.shared_primitives_with (consider contours sharing a lot of primitives groups)
* Contour2D.contour_intersections (check if the point is not already in the lis)
* Line.is_between_points (consider point1==point2)
* BSplineCurve2D.split (consider point==start/end)
* Contour3D.bounding_box (use _utd_bounding_box to be defined as a property)
* BSplineSurface3D.grid2d_deformed (add more constraints to compute surface deformation)
* BSplineSurface3D.from_cylindrical_faces (consider **kwargs parameters)
* Duplicated methods cleaned
* triangulation of planar faces
* Wire3D: fix Bounding box
* Wire3D: Bounding box
* Arc2D: primitives bad calculation (arc2d)
* Update plotdata in setup.py
* add some fixes pydocstyle

### Performance improvements

* Remove Copy param from movement of primitives and add inplace methods
* Improve union operations
* Return the same result type (a boolean) in Contour.is_sharing_primitives_with
* Add hidden attribute _bounding_rectangle for Contour2D
* Add hidden attribute _length for BSplineCurve2D/3D
* Consider different types of primitives in Wire.wire_intersections/wire_crossings
* Add hidden attribute _length for Edge

### Refactorings

* Define _eq_ in Contour (to be used for both 2D and 3D)
* Use Grid2D object in different BSplineSurface3D methods (especially: to_2d_with_dimension)
* Define length in LineSegment (to be used for both 2D and 3D)
* Delete diplicated methods (length and point_at_abscissa) from Contour3D (inherit from Wire)
* Define a Parent class 'Bsplinecurve' to mutulize Bsplinecurve2D/3D methods
* Clean duplicated methods
* Define length in LineSegment (to be used for both 2D and 3D)
* Delete diplicated methods (length and point_at_abscissa) from Contour3D (inherit from Wire)
* Define a Parent class 'Bsplinecurve' to mutulize Bsplinecurve2D/3D methods


## v0.4.0
### Fixed
* various fixes in cuts of wires and contours
* Fix of missing face in Union
* following dessia_common v0.7.0


## v0.3.0

### New Features
* Bspline with dimensions
* cut_by_line for Surface2D
* Bspline merge

### Fixed
* Various Steps improvement
* Bspline periodicity in step reading
* sewing improvements
* Substraction of shells

## v0.2.10

### New Features

* union of shells (only with planeface for the moment
* Sewing of polygon3D
* Concav hull of PointCloud2D

## v0.2.9

### New Features

* support STL import & export
* point cloud2D & cloud3D

## v0.2.8

### New Features

* support stringIO in step save

### Fixes

* depack of point2D
* to_vector2D

### Performance improvements

* better bounding box for cylindrical face


## [v0.2.7]
### Changed
* direction vector of linesegments are now normalized

### New Features

* straight line area for BsplineCurve2D
* split of circleby start end
* closedpolygon2d is_trigo
* Auto-adaptative camera/edge width babylonjs
* splitting of bsplinecurve2d
* BezierSurface3D implemented
* added rotation and translation for faces
* new classes BezierCurve2D and BezierCurve3D
* spherical surface
* (core): update plot_data method
* update plot_data methods in wires and edges
* step almost working for cylindrical, conical toroidal
* difference between intersections and crossings
* plot_data version set to 0.3.8 or above

### Fixes

* support of mixed vector point in to step
* remove debug mode babylonjs
* remove sci notation in step export
* use stable cdn for babylonjs
* sweep extrusion length
* line circle intersection with tolerance, normal and dir vector for arc
* offset of wire
* remove useless non serializable attr
* secondmoment area from straight lines
* reversed faces in extrusion correction
* enhancement of rotation/translation of shells
* bug fix BezierCurve2D and 3D
* eq and hash for basis and frames
* shell and frame mapped shell correctly read
* small try except added for step reading
* all SHAPE_REPRESENTATION are now read
* Arc3D from step full debug
* arc3d to 2d in bspline3d surface
* missing faces at end of sweep
* splitting faces and arcs
* perf in display nodes and toroidal aspect
* setup.py requires plot_data>=0.3.9
* (primitives2d): serialization
* debug of shell method
* porting shells methods
* Debug of conical faces
* Porting cylinders and hollow
* porting from missing from_contour3d for planeface
* reading steps, but artefact on faces
* Correcting arc from_step

### Performance improvements

* LineSegment2D.points is non serializable attribute
* ClosedPolygon2D.line_segment is non_serializable_attributes
* Optimization of mesh generation

#### Refactorings
* (edges): put data argument back into Arc2D.plot_data()
* (edges): redefined Arc2D.plot_data()

## v0.2.6

### Changed
- debugs on frame 2D

### Optimized
- babylon data generation speed up

## v0.2.5

### Added
- translation and rotation for various primitives

### Changed
- Frame3D rotation takes also into account origin
- following plot_data v0.5.3

## v0.2.4
### Added
- handle spherical surfaces
- positionning of parts in STEP reading

## v0.2.1
### Added
- step export

## v0.2

### Changed
- modules *2D or *3D renamed in *2d, *3d
- point and vector declared with their x, y, z vm.Point2D((0, 0)) -> vm.Point2D(0, 0)
- separating in new modules: display, wires, edges...
- PEP8: method names
- PointAtCurvilinearAbscissa changed to point_at_abscissa
- MPLPlot changed to plot()
- plot now returns only ax instead of fig, ax

## v0.1.11

### Added
- Calculate the distance between LineSegment3D/LS3D, Arc3D/LS3D, Arc3D/Arc3D and between CylindricalFace3D too.
- Use PlaneFace3D with contours2D in a classic way and use it with contours3D with a 'from_contours3d' as CylindricalFace3D does.
- Calculate the distance between CylindricalFace3D and PlaneFace3D.
- Calculate the distance between CylindricalFace3D, PlaneFace3D and ToroidalFace3D.
- contours2d.tessel_points which gives all points of a contour2d, and .points the end points of primitives.
- Implementation of ConicalFace3D in Core and RevolvedProfile.
- Implementation of SphericalFace3D in Core.
- BSplineFace3D works.

### Changed
- cut_contours in Face3D which take all points from a Contour2D, not one side like before. Furthermore, it is light and quick.

## [v0.1.10]
- typings
- workflow to instanciate point

## [v0.1.9]

### Added
- mesh module

## [v0.1.8]

### Added
- color and alpha options for various primitives
- line segments intersection

### Debug
- arcs: is_trigo and angle were sometimes false

## [v0.1.7]

### Added
- random vector and points
- dashed line option in babylon of LineSegment3D
- Measure2D
- babylon_data: a dict language to describe models to be unpacked by a babylonjs unpacker

### Removed
- constants o2D, x2D, y2D...: use O2D, X2D...

### Changed
- Mesure -> Measure3D<|MERGE_RESOLUTION|>--- conflicted
+++ resolved
@@ -67,11 +67,8 @@
 * Cylinder: min_distance_to_other_cylinder
 * BSplineCurve: discretization_points
 * Face3D: triangulation
-<<<<<<< HEAD
 * EdgeCollection3D: new object for displaying series of edges
-=======
 * BSplineSurface3D: compile BSplineSurface3D.derivatives
->>>>>>> c373581e
 
 
 ### Refactorings
