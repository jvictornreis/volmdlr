--- conflicted
+++ resolved
@@ -14,21 +14,10 @@
 - Shape: volume, bounding_box
 - Shell: add 3 different instanciation methods
 - Shape: add boolean operations: subtraction, union, intersection
-<<<<<<< HEAD
-<<<<<<< HEAD
 - Shell constructors: make_extrusion, make_wedge
 - Solid constructors: make_extrusion, make_extrusion_from_frame_and_wires, make_wedge, make_sweep
-
-=======
-=======
-- Shell: add 3 different instanciation methods, 
-- Shell constructors: make_extrusion, make_wedge
-- Solid constructors: make_extrusion, make_extrusion_from_frame_and_wires, make_wedge
->>>>>>> ae431e30
 - Shape: to_dict, dict_to_object, to_brep, from_brep, from_brep_stream, to_brep_stream, 
 - Solid: make_box, make_cone, make_cylinder, make_torus, make_sphere methods.
->>>>>>> origin/solid_geometries
-
 
 #### core.py
 - VolumeModel: from_step using OCP step reader
