# Changelog

All notable changes to this project will be documented in this file.

The format is based on [Keep a Changelog](https://keepachangelog.com/en/1.0.0/),
and this project adheres to [Semantic Versioning](https://semver.org/spec/v2.0.0.html).

## v0.18.0 [Future]
### New Features
- new module: shapes.py
- New module model.py to hold VolumeModel object.

#### shapes.py
- Shape: volume, bounding_box, distance, distance_points
- Shape: add boolean operations: subtraction, union, intersection
- Shell constructors: make_extrusion, make_wedge, make_sweep, make_revolve, make_loft
- Solid constructors: make_extrusion, make_extrusion_from_frame_and_wires, make_wedge, make_sweep, make_revolve, make_loft
- Shape: to_dict, dict_to_object, to_brep, from_brep, from_brep_stream, to_brep_stream, 
- Solid: make_box, make_cone, make_cylinder, make_torus, make_sphere methods.

#### core.py
- VolumeModel: from_step using OCP step reader
- move VolumeModel from core.py to model.py.

#### display.py
- Mesh3D: rotation / translation / frame_mapping

#### curves.py
- Ellipse2D: tangent_points

#### edges.py
- BSplineCurve: arc_to_nurbs and arc_to_nurbs_parameters

#### wires.py
- Transforms the wires into iterables

<<<<<<< HEAD
=======
#### curves.py
- Ellipse2D: point_distance optimization

### Unittests
- Ellipse2D: test to the news functions
- BSplineCurve: test to arc_to_nurbs and arc_to_nurbs_parameters

## v0.17.0 [Unreleased]
### New Features

- occt integration: surface intersections.
- Commented some surface intersectios methods.
- fix missing docstrings

- made wires classes and shells classes iterables
- new module: shapes.py
- New module model.py to hold VolumeModel object.

#### shapes.py
- Shape: volume, bounding_box
- Shape: add boolean operations: subtraction, union, intersection
- Shell: add 3 different instanciation methods, 
- Shell constructors: make_extrusion, make_wedge
- Solid constructors: make_extrusion, make_extrusion_from_frame_and_wires, make_wedge
- Shape: to_dict, dict_to_object, to_brep, from_brep, from_brep_stream, to_brep_stream, 
- Solid: make_box, make_cone, make_cylinder, make_torus, make_sphere methods.

#### core.py
- VolumeModel: from_step using OCP step reader
- move VolumeModel from core.py to model.py.

#### display.py
- Mesh3D: rotation / translation / frame_mapping

#### curves.py
- Ellipse2D: tangent_points

#### edges.py
- 
#### wires.py
- 
>>>>>>> d20fb2d7
#### surfaces.py
- SphericalSurface3D: is_coincident
- BSplineSurface3D: is_coincident

#### faces.py
- Face3D: from_contours3d (add abs_tol as parameter)
- Face3D: to_ocp.
#### shells.py
- Transforms the shells into iterables
### Fixed

- Updates CONTRIBUTING.md.

#### curves.py
- 
#### edges.py
- Edge: delete_shared_section (use abs_tol)
- Bspline: get_shared_section (update abs_tol for is_shared_section_possible)
- Arc2D: plot_data

#### wires.py
- 
#### surfaces.py
- cylindricalSurface3D: fix tangent plane intersections.

#### faces.py
- SphericalFace3D: get_bounding_box
- planeface: Sphericalface intersections

#### shells.py
- 

### Changed
- Force wires to share same points between two edges.
- increase code Quality

#### curves.py
- Ellipse2D: point_distance optimization

### Unittests
- Ellipse2D: test to the news functions

## v0.17.0 [Unreleased]
### New Features

- occt integration: surface intersections.
- Commented some surface intersectios methods.
- fix missing docstrings

#### curves.py
- Ellipse3D: to_step
#### edges.py
- ArcEllipse3D/FullArcEllipse3D: to_step

#### faces.py
- PlaneFace3D: get_normal_at_point
- CylindricalFace3D: get_normal_at_point
- add tolerance parameter to many methods
- Face3D: normal_at_point

#### edges.py
- Fix FullArc2D generation from 3 points

#### surfaces.py
- u_iso/v_iso: Returns the u-iso/v-iso curve of the surface.
- Plane3D/CylindricalSurface/ConicalSurface/SphericalSurface3D : normal_at_point

#### shells.py
- first version boolean operations with any faces.

#### global
- Add reference_path to a handful of classes


### Fixed
### curves.py
- Circle2D: line_intersections

#### edges.py
- edge: intersections -> new parameter force_sort, to force sorting intersection points along curve.
- BSplineCurve3D: move_frame_along
- Arc2D: start and end angle, and arc angle.
- Contour2D: merge_with (consider abs_tol in is_sharing_primitives_with checking)
- BezierCurve: trim.


#### faces.py
- Toroidalface ConicalFace intersections.

#### shells.py
- ClosedShell3D.point_belongs

#### step.py
- Fix Step.create_connections with wireframe models

#### core.py
- Fix Compound step export for wireframe models.


#### surfaces.py
- BSplineSurface3D: improves _fix_start_end_singularity_point_at_parametric_domain

#### wires.py
- Fix some constructors: connected edges must share vertices
- copy(): copy saving data structure, such as data which is intended to be shared between copies (memo)


#### step.py
- Fixes in step translator to VolumeModel.

### Refactor

#### Global
- Leverage Mesh3D class capabilities in simplification and voxelization

#### surfaces.py
- ToroidalSuface3D: toroidal_surface_intersections
- Contour2D - point_belongs
- edge: intersections -> new parameter force_sort, to force sorting intersection points along curve.
- ConicalSurface3D: Refactoring of the conical surface definition in accordance with ISO 10303.
- BSplineSurface3D: improves point_inversion_grid_search convergence.

### Changed
- load_from_file -> from_json
- Delete outdated_methods: bbox_intersections -> is_intersecting | b_rectangle_intersections -> is_intersecting
- For points in the interior of an object: point_belongs -> point_inside
- For points ON an object: point_belongs
- edges/curves.py cut_between_two_points -> trim
- defines ordering of curve methods
- npy -> np
- curves.py: curve_intersections -> intersections

#### CI
- Avoid calling babylonjs method in CI to reduce CI time
- Avoid `pip install .` in drone as it is redundant with `python setup.py build_ext --inplace`
- Re-order CI steps to build doc in the end / perform shortest test first
- Avoid duplication of test between push and PR
- Fix `upload coverage` step
- Fix CI for PR from fork repo


### Updates
- Documentation

### Unittests
- Toroidalface ConicalFace intersections.
- Avoid showing babylonjs in unit tests / ci_scripts


## v0.16.0

### New Features
- added missing hash and eq methods to several classes
- ArcEllipse2D/3D: get_shared_section and delete_shared_section.
- ConicalSurface3D: conicalsurface_intersections.
- cad_simplification: AlphaWrapSimplify
- nurbs/operations: link_curves
- FullArc3D: fullarc3d_intersections
- ArcEllipse2D: straight_line_center_of_mass

#### edges.py
- BSplineCurve: decompose into béziers patches of same degree.
- BSplineCurve: merge_with and merge_with_curves

#### faces.py
- Add primitives_mapping property: returns a dictionary containing the correspondence between the parametric and 3D boundaries of the faces.
- grid_points: returns a grid of points inside the surface2d of the face.
- PeriodicalFaceMixin: face_inside

#### surfaces.py
- CylindricalSurface3D: parametric_points_to_3d
- ToroidalSurface3D: parametric_points_to_3d
- SphericalSurface3D: parametric_points_to_3d
- ConicalSurface3D: parametric_points_to_3d
- ExtrusionSurface3D: parametric_points_to_3d
- RevolutionSurface3D: parametric_points_to_3d
- Plane3D: parametric_points_to_3d
- BSplineSurface3D: parametric_points_to_3d
- BSplineSurface3D: decompose.
- BSplineSurface3D:extract_curves method. Extracts curves from the surface given an ordered list of parameters in u or v direction.
- ToroidalSurface3D: torus-torus intersections.

### Fixed
- review hash and eq methods.
- fix pylint.
- Add some missing docstrings.
- Add _serializable_dict to points and vectors objects. This method is important to some platform checks, as they don't inherite from DessiaObject anymore.
- Arc2D: arc_intersections
#### curves.py
- Ellipse2D/3D: mutualize length method.
- Circle2D: abscissa method - consider frame direction during rotation.
- Line: is_close.
- Circle3D: Line intersections

#### edges.py
- BSplineCurve: handles exceptions in simplify method.
- BSplineCurve: Consider overlaping curves also as periodic.
- BSplineCurve.simplify: handles exceptions.
- Arc2D: plot_data
- LineSegment3D: planar_revolution.
- BSplineCurve: abscissa: use curve decomposition.
- BSplineCurve: trim on periodic curves.

#### faces.py
- Face3D: enhance from_contours3d.
- Face3D: enhance from_contours3d. Checks if inner contours position are according outer contour position in parametric domain for periodical surfaces.
- Face3D: divide_face_with_closed_cutting_contours - if inner_contour.area()/outer_contour.area() < 1e-9 ignore it.
- Face3D: point_belongs

#### primitives3d.py
- RevolvedProfile: to_dict

#### surface.py
- PeriodicalSurface: handles exceptions in connect_contours method.
- ExtrusionSurface3D: fullarcellipse3d_to_2d
- ExtrusionSurface3D: generalization of the _repair_points_order method to repair the order of parametric points of edges after transformation.
- ToroidalSurface3D: increases precision of point3d_to_2d.
- Surface3D: repeair_primitives_periodicity. Treat special case on surfaces with singularities.
- ToroidalSurface3D: plane_intersections.
- Remove duplicated attributes.
- BSplineSurface3D: point_inversion_grid_search.
- BSplineSurface3D: implements a more robust point3d_to_2d method.

#### wires.py
- Contour2D: cut_by_line.
- ContourMixin: is_ordered().


#### step.py
- Step: uses Regular Expressions to improve the performance.

#### core.py
- Add missing dark_mode parameter in save_babylonjs_to_file method.

### Refactor
- Big refactor to improve and simplify complex and long methods in various modules. 

#### surfaces.py
- contour3d_to_2d/contour2d_to_3d: Add option to return also a dictionary with the correspondence between the parametric and 3D primitives.
- BSplineSurface3D: point3d_to_2d, improve the method to ensure convergence

#### display.py
- refactor DisplayMesh.
- refactor DisplayMesh to Mesh3D
- enable stl / ply / 3mf / obj import and export with Mesh3D object
- implement various Mesh3D manipulations methods
- improve performance

### Changed
- Edge.split_between_two_points -> trim
- surfaces.py: point_on_surface -> point_belongs
- Numpyfy BSplines

### Build
- try adding github actions to testpypi

### Unittests
- 

## 0.15.2

### build
- fix build test before upload to pypi

## 0.15.1

### build

- Use pip install instead of setuptools install in order to avoid .egg being generating and preventing PyPI upload

## v0.15.0

### New Features

#### core_compiled.py
- Point2D/Point3D: allow users to use a point or a list of points direct inside a numpy array. ex.: np.array(volmdlr.O3D)
- Point2D/Point3D: in_list. ** ATTENTION:** -> use in_list instead of volmdlr.core.point_in_list.
- cad_simplification: VoxelizationSimplify, TripleExtrusionSimplify, TriangleDecimationSimplify.

#### surfaces.py
- ToroidalSurface3D: line_intersections, linesegment_intersections, plane_intersections
- ToroidalSurface3D: cylindricalSurface_intersections, circle_intersections, fullarc_intersections, dict_to_object, conicalsurface_intersections, sphericalsurface_intersections
- ToroidalSurface3D: Handles degenerated surfaces (major_radius < minor_radius).
- CylindricalSurface3D: circle_intersections, sphericalsurface_intersections, cylindricalsurface_intersections
- ToroidalFace3D: PlaneFace3D intersectios.
- SphericalSurface3D: circle_intersections, arc_intersections, ellipse_intersections, arcellipse_intersections, sphericalsurface_intersections
- ConicalSurface3D: sphericalsurface_intersections
- General improvements on sufaces\` parametric operations.
- Surface2D: triangulation. Set tri_opt equal to "p".

#### edges.py
- BsplineCurve3D: circle_intersections.
- ArcEllipse3D/FullArcEllipse3D: line_intersections.

#### faces.py
- Face3D: get_face_polygons

#### curves.py
- Circle3D: point_distance.
#### shell.py
- OpenTriangleShell3D: triangle decimation
- ClosedTriangleShell3D: turn_normals_outwards, are_normals_pointing_outwards, turn_normals_inwards, are_normals_pointing_inwards
- DiplayTriangleShell3D: concatenate

#### core.py
- BoundingBox: is_close, scale
- BoundingBox: triangle_intersects_voxel, is_intersecting_triangle
#### discrete_representation.py
- Voxelization: from_mesh_data
- OctreeBasedVoxelization


#### step.py
- Support to Datakit CrossCadWare STEP file format.

### Fixed
- Drone : run generate sdist and generate bdist_wheel only on master
- drone.yml: add distribution types to be uploaded into pypi.

#### core.py
- VolumeModel: get_mesh_lines (change tolerance to 1e-5)

#### edges.py 
- Arc2D: direction conservation in rotation / translation / frame_mapping.
- FullArcEllipse: angle_start, angle_end.

#### surfaces.py
- ToroidalSurface3D: line_intersections, linesegment_intersections, plane_intersections.
- ConicalSurface3D: circle_generatrixes direction.
- PeriodicalSurface: handles exceptions in connect_contours method.
- ExtrusionSurface3D: fullarcellipse3d_to_2d
- ExtrusionSurface3D: generalization of the _repair_points_order method to repair the order of parametric points of edges after transformation.
- ToroidalSurface3D: increases precision of point3d_to_2d.
- Plane3D: plane intersections.

#### faces.py
- ToroidalFace3D: PlaneFace3D intersections.
- PlaneFace3D: circle_intersections. planeface_intersections
- BsplineFace3D: adjacent_direction_uu
- PlaneFace3D: project_faces (check first if surfaces are coincident)

#### wires.py
- delete remaining inplace methods in wires.py

#### shells.py
- Fixes to boolean operations. Added some tolerance parameters to some methods. 
- Shell3D: get_geo_lines (consider edge.inverse in get_edge_index_in_list check), is_shell_open
- DisplayTriangleShell3D: eq, data_eq, hash, data_hash, concatenate

#### surfaces.py 
- SphericalSurface3D: use circle 3d instead of polygon3D for plotting. 
- add bigger precision to plane-plane intersections.

#### utils
- common_operations separate_points_by_closeness: consider more than two cluster groups.

#### curves.py
- Circle3D: circle_intersectios when the circle are coplanar.
- Circle2D: Now, it needs a Frame2D and a radius instead of a Center and a Radius. This allows to easily control the circle's direction (clockwise/counterclockwise)

#### surfaces.py
- ExtrusionSurface3D: enhance parametric operations.

#### edges.py
- bsplineCurve: line_intersections. 

#### discrete_representation.py
- MatrixBasedVoxelization: _logical_operation
- Remove inheritance from ABC for platform usage

#### cad_simplification.py
- Remove inheritance from ABC for platform usage

### Refactor
- Face3D: create a generic method for calculating intersections between two faces: _generic_face_intersections.
- Voxelization: refactor class methods

#### core.py
- babylon_data: avoid using bounding_box for performance
- BoundingBox: uses numpy to improve performance.

#### core_compiled
- Frame2D: fix rotation, now it has an optional parameter rotate_basis, set to False by default option, so the user can specify if he wants to rotate also the basis of the frame.

#### edges.py
- Circle2D: Now, it needs a Frame2D and a radius instead of a Center and a Radius. This allows to easily control the circle's direction (clockwise/counterclockwise)
- Arc2D: Arc 2D now must follow the same rotation direction of its circle.
- LineSegment2D/3D: The line attribute from which the line segment was defined was converted to a property, for performance and memory efficiency reasons.
- BSplineCurve: improve line_intersections performance. 

#### faces.py
- Face3D: create a generic method for calculating intersections between two faces: _generic_face_intersections.

#### primitives3d.py
- Sweep: accepts an optional parameter starting_frame that can control the orientation of the profile.
- Block: get_bounding_box

#### shells.py
- boolean operations - now works also for triangle meshed objects, containing coincident faces.
#### surfaces.py
- ExtrusionSurface3D: Uses edge abscissa as u parameter.
- ExtrusionSurface3D: general improvements in parametric operations.


### Changed
- ToroidalSurface3D: init param tore_radius and small_radius changed to major_radius and minor_radius respectevely.
- ToroidalSurface3D: plots now use Circles 3D instead of ClosedPolygon3D. Performance improved.
- CylindricalSurface3D: More comprehesive plot
- BoundingBox: from_bounding_boxes
- BSplineCurve: improve line_intersections performance.
- core_compiled.pyx: update typing because Point2D, Point3D, Vector2D and Vector3D are now extension types (C structures.)
- BSplineCurve: improve line_intersections performance.
- SphericalSurface3D: enhance bsplinecurve3d_to_2d.

### Unittests
#### curves 
- Circle3D: new case to test_circle_intersections, new test: test_point_distance.
#### surfaces
- ToroidalSurface3D: test_line_intersections, test_plane_intersections, test_cylindrical_surface_intersections, test_circle_intersections
- CylindricalSurface3D:  test_circle_intersections.
#### faces
- ToroidalFace3D: PlaneFace3D intersectios.
- SphericalSurface3D: circle_intersections, arc_intersections, arcellipse_intersections
- PlaneFace3D: point_belongs
#### core
- BoundingBox: is_close, scale
#### primitives3d
- Block: from_bounding_box, get_bounding_box

## v0.14.0

### New Features
- DisplayTriangleShell3D: a TriangleShell3D optimized for performance of display / saving / loading.
- BSplineSurface3D: from_points_interpolation, from_points_approximation.
- nurbs module.
- New curves classes: Hyperbola2D and Hyperbola3D.
- Line: closest_point_on_line, from_point_and_vector
- Line2D: get_slope, get_y_intersection.
- New curves classes: Parabola2D/3D.
- ConicalSurface3D: line/line_segment intersections, perpendicular_plane_intersection
- ConicalSurface3D: line/line_segment intersections, perpendicular_plane_intersection, parallel_plane_intersections, concurent_plane_intersections, plane_intersections.
- Hyperbola2D/3D and Parabola2D/3D: split
- PlaneFace3D: conicalface_intersections
- CylindricalSurface3D: conicalsurface_intersections
- CylindricalFace3D: conicalface_intersections
- Curve: general_method curve_intersections
- Parabola2d/3D / Hyperbola2D/3D: point_belongs, tangent
- BSplineCurve: point_to_parameter, abscissa_to_parameter.
- Basis3D: is_normilized, is_orthogonal, is_orthonormal.
- BSplineSurface3D: fullarcellipse3d_to_2d
- ClosedPolygon2D: points_in_polygon

### Fixed
- add missing name attributes to classmethods.
- fixed circular imports
- BSplineSurface3D: from_points_interpolation, from_points_approximation.
- ConicalFace3D: point_belongs
- nurbs.core: find_multiplicity, evaluate_curve.
- LineSegment3d: line_intersections.
- Circle2D: line_intersections
- Step.read_lines: handles name with # character in name.
- ExtrusionSurface3D: enhance 3D to parametric operations.
- BSplineCurve: direction_vector, point_at_abscissa, abscissa, trim
- ConicalSurface3D and RevolutionSurface3D: bsplinecurve3d_to_2d when start or and points are at surface singularity
- ClosedCurves: discretization_points
- ArcEllipse3D: is_close
- LineSegment3D: revolution
- FullArcEllipse3D, FullArcEllipse2D: discretization_points
- ConicalSurface3D: linesegment2d_to_3d
- BSplineSurface3D: bsplinecurve3d_to_2d, prevents code execution from stopping when point3d_to_2d does not converge
- BSplineSurface3D: derivatives
- BSplineCurve: split
- Matrix based discrete representation: boolean operations
- read the docs settings
- fix: move code complexity at end
- ClosedPolygon2D: points_in_polygon, fix include_edge_points
- ClosedShell3D: is_face_between_shells

### Refactor
- TriangleShell3D: various improvement such as get_bounding_box, to_mesh_data, from_mesh_data, to_dict, dict_to_object

### Changed
- Cache BSplineCurve points into a numpy array to reduce memory usage.
- Vector2D, Vector3D: __repr__
- core_compiled: cdef functions' names.
- Vector2D, Vector3D, Point2D, Point3D: transformed into extension types for memory performance
- limit warning on step reading
- BSplineSurface3D: point3d_to_2d

### Unittests
- Hyperbola2D/3D: line_intersections
- Parabola2D/3D: line_intersections
- ConicalSurface3D: test_line_intersections, test_plane_intersections.

## v0.13.0

### New Features
- Line: reverse.
- BSplineCurve: Remove dependencies from the geomdl library.
- perf: to_dict/dict_to_obj of OpenTriangleShell3D
- Cylinder / Cone / HollowCylinder: from_center_point_and_axis
- Cone: remove inheritance from RevolvedProfile
- Ellipse2D: point_distance, bounding rectangle, ellipse_intersections
- Curve: local_discretization
- Ellipse3D: line_intersections, linesegment_intersections, ellipse_intersections
- ArcEllipse3D : Linesegment_intersections, arcellipse_intersections
- Circle3D: circle_intersections, ellipse_intersections
- Circle2D: ellipse_intersections.
- Arc3D: arc_intersections, arcellipse_intersections
- Wire3D/Contour3D: edge_intersections, wire_intersections
- BSpline3D: arc_intersections
- New module: discrete_representation for voxelization of 3D geometries and pixelization of 2D geometries
- BSplineSurface3D: partial removal of dependencies on geomdl objects

### Fixed
- Sweep with non smoth path
- plot of vector3D.
- BSplineSurface3D: point3d_to_2d, improve inital condition.
- EdgeCollection3D: babylon_meshes.
- BSplineCurve3D: trim
- FullArc3D: hash
- SphericalSurface3D: enhance repair_periodicity_method
- CylindricalSurface3D: concurrent_plane_intersection
- BSplineFace3D: fix neutral_fiber
- Step: assembly import
- BSplineFace3D: fix bounding_box.
- Ellipse3D: from_step
- edges.py: general improvements.
- ExtrusionSurface3D: point3d_to_2d.
- ExtrusionSurface3D: enhance parametric operations when the surface is periodic.
- BSplineFace3D: fix neutral_fiber
- BSplineSurface3D: improve bsplinecurve3d_to_2d.
- BSplineSurface3D: improve bsplinecurve3d_to_3d.
- Circle2D: plot
- Line3D: fix Line3D plot()
- Vector2D: plot()
- fix RevolutionFace3D init parameter wire to edge.
- Update documentation
- fix Sweep: bug when first primitive is an arc.
- fix closedshell3d volume
- Step.py: enhance step import/export
- VolumeModel: get_shells
- step.py uses deque in stack based algorithms
- VolumeModel: get_shells
- add error protection stl
- Sweep - add raise ValueError if section too big in comparision to arc radiuses
- Update cython version requirement in setup.py
- Step import: handles when there is an empty assembly in the file.
- Ellipse2D: point_at_abscissa
- ultis.common_operations: get_edge_distance_to_point and get_get_abscissa_discretization from edges so it can be used in curves too.
- edges.Edge._generic_minimum_distance
- LineSegment3D: distance_linesegment
- BSpline3D: linesegment_intersections

### Refactor
- refator some classes' init in primitives3D. 
- Shells: refactor.
- Composite_primitives
- Surface3D: enhance repair_primitives_periodicity method.
- volmdlr.utils.intersections:
- BSplineCurve: replace periodic bool parameter with verification inside from_points_intepolation method.
- Wire3D: removes heritage from volmdlr.core.CompositePrimitive3D
- BSplineCurve3D: bounding_box
- edges: minimum_distance.
- BSplineSurface3D: bsplinecurve3d_to_2d
- BSplineCurve: transform some attributs into lazy evaluation and Caching
- BSplineSurface3D: transform some attributs into lazy evaluation and Caching
- BSplineSurface3D: store control_points as numpy array for memory efficiency
- PlaneFace3D: distance_to_point -> point_distance
- remove normalize() methods for Vectors. Replaced by unit_vector(), it returns a new normalized vector.
- Cylinder / Cone / HollowCylinder: docstrings, typings, style, coherence
- BSplineSurface3D: point3d_to_2d performance improvements.


### Changed
- Moves functions from step.py to volmdlr.utils.step_reader
- Cylinder / HollowCylinder: `from_extremal_points` is now depracted. Use `from_end_points` instead (for lexical reason)

### Unittests
- Cylinder / Cone / HollowCylinder
- Ellipse2D: point_distance
- Ellipse3D: test_ellipse_intersections, test_linesegment_intersections
- ArcEllipse3D : Linesegment_intersections, arcellipse_intersections
- Circle3D: circle_intersections.
- Arc3D: arc_intersections, arcellipse_intersections, test_minimum_distance_bspline
- BSplineCurve3D: test_bspline_linesegment_minimum_distance, test_bspline_linesegment_intersections
- Contour3D: test_edge_intersections

## v0.12.0


### New Features
- New module: cad_simplification - OctreeBlockSimplify, TrippleExtrusionSimplify
- shells.py : function to performe union operations for a given list of shells.
- ClosedShell3D: is_face_intersecting, is_intersecting_with
- BoundingBox: get_points_inside_bbox, size
- Vector3D: unit_vector
- Face3D: split_inner_contour_intersecting_cutting_contours
- Shell3D: get_ray_casting_line_segment
- WireMixin: get_connected_wire, is_sharing_primitives_with
- OpenShell3D: faces_graph
- Plane3D: arc_intersections, bsplinecurve_intersections
- common_operations: split_wire_by_plane
- SphericalSurface3D: line_intersections, linesegment_intersections.
- Sweep with muitiform profile contour.
- minimum_distance: face-to-face, shell-to-shell
- OpenShell3D: from_faces (using faces graph)
- SphericalFace3D: from_contours3d_and_rectangular_cut
- RevolutionSurface3D: Translation
- wires.WireMixin: from_circle
- curves.CircleMixin: trim
- Face3D: point_distance
- BSplineCurve3D: revolution method.

### Fixed
- ClosedShell3D: is_face_inside, get_subtraction_valid_faces, valid_intersection_faces, point_belongs
- ContourMixin: delete_shared_contour_section, reorder_contour_at_point, are_extremity_points_touching
- RevolutionSurface3D: fix some special cases whiling transforming from 3D space to parametric domain.
- fix drone python version
- BSplineFace3D: neutral_fiber
- BSplineSurface3D: arc3d_to_2d, removes repeated parametric points if any.
- surfaces.Plane3D: linesegment_intersections
- Step export
- Face3D: is_linesegment_crossing.
- Edge: fix orientation of edges commig from step.
- BSplineCurve3D: from_step.
- Export to step file
- Step import
- Edge: fix orientation of edges commig from step.
- Sphere: point_belongs, inherits from ClosedShell3D instead of RevolvedProfile
- Step import.
- PeriodicalSurface: linesegment3d_to_2d, takes into account small 3D line segments that should be actually 3D arcs
- babylondata: removes empty objects.
- ClosedPolygon2D: point_belongs.
- Fullarc: get_reverse.
- Arc2D: point_belongs
- ArcEllipse2D: point_at_abscissa
- Frame3D: import/export step.
- BSplineFace3D: neutral_fiber.
- Step: read_lines, take into account the space character in step entity names
- Circle3D: fix trim.
- Edge: from_step trim of periodic curves with different orientation of original edge
- Arc3D: fix abscissa, fix get_arc_point_angle
- add missing toleraces to some methods.
- Arc3D: line_intersections
- Line3D: minimum_distance_points
- remove arcellipse handleling for bspline2d_3d.
- plot of vector3D
- Ellipse3D: discretization_points.

### Refactor
- ClosedShell3D: point_belongs, get_non_intersecting_faces
- BoundingBox: bbox_intersection
- Face3D: get_face_cutting_contours
- parametric.py: fix numerical instability in some functions used in Arc3D to parametric surface domain transformation.
- intersections: get_bsplinecurve_intersections generalization, so it can also be used
to calculate intersections between a plane 3d and bsplinecurve3d.
- Big refactor: New module curves.py containing classes as Line, Circle and Ellipse.
Most edges will now be formed by a curve and a start and end points. Unittests for all these classes have been created.
All adequations have been done for all tests and existing scripts.

- bspline_compiled: refactor binomial_coefficient for performance.
- Improve step translator.
- Delete inplace methods: rotation, translation and frame_mapping. replace by juste the rotation, translation and frame_mapping. objects are no longer changed inplace, a new transformed object is returned each time.
- OpenShell3D: faces_graph.
- RevolutionSurface3D: Improve init and methods

### Changed
- OpenShell3D: faces_graph is now vertices_graph. faces_graph method now represents the faces' topology of the shell.

### Unittests
- FullArc2D: split_between_two_points
- Face3D: set_operations_new_faces
- ClosedShell3D: point_belongs
- Plane3D: arc_intersections, bsplinecurve_intersections
- common_operations: split_wire_by_plane
- SphericalSurface3D: line_intersections, linesegment_intersections.

## v0.11.0


### New Features
- BSplineCurve, Edge: simplify
- Plane3D: angle_between_planes, plane_betweeen_two_planes
- Edge: intersections, crossings, validate_crossings
- Arc2D: bsplinecurve_intersections, arc_intersections, arcellipse_intersections.
- ArcEllipse2D: bsplinecurve_intersections
- get_circle_intersections added to volmdlr.utils.intersections, so it can be used to calculate intersections between two arcs 2d.
- get_bsplinecurve_intersections added to volmdlr.utils.intersections. Used to calculate intersection between a bspline and another edge.
- Wire2D: edge_intersections, wire_intersections, edge_crossings, edge_intersections, validate_edge_crossings, validate_wire_crossings
- Contour2D: split_contour_with_sorted_points, intersection_contour_with
- CylindricalSurface3D: point_projection, point_distance
- ToroidalSurface3D: point_projection
- BsplineCurve: point_distance, point_belongs
- ContourMixin: is_adjacent
- Wire2D: area
- Circle2D: bsplinecurve_intersections.
- add tolerance param to many methods from edges and wires.
- Surface3D: add contour healing into face_from_contours3d method.
- ExtrusionSurface3D: implement missing cases for linesegment2d_to_3d method.
- BSplineSurface3D: to_plane3d
- BSplineFace3D: to_planeface3d
- BSplineCurve, Arc, LineSegment: is_close
- Core: get_edge_index_in_list, edge_in_list
- mesh: TetrahedralElementQuadratic 
- GmshParser: define_quadratic_tetrahedron_element_mesh
- GmshParser: to_vtk (consider quadratic tetrahedron element)
- VolumeModel: to_msh (consider both order 1 and 2)
- Assembly: define a volmdlr Assembly object.
- Edge: direction_independent_is_close
- Arcellipse2D, 3D: complementary, translation
- Arcellipse2D, 3D: complementary
- Face3D: is_linesegment_crossing, linesegment_intersections_approximation.
- Assembly: define a volmdlr Assembly object.
- Contour2D: copy
- LineSegment2D: copy
- FullArcEllipse3D: split
- ArcEllipse3D: split, point_at_abscissa
- Vector: is_perpendicular_to
- babylonjs: add nested meshes
- CylindricalFace3D, ConicalFace3D, ToroidalFace3D, BSplineFace3D: neutral_fiber
- VolumeModel: get_shells
- WireMixin: wires_from_edges
- DisplayMesh3D: triangulation_faces
- Woodpecker CI setup
- ContourMixin: primitive_section_over_contour.
- Face3D: split_by_plane

### Fixed
- 2D conversion: create 2D function name in core_compiled
- LineSegment, Arc, BSplineCurve: get_shared_section()
- bSpline2D: linesegment_intersections
- BsplineCurve: from_points_interpolation
- Coverage: use coverage rc to enable cython coverage
- ClosedShel3D: cut_by_plane
- ClosedShell3D: union
- BSplineSurface3D: take into account oppened contour while using face_from_contours3d
- BsplineCurve: simplify
- Dessiaobject inheritance up-to-date
- Edge: unit_direction_vector, unit_normal_vector, split_between_two_points
- VolumeModel: get_mesh_lines (change tolerance 1e-20 to 1e-6)
- RevolutionSurface: fix some parametric operations.
- ClosedShel3D: intersection method
- Fix: plots
- add some fixes to pydocstyle errors
- ToroidalSurface3D: fix some parametric operations.
- Node2D, Node3D: is_close
- SphericalSurface3D: enhance arc3d_to_2d and bsplinecurve3d_to_2d.
- BSplineface3D: linesegment2d_to_3d, bsplinecurve2d_to_3d.
- OpenShell3D: get_geo_lines (use primitive.is_close)
- Basis3D: normalize
- Contour3D: from_step removes repeated edges from primitives list
- Face3D: add fixes to divide_face.
- ExtrusionSurface3D: linesegment2d_to_3d.
- Surface3D: repair_primitive_periodicity
- BSplineSurface3D: ban useless attr in serialization 
- utils.parametric: fix contour2d_healing
- BSplineSurface3D: ban useless attr in serialization
- BSplineCurve: simplify
- SphericalSurface3D: contour3d_to_2d
- WireMixin: to_wire_with_linesegments (use new methods, for 2D and 3D)
- ArcEllipse2d: point_belongs, abscissa, init.
- Face3D: face_inside - now considers inners_contours
- BoundingBox: point_belongs now considers bounds.
- ContourMixin: delete_shared_contour_section
- PlaneFace3D: merge_faces
- Contour2D: divide
- Step: raise NotimplementedError when it's not possible to instatiate assembly object.
- STL: handle mutiple space as separator
- fix: protect gmsh import

### Refactor
- Contour2D: cut_by_wire
- Contour2D: extract_with_points displaced to WireMixin
- Contour2D: extract_contour displaced to WireMixin and renamed to extract
- Contour2D: split_contour_with_sorted_points displaced to WireMixin and renamed to split_with_sorted_points
- Contour2D: get_divided_contours
- FullArc2D, FullArc3D: create FullArc Abstract class.
- Contour2D: ordering_contour
- WireMixin: order_wire
- Contour2D: delete cut_by_linesegments
- split faces.py into surfaces.py, faces.py and shells.py 
- ContourMixin: from_points
- ClosedShell3D: improve performance for boolean operations
- Face3D: reduce the triangulation discretization resolution of Toroidal and Cylindrical to improve redering performance.
- Cylinder: inheritance directly from ClosedShell3D
- Edges: cache middle_points and unit_direction_vector 
- Arc: add optional parameter center
- unittests: find dynamicly the folder for the json
- Arc: point_distance
- BSplineCurve: is_close
- CompositePrimitive3D: babylon_points
- WireMixin: split_with_sorted_points -> if a wire, and given points are start and end, return self directly.
- ContourMixin: contours_from_edges
- ExtrusionSurface3D: simplify bsplinecurve3d_to_2d method

### Changed
- better surface3d plots
- sphere methods renamed in_points & to_point_skin to inner points & skin_points
- Improve CylincricalFace3D and ToroidalFace3D rendering mesh.
- remove useless attribute in Bspline serialization
- Change python suport version from >=3.7 to >= 3.9
- LICENSE changed from GPL to Lesser GPL 
- Readme logo updated
- CI: do not check quality on tag

### Unittests
- Arc2D: test_arc_intersections
- TestEdge2DIntersections: test intersections for all edges.
- Circle2D: test_circle_intersections
- Contour2D: test_crossings, test_intersection_contour_with
- BSplineCurve: get_intersection_sections
- BSplineCurve2D: edge_intersections, arc_intersections, bsplinecurve_intersections
- CylindricalFace3D: test_triangulation_quality
- CylindricalSurface3D: test_point_projection
- BSplineCurve: point_projection
- ClosedShel3D: cut_by_plane
- Arc3D.minimum_distance_points_line
- New unittests for plane3d.
- ClosedShel3D: intersection
- Arcellipse2D: complementary
- Contour2D: contours_from_edges.
- PlaneFace3D: merge_faces
- Contour2D: divide.
- BSplineFace3D: test_linesegment_intersections_approximation.
- CylindricalFace3D: split_by_plane.

v0.10.0 [Released 20/04/2023]

### New Features
* Write .msh file (with stream)
* Arc: reverse
* BSplineCurve2D: offset
* Circle2D: bsplinecurve_intersections, point_distance
* ConicalSurface3D, CylindricalSurface3D: plot method
* BSplineCurve3D: minimum distance
* volmdlr.edge: FullArcEllipse
* BSplineCurve: evaluate_single
* Wire2: hash
* Contour3D: hash
* LineSegment3D, LineSegment2D, Arc3D, Arc2D, BSpline3D, BSpline2D: get_shared_section(), delete_shared_section()
* Contour2D: closest_point_to_point2, get_furthest_point_to_point2
* Block: octree, quadtree, subdivide_block

### Fixed
* Bspline in sweep
* Plane3D: plane_intersections
* fixes to step assemblies
* LineSegment3D: matrix_distance
* fixes to wire
* Arc: split. Case when spliting point is the start or end point.
* BplineCurve2D: tangent, vector_direction, normal_vector
* BSplineCurve: abscissa, line_intersections
* Add some important fixes to unittests: missing two __init__py files.
* Contour2D, Contour3D: merge_with()
* Edge: change unit_direction_vector and unit_normal_vector to concrete methods
* stl: add _standalone_in_db to Stl class
* BSplineSurface3D: merge_with
* Documentation: Add introduction to volmdlr technology
* BSplineSurface3D: refactor bsplinecurve3d_to_2d to take into account periodic behavior
* OpenedRoundedLineSegments2D/ClosedRoundedLineSegments2D: fix radius type
* Surface3D: debug some special cases while using face_from_contours3d.
* Step: debug some special cases while reading step file.
* BSplineSurface3D: fix simplify_surface method.
* Improve pylint code quality.
* PeriodicalSurface: enhance some parametric transformations.

### Removed
- stl: remove default value in from_stream method

### Changed

- argument convexe in volmdlr.cloud has been renamed to convex
- Add some missing docstrings in volmdlr.faces
- Using full arcs for Circles primitives

### Performance improvements
- BSplineCurve: compilation of some functions used by from_points_interpolation classmethod.
- BSplineSurface3D: compilation of some functions used in the evaluation of a parametric point.
- eq & hash: Some eq and hash methods have been fixed. starting from clases Point and Vector.
- BSplinecurve2D: point_belongs
- lighten some dicts with optional name
- Step reader: refactor to_volume_model. Remove the dependency of the method of creating a graph.

### Refactorings
- ContourMixin: to_polygon (for both 2D and 3D)
- BSplineCurve2D.point_distance 
- new dataclass EdgeStyle: to be used in several plot methods. simplifying its structure.


### Unittests
* BSplineCurve2D: offset, point_distance, point_belongs
* Circle2D: bspline_intersections, point_distance
* Unittests for Vector2D
* Unittests for Point2D
* Unittests for Vector3D
* Unittests for Point3D
* LineSegment3D: test_matrix_distance
* LineSegment3D, LineSegment2D, Arc3D, Arc2D, BSpline3D, BSpline2D: get_shared_section(), delete_shared_section()
* Contour3D: merge_with()
* Contour2D: closest_point_to_point2, get_furthest_point_to_point2

## v0.9.3

- build: bump dessia common to 0.10.0
- build: remove useless jsonschema dep
- build: update package.xml for freecad

## v0.9.1

### Fixed
- build: manifest was not shipping bspline_compiled
- fixed many pylint errors: 13/03/2023
- fix contour2d: divide

### Documentation
 - typo in CONTRIBUTING.md
 - typo in README.md

## v0.9.0 [released 03/26/2023]

### New Features
* Unit coversion factor parameter added to the end of the from_step arguments parameter (So we can convert the units correctly)
* SphericalSurface3D: rotation, translation, frame_mapping
* read steps: Identify assemblies in a step file.
* ClosedTriangleShell3D: to_trimesh method
* PointCloud3D: add method shell_distances to compute distances from triangular mesh in PointCloud3D
* BSplineSurface3D: Now the plot method uses u and v curves
* Create .geo and .msh files (Mesh geometries with GMSH)
* RevolutionSurface3D: point3d_to_2d, point2d_to_3d, plot, rectangular_cut, from_step
* RevolutionFace3D
* WiriMixin: from points: general method for Wire3D and 2D and for Contour2D and 3D.
* Added package.xml metadata in order to be listed in the FreeCAD Addon Manager
* Edge: local_discretization
* ArcEllipse2d: point_at_abscissa, translation, split, point_distance.

### Fixed

* WireMixin: abscissa (add tolerance as parameter)
* OpenRoundedLineSegment2D: deleted discretization_points() so it uses the one from WireMixin.
* Contour2D: moved bounding_rectangle and get_bounding_rectangle to Wire2D.
* BSplineCurve: from_points_interpolation, uses centripedal method for better fitting.
* Conical, Cylindrical and Toroidal Surfaces 3D: fix face_from_contours - bug when step file doesnot follow a standard.
* BSplineSurface3D: debug linesegment2d_to_3d method.
* Parametric operations with BSpline curves.
* OpenTriangleShell3D: fix from_mesh_data method.
* PeriodicalSurface: fix face from contours.
* LineSegment2D.line_intersections: verify if colinear first.
* Cylinder: to_dict, min_distance_to_other_cylinder.
* Step_assemblies: consider when no transformation is needed.
* fix some pydocstyle errors
* Script/step/workflow: Update Workflow, use last version of dessia_common
* LineSegment3D: Rotation method update due to points attribute deletion
* ConicalSurface3D: fix from_step class method by adding the angle convertion factor
* fix f string usage
* Add some typings
* Step: Step translator now handles some EDGE_LOOP inconsistencies coming from step files
* Arc2d: point_belongs, abscissa.


### Removed

- edges: remove attributes points from lines & linesegments for performance purpose


### Performance improvements

- wires.py's 2D objects: chache bounding_rectangle results
- faces.py's Triangle3D objects: subdescription points and triangles
- EdgeCollection3D: new object for displaying series of edges
- BSplineSurface3D: compile BSplineSurface3D.derivatives
- Contour2D.area(): save area in a cache variable.
- Contour2D.__eq__(): verify contour length first, when verify if two contours are the same.
- Contour2D.is_inside(): verify first if the area of the contour2 is not smaller that contour 1.
- Disabling pointer in to_dict for most primitives
- Better hash for shells, contours & wires 


### Refactorings
- Remove usage of deprecated method old_coordinates and new_coordinates
- Indicate 'inplace' methods as deprecated
* Wire: extract_with_points

### Documentation
- BoundingBox docstrings

### Unittests
- ConicalSurface3D: face_from_contours, bsplinecurve3d_to_2d.
- CompositePrimitive2D: rotation, translation, frame_mapping
- core.py: delete_double_point, step_ids_to_str
- CompositePrimitive3D: plot
- BoundingRectangle: bounds, plot, area, center, b_rectangle_intersection, is_inside_b_rectangle, point_belongs,
intersection_area, distance_to_b_rectangle, distance_to_point
- BoundingBox: center, add, to_dict, points, from_bounding_boxes, from_points, to_frame, volume, bbox_intersection,
is_inside_bbox, intersection_volume, distance_to_bbox, point_belongs, distance_to_point, plot
* VolumeModel: eq, volume, rotation, translation, frame_mapping, bounding_box, plot
* Wire: extract_with_points, split_with_two_points
* Arc2d: point_belongs, abscissa.
* ArcEllipse2d: point_belongs, abscissa, init, translation, split, point_at_abscissa, point_distance.

### CI
- add spell check to pylint with pyenchant
- make code_pydocstyle more explicit
- upload html coverage to cdn.dessia.tech
- limit time effect on master & testing

## v0.8.0 [Released 26/01/2023]

### New Features

- PlaneFace3D: project_faces
- OpenShell3D: project_coincident_faces_of
- GmshParser: to_vtk
- BSplineCurve: derivatives
- ClosedPolygon2D: point_belongs, now the user can choose whether points on the edge of the polygon
            should be considered inside or not.
- ArcEllipse2D: line_intersections, frame_mapping, linesegment_intersections
- Line2D: point_belongs, frame_mapping()
- New Class wires.Ellipse2D
- Ellipse2D: point_over_ellipse(), line_intersections(), linesegment_intersections(), discretization_points(),
abscissa(), point_angle_with_major_dir(), area(), rotation(), tranlation(), frame_mapping()
- Plane3D: is_parallel, fullarc_intersections
- Arc2D: cut_betweeen_two_points
- Contour3D: linesegment_intersections, line_intersections
- Circle3D: primitives: [Arc3D, Arc3D], get_primitives, abscissa, linesegment_intersections
- Arc3D: line_intersections, linesegment_intersections
- new module utils: intersections -> circle_3d_linesegment_intersections
- hash for Frame2D
- Ellipse3D: point_belongs, abscissa, length, to_2d
- CylindricalSurface3D: point_on_surface, is_coincident, arcellipse3d_to_2d
- BSplineSurface3D: derivatives

### Fixed

- PlaneFace3D: cut_by_coincident_face (consider self.inner_contours inside face)
- Contour2D: bounding_rectangle (specify number_points for discretization_points), point_belongs
- Line2D: line_intersections
- BSplineCurve2D: line_intersections
- PlaneFace3D: cut_by_coincident_face (consider self.inner_contours inside face)
- BSplineCurve2D: bounding_rectangle (specify number_points for discretization_points)
- Mesh: delete_duplicated_nodes
- BSplineSurface3D: fix arc3d_to_2d method
- Frame3D : fix from_point_and_vector method ( error for the case vector=main_axis)
- BSplineCurve2D: linesegment_intersections
- Contour2D: merge_primitives_with
- BSplineCurve: fix to take into account weighted B-spline curves.
- Step: fix reading of rational BSpline curves and surfaces from step file.
- BSplineCurve2D: tangent (use position/length)
- Babylon: some scene settings for better rendering
- Arc2D: fix get_center: name referenced before assignement
- SphericalSurface3D : enhancement of primitives parametrization on surface parametric domain.
- BSplineSurface3D: debug linesegment2d_to_3d method.
- Parametric operations with BSpline curves.
- OpenTriangleShell3D: fix from_mesh_data method
- pydocstyle fixes
- bounding box: fix for cylindrical and BSplineCurve3D
- contour2d: ordering_primitives, order_primitives
- Plane3D: plane_intersections, is_coindident
- contour2d: ordering_primitives, order_primitives
- Linesegment2D: infinite_primitive
- Arc2D: point_belongs
- Arc2D: infinite_primitive
- Wire2D: infinite_intersections
- infinite primitive offset of linesegment
- Ellispe3D: discretization_points
- BSplineSurface: Improved surface periodicity calculation

### Removed

- babylon script remaining functions

### Performance improvements
- ClosedPolygon2D: triangulation
- Cylinder: min_distance_to_other_cylinder
- BSplineCurve: discretization_points
- Face3D: triangulation
- triangulation performance by use of Node2D instead of points (x15 on casing)
- cache variable self._polygon_point_belongs_100, to avoid recalculating each
time we have to verify if a point is inside
- Improvements in BSplineSurface3D.point3d_to_2d performance
- Triangle3D serialization speed-up
- Serialization without memo for faces
- Custom serialization for BsplineCurves

### Refactorings

- Basis2D, Basis3D, Frame2D, Frame3D: old_coordinates and new_coordinates method are now deprecated.
local_to_global_coordinates and global_to_local_coordinates are the new more explicit ones.
- Line3D: intersections

### Unittests

- Contour2D: point_belongs
- Basis2D, Basis3D, Frame2D, Frame3D: local_to_global_coordinates and global_to_local_coordinates
- ArcEllipse2D: linesegment_intersections
- LineSegment2D: to_wire
- Line2D: point_belongs
- BSplineCurve2D: line_intersections
- Ellipse2D.point_over_ellipse()
- Ellipse2D.line_intersections()
- Ellipse2D.linesegment_intersections()
- Ellipse2D.discretization_points()
- Ellipse2D.abscissa()
- Ellipse2D.point_angle_with_major_dir()
- Ellipse2D.area()
- Ellipse2D.rotation()
- Ellipse2D.tranlation()
- Ellipse2D.frame_mapping()
- Line2D.frame_mapping()
- Plane3D: plane_intersections, fullarc_intersections, is_parallel, is_coincident
- Contour2D: offset
- ArcEllipse3D.to_2d()
- Circle3D: point_belongs
- Circle3D: discretization_points
- Arc3D: line_intersections, linesegment_intersections
- Contour2D: ordering_contour, is_ordered, order_contour
- Ellipse3D: point_belongs, abscissa, length, to_2d, discretization_points
- CylindricalSurface3D: point_on_surface, is_coincident

### CI

- Mandatory CHANGELOG.md update for PR
- pre-commit checks with cython-lint

## v0.7.0

### New Features

- Open/Closed TriangleShells: ability to implement specific algorithm to triangles
- Block: faces_center (calculate directly point in the middle of the faces)
- Circle2D: split_by_line
- BoundingRectangle: bounds, plot, area, center, b_rectangle_intersection, is_inside_b_rectangle, point_belongs, intersection_area, distance_to_b_rectangle, distance_to_point
- Cylinder: random_point_inside, interference_volume_with_other_cylinder, lhs_points_inside
- CylindricalSurface3D: line_intersections, linesegment_intersections, plane_intersection
- Line2D: point_distance
- Line3D: to_2d
- Line3D: skew_to (verifies if two Line3D are skew)
- LineSegment3D: line_interserctions
- ArcEllipse3D: discretization_points
- FullArc3D: linesegment_intersections
- Line: sort_points_along_line
- Line2D: point_belongs
- ArcEllipse2D: length, point_belongs, abscissa, bounding_rectangle, straight_line_area, discretization_points, reverse

### Fixed

- Contour2D: point_belongs
- BsplineCurve: abscissa (use different start point between 0 and length)
- Arc3D: plot
- Cylinder: point_belongs
- FullArc3D: plot (use discretization_points instead of discretise)
- Face3D: line_intersections: consider borders
- STL: from stream (use BinaryFile and StringFile instead of io.BinaryIO and FileIO)
- Step: from stream (use BinaryFile instead of io.BinaryIO)
- Contour: is_overlapping (consider intersecting_points is empty)
- LineSegment2D: to_wire (use discretization_points instead of discretise)
- ArcEllipse2D: to_3d
- Fix boolean operations when faces are 100% coincident
- Fix some to_step methods from edges.py and faces.py


### Performance improvements

- Avoid unneeded bbox computation


### Refactorings

- cleanup of ClosedShell (double methods with Openshells)
- LineSegment3D: intersections
- Line2D: sort_points_along_line



### Unittests

- PlaneFace3D: line_intersections
- BsplineCurve: abscissa
- Circle2D: split_by_line
- BoundingRectangle: area, center, intersection, is_inside, point_belongs, intersection_area, distance_to_point, distance_to_b_rectangle
- Cylinder: point_belongs, random_point_inside, interference_volume_with_other_cylinder, min_distance_to_other_cylinder, is_intersecting_other_cylinder, lhs_points_inside
- CylindricalFace3D: linesegment_intersections
- CylindricalSurface3D: line_intersections
- Line3D: line_distance
- Line3D: skew_to
- Line3D: intersections
- LineSegment3D: line_intersections
- LineSegment3D: linesegment_intersections
- Contour: is_overlapping
- LineSegment2D: line_intersections
- ArcEllipse3D: discretization_points
- FullArc3D: linesegment_intersections
- Line2D: sort_points_along_line
- Line3D: sort_points_along_line
- ArcEllipse2D: length, point_belongs, abscissa, bounding_rectangle, straight_line_area, discretization_points, reverse


## v0.6.1 [12/13/2022]

### Changes

- Import from dessia_common are now performed from dessia_common.core

### Fixed
- infinite primitive offset of linesegment

## v0.6.0 [11/7/2022]

### New Features

- Stl:load_from_file, to_volume_model
- Surface2D: copy (specific method)
- GmshParser: read_file (.msh) and related methods, define_triangular_element_mesh, define_tetrahedron_element_mesh
- Circle2D: primitives (defined with 2 Arc2D)
- Node2D/3D, TriangularElement, QuadrilateralElement2D, TriangularElement3D
- ElementsGroup: nodes, elements_per_node
- Mesh: bounding_rectangle, delete_duplicated_nodes
- PlaneFace3D: cut_by_coincident_face
- Vector2D: to_step
- BSplineCurve2D: to_step
- LineSegment3D: to_bspline_curve
- BSplineCurve3D: from_geomdl_curve
- Surface2D: line_crossings
- Surface2D: from_contour
- BSplineSurface3D: simpifly_surface - verifies if BSplineSurface3D could be a Plane3D
- OpenShell3D: to_step_face_ids
- Contour2D: repair_cut_contour
- Circle2D: cut_by_line

### Fixed

- Contour3D: average_center_point (use edge_polygon.points instead of points)
- Contour: edges_order_with_adjacent_contour
- Arc2D: translate_inplace
- Arc2D: point_belongs
- Arc2D: abscissa (consider point2d == arc2d.start/end)
- Arc2D: split (how to choose the interior point)
- Wire: extract_primitives (consider point1 and point2 belong to the same primitive, REMOVE Contour.extract_primitives)
- LineSegment: abcissa (consider point2d == arc2d.start/end)
- Contour2D: cut_by_wire
- Contour2D: point_belongs (bug when contour has only one primitive, like FullArc2D)
- Contour: contours_from_edges
- PlaneFace3D: face_intersections
- Edge: insert_knots_and_mutiplicity
- BSplineCurve3D: from_step
- Surface2D: cut_by_line
- Circle3D: to_step
- ArcEllipse3D.to_2d()
- infinite primitive offset of linesegment
- Contour3D: order_contour.

### Performance improvements

- Improve reading STEP files (Faster BSplineCurve3D.look_up_table, Better info when _edges not following eachother_ )
- Improve multiple substractions
- Speedup Contour2D.point_belongs using bounding_rectangle
- Custom to dicts for Shells and primitives inheriting


### Refactorings

- Normalize STL methods regarding STEP
- Refacor and update old code in mesh.py
- Define a Parent class 'Triangle' for Triangle2D/3D


### Unittests

- Wire: extract_primitives, extract_without_primitives


## v0.5.0

### New Features

- Contour: is_overlapping, is_supperposing
- Point, Edges and Wires: axial_symmetry
- Surface2D: rotation, rotation_inplace
- Wire2D: bsplinecurve_crossings,  bsplinecurve_intersections
- Cylinder: min_distance_to_other_cylinder, is_intersecting_other_cylinder
- New point_distance method for Wire3D

### Fixed

- Wire3D.babylonjs
- BSplineSurface3D.merge_with (consider overlapping, intersecting surfaces)
- Wire.extract_primitives (consider point1 & point2 belong to the same primitive)
- Wire.extract_without_primitives (consider the primitives’ order to choose the primitives)
- Contour.shared_primitives_with (consider contours sharing a lot of primitives groups)
- Contour2D.contour_intersections (check if the point is not already in the lis)
- Line.is_between_points (consider point1==point2)
- BSplineCurve2D.split (consider point==start/end)
- Contour3D.bounding_box (use _utd_bounding_box to be defined as a property)
- BSplineSurface3D.grid2d_deformed (add more constraints to compute surface deformation)
- BSplineSurface3D.from_cylindrical_faces (consider **kwargs parameters)
- Duplicated methods cleaned
- triangulation of planar faces
- Wire3D: fix Bounding box
- Wire3D: Bounding box
- Arc2D: primitives bad calculation (arc2d)
- Update plotdata in setup.py
- add some fixes pydocstyle

### Performance improvements

- Remove Copy param from movement of primitives and add inplace methods
- Improve union operations
- Return the same result type (a boolean) in Contour.is_sharing_primitives_with
- Add hidden attribute _bounding_rectangle for Contour2D
- Add hidden attribute _length for BSplineCurve2D/3D
- Consider different types of primitives in Wire.wire_intersections/wire_crossings
- Add hidden attribute _length for Edge

### Refactorings

- Define _eq_ in Contour (to be used for both 2D and 3D)
- Use Grid2D object in different BSplineSurface3D methods (especially: to_2d_with_dimension)
- Define length in LineSegment (to be used for both 2D and 3D)
- Delete diplicated methods (length and point_at_abscissa) from Contour3D (inherit from Wire)
- Define a Parent class 'Bsplinecurve' to mutulize Bsplinecurve2D/3D methods
- Clean duplicated methods
- Define length in LineSegment (to be used for both 2D and 3D)
- Delete diplicated methods (length and point_at_abscissa) from Contour3D (inherit from Wire)
- Define a Parent class 'Bsplinecurve' to mutulize Bsplinecurve2D/3D methods


## v0.4.0
### Fixed
- various fixes in cuts of wires and contours
- Fix of missing face in Union
- following dessia_common v0.7.0


## v0.3.0

### New Features
- Bspline with dimensions
- cut_by_line for Surface2D
- Bspline merge

### Fixed
- Various Steps improvement
- Bspline periodicity in step reading
- sewing improvements
- Substraction of shells

## v0.2.10

### New Features

- union of shells (only with planeface for the moment
- Sewing of polygon3D
- Concav hull of PointCloud2D

## v0.2.9

### New Features

- support STL import & export
- point cloud2D & cloud3D

## v0.2.8

### New Features

- support stringIO in step save

### Fixes

- depack of point2D
- to_vector2D

### Performance improvements

- better bounding box for cylindrical face


## [v0.2.7]
### Changed
- direction vector of linesegments are now normalized

### New Features

- straight line area for BsplineCurve2D
- split of circleby start end
- closedpolygon2d is_trigo
- Auto-adaptative camera/edge width babylonjs
- splitting of bsplinecurve2d
- BezierSurface3D implemented
- added rotation and translation for faces
- new classes BezierCurve2D and BezierCurve3D
- spherical surface
- (core): update plot_data method
- update plot_data methods in wires and edges
- step almost working for cylindrical, conical toroidal
- difference between intersections and crossings
- plot_data version set to 0.3.8 or above

### Fixes

- support of mixed vector point in to step
- remove debug mode babylonjs
- remove sci notation in step export
- use stable cdn for babylonjs
- sweep extrusion length
- line circle intersection with tolerance, normal and dir vector for arc
- offset of wire
- remove useless non serializable attr
- secondmoment area from straight lines
- reversed faces in extrusion correction
- enhancement of rotation/translation of shells
- bug fix BezierCurve2D and 3D
- eq and hash for basis and frames
- shell and frame mapped shell correctly read
- small try except added for step reading
- all SHAPE_REPRESENTATION are now read
- Arc3D from step full debug
- arc3d to 2d in bspline3d surface
- missing faces at end of sweep
- splitting faces and arcs
- perf in display nodes and toroidal aspect
- setup.py requires plot_data>=0.3.9
- (primitives2d): serialization
- debug of shell method
- porting shells methods
- Debug of conical faces
- Porting cylinders and hollow
- porting from missing from_contour3d for planeface
- reading steps, but artefact on faces
- Correcting arc from_step

### Performance improvements

- LineSegment2D.points is non serializable attribute
- ClosedPolygon2D.line_segment is non_serializable_attributes
- Optimization of mesh generation

#### Refactorings
- (edges): put data argument back into Arc2D.plot_data()
- (edges): redefined Arc2D.plot_data()

## v0.2.6

### Changed
- debugs on frame 2D

### Optimized
- babylon data generation speed up

## v0.2.5

### Added
- translation and rotation for various primitives

### Changed
- Frame3D rotation takes also into account origin
- following plot_data v0.5.3

## v0.2.4
### Added
- handle spherical surfaces
- positionning of parts in STEP reading

## v0.2.1
### Added
- step export

## v0.2

### Changed
- modules -2D or *3D renamed in *2d, *3d
- point and vector declared with their x, y, z vm.Point2D((0, 0)) -> vm.Point2D(0, 0)
- separating in new modules: display, wires, edges...
- PEP8: method names
- PointAtCurvilinearAbscissa changed to point_at_abscissa
- MPLPlot changed to plot()
- plot now returns only ax instead of fig, ax

## v0.1.11

### Added
- Calculate the distance between LineSegment3D/LS3D, Arc3D/LS3D, Arc3D/Arc3D and between CylindricalFace3D too.
- Use PlaneFace3D with contours2D in a classic way and use it with contours3D with a 'from_contours3d' as CylindricalFace3D does.
- Calculate the distance between CylindricalFace3D and PlaneFace3D.
- Calculate the distance between CylindricalFace3D, PlaneFace3D and ToroidalFace3D.
- contours2d.tessel_points which gives all points of a contour2d, and .points the end points of primitives.
- Implementation of ConicalFace3D in Core and RevolvedProfile.
- Implementation of SphericalFace3D in Core.
- BSplineFace3D works.

### Changed
- cut_contours in Face3D which take all points from a Contour2D, not one side like before. Furthermore, it is light and quick.

## [v0.1.10]
- typings
- workflow to instanciate point

## [v0.1.9]

### Added
- mesh module

## [v0.1.8]

### Added
- color and alpha options for various primitives
- line segments intersection

### Debug
- arcs: is_trigo and angle were sometimes false

## [v0.1.7]

### Added
- random vector and points
- dashed line option in babylon of LineSegment3D
- Measure2D
- babylon_data: a dict language to describe models to be unpacked by a babylonjs unpacker

### Removed
- constants o2D, x2D, y2D...: use O2D, X2D...

### Changed
- Mesure -> Measure3D<|MERGE_RESOLUTION|>--- conflicted
+++ resolved
@@ -34,50 +34,6 @@
 #### wires.py
 - Transforms the wires into iterables
 
-<<<<<<< HEAD
-=======
-#### curves.py
-- Ellipse2D: point_distance optimization
-
-### Unittests
-- Ellipse2D: test to the news functions
-- BSplineCurve: test to arc_to_nurbs and arc_to_nurbs_parameters
-
-## v0.17.0 [Unreleased]
-### New Features
-
-- occt integration: surface intersections.
-- Commented some surface intersectios methods.
-- fix missing docstrings
-
-- made wires classes and shells classes iterables
-- new module: shapes.py
-- New module model.py to hold VolumeModel object.
-
-#### shapes.py
-- Shape: volume, bounding_box
-- Shape: add boolean operations: subtraction, union, intersection
-- Shell: add 3 different instanciation methods, 
-- Shell constructors: make_extrusion, make_wedge
-- Solid constructors: make_extrusion, make_extrusion_from_frame_and_wires, make_wedge
-- Shape: to_dict, dict_to_object, to_brep, from_brep, from_brep_stream, to_brep_stream, 
-- Solid: make_box, make_cone, make_cylinder, make_torus, make_sphere methods.
-
-#### core.py
-- VolumeModel: from_step using OCP step reader
-- move VolumeModel from core.py to model.py.
-
-#### display.py
-- Mesh3D: rotation / translation / frame_mapping
-
-#### curves.py
-- Ellipse2D: tangent_points
-
-#### edges.py
-- 
-#### wires.py
-- 
->>>>>>> d20fb2d7
 #### surfaces.py
 - SphericalSurface3D: is_coincident
 - BSplineSurface3D: is_coincident
@@ -87,6 +43,7 @@
 - Face3D: to_ocp.
 #### shells.py
 - Transforms the shells into iterables
+
 ### Fixed
 
 - Updates CONTRIBUTING.md.
