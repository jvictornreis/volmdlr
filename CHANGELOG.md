--- conflicted
+++ resolved
@@ -11,12 +11,7 @@
 - ToroidalSurface3D: line_intersections, linesegment_intersections, plane_intersections
 
 ### Fixed
-<<<<<<< HEAD
 - 
-=======
-- BSplineSurface3D: derivatives
-
->>>>>>> 1e4ec06f
 
 ### Refactor
 -
