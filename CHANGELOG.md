--- conflicted
+++ resolved
@@ -70,34 +70,22 @@
 - bsplineCurve: line_intersections. 
 
 ### Refactor
-#### core.py
-- babylon_data: avoid using bounding_box for performance
-
-#### core_compiled
-- Frame2D: fix rotation, now it has an optional parameter rotate_basis, set to False by default option, so the user can specify if he wants to rotate also the basis of the frame.
-
-#### curves.py
-- Circle2D: Now, it needs a Frame2D and a radius instead of a Center and a Radius. This allows to easily control the circle's direction (clockwise/counterclockwise)
-
-#### edges.py
-- Arc2D: Arc 2D now must follow the same rotation direction of its circle.
-- LineSegment2D/3D: For performance and memory efficiency reasons, the line attribute from which the line segment was defined was converted to a property.
-
-#### faces.py
 - Face3D: create a generic method for calculating intersections between two faces: _generic_face_intersections.
-<<<<<<< HEAD
-=======
 
 #### core.py
 - babylon_data: avoid using bounding_box for performance
 - BoundingBox: uses numpy to improve performance.
 
+#### core_compiled
+- Frame2D: fix rotation, now it has an optional parameter rotate_basis, set to False by default option, so the user can specify if he wants to rotate also the basis of the frame.
+
 #### edges.py
+- Arc2D: Arc 2D now must follow the same rotation direction of its circle.
+- LineSegment2D/3D: The line attribute from which the line segment was defined was converted to a property, for performance and memory efficiency reasons.
 - BSplineCurve: improve line_intersections performance.
-- 
-#### edges.py
-- LineSegment2D/3D: The line attribute from which the line segment was defined was converted to a property, for performance and memory efficiency reasons.
->>>>>>> 55847da7
+
+#### faces.py
+- Face3D: create a generic method for calculating intersections between two faces: _generic_face_intersections.
 
 #### primitives3d.py
 - Sweep: accepts an optional parameter starting_frame that can control the orientation of the profile.
@@ -110,6 +98,7 @@
 - ToroidalSurface3D: init param tore_radius and small_radius changed to major_radius and minor_radius respectevely.
 - ToroidalSurface3D: plots now use Circles 3D instead of ClosedPolygon3D. Performance improved.
 - CylindricalSurface3D: More comprehesive plot
+- BSplineCurve: improve line_intersections performance.
 
 ### Unittests
 #### curves 
