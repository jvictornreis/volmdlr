--- conflicted
+++ resolved
@@ -47,11 +47,8 @@
 - ArcEllipse3D: split, point_at_abscissa
 - Vector: is_perpendicular_to
 - babylonjs: add nested meshes
-<<<<<<< HEAD
 - WireMixin: wires_from_edges
-=======
 - DisplayMesh3D: triangulation_faces
->>>>>>> f1c512a6
 
 
 ### Fixed
