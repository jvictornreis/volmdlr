# Changelog

All notable changes to this project will be documented in this file.

The format is based on [Keep a Changelog](https://keepachangelog.com/en/1.0.0/),
and this project adheres to [Semantic Versioning](https://semver.org/spec/v2.0.0.html).


## v0.12.0 [future]

### New Features
- New module: cad_simplification - OctreeBlockSimplify, TrippleExtrusionSimplify
- shells.py : function to performe union operations for a given list of shells.
- ClosedShell3D: is_face_intersecting, is_intersecting_with
- BoundingBox: get_points_inside_bbox, size
- Vector3D: unit_vector
- Face3D: split_inner_contour_intersecting_cutting_contours
- Shell3D: get_ray_casting_line_segment
- WireMixin: get_connected_wire, is_sharing_primitives_with
- OpenShell3D: faces_graph
- Plane3D: arc_intersections, bsplinecurve_intersections
- common_operations: split_wire_by_plane
- SphericalSurface3D: line_intersections, linesegment_intersections.
- Sweep with muitiform profile contour.
- OpenShell3D: from_faces (using faces graph)

### Fixed
- ClosedShell3D: is_face_inside, get_subtraction_valid_faces, valid_intersection_faces, point_belongs
- ContourMixin: delete_shared_contour_section, reorder_contour_at_point, are_extremity_points_touching
- RevolutionSurface3D: fix some special cases whiling transforming from 3D space to parametric domain.
- fix drone python version
- BSplineFace3D: neutral_fiber
- BSplineSurface3D: arc3d_to_2d, removes repeated parametric points if any.
- surfaces.Plane3D: linesegment_intersections
- Step export
- Face3D: is_linesegment_crossing.
- Edge: fix orientation of edges commig from step.
- BSplineCurve3D: from_step.
- Export to step file
- Step import
- Edge: fix orientation of edges commig from step.
- PeriodicalSurface: linesegment3d_to_2d, takes into account small 3D line segments that should be actually 3D arcs
- babylondata: removes empty objects.
- ClosedPolygon2D: point_belongs.
<<<<<<< HEAD
- Frame3D: import/export step.
=======
- Fullarc: get_reverse.
>>>>>>> ca01dd92

### Refactor
- ClosedShell3D: point_belongs, get_non_intersecting_faces
- BoundingBox: bbox_intersection
- Face3D: get_face_cutting_contours
- parametric.py: fix numerical instability in some functions used in Arc3D to parametric surface domain transformation.
- intersections: get_bsplinecurve_intersections generalization, so it can also be used
to calculate intersections between a plane 3d and bsplinecurve3d.
- Big refactor: New module curves.py containing classes as Line, Circle and Ellipse.
Most edges will now be formed by a curve and a start and end points. Unittests for all these classes have been created.
All adequations have been done for all tests and existing scripts.

- bspline_compiled: refactor binomial_coefficient for performance.
- Improve step translator.


### Changed
- OpenShell3D: faces_graph is now vertices_graph. faces_graph method now represents the faces' topology of the shell.

### Unittests
- FullArc2D: split_between_two_points
- Face3D: set_operations_new_faces
- ClosedShell3D: point_belongs
- Plane3D: arc_intersections, bsplinecurve_intersections
- common_operations: split_wire_by_plane
- SphericalSurface3D: line_intersections, linesegment_intersections.

## v0.11.0 [unreleased]


### New Features
- BSplineCurve, Edge: simplify
- Plane3D: angle_between_planes, plane_betweeen_two_planes
- Edge: intersections, crossings, validate_crossings
- Arc2D: bsplinecurve_intersections, arc_intersections, arcellipse_intersections.
- ArcEllipse2D: bsplinecurve_intersections
- get_circle_intersections added to volmdlr.utils.intersections, so it can be used to calculate intersections between two arcs 2d.
- get_bsplinecurve_intersections added to volmdlr.utils.intersections. Used to calculate intersection between a bspline and another edge.
- Wire2D: edge_intersections, wire_intersections, edge_crossings, edge_intersections, validate_edge_crossings, validate_wire_crossings
- Contour2D: split_contour_with_sorted_points, intersection_contour_with
- CylindricalSurface3D: point_projection, point_distance
- ToroidalSurface3D: point_projection
- BsplineCurve: point_distance, point_belongs
- ContourMixin: is_adjacent
- Wire2D: area
- Circle2D: bsplinecurve_intersections.
- add tolerance param to many methods from edges and wires.
- Surface3D: add contour healing into face_from_contours3d method.
- ExtrusionSurface3D: implement missing cases for linesegment2d_to_3d method.
- BSplineSurface3D: to_plane3d
- BSplineFace3D: to_planeface3d
- BSplineCurve, Arc, LineSegment: is_close
- Core: get_edge_index_in_list, edge_in_list
- mesh: TetrahedralElementQuadratic 
- GmshParser: define_quadratic_tetrahedron_element_mesh
- GmshParser: to_vtk (consider quadratic tetrahedron element)
- VolumeModel: to_msh (consider both order 1 and 2)
- Assembly: define a volmdlr Assembly object.
- Edge: direction_independent_is_close
- Arcellipse2D, 3D: complementary, translation
- Arcellipse2D, 3D: complementary
- Face3D: is_linesegment_crossing, linesegment_intersections_approximation.
- Assembly: define a volmdlr Assembly object.
- Contour2D: copy
- LineSegment2D: copy
- FullArcEllipse3D: split
- ArcEllipse3D: split, point_at_abscissa
- Vector: is_perpendicular_to
- babylonjs: add nested meshes
- CylindricalFace3D, ConicalFace3D, ToroidalFace3D, BSplineFace3D: neutral_fiber
- VolumeModel: get_shells
- WireMixin: wires_from_edges
- DisplayMesh3D: triangulation_faces
- Woodpecker CI setup
- ContourMixin: primitive_section_over_contour.

### Fixed
- 2D conversion: create 2D function name in core_compiled
- LineSegment, Arc, BSplineCurve: get_shared_section()
- bSpline2D: linesegment_intersections
- BsplineCurve: from_points_interpolation
- Coverage: use coverage rc to enable cython coverage
- ClosedShel3D: cut_by_plane
- ClosedShell3D: union
- BSplineSurface3D: take into account oppened contour while using face_from_contours3d
- BsplineCurve: simplify
- Dessiaobject inheritance up-to-date
- Edge: unit_direction_vector, unit_normal_vector, split_between_two_points
- VolumeModel: get_mesh_lines (change tolerance 1e-20 to 1e-6)
- RevolutionSurface: fix some parametric operations.
- ClosedShel3D: intersection method
- Fix: plots
- add some fixes to pydocstyle errors
- ToroidalSurface3D: fix some parametric operations.
- Node2D, Node3D: is_close
- SphericalSurface3D: enhance arc3d_to_2d and bsplinecurve3d_to_2d.
- BSplineface3D: linesegment2d_to_3d, bsplinecurve2d_to_3d.
- OpenShell3D: get_geo_lines (use primitive.is_close)
- Basis3D: normalize
- Contour3D: from_step removes repeated edges from primitives list
- Face3D: add fixes to divide_face.
- ExtrusionSurface3D: linesegment2d_to_3d.
- Surface3D: repair_primitive_periodicity
- BSplineSurface3D: ban useless attr in serialization 
- utils.parametric: fix contour2d_healing
- BSplineSurface3D: ban useless attr in serialization
- BSplineCurve: simplify
- SphericalSurface3D: contour3d_to_2d
- WireMixin: to_wire_with_linesegments (use new methods, for 2D and 3D)
- ArcEllipse2d: point_belongs, abscissa, init.
- Face3D: face_inside - now considers inners_contours
- BoundingBox: point_belongs now considers bounds.
- ContourMixin: delete_shared_contour_section
- PlaneFace3D: merge_faces
- Contour2D: divide
- Step: raise NotimplementedError when it's not possible to instatiate assembly object.


### Refactor
- Contour2D: cut_by_wire
- Contour2D: extract_with_points displaced to WireMixin
- Contour2D: extract_contour displaced to WireMixin and renamed to extract
- Contour2D: split_contour_with_sorted_points displaced to WireMixin and renamed to split_with_sorted_points
- Contour2D: get_divided_contours
- FullArc2D, FullArc3D: create FullArc Abstract class.
- Contour2D: ordering_contour
- WireMixin: order_wire
- Contour2D: delete cut_by_linesegments
- split faces.py into surfaces.py, faces.py and shells.py 
- ContourMixin: from_points
- ClosedShell3D: improve performance for boolean operations
- Face3D: reduce the triangulation discretization resolution of Toroidal and Cylindrical to improve redering performance.
- Cylinder: inheritance directly from ClosedShell3D
- Edges: cache middle_points and unit_direction_vector 
- Arc: add optional parameter center
- unittests: find dynamicly the folder for the json
- Arc: point_distance
- BSplineCurve: is_close
- CompositePrimitive3D: babylon_points
- WireMixin: split_with_sorted_points -> if a wire, and given points are start and end, return self directly.
- ContourMixin: contours_from_edges
- ExtrusionSurface3D: simplify bsplinecurve3d_to_2d method

### Changed
- better surface3d plots
- sphere methods renamed in_points & to_point_skin to inner points & skin_points
- Improve CylincricalFace3D and ToroidalFace3D rendering mesh.
- remove useless attribute in Bspline serialization
- Change python suport version from >=3.7 to >= 3.9
- LICENSE changed from GPL to Lesser GPL 
- Readme logo updated

### Unittests
- Arc2D: test_arc_intersections
- TestEdge2DIntersections: test intersections for all edges.
- Circle2D: test_circle_intersections
- Contour2D: test_crossings, test_intersection_contour_with
- BSplineCurve: get_intersection_sections
- BSplineCurve2D: edge_intersections, arc_intersections, bsplinecurve_intersections
- CylindricalFace3D: test_triangulation_quality
- CylindricalSurface3D: test_point_projection
- BSplineCurve: point_projection
- ClosedShel3D: cut_by_plane
- Arc3D.minimum_distance_points_line
- New unittests for plane3d.
- ClosedShel3D: intersection
- Arcellipse2D: complementary
- Contour2D: contours_from_edges.
- PlaneFace3D: merge_faces
- Contour2D: divide.
- BSplineFace3D: test_linesegment_intersections_approximation.

v0.10.0 [Released 20/04/2023]

### New Features
* Write .msh file (with stream)
* Arc: reverse
* BSplineCurve2D: offset
* Circle2D: bsplinecurve_intersections, point_distance
* ConicalSurface3D, CylindricalSurface3D: plot method
* BSplineCurve3D: minimum distance
* volmdlr.edge: FullArcEllipse
* BSplineCurve: evaluate_single
* Wire2: hash
* Contour3D: hash
* LineSegment3D, LineSegment2D, Arc3D, Arc2D, BSpline3D, BSpline2D: get_shared_section(), delete_shared_section()
* Contour2D: closest_point_to_point2, get_furthest_point_to_point2
* Block: octree, quadtree, subdivide_block

### Fixed
* Bspline in sweep
* Plane3D: plane_intersections
* fixes to step assemblies
* LineSegment3D: matrix_distance
* fixes to wire
* Arc: split. Case when spliting point is the start or end point.
* BplineCurve2D: tangent, vector_direction, normal_vector
* BSplineCurve: abscissa, line_intersections
* Add some important fixes to unittests: missing two __init__py files.
* Contour2D, Contour3D: merge_with()
* Edge: change unit_direction_vector and unit_normal_vector to concrete methods
* stl: add _standalone_in_db to Stl class
* BSplineSurface3D: merge_with
* Documentation: Add introduction to volmdlr technology
* BSplineSurface3D: refactor bsplinecurve3d_to_2d to take into account periodic behavior
* OpenedRoundedLineSegments2D/ClosedRoundedLineSegments2D: fix radius type
* Surface3D: debug some special cases while using face_from_contours3d.
* Step: debug some special cases while reading step file.
* BSplineSurface3D: fix simplify_surface method.
* Improve pylint code quality.
* PeriodicalSurface: enhance some parametric transformations.

### Removed
- stl: remove default value in from_stream method

### Changed

- argument convexe in volmdlr.cloud has been renamed to convex
- Add some missing docstrings in volmdlr.faces
- Using full arcs for Circles primitives

### Performance improvements
- BSplineCurve: compilation of some functions used by from_points_interpolation classmethod.
- BSplineSurface3D: compilation of some functions used in the evaluation of a parametric point.
- eq & hash: Some eq and hash methods have been fixed. starting from clases Point and Vector.
- BSplinecurve2D: point_belongs
- lighten some dicts with optional name
- Step reader: refactor to_volume_model. Remove the dependency of the method of creating a graph.

### Refactorings
- ContourMixin: to_polygon (for both 2D and 3D)
- BSplineCurve2D.point_distance 
- new dataclass EdgeStyle: to be used in several plot methods. simplifying its structure.


### Unittests
* BSplineCurve2D: offset, point_distance, point_belongs
* Circle2D: bspline_intersections, point_distance
* Unittests for Vector2D
* Unittests for Point2D
* Unittests for Vector3D
* Unittests for Point3D
* LineSegment3D: test_matrix_distance
* LineSegment3D, LineSegment2D, Arc3D, Arc2D, BSpline3D, BSpline2D: get_shared_section(), delete_shared_section()
* Contour3D: merge_with()
* Contour2D: closest_point_to_point2, get_furthest_point_to_point2

## v0.9.3

- build: bump dessia common to 0.10.0
- build: remove useless jsonschema dep
- build: update package.xml for freecad

## v0.9.1

### Fixed
- build: manifest was not shipping bspline_compiled
- fixed many pylint errors: 13/03/2023
- fix contour2d: divide

### Documentation
 - typo in CONTRIBUTING.md
 - typo in README.md

## v0.9.0 [released 03/26/2023]

### New Features
* Unit coversion factor parameter added to the end of the from_step arguments parameter (So we can convert the units correctly)
* SphericalSurface3D: rotation, translation, frame_mapping
* read steps: Identify assemblies in a step file.
* ClosedTriangleShell3D: to_trimesh method
* PointCloud3D: add method shell_distances to compute distances from triangular mesh in PointCloud3D
* BSplineSurface3D: Now the plot method uses u and v curves
* Create .geo and .msh files (Mesh geometries with GMSH)
* RevolutionSurface3D: point3d_to_2d, point2d_to_3d, plot, rectangular_cut, from_step
* RevolutionFace3D
* WiriMixin: from points: general method for Wire3D and 2D and for Contour2D and 3D.
* Added package.xml metadata in order to be listed in the FreeCAD Addon Manager
* Edge: local_discretization
* ArcEllipse2d: point_at_abscissa, translation, split, point_distance.

### Fixed

* WireMixin: abscissa (add tolerance as parameter)
* OpenRoundedLineSegment2D: deleted discretization_points() so it uses the one from WireMixin.
* Contour2D: moved bounding_rectangle and get_bounding_rectangle to Wire2D.
* BSplineCurve: from_points_interpolation, uses centripedal method for better fitting.
* Conical, Cylindrical and Toroidal Surfaces 3D: fix face_from_contours - bug when step file doesnot follow a standard.
* BSplineSurface3D: debug linesegment2d_to_3d method.
* Parametric operations with BSpline curves.
* OpenTriangleShell3D: fix from_mesh_data method.
* PeriodicalSurface: fix face from contours.
* LineSegment2D.line_intersections: verify if colinear first.
* Cylinder: to_dict, min_distance_to_other_cylinder.
* Step_assemblies: consider when no transformation is needed.
* fix some pydocstyle errors
* Script/step/workflow: Update Workflow, use last version of dessia_common
* LineSegment3D: Rotation method update due to points attribute deletion
* ConicalSurface3D: fix from_step class method by adding the angle convertion factor
* fix f string usage
* Add some typings
* Step: Step translator now handles some EDGE_LOOP inconsistencies coming from step files
* Arc2d: point_belongs, abscissa.


### Removed

- edges: remove attributes points from lines & linesegments for performance purpose


### Performance improvements

- wires.py's 2D objects: chache bounding_rectangle results
- faces.py's Triangle3D objects: subdescription points and triangles
- EdgeCollection3D: new object for displaying series of edges
- BSplineSurface3D: compile BSplineSurface3D.derivatives
- Contour2D.area(): save area in a cache variable.
- Contour2D.__eq__(): verify contour length first, when verify if two contours are the same.
- Contour2D.is_inside(): verify first if the area of the contour2 is not smaller that contour 1.
- Disabling pointer in to_dict for most primitives
- Better hash for shells, contours & wires 


### Refactorings
- Remove usage of deprecated method old_coordinates and new_coordinates
- Indicate 'inplace' methods as deprecated
* Wire: extract_with_points

### Documentation
- BoundingBox docstrings

### Unittests
- ConicalSurface3D: face_from_contours, bsplinecurve3d_to_2d.
- CompositePrimitive2D: rotation, translation, frame_mapping
- core.py: delete_double_point, step_ids_to_str
- CompositePrimitive3D: plot
- BoundingRectangle: bounds, plot, area, center, b_rectangle_intersection, is_inside_b_rectangle, point_belongs,
intersection_area, distance_to_b_rectangle, distance_to_point
- BoundingBox: center, add, to_dict, points, from_bounding_boxes, from_points, to_frame, volume, bbox_intersection,
is_inside_bbox, intersection_volume, distance_to_bbox, point_belongs, distance_to_point, plot
* VolumeModel: eq, volume, rotation, translation, frame_mapping, bounding_box, plot
* Wire: extract_with_points, split_with_two_points
* Arc2d: point_belongs, abscissa.
* ArcEllipse2d: point_belongs, abscissa, init, translation, split, point_at_abscissa, point_distance.

### CI
- add spell check to pylint with pyenchant
- make code_pydocstyle more explicit
- upload html coverage to cdn.dessia.tech
- limit time effect on master & testing

## v0.8.0 [Released 26/01/2023]

### New Features

- PlaneFace3D: project_faces
- OpenShell3D: project_coincident_faces_of
- GmshParser: to_vtk
- BSplineCurve: derivatives
- ClosedPolygon2D: point_belongs, now the user can choose whether points on the edge of the polygon
            should be considered inside or not.
- ArcEllipse2D: line_intersections, frame_mapping, linesegment_intersections
- Line2D: point_belongs, frame_mapping()
- New Class wires.Ellipse2D
- Ellipse2D: point_over_ellipse(), line_intersections(), linesegment_intersections(), discretization_points(),
abscissa(), point_angle_with_major_dir(), area(), rotation(), tranlation(), frame_mapping()
- Plane3D: is_parallel, fullarc_intersections
- Arc2D: cut_betweeen_two_points
- Contour3D: linesegment_intersections, line_intersections
- Circle3D: primitives: [Arc3D, Arc3D], get_primitives, abscissa, linesegment_intersections
- Arc3D: line_intersections, linesegment_intersections
- new module utils: intersections -> circle_3d_linesegment_intersections
- hash for Frame2D
- Ellipse3D: point_belongs, abscissa, length, to_2d
- CylindricalSurface3D: point_on_surface, is_coincident, arcellipse3d_to_2d
- BSplineSurface3D: derivatives

### Fixed

- PlaneFace3D: cut_by_coincident_face (consider self.inner_contours inside face)
- Contour2D: bounding_rectangle (specify number_points for discretization_points), point_belongs
- Line2D: line_intersections
- BSplineCurve2D: line_intersections
- PlaneFace3D: cut_by_coincident_face (consider self.inner_contours inside face)
- BSplineCurve2D: bounding_rectangle (specify number_points for discretization_points)
- Mesh: delete_duplicated_nodes
- BSplineSurface3D: fix arc3d_to_2d method
- Frame3D : fix from_point_and_vector method ( error for the case vector=main_axis)
- BSplineCurve2D: linesegment_intersections
- Contour2D: merge_primitives_with
- BSplineCurve: fix to take into account weighted B-spline curves.
- Step: fix reading of rational BSpline curves and surfaces from step file.
- BSplineCurve2D: tangent (use position/length)
- Babylon: some scene settings for better rendering
- Arc2D: fix get_center: name referenced before assignement
- SphericalSurface3D : enhancement of primitives parametrization on surface parametric domain.
- BSplineSurface3D: debug linesegment2d_to_3d method.
- Parametric operations with BSpline curves.
- OpenTriangleShell3D: fix from_mesh_data method
- pydocstyle fixes
- bounding box: fix for cylindrical and BSplineCurve3D
- contour2d: ordering_primitives, order_primitives
- Plane3D: plane_intersections, is_coindident
- contour2d: ordering_primitives, order_primitives
- Linesegment2D: infinite_primitive
- Arc2D: point_belongs
- Arc2D: infinite_primitive
- Wire2D: infinite_intersections
- infinite primitive offset of linesegment
- Ellispe3D: discretization_points
- BSplineSurface: Improved surface periodicity calculation

### Removed

- babylon script remaining functions

### Performance improvements
- ClosedPolygon2D: triangulation
- Cylinder: min_distance_to_other_cylinder
- BSplineCurve: discretization_points
- Face3D: triangulation
- triangulation performance by use of Node2D instead of points (x15 on casing)
- cache variable self._polygon_point_belongs_100, to avoid recalculating each
time we have to verify if a point is inside
- Improvements in BSplineSurface3D.point3d_to_2d performance
- Triangle3D serialization speed-up
- Serialization without memo for faces
- Custom serialization for BsplineCurves

### Refactorings

- Basis2D, Basis3D, Frame2D, Frame3D: old_coordinates and new_coordinates method are now deprecated.
local_to_global_coordinates and global_to_local_coordinates are the new more explicit ones.
- Line3D: intersections

### Unittests

- Contour2D: point_belongs
- Basis2D, Basis3D, Frame2D, Frame3D: local_to_global_coordinates and global_to_local_coordinates
- ArcEllipse2D: linesegment_intersections
- LineSegment2D: to_wire
- Line2D: point_belongs
- BSplineCurve2D: line_intersections
- Ellipse2D.point_over_ellipse()
- Ellipse2D.line_intersections()
- Ellipse2D.linesegment_intersections()
- Ellipse2D.discretization_points()
- Ellipse2D.abscissa()
- Ellipse2D.point_angle_with_major_dir()
- Ellipse2D.area()
- Ellipse2D.rotation()
- Ellipse2D.tranlation()
- Ellipse2D.frame_mapping()
- Line2D.frame_mapping()
- Plane3D: plane_intersections, fullarc_intersections, is_parallel, is_coincident
- Contour2D: offset
- ArcEllipse3D.to_2d()
- Circle3D: point_belongs
- Circle3D: discretization_points
- Arc3D: line_intersections, linesegment_intersections
- Contour2D: ordering_contour, is_ordered, order_contour
- Ellipse3D: point_belongs, abscissa, length, to_2d, discretization_points
- CylindricalSurface3D: point_on_surface, is_coincident

### CI

- Mandatory CHANGELOG.md update for PR
- pre-commit checks with cython-lint

## v0.7.0

### New Features

- Open/Closed TriangleShells: ability to implement specific algorithm to triangles
- Block: faces_center (calculate directly point in the middle of the faces)
- Circle2D: split_by_line
- BoundingRectangle: bounds, plot, area, center, b_rectangle_intersection, is_inside_b_rectangle, point_belongs, intersection_area, distance_to_b_rectangle, distance_to_point
- Cylinder: random_point_inside, interference_volume_with_other_cylinder, lhs_points_inside
- CylindricalSurface3D: line_intersections, linesegment_intersections, plane_intersection
- Line2D: point_distance
- Line3D: to_2d
- Line3D: skew_to (verifies if two Line3D are skew)
- LineSegment3D: line_interserctions
- ArcEllipse3D: discretization_points
- FullArc3D: linesegment_intersections
- Line: sort_points_along_line
- Line2D: point_belongs
- ArcEllipse2D: length, point_belongs, abscissa, bounding_rectangle, straight_line_area, discretization_points, reverse

### Fixed

- Contour2D: point_belongs
- BsplineCurve: abscissa (use different start point between 0 and length)
- Arc3D: plot
- Cylinder: point_belongs
- FullArc3D: plot (use discretization_points instead of discretise)
- Face3D: line_intersections: consider borders
- STL: from stream (use BinaryFile and StringFile instead of io.BinaryIO and FileIO)
- Step: from stream (use BinaryFile instead of io.BinaryIO)
- Contour: is_overlapping (consider intersecting_points is empty)
- LineSegment2D: to_wire (use discretization_points instead of discretise)
- ArcEllipse2D: to_3d
- Fix boolean operations when faces are 100% coincident
- Fix some to_step methods from edges.py and faces.py


### Performance improvements

- Avoid unneeded bbox computation


### Refactorings

- cleanup of ClosedShell (double methods with Openshells)
- LineSegment3D: intersections
- Line2D: sort_points_along_line



### Unittests

- PlaneFace3D: line_intersections
- BsplineCurve: abscissa
- Circle2D: split_by_line
- BoundingRectangle: area, center, intersection, is_inside, point_belongs, intersection_area, distance_to_point, distance_to_b_rectangle
- Cylinder: point_belongs, random_point_inside, interference_volume_with_other_cylinder, min_distance_to_other_cylinder, is_intersecting_other_cylinder, lhs_points_inside
- CylindricalFace3D: linesegment_intersections
- CylindricalSurface3D: line_intersections
- Line3D: line_distance
- Line3D: skew_to
- Line3D: intersections
- LineSegment3D: line_intersections
- LineSegment3D: linesegment_intersections
- Contour: is_overlapping
- LineSegment2D: line_intersections
- ArcEllipse3D: discretization_points
- FullArc3D: linesegment_intersections
- Line2D: sort_points_along_line
- Line3D: sort_points_along_line
- ArcEllipse2D: length, point_belongs, abscissa, bounding_rectangle, straight_line_area, discretization_points, reverse


## v0.6.1 [12/13/2022]

### Changes

- Import from dessia_common are now performed from dessia_common.core

### Fixed
- infinite primitive offset of linesegment

## v0.6.0 [11/7/2022]

### New Features

- Stl:load_from_file, to_volume_model
- Surface2D: copy (specific method)
- GmshParser: read_file (.msh) and related methods, define_triangular_element_mesh, define_tetrahedron_element_mesh
- Circle2D: primitives (defined with 2 Arc2D)
- Node2D/3D, TriangularElement, QuadrilateralElement2D, TriangularElement3D
- ElementsGroup: nodes, elements_per_node
- Mesh: bounding_rectangle, delete_duplicated_nodes
- PlaneFace3D: cut_by_coincident_face
- Vector2D: to_step
- BSplineCurve2D: to_step
- LineSegment3D: to_bspline_curve
- BSplineCurve3D: from_geomdl_curve
- Surface2D: line_crossings
- Surface2D: from_contour
- BSplineSurface3D: simpifly_surface - verifies if BSplineSurface3D could be a Plane3D
- OpenShell3D: to_step_face_ids
- Contour2D: repair_cut_contour
- Circle2D: cut_by_line

### Fixed

- Contour3D: average_center_point (use edge_polygon.points instead of points)
- Contour: edges_order_with_adjacent_contour
- Arc2D: translate_inplace
- Arc2D: point_belongs
- Arc2D: abscissa (consider point2d == arc2d.start/end)
- Arc2D: split (how to choose the interior point)
- Wire: extract_primitives (consider point1 and point2 belong to the same primitive, REMOVE Contour.extract_primitives)
- LineSegment: abcissa (consider point2d == arc2d.start/end)
- Contour2D: cut_by_wire
- Contour2D: point_belongs (bug when contour has only one primitive, like FullArc2D)
- Contour: contours_from_edges
- PlaneFace3D: face_intersections
- Edge: insert_knots_and_mutiplicity
- BSplineCurve3D: from_step
- Surface2D: cut_by_line
- Circle3D: to_step
- ArcEllipse3D.to_2d()
- infinite primitive offset of linesegment
- Contour3D: order_contour.

### Performance improvements

- Improve reading STEP files (Faster BSplineCurve3D.look_up_table, Better info when _edges not following eachother_ )
- Improve multiple substractions
- Speedup Contour2D.point_belongs using bounding_rectangle
- Custom to dicts for Shells and primitives inheriting


### Refactorings

- Normalize STL methods regarding STEP
- Refacor and update old code in mesh.py
- Define a Parent class 'Triangle' for Triangle2D/3D


### Unittests

- Wire: extract_primitives, extract_without_primitives


## v0.5.0

### New Features

- Contour: is_overlapping, is_supperposing
- Point, Edges and Wires: axial_symmetry
- Surface2D: rotation, rotation_inplace
- Wire2D: bsplinecurve_crossings,  bsplinecurve_intersections
- Cylinder: min_distance_to_other_cylinder, is_intersecting_other_cylinder
- New point_distance method for Wire3D

### Fixed

- Wire3D.babylonjs
- BSplineSurface3D.merge_with (consider overlapping, intersecting surfaces)
- Wire.extract_primitives (consider point1 & point2 belong to the same primitive)
- Wire.extract_without_primitives (consider the primitives’ order to choose the primitives)
- Contour.shared_primitives_with (consider contours sharing a lot of primitives groups)
- Contour2D.contour_intersections (check if the point is not already in the lis)
- Line.is_between_points (consider point1==point2)
- BSplineCurve2D.split (consider point==start/end)
- Contour3D.bounding_box (use _utd_bounding_box to be defined as a property)
- BSplineSurface3D.grid2d_deformed (add more constraints to compute surface deformation)
- BSplineSurface3D.from_cylindrical_faces (consider **kwargs parameters)
- Duplicated methods cleaned
- triangulation of planar faces
- Wire3D: fix Bounding box
- Wire3D: Bounding box
- Arc2D: primitives bad calculation (arc2d)
- Update plotdata in setup.py
- add some fixes pydocstyle

### Performance improvements

- Remove Copy param from movement of primitives and add inplace methods
- Improve union operations
- Return the same result type (a boolean) in Contour.is_sharing_primitives_with
- Add hidden attribute _bounding_rectangle for Contour2D
- Add hidden attribute _length for BSplineCurve2D/3D
- Consider different types of primitives in Wire.wire_intersections/wire_crossings
- Add hidden attribute _length for Edge

### Refactorings

- Define _eq_ in Contour (to be used for both 2D and 3D)
- Use Grid2D object in different BSplineSurface3D methods (especially: to_2d_with_dimension)
- Define length in LineSegment (to be used for both 2D and 3D)
- Delete diplicated methods (length and point_at_abscissa) from Contour3D (inherit from Wire)
- Define a Parent class 'Bsplinecurve' to mutulize Bsplinecurve2D/3D methods
- Clean duplicated methods
- Define length in LineSegment (to be used for both 2D and 3D)
- Delete diplicated methods (length and point_at_abscissa) from Contour3D (inherit from Wire)
- Define a Parent class 'Bsplinecurve' to mutulize Bsplinecurve2D/3D methods


## v0.4.0
### Fixed
- various fixes in cuts of wires and contours
- Fix of missing face in Union
- following dessia_common v0.7.0


## v0.3.0

### New Features
- Bspline with dimensions
- cut_by_line for Surface2D
- Bspline merge

### Fixed
- Various Steps improvement
- Bspline periodicity in step reading
- sewing improvements
- Substraction of shells

## v0.2.10

### New Features

- union of shells (only with planeface for the moment
- Sewing of polygon3D
- Concav hull of PointCloud2D

## v0.2.9

### New Features

- support STL import & export
- point cloud2D & cloud3D

## v0.2.8

### New Features

- support stringIO in step save

### Fixes

- depack of point2D
- to_vector2D

### Performance improvements

- better bounding box for cylindrical face


## [v0.2.7]
### Changed
- direction vector of linesegments are now normalized

### New Features

- straight line area for BsplineCurve2D
- split of circleby start end
- closedpolygon2d is_trigo
- Auto-adaptative camera/edge width babylonjs
- splitting of bsplinecurve2d
- BezierSurface3D implemented
- added rotation and translation for faces
- new classes BezierCurve2D and BezierCurve3D
- spherical surface
- (core): update plot_data method
- update plot_data methods in wires and edges
- step almost working for cylindrical, conical toroidal
- difference between intersections and crossings
- plot_data version set to 0.3.8 or above

### Fixes

- support of mixed vector point in to step
- remove debug mode babylonjs
- remove sci notation in step export
- use stable cdn for babylonjs
- sweep extrusion length
- line circle intersection with tolerance, normal and dir vector for arc
- offset of wire
- remove useless non serializable attr
- secondmoment area from straight lines
- reversed faces in extrusion correction
- enhancement of rotation/translation of shells
- bug fix BezierCurve2D and 3D
- eq and hash for basis and frames
- shell and frame mapped shell correctly read
- small try except added for step reading
- all SHAPE_REPRESENTATION are now read
- Arc3D from step full debug
- arc3d to 2d in bspline3d surface
- missing faces at end of sweep
- splitting faces and arcs
- perf in display nodes and toroidal aspect
- setup.py requires plot_data>=0.3.9
- (primitives2d): serialization
- debug of shell method
- porting shells methods
- Debug of conical faces
- Porting cylinders and hollow
- porting from missing from_contour3d for planeface
- reading steps, but artefact on faces
- Correcting arc from_step

### Performance improvements

- LineSegment2D.points is non serializable attribute
- ClosedPolygon2D.line_segment is non_serializable_attributes
- Optimization of mesh generation

#### Refactorings
- (edges): put data argument back into Arc2D.plot_data()
- (edges): redefined Arc2D.plot_data()

## v0.2.6

### Changed
- debugs on frame 2D

### Optimized
- babylon data generation speed up

## v0.2.5

### Added
- translation and rotation for various primitives

### Changed
- Frame3D rotation takes also into account origin
- following plot_data v0.5.3

## v0.2.4
### Added
- handle spherical surfaces
- positionning of parts in STEP reading

## v0.2.1
### Added
- step export

## v0.2

### Changed
- modules -2D or *3D renamed in *2d, *3d
- point and vector declared with their x, y, z vm.Point2D((0, 0)) -> vm.Point2D(0, 0)
- separating in new modules: display, wires, edges...
- PEP8: method names
- PointAtCurvilinearAbscissa changed to point_at_abscissa
- MPLPlot changed to plot()
- plot now returns only ax instead of fig, ax

## v0.1.11

### Added
- Calculate the distance between LineSegment3D/LS3D, Arc3D/LS3D, Arc3D/Arc3D and between CylindricalFace3D too.
- Use PlaneFace3D with contours2D in a classic way and use it with contours3D with a 'from_contours3d' as CylindricalFace3D does.
- Calculate the distance between CylindricalFace3D and PlaneFace3D.
- Calculate the distance between CylindricalFace3D, PlaneFace3D and ToroidalFace3D.
- contours2d.tessel_points which gives all points of a contour2d, and .points the end points of primitives.
- Implementation of ConicalFace3D in Core and RevolvedProfile.
- Implementation of SphericalFace3D in Core.
- BSplineFace3D works.

### Changed
- cut_contours in Face3D which take all points from a Contour2D, not one side like before. Furthermore, it is light and quick.

## [v0.1.10]
- typings
- workflow to instanciate point

## [v0.1.9]

### Added
- mesh module

## [v0.1.8]

### Added
- color and alpha options for various primitives
- line segments intersection

### Debug
- arcs: is_trigo and angle were sometimes false

## [v0.1.7]

### Added
- random vector and points
- dashed line option in babylon of LineSegment3D
- Measure2D
- babylon_data: a dict language to describe models to be unpacked by a babylonjs unpacker

### Removed
- constants o2D, x2D, y2D...: use O2D, X2D...

### Changed
- Mesure -> Measure3D<|MERGE_RESOLUTION|>--- conflicted
+++ resolved
@@ -42,11 +42,8 @@
 - PeriodicalSurface: linesegment3d_to_2d, takes into account small 3D line segments that should be actually 3D arcs
 - babylondata: removes empty objects.
 - ClosedPolygon2D: point_belongs.
-<<<<<<< HEAD
+- Fullarc: get_reverse.
 - Frame3D: import/export step.
-=======
-- Fullarc: get_reverse.
->>>>>>> ca01dd92
 
 ### Refactor
 - ClosedShell3D: point_belongs, get_non_intersecting_faces
