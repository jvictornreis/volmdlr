# Changelog

All notable changes to this project will be documented in this file.

The format is based on [Keep a Changelog](https://keepachangelog.com/en/1.0.0/),
and this project adheres to [Semantic Versioning](https://semver.org/spec/v2.0.0.html).

## Unrealeased

### New Features


### Fixed

* Contour2D: bounding_rectangle (specify number_points for discretization_points)
* BSplineCurve2D: bounding_rectangle (specify number_points for discretization_points)


### Performance improvements


### Refactorings


### Unittests

* Contour2D: point_belongs



## Unrealeased

### New Features

* Block: faces_center (calculate directly point in the middle of the faces)
* Circle2D: split_by_line
* BoundingRectangle: bounds, plot, area, center, b_rectangle_intersection, is_inside_b_rectangle, point_belongs, intersection_area, distance_to_b_rectangle, distance_to_point
* Cylinder: random_point_inside, interference_volume_with_other_cylinder, lhs_points_inside
* CylindricalSurface3D: line_intersections, linesegment_intersections, plane_intersection
* Line2D: point_distance
* Line3D: to_2d
* Line3D: skew_to (verifies if two Line3D are skew)
* LineSegment3D: line_interserctions
* ArcEllipse3D: discretization_points
* FullArc3D: linesegment_intersections
* Line: sort_points_along_line
* Line2D: point_belongs
* ArcEllipse2D: length, point_belongs, abscissa, bounding_rectangle, straight_line_area, discretization_points, reverse
* New Class wires.Ellipse2D
* Ellipse2D.point_over_ellipse()
* Ellipse2D.line_intersections()
* Ellipse2D.linesegment_intersections()
* Ellipse2D.discretization_points()
* Ellipse2D.abscissa()
* Ellipse2D.point_angle_with_major_dir()
* Ellipse2D.area()
* Ellipse2D.rotation()
* Ellipse2D.tranlation()
* Ellipse2D.frame_mapping()
* Line2D.frame_mapping()
* Plane3D: is_parallel, fullarc_intersections
* Contour3D: linesegment_intersections, line_intersections
* Circle3D: primitives: [Arc3D, Arc3D], get_primitives, abscissa, linesegment_intersections
* Arc3D: line_intersections, linesegment_intersections
* new module utils: intersections -> circle_3d_linesegment_intersections
<<<<<<< HEAD
* hash for Frame2D
=======
* CylindricalSurface3D: point_on_surface, is_coincident, arcellipse3d_to_2d
>>>>>>> 02e124d9

### Fixed

* Contour2D: point_belongs
* BsplineCurve: abscissa (use different start point between 0 and length)
* Arc3D: plot
* Cylinder: point_belongs
* FullArc3D: plot (use discretization_points instead of discretise)
* Face3D: line_intersections: consider borders
* STL: from stream (use BinaryFile and StringFile instead of io.BinaryIO and FileIO)
* Step: from stream (use BinaryFile instead of io.BinaryIO)
* Contour: is_overlapping (consider intersecting_points is empty)
* LineSegment2D: to_wire (use discretization_points instead of discretise)
* Line2D: line_intersections
* BSplineCurve2D: line_intersections
* ArcEllipse2D: to_3d
* Fix boolean operations when faces are 100% coincident
* Fix some to_step methods from edges.py and faces.py
<<<<<<< HEAD
* Plane3D: plane_intersections, is_coindident
* contour2d: ordering_primitives, order_primitives
=======
* infinite primitive offset of linesegment
>>>>>>> 02e124d9

### Performance improvements

* Avoid unneeded bbox computation
* cache variable self._polygon_point_belongs_100, to avoid recalculating each
time we have to verify if a point is inside


### Refactorings
* LineSegment3D: intersections
* Line2D: sort_points_along_line


### Unittests

* PlaneFace3D: line_intersections
* BsplineCurve: abscissa
* Circle2D: split_by_line
* BoundingRectangle: area, center, intersection, is_inside, point_belongs, intersection_area, distance_to_point, distance_to_b_rectangle
* Cylinder: point_belongs, random_point_inside, interference_volume_with_other_cylinder, min_distance_to_other_cylinder, is_intersecting_other_cylinder, lhs_points_inside
* CylindricalFace3D: linesegment_intersections
* CylindricalSurface3D: line_intersections
* Line3D: line_distance
* Line3D: skew_to
* Line3D: intersections
* LineSegment3D: line_intersections
* LineSegment3D: linesegment_intersections
* Contour: is_overlapping
* LineSegment2D: to_wire
* Line2D: point_belongs
* BSplineCurve2D: line_intersections
* LineSegment2D: line_intersections
* ArcEllipse3D: discretization_points
* FullArc3D: linesegment_intersections
* Line2D: sort_points_along_line
* Line3D: sort_points_along_line
* ArcEllipse2D: length, point_belongs, abscissa, bounding_rectangle, straight_line_area, discretization_points, reverse
* Ellipse2D.point_over_ellipse()
* Ellipse2D.line_intersections()
* Ellipse2D.linesegment_intersections()
* Ellipse2D.discretization_points()
* Ellipse2D.abscissa()
* Ellipse2D.point_angle_with_major_dir()
* Ellipse2D.area()
* Ellipse2D.rotation()
* Ellipse2D.tranlation()
* Ellipse2D.frame_mapping()
* Line2D.frame_mapping()
* Plane3D: plane_intersections, fullarc_intersections, is_parallel, is_coincident
* ArcEllipse3D.to_2d()
* Circle3D: point_belongs
* Circle3D: discretization_points
* Arc3D: line_intersections, linesegment_intersections
<<<<<<< HEAD
* Contour2D: ordering_contour, is_ordered, order_contour
=======
* CylindricalSurface3D: point_on_surface, is_coincident

## v0.6.1 [12/13/2022]

### Changes

* Import from dessia_common are now performed from dessia_common.core

### Fixed
* infinite primitive offset of linesegment
>>>>>>> 02e124d9

## v0.6.0 [11/7/2022]

### New Features

* Stl:load_from_file, to_volume_model
* Surface2D: copy (specific method)
* GmshParser: read_file (.msh) and related methods, define_triangular_element_mesh, define_tetrahedron_element_mesh
* Circle2D: primitives (defined with 2 Arc2D)
* Node2D/3D, TriangularElement, QuadrilateralElement2D, TriangularElement3D
* ElementsGroup: nodes, elements_per_node
* Mesh: bounding_rectangle, delete_duplicated_nodes
* PlaneFace3D: cut_by_coincident_face
* Vector2D: to_step
* BSplineCurve2D: to_step
* LineSegment3D: to_bspline_curve
* BSplineCurve3D: from_geomdl_curve
* Surface2D: line_crossings
* Surface2D: from_contour
* BSplineSurface3D: simpifly_surface - verifies if BSplineSurface3D could be a Plane3D
* OpenShell3D: to_step_face_ids
* Contour2D: repair_cut_contour
* Circle2D: cut_by_line

### Fixed

* Contour3D: average_center_point (use edge_polygon.points instead of points)
* Contour: edges_order_with_adjacent_contour
* Arc2D: translate_inplace
* Arc2D: point_belongs
* Arc2D: abscissa (consider point2d == arc2d.start/end)
* Arc2D: split (how to choose the interior point)
* Wire: extract_primitives (consider point1 and point2 belong to the same primitive, REMOVE Contour.extract_primitives)
* LineSegment: abcissa (consider point2d == arc2d.start/end)
* Contour2D: cut_by_wire
* Contour2D: point_belongs (bug when contour has only one primitive, like FullArc2D)
* Contour: contours_from_edges
* PlaneFace3D: face_intersections
<<<<<<< HEAD
=======
<<<<<<< HEAD
<<<<<<< HEAD
>>>>>>> testing
* Edge: insert_knots_and_mutiplicity
* BSplineCurve3D: from_step
* Surface2D: cut_by_line
* Circle3D: to_step
<<<<<<< HEAD
=======
* ArcEllipse3D.to_2d()

=======
* infinite primitive offset of linesegment
>>>>>>> master
=======
>>>>>>> master
>>>>>>> testing

### Performance improvements

* Improve reading STEP files (Faster BSplineCurve3D.look_up_table, Better info when _edges not following eachother_ )
* Improve multiple substractions
* Speedup Contour2D.point_belongs using bounding_rectangle
* Custom to dicts for Shells and primitives inheriting


### Refactorings

* Normalize STL methods regarding STEP
* Refacor and update old code in mesh.py
* Define a Parent class 'Triangle' for Triangle2D/3D


### Unittests

* Wire: extract_primitives, extract_without_primitives


## v0.5.0

### New Features

* Contour: is_overlapping, is_supperposing
* Point, Edges and Wires: axial_symmetry
* Surface2D: rotation, rotation_inplace
* Wire2D: bsplinecurve_crossings,  bsplinecurve_intersections
* Cylinder: min_distance_to_other_cylinder, is_intersecting_other_cylinder
* New point_distance method for Wire3D

### Fixed

* Wire3D.babylonjs
* BSplineSurface3D.merge_with (consider overlapping, intersecting surfaces)
* Wire.extract_primitives (consider point1 & point2 belong to the same primitive)
* Wire.extract_without_primitives (consider the primitives’ order to choose the primitives)
* Contour.shared_primitives_with (consider contours sharing a lot of primitives groups)
* Contour2D.contour_intersections (check if the point is not already in the lis)
* Line.is_between_points (consider point1==point2)
* BSplineCurve2D.split (consider point==start/end)
* Contour3D.bounding_box (use _utd_bounding_box to be defined as a property)
* BSplineSurface3D.grid2d_deformed (add more constraints to compute surface deformation)
* BSplineSurface3D.from_cylindrical_faces (consider **kwargs parameters)
* Duplicated methods cleaned
* triangulation of planar faces

### Performance improvements

* Remove Copy param from movement of primitives and add inplace methods
* Improve union operations
* Return the same result type (a boolean) in Contour.is_sharing_primitives_with
* Add hidden attribute _bounding_rectangle for Contour2D
* Add hidden attribute _length for BSplineCurve2D/3D
* Consider different types of primitives in Wire.wire_intersections/wire_crossings
* Add hidden attribute _length for Edge

### Refactorings

* Define _eq_ in Contour (to be used for both 2D and 3D)
* Use Grid2D object in different BSplineSurface3D methods (especially: to_2d_with_dimension)
* Define length in LineSegment (to be used for both 2D and 3D)
* Delete diplicated methods (length and point_at_abscissa) from Contour3D (inherit from Wire)
* Define a Parent class 'Bsplinecurve' to mutulize Bsplinecurve2D/3D methods
* Clean duplicated methods
* Define length in LineSegment (to be used for both 2D and 3D)
* Delete diplicated methods (length and point_at_abscissa) from Contour3D (inherit from Wire)
* Define a Parent class 'Bsplinecurve' to mutulize Bsplinecurve2D/3D methods


## v0.4.0
### Fixed
* various fixes in cuts of wires and contours
* Fix of missing face in Union
* following dessia_common v0.7.0


## v0.3.0

### New Features
* Bspline with dimensions
* cut_by_line for Surface2D
* Bspline merge

### Fixed
* Various Steps improvement
* Bspline periodicity in step reading
* sewing improvements
* Substraction of shells

## v0.2.10

### New Features

* union of shells (only with planeface for the moment 
* Sewing of polygon3D
* Concav hull of PointCloud2D

## v0.2.9

### New Features

* support STL import & export
* point cloud2D & cloud3D

## v0.2.8

### New Features

* support stringIO in step save

### Fixes

* depack of point2D
* to_vector2D

### Performance improvements

* better bounding box for cylindrical face


## [v0.2.7]
### Changed
* direction vector of linesegments are now normalized

### New Features

* straight line area for BsplineCurve2D
* split of circleby start end
* closedpolygon2d is_trigo
* Auto-adaptative camera/edge width babylonjs
* splitting of bsplinecurve2d
* BezierSurface3D implemented
* added rotation and translation for faces
* new classes BezierCurve2D and BezierCurve3D
* spherical surface
* (core): update plot_data method
* update plot_data methods in wires and edges
* step almost working for cylindrical, conical toroidal
* difference between intersections and crossings
* plot_data version set to 0.3.8 or above

### Fixes

* support of mixed vector point in to step
* remove debug mode babylonjs
* remove sci notation in step export
* use stable cdn for babylonjs
* sweep extrusion length
* line circle intersection with tolerance, normal and dir vector for arc
* offset of wire
* remove useless non serializable attr
* secondmoment area from straight lines
* reversed faces in extrusion correction
* enhancement of rotation/translation of shells
* bug fix BezierCurve2D and 3D
* eq and hash for basis and frames
* shell and frame mapped shell correctly read
* small try except added for step reading
* all SHAPE_REPRESENTATION are now read
* Arc3D from step full debug
* arc3d to 2d in bspline3d surface
* missing faces at end of sweep
* splitting faces and arcs
* perf in display nodes and toroidal aspect
* setup.py requires plot_data>=0.3.9
* (primitives2d): serialization
* debug of shell method
* porting shells methods
* Debug of conical faces
* Porting cylinders and hollow
* porting from missing from_contour3d for planeface
* reading steps, but artefact on faces
* Correcting arc from_step

### Performance improvements

* LineSegment2D.points is non serializable attribute
* ClosedPolygon2D.line_segment is non_serializable_attributes
* Optimization of mesh generation

#### Refactorings
* (edges): put data argument back into Arc2D.plot_data()
* (edges): redefined Arc2D.plot_data()

## v0.2.6

### Changed
- debugs on frame 2D 

### Optimized
- babylon data generation speed up

## v0.2.5

### Added
- translation and rotation for various primitives

### Changed
- Frame3D rotation takes also into account origin
- following plot_data v0.5.3

## v0.2.4
### Added
- handle spherical surfaces
- positionning of parts in STEP reading

## v0.2.1
### Added
- step export

## v0.2

### Changed
- modules *2D or *3D renamed in *2d, *3d
- point and vector declared with their x, y, z vm.Point2D((0, 0)) -> vm.Point2D(0, 0)
- separating in new modules: display, wires, edges...
- PEP8: method names
- PointAtCurvilinearAbscissa changed to point_at_abscissa
- MPLPlot changed to plot()
- plot now returns only ax instead of fig, ax 

## v0.1.11

### Added 
- Calculate the distance between LineSegment3D/LS3D, Arc3D/LS3D, Arc3D/Arc3D and between CylindricalFace3D too.
- Use PlaneFace3D with contours2D in a classic way and use it with contours3D with a 'from_contours3d' as CylindricalFace3D does.
- Calculate the distance between CylindricalFace3D and PlaneFace3D.
- Calculate the distance between CylindricalFace3D, PlaneFace3D and ToroidalFace3D.
- contours2d.tessel_points which gives all points of a contour2d, and .points the end points of primitives.
- Implementation of ConicalFace3D in Core and RevolvedProfile.
- Implementation of SphericalFace3D in Core.
- BSplineFace3D works.

### Changed
- cut_contours in Face3D which take all points from a Contour2D, not one side like before. Furthermore, it is light and quick.

## [v0.1.10]
- typings
- workflow to instanciate point

## [v0.1.9]

### Added
- mesh module

## [v0.1.8]

### Added
- color and alpha options for various primitives
- line segments intersection
 
### Debug
- arcs: is_trigo and angle were sometimes false

## [v0.1.7]

### Added
- random vector and points
- dashed line option in babylon of LineSegment3D
- Measure2D
- babylon_data: a dict language to describe models to be unpacked by a babylonjs unpacker

### Removed
- constants o2D, x2D, y2D...: use O2D, X2D...

### Changed
- Mesure -> Measure3D<|MERGE_RESOLUTION|>--- conflicted
+++ resolved
@@ -63,11 +63,8 @@
 * Circle3D: primitives: [Arc3D, Arc3D], get_primitives, abscissa, linesegment_intersections
 * Arc3D: line_intersections, linesegment_intersections
 * new module utils: intersections -> circle_3d_linesegment_intersections
-<<<<<<< HEAD
 * hash for Frame2D
-=======
 * CylindricalSurface3D: point_on_surface, is_coincident, arcellipse3d_to_2d
->>>>>>> 02e124d9
 
 ### Fixed
 
@@ -86,12 +83,9 @@
 * ArcEllipse2D: to_3d
 * Fix boolean operations when faces are 100% coincident
 * Fix some to_step methods from edges.py and faces.py
-<<<<<<< HEAD
 * Plane3D: plane_intersections, is_coindident
 * contour2d: ordering_primitives, order_primitives
-=======
 * infinite primitive offset of linesegment
->>>>>>> 02e124d9
 
 ### Performance improvements
 
@@ -145,9 +139,7 @@
 * Circle3D: point_belongs
 * Circle3D: discretization_points
 * Arc3D: line_intersections, linesegment_intersections
-<<<<<<< HEAD
 * Contour2D: ordering_contour, is_ordered, order_contour
-=======
 * CylindricalSurface3D: point_on_surface, is_coincident
 
 ## v0.6.1 [12/13/2022]
@@ -158,7 +150,6 @@
 
 ### Fixed
 * infinite primitive offset of linesegment
->>>>>>> 02e124d9
 
 ## v0.6.0 [11/7/2022]
 
@@ -197,25 +188,13 @@
 * Contour2D: point_belongs (bug when contour has only one primitive, like FullArc2D)
 * Contour: contours_from_edges
 * PlaneFace3D: face_intersections
-<<<<<<< HEAD
-=======
-<<<<<<< HEAD
-<<<<<<< HEAD
->>>>>>> testing
 * Edge: insert_knots_and_mutiplicity
 * BSplineCurve3D: from_step
 * Surface2D: cut_by_line
 * Circle3D: to_step
-<<<<<<< HEAD
-=======
 * ArcEllipse3D.to_2d()
 
-=======
 * infinite primitive offset of linesegment
->>>>>>> master
-=======
->>>>>>> master
->>>>>>> testing
 
 ### Performance improvements
 
