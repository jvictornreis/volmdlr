--- conflicted
+++ resolved
@@ -5,36 +5,7 @@
 The format is based on [Keep a Changelog](https://keepachangelog.com/en/1.0.0/),
 and this project adheres to [Semantic Versioning](https://semver.org/spec/v2.0.0.html).
 
-<<<<<<< HEAD
-## Unrealeased
-* Duplicated methods cleaned
-
-
-### New Features
-
-* New point_distance method for Wire3D
-
-
-### Fixed
-
-* triangulation of planar faces
-
-### Performance improvements
-
-* Add hidden attribute _length for Edge
-
-
-### Refactorings
-
-* Define length in LineSegment (to be used for both 2D and 3D)
-* Delete diplicated methods (length and point_at_abscissa) from Contour3D (inherit from Wire)
-* Define a Parent class 'Bsplinecurve' to mutulize Bsplinecurve2D/3D methods
-
-
-=======
->>>>>>> cb277850
-
-## Unrealeased
+## v0.5.0
 
 ### New Features
 
@@ -43,7 +14,7 @@
 * Surface2D: rotation, rotation_inplace
 * Wire2D: bsplinecurve_crossings,  bsplinecurve_intersections
 * Cylinder: min_distance_to_other_cylinder, is_intersecting_other_cylinder
-
+* New point_distance method for Wire3D
 
 ### Fixed
 
@@ -58,7 +29,8 @@
 * Contour3D.bounding_box (use _utd_bounding_box to be defined as a property)
 * BSplineSurface3D.grid2d_deformed (add more constraints to compute surface deformation)
 * BSplineSurface3D.from_cylindrical_faces (consider **kwargs parameters)
-
+* Duplicated methods cleaned
+* triangulation of planar faces
 
 ### Performance improvements
 
@@ -71,6 +43,7 @@
 * Add hidden attribute _length for Edge
 
 
+
 ### Refactorings
 
 * Define _eq_ in Contour (to be used for both 2D and 3D)
@@ -79,6 +52,11 @@
 * Delete diplicated methods (length and point_at_abscissa) from Contour3D (inherit from Wire)
 * Define a Parent class 'Bsplinecurve' to mutulize Bsplinecurve2D/3D methods
 * Clean duplicated methods
+* Define length in LineSegment (to be used for both 2D and 3D)
+* Delete diplicated methods (length and point_at_abscissa) from Contour3D (inherit from Wire)
+* Define a Parent class 'Bsplinecurve' to mutulize Bsplinecurve2D/3D methods
+
+
 
 
 
