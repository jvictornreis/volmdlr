--- conflicted
+++ resolved
@@ -15,13 +15,10 @@
 - ArcEllipse3D/FullArcEllipse3D: to_step
 
 #### faces.py
-<<<<<<< HEAD
 - PlaneFace3D: get_normal_at_point
 - CylindricalFace3D: get_normal_at_point
 - add tolerance parameter to many methods
-=======
 - Face3D: normal_at_point
->>>>>>> aa2f2755
 
 #### edges.py
 - Fix FullArc2D generation from 3 points
