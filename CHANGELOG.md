# Changelog

All notable changes to this project will be documented in this file.

The format is based on [Keep a Changelog](https://keepachangelog.com/en/1.0.0/),
and this project adheres to [Semantic Versioning](https://semver.org/spec/v2.0.0.html).

## v0.16.0 [future]

### New Features
- added missing hash and eq methods to several classes

### Fixed
- review hash and eq methods
#### curves.py
- Ellipse2D/3D: mutualize length method.

#### edges.py
- BSplineCurve: handles exceptions in simplify method.
- BSplineCurve: Consider overlaping curves also as periodic.
- BSplineCurve.simplify: handles exceptions.

#### faces.py
- Face3D: enhance from_contours3d.
- Face3D: divide_face_with_closed_cutting_contours - if inner_contour.area()/outer_contour.area() < 1e-9 ignore it.
#### surface.py
- PeriodicalSurface: handles exceptions in connect_contours method.
- ExtrusionSurface3D: fullarcellipse3d_to_2d
- ExtrusionSurface3D: generalization of the _repair_points_order method to repair the order of parametric points of edges after transformation.
- ToroidalSurface3D: increases precision of point3d_to_2d.

#### wires.py
<<<<<<< HEAD
- ContourMixin: is_ordered()
=======

- Contour2D: cut_by_line.
>>>>>>> a6488c5d

#### step.py
- Step: uses Regular Expressions to improve the performance.


### Refactor
- Big refactor to improve and simplify complex and long methods in various modules. 

#### surfaces.py
- contour3d_to_2d/contour2d_to_3d: Add option to return also a dictionary with the correspondence between the parametric and 3D primitives.

### Changed
- Edge.split_between_two_points -> trim

### Unittests
- 

## v0.15.0

### New Features

#### core_compiled.py
- Point2D/Point3D: allow users to use a point or a list of points direct inside a numpy array. ex.: np.array(volmdlr.O3D)
- Point2D/Point3D: in_list. ** ATTENTION:** -> use in_list instead of volmdlr.core.point_in_list.
- cad_simplification: VoxelizationSimplify, TripleExtrusionSimplify, TriangleDecimationSimplify.

#### surfaces.py
- ToroidalSurface3D: line_intersections, linesegment_intersections, plane_intersections
- ToroidalSurface3D: cylindricalSurface_intersections, circle_intersections, fullarc_intersections, dict_to_object, conicalsurface_intersections, sphericalsurface_intersections
- ToroidalSurface3D: Handles degenerated surfaces (major_radius < minor_radius).
- CylindricalSurface3D: circle_intersections, sphericalsurface_intersections, cylindricalsurface_intersections
- ToroidalFace3D: PlaneFace3D intersectios.
- SphericalSurface3D: circle_intersections, arc_intersections, ellipse_intersections, arcellipse_intersections, sphericalsurface_intersections
- ConicalSurface3D: sphericalsurface_intersections
- General improvements on sufaces\` parametric operations.
- Surface2D: triangulation. Set tri_opt equal to "p".

#### edges.py
- BsplineCurve3D: circle_intersections.
- ArcEllipse3D/FullArcEllipse3D: line_intersections.

#### curves.py
- Circle3D: point_distance.
#### shell.py
- OpenTriangleShell3D: triangle decimation
- ClosedTriangleShell3D: turn_normals_outwards, are_normals_pointing_outwards, turn_normals_inwards, are_normals_pointing_inwards
- DiplayTriangleShell3D: concatenate

#### core.py
- BoundingBox: is_close, scale
- BoundingBox: triangle_intersects_voxel, is_intersecting_triangle
#### discrete_representation.py
- Voxelization: from_mesh_data
- OctreeBasedVoxelization


#### step.py
- Support to Datakit CrossCadWare STEP file format.

### Fixed
- Drone : run generate sdist and generate bdist_wheel only on master
- drone.yml: add distribution types to be uploaded into pypi.

#### core.py
- VolumeModel: get_mesh_lines (change tolerance to 1e-5)

#### edges.py 
- Arc2D: direction conservation in rotation / translation / frame_mapping.
- FullArcEllipse: angle_start, angle_end.

#### surfaces.py
- ToroidalSurface3D: line_intersections, linesegment_intersections, plane_intersections.
- ConicalSurface3D: circle_generatrixes direction.
- PeriodicalSurface: handles exceptions in connect_contours method.
- ExtrusionSurface3D: fullarcellipse3d_to_2d
- ExtrusionSurface3D: generalization of the _repair_points_order method to repair the order of parametric points of edges after transformation.
- ToroidalSurface3D: increases precision of point3d_to_2d.
- Plane3D: plane intersections.

#### faces.py
- ToroidalFace3D: PlaneFace3D intersections.
- PlaneFace3D: circle_intersections. planeface_intersections
- BsplineFace3D: adjacent_direction_uu
- PlaneFace3D: project_faces (check first if surfaces are coincident)

#### wires.py
- delete remaining inplace methods in wires.py

#### shells.py
- Fixes to boolean operations. Added some tolerance parameters to some methods. 
- Shell3D: get_geo_lines (consider edge.inverse in get_edge_index_in_list check), is_shell_open
- DisplayTriangleShell3D: eq, data_eq, hash, data_hash, concatenate

#### surfaces.py 
- SphericalSurface3D: use circle 3d instead of polygon3D for plotting. 
- add bigger precision to plane-plane intersections.

#### utils
- common_operations separate_points_by_closeness: consider more than two cluster groups.

#### curves.py
- Circle3D: circle_intersectios when the circle are coplanar.
- Circle2D: Now, it needs a Frame2D and a radius instead of a Center and a Radius. This allows to easily control the circle's direction (clockwise/counterclockwise)

#### surfaces.py
- ExtrusionSurface3D: enhance parametric operations.

#### edges.py
- bsplineCurve: line_intersections. 

#### discrete_representation.py
- MatrixBasedVoxelization: _logical_operation
- Remove inheritance from ABC for platform usage

#### cad_simplification.py
- Remove inheritance from ABC for platform usage

### Refactor
- Face3D: create a generic method for calculating intersections between two faces: _generic_face_intersections.
- Voxelization: refactor class methods

#### core.py
- babylon_data: avoid using bounding_box for performance
- BoundingBox: uses numpy to improve performance.

#### core_compiled
- Frame2D: fix rotation, now it has an optional parameter rotate_basis, set to False by default option, so the user can specify if he wants to rotate also the basis of the frame.

#### edges.py
- Circle2D: Now, it needs a Frame2D and a radius instead of a Center and a Radius. This allows to easily control the circle's direction (clockwise/counterclockwise)
- Arc2D: Arc 2D now must follow the same rotation direction of its circle.
- LineSegment2D/3D: The line attribute from which the line segment was defined was converted to a property, for performance and memory efficiency reasons.
- BSplineCurve: improve line_intersections performance. 

#### faces.py
- Face3D: create a generic method for calculating intersections between two faces: _generic_face_intersections.

#### primitives3d.py
- Sweep: accepts an optional parameter starting_frame that can control the orientation of the profile.
- Block: get_bounding_box

#### shells.py
- boolean operations - now works also for triangle meshed objects, containing coincident faces.
#### surfaces.py
- ExtrusionSurface3D: Uses edge abscissa as u parameter.
- ExtrusionSurface3D: general improvements in parametric operations.


### Changed
- ToroidalSurface3D: init param tore_radius and small_radius changed to major_radius and minor_radius respectevely.
- ToroidalSurface3D: plots now use Circles 3D instead of ClosedPolygon3D. Performance improved.
- CylindricalSurface3D: More comprehesive plot
- BoundingBox: from_bounding_boxes
- BSplineCurve: improve line_intersections performance.
- core_compiled.pyx: update typing because Point2D, Point3D, Vector2D and Vector3D are now extension types (C structures.)
- BSplineCurve: improve line_intersections performance.
- SphericalSurface3D: enhance bsplinecurve3d_to_2d.


### Unittests
#### curves 
- Circle3D: new case to test_circle_intersections, new test: test_point_distance.
#### surfaces
- ToroidalSurface3D: test_line_intersections, test_plane_intersections, test_cylindrical_surface_intersections, test_circle_intersections
- CylindricalSurface3D:  test_circle_intersections.
#### faces
- ToroidalFace3D: PlaneFace3D intersectios.
- SphericalSurface3D: circle_intersections, arc_intersections, arcellipse_intersections
- PlaneFace3D: point_belongs
#### core
- BoundingBox: is_close, scale
#### primitives3d
- Block: from_bounding_box, get_bounding_box

## v0.14.0

### New Features
- DisplayTriangleShell3D: a TriangleShell3D optimized for performance of display / saving / loading.
- BSplineSurface3D: from_points_interpolation, from_points_approximation.
- nurbs module.
- New curves classes: Hyperbola2D and Hyperbola3D.
- Line: closest_point_on_line, from_point_and_vector
- Line2D: get_slope, get_y_intersection.
- New curves classes: Parabola2D/3D.
- ConicalSurface3D: line/line_segment intersections, perpendicular_plane_intersection
- ConicalSurface3D: line/line_segment intersections, perpendicular_plane_intersection, parallel_plane_intersections, concurent_plane_intersections, plane_intersections.
- Hyperbola2D/3D and Parabola2D/3D: split
- PlaneFace3D: conicalface_intersections
- CylindricalSurface3D: conicalsurface_intersections
- CylindricalFace3D: conicalface_intersections
- Curve: general_method curve_intersections
- Parabola2d/3D / Hyperbola2D/3D: point_belongs, tangent
- BSplineCurve: point_to_parameter, abscissa_to_parameter.
- Basis3D: is_normilized, is_orthogonal, is_orthonormal.
- BSplineSurface3D: fullarcellipse3d_to_2d
- ClosedPolygon2D: points_in_polygon

### Fixed
- add missing name attributes to classmethods.
- fixed circular imports
- BSplineSurface3D: from_points_interpolation, from_points_approximation.
- ConicalFace3D: point_belongs
- nurbs.core: find_multiplicity, evaluate_curve.
- LineSegment3d: line_intersections.
- Circle2D: line_intersections
- Step.read_lines: handles name with # character in name.
- ExtrusionSurface3D: enhance 3D to parametric operations.
- BSplineCurve: direction_vector, point_at_abscissa, abscissa, trim
- ConicalSurface3D and RevolutionSurface3D: bsplinecurve3d_to_2d when start or and points are at surface singularity
- ClosedCurves: discretization_points
- ArcEllipse3D: is_close
- LineSegment3D: revolution
- FullArcEllipse3D, FullArcEllipse2D: discretization_points
- ConicalSurface3D: linesegment2d_to_3d
- BSplineSurface3D: bsplinecurve3d_to_2d, prevents code execution from stopping when point3d_to_2d does not converge
- BSplineSurface3D: derivatives
- BSplineCurve: split
- Matrix based discrete representation: boolean operations
- read the docs settings
- fix: move code complexity at end
- ClosedPolygon2D: points_in_polygon, fix include_edge_points
- ClosedShell3D: is_face_between_shells

### Refactor
- TriangleShell3D: various improvement such as get_bounding_box, to_mesh_data, from_mesh_data, to_dict, dict_to_object

### Changed
- Cache BSplineCurve points into a numpy array to reduce memory usage.
- Vector2D, Vector3D: __repr__
- core_compiled: cdef functions' names.
- Vector2D, Vector3D, Point2D, Point3D: transformed into extension types for memory performance
- limit warning on step reading
- BSplineSurface3D: point3d_to_2d

### Unittests
- Hyperbola2D/3D: line_intersections
- Parabola2D/3D: line_intersections
- ConicalSurface3D: test_line_intersections, test_plane_intersections.

## v0.13.0

### New Features
- Line: reverse.
- BSplineCurve: Remove dependencies from the geomdl library.
- perf: to_dict/dict_to_obj of OpenTriangleShell3D
- Cylinder / Cone / HollowCylinder: from_center_point_and_axis
- Cone: remove inheritance from RevolvedProfile
- Ellipse2D: point_distance, bounding rectangle, ellipse_intersections
- Curve: local_discretization
- Ellipse3D: line_intersections, linesegment_intersections, ellipse_intersections
- ArcEllipse3D : Linesegment_intersections, arcellipse_intersections
- Circle3D: circle_intersections, ellipse_intersections
- Circle2D: ellipse_intersections.
- Arc3D: arc_intersections, arcellipse_intersections
- Wire3D/Contour3D: edge_intersections, wire_intersections
- BSpline3D: arc_intersections
- New module: discrete_representation for voxelization of 3D geometries and pixelization of 2D geometries
- BSplineSurface3D: partial removal of dependencies on geomdl objects

### Fixed
- Sweep with non smoth path
- plot of vector3D.
- BSplineSurface3D: point3d_to_2d, improve inital condition.
- EdgeCollection3D: babylon_meshes.
- BSplineCurve3D: trim
- FullArc3D: hash
- SphericalSurface3D: enhance repair_periodicity_method
- CylindricalSurface3D: concurrent_plane_intersection
- BSplineFace3D: fix neutral_fiber
- Step: assembly import
- BSplineFace3D: fix bounding_box.
- Ellipse3D: from_step
- edges.py: general improvements.
- ExtrusionSurface3D: point3d_to_2d.
- ExtrusionSurface3D: enhance parametric operations when the surface is periodic.
- BSplineFace3D: fix neutral_fiber
- BSplineSurface3D: improve bsplinecurve3d_to_2d.
- BSplineSurface3D: improve bsplinecurve3d_to_3d.
- Circle2D: plot
- Line3D: fix Line3D plot()
- Vector2D: plot()
- fix RevolutionFace3D init parameter wire to edge.
- Update documentation
- fix Sweep: bug when first primitive is an arc.
- fix closedshell3d volume
- Step.py: enhance step import/export
- VolumeModel: get_shells
- step.py uses deque in stack based algorithms
- VolumeModel: get_shells
- add error protection stl
- Sweep - add raise ValueError if section too big in comparision to arc radiuses
- Update cython version requirement in setup.py
- Step import: handles when there is an empty assembly in the file.
- Ellipse2D: point_at_abscissa
- ultis.common_operations: get_edge_distance_to_point and get_get_abscissa_discretization from edges so it can be used in curves too.
- edges.Edge._generic_minimum_distance
- LineSegment3D: distance_linesegment
- BSpline3D: linesegment_intersections

### Refactor
- refator some classes' init in primitives3D. 
- Shells: refactor.
- Composite_primitives
- Surface3D: enhance repair_primitives_periodicity method.
- volmdlr.utils.intersections:
- BSplineCurve: replace periodic bool parameter with verification inside from_points_intepolation method.
- Wire3D: removes heritage from volmdlr.core.CompositePrimitive3D
- BSplineCurve3D: bounding_box
- edges: minimum_distance.
- BSplineSurface3D: bsplinecurve3d_to_2d
- BSplineCurve: transform some attributs into lazy evaluation and Caching
- BSplineSurface3D: transform some attributs into lazy evaluation and Caching
- BSplineSurface3D: store control_points as numpy array for memory efficiency
- PlaneFace3D: distance_to_point -> point_distance
- remove normalize() methods for Vectors. Replaced by unit_vector(), it returns a new normalized vector.
- Cylinder / Cone / HollowCylinder: docstrings, typings, style, coherence
- BSplineSurface3D: point3d_to_2d performance improvements.


### Changed
- Moves functions from step.py to volmdlr.utils.step_reader
- Cylinder / HollowCylinder: `from_extremal_points` is now depracted. Use `from_end_points` instead (for lexical reason)

### Unittests
- Cylinder / Cone / HollowCylinder
- Ellipse2D: point_distance
- Ellipse3D: test_ellipse_intersections, test_linesegment_intersections
- ArcEllipse3D : Linesegment_intersections, arcellipse_intersections
- Circle3D: circle_intersections.
- Arc3D: arc_intersections, arcellipse_intersections, test_minimum_distance_bspline
- BSplineCurve3D: test_bspline_linesegment_minimum_distance, test_bspline_linesegment_intersections
- Contour3D: test_edge_intersections

## v0.12.0


### New Features
- New module: cad_simplification - OctreeBlockSimplify, TrippleExtrusionSimplify
- shells.py : function to performe union operations for a given list of shells.
- ClosedShell3D: is_face_intersecting, is_intersecting_with
- BoundingBox: get_points_inside_bbox, size
- Vector3D: unit_vector
- Face3D: split_inner_contour_intersecting_cutting_contours
- Shell3D: get_ray_casting_line_segment
- WireMixin: get_connected_wire, is_sharing_primitives_with
- OpenShell3D: faces_graph
- Plane3D: arc_intersections, bsplinecurve_intersections
- common_operations: split_wire_by_plane
- SphericalSurface3D: line_intersections, linesegment_intersections.
- Sweep with muitiform profile contour.
- minimum_distance: face-to-face, shell-to-shell
- OpenShell3D: from_faces (using faces graph)
- SphericalFace3D: from_contours3d_and_rectangular_cut
- RevolutionSurface3D: Translation
- wires.WireMixin: from_circle
- curves.CircleMixin: trim
- Face3D: point_distance
- BSplineCurve3D: revolution method.

### Fixed
- ClosedShell3D: is_face_inside, get_subtraction_valid_faces, valid_intersection_faces, point_belongs
- ContourMixin: delete_shared_contour_section, reorder_contour_at_point, are_extremity_points_touching
- RevolutionSurface3D: fix some special cases whiling transforming from 3D space to parametric domain.
- fix drone python version
- BSplineFace3D: neutral_fiber
- BSplineSurface3D: arc3d_to_2d, removes repeated parametric points if any.
- surfaces.Plane3D: linesegment_intersections
- Step export
- Face3D: is_linesegment_crossing.
- Edge: fix orientation of edges commig from step.
- BSplineCurve3D: from_step.
- Export to step file
- Step import
- Edge: fix orientation of edges commig from step.
- Sphere: point_belongs, inherits from ClosedShell3D instead of RevolvedProfile
- Step import.
- PeriodicalSurface: linesegment3d_to_2d, takes into account small 3D line segments that should be actually 3D arcs
- babylondata: removes empty objects.
- ClosedPolygon2D: point_belongs.
- Fullarc: get_reverse.
- Arc2D: point_belongs
- ArcEllipse2D: point_at_abscissa
- Frame3D: import/export step.
- BSplineFace3D: neutral_fiber.
- Step: read_lines, take into account the space character in step entity names
- Circle3D: fix trim.
- Edge: from_step trim of periodic curves with different orientation of original edge
- Arc3D: fix abscissa, fix get_arc_point_angle
- add missing toleraces to some methods.
- Arc3D: line_intersections
- Line3D: minimum_distance_points
- remove arcellipse handleling for bspline2d_3d.
- plot of vector3D
- Ellipse3D: discretization_points.

### Refactor
- ClosedShell3D: point_belongs, get_non_intersecting_faces
- BoundingBox: bbox_intersection
- Face3D: get_face_cutting_contours
- parametric.py: fix numerical instability in some functions used in Arc3D to parametric surface domain transformation.
- intersections: get_bsplinecurve_intersections generalization, so it can also be used
to calculate intersections between a plane 3d and bsplinecurve3d.
- Big refactor: New module curves.py containing classes as Line, Circle and Ellipse.
Most edges will now be formed by a curve and a start and end points. Unittests for all these classes have been created.
All adequations have been done for all tests and existing scripts.

- bspline_compiled: refactor binomial_coefficient for performance.
- Improve step translator.
- Delete inplace methods: rotation, translation and frame_mapping. replace by juste the rotation, translation and frame_mapping. objects are no longer changed inplace, a new transformed object is returned each time.
- OpenShell3D: faces_graph.
- RevolutionSurface3D: Improve init and methods

### Changed
- OpenShell3D: faces_graph is now vertices_graph. faces_graph method now represents the faces' topology of the shell.

### Unittests
- FullArc2D: split_between_two_points
- Face3D: set_operations_new_faces
- ClosedShell3D: point_belongs
- Plane3D: arc_intersections, bsplinecurve_intersections
- common_operations: split_wire_by_plane
- SphericalSurface3D: line_intersections, linesegment_intersections.

## v0.11.0


### New Features
- BSplineCurve, Edge: simplify
- Plane3D: angle_between_planes, plane_betweeen_two_planes
- Edge: intersections, crossings, validate_crossings
- Arc2D: bsplinecurve_intersections, arc_intersections, arcellipse_intersections.
- ArcEllipse2D: bsplinecurve_intersections
- get_circle_intersections added to volmdlr.utils.intersections, so it can be used to calculate intersections between two arcs 2d.
- get_bsplinecurve_intersections added to volmdlr.utils.intersections. Used to calculate intersection between a bspline and another edge.
- Wire2D: edge_intersections, wire_intersections, edge_crossings, edge_intersections, validate_edge_crossings, validate_wire_crossings
- Contour2D: split_contour_with_sorted_points, intersection_contour_with
- CylindricalSurface3D: point_projection, point_distance
- ToroidalSurface3D: point_projection
- BsplineCurve: point_distance, point_belongs
- ContourMixin: is_adjacent
- Wire2D: area
- Circle2D: bsplinecurve_intersections.
- add tolerance param to many methods from edges and wires.
- Surface3D: add contour healing into face_from_contours3d method.
- ExtrusionSurface3D: implement missing cases for linesegment2d_to_3d method.
- BSplineSurface3D: to_plane3d
- BSplineFace3D: to_planeface3d
- BSplineCurve, Arc, LineSegment: is_close
- Core: get_edge_index_in_list, edge_in_list
- mesh: TetrahedralElementQuadratic 
- GmshParser: define_quadratic_tetrahedron_element_mesh
- GmshParser: to_vtk (consider quadratic tetrahedron element)
- VolumeModel: to_msh (consider both order 1 and 2)
- Assembly: define a volmdlr Assembly object.
- Edge: direction_independent_is_close
- Arcellipse2D, 3D: complementary, translation
- Arcellipse2D, 3D: complementary
- Face3D: is_linesegment_crossing, linesegment_intersections_approximation.
- Assembly: define a volmdlr Assembly object.
- Contour2D: copy
- LineSegment2D: copy
- FullArcEllipse3D: split
- ArcEllipse3D: split, point_at_abscissa
- Vector: is_perpendicular_to
- babylonjs: add nested meshes
- CylindricalFace3D, ConicalFace3D, ToroidalFace3D, BSplineFace3D: neutral_fiber
- VolumeModel: get_shells
- WireMixin: wires_from_edges
- DisplayMesh3D: triangulation_faces
- Woodpecker CI setup
- ContourMixin: primitive_section_over_contour.
- Face3D: split_by_plane

### Fixed
- 2D conversion: create 2D function name in core_compiled
- LineSegment, Arc, BSplineCurve: get_shared_section()
- bSpline2D: linesegment_intersections
- BsplineCurve: from_points_interpolation
- Coverage: use coverage rc to enable cython coverage
- ClosedShel3D: cut_by_plane
- ClosedShell3D: union
- BSplineSurface3D: take into account oppened contour while using face_from_contours3d
- BsplineCurve: simplify
- Dessiaobject inheritance up-to-date
- Edge: unit_direction_vector, unit_normal_vector, split_between_two_points
- VolumeModel: get_mesh_lines (change tolerance 1e-20 to 1e-6)
- RevolutionSurface: fix some parametric operations.
- ClosedShel3D: intersection method
- Fix: plots
- add some fixes to pydocstyle errors
- ToroidalSurface3D: fix some parametric operations.
- Node2D, Node3D: is_close
- SphericalSurface3D: enhance arc3d_to_2d and bsplinecurve3d_to_2d.
- BSplineface3D: linesegment2d_to_3d, bsplinecurve2d_to_3d.
- OpenShell3D: get_geo_lines (use primitive.is_close)
- Basis3D: normalize
- Contour3D: from_step removes repeated edges from primitives list
- Face3D: add fixes to divide_face.
- ExtrusionSurface3D: linesegment2d_to_3d.
- Surface3D: repair_primitive_periodicity
- BSplineSurface3D: ban useless attr in serialization 
- utils.parametric: fix contour2d_healing
- BSplineSurface3D: ban useless attr in serialization
- BSplineCurve: simplify
- SphericalSurface3D: contour3d_to_2d
- WireMixin: to_wire_with_linesegments (use new methods, for 2D and 3D)
- ArcEllipse2d: point_belongs, abscissa, init.
- Face3D: face_inside - now considers inners_contours
- BoundingBox: point_belongs now considers bounds.
- ContourMixin: delete_shared_contour_section
- PlaneFace3D: merge_faces
- Contour2D: divide
- Step: raise NotimplementedError when it's not possible to instatiate assembly object.
- STL: handle mutiple space as separator
- fix: protect gmsh import

### Refactor
- Contour2D: cut_by_wire
- Contour2D: extract_with_points displaced to WireMixin
- Contour2D: extract_contour displaced to WireMixin and renamed to extract
- Contour2D: split_contour_with_sorted_points displaced to WireMixin and renamed to split_with_sorted_points
- Contour2D: get_divided_contours
- FullArc2D, FullArc3D: create FullArc Abstract class.
- Contour2D: ordering_contour
- WireMixin: order_wire
- Contour2D: delete cut_by_linesegments
- split faces.py into surfaces.py, faces.py and shells.py 
- ContourMixin: from_points
- ClosedShell3D: improve performance for boolean operations
- Face3D: reduce the triangulation discretization resolution of Toroidal and Cylindrical to improve redering performance.
- Cylinder: inheritance directly from ClosedShell3D
- Edges: cache middle_points and unit_direction_vector 
- Arc: add optional parameter center
- unittests: find dynamicly the folder for the json
- Arc: point_distance
- BSplineCurve: is_close
- CompositePrimitive3D: babylon_points
- WireMixin: split_with_sorted_points -> if a wire, and given points are start and end, return self directly.
- ContourMixin: contours_from_edges
- ExtrusionSurface3D: simplify bsplinecurve3d_to_2d method

### Changed
- better surface3d plots
- sphere methods renamed in_points & to_point_skin to inner points & skin_points
- Improve CylincricalFace3D and ToroidalFace3D rendering mesh.
- remove useless attribute in Bspline serialization
- Change python suport version from >=3.7 to >= 3.9
- LICENSE changed from GPL to Lesser GPL 
- Readme logo updated
- CI: do not check quality on tag

### Unittests
- Arc2D: test_arc_intersections
- TestEdge2DIntersections: test intersections for all edges.
- Circle2D: test_circle_intersections
- Contour2D: test_crossings, test_intersection_contour_with
- BSplineCurve: get_intersection_sections
- BSplineCurve2D: edge_intersections, arc_intersections, bsplinecurve_intersections
- CylindricalFace3D: test_triangulation_quality
- CylindricalSurface3D: test_point_projection
- BSplineCurve: point_projection
- ClosedShel3D: cut_by_plane
- Arc3D.minimum_distance_points_line
- New unittests for plane3d.
- ClosedShel3D: intersection
- Arcellipse2D: complementary
- Contour2D: contours_from_edges.
- PlaneFace3D: merge_faces
- Contour2D: divide.
- BSplineFace3D: test_linesegment_intersections_approximation.
- CylindricalFace3D: split_by_plane.

v0.10.0 [Released 20/04/2023]

### New Features
* Write .msh file (with stream)
* Arc: reverse
* BSplineCurve2D: offset
* Circle2D: bsplinecurve_intersections, point_distance
* ConicalSurface3D, CylindricalSurface3D: plot method
* BSplineCurve3D: minimum distance
* volmdlr.edge: FullArcEllipse
* BSplineCurve: evaluate_single
* Wire2: hash
* Contour3D: hash
* LineSegment3D, LineSegment2D, Arc3D, Arc2D, BSpline3D, BSpline2D: get_shared_section(), delete_shared_section()
* Contour2D: closest_point_to_point2, get_furthest_point_to_point2
* Block: octree, quadtree, subdivide_block

### Fixed
* Bspline in sweep
* Plane3D: plane_intersections
* fixes to step assemblies
* LineSegment3D: matrix_distance
* fixes to wire
* Arc: split. Case when spliting point is the start or end point.
* BplineCurve2D: tangent, vector_direction, normal_vector
* BSplineCurve: abscissa, line_intersections
* Add some important fixes to unittests: missing two __init__py files.
* Contour2D, Contour3D: merge_with()
* Edge: change unit_direction_vector and unit_normal_vector to concrete methods
* stl: add _standalone_in_db to Stl class
* BSplineSurface3D: merge_with
* Documentation: Add introduction to volmdlr technology
* BSplineSurface3D: refactor bsplinecurve3d_to_2d to take into account periodic behavior
* OpenedRoundedLineSegments2D/ClosedRoundedLineSegments2D: fix radius type
* Surface3D: debug some special cases while using face_from_contours3d.
* Step: debug some special cases while reading step file.
* BSplineSurface3D: fix simplify_surface method.
* Improve pylint code quality.
* PeriodicalSurface: enhance some parametric transformations.

### Removed
- stl: remove default value in from_stream method

### Changed

- argument convexe in volmdlr.cloud has been renamed to convex
- Add some missing docstrings in volmdlr.faces
- Using full arcs for Circles primitives

### Performance improvements
- BSplineCurve: compilation of some functions used by from_points_interpolation classmethod.
- BSplineSurface3D: compilation of some functions used in the evaluation of a parametric point.
- eq & hash: Some eq and hash methods have been fixed. starting from clases Point and Vector.
- BSplinecurve2D: point_belongs
- lighten some dicts with optional name
- Step reader: refactor to_volume_model. Remove the dependency of the method of creating a graph.

### Refactorings
- ContourMixin: to_polygon (for both 2D and 3D)
- BSplineCurve2D.point_distance 
- new dataclass EdgeStyle: to be used in several plot methods. simplifying its structure.


### Unittests
* BSplineCurve2D: offset, point_distance, point_belongs
* Circle2D: bspline_intersections, point_distance
* Unittests for Vector2D
* Unittests for Point2D
* Unittests for Vector3D
* Unittests for Point3D
* LineSegment3D: test_matrix_distance
* LineSegment3D, LineSegment2D, Arc3D, Arc2D, BSpline3D, BSpline2D: get_shared_section(), delete_shared_section()
* Contour3D: merge_with()
* Contour2D: closest_point_to_point2, get_furthest_point_to_point2

## v0.9.3

- build: bump dessia common to 0.10.0
- build: remove useless jsonschema dep
- build: update package.xml for freecad

## v0.9.1

### Fixed
- build: manifest was not shipping bspline_compiled
- fixed many pylint errors: 13/03/2023
- fix contour2d: divide

### Documentation
 - typo in CONTRIBUTING.md
 - typo in README.md

## v0.9.0 [released 03/26/2023]

### New Features
* Unit coversion factor parameter added to the end of the from_step arguments parameter (So we can convert the units correctly)
* SphericalSurface3D: rotation, translation, frame_mapping
* read steps: Identify assemblies in a step file.
* ClosedTriangleShell3D: to_trimesh method
* PointCloud3D: add method shell_distances to compute distances from triangular mesh in PointCloud3D
* BSplineSurface3D: Now the plot method uses u and v curves
* Create .geo and .msh files (Mesh geometries with GMSH)
* RevolutionSurface3D: point3d_to_2d, point2d_to_3d, plot, rectangular_cut, from_step
* RevolutionFace3D
* WiriMixin: from points: general method for Wire3D and 2D and for Contour2D and 3D.
* Added package.xml metadata in order to be listed in the FreeCAD Addon Manager
* Edge: local_discretization
* ArcEllipse2d: point_at_abscissa, translation, split, point_distance.

### Fixed

* WireMixin: abscissa (add tolerance as parameter)
* OpenRoundedLineSegment2D: deleted discretization_points() so it uses the one from WireMixin.
* Contour2D: moved bounding_rectangle and get_bounding_rectangle to Wire2D.
* BSplineCurve: from_points_interpolation, uses centripedal method for better fitting.
* Conical, Cylindrical and Toroidal Surfaces 3D: fix face_from_contours - bug when step file doesnot follow a standard.
* BSplineSurface3D: debug linesegment2d_to_3d method.
* Parametric operations with BSpline curves.
* OpenTriangleShell3D: fix from_mesh_data method.
* PeriodicalSurface: fix face from contours.
* LineSegment2D.line_intersections: verify if colinear first.
* Cylinder: to_dict, min_distance_to_other_cylinder.
* Step_assemblies: consider when no transformation is needed.
* fix some pydocstyle errors
* Script/step/workflow: Update Workflow, use last version of dessia_common
* LineSegment3D: Rotation method update due to points attribute deletion
* ConicalSurface3D: fix from_step class method by adding the angle convertion factor
* fix f string usage
* Add some typings
* Step: Step translator now handles some EDGE_LOOP inconsistencies coming from step files
* Arc2d: point_belongs, abscissa.


### Removed

- edges: remove attributes points from lines & linesegments for performance purpose


### Performance improvements

- wires.py's 2D objects: chache bounding_rectangle results
- faces.py's Triangle3D objects: subdescription points and triangles
- EdgeCollection3D: new object for displaying series of edges
- BSplineSurface3D: compile BSplineSurface3D.derivatives
- Contour2D.area(): save area in a cache variable.
- Contour2D.__eq__(): verify contour length first, when verify if two contours are the same.
- Contour2D.is_inside(): verify first if the area of the contour2 is not smaller that contour 1.
- Disabling pointer in to_dict for most primitives
- Better hash for shells, contours & wires 


### Refactorings
- Remove usage of deprecated method old_coordinates and new_coordinates
- Indicate 'inplace' methods as deprecated
* Wire: extract_with_points

### Documentation
- BoundingBox docstrings

### Unittests
- ConicalSurface3D: face_from_contours, bsplinecurve3d_to_2d.
- CompositePrimitive2D: rotation, translation, frame_mapping
- core.py: delete_double_point, step_ids_to_str
- CompositePrimitive3D: plot
- BoundingRectangle: bounds, plot, area, center, b_rectangle_intersection, is_inside_b_rectangle, point_belongs,
intersection_area, distance_to_b_rectangle, distance_to_point
- BoundingBox: center, add, to_dict, points, from_bounding_boxes, from_points, to_frame, volume, bbox_intersection,
is_inside_bbox, intersection_volume, distance_to_bbox, point_belongs, distance_to_point, plot
* VolumeModel: eq, volume, rotation, translation, frame_mapping, bounding_box, plot
* Wire: extract_with_points, split_with_two_points
* Arc2d: point_belongs, abscissa.
* ArcEllipse2d: point_belongs, abscissa, init, translation, split, point_at_abscissa, point_distance.

### CI
- add spell check to pylint with pyenchant
- make code_pydocstyle more explicit
- upload html coverage to cdn.dessia.tech
- limit time effect on master & testing

## v0.8.0 [Released 26/01/2023]

### New Features

- PlaneFace3D: project_faces
- OpenShell3D: project_coincident_faces_of
- GmshParser: to_vtk
- BSplineCurve: derivatives
- ClosedPolygon2D: point_belongs, now the user can choose whether points on the edge of the polygon
            should be considered inside or not.
- ArcEllipse2D: line_intersections, frame_mapping, linesegment_intersections
- Line2D: point_belongs, frame_mapping()
- New Class wires.Ellipse2D
- Ellipse2D: point_over_ellipse(), line_intersections(), linesegment_intersections(), discretization_points(),
abscissa(), point_angle_with_major_dir(), area(), rotation(), tranlation(), frame_mapping()
- Plane3D: is_parallel, fullarc_intersections
- Arc2D: cut_betweeen_two_points
- Contour3D: linesegment_intersections, line_intersections
- Circle3D: primitives: [Arc3D, Arc3D], get_primitives, abscissa, linesegment_intersections
- Arc3D: line_intersections, linesegment_intersections
- new module utils: intersections -> circle_3d_linesegment_intersections
- hash for Frame2D
- Ellipse3D: point_belongs, abscissa, length, to_2d
- CylindricalSurface3D: point_on_surface, is_coincident, arcellipse3d_to_2d
- BSplineSurface3D: derivatives

### Fixed

- PlaneFace3D: cut_by_coincident_face (consider self.inner_contours inside face)
- Contour2D: bounding_rectangle (specify number_points for discretization_points), point_belongs
- Line2D: line_intersections
- BSplineCurve2D: line_intersections
- PlaneFace3D: cut_by_coincident_face (consider self.inner_contours inside face)
- BSplineCurve2D: bounding_rectangle (specify number_points for discretization_points)
- Mesh: delete_duplicated_nodes
- BSplineSurface3D: fix arc3d_to_2d method
- Frame3D : fix from_point_and_vector method ( error for the case vector=main_axis)
- BSplineCurve2D: linesegment_intersections
- Contour2D: merge_primitives_with
- BSplineCurve: fix to take into account weighted B-spline curves.
- Step: fix reading of rational BSpline curves and surfaces from step file.
- BSplineCurve2D: tangent (use position/length)
- Babylon: some scene settings for better rendering
- Arc2D: fix get_center: name referenced before assignement
- SphericalSurface3D : enhancement of primitives parametrization on surface parametric domain.
- BSplineSurface3D: debug linesegment2d_to_3d method.
- Parametric operations with BSpline curves.
- OpenTriangleShell3D: fix from_mesh_data method
- pydocstyle fixes
- bounding box: fix for cylindrical and BSplineCurve3D
- contour2d: ordering_primitives, order_primitives
- Plane3D: plane_intersections, is_coindident
- contour2d: ordering_primitives, order_primitives
- Linesegment2D: infinite_primitive
- Arc2D: point_belongs
- Arc2D: infinite_primitive
- Wire2D: infinite_intersections
- infinite primitive offset of linesegment
- Ellispe3D: discretization_points
- BSplineSurface: Improved surface periodicity calculation

### Removed

- babylon script remaining functions

### Performance improvements
- ClosedPolygon2D: triangulation
- Cylinder: min_distance_to_other_cylinder
- BSplineCurve: discretization_points
- Face3D: triangulation
- triangulation performance by use of Node2D instead of points (x15 on casing)
- cache variable self._polygon_point_belongs_100, to avoid recalculating each
time we have to verify if a point is inside
- Improvements in BSplineSurface3D.point3d_to_2d performance
- Triangle3D serialization speed-up
- Serialization without memo for faces
- Custom serialization for BsplineCurves

### Refactorings

- Basis2D, Basis3D, Frame2D, Frame3D: old_coordinates and new_coordinates method are now deprecated.
local_to_global_coordinates and global_to_local_coordinates are the new more explicit ones.
- Line3D: intersections

### Unittests

- Contour2D: point_belongs
- Basis2D, Basis3D, Frame2D, Frame3D: local_to_global_coordinates and global_to_local_coordinates
- ArcEllipse2D: linesegment_intersections
- LineSegment2D: to_wire
- Line2D: point_belongs
- BSplineCurve2D: line_intersections
- Ellipse2D.point_over_ellipse()
- Ellipse2D.line_intersections()
- Ellipse2D.linesegment_intersections()
- Ellipse2D.discretization_points()
- Ellipse2D.abscissa()
- Ellipse2D.point_angle_with_major_dir()
- Ellipse2D.area()
- Ellipse2D.rotation()
- Ellipse2D.tranlation()
- Ellipse2D.frame_mapping()
- Line2D.frame_mapping()
- Plane3D: plane_intersections, fullarc_intersections, is_parallel, is_coincident
- Contour2D: offset
- ArcEllipse3D.to_2d()
- Circle3D: point_belongs
- Circle3D: discretization_points
- Arc3D: line_intersections, linesegment_intersections
- Contour2D: ordering_contour, is_ordered, order_contour
- Ellipse3D: point_belongs, abscissa, length, to_2d, discretization_points
- CylindricalSurface3D: point_on_surface, is_coincident

### CI

- Mandatory CHANGELOG.md update for PR
- pre-commit checks with cython-lint

## v0.7.0

### New Features

- Open/Closed TriangleShells: ability to implement specific algorithm to triangles
- Block: faces_center (calculate directly point in the middle of the faces)
- Circle2D: split_by_line
- BoundingRectangle: bounds, plot, area, center, b_rectangle_intersection, is_inside_b_rectangle, point_belongs, intersection_area, distance_to_b_rectangle, distance_to_point
- Cylinder: random_point_inside, interference_volume_with_other_cylinder, lhs_points_inside
- CylindricalSurface3D: line_intersections, linesegment_intersections, plane_intersection
- Line2D: point_distance
- Line3D: to_2d
- Line3D: skew_to (verifies if two Line3D are skew)
- LineSegment3D: line_interserctions
- ArcEllipse3D: discretization_points
- FullArc3D: linesegment_intersections
- Line: sort_points_along_line
- Line2D: point_belongs
- ArcEllipse2D: length, point_belongs, abscissa, bounding_rectangle, straight_line_area, discretization_points, reverse

### Fixed

- Contour2D: point_belongs
- BsplineCurve: abscissa (use different start point between 0 and length)
- Arc3D: plot
- Cylinder: point_belongs
- FullArc3D: plot (use discretization_points instead of discretise)
- Face3D: line_intersections: consider borders
- STL: from stream (use BinaryFile and StringFile instead of io.BinaryIO and FileIO)
- Step: from stream (use BinaryFile instead of io.BinaryIO)
- Contour: is_overlapping (consider intersecting_points is empty)
- LineSegment2D: to_wire (use discretization_points instead of discretise)
- ArcEllipse2D: to_3d
- Fix boolean operations when faces are 100% coincident
- Fix some to_step methods from edges.py and faces.py


### Performance improvements

- Avoid unneeded bbox computation


### Refactorings

- cleanup of ClosedShell (double methods with Openshells)
- LineSegment3D: intersections
- Line2D: sort_points_along_line



### Unittests

- PlaneFace3D: line_intersections
- BsplineCurve: abscissa
- Circle2D: split_by_line
- BoundingRectangle: area, center, intersection, is_inside, point_belongs, intersection_area, distance_to_point, distance_to_b_rectangle
- Cylinder: point_belongs, random_point_inside, interference_volume_with_other_cylinder, min_distance_to_other_cylinder, is_intersecting_other_cylinder, lhs_points_inside
- CylindricalFace3D: linesegment_intersections
- CylindricalSurface3D: line_intersections
- Line3D: line_distance
- Line3D: skew_to
- Line3D: intersections
- LineSegment3D: line_intersections
- LineSegment3D: linesegment_intersections
- Contour: is_overlapping
- LineSegment2D: line_intersections
- ArcEllipse3D: discretization_points
- FullArc3D: linesegment_intersections
- Line2D: sort_points_along_line
- Line3D: sort_points_along_line
- ArcEllipse2D: length, point_belongs, abscissa, bounding_rectangle, straight_line_area, discretization_points, reverse


## v0.6.1 [12/13/2022]

### Changes

- Import from dessia_common are now performed from dessia_common.core

### Fixed
- infinite primitive offset of linesegment

## v0.6.0 [11/7/2022]

### New Features

- Stl:load_from_file, to_volume_model
- Surface2D: copy (specific method)
- GmshParser: read_file (.msh) and related methods, define_triangular_element_mesh, define_tetrahedron_element_mesh
- Circle2D: primitives (defined with 2 Arc2D)
- Node2D/3D, TriangularElement, QuadrilateralElement2D, TriangularElement3D
- ElementsGroup: nodes, elements_per_node
- Mesh: bounding_rectangle, delete_duplicated_nodes
- PlaneFace3D: cut_by_coincident_face
- Vector2D: to_step
- BSplineCurve2D: to_step
- LineSegment3D: to_bspline_curve
- BSplineCurve3D: from_geomdl_curve
- Surface2D: line_crossings
- Surface2D: from_contour
- BSplineSurface3D: simpifly_surface - verifies if BSplineSurface3D could be a Plane3D
- OpenShell3D: to_step_face_ids
- Contour2D: repair_cut_contour
- Circle2D: cut_by_line

### Fixed

- Contour3D: average_center_point (use edge_polygon.points instead of points)
- Contour: edges_order_with_adjacent_contour
- Arc2D: translate_inplace
- Arc2D: point_belongs
- Arc2D: abscissa (consider point2d == arc2d.start/end)
- Arc2D: split (how to choose the interior point)
- Wire: extract_primitives (consider point1 and point2 belong to the same primitive, REMOVE Contour.extract_primitives)
- LineSegment: abcissa (consider point2d == arc2d.start/end)
- Contour2D: cut_by_wire
- Contour2D: point_belongs (bug when contour has only one primitive, like FullArc2D)
- Contour: contours_from_edges
- PlaneFace3D: face_intersections
- Edge: insert_knots_and_mutiplicity
- BSplineCurve3D: from_step
- Surface2D: cut_by_line
- Circle3D: to_step
- ArcEllipse3D.to_2d()
- infinite primitive offset of linesegment
- Contour3D: order_contour.

### Performance improvements

- Improve reading STEP files (Faster BSplineCurve3D.look_up_table, Better info when _edges not following eachother_ )
- Improve multiple substractions
- Speedup Contour2D.point_belongs using bounding_rectangle
- Custom to dicts for Shells and primitives inheriting


### Refactorings

- Normalize STL methods regarding STEP
- Refacor and update old code in mesh.py
- Define a Parent class 'Triangle' for Triangle2D/3D


### Unittests

- Wire: extract_primitives, extract_without_primitives


## v0.5.0

### New Features

- Contour: is_overlapping, is_supperposing
- Point, Edges and Wires: axial_symmetry
- Surface2D: rotation, rotation_inplace
- Wire2D: bsplinecurve_crossings,  bsplinecurve_intersections
- Cylinder: min_distance_to_other_cylinder, is_intersecting_other_cylinder
- New point_distance method for Wire3D

### Fixed

- Wire3D.babylonjs
- BSplineSurface3D.merge_with (consider overlapping, intersecting surfaces)
- Wire.extract_primitives (consider point1 & point2 belong to the same primitive)
- Wire.extract_without_primitives (consider the primitives’ order to choose the primitives)
- Contour.shared_primitives_with (consider contours sharing a lot of primitives groups)
- Contour2D.contour_intersections (check if the point is not already in the lis)
- Line.is_between_points (consider point1==point2)
- BSplineCurve2D.split (consider point==start/end)
- Contour3D.bounding_box (use _utd_bounding_box to be defined as a property)
- BSplineSurface3D.grid2d_deformed (add more constraints to compute surface deformation)
- BSplineSurface3D.from_cylindrical_faces (consider **kwargs parameters)
- Duplicated methods cleaned
- triangulation of planar faces
- Wire3D: fix Bounding box
- Wire3D: Bounding box
- Arc2D: primitives bad calculation (arc2d)
- Update plotdata in setup.py
- add some fixes pydocstyle

### Performance improvements

- Remove Copy param from movement of primitives and add inplace methods
- Improve union operations
- Return the same result type (a boolean) in Contour.is_sharing_primitives_with
- Add hidden attribute _bounding_rectangle for Contour2D
- Add hidden attribute _length for BSplineCurve2D/3D
- Consider different types of primitives in Wire.wire_intersections/wire_crossings
- Add hidden attribute _length for Edge

### Refactorings

- Define _eq_ in Contour (to be used for both 2D and 3D)
- Use Grid2D object in different BSplineSurface3D methods (especially: to_2d_with_dimension)
- Define length in LineSegment (to be used for both 2D and 3D)
- Delete diplicated methods (length and point_at_abscissa) from Contour3D (inherit from Wire)
- Define a Parent class 'Bsplinecurve' to mutulize Bsplinecurve2D/3D methods
- Clean duplicated methods
- Define length in LineSegment (to be used for both 2D and 3D)
- Delete diplicated methods (length and point_at_abscissa) from Contour3D (inherit from Wire)
- Define a Parent class 'Bsplinecurve' to mutulize Bsplinecurve2D/3D methods


## v0.4.0
### Fixed
- various fixes in cuts of wires and contours
- Fix of missing face in Union
- following dessia_common v0.7.0


## v0.3.0

### New Features
- Bspline with dimensions
- cut_by_line for Surface2D
- Bspline merge

### Fixed
- Various Steps improvement
- Bspline periodicity in step reading
- sewing improvements
- Substraction of shells

## v0.2.10

### New Features

- union of shells (only with planeface for the moment
- Sewing of polygon3D
- Concav hull of PointCloud2D

## v0.2.9

### New Features

- support STL import & export
- point cloud2D & cloud3D

## v0.2.8

### New Features

- support stringIO in step save

### Fixes

- depack of point2D
- to_vector2D

### Performance improvements

- better bounding box for cylindrical face


## [v0.2.7]
### Changed
- direction vector of linesegments are now normalized

### New Features

- straight line area for BsplineCurve2D
- split of circleby start end
- closedpolygon2d is_trigo
- Auto-adaptative camera/edge width babylonjs
- splitting of bsplinecurve2d
- BezierSurface3D implemented
- added rotation and translation for faces
- new classes BezierCurve2D and BezierCurve3D
- spherical surface
- (core): update plot_data method
- update plot_data methods in wires and edges
- step almost working for cylindrical, conical toroidal
- difference between intersections and crossings
- plot_data version set to 0.3.8 or above

### Fixes

- support of mixed vector point in to step
- remove debug mode babylonjs
- remove sci notation in step export
- use stable cdn for babylonjs
- sweep extrusion length
- line circle intersection with tolerance, normal and dir vector for arc
- offset of wire
- remove useless non serializable attr
- secondmoment area from straight lines
- reversed faces in extrusion correction
- enhancement of rotation/translation of shells
- bug fix BezierCurve2D and 3D
- eq and hash for basis and frames
- shell and frame mapped shell correctly read
- small try except added for step reading
- all SHAPE_REPRESENTATION are now read
- Arc3D from step full debug
- arc3d to 2d in bspline3d surface
- missing faces at end of sweep
- splitting faces and arcs
- perf in display nodes and toroidal aspect
- setup.py requires plot_data>=0.3.9
- (primitives2d): serialization
- debug of shell method
- porting shells methods
- Debug of conical faces
- Porting cylinders and hollow
- porting from missing from_contour3d for planeface
- reading steps, but artefact on faces
- Correcting arc from_step

### Performance improvements

- LineSegment2D.points is non serializable attribute
- ClosedPolygon2D.line_segment is non_serializable_attributes
- Optimization of mesh generation

#### Refactorings
- (edges): put data argument back into Arc2D.plot_data()
- (edges): redefined Arc2D.plot_data()

## v0.2.6

### Changed
- debugs on frame 2D

### Optimized
- babylon data generation speed up

## v0.2.5

### Added
- translation and rotation for various primitives

### Changed
- Frame3D rotation takes also into account origin
- following plot_data v0.5.3

## v0.2.4
### Added
- handle spherical surfaces
- positionning of parts in STEP reading

## v0.2.1
### Added
- step export

## v0.2

### Changed
- modules -2D or *3D renamed in *2d, *3d
- point and vector declared with their x, y, z vm.Point2D((0, 0)) -> vm.Point2D(0, 0)
- separating in new modules: display, wires, edges...
- PEP8: method names
- PointAtCurvilinearAbscissa changed to point_at_abscissa
- MPLPlot changed to plot()
- plot now returns only ax instead of fig, ax

## v0.1.11

### Added
- Calculate the distance between LineSegment3D/LS3D, Arc3D/LS3D, Arc3D/Arc3D and between CylindricalFace3D too.
- Use PlaneFace3D with contours2D in a classic way and use it with contours3D with a 'from_contours3d' as CylindricalFace3D does.
- Calculate the distance between CylindricalFace3D and PlaneFace3D.
- Calculate the distance between CylindricalFace3D, PlaneFace3D and ToroidalFace3D.
- contours2d.tessel_points which gives all points of a contour2d, and .points the end points of primitives.
- Implementation of ConicalFace3D in Core and RevolvedProfile.
- Implementation of SphericalFace3D in Core.
- BSplineFace3D works.

### Changed
- cut_contours in Face3D which take all points from a Contour2D, not one side like before. Furthermore, it is light and quick.

## [v0.1.10]
- typings
- workflow to instanciate point

## [v0.1.9]

### Added
- mesh module

## [v0.1.8]

### Added
- color and alpha options for various primitives
- line segments intersection

### Debug
- arcs: is_trigo and angle were sometimes false

## [v0.1.7]

### Added
- random vector and points
- dashed line option in babylon of LineSegment3D
- Measure2D
- babylon_data: a dict language to describe models to be unpacked by a babylonjs unpacker

### Removed
- constants o2D, x2D, y2D...: use O2D, X2D...

### Changed
- Mesure -> Measure3D<|MERGE_RESOLUTION|>--- conflicted
+++ resolved
@@ -30,12 +30,9 @@
 - ToroidalSurface3D: increases precision of point3d_to_2d.
 
 #### wires.py
-<<<<<<< HEAD
+- Contour2D: cut_by_line.
 - ContourMixin: is_ordered()
-=======
-
-- Contour2D: cut_by_line.
->>>>>>> a6488c5d
+
 
 #### step.py
 - Step: uses Regular Expressions to improve the performance.
