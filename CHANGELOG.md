# Changelog

All notable changes to this project will be documented in this file.

The format is based on [Keep a Changelog](https://keepachangelog.com/en/1.0.0/),
and this project adheres to [Semantic Versioning](https://semver.org/spec/v2.0.0.html).


## v0.12.0 [future]

### New Features
- New module: cad_simplification - OctreeBlockSimplify, TrippleExtrusionSimplify
- shells.py : function to performe union operations for a given list of shells.
- ClosedShell3D: is_face_intersecting, is_intersecting_with
- BoundingBox: get_points_inside_bbox, size
- Vector3D: unit_vector
- Face3D: split_inner_contour_intersecting_cutting_contours
- Shell3D: get_ray_casting_line_segment
- WireMixin: get_connected_wire, is_sharing_primitives_with
- OpenShell3D: faces_graph
- Plane3D: arc_intersections, bsplinecurve_intersections
- common_operations: split_wire_by_plane
- SphericalSurface3D: line_intersections, linesegment_intersections.
- Sweep with muitiform profile contour.

### Fixed
- ClosedShell3D: is_face_inside, get_subtraction_valid_faces, valid_intersection_faces, point_belongs
- ContourMixin: delete_shared_contour_section, reorder_contour_at_point, are_extremity_points_touching
- BSplineFace3D: neutral_fiber
- surfaces.Plane3D: linesegment_intersections
- Step export

### Refactor
- ClosedShell3D: point_belongs, get_non_intersecting_faces
- BoundingBox: bbox_intersection
- face3D: get_face_cutting_contours
- intersections: get_bsplinecurve_intersections generalization, so it can also be used
to calculate intersections between a plane 3d and bsplinecurve3d.
<<<<<<< HEAD
- bspline_compiled: refactor binomial_coefficient for performance.
=======
- Improve step translator.
>>>>>>> e70e0b6c

### Changed
- OpenShell3D: faces_graph is now vertices_graph. faces_graph method now represents the faces' topology of the shell.

### Unittests
- FullArc2D: split_between_two_points
- Face3D: set_operations_new_faces
- ClosedShell3D: point_belongs
- Plane3D: arc_intersections, bsplinecurve_intersections
- common_operations: split_wire_by_plane
- SphericalSurface3D: line_intersections, linesegment_intersections.

## v0.11.0 [unreleased]


### New Features
- BSplineCurve, Edge: simplify
- Plane3D: angle_between_planes, plane_betweeen_two_planes
- Edge: intersections, crossings, validate_crossings
- Arc2D: bsplinecurve_intersections, arc_intersections, arcellipse_intersections.
- ArcEllipse2D: bsplinecurve_intersections
- get_circle_intersections added to volmdlr.utils.intersections, so it can be used to calculate intersections between two arcs 2d.
- get_bsplinecurve_intersections added to volmdlr.utils.intersections. Used to calculate intersection between a bspline and another edge.
- Wire2D: edge_intersections, wire_intersections, edge_crossings, edge_intersections, validate_edge_crossings, validate_wire_crossings
- Contour2D: split_contour_with_sorted_points, intersection_contour_with
- CylindricalSurface3D: point_projection, point_distance
- ToroidalSurface3D: point_projection
- BsplineCurve: point_distance, point_belongs
- ContourMixin: is_adjacent
- Wire2D: area
- Circle2D: bsplinecurve_intersections.
- add tolerance param to many methods from edges and wires.
- Surface3D: add contour healing into face_from_contours3d method.
- ExtrusionSurface3D: implement missing cases for linesegment2d_to_3d method.
- BSplineSurface3D: to_plane3d
- BSplineFace3D: to_planeface3d
- BSplineCurve, Arc, LineSegment: is_close
- Core: get_edge_index_in_list, edge_in_list
- mesh: TetrahedralElementQuadratic 
- GmshParser: define_quadratic_tetrahedron_element_mesh
- GmshParser: to_vtk (consider quadratic tetrahedron element)
- VolumeModel: to_msh (consider both order 1 and 2)
- Assembly: define a volmdlr Assembly object.
- Edge: direction_independent_is_close
- Arcellipse2D, 3D: complementary, translation
- Arcellipse2D, 3D: complementary
- Face3D: is_linesegment_crossing, linesegment_intersections_approximation.
- Assembly: define a volmdlr Assembly object.
- Contour2D: copy
- LineSegment2D: copy
- FullArcEllipse3D: split
- ArcEllipse3D: split, point_at_abscissa
- Vector: is_perpendicular_to
- babylonjs: add nested meshes
- CylindricalFace3D, ConicalFace3D, ToroidalFace3D, BSplineFace3D: neutral_fiber
- VolumeModel: get_shells
- WireMixin: wires_from_edges
- DisplayMesh3D: triangulation_faces
- Woodpecker CI setup
- ContourMixin: primitive_section_over_contour.

### Fixed
- 2D conversion: create 2D function name in core_compiled
- LineSegment, Arc, BSplineCurve: get_shared_section()
- bSpline2D: linesegment_intersections
- BsplineCurve: from_points_interpolation
- Coverage: use coverage rc to enable cython coverage
- ClosedShel3D: cut_by_plane
- ClosedShell3D: union
- BSplineSurface3D: take into account oppened contour while using face_from_contours3d
- BsplineCurve: simplify
- Dessiaobject inheritance up-to-date
- Edge: unit_direction_vector, unit_normal_vector, split_between_two_points
- VolumeModel: get_mesh_lines (change tolerance 1e-20 to 1e-6)
- RevolutionSurface: fix some parametric operations.
- ClosedShel3D: intersection method
- Fix: plots
- add some fixes to pydocstyle errors
- ToroidalSurface3D: fix some parametric operations.
- Node2D, Node3D: is_close
- SphericalSurface3D: enhance arc3d_to_2d and bsplinecurve3d_to_2d.
- BSplineface3D: linesegment2d_to_3d, bsplinecurve2d_to_3d.
- OpenShell3D: get_geo_lines (use primitive.is_close)
- Basis3D: normalize
- Contour3D: from_step removes repeated edges from primitives list
- Face3D: add fixes to divide_face.
- ExtrusionSurface3D: linesegment2d_to_3d.
- Surface3D: repair_primitive_periodicity
- BSplineSurface3D: ban useless attr in serialization 
- utils.parametric: fix contour2d_healing
- BSplineSurface3D: ban useless attr in serialization
- BSplineCurve: simplify
- SphericalSurface3D: contour3d_to_2d
- WireMixin: to_wire_with_linesegments (use new methods, for 2D and 3D)
- ArcEllipse2d: point_belongs, abscissa, init.
- Face3D: face_inside - now considers inners_contours
- BoundingBox: point_belongs now considers bounds.
- ContourMixin: delete_shared_contour_section
- PlaneFace3D: merge_faces
- Contour2D: divide
- Step: raise NotimplementedError when it's not possible to instatiate assembly object.


### Refactor
- Contour2D: cut_by_wire
- Contour2D: extract_with_points displaced to WireMixin
- Contour2D: extract_contour displaced to WireMixin and renamed to extract
- Contour2D: split_contour_with_sorted_points displaced to WireMixin and renamed to split_with_sorted_points
- Contour2D: get_divided_contours
- FullArc2D, FullArc3D: create FullArc Abstract class.
- Contour2D: ordering_contour
- WireMixin: order_wire
- Contour2D: delete cut_by_linesegments
- split faces.py into surfaces.py, faces.py and shells.py 
- ContourMixin: from_points
- ClosedShell3D: improve performance for boolean operations
- Face3D: reduce the triangulation discretization resolution of Toroidal and Cylindrical to improve redering performance.
- Cylinder: inheritance directly from ClosedShell3D
- Edges: cache middle_points and unit_direction_vector 
- Arc: add optional parameter center
- unittests: find dynamicly the folder for the json
- Arc: point_distance
- BSplineCurve: is_close
- CompositePrimitive3D: babylon_points
- WireMixin: split_with_sorted_points -> if a wire, and given points are start and end, return self directly.
- ContourMixin: contours_from_edges
- ExtrusionSurface3D: simplify bsplinecurve3d_to_2d method

### Changed
- better surface3d plots
- sphere methods renamed in_points & to_point_skin to inner points & skin_points
- Improve CylincricalFace3D and ToroidalFace3D rendering mesh.
- remove useless attribute in Bspline serialization
- Change python suport version from >=3.7 to >= 3.9.

### Unittests
- Arc2D: test_arc_intersections
- TestEdge2DIntersections: test intersections for all edges.
- Circle2D: test_circle_intersections
- Contour2D: test_crossings, test_intersection_contour_with
- BSplineCurve: get_intersection_sections
- BSplineCurve2D: edge_intersections, arc_intersections, bsplinecurve_intersections
- CylindricalFace3D: test_triangulation_quality
- CylindricalSurface3D: test_point_projection
- BSplineCurve: point_projection
- ClosedShel3D: cut_by_plane
- Arc3D.minimum_distance_points_line
- New unittests for plane3d.
- ClosedShel3D: intersection
- Arcellipse2D: complementary
- Contour2D: contours_from_edges.
- PlaneFace3D: merge_faces
- Contour2D: divide.
- BSplineFace3D: test_linesegment_intersections_approximation.

v0.10.0 [Released 20/04/2023]

### New Features
* Write .msh file (with stream)
* Arc: reverse
* BSplineCurve2D: offset
* Circle2D: bsplinecurve_intersections, point_distance
* ConicalSurface3D, CylindricalSurface3D: plot method
* BSplineCurve3D: minimum distance
* volmdlr.edge: FullArcEllipse
* BSplineCurve: evaluate_single
* Wire2: hash
* Contour3D: hash
* LineSegment3D, LineSegment2D, Arc3D, Arc2D, BSpline3D, BSpline2D: get_shared_section(), delete_shared_section()
* Contour2D: closest_point_to_point2, get_furthest_point_to_point2
* Block: octree, quadtree, subdivide_block

### Fixed
* Bspline in sweep
* Plane3D: plane_intersections
* fixes to step assemblies
* LineSegment3D: matrix_distance
* fixes to wire
* Arc: split. Case when spliting point is the start or end point.
* BplineCurve2D: tangent, vector_direction, normal_vector
* BSplineCurve: abscissa, line_intersections
* Add some important fixes to unittests: missing two __init__py files.
* Contour2D, Contour3D: merge_with()
* Edge: change unit_direction_vector and unit_normal_vector to concrete methods
* stl: add _standalone_in_db to Stl class
* BSplineSurface3D: merge_with
* Documentation: Add introduction to volmdlr technology
* BSplineSurface3D: refactor bsplinecurve3d_to_2d to take into account periodic behavior
* OpenedRoundedLineSegments2D/ClosedRoundedLineSegments2D: fix radius type
* Surface3D: debug some special cases while using face_from_contours3d.
* Step: debug some special cases while reading step file.
* BSplineSurface3D: fix simplify_surface method.
* Improve pylint code quality.
* PeriodicalSurface: enhance some parametric transformations.

### Removed
- stl: remove default value in from_stream method

### Changed

- argument convexe in volmdlr.cloud has been renamed to convex
- Add some missing docstrings in volmdlr.faces
- Using full arcs for Circles primitives

### Performance improvements
- BSplineCurve: compilation of some functions used by from_points_interpolation classmethod.
- BSplineSurface3D: compilation of some functions used in the evaluation of a parametric point.
- eq & hash: Some eq and hash methods have been fixed. starting from clases Point and Vector.
- BSplinecurve2D: point_belongs
- lighten some dicts with optional name
- Step reader: refactor to_volume_model. Remove the dependency of the method of creating a graph.

### Refactorings
- ContourMixin: to_polygon (for both 2D and 3D)
- BSplineCurve2D.point_distance 
- new dataclass EdgeStyle: to be used in several plot methods. simplifying its structure.


### Unittests
* BSplineCurve2D: offset, point_distance, point_belongs
* Circle2D: bspline_intersections, point_distance
* Unittests for Vector2D
* Unittests for Point2D
* Unittests for Vector3D
* Unittests for Point3D
* LineSegment3D: test_matrix_distance
* LineSegment3D, LineSegment2D, Arc3D, Arc2D, BSpline3D, BSpline2D: get_shared_section(), delete_shared_section()
* Contour3D: merge_with()
* Contour2D: closest_point_to_point2, get_furthest_point_to_point2

## v0.9.3

- build: bump dessia common to 0.10.0
- build: remove useless jsonschema dep
- build: update package.xml for freecad

## v0.9.1

### Fixed
- build: manifest was not shipping bspline_compiled
- fixed many pylint errors: 13/03/2023
- fix contour2d: divide

### Documentation
 - typo in CONTRIBUTING.md
 - typo in README.md

## v0.9.0 [released 03/26/2023]

### New Features
* Unit coversion factor parameter added to the end of the from_step arguments parameter (So we can convert the units correctly)
* SphericalSurface3D: rotation, translation, frame_mapping
* read steps: Identify assemblies in a step file.
* ClosedTriangleShell3D: to_trimesh method
* PointCloud3D: add method shell_distances to compute distances from triangular mesh in PointCloud3D
* BSplineSurface3D: Now the plot method uses u and v curves
* Create .geo and .msh files (Mesh geometries with GMSH)
* RevolutionSurface3D: point3d_to_2d, point2d_to_3d, plot, rectangular_cut, from_step
* RevolutionFace3D
* WiriMixin: from points: general method for Wire3D and 2D and for Contour2D and 3D.
* Added package.xml metadata in order to be listed in the FreeCAD Addon Manager
* Edge: local_discretization
* ArcEllipse2d: point_at_abscissa, translation, split, point_distance.

### Fixed

* WireMixin: abscissa (add tolerance as parameter)
* OpenRoundedLineSegment2D: deleted discretization_points() so it uses the one from WireMixin.
* Contour2D: moved bounding_rectangle and get_bounding_rectangle to Wire2D.
* BSplineCurve: from_points_interpolation, uses centripedal method for better fitting.
* Conical, Cylindrical and Toroidal Surfaces 3D: fix face_from_contours - bug when step file doesnot follow a standard.
* BSplineSurface3D: debug linesegment2d_to_3d method.
* Parametric operations with BSpline curves.
* OpenTriangleShell3D: fix from_mesh_data method.
* PeriodicalSurface: fix face from contours.
* LineSegment2D.line_intersections: verify if colinear first.
* Cylinder: to_dict, min_distance_to_other_cylinder.
* Step_assemblies: consider when no transformation is needed.
* fix some pydocstyle errors
* Script/step/workflow: Update Workflow, use last version of dessia_common
* LineSegment3D: Rotation method update due to points attribute deletion
* ConicalSurface3D: fix from_step class method by adding the angle convertion factor
* fix f string usage
* Add some typings
* Step: Step translator now handles some EDGE_LOOP inconsistencies coming from step files
* Arc2d: point_belongs, abscissa.


### Removed

- edges: remove attributes points from lines & linesegments for performance purpose


### Performance improvements

- wires.py's 2D objects: chache bounding_rectangle results
- faces.py's Triangle3D objects: subdescription points and triangles
- EdgeCollection3D: new object for displaying series of edges
- BSplineSurface3D: compile BSplineSurface3D.derivatives
- Contour2D.area(): save area in a cache variable.
- Contour2D.__eq__(): verify contour length first, when verify if two contours are the same.
- Contour2D.is_inside(): verify first if the area of the contour2 is not smaller that contour 1.
- Disabling pointer in to_dict for most primitives
- Better hash for shells, contours & wires 


### Refactorings
- Remove usage of deprecated method old_coordinates and new_coordinates
- Indicate 'inplace' methods as deprecated
* Wire: extract_with_points

### Documentation
- BoundingBox docstrings

### Unittests
- ConicalSurface3D: face_from_contours, bsplinecurve3d_to_2d.
- CompositePrimitive2D: rotation, translation, frame_mapping
- core.py: delete_double_point, step_ids_to_str
- CompositePrimitive3D: plot
- BoundingRectangle: bounds, plot, area, center, b_rectangle_intersection, is_inside_b_rectangle, point_belongs,
intersection_area, distance_to_b_rectangle, distance_to_point
- BoundingBox: center, add, to_dict, points, from_bounding_boxes, from_points, to_frame, volume, bbox_intersection,
is_inside_bbox, intersection_volume, distance_to_bbox, point_belongs, distance_to_point, plot
* VolumeModel: eq, volume, rotation, translation, frame_mapping, bounding_box, plot
* Wire: extract_with_points, split_with_two_points
* Arc2d: point_belongs, abscissa.
* ArcEllipse2d: point_belongs, abscissa, init, translation, split, point_at_abscissa, point_distance.

### CI
- add spell check to pylint with pyenchant
- make code_pydocstyle more explicit
- upload html coverage to cdn.dessia.tech
- limit time effect on master & testing

## v0.8.0 [Released 26/01/2023]

### New Features

- PlaneFace3D: project_faces
- OpenShell3D: project_coincident_faces_of
- GmshParser: to_vtk
- BSplineCurve: derivatives
- ClosedPolygon2D: point_belongs, now the user can choose whether points on the edge of the polygon
            should be considered inside or not.
- ArcEllipse2D: line_intersections, frame_mapping, linesegment_intersections
- Line2D: point_belongs, frame_mapping()
- New Class wires.Ellipse2D
- Ellipse2D: point_over_ellipse(), line_intersections(), linesegment_intersections(), discretization_points(),
abscissa(), point_angle_with_major_dir(), area(), rotation(), tranlation(), frame_mapping()
- Plane3D: is_parallel, fullarc_intersections
- Arc2D: cut_betweeen_two_points
- Contour3D: linesegment_intersections, line_intersections
- Circle3D: primitives: [Arc3D, Arc3D], get_primitives, abscissa, linesegment_intersections
- Arc3D: line_intersections, linesegment_intersections
- new module utils: intersections -> circle_3d_linesegment_intersections
- hash for Frame2D
- Ellipse3D: point_belongs, abscissa, length, to_2d
- CylindricalSurface3D: point_on_surface, is_coincident, arcellipse3d_to_2d
- BSplineSurface3D: derivatives

### Fixed

- PlaneFace3D: cut_by_coincident_face (consider self.inner_contours inside face)
- Contour2D: bounding_rectangle (specify number_points for discretization_points), point_belongs
- Line2D: line_intersections
- BSplineCurve2D: line_intersections
- PlaneFace3D: cut_by_coincident_face (consider self.inner_contours inside face)
- BSplineCurve2D: bounding_rectangle (specify number_points for discretization_points)
- Mesh: delete_duplicated_nodes
- BSplineSurface3D: fix arc3d_to_2d method
- Frame3D : fix from_point_and_vector method ( error for the case vector=main_axis)
- BSplineCurve2D: linesegment_intersections
- Contour2D: merge_primitives_with
- BSplineCurve: fix to take into account weighted B-spline curves.
- Step: fix reading of rational BSpline curves and surfaces from step file.
- BSplineCurve2D: tangent (use position/length)
- Babylon: some scene settings for better rendering
- Arc2D: fix get_center: name referenced before assignement
- SphericalSurface3D : enhancement of primitives parametrization on surface parametric domain.
- BSplineSurface3D: debug linesegment2d_to_3d method.
- Parametric operations with BSpline curves.
- OpenTriangleShell3D: fix from_mesh_data method
- pydocstyle fixes
- bounding box: fix for cylindrical and BSplineCurve3D
- contour2d: ordering_primitives, order_primitives
- Plane3D: plane_intersections, is_coindident
- contour2d: ordering_primitives, order_primitives
- Linesegment2D: infinite_primitive
- Arc2D: point_belongs
- Arc2D: infinite_primitive
- Wire2D: infinite_intersections
- infinite primitive offset of linesegment
- Ellispe3D: discretization_points
- BSplineSurface: Improved surface periodicity calculation

### Removed

- babylon script remaining functions

### Performance improvements
- ClosedPolygon2D: triangulation
- Cylinder: min_distance_to_other_cylinder
- BSplineCurve: discretization_points
- Face3D: triangulation
- triangulation performance by use of Node2D instead of points (x15 on casing)
- cache variable self._polygon_point_belongs_100, to avoid recalculating each
time we have to verify if a point is inside
- Improvements in BSplineSurface3D.point3d_to_2d performance
- Triangle3D serialization speed-up
- Serialization without memo for faces
- Custom serialization for BsplineCurves

### Refactorings

- Basis2D, Basis3D, Frame2D, Frame3D: old_coordinates and new_coordinates method are now deprecated.
local_to_global_coordinates and global_to_local_coordinates are the new more explicit ones.
- Line3D: intersections

### Unittests

- Contour2D: point_belongs
- Basis2D, Basis3D, Frame2D, Frame3D: local_to_global_coordinates and global_to_local_coordinates
- ArcEllipse2D: linesegment_intersections
- LineSegment2D: to_wire
- Line2D: point_belongs
- BSplineCurve2D: line_intersections
- Ellipse2D.point_over_ellipse()
- Ellipse2D.line_intersections()
- Ellipse2D.linesegment_intersections()
- Ellipse2D.discretization_points()
- Ellipse2D.abscissa()
- Ellipse2D.point_angle_with_major_dir()
- Ellipse2D.area()
- Ellipse2D.rotation()
- Ellipse2D.tranlation()
- Ellipse2D.frame_mapping()
- Line2D.frame_mapping()
- Plane3D: plane_intersections, fullarc_intersections, is_parallel, is_coincident
- Contour2D: offset
- ArcEllipse3D.to_2d()
- Circle3D: point_belongs
- Circle3D: discretization_points
- Arc3D: line_intersections, linesegment_intersections
- Contour2D: ordering_contour, is_ordered, order_contour
- Ellipse3D: point_belongs, abscissa, length, to_2d, discretization_points
- CylindricalSurface3D: point_on_surface, is_coincident

### CI

- Mandatory CHANGELOG.md update for PR
- pre-commit checks with cython-lint

## v0.7.0

### New Features

- Open/Closed TriangleShells: ability to implement specific algorithm to triangles
- Block: faces_center (calculate directly point in the middle of the faces)
- Circle2D: split_by_line
- BoundingRectangle: bounds, plot, area, center, b_rectangle_intersection, is_inside_b_rectangle, point_belongs, intersection_area, distance_to_b_rectangle, distance_to_point
- Cylinder: random_point_inside, interference_volume_with_other_cylinder, lhs_points_inside
- CylindricalSurface3D: line_intersections, linesegment_intersections, plane_intersection
- Line2D: point_distance
- Line3D: to_2d
- Line3D: skew_to (verifies if two Line3D are skew)
- LineSegment3D: line_interserctions
- ArcEllipse3D: discretization_points
- FullArc3D: linesegment_intersections
- Line: sort_points_along_line
- Line2D: point_belongs
- ArcEllipse2D: length, point_belongs, abscissa, bounding_rectangle, straight_line_area, discretization_points, reverse

### Fixed

- Contour2D: point_belongs
- BsplineCurve: abscissa (use different start point between 0 and length)
- Arc3D: plot
- Cylinder: point_belongs
- FullArc3D: plot (use discretization_points instead of discretise)
- Face3D: line_intersections: consider borders
- STL: from stream (use BinaryFile and StringFile instead of io.BinaryIO and FileIO)
- Step: from stream (use BinaryFile instead of io.BinaryIO)
- Contour: is_overlapping (consider intersecting_points is empty)
- LineSegment2D: to_wire (use discretization_points instead of discretise)
- ArcEllipse2D: to_3d
- Fix boolean operations when faces are 100% coincident
- Fix some to_step methods from edges.py and faces.py


### Performance improvements

- Avoid unneeded bbox computation


### Refactorings

- cleanup of ClosedShell (double methods with Openshells)
- LineSegment3D: intersections
- Line2D: sort_points_along_line



### Unittests

- PlaneFace3D: line_intersections
- BsplineCurve: abscissa
- Circle2D: split_by_line
- BoundingRectangle: area, center, intersection, is_inside, point_belongs, intersection_area, distance_to_point, distance_to_b_rectangle
- Cylinder: point_belongs, random_point_inside, interference_volume_with_other_cylinder, min_distance_to_other_cylinder, is_intersecting_other_cylinder, lhs_points_inside
- CylindricalFace3D: linesegment_intersections
- CylindricalSurface3D: line_intersections
- Line3D: line_distance
- Line3D: skew_to
- Line3D: intersections
- LineSegment3D: line_intersections
- LineSegment3D: linesegment_intersections
- Contour: is_overlapping
- LineSegment2D: line_intersections
- ArcEllipse3D: discretization_points
- FullArc3D: linesegment_intersections
- Line2D: sort_points_along_line
- Line3D: sort_points_along_line
- ArcEllipse2D: length, point_belongs, abscissa, bounding_rectangle, straight_line_area, discretization_points, reverse


## v0.6.1 [12/13/2022]

### Changes

- Import from dessia_common are now performed from dessia_common.core

### Fixed
- infinite primitive offset of linesegment

## v0.6.0 [11/7/2022]

### New Features

- Stl:load_from_file, to_volume_model
- Surface2D: copy (specific method)
- GmshParser: read_file (.msh) and related methods, define_triangular_element_mesh, define_tetrahedron_element_mesh
- Circle2D: primitives (defined with 2 Arc2D)
- Node2D/3D, TriangularElement, QuadrilateralElement2D, TriangularElement3D
- ElementsGroup: nodes, elements_per_node
- Mesh: bounding_rectangle, delete_duplicated_nodes
- PlaneFace3D: cut_by_coincident_face
- Vector2D: to_step
- BSplineCurve2D: to_step
- LineSegment3D: to_bspline_curve
- BSplineCurve3D: from_geomdl_curve
- Surface2D: line_crossings
- Surface2D: from_contour
- BSplineSurface3D: simpifly_surface - verifies if BSplineSurface3D could be a Plane3D
- OpenShell3D: to_step_face_ids
- Contour2D: repair_cut_contour
- Circle2D: cut_by_line

### Fixed

- Contour3D: average_center_point (use edge_polygon.points instead of points)
- Contour: edges_order_with_adjacent_contour
- Arc2D: translate_inplace
- Arc2D: point_belongs
- Arc2D: abscissa (consider point2d == arc2d.start/end)
- Arc2D: split (how to choose the interior point)
- Wire: extract_primitives (consider point1 and point2 belong to the same primitive, REMOVE Contour.extract_primitives)
- LineSegment: abcissa (consider point2d == arc2d.start/end)
- Contour2D: cut_by_wire
- Contour2D: point_belongs (bug when contour has only one primitive, like FullArc2D)
- Contour: contours_from_edges
- PlaneFace3D: face_intersections
- Edge: insert_knots_and_mutiplicity
- BSplineCurve3D: from_step
- Surface2D: cut_by_line
- Circle3D: to_step
- ArcEllipse3D.to_2d()
- infinite primitive offset of linesegment
- Contour3D: order_contour.

### Performance improvements

- Improve reading STEP files (Faster BSplineCurve3D.look_up_table, Better info when _edges not following eachother_ )
- Improve multiple substractions
- Speedup Contour2D.point_belongs using bounding_rectangle
- Custom to dicts for Shells and primitives inheriting


### Refactorings

- Normalize STL methods regarding STEP
- Refacor and update old code in mesh.py
- Define a Parent class 'Triangle' for Triangle2D/3D


### Unittests

- Wire: extract_primitives, extract_without_primitives


## v0.5.0

### New Features

- Contour: is_overlapping, is_supperposing
- Point, Edges and Wires: axial_symmetry
- Surface2D: rotation, rotation_inplace
- Wire2D: bsplinecurve_crossings,  bsplinecurve_intersections
- Cylinder: min_distance_to_other_cylinder, is_intersecting_other_cylinder
- New point_distance method for Wire3D

### Fixed

- Wire3D.babylonjs
- BSplineSurface3D.merge_with (consider overlapping, intersecting surfaces)
- Wire.extract_primitives (consider point1 & point2 belong to the same primitive)
- Wire.extract_without_primitives (consider the primitives’ order to choose the primitives)
- Contour.shared_primitives_with (consider contours sharing a lot of primitives groups)
- Contour2D.contour_intersections (check if the point is not already in the lis)
- Line.is_between_points (consider point1==point2)
- BSplineCurve2D.split (consider point==start/end)
- Contour3D.bounding_box (use _utd_bounding_box to be defined as a property)
- BSplineSurface3D.grid2d_deformed (add more constraints to compute surface deformation)
- BSplineSurface3D.from_cylindrical_faces (consider **kwargs parameters)
- Duplicated methods cleaned
- triangulation of planar faces
- Wire3D: fix Bounding box
- Wire3D: Bounding box
- Arc2D: primitives bad calculation (arc2d)
- Update plotdata in setup.py
- add some fixes pydocstyle

### Performance improvements

- Remove Copy param from movement of primitives and add inplace methods
- Improve union operations
- Return the same result type (a boolean) in Contour.is_sharing_primitives_with
- Add hidden attribute _bounding_rectangle for Contour2D
- Add hidden attribute _length for BSplineCurve2D/3D
- Consider different types of primitives in Wire.wire_intersections/wire_crossings
- Add hidden attribute _length for Edge

### Refactorings

- Define _eq_ in Contour (to be used for both 2D and 3D)
- Use Grid2D object in different BSplineSurface3D methods (especially: to_2d_with_dimension)
- Define length in LineSegment (to be used for both 2D and 3D)
- Delete diplicated methods (length and point_at_abscissa) from Contour3D (inherit from Wire)
- Define a Parent class 'Bsplinecurve' to mutulize Bsplinecurve2D/3D methods
- Clean duplicated methods
- Define length in LineSegment (to be used for both 2D and 3D)
- Delete diplicated methods (length and point_at_abscissa) from Contour3D (inherit from Wire)
- Define a Parent class 'Bsplinecurve' to mutulize Bsplinecurve2D/3D methods


## v0.4.0
### Fixed
- various fixes in cuts of wires and contours
- Fix of missing face in Union
- following dessia_common v0.7.0


## v0.3.0

### New Features
- Bspline with dimensions
- cut_by_line for Surface2D
- Bspline merge

### Fixed
- Various Steps improvement
- Bspline periodicity in step reading
- sewing improvements
- Substraction of shells

## v0.2.10

### New Features

- union of shells (only with planeface for the moment
- Sewing of polygon3D
- Concav hull of PointCloud2D

## v0.2.9

### New Features

- support STL import & export
- point cloud2D & cloud3D

## v0.2.8

### New Features

- support stringIO in step save

### Fixes

- depack of point2D
- to_vector2D

### Performance improvements

- better bounding box for cylindrical face


## [v0.2.7]
### Changed
- direction vector of linesegments are now normalized

### New Features

- straight line area for BsplineCurve2D
- split of circleby start end
- closedpolygon2d is_trigo
- Auto-adaptative camera/edge width babylonjs
- splitting of bsplinecurve2d
- BezierSurface3D implemented
- added rotation and translation for faces
- new classes BezierCurve2D and BezierCurve3D
- spherical surface
- (core): update plot_data method
- update plot_data methods in wires and edges
- step almost working for cylindrical, conical toroidal
- difference between intersections and crossings
- plot_data version set to 0.3.8 or above

### Fixes

- support of mixed vector point in to step
- remove debug mode babylonjs
- remove sci notation in step export
- use stable cdn for babylonjs
- sweep extrusion length
- line circle intersection with tolerance, normal and dir vector for arc
- offset of wire
- remove useless non serializable attr
- secondmoment area from straight lines
- reversed faces in extrusion correction
- enhancement of rotation/translation of shells
- bug fix BezierCurve2D and 3D
- eq and hash for basis and frames
- shell and frame mapped shell correctly read
- small try except added for step reading
- all SHAPE_REPRESENTATION are now read
- Arc3D from step full debug
- arc3d to 2d in bspline3d surface
- missing faces at end of sweep
- splitting faces and arcs
- perf in display nodes and toroidal aspect
- setup.py requires plot_data>=0.3.9
- (primitives2d): serialization
- debug of shell method
- porting shells methods
- Debug of conical faces
- Porting cylinders and hollow
- porting from missing from_contour3d for planeface
- reading steps, but artefact on faces
- Correcting arc from_step

### Performance improvements

- LineSegment2D.points is non serializable attribute
- ClosedPolygon2D.line_segment is non_serializable_attributes
- Optimization of mesh generation

#### Refactorings
- (edges): put data argument back into Arc2D.plot_data()
- (edges): redefined Arc2D.plot_data()

## v0.2.6

### Changed
- debugs on frame 2D

### Optimized
- babylon data generation speed up

## v0.2.5

### Added
- translation and rotation for various primitives

### Changed
- Frame3D rotation takes also into account origin
- following plot_data v0.5.3

## v0.2.4
### Added
- handle spherical surfaces
- positionning of parts in STEP reading

## v0.2.1
### Added
- step export

## v0.2

### Changed
- modules -2D or *3D renamed in *2d, *3d
- point and vector declared with their x, y, z vm.Point2D((0, 0)) -> vm.Point2D(0, 0)
- separating in new modules: display, wires, edges...
- PEP8: method names
- PointAtCurvilinearAbscissa changed to point_at_abscissa
- MPLPlot changed to plot()
- plot now returns only ax instead of fig, ax

## v0.1.11

### Added
- Calculate the distance between LineSegment3D/LS3D, Arc3D/LS3D, Arc3D/Arc3D and between CylindricalFace3D too.
- Use PlaneFace3D with contours2D in a classic way and use it with contours3D with a 'from_contours3d' as CylindricalFace3D does.
- Calculate the distance between CylindricalFace3D and PlaneFace3D.
- Calculate the distance between CylindricalFace3D, PlaneFace3D and ToroidalFace3D.
- contours2d.tessel_points which gives all points of a contour2d, and .points the end points of primitives.
- Implementation of ConicalFace3D in Core and RevolvedProfile.
- Implementation of SphericalFace3D in Core.
- BSplineFace3D works.

### Changed
- cut_contours in Face3D which take all points from a Contour2D, not one side like before. Furthermore, it is light and quick.

## [v0.1.10]
- typings
- workflow to instanciate point

## [v0.1.9]

### Added
- mesh module

## [v0.1.8]

### Added
- color and alpha options for various primitives
- line segments intersection

### Debug
- arcs: is_trigo and angle were sometimes false

## [v0.1.7]

### Added
- random vector and points
- dashed line option in babylon of LineSegment3D
- Measure2D
- babylon_data: a dict language to describe models to be unpacked by a babylonjs unpacker

### Removed
- constants o2D, x2D, y2D...: use O2D, X2D...

### Changed
- Mesure -> Measure3D<|MERGE_RESOLUTION|>--- conflicted
+++ resolved
@@ -36,11 +36,8 @@
 - face3D: get_face_cutting_contours
 - intersections: get_bsplinecurve_intersections generalization, so it can also be used
 to calculate intersections between a plane 3d and bsplinecurve3d.
-<<<<<<< HEAD
 - bspline_compiled: refactor binomial_coefficient for performance.
-=======
 - Improve step translator.
->>>>>>> e70e0b6c
 
 ### Changed
 - OpenShell3D: faces_graph is now vertices_graph. faces_graph method now represents the faces' topology of the shell.
