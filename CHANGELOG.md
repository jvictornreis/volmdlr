# Changelog

All notable changes to this project will be documented in this file.

The format is based on [Keep a Changelog](https://keepachangelog.com/en/1.0.0/),
and this project adheres to [Semantic Versioning](https://semver.org/spec/v2.0.0.html).

## v0.15.0 [future]

### New Features

- cad_simplification: VoxelizationSimplify, TripleExtrusionSimplify, TriangleDecimationSimplify.

#### surfaces.py
- ToroidalSurface3D: line_intersections, linesegment_intersections, plane_intersections
- ToroidalSurface3D: cylindricalSurface_intersections, circle_intersections, fullarc_intersections, dict_to_object
- ToroidalSurface3D: Handles degenerated surfaces (major_radius < minor_radius).
- CylindricalSurface3D: circle_intersections
- ToroidalFace3D: PlaneFace3D intersectios.
- SphericalSurface3D: circle_intersections, arc_intersections, ellipse_intersections, arcellipse_intersections
#### edges.py
- BsplineCurve3D: circle_intersections.
#### curves.py
- Circle3D: point_distance.
#### shell.py
- OpenTriangleShell3D: triangle decimation
#### core.py
- BoundingBox: triangle_intersects_voxel

### Fixed

#### core_compiled
- Frame2D: fix rotation.

#### edges.py 
- Arc2D: direction conservation in rotation / translation / frame_mapping.

#### surfaces.py
- ToroidalSurface3D: line_intersections, linesegment_intersections, plane_intersections 


#### faces.py
- ToroidalFace3D: PlaneFace3D intersections.
- PlaneFace3D: circle_intersections. planeface_intersections

#### wires.py
- delete remaining inplace methods in wires.py

#### shells.py
- Fixes to boolean operations.

### surfaces.py 
- SphericalSurface3D: use circle 3d instead of polygon3D for plotting. 

#### utils
- common_operations separate_points_by_closeness: consider more than two cluster groups.

#### curves.py
- Circle3D: circle_intersectios when the circle are coplanar.

#### surfaces.py
- ExtrusionSurface3D: enhance parametric operations.

#### edges.py
- bsplineCurve: line_intersections. 

#### faces.py
- Face3D: create a generic method for calculating intersections between two faces: _generic_face_intersections.

### Refactor
- Face3D: create a generic method for calculating intersections between two faces: _generic_face_intersections.
- 
#### curves.py
- Circle2D: Now, it needs a Frame2D and a radius instead of a Center and a Radius. This allows to easily control the circle's direction (clockwise/counterclockwise)

#### edges.py
- Arc2D: Arc 2D now must follow the same rotation direction of its circle.

<<<<<<< HEAD
#### surfaces.py
- ExtrusionSurface3D: Uses edge abscissa as u parameter.
=======
#### core_compiled
- Frame2D: fix rotation, now it has an optional parameter rotate_basis, set to False by default option, so the user can specify if he wants to rotate also the basis of the frame.

### Refactor
- Face3D: create a generic method for calculating intersections between two faces: _generic_face_intersections.
- babylon_data: avoid using bounding_box for performance
- 
#### edges.py
- LineSegment2D/3D: For performance and memory efficiency reasons, the line attribute from which the line segment was defined was converted to a property.

#### primitives3d.py
- Sweep: accepts an optional parameter starting_frame that can control the orientation of the profile.
>>>>>>> 7c126ca8

### Changed
- ToroidalSurface3D: init param tore_radius and small_radius changed to major_radius and minor_radius respectevely.
- ToroidalSurface3D: plots now use Circles 3D instead of ClosedPolygon3D. Performance improved.
- CylindricalSurface3D: More comprehesive plot

### Unittests
#### curves 
- Circle3D: new case to test_circle_intersections, new test: test_point_distance.
#### surfaces
- ToroidalSurface3D: test_line_intersections, test_plane_intersections, test_cylindrical_surface_intersections, test_circle_intersections
- CylindricalSurface3D:  test_circle_intersections.
#### faces
- ToroidalFace3D: PlaneFace3D intersectios.
- SphericalSurface3D: circle_intersections, arc_intersections, arcellipse_intersections
## v0.14.0

### New Features
- DisplayTriangleShell3D: a TriangleShell3D optimized for performance of display / saving / loading.
- BSplineSurface3D: from_points_interpolation, from_points_approximation.
- nurbs module.
- New curves classes: Hyperbola2D and Hyperbola3D.
- Line: closest_point_on_line, from_point_and_vector
- Line2D: get_slope, get_y_intersection.
- New curves classes: Parabola2D/3D.
- ConicalSurface3D: line/line_segment intersections, perpendicular_plane_intersection
- ConicalSurface3D: line/line_segment intersections, perpendicular_plane_intersection, parallel_plane_intersections, concurent_plane_intersections, plane_intersections.
- Hyperbola2D/3D and Parabola2D/3D: split
- PlaneFace3D: conicalface_intersections
- CylindricalSurface3D: conicalsurface_intersections
- CylindricalFace3D: conicalface_intersections
- Curve: general_method curve_intersections
- Parabola2d/3D / Hyperbola2D/3D: point_belongs, tangent
- BSplineCurve: point_to_parameter, abscissa_to_parameter.
- Basis3D: is_normilized, is_orthogonal, is_orthonormal.
- BSplineSurface3D: fullarcellipse3d_to_2d
- ClosedPolygon2D: points_in_polygon

### Fixed
- add missing name attributes to classmethods.
- fixed circular imports
- BSplineSurface3D: from_points_interpolation, from_points_approximation.
- ConicalFace3D: point_belongs
- nurbs.core: find_multiplicity, evaluate_curve.
- LineSegment3d: line_intersections.
- Circle2D: line_intersections
- Step.read_lines: handles name with # character in name.
- ExtrusionSurface3D: enhance 3D to parametric operations.
- BSplineCurve: direction_vector, point_at_abscissa, abscissa, trim
- ConicalSurface3D and RevolutionSurface3D: bsplinecurve3d_to_2d when start or and points are at surface singularity
- ClosedCurves: discretization_points
- ArcEllipse3D: is_close
- LineSegment3D: revolution
- FullArcEllipse3D, FullArcEllipse2D: discretization_points
- ConicalSurface3D: linesegment2d_to_3d
- BSplineSurface3D: bsplinecurve3d_to_2d, prevents code execution from stopping when point3d_to_2d does not converge
- BSplineSurface3D: derivatives
- BSplineCurve: split
- Matrix based discrete representation: boolean operations
- read the docs settings
- fix: move code complexity at end
- ClosedPolygon2D: points_in_polygon, fix include_edge_points
### Refactor
- TriangleShell3D: various improvement such as get_bounding_box, to_mesh_data, from_mesh_data, to_dict, dict_to_object

### Changed
- Cache BSplineCurve points into a numpy array to reduce memory usage.
- Vector2D, Vector3D: __repr__
- core_compiled: cdef functions' names.
- Vector2D, Vector3D, Point2D, Point3D: transformed into extension types for memory performance
- limit warning on step reading
- BSplineSurface3D: point3d_to_2d

### Unittests
- Hyperbola2D/3D: line_intersections
- Parabola2D/3D: line_intersections
- ConicalSurface3D: test_line_intersections, test_plane_intersections.

## v0.13.0

### New Features
- Line: reverse.
- BSplineCurve: Remove dependencies from the geomdl library.
- perf: to_dict/dict_to_obj of OpenTriangleShell3D
- Cylinder / Cone / HollowCylinder: from_center_point_and_axis
- Cone: remove inheritance from RevolvedProfile
- Ellipse2D: point_distance, bounding rectangle, ellipse_intersections
- Curve: local_discretization
- Ellipse3D: line_intersections, linesegment_intersections, ellipse_intersections
- ArcEllipse3D : Linesegment_intersections, arcellipse_intersections
- Circle3D: circle_intersections, ellipse_intersections
- Circle2D: ellipse_intersections.
- Arc3D: arc_intersections, arcellipse_intersections
- Wire3D/Contour3D: edge_intersections, wire_intersections
- BSpline3D: arc_intersections
- New module: discrete_representation for voxelization of 3D geometries and pixelization of 2D geometries
- BSplineSurface3D: partial removal of dependencies on geomdl objects

### Fixed
- Sweep with non smoth path
- plot of vector3D.
- BSplineSurface3D: point3d_to_2d, improve inital condition.
- EdgeCollection3D: babylon_meshes.
- BSplineCurve3D: trim
- FullArc3D: hash
- SphericalSurface3D: enhance repair_periodicity_method
- CylindricalSurface3D: concurrent_plane_intersection
- BSplineFace3D: fix neutral_fiber
- Step: assembly import
- BSplineFace3D: fix bounding_box.
- Ellipse3D: from_step
- edges.py: general improvements.
- ExtrusionSurface3D: point3d_to_2d.
- ExtrusionSurface3D: enhance parametric operations when the surface is periodic.
- BSplineFace3D: fix neutral_fiber
- BSplineSurface3D: improve bsplinecurve3d_to_2d.
- BSplineSurface3D: improve bsplinecurve3d_to_3d.
- Circle2D: plot
- Line3D: fix Line3D plot()
- Vector2D: plot()
- fix RevolutionFace3D init parameter wire to edge.
- Update documentation
- fix Sweep: bug when first primitive is an arc.
- fix closedshell3d volume
- Step.py: enhance step import/export
- VolumeModel: get_shells
- step.py uses deque in stack based algorithms
- VolumeModel: get_shells
- add error protection stl
- Sweep - add raise ValueError if section too big in comparision to arc radiuses
- Update cython version requirement in setup.py
- Step import: handles when there is an empty assembly in the file.
- Ellipse2D: point_at_abscissa
- ultis.common_operations: get_edge_distance_to_point and get_get_abscissa_discretization from edges so it can be used in curves too.
- edges.Edge._generic_minimum_distance
- LineSegment3D: distance_linesegment
- BSpline3D: linesegment_intersections

### Refactor
- refator some classes' init in primitives3D. 
- Shells: refactor.
- Composite_primitives
- Surface3D: enhance repair_primitives_periodicity method.
- volmdlr.utils.intersections:
- BSplineCurve: replace periodic bool parameter with verification inside from_points_intepolation method.
- Wire3D: removes heritage from volmdlr.core.CompositePrimitive3D
- BSplineCurve3D: bounding_box
- edges: minimum_distance.
- BSplineSurface3D: bsplinecurve3d_to_2d
- BSplineCurve: transform some attributs into lazy evaluation and Caching
- BSplineSurface3D: transform some attributs into lazy evaluation and Caching
- BSplineSurface3D: store control_points as numpy array for memory efficiency
- PlaneFace3D: distance_to_point -> point_distance
- remove normalize() methods for Vectors. Replaced by unit_vector(), it returns a new normalized vector.
- Cylinder / Cone / HollowCylinder: docstrings, typings, style, coherence
- BSplineSurface3D: point3d_to_2d performance improvements.


### Changed
- Moves functions from step.py to volmdlr.utils.step_reader
- Cylinder / HollowCylinder: `from_extremal_points` is now depracted. Use `from_end_points` instead (for lexical reason)

### Unittests
- Cylinder / Cone / HollowCylinder
- Ellipse2D: point_distance
- Ellipse3D: test_ellipse_intersections, test_linesegment_intersections
- ArcEllipse3D : Linesegment_intersections, arcellipse_intersections
- Circle3D: circle_intersections.
- Arc3D: arc_intersections, arcellipse_intersections, test_minimum_distance_bspline
- BSplineCurve3D: test_bspline_linesegment_minimum_distance, test_bspline_linesegment_intersections
- Contour3D: test_edge_intersections

## v0.12.0


### New Features
- New module: cad_simplification - OctreeBlockSimplify, TrippleExtrusionSimplify
- shells.py : function to performe union operations for a given list of shells.
- ClosedShell3D: is_face_intersecting, is_intersecting_with
- BoundingBox: get_points_inside_bbox, size
- Vector3D: unit_vector
- Face3D: split_inner_contour_intersecting_cutting_contours
- Shell3D: get_ray_casting_line_segment
- WireMixin: get_connected_wire, is_sharing_primitives_with
- OpenShell3D: faces_graph
- Plane3D: arc_intersections, bsplinecurve_intersections
- common_operations: split_wire_by_plane
- SphericalSurface3D: line_intersections, linesegment_intersections.
- Sweep with muitiform profile contour.
- minimum_distance: face-to-face, shell-to-shell
- OpenShell3D: from_faces (using faces graph)
- SphericalFace3D: from_contours3d_and_rectangular_cut
- RevolutionSurface3D: Translation
- wires.WireMixin: from_circle
- curves.CircleMixin: trim
- Face3D: point_distance
- BSplineCurve3D: revolution method.

### Fixed
- ClosedShell3D: is_face_inside, get_subtraction_valid_faces, valid_intersection_faces, point_belongs
- ContourMixin: delete_shared_contour_section, reorder_contour_at_point, are_extremity_points_touching
- RevolutionSurface3D: fix some special cases whiling transforming from 3D space to parametric domain.
- fix drone python version
- BSplineFace3D: neutral_fiber
- BSplineSurface3D: arc3d_to_2d, removes repeated parametric points if any.
- surfaces.Plane3D: linesegment_intersections
- Step export
- Face3D: is_linesegment_crossing.
- Edge: fix orientation of edges commig from step.
- BSplineCurve3D: from_step.
- Export to step file
- Step import
- Edge: fix orientation of edges commig from step.
- Sphere: point_belongs, inherits from ClosedShell3D instead of RevolvedProfile
- Step import.
- PeriodicalSurface: linesegment3d_to_2d, takes into account small 3D line segments that should be actually 3D arcs
- babylondata: removes empty objects.
- ClosedPolygon2D: point_belongs.
- Fullarc: get_reverse.
- Arc2D: point_belongs
- ArcEllipse2D: point_at_abscissa
- Frame3D: import/export step.
- BSplineFace3D: neutral_fiber.
- Step: read_lines, take into account the space character in step entity names
- Circle3D: fix trim.
- Edge: from_step trim of periodic curves with different orientation of original edge
- Arc3D: fix abscissa, fix get_arc_point_angle
- add missing toleraces to some methods.
- Arc3D: line_intersections
- Line3D: minimum_distance_points
- remove arcellipse handleling for bspline2d_3d.
- plot of vector3D
- Ellipse3D: discretization_points.

### Refactor
- ClosedShell3D: point_belongs, get_non_intersecting_faces
- BoundingBox: bbox_intersection
- Face3D: get_face_cutting_contours
- parametric.py: fix numerical instability in some functions used in Arc3D to parametric surface domain transformation.
- intersections: get_bsplinecurve_intersections generalization, so it can also be used
to calculate intersections between a plane 3d and bsplinecurve3d.
- Big refactor: New module curves.py containing classes as Line, Circle and Ellipse.
Most edges will now be formed by a curve and a start and end points. Unittests for all these classes have been created.
All adequations have been done for all tests and existing scripts.

- bspline_compiled: refactor binomial_coefficient for performance.
- Improve step translator.
- Delete inplace methods: rotation, translation and frame_mapping. replace by juste the rotation, translation and frame_mapping. objects are no longer changed inplace, a new transformed object is returned each time.
- OpenShell3D: faces_graph.
- RevolutionSurface3D: Improve init and methods

### Changed
- OpenShell3D: faces_graph is now vertices_graph. faces_graph method now represents the faces' topology of the shell.

### Unittests
- FullArc2D: split_between_two_points
- Face3D: set_operations_new_faces
- ClosedShell3D: point_belongs
- Plane3D: arc_intersections, bsplinecurve_intersections
- common_operations: split_wire_by_plane
- SphericalSurface3D: line_intersections, linesegment_intersections.

## v0.11.0


### New Features
- BSplineCurve, Edge: simplify
- Plane3D: angle_between_planes, plane_betweeen_two_planes
- Edge: intersections, crossings, validate_crossings
- Arc2D: bsplinecurve_intersections, arc_intersections, arcellipse_intersections.
- ArcEllipse2D: bsplinecurve_intersections
- get_circle_intersections added to volmdlr.utils.intersections, so it can be used to calculate intersections between two arcs 2d.
- get_bsplinecurve_intersections added to volmdlr.utils.intersections. Used to calculate intersection between a bspline and another edge.
- Wire2D: edge_intersections, wire_intersections, edge_crossings, edge_intersections, validate_edge_crossings, validate_wire_crossings
- Contour2D: split_contour_with_sorted_points, intersection_contour_with
- CylindricalSurface3D: point_projection, point_distance
- ToroidalSurface3D: point_projection
- BsplineCurve: point_distance, point_belongs
- ContourMixin: is_adjacent
- Wire2D: area
- Circle2D: bsplinecurve_intersections.
- add tolerance param to many methods from edges and wires.
- Surface3D: add contour healing into face_from_contours3d method.
- ExtrusionSurface3D: implement missing cases for linesegment2d_to_3d method.
- BSplineSurface3D: to_plane3d
- BSplineFace3D: to_planeface3d
- BSplineCurve, Arc, LineSegment: is_close
- Core: get_edge_index_in_list, edge_in_list
- mesh: TetrahedralElementQuadratic 
- GmshParser: define_quadratic_tetrahedron_element_mesh
- GmshParser: to_vtk (consider quadratic tetrahedron element)
- VolumeModel: to_msh (consider both order 1 and 2)
- Assembly: define a volmdlr Assembly object.
- Edge: direction_independent_is_close
- Arcellipse2D, 3D: complementary, translation
- Arcellipse2D, 3D: complementary
- Face3D: is_linesegment_crossing, linesegment_intersections_approximation.
- Assembly: define a volmdlr Assembly object.
- Contour2D: copy
- LineSegment2D: copy
- FullArcEllipse3D: split
- ArcEllipse3D: split, point_at_abscissa
- Vector: is_perpendicular_to
- babylonjs: add nested meshes
- CylindricalFace3D, ConicalFace3D, ToroidalFace3D, BSplineFace3D: neutral_fiber
- VolumeModel: get_shells
- WireMixin: wires_from_edges
- DisplayMesh3D: triangulation_faces
- Woodpecker CI setup
- ContourMixin: primitive_section_over_contour.
- Face3D: split_by_plane

### Fixed
- 2D conversion: create 2D function name in core_compiled
- LineSegment, Arc, BSplineCurve: get_shared_section()
- bSpline2D: linesegment_intersections
- BsplineCurve: from_points_interpolation
- Coverage: use coverage rc to enable cython coverage
- ClosedShel3D: cut_by_plane
- ClosedShell3D: union
- BSplineSurface3D: take into account oppened contour while using face_from_contours3d
- BsplineCurve: simplify
- Dessiaobject inheritance up-to-date
- Edge: unit_direction_vector, unit_normal_vector, split_between_two_points
- VolumeModel: get_mesh_lines (change tolerance 1e-20 to 1e-6)
- RevolutionSurface: fix some parametric operations.
- ClosedShel3D: intersection method
- Fix: plots
- add some fixes to pydocstyle errors
- ToroidalSurface3D: fix some parametric operations.
- Node2D, Node3D: is_close
- SphericalSurface3D: enhance arc3d_to_2d and bsplinecurve3d_to_2d.
- BSplineface3D: linesegment2d_to_3d, bsplinecurve2d_to_3d.
- OpenShell3D: get_geo_lines (use primitive.is_close)
- Basis3D: normalize
- Contour3D: from_step removes repeated edges from primitives list
- Face3D: add fixes to divide_face.
- ExtrusionSurface3D: linesegment2d_to_3d.
- Surface3D: repair_primitive_periodicity
- BSplineSurface3D: ban useless attr in serialization 
- utils.parametric: fix contour2d_healing
- BSplineSurface3D: ban useless attr in serialization
- BSplineCurve: simplify
- SphericalSurface3D: contour3d_to_2d
- WireMixin: to_wire_with_linesegments (use new methods, for 2D and 3D)
- ArcEllipse2d: point_belongs, abscissa, init.
- Face3D: face_inside - now considers inners_contours
- BoundingBox: point_belongs now considers bounds.
- ContourMixin: delete_shared_contour_section
- PlaneFace3D: merge_faces
- Contour2D: divide
- Step: raise NotimplementedError when it's not possible to instatiate assembly object.
- STL: handle mutiple space as separator
- fix: protect gmsh import

### Refactor
- Contour2D: cut_by_wire
- Contour2D: extract_with_points displaced to WireMixin
- Contour2D: extract_contour displaced to WireMixin and renamed to extract
- Contour2D: split_contour_with_sorted_points displaced to WireMixin and renamed to split_with_sorted_points
- Contour2D: get_divided_contours
- FullArc2D, FullArc3D: create FullArc Abstract class.
- Contour2D: ordering_contour
- WireMixin: order_wire
- Contour2D: delete cut_by_linesegments
- split faces.py into surfaces.py, faces.py and shells.py 
- ContourMixin: from_points
- ClosedShell3D: improve performance for boolean operations
- Face3D: reduce the triangulation discretization resolution of Toroidal and Cylindrical to improve redering performance.
- Cylinder: inheritance directly from ClosedShell3D
- Edges: cache middle_points and unit_direction_vector 
- Arc: add optional parameter center
- unittests: find dynamicly the folder for the json
- Arc: point_distance
- BSplineCurve: is_close
- CompositePrimitive3D: babylon_points
- WireMixin: split_with_sorted_points -> if a wire, and given points are start and end, return self directly.
- ContourMixin: contours_from_edges
- ExtrusionSurface3D: simplify bsplinecurve3d_to_2d method

### Changed
- better surface3d plots
- sphere methods renamed in_points & to_point_skin to inner points & skin_points
- Improve CylincricalFace3D and ToroidalFace3D rendering mesh.
- remove useless attribute in Bspline serialization
- Change python suport version from >=3.7 to >= 3.9
- LICENSE changed from GPL to Lesser GPL 
- Readme logo updated
- CI: do not check quality on tag

### Unittests
- Arc2D: test_arc_intersections
- TestEdge2DIntersections: test intersections for all edges.
- Circle2D: test_circle_intersections
- Contour2D: test_crossings, test_intersection_contour_with
- BSplineCurve: get_intersection_sections
- BSplineCurve2D: edge_intersections, arc_intersections, bsplinecurve_intersections
- CylindricalFace3D: test_triangulation_quality
- CylindricalSurface3D: test_point_projection
- BSplineCurve: point_projection
- ClosedShel3D: cut_by_plane
- Arc3D.minimum_distance_points_line
- New unittests for plane3d.
- ClosedShel3D: intersection
- Arcellipse2D: complementary
- Contour2D: contours_from_edges.
- PlaneFace3D: merge_faces
- Contour2D: divide.
- BSplineFace3D: test_linesegment_intersections_approximation.
- CylindricalFace3D: split_by_plane.

v0.10.0 [Released 20/04/2023]

### New Features
* Write .msh file (with stream)
* Arc: reverse
* BSplineCurve2D: offset
* Circle2D: bsplinecurve_intersections, point_distance
* ConicalSurface3D, CylindricalSurface3D: plot method
* BSplineCurve3D: minimum distance
* volmdlr.edge: FullArcEllipse
* BSplineCurve: evaluate_single
* Wire2: hash
* Contour3D: hash
* LineSegment3D, LineSegment2D, Arc3D, Arc2D, BSpline3D, BSpline2D: get_shared_section(), delete_shared_section()
* Contour2D: closest_point_to_point2, get_furthest_point_to_point2
* Block: octree, quadtree, subdivide_block

### Fixed
* Bspline in sweep
* Plane3D: plane_intersections
* fixes to step assemblies
* LineSegment3D: matrix_distance
* fixes to wire
* Arc: split. Case when spliting point is the start or end point.
* BplineCurve2D: tangent, vector_direction, normal_vector
* BSplineCurve: abscissa, line_intersections
* Add some important fixes to unittests: missing two __init__py files.
* Contour2D, Contour3D: merge_with()
* Edge: change unit_direction_vector and unit_normal_vector to concrete methods
* stl: add _standalone_in_db to Stl class
* BSplineSurface3D: merge_with
* Documentation: Add introduction to volmdlr technology
* BSplineSurface3D: refactor bsplinecurve3d_to_2d to take into account periodic behavior
* OpenedRoundedLineSegments2D/ClosedRoundedLineSegments2D: fix radius type
* Surface3D: debug some special cases while using face_from_contours3d.
* Step: debug some special cases while reading step file.
* BSplineSurface3D: fix simplify_surface method.
* Improve pylint code quality.
* PeriodicalSurface: enhance some parametric transformations.

### Removed
- stl: remove default value in from_stream method

### Changed

- argument convexe in volmdlr.cloud has been renamed to convex
- Add some missing docstrings in volmdlr.faces
- Using full arcs for Circles primitives

### Performance improvements
- BSplineCurve: compilation of some functions used by from_points_interpolation classmethod.
- BSplineSurface3D: compilation of some functions used in the evaluation of a parametric point.
- eq & hash: Some eq and hash methods have been fixed. starting from clases Point and Vector.
- BSplinecurve2D: point_belongs
- lighten some dicts with optional name
- Step reader: refactor to_volume_model. Remove the dependency of the method of creating a graph.

### Refactorings
- ContourMixin: to_polygon (for both 2D and 3D)
- BSplineCurve2D.point_distance 
- new dataclass EdgeStyle: to be used in several plot methods. simplifying its structure.


### Unittests
* BSplineCurve2D: offset, point_distance, point_belongs
* Circle2D: bspline_intersections, point_distance
* Unittests for Vector2D
* Unittests for Point2D
* Unittests for Vector3D
* Unittests for Point3D
* LineSegment3D: test_matrix_distance
* LineSegment3D, LineSegment2D, Arc3D, Arc2D, BSpline3D, BSpline2D: get_shared_section(), delete_shared_section()
* Contour3D: merge_with()
* Contour2D: closest_point_to_point2, get_furthest_point_to_point2

## v0.9.3

- build: bump dessia common to 0.10.0
- build: remove useless jsonschema dep
- build: update package.xml for freecad

## v0.9.1

### Fixed
- build: manifest was not shipping bspline_compiled
- fixed many pylint errors: 13/03/2023
- fix contour2d: divide

### Documentation
 - typo in CONTRIBUTING.md
 - typo in README.md

## v0.9.0 [released 03/26/2023]

### New Features
* Unit coversion factor parameter added to the end of the from_step arguments parameter (So we can convert the units correctly)
* SphericalSurface3D: rotation, translation, frame_mapping
* read steps: Identify assemblies in a step file.
* ClosedTriangleShell3D: to_trimesh method
* PointCloud3D: add method shell_distances to compute distances from triangular mesh in PointCloud3D
* BSplineSurface3D: Now the plot method uses u and v curves
* Create .geo and .msh files (Mesh geometries with GMSH)
* RevolutionSurface3D: point3d_to_2d, point2d_to_3d, plot, rectangular_cut, from_step
* RevolutionFace3D
* WiriMixin: from points: general method for Wire3D and 2D and for Contour2D and 3D.
* Added package.xml metadata in order to be listed in the FreeCAD Addon Manager
* Edge: local_discretization
* ArcEllipse2d: point_at_abscissa, translation, split, point_distance.

### Fixed

* WireMixin: abscissa (add tolerance as parameter)
* OpenRoundedLineSegment2D: deleted discretization_points() so it uses the one from WireMixin.
* Contour2D: moved bounding_rectangle and get_bounding_rectangle to Wire2D.
* BSplineCurve: from_points_interpolation, uses centripedal method for better fitting.
* Conical, Cylindrical and Toroidal Surfaces 3D: fix face_from_contours - bug when step file doesnot follow a standard.
* BSplineSurface3D: debug linesegment2d_to_3d method.
* Parametric operations with BSpline curves.
* OpenTriangleShell3D: fix from_mesh_data method.
* PeriodicalSurface: fix face from contours.
* LineSegment2D.line_intersections: verify if colinear first.
* Cylinder: to_dict, min_distance_to_other_cylinder.
* Step_assemblies: consider when no transformation is needed.
* fix some pydocstyle errors
* Script/step/workflow: Update Workflow, use last version of dessia_common
* LineSegment3D: Rotation method update due to points attribute deletion
* ConicalSurface3D: fix from_step class method by adding the angle convertion factor
* fix f string usage
* Add some typings
* Step: Step translator now handles some EDGE_LOOP inconsistencies coming from step files
* Arc2d: point_belongs, abscissa.


### Removed

- edges: remove attributes points from lines & linesegments for performance purpose


### Performance improvements

- wires.py's 2D objects: chache bounding_rectangle results
- faces.py's Triangle3D objects: subdescription points and triangles
- EdgeCollection3D: new object for displaying series of edges
- BSplineSurface3D: compile BSplineSurface3D.derivatives
- Contour2D.area(): save area in a cache variable.
- Contour2D.__eq__(): verify contour length first, when verify if two contours are the same.
- Contour2D.is_inside(): verify first if the area of the contour2 is not smaller that contour 1.
- Disabling pointer in to_dict for most primitives
- Better hash for shells, contours & wires 


### Refactorings
- Remove usage of deprecated method old_coordinates and new_coordinates
- Indicate 'inplace' methods as deprecated
* Wire: extract_with_points

### Documentation
- BoundingBox docstrings

### Unittests
- ConicalSurface3D: face_from_contours, bsplinecurve3d_to_2d.
- CompositePrimitive2D: rotation, translation, frame_mapping
- core.py: delete_double_point, step_ids_to_str
- CompositePrimitive3D: plot
- BoundingRectangle: bounds, plot, area, center, b_rectangle_intersection, is_inside_b_rectangle, point_belongs,
intersection_area, distance_to_b_rectangle, distance_to_point
- BoundingBox: center, add, to_dict, points, from_bounding_boxes, from_points, to_frame, volume, bbox_intersection,
is_inside_bbox, intersection_volume, distance_to_bbox, point_belongs, distance_to_point, plot
* VolumeModel: eq, volume, rotation, translation, frame_mapping, bounding_box, plot
* Wire: extract_with_points, split_with_two_points
* Arc2d: point_belongs, abscissa.
* ArcEllipse2d: point_belongs, abscissa, init, translation, split, point_at_abscissa, point_distance.

### CI
- add spell check to pylint with pyenchant
- make code_pydocstyle more explicit
- upload html coverage to cdn.dessia.tech
- limit time effect on master & testing

## v0.8.0 [Released 26/01/2023]

### New Features

- PlaneFace3D: project_faces
- OpenShell3D: project_coincident_faces_of
- GmshParser: to_vtk
- BSplineCurve: derivatives
- ClosedPolygon2D: point_belongs, now the user can choose whether points on the edge of the polygon
            should be considered inside or not.
- ArcEllipse2D: line_intersections, frame_mapping, linesegment_intersections
- Line2D: point_belongs, frame_mapping()
- New Class wires.Ellipse2D
- Ellipse2D: point_over_ellipse(), line_intersections(), linesegment_intersections(), discretization_points(),
abscissa(), point_angle_with_major_dir(), area(), rotation(), tranlation(), frame_mapping()
- Plane3D: is_parallel, fullarc_intersections
- Arc2D: cut_betweeen_two_points
- Contour3D: linesegment_intersections, line_intersections
- Circle3D: primitives: [Arc3D, Arc3D], get_primitives, abscissa, linesegment_intersections
- Arc3D: line_intersections, linesegment_intersections
- new module utils: intersections -> circle_3d_linesegment_intersections
- hash for Frame2D
- Ellipse3D: point_belongs, abscissa, length, to_2d
- CylindricalSurface3D: point_on_surface, is_coincident, arcellipse3d_to_2d
- BSplineSurface3D: derivatives

### Fixed

- PlaneFace3D: cut_by_coincident_face (consider self.inner_contours inside face)
- Contour2D: bounding_rectangle (specify number_points for discretization_points), point_belongs
- Line2D: line_intersections
- BSplineCurve2D: line_intersections
- PlaneFace3D: cut_by_coincident_face (consider self.inner_contours inside face)
- BSplineCurve2D: bounding_rectangle (specify number_points for discretization_points)
- Mesh: delete_duplicated_nodes
- BSplineSurface3D: fix arc3d_to_2d method
- Frame3D : fix from_point_and_vector method ( error for the case vector=main_axis)
- BSplineCurve2D: linesegment_intersections
- Contour2D: merge_primitives_with
- BSplineCurve: fix to take into account weighted B-spline curves.
- Step: fix reading of rational BSpline curves and surfaces from step file.
- BSplineCurve2D: tangent (use position/length)
- Babylon: some scene settings for better rendering
- Arc2D: fix get_center: name referenced before assignement
- SphericalSurface3D : enhancement of primitives parametrization on surface parametric domain.
- BSplineSurface3D: debug linesegment2d_to_3d method.
- Parametric operations with BSpline curves.
- OpenTriangleShell3D: fix from_mesh_data method
- pydocstyle fixes
- bounding box: fix for cylindrical and BSplineCurve3D
- contour2d: ordering_primitives, order_primitives
- Plane3D: plane_intersections, is_coindident
- contour2d: ordering_primitives, order_primitives
- Linesegment2D: infinite_primitive
- Arc2D: point_belongs
- Arc2D: infinite_primitive
- Wire2D: infinite_intersections
- infinite primitive offset of linesegment
- Ellispe3D: discretization_points
- BSplineSurface: Improved surface periodicity calculation

### Removed

- babylon script remaining functions

### Performance improvements
- ClosedPolygon2D: triangulation
- Cylinder: min_distance_to_other_cylinder
- BSplineCurve: discretization_points
- Face3D: triangulation
- triangulation performance by use of Node2D instead of points (x15 on casing)
- cache variable self._polygon_point_belongs_100, to avoid recalculating each
time we have to verify if a point is inside
- Improvements in BSplineSurface3D.point3d_to_2d performance
- Triangle3D serialization speed-up
- Serialization without memo for faces
- Custom serialization for BsplineCurves

### Refactorings

- Basis2D, Basis3D, Frame2D, Frame3D: old_coordinates and new_coordinates method are now deprecated.
local_to_global_coordinates and global_to_local_coordinates are the new more explicit ones.
- Line3D: intersections

### Unittests

- Contour2D: point_belongs
- Basis2D, Basis3D, Frame2D, Frame3D: local_to_global_coordinates and global_to_local_coordinates
- ArcEllipse2D: linesegment_intersections
- LineSegment2D: to_wire
- Line2D: point_belongs
- BSplineCurve2D: line_intersections
- Ellipse2D.point_over_ellipse()
- Ellipse2D.line_intersections()
- Ellipse2D.linesegment_intersections()
- Ellipse2D.discretization_points()
- Ellipse2D.abscissa()
- Ellipse2D.point_angle_with_major_dir()
- Ellipse2D.area()
- Ellipse2D.rotation()
- Ellipse2D.tranlation()
- Ellipse2D.frame_mapping()
- Line2D.frame_mapping()
- Plane3D: plane_intersections, fullarc_intersections, is_parallel, is_coincident
- Contour2D: offset
- ArcEllipse3D.to_2d()
- Circle3D: point_belongs
- Circle3D: discretization_points
- Arc3D: line_intersections, linesegment_intersections
- Contour2D: ordering_contour, is_ordered, order_contour
- Ellipse3D: point_belongs, abscissa, length, to_2d, discretization_points
- CylindricalSurface3D: point_on_surface, is_coincident

### CI

- Mandatory CHANGELOG.md update for PR
- pre-commit checks with cython-lint

## v0.7.0

### New Features

- Open/Closed TriangleShells: ability to implement specific algorithm to triangles
- Block: faces_center (calculate directly point in the middle of the faces)
- Circle2D: split_by_line
- BoundingRectangle: bounds, plot, area, center, b_rectangle_intersection, is_inside_b_rectangle, point_belongs, intersection_area, distance_to_b_rectangle, distance_to_point
- Cylinder: random_point_inside, interference_volume_with_other_cylinder, lhs_points_inside
- CylindricalSurface3D: line_intersections, linesegment_intersections, plane_intersection
- Line2D: point_distance
- Line3D: to_2d
- Line3D: skew_to (verifies if two Line3D are skew)
- LineSegment3D: line_interserctions
- ArcEllipse3D: discretization_points
- FullArc3D: linesegment_intersections
- Line: sort_points_along_line
- Line2D: point_belongs
- ArcEllipse2D: length, point_belongs, abscissa, bounding_rectangle, straight_line_area, discretization_points, reverse

### Fixed

- Contour2D: point_belongs
- BsplineCurve: abscissa (use different start point between 0 and length)
- Arc3D: plot
- Cylinder: point_belongs
- FullArc3D: plot (use discretization_points instead of discretise)
- Face3D: line_intersections: consider borders
- STL: from stream (use BinaryFile and StringFile instead of io.BinaryIO and FileIO)
- Step: from stream (use BinaryFile instead of io.BinaryIO)
- Contour: is_overlapping (consider intersecting_points is empty)
- LineSegment2D: to_wire (use discretization_points instead of discretise)
- ArcEllipse2D: to_3d
- Fix boolean operations when faces are 100% coincident
- Fix some to_step methods from edges.py and faces.py


### Performance improvements

- Avoid unneeded bbox computation


### Refactorings

- cleanup of ClosedShell (double methods with Openshells)
- LineSegment3D: intersections
- Line2D: sort_points_along_line



### Unittests

- PlaneFace3D: line_intersections
- BsplineCurve: abscissa
- Circle2D: split_by_line
- BoundingRectangle: area, center, intersection, is_inside, point_belongs, intersection_area, distance_to_point, distance_to_b_rectangle
- Cylinder: point_belongs, random_point_inside, interference_volume_with_other_cylinder, min_distance_to_other_cylinder, is_intersecting_other_cylinder, lhs_points_inside
- CylindricalFace3D: linesegment_intersections
- CylindricalSurface3D: line_intersections
- Line3D: line_distance
- Line3D: skew_to
- Line3D: intersections
- LineSegment3D: line_intersections
- LineSegment3D: linesegment_intersections
- Contour: is_overlapping
- LineSegment2D: line_intersections
- ArcEllipse3D: discretization_points
- FullArc3D: linesegment_intersections
- Line2D: sort_points_along_line
- Line3D: sort_points_along_line
- ArcEllipse2D: length, point_belongs, abscissa, bounding_rectangle, straight_line_area, discretization_points, reverse


## v0.6.1 [12/13/2022]

### Changes

- Import from dessia_common are now performed from dessia_common.core

### Fixed
- infinite primitive offset of linesegment

## v0.6.0 [11/7/2022]

### New Features

- Stl:load_from_file, to_volume_model
- Surface2D: copy (specific method)
- GmshParser: read_file (.msh) and related methods, define_triangular_element_mesh, define_tetrahedron_element_mesh
- Circle2D: primitives (defined with 2 Arc2D)
- Node2D/3D, TriangularElement, QuadrilateralElement2D, TriangularElement3D
- ElementsGroup: nodes, elements_per_node
- Mesh: bounding_rectangle, delete_duplicated_nodes
- PlaneFace3D: cut_by_coincident_face
- Vector2D: to_step
- BSplineCurve2D: to_step
- LineSegment3D: to_bspline_curve
- BSplineCurve3D: from_geomdl_curve
- Surface2D: line_crossings
- Surface2D: from_contour
- BSplineSurface3D: simpifly_surface - verifies if BSplineSurface3D could be a Plane3D
- OpenShell3D: to_step_face_ids
- Contour2D: repair_cut_contour
- Circle2D: cut_by_line

### Fixed

- Contour3D: average_center_point (use edge_polygon.points instead of points)
- Contour: edges_order_with_adjacent_contour
- Arc2D: translate_inplace
- Arc2D: point_belongs
- Arc2D: abscissa (consider point2d == arc2d.start/end)
- Arc2D: split (how to choose the interior point)
- Wire: extract_primitives (consider point1 and point2 belong to the same primitive, REMOVE Contour.extract_primitives)
- LineSegment: abcissa (consider point2d == arc2d.start/end)
- Contour2D: cut_by_wire
- Contour2D: point_belongs (bug when contour has only one primitive, like FullArc2D)
- Contour: contours_from_edges
- PlaneFace3D: face_intersections
- Edge: insert_knots_and_mutiplicity
- BSplineCurve3D: from_step
- Surface2D: cut_by_line
- Circle3D: to_step
- ArcEllipse3D.to_2d()
- infinite primitive offset of linesegment
- Contour3D: order_contour.

### Performance improvements

- Improve reading STEP files (Faster BSplineCurve3D.look_up_table, Better info when _edges not following eachother_ )
- Improve multiple substractions
- Speedup Contour2D.point_belongs using bounding_rectangle
- Custom to dicts for Shells and primitives inheriting


### Refactorings

- Normalize STL methods regarding STEP
- Refacor and update old code in mesh.py
- Define a Parent class 'Triangle' for Triangle2D/3D


### Unittests

- Wire: extract_primitives, extract_without_primitives


## v0.5.0

### New Features

- Contour: is_overlapping, is_supperposing
- Point, Edges and Wires: axial_symmetry
- Surface2D: rotation, rotation_inplace
- Wire2D: bsplinecurve_crossings,  bsplinecurve_intersections
- Cylinder: min_distance_to_other_cylinder, is_intersecting_other_cylinder
- New point_distance method for Wire3D

### Fixed

- Wire3D.babylonjs
- BSplineSurface3D.merge_with (consider overlapping, intersecting surfaces)
- Wire.extract_primitives (consider point1 & point2 belong to the same primitive)
- Wire.extract_without_primitives (consider the primitives’ order to choose the primitives)
- Contour.shared_primitives_with (consider contours sharing a lot of primitives groups)
- Contour2D.contour_intersections (check if the point is not already in the lis)
- Line.is_between_points (consider point1==point2)
- BSplineCurve2D.split (consider point==start/end)
- Contour3D.bounding_box (use _utd_bounding_box to be defined as a property)
- BSplineSurface3D.grid2d_deformed (add more constraints to compute surface deformation)
- BSplineSurface3D.from_cylindrical_faces (consider **kwargs parameters)
- Duplicated methods cleaned
- triangulation of planar faces
- Wire3D: fix Bounding box
- Wire3D: Bounding box
- Arc2D: primitives bad calculation (arc2d)
- Update plotdata in setup.py
- add some fixes pydocstyle

### Performance improvements

- Remove Copy param from movement of primitives and add inplace methods
- Improve union operations
- Return the same result type (a boolean) in Contour.is_sharing_primitives_with
- Add hidden attribute _bounding_rectangle for Contour2D
- Add hidden attribute _length for BSplineCurve2D/3D
- Consider different types of primitives in Wire.wire_intersections/wire_crossings
- Add hidden attribute _length for Edge

### Refactorings

- Define _eq_ in Contour (to be used for both 2D and 3D)
- Use Grid2D object in different BSplineSurface3D methods (especially: to_2d_with_dimension)
- Define length in LineSegment (to be used for both 2D and 3D)
- Delete diplicated methods (length and point_at_abscissa) from Contour3D (inherit from Wire)
- Define a Parent class 'Bsplinecurve' to mutulize Bsplinecurve2D/3D methods
- Clean duplicated methods
- Define length in LineSegment (to be used for both 2D and 3D)
- Delete diplicated methods (length and point_at_abscissa) from Contour3D (inherit from Wire)
- Define a Parent class 'Bsplinecurve' to mutulize Bsplinecurve2D/3D methods


## v0.4.0
### Fixed
- various fixes in cuts of wires and contours
- Fix of missing face in Union
- following dessia_common v0.7.0


## v0.3.0

### New Features
- Bspline with dimensions
- cut_by_line for Surface2D
- Bspline merge

### Fixed
- Various Steps improvement
- Bspline periodicity in step reading
- sewing improvements
- Substraction of shells

## v0.2.10

### New Features

- union of shells (only with planeface for the moment
- Sewing of polygon3D
- Concav hull of PointCloud2D

## v0.2.9

### New Features

- support STL import & export
- point cloud2D & cloud3D

## v0.2.8

### New Features

- support stringIO in step save

### Fixes

- depack of point2D
- to_vector2D

### Performance improvements

- better bounding box for cylindrical face


## [v0.2.7]
### Changed
- direction vector of linesegments are now normalized

### New Features

- straight line area for BsplineCurve2D
- split of circleby start end
- closedpolygon2d is_trigo
- Auto-adaptative camera/edge width babylonjs
- splitting of bsplinecurve2d
- BezierSurface3D implemented
- added rotation and translation for faces
- new classes BezierCurve2D and BezierCurve3D
- spherical surface
- (core): update plot_data method
- update plot_data methods in wires and edges
- step almost working for cylindrical, conical toroidal
- difference between intersections and crossings
- plot_data version set to 0.3.8 or above

### Fixes

- support of mixed vector point in to step
- remove debug mode babylonjs
- remove sci notation in step export
- use stable cdn for babylonjs
- sweep extrusion length
- line circle intersection with tolerance, normal and dir vector for arc
- offset of wire
- remove useless non serializable attr
- secondmoment area from straight lines
- reversed faces in extrusion correction
- enhancement of rotation/translation of shells
- bug fix BezierCurve2D and 3D
- eq and hash for basis and frames
- shell and frame mapped shell correctly read
- small try except added for step reading
- all SHAPE_REPRESENTATION are now read
- Arc3D from step full debug
- arc3d to 2d in bspline3d surface
- missing faces at end of sweep
- splitting faces and arcs
- perf in display nodes and toroidal aspect
- setup.py requires plot_data>=0.3.9
- (primitives2d): serialization
- debug of shell method
- porting shells methods
- Debug of conical faces
- Porting cylinders and hollow
- porting from missing from_contour3d for planeface
- reading steps, but artefact on faces
- Correcting arc from_step

### Performance improvements

- LineSegment2D.points is non serializable attribute
- ClosedPolygon2D.line_segment is non_serializable_attributes
- Optimization of mesh generation

#### Refactorings
- (edges): put data argument back into Arc2D.plot_data()
- (edges): redefined Arc2D.plot_data()

## v0.2.6

### Changed
- debugs on frame 2D

### Optimized
- babylon data generation speed up

## v0.2.5

### Added
- translation and rotation for various primitives

### Changed
- Frame3D rotation takes also into account origin
- following plot_data v0.5.3

## v0.2.4
### Added
- handle spherical surfaces
- positionning of parts in STEP reading

## v0.2.1
### Added
- step export

## v0.2

### Changed
- modules -2D or *3D renamed in *2d, *3d
- point and vector declared with their x, y, z vm.Point2D((0, 0)) -> vm.Point2D(0, 0)
- separating in new modules: display, wires, edges...
- PEP8: method names
- PointAtCurvilinearAbscissa changed to point_at_abscissa
- MPLPlot changed to plot()
- plot now returns only ax instead of fig, ax

## v0.1.11

### Added
- Calculate the distance between LineSegment3D/LS3D, Arc3D/LS3D, Arc3D/Arc3D and between CylindricalFace3D too.
- Use PlaneFace3D with contours2D in a classic way and use it with contours3D with a 'from_contours3d' as CylindricalFace3D does.
- Calculate the distance between CylindricalFace3D and PlaneFace3D.
- Calculate the distance between CylindricalFace3D, PlaneFace3D and ToroidalFace3D.
- contours2d.tessel_points which gives all points of a contour2d, and .points the end points of primitives.
- Implementation of ConicalFace3D in Core and RevolvedProfile.
- Implementation of SphericalFace3D in Core.
- BSplineFace3D works.

### Changed
- cut_contours in Face3D which take all points from a Contour2D, not one side like before. Furthermore, it is light and quick.

## [v0.1.10]
- typings
- workflow to instanciate point

## [v0.1.9]

### Added
- mesh module

## [v0.1.8]

### Added
- color and alpha options for various primitives
- line segments intersection

### Debug
- arcs: is_trigo and angle were sometimes false

## [v0.1.7]

### Added
- random vector and points
- dashed line option in babylon of LineSegment3D
- Measure2D
- babylon_data: a dict language to describe models to be unpacked by a babylonjs unpacker

### Removed
- constants o2D, x2D, y2D...: use O2D, X2D...

### Changed
- Mesure -> Measure3D<|MERGE_RESOLUTION|>--- conflicted
+++ resolved
@@ -38,7 +38,6 @@
 #### surfaces.py
 - ToroidalSurface3D: line_intersections, linesegment_intersections, plane_intersections 
 
-
 #### faces.py
 - ToroidalFace3D: PlaneFace3D intersections.
 - PlaneFace3D: circle_intersections. planeface_intersections
@@ -64,35 +63,29 @@
 #### edges.py
 - bsplineCurve: line_intersections. 
 
+### Refactor
+#### core.py
+- babylon_data: avoid using bounding_box for performance
+
+#### core_compiled
+- Frame2D: fix rotation, now it has an optional parameter rotate_basis, set to False by default option, so the user can specify if he wants to rotate also the basis of the frame.
+
+#### curves.py
+- Circle2D: Now, it needs a Frame2D and a radius instead of a Center and a Radius. This allows to easily control the circle's direction (clockwise/counterclockwise)
+
+#### edges.py
+- Arc2D: Arc 2D now must follow the same rotation direction of its circle.
+- LineSegment2D/3D: For performance and memory efficiency reasons, the line attribute from which the line segment was defined was converted to a property.
+
 #### faces.py
 - Face3D: create a generic method for calculating intersections between two faces: _generic_face_intersections.
 
-### Refactor
-- Face3D: create a generic method for calculating intersections between two faces: _generic_face_intersections.
-- 
-#### curves.py
-- Circle2D: Now, it needs a Frame2D and a radius instead of a Center and a Radius. This allows to easily control the circle's direction (clockwise/counterclockwise)
-
-#### edges.py
-- Arc2D: Arc 2D now must follow the same rotation direction of its circle.
-
-<<<<<<< HEAD
+#### primitives3d.py
+- Sweep: accepts an optional parameter starting_frame that can control the orientation of the profile.
+
 #### surfaces.py
 - ExtrusionSurface3D: Uses edge abscissa as u parameter.
-=======
-#### core_compiled
-- Frame2D: fix rotation, now it has an optional parameter rotate_basis, set to False by default option, so the user can specify if he wants to rotate also the basis of the frame.
-
-### Refactor
-- Face3D: create a generic method for calculating intersections between two faces: _generic_face_intersections.
-- babylon_data: avoid using bounding_box for performance
-- 
-#### edges.py
-- LineSegment2D/3D: For performance and memory efficiency reasons, the line attribute from which the line segment was defined was converted to a property.
-
-#### primitives3d.py
-- Sweep: accepts an optional parameter starting_frame that can control the orientation of the profile.
->>>>>>> 7c126ca8
+
 
 ### Changed
 - ToroidalSurface3D: init param tore_radius and small_radius changed to major_radius and minor_radius respectevely.
