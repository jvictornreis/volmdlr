# Changelog

All notable changes to this project will be documented in this file.

The format is based on [Keep a Changelog](https://keepachangelog.com/en/1.0.0/),
and this project adheres to [Semantic Versioning](https://semver.org/spec/v2.0.0.html).

## v0.10.0 [Unreleased yet]

### New Features

<<<<<<< HEAD
- Write .msh file (with stream)
- Arc: reverse
- BSplineCurve2D: offset
- Circle2D: bsplinecurve_intersections, point_distance
- ConicalSurface3D, CylindricalSurface3D: plot method
- volmdlr.edge: FullArcEllipse
- BSplineCurve: evaluate_single
- Wire2: hash
- Contour3D: hash
- Circle3D frame_mapping

### Fixed
- primitives: ClosedRoundedLineSegment bug on rounding last corner
- Bspline in sweep
- Plane3D: plane_intersections
- fixes to step assemblies
- fixes to wire
- Arc: split. Case when spliting point is the start or end point.
- BplineCurve2D: tangent, vector_direction, normal_vector
- BSplineCurve: abscissa
- Add some important fixes to unittests: missing two __init__py files.
- Edge: change unit_direction_vector and unit_normal_vector to concrete methods
- stl: add _standalone_in_db to Stl class
=======
* Write .msh file (with stream)
* Arc: reverse
* BSplineCurve2D: offset
* Circle2D: bsplinecurve_intersections, point_distance
* ConicalSurface3D, CylindricalSurface3D: plot method
* volmdlr.edge: FullArcEllipse
* BSplineCurve: evaluate_single
* Wire2: hash
* Contour3D: hash
* LineSegment3D, LineSegment2D, Arc3D, Arc2D, BSpline3D, BSpline2D: get_shared_section(), delete_shared_section()

### Fixed
* Bspline in sweep
* Plane3D: plane_intersections
* fixes to step assemblies
* fixes to wire
* Arc: split. Case when spliting point is the start or end point.
* BplineCurve2D: tangent, vector_direction, normal_vector
* BSplineCurve: abscissa
* Add some important fixes to unittests: missing two __init__py files.
* Contour2D, Contour3D: merge_with()
* Edge: change unit_direction_vector and unit_normal_vector to concrete methods
* stl: add _standalone_in_db to Stl class
>>>>>>> 455dd7ad

### Removed
- stl: remove default value in from_stream method

### Changed

- argument convexe in volmdlr.cloud has been renamed to convex
- Add some missing docstrings in volmdlr.faces
- Using full arcs for Circles primitives

### Performance improvements
- BSplineCurve: compilation of some functions used by from_points_interpolation classmethod.
- BSplineSurface3D: compilation of some functions used in the evaluation of a parametric point.
- eq & hash: Some eq and hash methods have been fixed. starting from clases Point and Vector.
- BSplinecurve2D: point_belongs
- lighten some dicts with optional name
- Step reader: refactor to_volume_model. Remove the dependency of the method of creating a graph.

### Refactorings
- ContourMixin: to_polygon (for both 2D and 3D)
- BSplineCurve2D.point_distance 
- new dataclass EdgeStyle: to be used in several plot methods. simplifying its structure.

### Unittests
<<<<<<< HEAD
- BSplineCurve2D: offset, point_distance, point_belongs
- Circle2D: bspline_intersections, point_distance
- Unittests for Vector2D
- Unittests for Point2D
- Unittests for Vector3D
- Unittests for Point3D

=======
* BSplineCurve2D: offset, point_distance, point_belongs
* Circle2D: bspline_intersections, point_distance
* Unittests for Vector2D
* Unittests for Point2D
* Unittests for Vector3D
* Unittests for Point3D
* LineSegment3D, LineSegment2D, Arc3D, Arc2D, BSpline3D, BSpline2D: get_shared_section(), delete_shared_section()
* Contour3D: merge_with()
>>>>>>> 455dd7ad

## v0.9.1

### Fixed
- build: manifest was not shipping bspline_compiled
- fixed many pylint errors: 13/03/2023
- fix contour2d: divide

## v0.9.0 [Released 06/03/2023]

### New Features

<<<<<<< HEAD
- Unit coversion factor parameter added to the end of the from_step arguments parameter (So we can convert the units correctly)
- SphericalSurface3D: rotation, translation, frame_mapping
- read steps: Identify assemblies in a step file.
- ClosedTriangleShell3D: to_trimesh method
- PointCloud3D: add method shell_distances to compute distances from triangular mesh in PointCloud3D
- BSplineSurface3D: Now the plot method uses u and v curves
- Create .geo and .msh files (Mesh geometries with GMSH)
- RevolutionSurface3D: point3d_to_2d, point2d_to_3d, plot, rectangular_cut, from_step
- RevolutionFace3D
- WiriMixin: from points: general method for Wire3D and 2D and for Contour2D and 3D. 
- Edge: local_discretization

### Fixed

- WireMixin: abscissa (add tolerance as parameter)
- OpenRoundedLineSegment2D: deleted discretization_points() so it uses the one from WireMixin.
- Contour2D: moved bounding_rectangle and get_bounding_rectangle to Wire2D. 
- BSplineCurve: from_points_interpolation, uses centripedal method for better fitting.
- Conical, Cylindrical and Toroidal Surfaces 3D: fix face_from_contours - bug when step file doesnot follow a standard. 
- BSplineSurface3D: debug linesegment2d_to_3d method.
- Parametric operations with BSpline curves.
- OpenTriangleShell3D: fix from_mesh_data method.
- PeriodicalSurface: fix face from contours.
- LineSegment2D.line_intersections: verify if colinear first.
- Cylinder: to_dict, min_distance_to_other_cylinder.
- Step_assemblies: consider when no transformation is needed.
- fix some pydocstyle errors
- Script/step/workflow: Update Workflow, use last version of dessia_common
- LineSegment3D: Rotation method update due to points attribute deletion
- ConicalSurface3D: fix from_step class method by adding the angle convertion factor
- fix f string usage
- Add some typings
- Step: Step translator now handles some EDGE_LOOP inconsistencies coming from step files
=======
* Unit coversion factor parameter added to the end of the from_step arguments parameter (So we can convert the units correctly)
* SphericalSurface3D: rotation, translation, frame_mapping
* read steps: Identify assemblies in a step file.
* ClosedTriangleShell3D: to_trimesh method
* PointCloud3D: add method shell_distances to compute distances from triangular mesh in PointCloud3D
* BSplineSurface3D: Now the plot method uses u and v curves
* Create .geo and .msh files (Mesh geometries with GMSH)
* RevolutionSurface3D: point3d_to_2d, point2d_to_3d, plot, rectangular_cut, from_step
* RevolutionFace3D
* WiriMixin: from points: general method for Wire3D and 2D and for Contour2D and 3D. 
* Added package.xml metadata in order to be listed in the FreeCAD Addon Manager 
* Edge: local_discretization

### Fixed

* WireMixin: abscissa (add tolerance as parameter)
* OpenRoundedLineSegment2D: deleted discretization_points() so it uses the one from WireMixin.
* Contour2D: moved bounding_rectangle and get_bounding_rectangle to Wire2D. 
* BSplineCurve: from_points_interpolation, uses centripedal method for better fitting.
* Conical, Cylindrical and Toroidal Surfaces 3D: fix face_from_contours - bug when step file doesnot follow a standard. 
* BSplineSurface3D: debug linesegment2d_to_3d method.
* Parametric operations with BSpline curves.
* OpenTriangleShell3D: fix from_mesh_data method.
* PeriodicalSurface: fix face from contours.
* LineSegment2D.line_intersections: verify if colinear first.
* Cylinder: to_dict, min_distance_to_other_cylinder.
* Step_assemblies: consider when no transformation is needed.
* fix some pydocstyle errors
* Script/step/workflow: Update Workflow, use last version of dessia_common
* LineSegment3D: Rotation method update due to points attribute deletion
* ConicalSurface3D: fix from_step class method by adding the angle convertion factor
* fix f string usage
* Add some typings
* Step: Step translator now handles some EDGE_LOOP inconsistencies coming from step files 
>>>>>>> 455dd7ad

### Removed

- edges: remove attributes points from lines & linesegments for performance purpose


### Performance improvements

- wires.py's 2D objects: chache bounding_rectangle results
- faces.py's Triangle3D objects: subdescription points and triangles
- EdgeCollection3D: new object for displaying series of edges
- BSplineSurface3D: compile BSplineSurface3D.derivatives
- Contour2D.area(): save area in a cache variable.
- Contour2D.__eq__(): verify contour length first, when verify if two contours are the same.
- Contour2D.is_inside(): verify first if the area of the contour2 is not smaller that contour 1.
- Disabling pointer in to_dict for most primitives
- Better hash for shells, contours & wires 


### Refactorings
- Remove usage of deprecated method old_coordinates and new_coordinates
- Indicate 'inplace' methods as deprecated


### Documentation
- BoundingBox docstrings

### Unittests
- ConicalSurface3D: face_from_contours, bsplinecurve3d_to_2d.
- CompositePrimitive2D: rotation, translation, frame_mapping
- core.py: delete_double_point, step_ids_to_str
- CompositePrimitive3D: plot
- BoundingRectangle: bounds, plot, area, center, b_rectangle_intersection, is_inside_b_rectangle, point_belongs,
intersection_area, distance_to_b_rectangle, distance_to_point
- BoundingBox: center, add, to_dict, points, from_bounding_boxes, from_points, to_frame, volume, bbox_intersection,
is_inside_bbox, intersection_volume, distance_to_bbox, point_belongs, distance_to_point, plot
- VolumeModel: eq, volume, rotation, translation, frame_mapping, bounding_box, plot

### CI
- add spell check to pylint with pyenchant
- make code_pydocstyle more explicit
- upload html coverage to cdn.dessia.tech
- limit time effect on master & testing

## v0.8.0 [Released 26/01/2023]

### New Features

- PlaneFace3D: project_faces
- OpenShell3D: project_coincident_faces_of
- GmshParser: to_vtk
- BSplineCurve: derivatives
- ClosedPolygon2D: point_belongs, now the user can choose whether points on the edge of the polygon
            should be considered inside or not.
- ArcEllipse2D: line_intersections, frame_mapping, linesegment_intersections
- Line2D: point_belongs, frame_mapping()
- New Class wires.Ellipse2D
- Ellipse2D: point_over_ellipse(), line_intersections(), linesegment_intersections(), discretization_points(),
abscissa(), point_angle_with_major_dir(), area(), rotation(), tranlation(), frame_mapping()
- Plane3D: is_parallel, fullarc_intersections
- Arc2D: cut_betweeen_two_points
- Contour3D: linesegment_intersections, line_intersections
- Circle3D: primitives: [Arc3D, Arc3D], get_primitives, abscissa, linesegment_intersections
- Arc3D: line_intersections, linesegment_intersections
- new module utils: intersections -> circle_3d_linesegment_intersections
- hash for Frame2D
- Ellipse3D: point_belongs, abscissa, length, to_2d
- CylindricalSurface3D: point_on_surface, is_coincident, arcellipse3d_to_2d
- BSplineSurface3D: derivatives

### Fixed

- PlaneFace3D: cut_by_coincident_face (consider self.inner_contours inside face)
- Contour2D: bounding_rectangle (specify number_points for discretization_points), point_belongs
- Line2D: line_intersections
- BSplineCurve2D: line_intersections
- PlaneFace3D: cut_by_coincident_face (consider self.inner_contours inside face)
- BSplineCurve2D: bounding_rectangle (specify number_points for discretization_points)
- Mesh: delete_duplicated_nodes
- BSplineSurface3D: fix arc3d_to_2d method
- Frame3D : fix from_point_and_vector method ( error for the case vector=main_axis)
- BSplineCurve2D: linesegment_intersections
- Contour2D: merge_primitives_with
- BSplineCurve: fix to take into account weighted B-spline curves.
- Step: fix reading of rational BSpline curves and surfaces from step file.
- BSplineCurve2D: tangent (use position/length)
- Babylon: some scene settings for better rendering
- Arc2D: fix get_center: name referenced before assignement
- SphericalSurface3D : enhancement of primitives parametrization on surface parametric domain.
- BSplineSurface3D: debug linesegment2d_to_3d method.
- Parametric operations with BSpline curves.
- OpenTriangleShell3D: fix from_mesh_data method
- pydocstyle fixes
- bounding box: fix for cylindrical and BSplineCurve3D
- contour2d: ordering_primitives, order_primitives
- Plane3D: plane_intersections, is_coindident
- contour2d: ordering_primitives, order_primitives
- Linesegment2D: infinite_primitive
- Arc2D: point_belongs
- Arc2D: infinite_primitive
- Wire2D: infinite_intersections
- infinite primitive offset of linesegment
- Ellispe3D: discretization_points
- BSplineSurface: Improved surface periodicity calculation

### Removed

- babylon script remaining functions

### Performance improvements
- ClosedPolygon2D: triangulation
- Cylinder: min_distance_to_other_cylinder
- BSplineCurve: discretization_points
- Face3D: triangulation
- triangulation performance by use of Node2D instead of points (x15 on casing)
- cache variable self._polygon_point_belongs_100, to avoid recalculating each
time we have to verify if a point is inside
- Improvements in BSplineSurface3D.point3d_to_2d performance
- Triangle3D serialization speed-up
- Serialization without memo for faces
- Custom serialization for BsplineCurves

### Refactorings

- Basis2D, Basis3D, Frame2D, Frame3D: old_coordinates and new_coordinates method are now deprecated.
local_to_global_coordinates and global_to_local_coordinates are the new more explicit ones.
- Line3D: intersections

### Unittests

- Contour2D: point_belongs
- Basis2D, Basis3D, Frame2D, Frame3D: local_to_global_coordinates and global_to_local_coordinates
- ArcEllipse2D: linesegment_intersections
- LineSegment2D: to_wire
- Line2D: point_belongs
- BSplineCurve2D: line_intersections
- Ellipse2D.point_over_ellipse()
- Ellipse2D.line_intersections()
- Ellipse2D.linesegment_intersections()
- Ellipse2D.discretization_points()
- Ellipse2D.abscissa()
- Ellipse2D.point_angle_with_major_dir()
- Ellipse2D.area()
- Ellipse2D.rotation()
- Ellipse2D.tranlation()
- Ellipse2D.frame_mapping()
- Line2D.frame_mapping()
- Plane3D: plane_intersections, fullarc_intersections, is_parallel, is_coincident
- Contour2D: offset
- ArcEllipse3D.to_2d()
- Circle3D: point_belongs
- Circle3D: discretization_points
- Arc3D: line_intersections, linesegment_intersections
- Contour2D: ordering_contour, is_ordered, order_contour
- Ellipse3D: point_belongs, abscissa, length, to_2d, discretization_points
- CylindricalSurface3D: point_on_surface, is_coincident

### CI

- Mandatory CHANGELOG.md update for PR
- pre-commit checks with cython-lint

## v0.7.0 

### New Features

- Open/Closed TriangleShells: ability to implement specific algorithm to triangles
- Block: faces_center (calculate directly point in the middle of the faces)
- Circle2D: split_by_line
- BoundingRectangle: bounds, plot, area, center, b_rectangle_intersection, is_inside_b_rectangle, point_belongs, intersection_area, distance_to_b_rectangle, distance_to_point
- Cylinder: random_point_inside, interference_volume_with_other_cylinder, lhs_points_inside
- CylindricalSurface3D: line_intersections, linesegment_intersections, plane_intersection
- Line2D: point_distance
- Line3D: to_2d
- Line3D: skew_to (verifies if two Line3D are skew)
- LineSegment3D: line_interserctions
- ArcEllipse3D: discretization_points
- FullArc3D: linesegment_intersections
- Line: sort_points_along_line
- Line2D: point_belongs
- ArcEllipse2D: length, point_belongs, abscissa, bounding_rectangle, straight_line_area, discretization_points, reverse

### Fixed

- Contour2D: point_belongs
- BsplineCurve: abscissa (use different start point between 0 and length)
- Arc3D: plot
- Cylinder: point_belongs
- FullArc3D: plot (use discretization_points instead of discretise)
- Face3D: line_intersections: consider borders
- STL: from stream (use BinaryFile and StringFile instead of io.BinaryIO and FileIO)
- Step: from stream (use BinaryFile instead of io.BinaryIO)
- Contour: is_overlapping (consider intersecting_points is empty)
- LineSegment2D: to_wire (use discretization_points instead of discretise)
- ArcEllipse2D: to_3d
- Fix boolean operations when faces are 100% coincident
- Fix some to_step methods from edges.py and faces.py


### Performance improvements

- Avoid unneeded bbox computation


### Refactorings

- cleanup of ClosedShell (double methods with Openshells)
- LineSegment3D: intersections
- Line2D: sort_points_along_line



### Unittests

- PlaneFace3D: line_intersections
- BsplineCurve: abscissa
- Circle2D: split_by_line
- BoundingRectangle: area, center, intersection, is_inside, point_belongs, intersection_area, distance_to_point, distance_to_b_rectangle
- Cylinder: point_belongs, random_point_inside, interference_volume_with_other_cylinder, min_distance_to_other_cylinder, is_intersecting_other_cylinder, lhs_points_inside
- CylindricalFace3D: linesegment_intersections
- CylindricalSurface3D: line_intersections
- Line3D: line_distance
- Line3D: skew_to
- Line3D: intersections
- LineSegment3D: line_intersections
- LineSegment3D: linesegment_intersections
- Contour: is_overlapping
- LineSegment2D: line_intersections
- ArcEllipse3D: discretization_points
- FullArc3D: linesegment_intersections
- Line2D: sort_points_along_line
- Line3D: sort_points_along_line
- ArcEllipse2D: length, point_belongs, abscissa, bounding_rectangle, straight_line_area, discretization_points, reverse


## v0.6.1 [12/13/2022]

### Changes

- Import from dessia_common are now performed from dessia_common.core

### Fixed
- infinite primitive offset of linesegment

## v0.6.0 [11/7/2022]

### New Features

- Stl:load_from_file, to_volume_model
- Surface2D: copy (specific method)
- GmshParser: read_file (.msh) and related methods, define_triangular_element_mesh, define_tetrahedron_element_mesh
- Circle2D: primitives (defined with 2 Arc2D)
- Node2D/3D, TriangularElement, QuadrilateralElement2D, TriangularElement3D
- ElementsGroup: nodes, elements_per_node
- Mesh: bounding_rectangle, delete_duplicated_nodes
- PlaneFace3D: cut_by_coincident_face
- Vector2D: to_step
- BSplineCurve2D: to_step
- LineSegment3D: to_bspline_curve
- BSplineCurve3D: from_geomdl_curve
- Surface2D: line_crossings
- Surface2D: from_contour
- BSplineSurface3D: simpifly_surface - verifies if BSplineSurface3D could be a Plane3D
- OpenShell3D: to_step_face_ids
- Contour2D: repair_cut_contour
- Circle2D: cut_by_line

### Fixed

- Contour3D: average_center_point (use edge_polygon.points instead of points)
- Contour: edges_order_with_adjacent_contour
- Arc2D: translate_inplace
- Arc2D: point_belongs
- Arc2D: abscissa (consider point2d == arc2d.start/end)
- Arc2D: split (how to choose the interior point)
- Wire: extract_primitives (consider point1 and point2 belong to the same primitive, REMOVE Contour.extract_primitives)
- LineSegment: abcissa (consider point2d == arc2d.start/end)
- Contour2D: cut_by_wire
- Contour2D: point_belongs (bug when contour has only one primitive, like FullArc2D)
- Contour: contours_from_edges
- PlaneFace3D: face_intersections
- Edge: insert_knots_and_mutiplicity
- BSplineCurve3D: from_step
- Surface2D: cut_by_line
- Circle3D: to_step
- ArcEllipse3D.to_2d()
- infinite primitive offset of linesegment
- Contour3D: order_contour.

### Performance improvements

- Improve reading STEP files (Faster BSplineCurve3D.look_up_table, Better info when _edges not following eachother_ )
- Improve multiple substractions
- Speedup Contour2D.point_belongs using bounding_rectangle
- Custom to dicts for Shells and primitives inheriting


### Refactorings

- Normalize STL methods regarding STEP
- Refacor and update old code in mesh.py
- Define a Parent class 'Triangle' for Triangle2D/3D


### Unittests

- Wire: extract_primitives, extract_without_primitives


## v0.5.0

### New Features

- Contour: is_overlapping, is_supperposing
- Point, Edges and Wires: axial_symmetry
- Surface2D: rotation, rotation_inplace
- Wire2D: bsplinecurve_crossings,  bsplinecurve_intersections
- Cylinder: min_distance_to_other_cylinder, is_intersecting_other_cylinder
- New point_distance method for Wire3D

### Fixed

- Wire3D.babylonjs
- BSplineSurface3D.merge_with (consider overlapping, intersecting surfaces)
- Wire.extract_primitives (consider point1 & point2 belong to the same primitive)
- Wire.extract_without_primitives (consider the primitives’ order to choose the primitives)
- Contour.shared_primitives_with (consider contours sharing a lot of primitives groups)
- Contour2D.contour_intersections (check if the point is not already in the lis)
- Line.is_between_points (consider point1==point2)
- BSplineCurve2D.split (consider point==start/end)
- Contour3D.bounding_box (use _utd_bounding_box to be defined as a property)
- BSplineSurface3D.grid2d_deformed (add more constraints to compute surface deformation)
- BSplineSurface3D.from_cylindrical_faces (consider **kwargs parameters)
- Duplicated methods cleaned
- triangulation of planar faces
- Wire3D: fix Bounding box
- Wire3D: Bounding box
- Arc2D: primitives bad calculation (arc2d)
- Update plotdata in setup.py
- add some fixes pydocstyle

### Performance improvements

- Remove Copy param from movement of primitives and add inplace methods
- Improve union operations
- Return the same result type (a boolean) in Contour.is_sharing_primitives_with
- Add hidden attribute _bounding_rectangle for Contour2D
- Add hidden attribute _length for BSplineCurve2D/3D
- Consider different types of primitives in Wire.wire_intersections/wire_crossings
- Add hidden attribute _length for Edge

### Refactorings

- Define _eq_ in Contour (to be used for both 2D and 3D)
- Use Grid2D object in different BSplineSurface3D methods (especially: to_2d_with_dimension)
- Define length in LineSegment (to be used for both 2D and 3D)
- Delete diplicated methods (length and point_at_abscissa) from Contour3D (inherit from Wire)
- Define a Parent class 'Bsplinecurve' to mutulize Bsplinecurve2D/3D methods
- Clean duplicated methods
- Define length in LineSegment (to be used for both 2D and 3D)
- Delete diplicated methods (length and point_at_abscissa) from Contour3D (inherit from Wire)
- Define a Parent class 'Bsplinecurve' to mutulize Bsplinecurve2D/3D methods


## v0.4.0
### Fixed
- various fixes in cuts of wires and contours
- Fix of missing face in Union
- following dessia_common v0.7.0


## v0.3.0

### New Features
- Bspline with dimensions
- cut_by_line for Surface2D
- Bspline merge

### Fixed
- Various Steps improvement
- Bspline periodicity in step reading
- sewing improvements
- Substraction of shells

## v0.2.10

### New Features

- union of shells (only with planeface for the moment
- Sewing of polygon3D
- Concav hull of PointCloud2D

## v0.2.9

### New Features

- support STL import & export
- point cloud2D & cloud3D

## v0.2.8

### New Features

- support stringIO in step save

### Fixes

- depack of point2D
- to_vector2D

### Performance improvements

- better bounding box for cylindrical face


## [v0.2.7]
### Changed
- direction vector of linesegments are now normalized

### New Features

- straight line area for BsplineCurve2D
- split of circleby start end
- closedpolygon2d is_trigo
- Auto-adaptative camera/edge width babylonjs
- splitting of bsplinecurve2d
- BezierSurface3D implemented
- added rotation and translation for faces
- new classes BezierCurve2D and BezierCurve3D
- spherical surface
- (core): update plot_data method
- update plot_data methods in wires and edges
- step almost working for cylindrical, conical toroidal
- difference between intersections and crossings
- plot_data version set to 0.3.8 or above

### Fixes

- support of mixed vector point in to step
- remove debug mode babylonjs
- remove sci notation in step export
- use stable cdn for babylonjs
- sweep extrusion length
- line circle intersection with tolerance, normal and dir vector for arc
- offset of wire
- remove useless non serializable attr
- secondmoment area from straight lines
- reversed faces in extrusion correction
- enhancement of rotation/translation of shells
- bug fix BezierCurve2D and 3D
- eq and hash for basis and frames
- shell and frame mapped shell correctly read
- small try except added for step reading
- all SHAPE_REPRESENTATION are now read
- Arc3D from step full debug
- arc3d to 2d in bspline3d surface
- missing faces at end of sweep
- splitting faces and arcs
- perf in display nodes and toroidal aspect
- setup.py requires plot_data>=0.3.9
- (primitives2d): serialization
- debug of shell method
- porting shells methods
- Debug of conical faces
- Porting cylinders and hollow
- porting from missing from_contour3d for planeface
- reading steps, but artefact on faces
- Correcting arc from_step

### Performance improvements

- LineSegment2D.points is non serializable attribute
- ClosedPolygon2D.line_segment is non_serializable_attributes
- Optimization of mesh generation

#### Refactorings
- (edges): put data argument back into Arc2D.plot_data()
- (edges): redefined Arc2D.plot_data()

## v0.2.6

### Changed
- debugs on frame 2D

### Optimized
- babylon data generation speed up

## v0.2.5

### Added
- translation and rotation for various primitives

### Changed
- Frame3D rotation takes also into account origin
- following plot_data v0.5.3

## v0.2.4
### Added
- handle spherical surfaces
- positionning of parts in STEP reading

## v0.2.1
### Added
- step export

## v0.2

### Changed
- modules -2D or *3D renamed in *2d, *3d
- point and vector declared with their x, y, z vm.Point2D((0, 0)) -> vm.Point2D(0, 0)
- separating in new modules: display, wires, edges...
- PEP8: method names
- PointAtCurvilinearAbscissa changed to point_at_abscissa
- MPLPlot changed to plot()
- plot now returns only ax instead of fig, ax

## v0.1.11

### Added
- Calculate the distance between LineSegment3D/LS3D, Arc3D/LS3D, Arc3D/Arc3D and between CylindricalFace3D too.
- Use PlaneFace3D with contours2D in a classic way and use it with contours3D with a 'from_contours3d' as CylindricalFace3D does.
- Calculate the distance between CylindricalFace3D and PlaneFace3D.
- Calculate the distance between CylindricalFace3D, PlaneFace3D and ToroidalFace3D.
- contours2d.tessel_points which gives all points of a contour2d, and .points the end points of primitives.
- Implementation of ConicalFace3D in Core and RevolvedProfile.
- Implementation of SphericalFace3D in Core.
- BSplineFace3D works.

### Changed
- cut_contours in Face3D which take all points from a Contour2D, not one side like before. Furthermore, it is light and quick.

## [v0.1.10]
- typings
- workflow to instanciate point

## [v0.1.9]

### Added
- mesh module

## [v0.1.8]

### Added
- color and alpha options for various primitives
- line segments intersection

### Debug
- arcs: is_trigo and angle were sometimes false

## [v0.1.7]

### Added
- random vector and points
- dashed line option in babylon of LineSegment3D
- Measure2D
- babylon_data: a dict language to describe models to be unpacked by a babylonjs unpacker

### Removed
- constants o2D, x2D, y2D...: use O2D, X2D...

### Changed
- Mesure -> Measure3D<|MERGE_RESOLUTION|>--- conflicted
+++ resolved
@@ -9,7 +9,6 @@
 
 ### New Features
 
-<<<<<<< HEAD
 - Write .msh file (with stream)
 - Arc: reverse
 - BSplineCurve2D: offset
@@ -20,6 +19,7 @@
 - Wire2: hash
 - Contour3D: hash
 - Circle3D frame_mapping
+- LineSegment3D, LineSegment2D, Arc3D, Arc2D, BSpline3D, BSpline2D: get_shared_section(), delete_shared_section()
 
 ### Fixed
 - primitives: ClosedRoundedLineSegment bug on rounding last corner
@@ -33,31 +33,6 @@
 - Add some important fixes to unittests: missing two __init__py files.
 - Edge: change unit_direction_vector and unit_normal_vector to concrete methods
 - stl: add _standalone_in_db to Stl class
-=======
-* Write .msh file (with stream)
-* Arc: reverse
-* BSplineCurve2D: offset
-* Circle2D: bsplinecurve_intersections, point_distance
-* ConicalSurface3D, CylindricalSurface3D: plot method
-* volmdlr.edge: FullArcEllipse
-* BSplineCurve: evaluate_single
-* Wire2: hash
-* Contour3D: hash
-* LineSegment3D, LineSegment2D, Arc3D, Arc2D, BSpline3D, BSpline2D: get_shared_section(), delete_shared_section()
-
-### Fixed
-* Bspline in sweep
-* Plane3D: plane_intersections
-* fixes to step assemblies
-* fixes to wire
-* Arc: split. Case when spliting point is the start or end point.
-* BplineCurve2D: tangent, vector_direction, normal_vector
-* BSplineCurve: abscissa
-* Add some important fixes to unittests: missing two __init__py files.
-* Contour2D, Contour3D: merge_with()
-* Edge: change unit_direction_vector and unit_normal_vector to concrete methods
-* stl: add _standalone_in_db to Stl class
->>>>>>> 455dd7ad
 
 ### Removed
 - stl: remove default value in from_stream method
@@ -82,24 +57,14 @@
 - new dataclass EdgeStyle: to be used in several plot methods. simplifying its structure.
 
 ### Unittests
-<<<<<<< HEAD
 - BSplineCurve2D: offset, point_distance, point_belongs
 - Circle2D: bspline_intersections, point_distance
 - Unittests for Vector2D
 - Unittests for Point2D
 - Unittests for Vector3D
 - Unittests for Point3D
-
-=======
-* BSplineCurve2D: offset, point_distance, point_belongs
-* Circle2D: bspline_intersections, point_distance
-* Unittests for Vector2D
-* Unittests for Point2D
-* Unittests for Vector3D
-* Unittests for Point3D
-* LineSegment3D, LineSegment2D, Arc3D, Arc2D, BSpline3D, BSpline2D: get_shared_section(), delete_shared_section()
-* Contour3D: merge_with()
->>>>>>> 455dd7ad
+- LineSegment3D, LineSegment2D, Arc3D, Arc2D, BSpline3D, BSpline2D: get_shared_section(), delete_shared_section()
+- Contour3D: merge_with()
 
 ## v0.9.1
 
@@ -112,7 +77,6 @@
 
 ### New Features
 
-<<<<<<< HEAD
 - Unit coversion factor parameter added to the end of the from_step arguments parameter (So we can convert the units correctly)
 - SphericalSurface3D: rotation, translation, frame_mapping
 - read steps: Identify assemblies in a step file.
@@ -146,42 +110,6 @@
 - fix f string usage
 - Add some typings
 - Step: Step translator now handles some EDGE_LOOP inconsistencies coming from step files
-=======
-* Unit coversion factor parameter added to the end of the from_step arguments parameter (So we can convert the units correctly)
-* SphericalSurface3D: rotation, translation, frame_mapping
-* read steps: Identify assemblies in a step file.
-* ClosedTriangleShell3D: to_trimesh method
-* PointCloud3D: add method shell_distances to compute distances from triangular mesh in PointCloud3D
-* BSplineSurface3D: Now the plot method uses u and v curves
-* Create .geo and .msh files (Mesh geometries with GMSH)
-* RevolutionSurface3D: point3d_to_2d, point2d_to_3d, plot, rectangular_cut, from_step
-* RevolutionFace3D
-* WiriMixin: from points: general method for Wire3D and 2D and for Contour2D and 3D. 
-* Added package.xml metadata in order to be listed in the FreeCAD Addon Manager 
-* Edge: local_discretization
-
-### Fixed
-
-* WireMixin: abscissa (add tolerance as parameter)
-* OpenRoundedLineSegment2D: deleted discretization_points() so it uses the one from WireMixin.
-* Contour2D: moved bounding_rectangle and get_bounding_rectangle to Wire2D. 
-* BSplineCurve: from_points_interpolation, uses centripedal method for better fitting.
-* Conical, Cylindrical and Toroidal Surfaces 3D: fix face_from_contours - bug when step file doesnot follow a standard. 
-* BSplineSurface3D: debug linesegment2d_to_3d method.
-* Parametric operations with BSpline curves.
-* OpenTriangleShell3D: fix from_mesh_data method.
-* PeriodicalSurface: fix face from contours.
-* LineSegment2D.line_intersections: verify if colinear first.
-* Cylinder: to_dict, min_distance_to_other_cylinder.
-* Step_assemblies: consider when no transformation is needed.
-* fix some pydocstyle errors
-* Script/step/workflow: Update Workflow, use last version of dessia_common
-* LineSegment3D: Rotation method update due to points attribute deletion
-* ConicalSurface3D: fix from_step class method by adding the angle convertion factor
-* fix f string usage
-* Add some typings
-* Step: Step translator now handles some EDGE_LOOP inconsistencies coming from step files 
->>>>>>> 455dd7ad
 
 ### Removed
 
