# Changelog

All notable changes to this project will be documented in this file.

The format is based on [Keep a Changelog](https://keepachangelog.com/en/1.0.0/),
and this project adheres to [Semantic Versioning](https://semver.org/spec/v2.0.0.html).

## v0.11.0 [future]

### New Features
- BSplineCurve, Edge: simplify
- Plane3D: angle_between_planes, plane_betweeen_two_planes
- Edge: intersections, crossings, validate_crossings
- Arc2D: bsplinecurve_intersections, arc_intersections, arcellipse_intersections.
- ArcEllipse2D: bsplinecurve_intersections
- get_circle_intersections added to volmdlr.utils.intersections, so it can be used to calculate intersections between two arcs 2d.
- get_bsplinecurve_intersections added to volmdlr.utils.intersections. Used to calculate intersection between a bspline and another edge.
- Wire2D: edge_intersections, wire_intersections, edge_crossings, edge_intersections, validate_edge_crossings, validate_wire_crossings
- Contour2D: split_contour_with_sorted_points, intersection_contour_with
- CylindricalSurface3D: point_projection, point_distance
- ToroidalSurface3D: point_projection
- BsplineCurve: point_distance, point_belongs
- ContourMixin: is_adjacent
- Wire2D: area
- Circle2D: bsplinecurve_intersections.
- add tolerance param to many methods from edges and wires.
- Surface3D: add contour healing into face_from_contours3d method.
- ExtrusionSurface3D: implement missing cases for linesegment2d_to_3d method.
- BSplineSurface3D: to_plane3d
- BSplineFace3D: to_planeface3d
- BSplineCurve, Arc, LineSegment: is_close
- Core: get_edge_index_in_list, edge_in_list
- mesh: TetrahedralElementQuadratic 
- GmshParser: define_quadratic_tetrahedron_element_mesh
- GmshParser: to_vtk (consider quadratic tetrahedron element)
- VolumeModel: to_msh (consider both order 1 and 2)
- Assembly: define a volmdlr Assembly object.
- Edge: direction_independent_is_close
- Arcellipse2D, 3D: complementary, translation
- Arcellipse2D, 3D: complementary
- Face3D: is_linesegment_crossing
- BSplineFace3D: linesegment_intersections
- Assembly: define a volmdlr Assembly object.
- Contour2D: copy
- LineSegment2D: copy
- FullArcEllipse3D: split
- Vector: is_perpendicular_to


### Fixed
- 2D conversion: create 2D function name in core_compiled
- LineSegment, Arc, BSplineCurve: get_shared_section()
- bSpline2D: linesegment_intersections
- BsplineCurve: from_points_interpolation
- Coverage: use coverage rc to enable cython coverage
- ClosedShel3D: cut_by_plane
- ClosedShell3D: union
- BSplineSurface3D: take into account oppened contour while using face_from_contours3d
- BsplineCurve: simplify
- Dessiaobject inheritance up-to-date
- Edge: unit_direction_vector, unit_normal_vector, split_between_two_points
- VolumeModel: get_mesh_lines (change tolerance 1e-20 to 1e-6)
- RevolutionSurface: fix some parametric operations.
- ClosedShel3D: intersection method
- Fix: plots
- add some fixes to pydocstyle errors
- Node2D, Node3D: is_close
<<<<<<< HEAD
- SphericalSurface3D: enhance arc3d_to_2d and bsplinecurve3d_to_2d
=======
- OpenShell3D: get_geo_lines (use primitive.is_close)
- BSplineface3D: linesegment2d_to_3d
- Basis3D: normalize
>>>>>>> 29059ff9

### Refactor
- Contour2D: cut_by_wire
- Contour2D: extract_with_points displaced to WireMixin
- Contour2D: extract_contour displaced to WireMixin and renamed to extract
- Contour2D: split_contour_with_sorted_points displaced to WireMixin and renamed to split_with_sorted_points
- Contour2D: get_divided_contours
- FullArc2D, FullArc3D: create FullArc Abstract class.
- Contour2D: ordering_contour
- WireMixin: order_wire
- Contour2D: delete cut_by_linesegments
- split faces.py into surfaces.py, faces.py and shells.py 
- ContourMixin: from_points
- ClosedShell3D: improve performance for boolean operations
- Face3D: reduce the triangulation discretization resolution of Toroidal and Cylindrical to improve redering performance.
- Cylinder: inheritance directly from ClosedShell3D

### Changed
- better surface3d plots
- sphere methods renamed in_points & to_point_skin to inner points & skin_points

### Unittests
- Arc2D: test_arc_intersections
- TestEdge2DIntersections: test intersections for all edges.
- Circle2D: test_circle_intersections
- Contour2D: test_crossings, test_intersection_contour_with
- BSplineCurve: get_intersection_sections
- BSplineCurve2D: edge_intersections, arc_intersections, bsplinecurve_intersections
- CylindricalFace3D: test_triangulation_quality
- CylindricalSurface3D: test_point_projection
- BSplineCurve: point_projection
- ClosedShel3D: cut_by_plane
- Arc3D.minimum_distance_points_line
- New unittests for plane3d
- ClosedShel3D: intersection
- Arcellipse2D: complementary

## v0.10.0 [Unreleased yet]

### New Features
* Write .msh file (with stream)
* Arc: reverse
* BSplineCurve2D: offset
* Circle2D: bsplinecurve_intersections, point_distance
* ConicalSurface3D, CylindricalSurface3D: plot method
* BSplineCurve3D: minimum distance
* volmdlr.edge: FullArcEllipse
* BSplineCurve: evaluate_single
* Wire2: hash
* Contour3D: hash
* LineSegment3D, LineSegment2D, Arc3D, Arc2D, BSpline3D, BSpline2D: get_shared_section(), delete_shared_section()
* Contour2D: closest_point_to_point2, get_furthest_point_to_point2
### Fixed
* Bspline in sweep
* Plane3D: plane_intersections
* fixes to step assemblies
* LineSegment3D: matrix_distance
* fixes to wire
* Arc: split. Case when spliting point is the start or end point.
* BplineCurve2D: tangent, vector_direction, normal_vector
* BSplineCurve: abscissa, line_intersections
* Add some important fixes to unittests: missing two __init__py files.
* Contour2D, Contour3D: merge_with()
* Edge: change unit_direction_vector and unit_normal_vector to concrete methods
* stl: add _standalone_in_db to Stl class
* BSplineSurface3D: merge_with
* Documentation: Add introduction to volmdlr technology
* BSplineSurface3D: refactor bsplinecurve3d_to_2d to take into account periodic behavior
* OpenedRoundedLineSegments2D/ClosedRoundedLineSegments2D: fix radius type
* Surface3D: debug some special cases while using face_from_contours3d.
* Step: debug some special cases while reading step file.
* BSplineSurface3D: fix simplify_surface method.
* Improve pylint code quality.
* PeriodicalSurface: enhance some parametric transformations.

### Removed
- stl: remove default value in from_stream method

### Changed

- argument convexe in volmdlr.cloud has been renamed to convex
- Add some missing docstrings in volmdlr.faces
- Using full arcs for Circles primitives

### Performance improvements
- BSplineCurve: compilation of some functions used by from_points_interpolation classmethod.
- BSplineSurface3D: compilation of some functions used in the evaluation of a parametric point.
- eq & hash: Some eq and hash methods have been fixed. starting from clases Point and Vector.
- BSplinecurve2D: point_belongs
- lighten some dicts with optional name
- Step reader: refactor to_volume_model. Remove the dependency of the method of creating a graph.

### Refactorings
- ContourMixin: to_polygon (for both 2D and 3D)
- BSplineCurve2D.point_distance 
- new dataclass EdgeStyle: to be used in several plot methods. simplifying its structure.

### Unittests
* BSplineCurve2D: offset, point_distance, point_belongs
* Circle2D: bspline_intersections, point_distance
* Unittests for Vector2D
* Unittests for Point2D
* Unittests for Vector3D
* Unittests for Point3D
* LineSegment3D: test_matrix_distance
* LineSegment3D, LineSegment2D, Arc3D, Arc2D, BSpline3D, BSpline2D: get_shared_section(), delete_shared_section()
* Contour3D: merge_with()
* Contour2D: closest_point_to_point2, get_furthest_point_to_point2

## v0.9.3

- build: bump dessia common to 0.10.0
- build: remove useless jsonschema dep
- build: update package.xml for freecad

## v0.9.1

### Fixed
- build: manifest was not shipping bspline_compiled
- fixed many pylint errors: 13/03/2023
- fix contour2d: divide

### Documentation
 - typo in README.md

## v0.9.0 [released 03/26/2023]

### New Features
* Unit coversion factor parameter added to the end of the from_step arguments parameter (So we can convert the units correctly)
* SphericalSurface3D: rotation, translation, frame_mapping
* read steps: Identify assemblies in a step file.
* ClosedTriangleShell3D: to_trimesh method
* PointCloud3D: add method shell_distances to compute distances from triangular mesh in PointCloud3D
* BSplineSurface3D: Now the plot method uses u and v curves
* Create .geo and .msh files (Mesh geometries with GMSH)
* RevolutionSurface3D: point3d_to_2d, point2d_to_3d, plot, rectangular_cut, from_step
* RevolutionFace3D
* WiriMixin: from points: general method for Wire3D and 2D and for Contour2D and 3D. 
* Added package.xml metadata in order to be listed in the FreeCAD Addon Manager 
* Edge: local_discretization
* ArcEllipse2d: point_at_abscissa, translation, split, point_distance.

### Fixed

* WireMixin: abscissa (add tolerance as parameter)
* OpenRoundedLineSegment2D: deleted discretization_points() so it uses the one from WireMixin.
* Contour2D: moved bounding_rectangle and get_bounding_rectangle to Wire2D. 
* BSplineCurve: from_points_interpolation, uses centripedal method for better fitting.
* Conical, Cylindrical and Toroidal Surfaces 3D: fix face_from_contours - bug when step file doesnot follow a standard. 
* BSplineSurface3D: debug linesegment2d_to_3d method.
* Parametric operations with BSpline curves.
* OpenTriangleShell3D: fix from_mesh_data method.
* PeriodicalSurface: fix face from contours.
* LineSegment2D.line_intersections: verify if colinear first.
* Cylinder: to_dict, min_distance_to_other_cylinder.
* Step_assemblies: consider when no transformation is needed.
* fix some pydocstyle errors
* Script/step/workflow: Update Workflow, use last version of dessia_common
* LineSegment3D: Rotation method update due to points attribute deletion
* ConicalSurface3D: fix from_step class method by adding the angle convertion factor
* fix f string usage
* Add some typings
* Step: Step translator now handles some EDGE_LOOP inconsistencies coming from step files
* Arc2d: point_belongs, abscissa.
* ArcEllipse2d: point_belongs, abscissa, init.


### Removed

- edges: remove attributes points from lines & linesegments for performance purpose


### Performance improvements

- wires.py's 2D objects: chache bounding_rectangle results
- faces.py's Triangle3D objects: subdescription points and triangles
- EdgeCollection3D: new object for displaying series of edges
- BSplineSurface3D: compile BSplineSurface3D.derivatives
- Contour2D.area(): save area in a cache variable.
- Contour2D.__eq__(): verify contour length first, when verify if two contours are the same.
- Contour2D.is_inside(): verify first if the area of the contour2 is not smaller that contour 1.
- Disabling pointer in to_dict for most primitives
- Better hash for shells, contours & wires 


### Refactorings
- Remove usage of deprecated method old_coordinates and new_coordinates
- Indicate 'inplace' methods as deprecated
* Wire: extract_with_points

### Documentation
- BoundingBox docstrings

### Unittests
- ConicalSurface3D: face_from_contours, bsplinecurve3d_to_2d.
- CompositePrimitive2D: rotation, translation, frame_mapping
- core.py: delete_double_point, step_ids_to_str
- CompositePrimitive3D: plot
- BoundingRectangle: bounds, plot, area, center, b_rectangle_intersection, is_inside_b_rectangle, point_belongs,
intersection_area, distance_to_b_rectangle, distance_to_point
- BoundingBox: center, add, to_dict, points, from_bounding_boxes, from_points, to_frame, volume, bbox_intersection,
is_inside_bbox, intersection_volume, distance_to_bbox, point_belongs, distance_to_point, plot
* VolumeModel: eq, volume, rotation, translation, frame_mapping, bounding_box, plot
* Wire: extract_with_points, split_with_two_points
* Arc2d: point_belongs, abscissa.
* ArcEllipse2d: point_belongs, abscissa, init, translation, split, point_at_abscissa, point_distance.

### CI
- add spell check to pylint with pyenchant
- make code_pydocstyle more explicit
- upload html coverage to cdn.dessia.tech
- limit time effect on master & testing

## v0.8.0 [Released 26/01/2023]

### New Features

- PlaneFace3D: project_faces
- OpenShell3D: project_coincident_faces_of
- GmshParser: to_vtk
- BSplineCurve: derivatives
- ClosedPolygon2D: point_belongs, now the user can choose whether points on the edge of the polygon
            should be considered inside or not.
- ArcEllipse2D: line_intersections, frame_mapping, linesegment_intersections
- Line2D: point_belongs, frame_mapping()
- New Class wires.Ellipse2D
- Ellipse2D: point_over_ellipse(), line_intersections(), linesegment_intersections(), discretization_points(),
abscissa(), point_angle_with_major_dir(), area(), rotation(), tranlation(), frame_mapping()
- Plane3D: is_parallel, fullarc_intersections
- Arc2D: cut_betweeen_two_points
- Contour3D: linesegment_intersections, line_intersections
- Circle3D: primitives: [Arc3D, Arc3D], get_primitives, abscissa, linesegment_intersections
- Arc3D: line_intersections, linesegment_intersections
- new module utils: intersections -> circle_3d_linesegment_intersections
- hash for Frame2D
- Ellipse3D: point_belongs, abscissa, length, to_2d
- CylindricalSurface3D: point_on_surface, is_coincident, arcellipse3d_to_2d
- BSplineSurface3D: derivatives

### Fixed

- PlaneFace3D: cut_by_coincident_face (consider self.inner_contours inside face)
- Contour2D: bounding_rectangle (specify number_points for discretization_points), point_belongs
- Line2D: line_intersections
- BSplineCurve2D: line_intersections
- PlaneFace3D: cut_by_coincident_face (consider self.inner_contours inside face)
- BSplineCurve2D: bounding_rectangle (specify number_points for discretization_points)
- Mesh: delete_duplicated_nodes
- BSplineSurface3D: fix arc3d_to_2d method
- Frame3D : fix from_point_and_vector method ( error for the case vector=main_axis)
- BSplineCurve2D: linesegment_intersections
- Contour2D: merge_primitives_with
- BSplineCurve: fix to take into account weighted B-spline curves.
- Step: fix reading of rational BSpline curves and surfaces from step file.
- BSplineCurve2D: tangent (use position/length)
- Babylon: some scene settings for better rendering
- Arc2D: fix get_center: name referenced before assignement
- SphericalSurface3D : enhancement of primitives parametrization on surface parametric domain.
- BSplineSurface3D: debug linesegment2d_to_3d method.
- Parametric operations with BSpline curves.
- OpenTriangleShell3D: fix from_mesh_data method
- pydocstyle fixes
- bounding box: fix for cylindrical and BSplineCurve3D
- contour2d: ordering_primitives, order_primitives
- Plane3D: plane_intersections, is_coindident
- contour2d: ordering_primitives, order_primitives
- Linesegment2D: infinite_primitive
- Arc2D: point_belongs
- Arc2D: infinite_primitive
- Wire2D: infinite_intersections
- infinite primitive offset of linesegment
- Ellispe3D: discretization_points
- BSplineSurface: Improved surface periodicity calculation

### Removed

- babylon script remaining functions

### Performance improvements
- ClosedPolygon2D: triangulation
- Cylinder: min_distance_to_other_cylinder
- BSplineCurve: discretization_points
- Face3D: triangulation
- triangulation performance by use of Node2D instead of points (x15 on casing)
- cache variable self._polygon_point_belongs_100, to avoid recalculating each
time we have to verify if a point is inside
- Improvements in BSplineSurface3D.point3d_to_2d performance
- Triangle3D serialization speed-up
- Serialization without memo for faces
- Custom serialization for BsplineCurves

### Refactorings

- Basis2D, Basis3D, Frame2D, Frame3D: old_coordinates and new_coordinates method are now deprecated.
local_to_global_coordinates and global_to_local_coordinates are the new more explicit ones.
- Line3D: intersections

### Unittests

- Contour2D: point_belongs
- Basis2D, Basis3D, Frame2D, Frame3D: local_to_global_coordinates and global_to_local_coordinates
- ArcEllipse2D: linesegment_intersections
- LineSegment2D: to_wire
- Line2D: point_belongs
- BSplineCurve2D: line_intersections
- Ellipse2D.point_over_ellipse()
- Ellipse2D.line_intersections()
- Ellipse2D.linesegment_intersections()
- Ellipse2D.discretization_points()
- Ellipse2D.abscissa()
- Ellipse2D.point_angle_with_major_dir()
- Ellipse2D.area()
- Ellipse2D.rotation()
- Ellipse2D.tranlation()
- Ellipse2D.frame_mapping()
- Line2D.frame_mapping()
- Plane3D: plane_intersections, fullarc_intersections, is_parallel, is_coincident
- Contour2D: offset
- ArcEllipse3D.to_2d()
- Circle3D: point_belongs
- Circle3D: discretization_points
- Arc3D: line_intersections, linesegment_intersections
- Contour2D: ordering_contour, is_ordered, order_contour
- Ellipse3D: point_belongs, abscissa, length, to_2d, discretization_points
- CylindricalSurface3D: point_on_surface, is_coincident

### CI

- Mandatory CHANGELOG.md update for PR
- pre-commit checks with cython-lint

## v0.7.0 

### New Features

- Open/Closed TriangleShells: ability to implement specific algorithm to triangles
- Block: faces_center (calculate directly point in the middle of the faces)
- Circle2D: split_by_line
- BoundingRectangle: bounds, plot, area, center, b_rectangle_intersection, is_inside_b_rectangle, point_belongs, intersection_area, distance_to_b_rectangle, distance_to_point
- Cylinder: random_point_inside, interference_volume_with_other_cylinder, lhs_points_inside
- CylindricalSurface3D: line_intersections, linesegment_intersections, plane_intersection
- Line2D: point_distance
- Line3D: to_2d
- Line3D: skew_to (verifies if two Line3D are skew)
- LineSegment3D: line_interserctions
- ArcEllipse3D: discretization_points
- FullArc3D: linesegment_intersections
- Line: sort_points_along_line
- Line2D: point_belongs
- ArcEllipse2D: length, point_belongs, abscissa, bounding_rectangle, straight_line_area, discretization_points, reverse

### Fixed

- Contour2D: point_belongs
- BsplineCurve: abscissa (use different start point between 0 and length)
- Arc3D: plot
- Cylinder: point_belongs
- FullArc3D: plot (use discretization_points instead of discretise)
- Face3D: line_intersections: consider borders
- STL: from stream (use BinaryFile and StringFile instead of io.BinaryIO and FileIO)
- Step: from stream (use BinaryFile instead of io.BinaryIO)
- Contour: is_overlapping (consider intersecting_points is empty)
- LineSegment2D: to_wire (use discretization_points instead of discretise)
- ArcEllipse2D: to_3d
- Fix boolean operations when faces are 100% coincident
- Fix some to_step methods from edges.py and faces.py


### Performance improvements

- Avoid unneeded bbox computation


### Refactorings

- cleanup of ClosedShell (double methods with Openshells)
- LineSegment3D: intersections
- Line2D: sort_points_along_line



### Unittests

- PlaneFace3D: line_intersections
- BsplineCurve: abscissa
- Circle2D: split_by_line
- BoundingRectangle: area, center, intersection, is_inside, point_belongs, intersection_area, distance_to_point, distance_to_b_rectangle
- Cylinder: point_belongs, random_point_inside, interference_volume_with_other_cylinder, min_distance_to_other_cylinder, is_intersecting_other_cylinder, lhs_points_inside
- CylindricalFace3D: linesegment_intersections
- CylindricalSurface3D: line_intersections
- Line3D: line_distance
- Line3D: skew_to
- Line3D: intersections
- LineSegment3D: line_intersections
- LineSegment3D: linesegment_intersections
- Contour: is_overlapping
- LineSegment2D: line_intersections
- ArcEllipse3D: discretization_points
- FullArc3D: linesegment_intersections
- Line2D: sort_points_along_line
- Line3D: sort_points_along_line
- ArcEllipse2D: length, point_belongs, abscissa, bounding_rectangle, straight_line_area, discretization_points, reverse


## v0.6.1 [12/13/2022]

### Changes

- Import from dessia_common are now performed from dessia_common.core

### Fixed
- infinite primitive offset of linesegment

## v0.6.0 [11/7/2022]

### New Features

- Stl:load_from_file, to_volume_model
- Surface2D: copy (specific method)
- GmshParser: read_file (.msh) and related methods, define_triangular_element_mesh, define_tetrahedron_element_mesh
- Circle2D: primitives (defined with 2 Arc2D)
- Node2D/3D, TriangularElement, QuadrilateralElement2D, TriangularElement3D
- ElementsGroup: nodes, elements_per_node
- Mesh: bounding_rectangle, delete_duplicated_nodes
- PlaneFace3D: cut_by_coincident_face
- Vector2D: to_step
- BSplineCurve2D: to_step
- LineSegment3D: to_bspline_curve
- BSplineCurve3D: from_geomdl_curve
- Surface2D: line_crossings
- Surface2D: from_contour
- BSplineSurface3D: simpifly_surface - verifies if BSplineSurface3D could be a Plane3D
- OpenShell3D: to_step_face_ids
- Contour2D: repair_cut_contour
- Circle2D: cut_by_line

### Fixed

- Contour3D: average_center_point (use edge_polygon.points instead of points)
- Contour: edges_order_with_adjacent_contour
- Arc2D: translate_inplace
- Arc2D: point_belongs
- Arc2D: abscissa (consider point2d == arc2d.start/end)
- Arc2D: split (how to choose the interior point)
- Wire: extract_primitives (consider point1 and point2 belong to the same primitive, REMOVE Contour.extract_primitives)
- LineSegment: abcissa (consider point2d == arc2d.start/end)
- Contour2D: cut_by_wire
- Contour2D: point_belongs (bug when contour has only one primitive, like FullArc2D)
- Contour: contours_from_edges
- PlaneFace3D: face_intersections
- Edge: insert_knots_and_mutiplicity
- BSplineCurve3D: from_step
- Surface2D: cut_by_line
- Circle3D: to_step
- ArcEllipse3D.to_2d()
- infinite primitive offset of linesegment
- Contour3D: order_contour.

### Performance improvements

- Improve reading STEP files (Faster BSplineCurve3D.look_up_table, Better info when _edges not following eachother_ )
- Improve multiple substractions
- Speedup Contour2D.point_belongs using bounding_rectangle
- Custom to dicts for Shells and primitives inheriting


### Refactorings

- Normalize STL methods regarding STEP
- Refacor and update old code in mesh.py
- Define a Parent class 'Triangle' for Triangle2D/3D


### Unittests

- Wire: extract_primitives, extract_without_primitives


## v0.5.0

### New Features

- Contour: is_overlapping, is_supperposing
- Point, Edges and Wires: axial_symmetry
- Surface2D: rotation, rotation_inplace
- Wire2D: bsplinecurve_crossings,  bsplinecurve_intersections
- Cylinder: min_distance_to_other_cylinder, is_intersecting_other_cylinder
- New point_distance method for Wire3D

### Fixed

- Wire3D.babylonjs
- BSplineSurface3D.merge_with (consider overlapping, intersecting surfaces)
- Wire.extract_primitives (consider point1 & point2 belong to the same primitive)
- Wire.extract_without_primitives (consider the primitives’ order to choose the primitives)
- Contour.shared_primitives_with (consider contours sharing a lot of primitives groups)
- Contour2D.contour_intersections (check if the point is not already in the lis)
- Line.is_between_points (consider point1==point2)
- BSplineCurve2D.split (consider point==start/end)
- Contour3D.bounding_box (use _utd_bounding_box to be defined as a property)
- BSplineSurface3D.grid2d_deformed (add more constraints to compute surface deformation)
- BSplineSurface3D.from_cylindrical_faces (consider **kwargs parameters)
- Duplicated methods cleaned
- triangulation of planar faces
- Wire3D: fix Bounding box
- Wire3D: Bounding box
- Arc2D: primitives bad calculation (arc2d)
- Update plotdata in setup.py
- add some fixes pydocstyle

### Performance improvements

- Remove Copy param from movement of primitives and add inplace methods
- Improve union operations
- Return the same result type (a boolean) in Contour.is_sharing_primitives_with
- Add hidden attribute _bounding_rectangle for Contour2D
- Add hidden attribute _length for BSplineCurve2D/3D
- Consider different types of primitives in Wire.wire_intersections/wire_crossings
- Add hidden attribute _length for Edge

### Refactorings

- Define _eq_ in Contour (to be used for both 2D and 3D)
- Use Grid2D object in different BSplineSurface3D methods (especially: to_2d_with_dimension)
- Define length in LineSegment (to be used for both 2D and 3D)
- Delete diplicated methods (length and point_at_abscissa) from Contour3D (inherit from Wire)
- Define a Parent class 'Bsplinecurve' to mutulize Bsplinecurve2D/3D methods
- Clean duplicated methods
- Define length in LineSegment (to be used for both 2D and 3D)
- Delete diplicated methods (length and point_at_abscissa) from Contour3D (inherit from Wire)
- Define a Parent class 'Bsplinecurve' to mutulize Bsplinecurve2D/3D methods


## v0.4.0
### Fixed
- various fixes in cuts of wires and contours
- Fix of missing face in Union
- following dessia_common v0.7.0


## v0.3.0

### New Features
- Bspline with dimensions
- cut_by_line for Surface2D
- Bspline merge

### Fixed
- Various Steps improvement
- Bspline periodicity in step reading
- sewing improvements
- Substraction of shells

## v0.2.10

### New Features

- union of shells (only with planeface for the moment
- Sewing of polygon3D
- Concav hull of PointCloud2D

## v0.2.9

### New Features

- support STL import & export
- point cloud2D & cloud3D

## v0.2.8

### New Features

- support stringIO in step save

### Fixes

- depack of point2D
- to_vector2D

### Performance improvements

- better bounding box for cylindrical face


## [v0.2.7]
### Changed
- direction vector of linesegments are now normalized

### New Features

- straight line area for BsplineCurve2D
- split of circleby start end
- closedpolygon2d is_trigo
- Auto-adaptative camera/edge width babylonjs
- splitting of bsplinecurve2d
- BezierSurface3D implemented
- added rotation and translation for faces
- new classes BezierCurve2D and BezierCurve3D
- spherical surface
- (core): update plot_data method
- update plot_data methods in wires and edges
- step almost working for cylindrical, conical toroidal
- difference between intersections and crossings
- plot_data version set to 0.3.8 or above

### Fixes

- support of mixed vector point in to step
- remove debug mode babylonjs
- remove sci notation in step export
- use stable cdn for babylonjs
- sweep extrusion length
- line circle intersection with tolerance, normal and dir vector for arc
- offset of wire
- remove useless non serializable attr
- secondmoment area from straight lines
- reversed faces in extrusion correction
- enhancement of rotation/translation of shells
- bug fix BezierCurve2D and 3D
- eq and hash for basis and frames
- shell and frame mapped shell correctly read
- small try except added for step reading
- all SHAPE_REPRESENTATION are now read
- Arc3D from step full debug
- arc3d to 2d in bspline3d surface
- missing faces at end of sweep
- splitting faces and arcs
- perf in display nodes and toroidal aspect
- setup.py requires plot_data>=0.3.9
- (primitives2d): serialization
- debug of shell method
- porting shells methods
- Debug of conical faces
- Porting cylinders and hollow
- porting from missing from_contour3d for planeface
- reading steps, but artefact on faces
- Correcting arc from_step

### Performance improvements

- LineSegment2D.points is non serializable attribute
- ClosedPolygon2D.line_segment is non_serializable_attributes
- Optimization of mesh generation

#### Refactorings
- (edges): put data argument back into Arc2D.plot_data()
- (edges): redefined Arc2D.plot_data()

## v0.2.6

### Changed
- debugs on frame 2D

### Optimized
- babylon data generation speed up

## v0.2.5

### Added
- translation and rotation for various primitives

### Changed
- Frame3D rotation takes also into account origin
- following plot_data v0.5.3

## v0.2.4
### Added
- handle spherical surfaces
- positionning of parts in STEP reading

## v0.2.1
### Added
- step export

## v0.2

### Changed
- modules -2D or *3D renamed in *2d, *3d
- point and vector declared with their x, y, z vm.Point2D((0, 0)) -> vm.Point2D(0, 0)
- separating in new modules: display, wires, edges...
- PEP8: method names
- PointAtCurvilinearAbscissa changed to point_at_abscissa
- MPLPlot changed to plot()
- plot now returns only ax instead of fig, ax

## v0.1.11

### Added
- Calculate the distance between LineSegment3D/LS3D, Arc3D/LS3D, Arc3D/Arc3D and between CylindricalFace3D too.
- Use PlaneFace3D with contours2D in a classic way and use it with contours3D with a 'from_contours3d' as CylindricalFace3D does.
- Calculate the distance between CylindricalFace3D and PlaneFace3D.
- Calculate the distance between CylindricalFace3D, PlaneFace3D and ToroidalFace3D.
- contours2d.tessel_points which gives all points of a contour2d, and .points the end points of primitives.
- Implementation of ConicalFace3D in Core and RevolvedProfile.
- Implementation of SphericalFace3D in Core.
- BSplineFace3D works.

### Changed
- cut_contours in Face3D which take all points from a Contour2D, not one side like before. Furthermore, it is light and quick.

## [v0.1.10]
- typings
- workflow to instanciate point

## [v0.1.9]

### Added
- mesh module

## [v0.1.8]

### Added
- color and alpha options for various primitives
- line segments intersection

### Debug
- arcs: is_trigo and angle were sometimes false

## [v0.1.7]

### Added
- random vector and points
- dashed line option in babylon of LineSegment3D
- Measure2D
- babylon_data: a dict language to describe models to be unpacked by a babylonjs unpacker

### Removed
- constants o2D, x2D, y2D...: use O2D, X2D...

### Changed
- Mesure -> Measure3D<|MERGE_RESOLUTION|>--- conflicted
+++ resolved
@@ -65,13 +65,11 @@
 - Fix: plots
 - add some fixes to pydocstyle errors
 - Node2D, Node3D: is_close
-<<<<<<< HEAD
 - SphericalSurface3D: enhance arc3d_to_2d and bsplinecurve3d_to_2d
-=======
 - OpenShell3D: get_geo_lines (use primitive.is_close)
 - BSplineface3D: linesegment2d_to_3d
 - Basis3D: normalize
->>>>>>> 29059ff9
+
 
 ### Refactor
 - Contour2D: cut_by_wire
