--- conflicted
+++ resolved
@@ -33,14 +33,10 @@
 * Contour2D, Contour3D: merge_with()
 * Edge: change unit_direction_vector and unit_normal_vector to concrete methods
 * stl: add _standalone_in_db to Stl class
-<<<<<<< HEAD
 * BsplineCurve3D: point_distance, point_belongs
 * BsplineCurve: from_points_interpolation
-
-=======
 * BSplineSurface3D: refactor bsplinecurve3d_to_2d to take into account periodic behavior
 * Surface3D: debug some special cases while using face_from_contours3d.
->>>>>>> 0fd23485
 
 ### Removed
 * stl: remove default value in from_stream method
