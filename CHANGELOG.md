# Changelog

All notable changes to this project will be documented in this file.

The format is based on [Keep a Changelog](https://keepachangelog.com/en/1.0.0/),
and this project adheres to [Semantic Versioning](https://semver.org/spec/v2.0.0.html).


## v0.9.0 [Unreleased yet]

### New Features

* Unit coversion factor parameter added to the end of the from_step arguments parameter (So we can convert the units correctly)
* SphericalSurface3D: rotation, translation, frame_mapping
* read steps: Identify assemblies in a step file.
* ClosedTriangleShell3D: to_trimesh method
* PointCloud3D: add method shell_distances to compute distances from triangular mesh in PointCloud3D
* BSplineSurface3D: Now the plot method uses u and v curves
* Create .geo and .msh files (Mesh geometries with GMSH)
* RevolutionSurface3D: point3d_to_2d, point2d_to_3d, plot, rectangular_cut, from_step
* RevolutionFace3D


### Fixed

* WireMixin: abscissa (add tolerance as parameter)
* OpenRoundedLineSegment2D: deleted discretization_points() so it uses the one from WireMixin.
* Contour2D: moved bounding_rectangle and get_bounding_rectangle to Wire2D. 
* BSplineCurve: from_points_interpolation, uses centripedal method for better fitting.
* Conical, Cylindrical and Toroidal Surfaces 3D: fix face_from_contours - bug when step file doesnot follow a standard. 
* BSplineSurface3D: debug linesegment2d_to_3d method.
* Parametric operations with BSpline curves.
* OpenTriangleShell3D: fix from_mesh_data method.
* PeriodicalSurface: fix face from contours.
* Cylinder: to_dict, min_distance_to_other_cylinder.
<<<<<<< HEAD
* Script/step/workflow: Update Workflow, use last version of dessia_common
=======
* fix some pydocstyle errors
>>>>>>> a0339a07

### Removed

* edges: remove attributes points from lines & linesegments for performance purpose

### Performance improvements
* wires.py's 2D objects: chache bounding_rectangle results
* faces.py's Triangle3D objects: subdescription points and triangles
* EdgeCollection3D: new object for displaying series of edges
* BSplineSurface3D: compile BSplineSurface3D.derivatives

### Refactorings

### Documentation
- BoundingBox docstrings

### Unittests
ConicalSurface3D: face_from_contours, bsplinecurve3d_to_2d.

## CI
- add spell check to pylint with pyenchant
- make code_pydocstyle more explicit

## v0.8.0 [Released 26/01/2023]

### New Features

* PlaneFace3D: project_faces
* OpenShell3D: project_coincident_faces_of
* GmshParser: to_vtk
* BSplineCurve: derivatives
* ClosedPolygon2D: point_belongs, now the user can choose whether points on the edge of the polygon
            should be considered inside or not.
* ArcEllipse2D: line_intersections, frame_mapping, linesegment_intersections
* Line2D: point_belongs, frame_mapping()
* New Class wires.Ellipse2D
* Ellipse2D: point_over_ellipse(), line_intersections(), linesegment_intersections(), discretization_points(),
abscissa(), point_angle_with_major_dir(), area(), rotation(), tranlation(), frame_mapping()
* Plane3D: is_parallel, fullarc_intersections
* Arc2D: cut_betweeen_two_points
* Contour3D: linesegment_intersections, line_intersections
* Circle3D: primitives: [Arc3D, Arc3D], get_primitives, abscissa, linesegment_intersections
* Arc3D: line_intersections, linesegment_intersections
* new module utils: intersections -> circle_3d_linesegment_intersections
* hash for Frame2D
* Ellipse3D: point_belongs, abscissa, length, to_2d
* CylindricalSurface3D: point_on_surface, is_coincident, arcellipse3d_to_2d
* BSplineSurface3D: derivatives

### Fixed

* PlaneFace3D: cut_by_coincident_face (consider self.inner_contours inside face)
* Contour2D: bounding_rectangle (specify number_points for discretization_points), point_belongs
* Line2D: line_intersections
* BSplineCurve2D: line_intersections
* PlaneFace3D: cut_by_coincident_face (consider self.inner_contours inside face)
* BSplineCurve2D: bounding_rectangle (specify number_points for discretization_points)
* Mesh: delete_duplicated_nodes
* BSplineSurface3D: fix arc3d_to_2d method
* Frame3D : fix from_point_and_vector method ( error for the case vector=main_axis)
* BSplineCurve2D: linesegment_intersections
* Contour2D: merge_primitives_with
* BSplineCurve: fix to take into account weighted B-spline curves.
* Step: fix reading of rational BSpline curves and surfaces from step file.
* BSplineCurve2D: tangent (use position/length)
* Babylon: some scene settings for better rendering
* Arc2D: fix get_center: name referenced before assignement
* SphericalSurface3D : enhancement of primitives parametrization on surface parametric domain.
* BSplineSurface3D: debug linesegment2d_to_3d method.
* Parametric operations with BSpline curves.
* OpenTriangleShell3D: fix from_mesh_data method
* pydocstyle fixes
* bounding box: fix for cylindrical and BSplineCurve3D
* contour2d: ordering_primitives, order_primitives
* Plane3D: plane_intersections, is_coindident
* contour2d: ordering_primitives, order_primitives
* Linesegment2D: infinite_primitive
* Arc2D: point_belongs
* Arc2D: infinite_primitive
* Wire2D: infinite_intersections
* infinite primitive offset of linesegment
* Ellispe3D: discretization_points
* BSplineSurface: Improved surface periodicity calculation

### Removed

* babylon script remaining functions

### Performance improvements
* ClosedPolygon2D: triangulation
* Cylinder: min_distance_to_other_cylinder
* BSplineCurve: discretization_points
* Face3D: triangulation
* triangulation performance by use of Node2D instead of points (x15 on casing)
* cache variable self._polygon_point_belongs_100, to avoid recalculating each
time we have to verify if a point is inside
* Improvements in BSplineSurface3D.point3d_to_2d performance
* Triangle3D serialization speed-up
* Serialization without memo for faces
* Custom serialization for BsplineCurves

### Refactorings
* Basis2D, Basis3D, Frame2D, Frame3D: old_coordinates and new_coordinates method are now deprecated.
local_to_global_coordinates and global_to_local_coordinates are the new more explicit ones.
* Line3D: intersections

### Unittests

* Contour2D: point_belongs
* Basis2D, Basis3D, Frame2D, Frame3D: local_to_global_coordinates and global_to_local_coordinates
* ArcEllipse2D: linesegment_intersections
* LineSegment2D: to_wire
* Line2D: point_belongs
* BSplineCurve2D: line_intersections
* Ellipse2D.point_over_ellipse()
* Ellipse2D.line_intersections()
* Ellipse2D.linesegment_intersections()
* Ellipse2D.discretization_points()
* Ellipse2D.abscissa()
* Ellipse2D.point_angle_with_major_dir()
* Ellipse2D.area()
* Ellipse2D.rotation()
* Ellipse2D.tranlation()
* Ellipse2D.frame_mapping()
* Line2D.frame_mapping()
* Plane3D: plane_intersections, fullarc_intersections, is_parallel, is_coincident
* Contour2D: offset
* ArcEllipse3D.to_2d()
* Circle3D: point_belongs
* Circle3D: discretization_points
* Arc3D: line_intersections, linesegment_intersections
* Contour2D: ordering_contour, is_ordered, order_contour
* Ellipse3D: point_belongs, abscissa, length, to_2d, discretization_points
* CylindricalSurface3D: point_on_surface, is_coincident

### CI

* Mandatory CHANGELOG.md update for PR
* pre-commit checks with cython-lint

## v0.7.0 

### New Features

* Open/Closed TriangleShells: ability to implement specific algorithm to triangles
* Block: faces_center (calculate directly point in the middle of the faces)
* Circle2D: split_by_line
* BoundingRectangle: bounds, plot, area, center, b_rectangle_intersection, is_inside_b_rectangle, point_belongs, intersection_area, distance_to_b_rectangle, distance_to_point
* Cylinder: random_point_inside, interference_volume_with_other_cylinder, lhs_points_inside
* CylindricalSurface3D: line_intersections, linesegment_intersections, plane_intersection
* Line2D: point_distance
* Line3D: to_2d
* Line3D: skew_to (verifies if two Line3D are skew)
* LineSegment3D: line_interserctions
* ArcEllipse3D: discretization_points
* FullArc3D: linesegment_intersections
* Line: sort_points_along_line
* Line2D: point_belongs
* ArcEllipse2D: length, point_belongs, abscissa, bounding_rectangle, straight_line_area, discretization_points, reverse

### Fixed

* Contour2D: point_belongs
* BsplineCurve: abscissa (use different start point between 0 and length)
* Arc3D: plot
* Cylinder: point_belongs
* FullArc3D: plot (use discretization_points instead of discretise)
* Face3D: line_intersections: consider borders
* STL: from stream (use BinaryFile and StringFile instead of io.BinaryIO and FileIO)
* Step: from stream (use BinaryFile instead of io.BinaryIO)
* Contour: is_overlapping (consider intersecting_points is empty)
* LineSegment2D: to_wire (use discretization_points instead of discretise)
* ArcEllipse2D: to_3d
* Fix boolean operations when faces are 100% coincident
* Fix some to_step methods from edges.py and faces.py


### Performance improvements

* Avoid unneeded bbox computation


### Refactorings

* cleanup of ClosedShell (double methods with Openshells)
* LineSegment3D: intersections
* Line2D: sort_points_along_line



### Unittests

* PlaneFace3D: line_intersections
* BsplineCurve: abscissa
* Circle2D: split_by_line
* BoundingRectangle: area, center, intersection, is_inside, point_belongs, intersection_area, distance_to_point, distance_to_b_rectangle
* Cylinder: point_belongs, random_point_inside, interference_volume_with_other_cylinder, min_distance_to_other_cylinder, is_intersecting_other_cylinder, lhs_points_inside
* CylindricalFace3D: linesegment_intersections
* CylindricalSurface3D: line_intersections
* Line3D: line_distance
* Line3D: skew_to
* Line3D: intersections
* LineSegment3D: line_intersections
* LineSegment3D: linesegment_intersections
* Contour: is_overlapping
* LineSegment2D: line_intersections
* ArcEllipse3D: discretization_points
* FullArc3D: linesegment_intersections
* Line2D: sort_points_along_line
* Line3D: sort_points_along_line
* ArcEllipse2D: length, point_belongs, abscissa, bounding_rectangle, straight_line_area, discretization_points, reverse


## v0.6.1 [12/13/2022]

### Changes

* Import from dessia_common are now performed from dessia_common.core

### Fixed
* infinite primitive offset of linesegment

## v0.6.0 [11/7/2022]

### New Features

* Stl:load_from_file, to_volume_model
* Surface2D: copy (specific method)
* GmshParser: read_file (.msh) and related methods, define_triangular_element_mesh, define_tetrahedron_element_mesh
* Circle2D: primitives (defined with 2 Arc2D)
* Node2D/3D, TriangularElement, QuadrilateralElement2D, TriangularElement3D
* ElementsGroup: nodes, elements_per_node
* Mesh: bounding_rectangle, delete_duplicated_nodes
* PlaneFace3D: cut_by_coincident_face
* Vector2D: to_step
* BSplineCurve2D: to_step
* LineSegment3D: to_bspline_curve
* BSplineCurve3D: from_geomdl_curve
* Surface2D: line_crossings
* Surface2D: from_contour
* BSplineSurface3D: simpifly_surface - verifies if BSplineSurface3D could be a Plane3D
* OpenShell3D: to_step_face_ids
* Contour2D: repair_cut_contour
* Circle2D: cut_by_line

### Fixed

* Contour3D: average_center_point (use edge_polygon.points instead of points)
* Contour: edges_order_with_adjacent_contour
* Arc2D: translate_inplace
* Arc2D: point_belongs
* Arc2D: abscissa (consider point2d == arc2d.start/end)
* Arc2D: split (how to choose the interior point)
* Wire: extract_primitives (consider point1 and point2 belong to the same primitive, REMOVE Contour.extract_primitives)
* LineSegment: abcissa (consider point2d == arc2d.start/end)
* Contour2D: cut_by_wire
* Contour2D: point_belongs (bug when contour has only one primitive, like FullArc2D)
* Contour: contours_from_edges
* PlaneFace3D: face_intersections
* Edge: insert_knots_and_mutiplicity
* BSplineCurve3D: from_step
* Surface2D: cut_by_line
* Circle3D: to_step
* ArcEllipse3D.to_2d()
* infinite primitive offset of linesegment

### Performance improvements

* Improve reading STEP files (Faster BSplineCurve3D.look_up_table, Better info when _edges not following eachother_ )
* Improve multiple substractions
* Speedup Contour2D.point_belongs using bounding_rectangle
* Custom to dicts for Shells and primitives inheriting


### Refactorings

* Normalize STL methods regarding STEP
* Refacor and update old code in mesh.py
* Define a Parent class 'Triangle' for Triangle2D/3D


### Unittests

* Wire: extract_primitives, extract_without_primitives


## v0.5.0

### New Features

* Contour: is_overlapping, is_supperposing
* Point, Edges and Wires: axial_symmetry
* Surface2D: rotation, rotation_inplace
* Wire2D: bsplinecurve_crossings,  bsplinecurve_intersections
* Cylinder: min_distance_to_other_cylinder, is_intersecting_other_cylinder
* New point_distance method for Wire3D

### Fixed

* Wire3D.babylonjs
* BSplineSurface3D.merge_with (consider overlapping, intersecting surfaces)
* Wire.extract_primitives (consider point1 & point2 belong to the same primitive)
* Wire.extract_without_primitives (consider the primitives’ order to choose the primitives)
* Contour.shared_primitives_with (consider contours sharing a lot of primitives groups)
* Contour2D.contour_intersections (check if the point is not already in the lis)
* Line.is_between_points (consider point1==point2)
* BSplineCurve2D.split (consider point==start/end)
* Contour3D.bounding_box (use _utd_bounding_box to be defined as a property)
* BSplineSurface3D.grid2d_deformed (add more constraints to compute surface deformation)
* BSplineSurface3D.from_cylindrical_faces (consider **kwargs parameters)
* Duplicated methods cleaned
* triangulation of planar faces
* Wire3D: fix Bounding box
* Wire3D: Bounding box
* Arc2D: primitives bad calculation (arc2d)
* Update plotdata in setup.py
* add some fixes pydocstyle

### Performance improvements

* Remove Copy param from movement of primitives and add inplace methods
* Improve union operations
* Return the same result type (a boolean) in Contour.is_sharing_primitives_with
* Add hidden attribute _bounding_rectangle for Contour2D
* Add hidden attribute _length for BSplineCurve2D/3D
* Consider different types of primitives in Wire.wire_intersections/wire_crossings
* Add hidden attribute _length for Edge

### Refactorings

* Define _eq_ in Contour (to be used for both 2D and 3D)
* Use Grid2D object in different BSplineSurface3D methods (especially: to_2d_with_dimension)
* Define length in LineSegment (to be used for both 2D and 3D)
* Delete diplicated methods (length and point_at_abscissa) from Contour3D (inherit from Wire)
* Define a Parent class 'Bsplinecurve' to mutulize Bsplinecurve2D/3D methods
* Clean duplicated methods
* Define length in LineSegment (to be used for both 2D and 3D)
* Delete diplicated methods (length and point_at_abscissa) from Contour3D (inherit from Wire)
* Define a Parent class 'Bsplinecurve' to mutulize Bsplinecurve2D/3D methods


## v0.4.0
### Fixed
* various fixes in cuts of wires and contours
* Fix of missing face in Union
* following dessia_common v0.7.0


## v0.3.0

### New Features
* Bspline with dimensions
* cut_by_line for Surface2D
* Bspline merge

### Fixed
* Various Steps improvement
* Bspline periodicity in step reading
* sewing improvements
* Substraction of shells

## v0.2.10

### New Features

* union of shells (only with planeface for the moment
* Sewing of polygon3D
* Concav hull of PointCloud2D

## v0.2.9

### New Features

* support STL import & export
* point cloud2D & cloud3D

## v0.2.8

### New Features

* support stringIO in step save

### Fixes

* depack of point2D
* to_vector2D

### Performance improvements

* better bounding box for cylindrical face


## [v0.2.7]
### Changed
* direction vector of linesegments are now normalized

### New Features

* straight line area for BsplineCurve2D
* split of circleby start end
* closedpolygon2d is_trigo
* Auto-adaptative camera/edge width babylonjs
* splitting of bsplinecurve2d
* BezierSurface3D implemented
* added rotation and translation for faces
* new classes BezierCurve2D and BezierCurve3D
* spherical surface
* (core): update plot_data method
* update plot_data methods in wires and edges
* step almost working for cylindrical, conical toroidal
* difference between intersections and crossings
* plot_data version set to 0.3.8 or above

### Fixes

* support of mixed vector point in to step
* remove debug mode babylonjs
* remove sci notation in step export
* use stable cdn for babylonjs
* sweep extrusion length
* line circle intersection with tolerance, normal and dir vector for arc
* offset of wire
* remove useless non serializable attr
* secondmoment area from straight lines
* reversed faces in extrusion correction
* enhancement of rotation/translation of shells
* bug fix BezierCurve2D and 3D
* eq and hash for basis and frames
* shell and frame mapped shell correctly read
* small try except added for step reading
* all SHAPE_REPRESENTATION are now read
* Arc3D from step full debug
* arc3d to 2d in bspline3d surface
* missing faces at end of sweep
* splitting faces and arcs
* perf in display nodes and toroidal aspect
* setup.py requires plot_data>=0.3.9
* (primitives2d): serialization
* debug of shell method
* porting shells methods
* Debug of conical faces
* Porting cylinders and hollow
* porting from missing from_contour3d for planeface
* reading steps, but artefact on faces
* Correcting arc from_step

### Performance improvements

* LineSegment2D.points is non serializable attribute
* ClosedPolygon2D.line_segment is non_serializable_attributes
* Optimization of mesh generation

#### Refactorings
* (edges): put data argument back into Arc2D.plot_data()
* (edges): redefined Arc2D.plot_data()

## v0.2.6

### Changed
- debugs on frame 2D

### Optimized
- babylon data generation speed up

## v0.2.5

### Added
- translation and rotation for various primitives

### Changed
- Frame3D rotation takes also into account origin
- following plot_data v0.5.3

## v0.2.4
### Added
- handle spherical surfaces
- positionning of parts in STEP reading

## v0.2.1
### Added
- step export

## v0.2

### Changed
- modules *2D or *3D renamed in *2d, *3d
- point and vector declared with their x, y, z vm.Point2D((0, 0)) -> vm.Point2D(0, 0)
- separating in new modules: display, wires, edges...
- PEP8: method names
- PointAtCurvilinearAbscissa changed to point_at_abscissa
- MPLPlot changed to plot()
- plot now returns only ax instead of fig, ax

## v0.1.11

### Added
- Calculate the distance between LineSegment3D/LS3D, Arc3D/LS3D, Arc3D/Arc3D and between CylindricalFace3D too.
- Use PlaneFace3D with contours2D in a classic way and use it with contours3D with a 'from_contours3d' as CylindricalFace3D does.
- Calculate the distance between CylindricalFace3D and PlaneFace3D.
- Calculate the distance between CylindricalFace3D, PlaneFace3D and ToroidalFace3D.
- contours2d.tessel_points which gives all points of a contour2d, and .points the end points of primitives.
- Implementation of ConicalFace3D in Core and RevolvedProfile.
- Implementation of SphericalFace3D in Core.
- BSplineFace3D works.

### Changed
- cut_contours in Face3D which take all points from a Contour2D, not one side like before. Furthermore, it is light and quick.

## [v0.1.10]
- typings
- workflow to instanciate point

## [v0.1.9]

### Added
- mesh module

## [v0.1.8]

### Added
- color and alpha options for various primitives
- line segments intersection

### Debug
- arcs: is_trigo and angle were sometimes false

## [v0.1.7]

### Added
- random vector and points
- dashed line option in babylon of LineSegment3D
- Measure2D
- babylon_data: a dict language to describe models to be unpacked by a babylonjs unpacker

### Removed
- constants o2D, x2D, y2D...: use O2D, X2D...

### Changed
- Mesure -> Measure3D<|MERGE_RESOLUTION|>--- conflicted
+++ resolved
@@ -33,11 +33,8 @@
 * OpenTriangleShell3D: fix from_mesh_data method.
 * PeriodicalSurface: fix face from contours.
 * Cylinder: to_dict, min_distance_to_other_cylinder.
-<<<<<<< HEAD
+* fix some pydocstyle errors
 * Script/step/workflow: Update Workflow, use last version of dessia_common
-=======
-* fix some pydocstyle errors
->>>>>>> a0339a07
 
 ### Removed
 
