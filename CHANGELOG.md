# Changelog

All notable changes to this project will be documented in this file.

The format is based on [Keep a Changelog](https://keepachangelog.com/en/1.0.0/),
and this project adheres to [Semantic Versioning](https://semver.org/spec/v2.0.0.html).

## v0.15.0 [future]

### New Features

- cad_simplification: VoxelizationSimplify, TripleExtrusionSimplify, TriangleDecimationSimplify.

#### surfaces.py
- ToroidalSurface3D: line_intersections, linesegment_intersections, plane_intersections
- ToroidalSurface3D: cylindricalSurface_intersections, circle_intersections, fullarc_intersections, dict_to_object, conicalsurface_intersections, sphericalsurface_intersections
- ToroidalSurface3D: Handles degenerated surfaces (major_radius < minor_radius).
- CylindricalSurface3D: circle_intersections
- ToroidalFace3D: PlaneFace3D intersectios.
- SphericalSurface3D: circle_intersections, arc_intersections, ellipse_intersections, arcellipse_intersections
#### edges.py
- BsplineCurve3D: circle_intersections.
- ArcEllipse3D/FullArcEllipse3D: line_intersections.
#### curves.py
- Circle3D: point_distance.
#### shell.py
- OpenTriangleShell3D: triangle decimation
- ClosedTriangleShell3D: turn_normals_outwards, are_normals_pointing_outwards, turn_normals_inwards, are_normals_pointing_inwards

#### core.py
- BoundingBox: triangle_intersects_voxel

#### step.py
- Support to Datakit CrossCadWare STEP file format.

### Fixed

#### core_compiled
- Frame2D: fix rotation.

#### edges.py 
- Arc2D: direction conservation in rotation / translation / frame_mapping.

#### surfaces.py
- ToroidalSurface3D: line_intersections, linesegment_intersections, plane_intersections 

#### faces.py
- ToroidalFace3D: PlaneFace3D intersections.
- PlaneFace3D: circle_intersections. planeface_intersections

#### wires.py
- delete remaining inplace methods in wires.py

#### shells.py
- Fixes to boolean operations.

### surfaces.py 
- SphericalSurface3D: use circle 3d instead of polygon3D for plotting. 

#### utils
- common_operations separate_points_by_closeness: consider more than two cluster groups.

#### curves.py
- Circle3D: circle_intersectios when the circle are coplanar.

#### surfaces.py
- ExtrusionSurface3D: enhance parametric operations.

#### edges.py
- bsplineCurve: line_intersections. 

<<<<<<< HEAD
=======
- Circle2D: Now, it needs a Frame2D and a radius instead of a Center and a Radius. This allows to easily control the circle's direction (clockwise/counterclockwise)
#### edges.py
- Arc2D: Arc 2D now must follow the same rotation direction of its circle.

#### core_compiled
- Frame2D: fix rotation, now it has an optional parameter rotate_basis, set to False by default option, so the user can specify if he wants to rotate also the basis of the frame.

#### discrete_representation.py
- MatrixBasedVoxelization: _logical_operation

>>>>>>> 7053e3e1
### Refactor
- Face3D: create a generic method for calculating intersections between two faces: _generic_face_intersections.

#### core.py
- babylon_data: avoid using bounding_box for performance
- BoundingBox: uses numpy to improve performance.

#### core_compiled
- Frame2D: fix rotation, now it has an optional parameter rotate_basis, set to False by default option, so the user can specify if he wants to rotate also the basis of the frame.

#### edges.py
- Arc2D: Arc 2D now must follow the same rotation direction of its circle.
- LineSegment2D/3D: The line attribute from which the line segment was defined was converted to a property, for performance and memory efficiency reasons.
- BSplineCurve: improve line_intersections performance.

#### faces.py
- Face3D: create a generic method for calculating intersections between two faces: _generic_face_intersections.

#### primitives3d.py
- Sweep: accepts an optional parameter starting_frame that can control the orientation of the profile.

#### surfaces.py
- ExtrusionSurface3D: Uses edge abscissa as u parameter.


### Changed
- ToroidalSurface3D: init param tore_radius and small_radius changed to major_radius and minor_radius respectevely.
- ToroidalSurface3D: plots now use Circles 3D instead of ClosedPolygon3D. Performance improved.
- CylindricalSurface3D: More comprehesive plot
- BSplineCurve: improve line_intersections performance.

### Unittests
#### curves 
- Circle3D: new case to test_circle_intersections, new test: test_point_distance.
#### surfaces
- ToroidalSurface3D: test_line_intersections, test_plane_intersections, test_cylindrical_surface_intersections, test_circle_intersections
- CylindricalSurface3D:  test_circle_intersections.
#### faces
- ToroidalFace3D: PlaneFace3D intersectios.
- SphericalSurface3D: circle_intersections, arc_intersections, arcellipse_intersections
## v0.14.0

### New Features
- DisplayTriangleShell3D: a TriangleShell3D optimized for performance of display / saving / loading.
- BSplineSurface3D: from_points_interpolation, from_points_approximation.
- nurbs module.
- New curves classes: Hyperbola2D and Hyperbola3D.
- Line: closest_point_on_line, from_point_and_vector
- Line2D: get_slope, get_y_intersection.
- New curves classes: Parabola2D/3D.
- ConicalSurface3D: line/line_segment intersections, perpendicular_plane_intersection
- ConicalSurface3D: line/line_segment intersections, perpendicular_plane_intersection, parallel_plane_intersections, concurent_plane_intersections, plane_intersections.
- Hyperbola2D/3D and Parabola2D/3D: split
- PlaneFace3D: conicalface_intersections
- CylindricalSurface3D: conicalsurface_intersections
- CylindricalFace3D: conicalface_intersections
- Curve: general_method curve_intersections
- Parabola2d/3D / Hyperbola2D/3D: point_belongs, tangent
- BSplineCurve: point_to_parameter, abscissa_to_parameter.
- Basis3D: is_normilized, is_orthogonal, is_orthonormal.
- BSplineSurface3D: fullarcellipse3d_to_2d
- ClosedPolygon2D: points_in_polygon

### Fixed
- add missing name attributes to classmethods.
- fixed circular imports
- BSplineSurface3D: from_points_interpolation, from_points_approximation.
- ConicalFace3D: point_belongs
- nurbs.core: find_multiplicity, evaluate_curve.
- LineSegment3d: line_intersections.
- Circle2D: line_intersections
- Step.read_lines: handles name with # character in name.
- ExtrusionSurface3D: enhance 3D to parametric operations.
- BSplineCurve: direction_vector, point_at_abscissa, abscissa, trim
- ConicalSurface3D and RevolutionSurface3D: bsplinecurve3d_to_2d when start or and points are at surface singularity
- ClosedCurves: discretization_points
- ArcEllipse3D: is_close
- LineSegment3D: revolution
- FullArcEllipse3D, FullArcEllipse2D: discretization_points
- ConicalSurface3D: linesegment2d_to_3d
- BSplineSurface3D: bsplinecurve3d_to_2d, prevents code execution from stopping when point3d_to_2d does not converge
- BSplineSurface3D: derivatives
- BSplineCurve: split
- Matrix based discrete representation: boolean operations
- read the docs settings
- fix: move code complexity at end
- ClosedPolygon2D: points_in_polygon, fix include_edge_points
### Refactor
- TriangleShell3D: various improvement such as get_bounding_box, to_mesh_data, from_mesh_data, to_dict, dict_to_object

### Changed
- Cache BSplineCurve points into a numpy array to reduce memory usage.
- Vector2D, Vector3D: __repr__
- core_compiled: cdef functions' names.
- Vector2D, Vector3D, Point2D, Point3D: transformed into extension types for memory performance
- limit warning on step reading
- BSplineSurface3D: point3d_to_2d

### Unittests
- Hyperbola2D/3D: line_intersections
- Parabola2D/3D: line_intersections
- ConicalSurface3D: test_line_intersections, test_plane_intersections.

## v0.13.0

### New Features
- Line: reverse.
- BSplineCurve: Remove dependencies from the geomdl library.
- perf: to_dict/dict_to_obj of OpenTriangleShell3D
- Cylinder / Cone / HollowCylinder: from_center_point_and_axis
- Cone: remove inheritance from RevolvedProfile
- Ellipse2D: point_distance, bounding rectangle, ellipse_intersections
- Curve: local_discretization
- Ellipse3D: line_intersections, linesegment_intersections, ellipse_intersections
- ArcEllipse3D : Linesegment_intersections, arcellipse_intersections
- Circle3D: circle_intersections, ellipse_intersections
- Circle2D: ellipse_intersections.
- Arc3D: arc_intersections, arcellipse_intersections
- Wire3D/Contour3D: edge_intersections, wire_intersections
- BSpline3D: arc_intersections
- New module: discrete_representation for voxelization of 3D geometries and pixelization of 2D geometries
- BSplineSurface3D: partial removal of dependencies on geomdl objects

### Fixed
- Sweep with non smoth path
- plot of vector3D.
- BSplineSurface3D: point3d_to_2d, improve inital condition.
- EdgeCollection3D: babylon_meshes.
- BSplineCurve3D: trim
- FullArc3D: hash
- SphericalSurface3D: enhance repair_periodicity_method
- CylindricalSurface3D: concurrent_plane_intersection
- BSplineFace3D: fix neutral_fiber
- Step: assembly import
- BSplineFace3D: fix bounding_box.
- Ellipse3D: from_step
- edges.py: general improvements.
- ExtrusionSurface3D: point3d_to_2d.
- ExtrusionSurface3D: enhance parametric operations when the surface is periodic.
- BSplineFace3D: fix neutral_fiber
- BSplineSurface3D: improve bsplinecurve3d_to_2d.
- BSplineSurface3D: improve bsplinecurve3d_to_3d.
- Circle2D: plot
- Line3D: fix Line3D plot()
- Vector2D: plot()
- fix RevolutionFace3D init parameter wire to edge.
- Update documentation
- fix Sweep: bug when first primitive is an arc.
- fix closedshell3d volume
- Step.py: enhance step import/export
- VolumeModel: get_shells
- step.py uses deque in stack based algorithms
- VolumeModel: get_shells
- add error protection stl
- Sweep - add raise ValueError if section too big in comparision to arc radiuses
- Update cython version requirement in setup.py
- Step import: handles when there is an empty assembly in the file.
- Ellipse2D: point_at_abscissa
- ultis.common_operations: get_edge_distance_to_point and get_get_abscissa_discretization from edges so it can be used in curves too.
- edges.Edge._generic_minimum_distance
- LineSegment3D: distance_linesegment
- BSpline3D: linesegment_intersections

### Refactor
- refator some classes' init in primitives3D. 
- Shells: refactor.
- Composite_primitives
- Surface3D: enhance repair_primitives_periodicity method.
- volmdlr.utils.intersections:
- BSplineCurve: replace periodic bool parameter with verification inside from_points_intepolation method.
- Wire3D: removes heritage from volmdlr.core.CompositePrimitive3D
- BSplineCurve3D: bounding_box
- edges: minimum_distance.
- BSplineSurface3D: bsplinecurve3d_to_2d
- BSplineCurve: transform some attributs into lazy evaluation and Caching
- BSplineSurface3D: transform some attributs into lazy evaluation and Caching
- BSplineSurface3D: store control_points as numpy array for memory efficiency
- PlaneFace3D: distance_to_point -> point_distance
- remove normalize() methods for Vectors. Replaced by unit_vector(), it returns a new normalized vector.
- Cylinder / Cone / HollowCylinder: docstrings, typings, style, coherence
- BSplineSurface3D: point3d_to_2d performance improvements.


### Changed
- Moves functions from step.py to volmdlr.utils.step_reader
- Cylinder / HollowCylinder: `from_extremal_points` is now depracted. Use `from_end_points` instead (for lexical reason)

### Unittests
- Cylinder / Cone / HollowCylinder
- Ellipse2D: point_distance
- Ellipse3D: test_ellipse_intersections, test_linesegment_intersections
- ArcEllipse3D : Linesegment_intersections, arcellipse_intersections
- Circle3D: circle_intersections.
- Arc3D: arc_intersections, arcellipse_intersections, test_minimum_distance_bspline
- BSplineCurve3D: test_bspline_linesegment_minimum_distance, test_bspline_linesegment_intersections
- Contour3D: test_edge_intersections

## v0.12.0


### New Features
- New module: cad_simplification - OctreeBlockSimplify, TrippleExtrusionSimplify
- shells.py : function to performe union operations for a given list of shells.
- ClosedShell3D: is_face_intersecting, is_intersecting_with
- BoundingBox: get_points_inside_bbox, size
- Vector3D: unit_vector
- Face3D: split_inner_contour_intersecting_cutting_contours
- Shell3D: get_ray_casting_line_segment
- WireMixin: get_connected_wire, is_sharing_primitives_with
- OpenShell3D: faces_graph
- Plane3D: arc_intersections, bsplinecurve_intersections
- common_operations: split_wire_by_plane
- SphericalSurface3D: line_intersections, linesegment_intersections.
- Sweep with muitiform profile contour.
- minimum_distance: face-to-face, shell-to-shell
- OpenShell3D: from_faces (using faces graph)
- SphericalFace3D: from_contours3d_and_rectangular_cut
- RevolutionSurface3D: Translation
- wires.WireMixin: from_circle
- curves.CircleMixin: trim
- Face3D: point_distance
- BSplineCurve3D: revolution method.

### Fixed
- ClosedShell3D: is_face_inside, get_subtraction_valid_faces, valid_intersection_faces, point_belongs
- ContourMixin: delete_shared_contour_section, reorder_contour_at_point, are_extremity_points_touching
- RevolutionSurface3D: fix some special cases whiling transforming from 3D space to parametric domain.
- fix drone python version
- BSplineFace3D: neutral_fiber
- BSplineSurface3D: arc3d_to_2d, removes repeated parametric points if any.
- surfaces.Plane3D: linesegment_intersections
- Step export
- Face3D: is_linesegment_crossing.
- Edge: fix orientation of edges commig from step.
- BSplineCurve3D: from_step.
- Export to step file
- Step import
- Edge: fix orientation of edges commig from step.
- Sphere: point_belongs, inherits from ClosedShell3D instead of RevolvedProfile
- Step import.
- PeriodicalSurface: linesegment3d_to_2d, takes into account small 3D line segments that should be actually 3D arcs
- babylondata: removes empty objects.
- ClosedPolygon2D: point_belongs.
- Fullarc: get_reverse.
- Arc2D: point_belongs
- ArcEllipse2D: point_at_abscissa
- Frame3D: import/export step.
- BSplineFace3D: neutral_fiber.
- Step: read_lines, take into account the space character in step entity names
- Circle3D: fix trim.
- Edge: from_step trim of periodic curves with different orientation of original edge
- Arc3D: fix abscissa, fix get_arc_point_angle
- add missing toleraces to some methods.
- Arc3D: line_intersections
- Line3D: minimum_distance_points
- remove arcellipse handleling for bspline2d_3d.
- plot of vector3D
- Ellipse3D: discretization_points.

### Refactor
- ClosedShell3D: point_belongs, get_non_intersecting_faces
- BoundingBox: bbox_intersection
- Face3D: get_face_cutting_contours
- parametric.py: fix numerical instability in some functions used in Arc3D to parametric surface domain transformation.
- intersections: get_bsplinecurve_intersections generalization, so it can also be used
to calculate intersections between a plane 3d and bsplinecurve3d.
- Big refactor: New module curves.py containing classes as Line, Circle and Ellipse.
Most edges will now be formed by a curve and a start and end points. Unittests for all these classes have been created.
All adequations have been done for all tests and existing scripts.

- bspline_compiled: refactor binomial_coefficient for performance.
- Improve step translator.
- Delete inplace methods: rotation, translation and frame_mapping. replace by juste the rotation, translation and frame_mapping. objects are no longer changed inplace, a new transformed object is returned each time.
- OpenShell3D: faces_graph.
- RevolutionSurface3D: Improve init and methods

### Changed
- OpenShell3D: faces_graph is now vertices_graph. faces_graph method now represents the faces' topology of the shell.

### Unittests
- FullArc2D: split_between_two_points
- Face3D: set_operations_new_faces
- ClosedShell3D: point_belongs
- Plane3D: arc_intersections, bsplinecurve_intersections
- common_operations: split_wire_by_plane
- SphericalSurface3D: line_intersections, linesegment_intersections.

## v0.11.0


### New Features
- BSplineCurve, Edge: simplify
- Plane3D: angle_between_planes, plane_betweeen_two_planes
- Edge: intersections, crossings, validate_crossings
- Arc2D: bsplinecurve_intersections, arc_intersections, arcellipse_intersections.
- ArcEllipse2D: bsplinecurve_intersections
- get_circle_intersections added to volmdlr.utils.intersections, so it can be used to calculate intersections between two arcs 2d.
- get_bsplinecurve_intersections added to volmdlr.utils.intersections. Used to calculate intersection between a bspline and another edge.
- Wire2D: edge_intersections, wire_intersections, edge_crossings, edge_intersections, validate_edge_crossings, validate_wire_crossings
- Contour2D: split_contour_with_sorted_points, intersection_contour_with
- CylindricalSurface3D: point_projection, point_distance
- ToroidalSurface3D: point_projection
- BsplineCurve: point_distance, point_belongs
- ContourMixin: is_adjacent
- Wire2D: area
- Circle2D: bsplinecurve_intersections.
- add tolerance param to many methods from edges and wires.
- Surface3D: add contour healing into face_from_contours3d method.
- ExtrusionSurface3D: implement missing cases for linesegment2d_to_3d method.
- BSplineSurface3D: to_plane3d
- BSplineFace3D: to_planeface3d
- BSplineCurve, Arc, LineSegment: is_close
- Core: get_edge_index_in_list, edge_in_list
- mesh: TetrahedralElementQuadratic 
- GmshParser: define_quadratic_tetrahedron_element_mesh
- GmshParser: to_vtk (consider quadratic tetrahedron element)
- VolumeModel: to_msh (consider both order 1 and 2)
- Assembly: define a volmdlr Assembly object.
- Edge: direction_independent_is_close
- Arcellipse2D, 3D: complementary, translation
- Arcellipse2D, 3D: complementary
- Face3D: is_linesegment_crossing, linesegment_intersections_approximation.
- Assembly: define a volmdlr Assembly object.
- Contour2D: copy
- LineSegment2D: copy
- FullArcEllipse3D: split
- ArcEllipse3D: split, point_at_abscissa
- Vector: is_perpendicular_to
- babylonjs: add nested meshes
- CylindricalFace3D, ConicalFace3D, ToroidalFace3D, BSplineFace3D: neutral_fiber
- VolumeModel: get_shells
- WireMixin: wires_from_edges
- DisplayMesh3D: triangulation_faces
- Woodpecker CI setup
- ContourMixin: primitive_section_over_contour.
- Face3D: split_by_plane

### Fixed
- 2D conversion: create 2D function name in core_compiled
- LineSegment, Arc, BSplineCurve: get_shared_section()
- bSpline2D: linesegment_intersections
- BsplineCurve: from_points_interpolation
- Coverage: use coverage rc to enable cython coverage
- ClosedShel3D: cut_by_plane
- ClosedShell3D: union
- BSplineSurface3D: take into account oppened contour while using face_from_contours3d
- BsplineCurve: simplify
- Dessiaobject inheritance up-to-date
- Edge: unit_direction_vector, unit_normal_vector, split_between_two_points
- VolumeModel: get_mesh_lines (change tolerance 1e-20 to 1e-6)
- RevolutionSurface: fix some parametric operations.
- ClosedShel3D: intersection method
- Fix: plots
- add some fixes to pydocstyle errors
- ToroidalSurface3D: fix some parametric operations.
- Node2D, Node3D: is_close
- SphericalSurface3D: enhance arc3d_to_2d and bsplinecurve3d_to_2d.
- BSplineface3D: linesegment2d_to_3d, bsplinecurve2d_to_3d.
- OpenShell3D: get_geo_lines (use primitive.is_close)
- Basis3D: normalize
- Contour3D: from_step removes repeated edges from primitives list
- Face3D: add fixes to divide_face.
- ExtrusionSurface3D: linesegment2d_to_3d.
- Surface3D: repair_primitive_periodicity
- BSplineSurface3D: ban useless attr in serialization 
- utils.parametric: fix contour2d_healing
- BSplineSurface3D: ban useless attr in serialization
- BSplineCurve: simplify
- SphericalSurface3D: contour3d_to_2d
- WireMixin: to_wire_with_linesegments (use new methods, for 2D and 3D)
- ArcEllipse2d: point_belongs, abscissa, init.
- Face3D: face_inside - now considers inners_contours
- BoundingBox: point_belongs now considers bounds.
- ContourMixin: delete_shared_contour_section
- PlaneFace3D: merge_faces
- Contour2D: divide
- Step: raise NotimplementedError when it's not possible to instatiate assembly object.
- STL: handle mutiple space as separator
- fix: protect gmsh import

### Refactor
- Contour2D: cut_by_wire
- Contour2D: extract_with_points displaced to WireMixin
- Contour2D: extract_contour displaced to WireMixin and renamed to extract
- Contour2D: split_contour_with_sorted_points displaced to WireMixin and renamed to split_with_sorted_points
- Contour2D: get_divided_contours
- FullArc2D, FullArc3D: create FullArc Abstract class.
- Contour2D: ordering_contour
- WireMixin: order_wire
- Contour2D: delete cut_by_linesegments
- split faces.py into surfaces.py, faces.py and shells.py 
- ContourMixin: from_points
- ClosedShell3D: improve performance for boolean operations
- Face3D: reduce the triangulation discretization resolution of Toroidal and Cylindrical to improve redering performance.
- Cylinder: inheritance directly from ClosedShell3D
- Edges: cache middle_points and unit_direction_vector 
- Arc: add optional parameter center
- unittests: find dynamicly the folder for the json
- Arc: point_distance
- BSplineCurve: is_close
- CompositePrimitive3D: babylon_points
- WireMixin: split_with_sorted_points -> if a wire, and given points are start and end, return self directly.
- ContourMixin: contours_from_edges
- ExtrusionSurface3D: simplify bsplinecurve3d_to_2d method

### Changed
- better surface3d plots
- sphere methods renamed in_points & to_point_skin to inner points & skin_points
- Improve CylincricalFace3D and ToroidalFace3D rendering mesh.
- remove useless attribute in Bspline serialization
- Change python suport version from >=3.7 to >= 3.9
- LICENSE changed from GPL to Lesser GPL 
- Readme logo updated
- CI: do not check quality on tag

### Unittests
- Arc2D: test_arc_intersections
- TestEdge2DIntersections: test intersections for all edges.
- Circle2D: test_circle_intersections
- Contour2D: test_crossings, test_intersection_contour_with
- BSplineCurve: get_intersection_sections
- BSplineCurve2D: edge_intersections, arc_intersections, bsplinecurve_intersections
- CylindricalFace3D: test_triangulation_quality
- CylindricalSurface3D: test_point_projection
- BSplineCurve: point_projection
- ClosedShel3D: cut_by_plane
- Arc3D.minimum_distance_points_line
- New unittests for plane3d.
- ClosedShel3D: intersection
- Arcellipse2D: complementary
- Contour2D: contours_from_edges.
- PlaneFace3D: merge_faces
- Contour2D: divide.
- BSplineFace3D: test_linesegment_intersections_approximation.
- CylindricalFace3D: split_by_plane.

v0.10.0 [Released 20/04/2023]

### New Features
* Write .msh file (with stream)
* Arc: reverse
* BSplineCurve2D: offset
* Circle2D: bsplinecurve_intersections, point_distance
* ConicalSurface3D, CylindricalSurface3D: plot method
* BSplineCurve3D: minimum distance
* volmdlr.edge: FullArcEllipse
* BSplineCurve: evaluate_single
* Wire2: hash
* Contour3D: hash
* LineSegment3D, LineSegment2D, Arc3D, Arc2D, BSpline3D, BSpline2D: get_shared_section(), delete_shared_section()
* Contour2D: closest_point_to_point2, get_furthest_point_to_point2
* Block: octree, quadtree, subdivide_block

### Fixed
* Bspline in sweep
* Plane3D: plane_intersections
* fixes to step assemblies
* LineSegment3D: matrix_distance
* fixes to wire
* Arc: split. Case when spliting point is the start or end point.
* BplineCurve2D: tangent, vector_direction, normal_vector
* BSplineCurve: abscissa, line_intersections
* Add some important fixes to unittests: missing two __init__py files.
* Contour2D, Contour3D: merge_with()
* Edge: change unit_direction_vector and unit_normal_vector to concrete methods
* stl: add _standalone_in_db to Stl class
* BSplineSurface3D: merge_with
* Documentation: Add introduction to volmdlr technology
* BSplineSurface3D: refactor bsplinecurve3d_to_2d to take into account periodic behavior
* OpenedRoundedLineSegments2D/ClosedRoundedLineSegments2D: fix radius type
* Surface3D: debug some special cases while using face_from_contours3d.
* Step: debug some special cases while reading step file.
* BSplineSurface3D: fix simplify_surface method.
* Improve pylint code quality.
* PeriodicalSurface: enhance some parametric transformations.

### Removed
- stl: remove default value in from_stream method

### Changed

- argument convexe in volmdlr.cloud has been renamed to convex
- Add some missing docstrings in volmdlr.faces
- Using full arcs for Circles primitives

### Performance improvements
- BSplineCurve: compilation of some functions used by from_points_interpolation classmethod.
- BSplineSurface3D: compilation of some functions used in the evaluation of a parametric point.
- eq & hash: Some eq and hash methods have been fixed. starting from clases Point and Vector.
- BSplinecurve2D: point_belongs
- lighten some dicts with optional name
- Step reader: refactor to_volume_model. Remove the dependency of the method of creating a graph.

### Refactorings
- ContourMixin: to_polygon (for both 2D and 3D)
- BSplineCurve2D.point_distance 
- new dataclass EdgeStyle: to be used in several plot methods. simplifying its structure.


### Unittests
* BSplineCurve2D: offset, point_distance, point_belongs
* Circle2D: bspline_intersections, point_distance
* Unittests for Vector2D
* Unittests for Point2D
* Unittests for Vector3D
* Unittests for Point3D
* LineSegment3D: test_matrix_distance
* LineSegment3D, LineSegment2D, Arc3D, Arc2D, BSpline3D, BSpline2D: get_shared_section(), delete_shared_section()
* Contour3D: merge_with()
* Contour2D: closest_point_to_point2, get_furthest_point_to_point2

## v0.9.3

- build: bump dessia common to 0.10.0
- build: remove useless jsonschema dep
- build: update package.xml for freecad

## v0.9.1

### Fixed
- build: manifest was not shipping bspline_compiled
- fixed many pylint errors: 13/03/2023
- fix contour2d: divide

### Documentation
 - typo in CONTRIBUTING.md
 - typo in README.md

## v0.9.0 [released 03/26/2023]

### New Features
* Unit coversion factor parameter added to the end of the from_step arguments parameter (So we can convert the units correctly)
* SphericalSurface3D: rotation, translation, frame_mapping
* read steps: Identify assemblies in a step file.
* ClosedTriangleShell3D: to_trimesh method
* PointCloud3D: add method shell_distances to compute distances from triangular mesh in PointCloud3D
* BSplineSurface3D: Now the plot method uses u and v curves
* Create .geo and .msh files (Mesh geometries with GMSH)
* RevolutionSurface3D: point3d_to_2d, point2d_to_3d, plot, rectangular_cut, from_step
* RevolutionFace3D
* WiriMixin: from points: general method for Wire3D and 2D and for Contour2D and 3D.
* Added package.xml metadata in order to be listed in the FreeCAD Addon Manager
* Edge: local_discretization
* ArcEllipse2d: point_at_abscissa, translation, split, point_distance.

### Fixed

* WireMixin: abscissa (add tolerance as parameter)
* OpenRoundedLineSegment2D: deleted discretization_points() so it uses the one from WireMixin.
* Contour2D: moved bounding_rectangle and get_bounding_rectangle to Wire2D.
* BSplineCurve: from_points_interpolation, uses centripedal method for better fitting.
* Conical, Cylindrical and Toroidal Surfaces 3D: fix face_from_contours - bug when step file doesnot follow a standard.
* BSplineSurface3D: debug linesegment2d_to_3d method.
* Parametric operations with BSpline curves.
* OpenTriangleShell3D: fix from_mesh_data method.
* PeriodicalSurface: fix face from contours.
* LineSegment2D.line_intersections: verify if colinear first.
* Cylinder: to_dict, min_distance_to_other_cylinder.
* Step_assemblies: consider when no transformation is needed.
* fix some pydocstyle errors
* Script/step/workflow: Update Workflow, use last version of dessia_common
* LineSegment3D: Rotation method update due to points attribute deletion
* ConicalSurface3D: fix from_step class method by adding the angle convertion factor
* fix f string usage
* Add some typings
* Step: Step translator now handles some EDGE_LOOP inconsistencies coming from step files
* Arc2d: point_belongs, abscissa.


### Removed

- edges: remove attributes points from lines & linesegments for performance purpose


### Performance improvements

- wires.py's 2D objects: chache bounding_rectangle results
- faces.py's Triangle3D objects: subdescription points and triangles
- EdgeCollection3D: new object for displaying series of edges
- BSplineSurface3D: compile BSplineSurface3D.derivatives
- Contour2D.area(): save area in a cache variable.
- Contour2D.__eq__(): verify contour length first, when verify if two contours are the same.
- Contour2D.is_inside(): verify first if the area of the contour2 is not smaller that contour 1.
- Disabling pointer in to_dict for most primitives
- Better hash for shells, contours & wires 


### Refactorings
- Remove usage of deprecated method old_coordinates and new_coordinates
- Indicate 'inplace' methods as deprecated
* Wire: extract_with_points

### Documentation
- BoundingBox docstrings

### Unittests
- ConicalSurface3D: face_from_contours, bsplinecurve3d_to_2d.
- CompositePrimitive2D: rotation, translation, frame_mapping
- core.py: delete_double_point, step_ids_to_str
- CompositePrimitive3D: plot
- BoundingRectangle: bounds, plot, area, center, b_rectangle_intersection, is_inside_b_rectangle, point_belongs,
intersection_area, distance_to_b_rectangle, distance_to_point
- BoundingBox: center, add, to_dict, points, from_bounding_boxes, from_points, to_frame, volume, bbox_intersection,
is_inside_bbox, intersection_volume, distance_to_bbox, point_belongs, distance_to_point, plot
* VolumeModel: eq, volume, rotation, translation, frame_mapping, bounding_box, plot
* Wire: extract_with_points, split_with_two_points
* Arc2d: point_belongs, abscissa.
* ArcEllipse2d: point_belongs, abscissa, init, translation, split, point_at_abscissa, point_distance.

### CI
- add spell check to pylint with pyenchant
- make code_pydocstyle more explicit
- upload html coverage to cdn.dessia.tech
- limit time effect on master & testing

## v0.8.0 [Released 26/01/2023]

### New Features

- PlaneFace3D: project_faces
- OpenShell3D: project_coincident_faces_of
- GmshParser: to_vtk
- BSplineCurve: derivatives
- ClosedPolygon2D: point_belongs, now the user can choose whether points on the edge of the polygon
            should be considered inside or not.
- ArcEllipse2D: line_intersections, frame_mapping, linesegment_intersections
- Line2D: point_belongs, frame_mapping()
- New Class wires.Ellipse2D
- Ellipse2D: point_over_ellipse(), line_intersections(), linesegment_intersections(), discretization_points(),
abscissa(), point_angle_with_major_dir(), area(), rotation(), tranlation(), frame_mapping()
- Plane3D: is_parallel, fullarc_intersections
- Arc2D: cut_betweeen_two_points
- Contour3D: linesegment_intersections, line_intersections
- Circle3D: primitives: [Arc3D, Arc3D], get_primitives, abscissa, linesegment_intersections
- Arc3D: line_intersections, linesegment_intersections
- new module utils: intersections -> circle_3d_linesegment_intersections
- hash for Frame2D
- Ellipse3D: point_belongs, abscissa, length, to_2d
- CylindricalSurface3D: point_on_surface, is_coincident, arcellipse3d_to_2d
- BSplineSurface3D: derivatives

### Fixed

- PlaneFace3D: cut_by_coincident_face (consider self.inner_contours inside face)
- Contour2D: bounding_rectangle (specify number_points for discretization_points), point_belongs
- Line2D: line_intersections
- BSplineCurve2D: line_intersections
- PlaneFace3D: cut_by_coincident_face (consider self.inner_contours inside face)
- BSplineCurve2D: bounding_rectangle (specify number_points for discretization_points)
- Mesh: delete_duplicated_nodes
- BSplineSurface3D: fix arc3d_to_2d method
- Frame3D : fix from_point_and_vector method ( error for the case vector=main_axis)
- BSplineCurve2D: linesegment_intersections
- Contour2D: merge_primitives_with
- BSplineCurve: fix to take into account weighted B-spline curves.
- Step: fix reading of rational BSpline curves and surfaces from step file.
- BSplineCurve2D: tangent (use position/length)
- Babylon: some scene settings for better rendering
- Arc2D: fix get_center: name referenced before assignement
- SphericalSurface3D : enhancement of primitives parametrization on surface parametric domain.
- BSplineSurface3D: debug linesegment2d_to_3d method.
- Parametric operations with BSpline curves.
- OpenTriangleShell3D: fix from_mesh_data method
- pydocstyle fixes
- bounding box: fix for cylindrical and BSplineCurve3D
- contour2d: ordering_primitives, order_primitives
- Plane3D: plane_intersections, is_coindident
- contour2d: ordering_primitives, order_primitives
- Linesegment2D: infinite_primitive
- Arc2D: point_belongs
- Arc2D: infinite_primitive
- Wire2D: infinite_intersections
- infinite primitive offset of linesegment
- Ellispe3D: discretization_points
- BSplineSurface: Improved surface periodicity calculation

### Removed

- babylon script remaining functions

### Performance improvements
- ClosedPolygon2D: triangulation
- Cylinder: min_distance_to_other_cylinder
- BSplineCurve: discretization_points
- Face3D: triangulation
- triangulation performance by use of Node2D instead of points (x15 on casing)
- cache variable self._polygon_point_belongs_100, to avoid recalculating each
time we have to verify if a point is inside
- Improvements in BSplineSurface3D.point3d_to_2d performance
- Triangle3D serialization speed-up
- Serialization without memo for faces
- Custom serialization for BsplineCurves

### Refactorings

- Basis2D, Basis3D, Frame2D, Frame3D: old_coordinates and new_coordinates method are now deprecated.
local_to_global_coordinates and global_to_local_coordinates are the new more explicit ones.
- Line3D: intersections

### Unittests

- Contour2D: point_belongs
- Basis2D, Basis3D, Frame2D, Frame3D: local_to_global_coordinates and global_to_local_coordinates
- ArcEllipse2D: linesegment_intersections
- LineSegment2D: to_wire
- Line2D: point_belongs
- BSplineCurve2D: line_intersections
- Ellipse2D.point_over_ellipse()
- Ellipse2D.line_intersections()
- Ellipse2D.linesegment_intersections()
- Ellipse2D.discretization_points()
- Ellipse2D.abscissa()
- Ellipse2D.point_angle_with_major_dir()
- Ellipse2D.area()
- Ellipse2D.rotation()
- Ellipse2D.tranlation()
- Ellipse2D.frame_mapping()
- Line2D.frame_mapping()
- Plane3D: plane_intersections, fullarc_intersections, is_parallel, is_coincident
- Contour2D: offset
- ArcEllipse3D.to_2d()
- Circle3D: point_belongs
- Circle3D: discretization_points
- Arc3D: line_intersections, linesegment_intersections
- Contour2D: ordering_contour, is_ordered, order_contour
- Ellipse3D: point_belongs, abscissa, length, to_2d, discretization_points
- CylindricalSurface3D: point_on_surface, is_coincident

### CI

- Mandatory CHANGELOG.md update for PR
- pre-commit checks with cython-lint

## v0.7.0

### New Features

- Open/Closed TriangleShells: ability to implement specific algorithm to triangles
- Block: faces_center (calculate directly point in the middle of the faces)
- Circle2D: split_by_line
- BoundingRectangle: bounds, plot, area, center, b_rectangle_intersection, is_inside_b_rectangle, point_belongs, intersection_area, distance_to_b_rectangle, distance_to_point
- Cylinder: random_point_inside, interference_volume_with_other_cylinder, lhs_points_inside
- CylindricalSurface3D: line_intersections, linesegment_intersections, plane_intersection
- Line2D: point_distance
- Line3D: to_2d
- Line3D: skew_to (verifies if two Line3D are skew)
- LineSegment3D: line_interserctions
- ArcEllipse3D: discretization_points
- FullArc3D: linesegment_intersections
- Line: sort_points_along_line
- Line2D: point_belongs
- ArcEllipse2D: length, point_belongs, abscissa, bounding_rectangle, straight_line_area, discretization_points, reverse

### Fixed

- Contour2D: point_belongs
- BsplineCurve: abscissa (use different start point between 0 and length)
- Arc3D: plot
- Cylinder: point_belongs
- FullArc3D: plot (use discretization_points instead of discretise)
- Face3D: line_intersections: consider borders
- STL: from stream (use BinaryFile and StringFile instead of io.BinaryIO and FileIO)
- Step: from stream (use BinaryFile instead of io.BinaryIO)
- Contour: is_overlapping (consider intersecting_points is empty)
- LineSegment2D: to_wire (use discretization_points instead of discretise)
- ArcEllipse2D: to_3d
- Fix boolean operations when faces are 100% coincident
- Fix some to_step methods from edges.py and faces.py


### Performance improvements

- Avoid unneeded bbox computation


### Refactorings

- cleanup of ClosedShell (double methods with Openshells)
- LineSegment3D: intersections
- Line2D: sort_points_along_line



### Unittests

- PlaneFace3D: line_intersections
- BsplineCurve: abscissa
- Circle2D: split_by_line
- BoundingRectangle: area, center, intersection, is_inside, point_belongs, intersection_area, distance_to_point, distance_to_b_rectangle
- Cylinder: point_belongs, random_point_inside, interference_volume_with_other_cylinder, min_distance_to_other_cylinder, is_intersecting_other_cylinder, lhs_points_inside
- CylindricalFace3D: linesegment_intersections
- CylindricalSurface3D: line_intersections
- Line3D: line_distance
- Line3D: skew_to
- Line3D: intersections
- LineSegment3D: line_intersections
- LineSegment3D: linesegment_intersections
- Contour: is_overlapping
- LineSegment2D: line_intersections
- ArcEllipse3D: discretization_points
- FullArc3D: linesegment_intersections
- Line2D: sort_points_along_line
- Line3D: sort_points_along_line
- ArcEllipse2D: length, point_belongs, abscissa, bounding_rectangle, straight_line_area, discretization_points, reverse


## v0.6.1 [12/13/2022]

### Changes

- Import from dessia_common are now performed from dessia_common.core

### Fixed
- infinite primitive offset of linesegment

## v0.6.0 [11/7/2022]

### New Features

- Stl:load_from_file, to_volume_model
- Surface2D: copy (specific method)
- GmshParser: read_file (.msh) and related methods, define_triangular_element_mesh, define_tetrahedron_element_mesh
- Circle2D: primitives (defined with 2 Arc2D)
- Node2D/3D, TriangularElement, QuadrilateralElement2D, TriangularElement3D
- ElementsGroup: nodes, elements_per_node
- Mesh: bounding_rectangle, delete_duplicated_nodes
- PlaneFace3D: cut_by_coincident_face
- Vector2D: to_step
- BSplineCurve2D: to_step
- LineSegment3D: to_bspline_curve
- BSplineCurve3D: from_geomdl_curve
- Surface2D: line_crossings
- Surface2D: from_contour
- BSplineSurface3D: simpifly_surface - verifies if BSplineSurface3D could be a Plane3D
- OpenShell3D: to_step_face_ids
- Contour2D: repair_cut_contour
- Circle2D: cut_by_line

### Fixed

- Contour3D: average_center_point (use edge_polygon.points instead of points)
- Contour: edges_order_with_adjacent_contour
- Arc2D: translate_inplace
- Arc2D: point_belongs
- Arc2D: abscissa (consider point2d == arc2d.start/end)
- Arc2D: split (how to choose the interior point)
- Wire: extract_primitives (consider point1 and point2 belong to the same primitive, REMOVE Contour.extract_primitives)
- LineSegment: abcissa (consider point2d == arc2d.start/end)
- Contour2D: cut_by_wire
- Contour2D: point_belongs (bug when contour has only one primitive, like FullArc2D)
- Contour: contours_from_edges
- PlaneFace3D: face_intersections
- Edge: insert_knots_and_mutiplicity
- BSplineCurve3D: from_step
- Surface2D: cut_by_line
- Circle3D: to_step
- ArcEllipse3D.to_2d()
- infinite primitive offset of linesegment
- Contour3D: order_contour.

### Performance improvements

- Improve reading STEP files (Faster BSplineCurve3D.look_up_table, Better info when _edges not following eachother_ )
- Improve multiple substractions
- Speedup Contour2D.point_belongs using bounding_rectangle
- Custom to dicts for Shells and primitives inheriting


### Refactorings

- Normalize STL methods regarding STEP
- Refacor and update old code in mesh.py
- Define a Parent class 'Triangle' for Triangle2D/3D


### Unittests

- Wire: extract_primitives, extract_without_primitives


## v0.5.0

### New Features

- Contour: is_overlapping, is_supperposing
- Point, Edges and Wires: axial_symmetry
- Surface2D: rotation, rotation_inplace
- Wire2D: bsplinecurve_crossings,  bsplinecurve_intersections
- Cylinder: min_distance_to_other_cylinder, is_intersecting_other_cylinder
- New point_distance method for Wire3D

### Fixed

- Wire3D.babylonjs
- BSplineSurface3D.merge_with (consider overlapping, intersecting surfaces)
- Wire.extract_primitives (consider point1 & point2 belong to the same primitive)
- Wire.extract_without_primitives (consider the primitives’ order to choose the primitives)
- Contour.shared_primitives_with (consider contours sharing a lot of primitives groups)
- Contour2D.contour_intersections (check if the point is not already in the lis)
- Line.is_between_points (consider point1==point2)
- BSplineCurve2D.split (consider point==start/end)
- Contour3D.bounding_box (use _utd_bounding_box to be defined as a property)
- BSplineSurface3D.grid2d_deformed (add more constraints to compute surface deformation)
- BSplineSurface3D.from_cylindrical_faces (consider **kwargs parameters)
- Duplicated methods cleaned
- triangulation of planar faces
- Wire3D: fix Bounding box
- Wire3D: Bounding box
- Arc2D: primitives bad calculation (arc2d)
- Update plotdata in setup.py
- add some fixes pydocstyle

### Performance improvements

- Remove Copy param from movement of primitives and add inplace methods
- Improve union operations
- Return the same result type (a boolean) in Contour.is_sharing_primitives_with
- Add hidden attribute _bounding_rectangle for Contour2D
- Add hidden attribute _length for BSplineCurve2D/3D
- Consider different types of primitives in Wire.wire_intersections/wire_crossings
- Add hidden attribute _length for Edge

### Refactorings

- Define _eq_ in Contour (to be used for both 2D and 3D)
- Use Grid2D object in different BSplineSurface3D methods (especially: to_2d_with_dimension)
- Define length in LineSegment (to be used for both 2D and 3D)
- Delete diplicated methods (length and point_at_abscissa) from Contour3D (inherit from Wire)
- Define a Parent class 'Bsplinecurve' to mutulize Bsplinecurve2D/3D methods
- Clean duplicated methods
- Define length in LineSegment (to be used for both 2D and 3D)
- Delete diplicated methods (length and point_at_abscissa) from Contour3D (inherit from Wire)
- Define a Parent class 'Bsplinecurve' to mutulize Bsplinecurve2D/3D methods


## v0.4.0
### Fixed
- various fixes in cuts of wires and contours
- Fix of missing face in Union
- following dessia_common v0.7.0


## v0.3.0

### New Features
- Bspline with dimensions
- cut_by_line for Surface2D
- Bspline merge

### Fixed
- Various Steps improvement
- Bspline periodicity in step reading
- sewing improvements
- Substraction of shells

## v0.2.10

### New Features

- union of shells (only with planeface for the moment
- Sewing of polygon3D
- Concav hull of PointCloud2D

## v0.2.9

### New Features

- support STL import & export
- point cloud2D & cloud3D

## v0.2.8

### New Features

- support stringIO in step save

### Fixes

- depack of point2D
- to_vector2D

### Performance improvements

- better bounding box for cylindrical face


## [v0.2.7]
### Changed
- direction vector of linesegments are now normalized

### New Features

- straight line area for BsplineCurve2D
- split of circleby start end
- closedpolygon2d is_trigo
- Auto-adaptative camera/edge width babylonjs
- splitting of bsplinecurve2d
- BezierSurface3D implemented
- added rotation and translation for faces
- new classes BezierCurve2D and BezierCurve3D
- spherical surface
- (core): update plot_data method
- update plot_data methods in wires and edges
- step almost working for cylindrical, conical toroidal
- difference between intersections and crossings
- plot_data version set to 0.3.8 or above

### Fixes

- support of mixed vector point in to step
- remove debug mode babylonjs
- remove sci notation in step export
- use stable cdn for babylonjs
- sweep extrusion length
- line circle intersection with tolerance, normal and dir vector for arc
- offset of wire
- remove useless non serializable attr
- secondmoment area from straight lines
- reversed faces in extrusion correction
- enhancement of rotation/translation of shells
- bug fix BezierCurve2D and 3D
- eq and hash for basis and frames
- shell and frame mapped shell correctly read
- small try except added for step reading
- all SHAPE_REPRESENTATION are now read
- Arc3D from step full debug
- arc3d to 2d in bspline3d surface
- missing faces at end of sweep
- splitting faces and arcs
- perf in display nodes and toroidal aspect
- setup.py requires plot_data>=0.3.9
- (primitives2d): serialization
- debug of shell method
- porting shells methods
- Debug of conical faces
- Porting cylinders and hollow
- porting from missing from_contour3d for planeface
- reading steps, but artefact on faces
- Correcting arc from_step

### Performance improvements

- LineSegment2D.points is non serializable attribute
- ClosedPolygon2D.line_segment is non_serializable_attributes
- Optimization of mesh generation

#### Refactorings
- (edges): put data argument back into Arc2D.plot_data()
- (edges): redefined Arc2D.plot_data()

## v0.2.6

### Changed
- debugs on frame 2D

### Optimized
- babylon data generation speed up

## v0.2.5

### Added
- translation and rotation for various primitives

### Changed
- Frame3D rotation takes also into account origin
- following plot_data v0.5.3

## v0.2.4
### Added
- handle spherical surfaces
- positionning of parts in STEP reading

## v0.2.1
### Added
- step export

## v0.2

### Changed
- modules -2D or *3D renamed in *2d, *3d
- point and vector declared with their x, y, z vm.Point2D((0, 0)) -> vm.Point2D(0, 0)
- separating in new modules: display, wires, edges...
- PEP8: method names
- PointAtCurvilinearAbscissa changed to point_at_abscissa
- MPLPlot changed to plot()
- plot now returns only ax instead of fig, ax

## v0.1.11

### Added
- Calculate the distance between LineSegment3D/LS3D, Arc3D/LS3D, Arc3D/Arc3D and between CylindricalFace3D too.
- Use PlaneFace3D with contours2D in a classic way and use it with contours3D with a 'from_contours3d' as CylindricalFace3D does.
- Calculate the distance between CylindricalFace3D and PlaneFace3D.
- Calculate the distance between CylindricalFace3D, PlaneFace3D and ToroidalFace3D.
- contours2d.tessel_points which gives all points of a contour2d, and .points the end points of primitives.
- Implementation of ConicalFace3D in Core and RevolvedProfile.
- Implementation of SphericalFace3D in Core.
- BSplineFace3D works.

### Changed
- cut_contours in Face3D which take all points from a Contour2D, not one side like before. Furthermore, it is light and quick.

## [v0.1.10]
- typings
- workflow to instanciate point

## [v0.1.9]

### Added
- mesh module

## [v0.1.8]

### Added
- color and alpha options for various primitives
- line segments intersection

### Debug
- arcs: is_trigo and angle were sometimes false

## [v0.1.7]

### Added
- random vector and points
- dashed line option in babylon of LineSegment3D
- Measure2D
- babylon_data: a dict language to describe models to be unpacked by a babylonjs unpacker

### Removed
- constants o2D, x2D, y2D...: use O2D, X2D...

### Changed
- Mesure -> Measure3D<|MERGE_RESOLUTION|>--- conflicted
+++ resolved
@@ -69,19 +69,9 @@
 #### edges.py
 - bsplineCurve: line_intersections. 
 
-<<<<<<< HEAD
-=======
-- Circle2D: Now, it needs a Frame2D and a radius instead of a Center and a Radius. This allows to easily control the circle's direction (clockwise/counterclockwise)
-#### edges.py
-- Arc2D: Arc 2D now must follow the same rotation direction of its circle.
-
-#### core_compiled
-- Frame2D: fix rotation, now it has an optional parameter rotate_basis, set to False by default option, so the user can specify if he wants to rotate also the basis of the frame.
-
 #### discrete_representation.py
 - MatrixBasedVoxelization: _logical_operation
 
->>>>>>> 7053e3e1
 ### Refactor
 - Face3D: create a generic method for calculating intersections between two faces: _generic_face_intersections.
 
@@ -93,6 +83,7 @@
 - Frame2D: fix rotation, now it has an optional parameter rotate_basis, set to False by default option, so the user can specify if he wants to rotate also the basis of the frame.
 
 #### edges.py
+- Circle2D: Now, it needs a Frame2D and a radius instead of a Center and a Radius. This allows to easily control the circle's direction (clockwise/counterclockwise)
 - Arc2D: Arc 2D now must follow the same rotation direction of its circle.
 - LineSegment2D/3D: The line attribute from which the line segment was defined was converted to a property, for performance and memory efficiency reasons.
 - BSplineCurve: improve line_intersections performance.
