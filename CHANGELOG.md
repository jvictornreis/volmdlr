# Changelog

All notable changes to this project will be documented in this file.

The format is based on [Keep a Changelog](https://keepachangelog.com/en/1.0.0/),
and this project adheres to [Semantic Versioning](https://semver.org/spec/v2.0.0.html).

## v0.10.0 [Unreleased yet]

<<<<<<< HEAD
## v0.9.0 [testing]
=======
### New Features

* Write .msh file (with stream)
* Arc: reverse
* BSplineCurve2D: offset
* Circle2D: bsplinecurve_intersections, point_distance
* ConicalSurface3D, CylindricalSurface3D: plot method
### Fixed


### Removed

### Changed

- argument convexe in volmdlr.cloud has been renamed to convex

### Performance improvements
* eq & hash: Some eq and hash methods have been fixed. starting from clases Point and Vector.
* BSplinecurve2D: point_belongs
* lighten some dicts with optional name

### Refactorings

* ContourMixin: to_polygon (for both 2D and 3D)
* BSplineCurve2D.point_distance 
* new dataclass EdgeStyle: to be used in several plot methods. simplifying its structure.

### Unittests
* BSplineCurve2D: offset, point_distance, point_belongs
* Circle2D: bspline_intersections, point_distance
* Unittests for Vector2D
* Unittests for Point2D
* Unittests for Vector3D
* Unittests for Point3D

## v0.9.0 [Testing]
>>>>>>> 65e0eedb

### New Features

* Unit coversion factor parameter added to the end of the from_step arguments parameter (So we can convert the units correctly)
* SphericalSurface3D: rotation, translation, frame_mapping
* read steps: Identify assemblies in a step file.
* ClosedTriangleShell3D: to_trimesh method
* PointCloud3D: add method shell_distances to compute distances from triangular mesh in PointCloud3D
* BSplineSurface3D: Now the plot method uses u and v curves
* Create .geo and .msh files (Mesh geometries with GMSH)
* RevolutionSurface3D: point3d_to_2d, point2d_to_3d, plot, rectangular_cut, from_step
* RevolutionFace3D
* WiriMixin: from points: general method for Wire3D and 2D and for Contour2D and 3D. 


### Fixed

* WireMixin: abscissa (add tolerance as parameter)
* OpenRoundedLineSegment2D: deleted discretization_points() so it uses the one from WireMixin.
* Contour2D: moved bounding_rectangle and get_bounding_rectangle to Wire2D. 
* BSplineCurve: from_points_interpolation, uses centripedal method for better fitting.
* Conical, Cylindrical and Toroidal Surfaces 3D: fix face_from_contours - bug when step file doesnot follow a standard. 
* BSplineSurface3D: debug linesegment2d_to_3d method.
* Parametric operations with BSpline curves.
* OpenTriangleShell3D: fix from_mesh_data method.
* PeriodicalSurface: fix face from contours.
* LineSegment2D.line_intersections: verify if colinear first.
* Cylinder: to_dict, min_distance_to_other_cylinder.
* Step_assemblies: consider when no transformation is needed.
* fix some pydocstyle errors
* Script/step/workflow: Update Workflow, use last version of dessia_common
* LineSegment3D: Rotation method update due to points attribute deletion
* ConicalSurface3D: fix from_step class method by adding the angle convertion factor
* fix f string usage
* Step: Step translator now handles some EDGE_LOOP inconsistencies coming from step files

### Removed

* edges: remove attributes points from lines & linesegments for performance purpose


### Performance improvements

* wires.py's 2D objects: chache bounding_rectangle results
* faces.py's Triangle3D objects: subdescription points and triangles
* EdgeCollection3D: new object for displaying series of edges
* BSplineSurface3D: compile BSplineSurface3D.derivatives
* Contour2D.area(): save area in a cache variable.
* Contour2D.__eq__(): verify contour length first, when verify if two contours are the same.
* Contour2D.is_inside(): verify first if the area of the contour2 is not smaller that contour 1.
* Disabling pointer in to_dict for most primitives
* Better hash for shells, contours & wires 


### Refactorings
- Remove usage of deprecated method old_coordinates and new_coordinates
- Indicate 'inplace' methods as deprecated


### Documentation
- BoundingBox docstrings

### Unittests
* ConicalSurface3D: face_from_contours, bsplinecurve3d_to_2d.
* CompositePrimitive2D: rotation, translation, frame_mapping
* core.py: delete_double_point, step_ids_to_str
* CompositePrimitive3D: plot
* BoundingRectangle: bounds, plot, area, center, b_rectangle_intersection, is_inside_b_rectangle, point_belongs,
intersection_area, distance_to_b_rectangle, distance_to_point
* BoundingBox: center, add, to_dict, points, from_bounding_boxes, from_points, to_frame, volume, bbox_intersection,
is_inside_bbox, intersection_volume, distance_to_bbox, point_belongs, distance_to_point, plot
* VolumeModel: eq, volume, rotation, translation, frame_mapping, bounding_box, plot

### CI
- add spell check to pylint with pyenchant
- make code_pydocstyle more explicit
- upload html coverage to cdn.dessia.tech
- limit time effect on master & testing

## v0.8.0 [Released 26/01/2023]

### New Features

* PlaneFace3D: project_faces
* OpenShell3D: project_coincident_faces_of
* GmshParser: to_vtk
* BSplineCurve: derivatives
* ClosedPolygon2D: point_belongs, now the user can choose whether points on the edge of the polygon
            should be considered inside or not.
* ArcEllipse2D: line_intersections, frame_mapping, linesegment_intersections
* Line2D: point_belongs, frame_mapping()
* New Class wires.Ellipse2D
* Ellipse2D: point_over_ellipse(), line_intersections(), linesegment_intersections(), discretization_points(),
abscissa(), point_angle_with_major_dir(), area(), rotation(), tranlation(), frame_mapping()
* Plane3D: is_parallel, fullarc_intersections
* Arc2D: cut_betweeen_two_points
* Contour3D: linesegment_intersections, line_intersections
* Circle3D: primitives: [Arc3D, Arc3D], get_primitives, abscissa, linesegment_intersections
* Arc3D: line_intersections, linesegment_intersections
* new module utils: intersections -> circle_3d_linesegment_intersections
* hash for Frame2D
* Ellipse3D: point_belongs, abscissa, length, to_2d
* CylindricalSurface3D: point_on_surface, is_coincident, arcellipse3d_to_2d
* BSplineSurface3D: derivatives

### Fixed

* PlaneFace3D: cut_by_coincident_face (consider self.inner_contours inside face)
* Contour2D: bounding_rectangle (specify number_points for discretization_points), point_belongs
* Line2D: line_intersections
* BSplineCurve2D: line_intersections
* PlaneFace3D: cut_by_coincident_face (consider self.inner_contours inside face)
* BSplineCurve2D: bounding_rectangle (specify number_points for discretization_points)
* Mesh: delete_duplicated_nodes
* BSplineSurface3D: fix arc3d_to_2d method
* Frame3D : fix from_point_and_vector method ( error for the case vector=main_axis)
* BSplineCurve2D: linesegment_intersections
* Contour2D: merge_primitives_with
* BSplineCurve: fix to take into account weighted B-spline curves.
* Step: fix reading of rational BSpline curves and surfaces from step file.
* BSplineCurve2D: tangent (use position/length)
* Babylon: some scene settings for better rendering
* Arc2D: fix get_center: name referenced before assignement
* SphericalSurface3D : enhancement of primitives parametrization on surface parametric domain.
* BSplineSurface3D: debug linesegment2d_to_3d method.
* Parametric operations with BSpline curves.
* OpenTriangleShell3D: fix from_mesh_data method
* pydocstyle fixes
* bounding box: fix for cylindrical and BSplineCurve3D
* contour2d: ordering_primitives, order_primitives
* Plane3D: plane_intersections, is_coindident
* contour2d: ordering_primitives, order_primitives
* Linesegment2D: infinite_primitive
* Arc2D: point_belongs
* Arc2D: infinite_primitive
* Wire2D: infinite_intersections
* infinite primitive offset of linesegment
* Ellispe3D: discretization_points
* BSplineSurface: Improved surface periodicity calculation

### Removed

* babylon script remaining functions

### Performance improvements
* ClosedPolygon2D: triangulation
* Cylinder: min_distance_to_other_cylinder
* BSplineCurve: discretization_points
* Face3D: triangulation
* triangulation performance by use of Node2D instead of points (x15 on casing)
* cache variable self._polygon_point_belongs_100, to avoid recalculating each
time we have to verify if a point is inside
* Improvements in BSplineSurface3D.point3d_to_2d performance
* Triangle3D serialization speed-up
* Serialization without memo for faces
* Custom serialization for BsplineCurves

### Refactorings

* Basis2D, Basis3D, Frame2D, Frame3D: old_coordinates and new_coordinates method are now deprecated.
local_to_global_coordinates and global_to_local_coordinates are the new more explicit ones.
* Line3D: intersections

### Unittests

* Contour2D: point_belongs
* Basis2D, Basis3D, Frame2D, Frame3D: local_to_global_coordinates and global_to_local_coordinates
* ArcEllipse2D: linesegment_intersections
* LineSegment2D: to_wire
* Line2D: point_belongs
* BSplineCurve2D: line_intersections
* Ellipse2D.point_over_ellipse()
* Ellipse2D.line_intersections()
* Ellipse2D.linesegment_intersections()
* Ellipse2D.discretization_points()
* Ellipse2D.abscissa()
* Ellipse2D.point_angle_with_major_dir()
* Ellipse2D.area()
* Ellipse2D.rotation()
* Ellipse2D.tranlation()
* Ellipse2D.frame_mapping()
* Line2D.frame_mapping()
* Plane3D: plane_intersections, fullarc_intersections, is_parallel, is_coincident
* Contour2D: offset
* ArcEllipse3D.to_2d()
* Circle3D: point_belongs
* Circle3D: discretization_points
* Arc3D: line_intersections, linesegment_intersections
* Contour2D: ordering_contour, is_ordered, order_contour
* Ellipse3D: point_belongs, abscissa, length, to_2d, discretization_points
* CylindricalSurface3D: point_on_surface, is_coincident

### CI

* Mandatory CHANGELOG.md update for PR
* pre-commit checks with cython-lint

## v0.7.0 

### New Features

* Open/Closed TriangleShells: ability to implement specific algorithm to triangles
* Block: faces_center (calculate directly point in the middle of the faces)
* Circle2D: split_by_line
* BoundingRectangle: bounds, plot, area, center, b_rectangle_intersection, is_inside_b_rectangle, point_belongs, intersection_area, distance_to_b_rectangle, distance_to_point
* Cylinder: random_point_inside, interference_volume_with_other_cylinder, lhs_points_inside
* CylindricalSurface3D: line_intersections, linesegment_intersections, plane_intersection
* Line2D: point_distance
* Line3D: to_2d
* Line3D: skew_to (verifies if two Line3D are skew)
* LineSegment3D: line_interserctions
* ArcEllipse3D: discretization_points
* FullArc3D: linesegment_intersections
* Line: sort_points_along_line
* Line2D: point_belongs
* ArcEllipse2D: length, point_belongs, abscissa, bounding_rectangle, straight_line_area, discretization_points, reverse

### Fixed

* Contour2D: point_belongs
* BsplineCurve: abscissa (use different start point between 0 and length)
* Arc3D: plot
* Cylinder: point_belongs
* FullArc3D: plot (use discretization_points instead of discretise)
* Face3D: line_intersections: consider borders
* STL: from stream (use BinaryFile and StringFile instead of io.BinaryIO and FileIO)
* Step: from stream (use BinaryFile instead of io.BinaryIO)
* Contour: is_overlapping (consider intersecting_points is empty)
* LineSegment2D: to_wire (use discretization_points instead of discretise)
* ArcEllipse2D: to_3d
* Fix boolean operations when faces are 100% coincident
* Fix some to_step methods from edges.py and faces.py


### Performance improvements

* Avoid unneeded bbox computation


### Refactorings

* cleanup of ClosedShell (double methods with Openshells)
* LineSegment3D: intersections
* Line2D: sort_points_along_line



### Unittests

* PlaneFace3D: line_intersections
* BsplineCurve: abscissa
* Circle2D: split_by_line
* BoundingRectangle: area, center, intersection, is_inside, point_belongs, intersection_area, distance_to_point, distance_to_b_rectangle
* Cylinder: point_belongs, random_point_inside, interference_volume_with_other_cylinder, min_distance_to_other_cylinder, is_intersecting_other_cylinder, lhs_points_inside
* CylindricalFace3D: linesegment_intersections
* CylindricalSurface3D: line_intersections
* Line3D: line_distance
* Line3D: skew_to
* Line3D: intersections
* LineSegment3D: line_intersections
* LineSegment3D: linesegment_intersections
* Contour: is_overlapping
* LineSegment2D: line_intersections
* ArcEllipse3D: discretization_points
* FullArc3D: linesegment_intersections
* Line2D: sort_points_along_line
* Line3D: sort_points_along_line
* ArcEllipse2D: length, point_belongs, abscissa, bounding_rectangle, straight_line_area, discretization_points, reverse


## v0.6.1 [12/13/2022]

### Changes

* Import from dessia_common are now performed from dessia_common.core

### Fixed
* infinite primitive offset of linesegment

## v0.6.0 [11/7/2022]

### New Features

* Stl:load_from_file, to_volume_model
* Surface2D: copy (specific method)
* GmshParser: read_file (.msh) and related methods, define_triangular_element_mesh, define_tetrahedron_element_mesh
* Circle2D: primitives (defined with 2 Arc2D)
* Node2D/3D, TriangularElement, QuadrilateralElement2D, TriangularElement3D
* ElementsGroup: nodes, elements_per_node
* Mesh: bounding_rectangle, delete_duplicated_nodes
* PlaneFace3D: cut_by_coincident_face
* Vector2D: to_step
* BSplineCurve2D: to_step
* LineSegment3D: to_bspline_curve
* BSplineCurve3D: from_geomdl_curve
* Surface2D: line_crossings
* Surface2D: from_contour
* BSplineSurface3D: simpifly_surface - verifies if BSplineSurface3D could be a Plane3D
* OpenShell3D: to_step_face_ids
* Contour2D: repair_cut_contour
* Circle2D: cut_by_line

### Fixed

* Contour3D: average_center_point (use edge_polygon.points instead of points)
* Contour: edges_order_with_adjacent_contour
* Arc2D: translate_inplace
* Arc2D: point_belongs
* Arc2D: abscissa (consider point2d == arc2d.start/end)
* Arc2D: split (how to choose the interior point)
* Wire: extract_primitives (consider point1 and point2 belong to the same primitive, REMOVE Contour.extract_primitives)
* LineSegment: abcissa (consider point2d == arc2d.start/end)
* Contour2D: cut_by_wire
* Contour2D: point_belongs (bug when contour has only one primitive, like FullArc2D)
* Contour: contours_from_edges
* PlaneFace3D: face_intersections
* Edge: insert_knots_and_mutiplicity
* BSplineCurve3D: from_step
* Surface2D: cut_by_line
* Circle3D: to_step
* ArcEllipse3D.to_2d()
* infinite primitive offset of linesegment

### Performance improvements

* Improve reading STEP files (Faster BSplineCurve3D.look_up_table, Better info when _edges not following eachother_ )
* Improve multiple substractions
* Speedup Contour2D.point_belongs using bounding_rectangle
* Custom to dicts for Shells and primitives inheriting


### Refactorings

* Normalize STL methods regarding STEP
* Refacor and update old code in mesh.py
* Define a Parent class 'Triangle' for Triangle2D/3D


### Unittests

* Wire: extract_primitives, extract_without_primitives


## v0.5.0

### New Features

* Contour: is_overlapping, is_supperposing
* Point, Edges and Wires: axial_symmetry
* Surface2D: rotation, rotation_inplace
* Wire2D: bsplinecurve_crossings,  bsplinecurve_intersections
* Cylinder: min_distance_to_other_cylinder, is_intersecting_other_cylinder
* New point_distance method for Wire3D

### Fixed

* Wire3D.babylonjs
* BSplineSurface3D.merge_with (consider overlapping, intersecting surfaces)
* Wire.extract_primitives (consider point1 & point2 belong to the same primitive)
* Wire.extract_without_primitives (consider the primitives’ order to choose the primitives)
* Contour.shared_primitives_with (consider contours sharing a lot of primitives groups)
* Contour2D.contour_intersections (check if the point is not already in the lis)
* Line.is_between_points (consider point1==point2)
* BSplineCurve2D.split (consider point==start/end)
* Contour3D.bounding_box (use _utd_bounding_box to be defined as a property)
* BSplineSurface3D.grid2d_deformed (add more constraints to compute surface deformation)
* BSplineSurface3D.from_cylindrical_faces (consider **kwargs parameters)
* Duplicated methods cleaned
* triangulation of planar faces
* Wire3D: fix Bounding box
* Wire3D: Bounding box
* Arc2D: primitives bad calculation (arc2d)
* Update plotdata in setup.py
* add some fixes pydocstyle

### Performance improvements

* Remove Copy param from movement of primitives and add inplace methods
* Improve union operations
* Return the same result type (a boolean) in Contour.is_sharing_primitives_with
* Add hidden attribute _bounding_rectangle for Contour2D
* Add hidden attribute _length for BSplineCurve2D/3D
* Consider different types of primitives in Wire.wire_intersections/wire_crossings
* Add hidden attribute _length for Edge

### Refactorings

* Define _eq_ in Contour (to be used for both 2D and 3D)
* Use Grid2D object in different BSplineSurface3D methods (especially: to_2d_with_dimension)
* Define length in LineSegment (to be used for both 2D and 3D)
* Delete diplicated methods (length and point_at_abscissa) from Contour3D (inherit from Wire)
* Define a Parent class 'Bsplinecurve' to mutulize Bsplinecurve2D/3D methods
* Clean duplicated methods
* Define length in LineSegment (to be used for both 2D and 3D)
* Delete diplicated methods (length and point_at_abscissa) from Contour3D (inherit from Wire)
* Define a Parent class 'Bsplinecurve' to mutulize Bsplinecurve2D/3D methods


## v0.4.0
### Fixed
* various fixes in cuts of wires and contours
* Fix of missing face in Union
* following dessia_common v0.7.0


## v0.3.0

### New Features
* Bspline with dimensions
* cut_by_line for Surface2D
* Bspline merge

### Fixed
* Various Steps improvement
* Bspline periodicity in step reading
* sewing improvements
* Substraction of shells

## v0.2.10

### New Features

* union of shells (only with planeface for the moment
* Sewing of polygon3D
* Concav hull of PointCloud2D

## v0.2.9

### New Features

* support STL import & export
* point cloud2D & cloud3D

## v0.2.8

### New Features

* support stringIO in step save

### Fixes

* depack of point2D
* to_vector2D

### Performance improvements

* better bounding box for cylindrical face


## [v0.2.7]
### Changed
* direction vector of linesegments are now normalized

### New Features

* straight line area for BsplineCurve2D
* split of circleby start end
* closedpolygon2d is_trigo
* Auto-adaptative camera/edge width babylonjs
* splitting of bsplinecurve2d
* BezierSurface3D implemented
* added rotation and translation for faces
* new classes BezierCurve2D and BezierCurve3D
* spherical surface
* (core): update plot_data method
* update plot_data methods in wires and edges
* step almost working for cylindrical, conical toroidal
* difference between intersections and crossings
* plot_data version set to 0.3.8 or above

### Fixes

* support of mixed vector point in to step
* remove debug mode babylonjs
* remove sci notation in step export
* use stable cdn for babylonjs
* sweep extrusion length
* line circle intersection with tolerance, normal and dir vector for arc
* offset of wire
* remove useless non serializable attr
* secondmoment area from straight lines
* reversed faces in extrusion correction
* enhancement of rotation/translation of shells
* bug fix BezierCurve2D and 3D
* eq and hash for basis and frames
* shell and frame mapped shell correctly read
* small try except added for step reading
* all SHAPE_REPRESENTATION are now read
* Arc3D from step full debug
* arc3d to 2d in bspline3d surface
* missing faces at end of sweep
* splitting faces and arcs
* perf in display nodes and toroidal aspect
* setup.py requires plot_data>=0.3.9
* (primitives2d): serialization
* debug of shell method
* porting shells methods
* Debug of conical faces
* Porting cylinders and hollow
* porting from missing from_contour3d for planeface
* reading steps, but artefact on faces
* Correcting arc from_step

### Performance improvements

* LineSegment2D.points is non serializable attribute
* ClosedPolygon2D.line_segment is non_serializable_attributes
* Optimization of mesh generation

#### Refactorings
* (edges): put data argument back into Arc2D.plot_data()
* (edges): redefined Arc2D.plot_data()

## v0.2.6

### Changed
- debugs on frame 2D

### Optimized
- babylon data generation speed up

## v0.2.5

### Added
- translation and rotation for various primitives

### Changed
- Frame3D rotation takes also into account origin
- following plot_data v0.5.3

## v0.2.4
### Added
- handle spherical surfaces
- positionning of parts in STEP reading

## v0.2.1
### Added
- step export

## v0.2

### Changed
- modules *2D or *3D renamed in *2d, *3d
- point and vector declared with their x, y, z vm.Point2D((0, 0)) -> vm.Point2D(0, 0)
- separating in new modules: display, wires, edges...
- PEP8: method names
- PointAtCurvilinearAbscissa changed to point_at_abscissa
- MPLPlot changed to plot()
- plot now returns only ax instead of fig, ax

## v0.1.11

### Added
- Calculate the distance between LineSegment3D/LS3D, Arc3D/LS3D, Arc3D/Arc3D and between CylindricalFace3D too.
- Use PlaneFace3D with contours2D in a classic way and use it with contours3D with a 'from_contours3d' as CylindricalFace3D does.
- Calculate the distance between CylindricalFace3D and PlaneFace3D.
- Calculate the distance between CylindricalFace3D, PlaneFace3D and ToroidalFace3D.
- contours2d.tessel_points which gives all points of a contour2d, and .points the end points of primitives.
- Implementation of ConicalFace3D in Core and RevolvedProfile.
- Implementation of SphericalFace3D in Core.
- BSplineFace3D works.

### Changed
- cut_contours in Face3D which take all points from a Contour2D, not one side like before. Furthermore, it is light and quick.

## [v0.1.10]
- typings
- workflow to instanciate point

## [v0.1.9]

### Added
- mesh module

## [v0.1.8]

### Added
- color and alpha options for various primitives
- line segments intersection

### Debug
- arcs: is_trigo and angle were sometimes false

## [v0.1.7]

### Added
- random vector and points
- dashed line option in babylon of LineSegment3D
- Measure2D
- babylon_data: a dict language to describe models to be unpacked by a babylonjs unpacker

### Removed
- constants o2D, x2D, y2D...: use O2D, X2D...

### Changed
- Mesure -> Measure3D<|MERGE_RESOLUTION|>--- conflicted
+++ resolved
@@ -7,9 +7,6 @@
 
 ## v0.10.0 [Unreleased yet]
 
-<<<<<<< HEAD
-## v0.9.0 [testing]
-=======
 ### New Features
 
 * Write .msh file (with stream)
@@ -45,8 +42,7 @@
 * Unittests for Vector3D
 * Unittests for Point3D
 
-## v0.9.0 [Testing]
->>>>>>> 65e0eedb
+## v0.9.0 [Released 06/03/2023]
 
 ### New Features
 
