# Changelog

All notable changes to this project will be documented in this file.

The format is based on [Keep a Changelog](https://keepachangelog.com/en/1.0.0/),
and this project adheres to [Semantic Versioning](https://semver.org/spec/v2.0.0.html).

## v0.9.0 [Unrealeased]

### New Features
* Unit coversion factor parameter added to the end of the from_step arguments parameter.
So we can convert the units correctly
* SphericalSurface3D: rotation, translation, frame_mapping
* read steps: Identify assemblies in a step file.
* 

### Fixed

* WireMixin: abscissa (add tolerance as parameter)
* OpenRoundedLineSegment2D: deleted discretization_points() so it uses the one from WireMixin.
* Contour2D: moved bounding_rectangle and get_bounding_rectangle to Wire2D. 
<<<<<<< HEAD
* BSplineCurve: from_points_interpolation, uses centripedal method for better fitting.
=======
* Conical, Cylindrical and Toroidal Surfaces 3D: fix face_from_contours - bug when step file doesnot follow a standard. 

>>>>>>> e22893e2
### Removed


### Performance improvements
* wires.py's 2D objects: chache bounding_rectangle results

### Refactorings


### Unittests
ConicalSurface3D: face_from_contours, bsplinecurve3d_to_2d.



## v0.8.0 [Testing]

### New Features

* PlaneFace3D: project_faces
* OpenShell3D: project_coincident_faces_of
* GmshParser: to_vtk
* BSplineCurve: derivatives
* ClosedPolygon2D: point_belongs, now the user can choose whether points on the edge of the polygon
            should be considered inside or not.
* ArcEllipse2D: line_intersections, frame_mapping, linesegment_intersections
* ClosedTriangleShell3D: to_trimesh method
* PointCloud3D: add method shell_distances to compute distances from triangular mesh in PointCloud3D
* BSplineSurface3D: Now the plot method uses u and v curves


### Fixed

* PlaneFace3D: cut_by_coincident_face (consider self.inner_contours inside face)
* Contour2D: bounding_rectangle (specify number_points for discretization_points)
* BSplineCurve2D: bounding_rectangle (specify number_points for discretization_points)
* Mesh: delete_duplicated_nodes
* BSplineSurface3D: fix arc3d_to_2d method
* Frame3D : fix from_point_and_vector method ( error for the case vector=main_axis)
* BSplineCurve2D: linesegment_intersections
* Contour2D: merge_primitives_with
* BSplineCurve: fix to take into account weighted B-spline curves.
* Step: fix reading of rational BSpline curves and surfaces from step file.
* BSplineCurve2D: tangent (use position/length)
* Babylon: some scene settings for better rendering
* Arc2D: fix get_center: name referenced before assignement
* BSplineSurface3D: debug linesegment2d_to_3d method.
* Parametric operations with BSpline curves.
* OpenTriangleShell3D: fix from_mesh_data method

### Removed

* babylon script remaining functions

### Performance improvements
* ClosedPolygon2D: triangulation
* Cylinder: min_distance_to_other_cylinder
* BSplineCurve: discretization_points
* Face3D: triangulation
* EdgeCollection3D: new object for displaying series of edges
* BSplineSurface3D: compile BSplineSurface3D.derivatives


### Refactorings
* Basis2D, Basis3D, Frame2D, Frame3D: old_coordinates and new_coordinates method are now deprecated.
local_to_global_coordinates and global_to_local_coordinates are the new more explicit ones.


### Unittests

* Contour2D: point_belongs
* Basis2D, Basis3D, Frame2D, Frame3D: local_to_global_coordinates and global_to_local_coordinates
* ArcEllipse2D: linesegment_intersections

### CI

* Mandatory CHANGELOG.md update for PR
* pre-commit checks with cython-lint

## v0.7.0

### New Features

* Open/Closed TriangleShells: ability to implement specific algorithm to triangles
* Block: faces_center (calculate directly point in the middle of the faces)
* Circle2D: split_by_line
* BoundingRectangle: bounds, plot, area, center, b_rectangle_intersection, is_inside_b_rectangle, point_belongs, intersection_area, distance_to_b_rectangle, distance_to_point
* Cylinder: random_point_inside, interference_volume_with_other_cylinder, lhs_points_inside
* CylindricalSurface3D: line_intersections, linesegment_intersections, plane_intersection
* Line2D: point_distance
* Line3D: to_2d
* Line3D: skew_to (verifies if two Line3D are skew)
* LineSegment3D: line_interserctions
* ArcEllipse3D: discretization_points
* FullArc3D: linesegment_intersections
* Line: sort_points_along_line
* Line2D: point_belongs
* ArcEllipse2D: length, point_belongs, abscissa, bounding_rectangle, straight_line_area, discretization_points, reverse
* New Class wires.Ellipse2D
* Ellipse2D.point_over_ellipse()
* Ellipse2D.line_intersections()
* Ellipse2D.linesegment_intersections()
* Ellipse2D.discretization_points()
* Ellipse2D.abscissa()
* Ellipse2D.point_angle_with_major_dir()
* Ellipse2D.area()
* Ellipse2D.rotation()
* Ellipse2D.tranlation()
* Ellipse2D.frame_mapping()
* Line2D.frame_mapping()
* Plane3D: is_parallel, fullarc_intersections
* Arc2D: cut_betweeen_two_points
* Contour3D: linesegment_intersections, line_intersections
* Circle3D: primitives: [Arc3D, Arc3D], get_primitives, abscissa, linesegment_intersections
* Arc3D: line_intersections, linesegment_intersections
* new module utils: intersections -> circle_3d_linesegment_intersections
* hash for Frame2D
* Ellipse3D: point_belongs, abscissa, length, to_2d
* CylindricalSurface3D: point_on_surface, is_coincident, arcellipse3d_to_2d
* BSplineSurface3D: derivatives

### Fixed

* Contour2D: point_belongs
* BsplineCurve: abscissa (use different start point between 0 and length)
* Arc3D: plot
* Cylinder: point_belongs
* FullArc3D: plot (use discretization_points instead of discretise)
* Face3D: line_intersections: consider borders
* STL: from stream (use BinaryFile and StringFile instead of io.BinaryIO and FileIO)
* Step: from stream (use BinaryFile instead of io.BinaryIO)
* Contour: is_overlapping (consider intersecting_points is empty)
* LineSegment2D: to_wire (use discretization_points instead of discretise)
* Line2D: line_intersections
* BSplineCurve2D: line_intersections
* PlaneFace3D: cut_by_coincident_face (consider self.inner_contours inside face)
* ArcEllipse2D: to_3d
* Fix boolean operations when faces are 100% coincident
* Fix some to_step methods from edges.py and faces.py
* bounding box: fix for cylindrical and BSplineCurve3D
* contour2d: ordering_primitives, order_primitives
* Plane3D: plane_intersections, is_coindident
* contour2d: ordering_primitives, order_primitives
* Linesegment2D: infinite_primitive
* Arc2D: point_belongs
* Arc2D: infinite_primitive
* Wire2D: infinite_intersections
* infinite primitive offset of linesegment
* Ellispe3D: discretization_points
* BSplineSurface: Improved surface periodicity calculation


### Performance improvements

* Avoid unneeded bbox computation
* triangulation performance by use of Node2D instead of points (x15 on casing)
* cache variable self._polygon_point_belongs_100, to avoid recalculating each
time we have to verify if a point is inside
* Improvements in BSplineSurface3D.point3d_to_2d performance


### Refactorings

* cleanup of ClosedShell (double methods with Openshells)
* LineSegment3D: intersections
* Line2D: sort_points_along_line
* Line3D: intersections


### Unittests

* PlaneFace3D: line_intersections
* BsplineCurve: abscissa
* Circle2D: split_by_line
* BoundingRectangle: area, center, intersection, is_inside, point_belongs, intersection_area, distance_to_point, distance_to_b_rectangle
* Cylinder: point_belongs, random_point_inside, interference_volume_with_other_cylinder, min_distance_to_other_cylinder, is_intersecting_other_cylinder, lhs_points_inside
* CylindricalFace3D: linesegment_intersections
* CylindricalSurface3D: line_intersections
* Line3D: line_distance
* Line3D: skew_to
* Line3D: intersections
* LineSegment3D: line_intersections
* LineSegment3D: linesegment_intersections
* Contour: is_overlapping
* LineSegment2D: to_wire
* Line2D: point_belongs
* BSplineCurve2D: line_intersections
* LineSegment2D: line_intersections
* ArcEllipse3D: discretization_points
* FullArc3D: linesegment_intersections
* Line2D: sort_points_along_line
* Line3D: sort_points_along_line
* ArcEllipse2D: length, point_belongs, abscissa, bounding_rectangle, straight_line_area, discretization_points, reverse
* Ellipse2D.point_over_ellipse()
* Ellipse2D.line_intersections()
* Ellipse2D.linesegment_intersections()
* Ellipse2D.discretization_points()
* Ellipse2D.abscissa()
* Ellipse2D.point_angle_with_major_dir()
* Ellipse2D.area()
* Ellipse2D.rotation()
* Ellipse2D.tranlation()
* Ellipse2D.frame_mapping()
* Line2D.frame_mapping()
* Plane3D: plane_intersections, fullarc_intersections, is_parallel, is_coincident
* Contour2D: offset
* ArcEllipse3D.to_2d()
* Circle3D: point_belongs
* Circle3D: discretization_points
* Arc3D: line_intersections, linesegment_intersections
* Contour2D: ordering_contour, is_ordered, order_contour
* Ellipse3D: point_belongs, abscissa, length, to_2d, discretization_points
* CylindricalSurface3D: point_on_surface, is_coincident


## v0.6.1 [12/13/2022]

### Changes

* Import from dessia_common are now performed from dessia_common.core

### Fixed
* infinite primitive offset of linesegment

## v0.6.0 [11/7/2022]

### New Features

* Stl:load_from_file, to_volume_model
* Surface2D: copy (specific method)
* GmshParser: read_file (.msh) and related methods, define_triangular_element_mesh, define_tetrahedron_element_mesh
* Circle2D: primitives (defined with 2 Arc2D)
* Node2D/3D, TriangularElement, QuadrilateralElement2D, TriangularElement3D
* ElementsGroup: nodes, elements_per_node
* Mesh: bounding_rectangle, delete_duplicated_nodes
* PlaneFace3D: cut_by_coincident_face
* Vector2D: to_step
* BSplineCurve2D: to_step
* LineSegment3D: to_bspline_curve
* BSplineCurve3D: from_geomdl_curve
* Surface2D: line_crossings
* Surface2D: from_contour
* BSplineSurface3D: simpifly_surface - verifies if BSplineSurface3D could be a Plane3D
* OpenShell3D: to_step_face_ids
* Contour2D: repair_cut_contour
* Circle2D: cut_by_line

### Fixed

* Contour3D: average_center_point (use edge_polygon.points instead of points)
* Contour: edges_order_with_adjacent_contour
* Arc2D: translate_inplace
* Arc2D: point_belongs
* Arc2D: abscissa (consider point2d == arc2d.start/end)
* Arc2D: split (how to choose the interior point)
* Wire: extract_primitives (consider point1 and point2 belong to the same primitive, REMOVE Contour.extract_primitives)
* LineSegment: abcissa (consider point2d == arc2d.start/end)
* Contour2D: cut_by_wire
* Contour2D: point_belongs (bug when contour has only one primitive, like FullArc2D)
* Contour: contours_from_edges
* PlaneFace3D: face_intersections
* Edge: insert_knots_and_mutiplicity
* BSplineCurve3D: from_step
* Surface2D: cut_by_line
* Circle3D: to_step
* ArcEllipse3D.to_2d()
* infinite primitive offset of linesegment

### Performance improvements

* Improve reading STEP files (Faster BSplineCurve3D.look_up_table, Better info when _edges not following eachother_ )
* Improve multiple substractions
* Speedup Contour2D.point_belongs using bounding_rectangle
* Custom to dicts for Shells and primitives inheriting


### Refactorings

* Normalize STL methods regarding STEP
* Refacor and update old code in mesh.py
* Define a Parent class 'Triangle' for Triangle2D/3D


### Unittests

* Wire: extract_primitives, extract_without_primitives


## v0.5.0

### New Features

* Contour: is_overlapping, is_supperposing
* Point, Edges and Wires: axial_symmetry
* Surface2D: rotation, rotation_inplace
* Wire2D: bsplinecurve_crossings,  bsplinecurve_intersections
* Cylinder: min_distance_to_other_cylinder, is_intersecting_other_cylinder
* New point_distance method for Wire3D

### Fixed

* Wire3D.babylonjs
* BSplineSurface3D.merge_with (consider overlapping, intersecting surfaces)
* Wire.extract_primitives (consider point1 & point2 belong to the same primitive)
* Wire.extract_without_primitives (consider the primitives’ order to choose the primitives)
* Contour.shared_primitives_with (consider contours sharing a lot of primitives groups)
* Contour2D.contour_intersections (check if the point is not already in the lis)
* Line.is_between_points (consider point1==point2)
* BSplineCurve2D.split (consider point==start/end)
* Contour3D.bounding_box (use _utd_bounding_box to be defined as a property)
* BSplineSurface3D.grid2d_deformed (add more constraints to compute surface deformation)
* BSplineSurface3D.from_cylindrical_faces (consider **kwargs parameters)
* Duplicated methods cleaned
* triangulation of planar faces
* Wire3D: fix Bounding box
* Wire3D: Bounding box
* Arc2D: primitives bad calculation (arc2d)
* Update plotdata in setup.py
* add some fixes pydocstyle

### Performance improvements

* Remove Copy param from movement of primitives and add inplace methods
* Improve union operations
* Return the same result type (a boolean) in Contour.is_sharing_primitives_with
* Add hidden attribute _bounding_rectangle for Contour2D
* Add hidden attribute _length for BSplineCurve2D/3D
* Consider different types of primitives in Wire.wire_intersections/wire_crossings
* Add hidden attribute _length for Edge

### Refactorings

* Define _eq_ in Contour (to be used for both 2D and 3D)
* Use Grid2D object in different BSplineSurface3D methods (especially: to_2d_with_dimension)
* Define length in LineSegment (to be used for both 2D and 3D)
* Delete diplicated methods (length and point_at_abscissa) from Contour3D (inherit from Wire)
* Define a Parent class 'Bsplinecurve' to mutulize Bsplinecurve2D/3D methods
* Clean duplicated methods
* Define length in LineSegment (to be used for both 2D and 3D)
* Delete diplicated methods (length and point_at_abscissa) from Contour3D (inherit from Wire)
* Define a Parent class 'Bsplinecurve' to mutulize Bsplinecurve2D/3D methods


## v0.4.0
### Fixed
* various fixes in cuts of wires and contours
* Fix of missing face in Union
* following dessia_common v0.7.0


## v0.3.0

### New Features
* Bspline with dimensions
* cut_by_line for Surface2D
* Bspline merge

### Fixed
* Various Steps improvement
* Bspline periodicity in step reading
* sewing improvements
* Substraction of shells

## v0.2.10

### New Features

* union of shells (only with planeface for the moment
* Sewing of polygon3D
* Concav hull of PointCloud2D

## v0.2.9

### New Features

* support STL import & export
* point cloud2D & cloud3D

## v0.2.8

### New Features

* support stringIO in step save

### Fixes

* depack of point2D
* to_vector2D

### Performance improvements

* better bounding box for cylindrical face


## [v0.2.7]
### Changed
* direction vector of linesegments are now normalized

### New Features

* straight line area for BsplineCurve2D
* split of circleby start end
* closedpolygon2d is_trigo
* Auto-adaptative camera/edge width babylonjs
* splitting of bsplinecurve2d
* BezierSurface3D implemented
* added rotation and translation for faces
* new classes BezierCurve2D and BezierCurve3D
* spherical surface
* (core): update plot_data method
* update plot_data methods in wires and edges
* step almost working for cylindrical, conical toroidal
* difference between intersections and crossings
* plot_data version set to 0.3.8 or above

### Fixes

* support of mixed vector point in to step
* remove debug mode babylonjs
* remove sci notation in step export
* use stable cdn for babylonjs
* sweep extrusion length
* line circle intersection with tolerance, normal and dir vector for arc
* offset of wire
* remove useless non serializable attr
* secondmoment area from straight lines
* reversed faces in extrusion correction
* enhancement of rotation/translation of shells
* bug fix BezierCurve2D and 3D
* eq and hash for basis and frames
* shell and frame mapped shell correctly read
* small try except added for step reading
* all SHAPE_REPRESENTATION are now read
* Arc3D from step full debug
* arc3d to 2d in bspline3d surface
* missing faces at end of sweep
* splitting faces and arcs
* perf in display nodes and toroidal aspect
* setup.py requires plot_data>=0.3.9
* (primitives2d): serialization
* debug of shell method
* porting shells methods
* Debug of conical faces
* Porting cylinders and hollow
* porting from missing from_contour3d for planeface
* reading steps, but artefact on faces
* Correcting arc from_step

### Performance improvements

* LineSegment2D.points is non serializable attribute
* ClosedPolygon2D.line_segment is non_serializable_attributes
* Optimization of mesh generation

#### Refactorings
* (edges): put data argument back into Arc2D.plot_data()
* (edges): redefined Arc2D.plot_data()

## v0.2.6

### Changed
- debugs on frame 2D

### Optimized
- babylon data generation speed up

## v0.2.5

### Added
- translation and rotation for various primitives

### Changed
- Frame3D rotation takes also into account origin
- following plot_data v0.5.3

## v0.2.4
### Added
- handle spherical surfaces
- positionning of parts in STEP reading

## v0.2.1
### Added
- step export

## v0.2

### Changed
- modules *2D or *3D renamed in *2d, *3d
- point and vector declared with their x, y, z vm.Point2D((0, 0)) -> vm.Point2D(0, 0)
- separating in new modules: display, wires, edges...
- PEP8: method names
- PointAtCurvilinearAbscissa changed to point_at_abscissa
- MPLPlot changed to plot()
- plot now returns only ax instead of fig, ax

## v0.1.11

### Added
- Calculate the distance between LineSegment3D/LS3D, Arc3D/LS3D, Arc3D/Arc3D and between CylindricalFace3D too.
- Use PlaneFace3D with contours2D in a classic way and use it with contours3D with a 'from_contours3d' as CylindricalFace3D does.
- Calculate the distance between CylindricalFace3D and PlaneFace3D.
- Calculate the distance between CylindricalFace3D, PlaneFace3D and ToroidalFace3D.
- contours2d.tessel_points which gives all points of a contour2d, and .points the end points of primitives.
- Implementation of ConicalFace3D in Core and RevolvedProfile.
- Implementation of SphericalFace3D in Core.
- BSplineFace3D works.

### Changed
- cut_contours in Face3D which take all points from a Contour2D, not one side like before. Furthermore, it is light and quick.

## [v0.1.10]
- typings
- workflow to instanciate point

## [v0.1.9]

### Added
- mesh module

## [v0.1.8]

### Added
- color and alpha options for various primitives
- line segments intersection

### Debug
- arcs: is_trigo and angle were sometimes false

## [v0.1.7]

### Added
- random vector and points
- dashed line option in babylon of LineSegment3D
- Measure2D
- babylon_data: a dict language to describe models to be unpacked by a babylonjs unpacker

### Removed
- constants o2D, x2D, y2D...: use O2D, X2D...

### Changed
- Mesure -> Measure3D<|MERGE_RESOLUTION|>--- conflicted
+++ resolved
@@ -19,12 +19,9 @@
 * WireMixin: abscissa (add tolerance as parameter)
 * OpenRoundedLineSegment2D: deleted discretization_points() so it uses the one from WireMixin.
 * Contour2D: moved bounding_rectangle and get_bounding_rectangle to Wire2D. 
-<<<<<<< HEAD
 * BSplineCurve: from_points_interpolation, uses centripedal method for better fitting.
-=======
 * Conical, Cylindrical and Toroidal Surfaces 3D: fix face_from_contours - bug when step file doesnot follow a standard. 
 
->>>>>>> e22893e2
 ### Removed
 
 
