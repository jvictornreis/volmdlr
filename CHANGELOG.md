# Changelog

All notable changes to this project will be documented in this file.

The format is based on [Keep a Changelog](https://keepachangelog.com/en/1.0.0/),
and this project adheres to [Semantic Versioning](https://semver.org/spec/v2.0.0.html).

## v0.15.0 [future]

### New Features
-

### Fixed
- ToroidalSurface3D: line_intersections, linesegment_intersections, plane_intersections 
- ToroidalFace3D: PlaneFace3D intersectios.
- PlaneFace3D: circle_intersections.
<<<<<<< HEAD
- delete remaining inplace methods in wires.py
=======
- Fixes to boolean operations.
>>>>>>> 58f84cbc

### Refactor
-

### Changed
-

### Unittests
- ToroidalSurface3D: line_intersections, plane_intersections
- ToroidalFace3D: PlaneFace3D intersectios.

## v0.14.0

### New Features
- DisplayTriangleShell3D: a TriangleShell3D optimized for performance of display / saving / loading.
- BSplineSurface3D: from_points_interpolation, from_points_approximation.
- nurbs module.
- New curves classes: Hyperbola2D and Hyperbola3D.
- Line: closest_point_on_line, from_point_and_vector
- Line2D: get_slope, get_y_intersection.
- New curves classes: Parabola2D/3D.
- ConicalSurface3D: line/line_segment intersections, perpendicular_plane_intersection
- ConicalSurface3D: line/line_segment intersections, perpendicular_plane_intersection, parallel_plane_intersections, concurent_plane_intersections, plane_intersections.
- Hyperbola2D/3D and Parabola2D/3D: split
- PlaneFace3D: conicalface_intersections
- CylindricalSurface3D: conicalsurface_intersections
- CylindricalFace3D: conicalface_intersections
- Curve: general_method curve_intersections
- Parabola2d/3D / Hyperbola2D/3D: point_belongs, tangent
- BSplineCurve: point_to_parameter, abscissa_to_parameter.
- Basis3D: is_normilized, is_orthogonal, is_orthonormal.
- BSplineSurface3D: fullarcellipse3d_to_2d
- ClosedPolygon2D: points_in_polygon

### Fixed
- add missing name attributes to classmethods.
- fixed circular imports
- BSplineSurface3D: from_points_interpolation, from_points_approximation.
- ConicalFace3D: point_belongs
- nurbs.core: find_multiplicity, evaluate_curve.
- LineSegment3d: line_intersections.
- Circle2D: line_intersections
- Step.read_lines: handles name with # character in name.
- ExtrusionSurface3D: enhance 3D to parametric operations.
- BSplineCurve: direction_vector, point_at_abscissa, abscissa, trim
- ConicalSurface3D and RevolutionSurface3D: bsplinecurve3d_to_2d when start or and points are at surface singularity
- ClosedCurves: discretization_points
- ArcEllipse3D: is_close
- LineSegment3D: revolution
- FullArcEllipse3D, FullArcEllipse2D: discretization_points
- ConicalSurface3D: linesegment2d_to_3d
- BSplineSurface3D: bsplinecurve3d_to_2d, prevents code execution from stopping when point3d_to_2d does not converge
- BSplineSurface3D: derivatives
- BSplineCurve: split
- Matrix based discrete representation: boolean operations
- read the docs settings

### Refactor
- TriangleShell3D: various improvement such as get_bounding_box, to_mesh_data, from_mesh_data, to_dict, dict_to_object

### Changed
- Cache BSplineCurve points into a numpy array to reduce memory usage.
- Vector2D, Vector3D: __repr__
- core_compiled: cdef functions' names.
- Vector2D, Vector3D, Point2D, Point3D: transformed into extension types for memory performance
- limit warning on step reading
- BSplineSurface3D: point3d_to_2d

### Unittests
- Hyperbola2D/3D: line_intersections
- Parabola2D/3D: line_intersections
- ConicalSurface3D: test_line_intersections, test_plane_intersections.

## v0.13.0

### New Features
- Line: reverse.
- BSplineCurve: Remove dependencies from the geomdl library.
- perf: to_dict/dict_to_obj of OpenTriangleShell3D
- Cylinder / Cone / HollowCylinder: from_center_point_and_axis
- Cone: remove inheritance from RevolvedProfile
- Ellipse2D: point_distance, bounding rectangle, ellipse_intersections
- Curve: local_discretization
- Ellipse3D: line_intersections, linesegment_intersections, ellipse_intersections
- ArcEllipse3D : Linesegment_intersections, arcellipse_intersections
- Circle3D: circle_intersections, ellipse_intersections
- Circle2D: ellipse_intersections.
- Arc3D: arc_intersections, arcellipse_intersections
- Wire3D/Contour3D: edge_intersections, wire_intersections
- BSpline3D: arc_intersections
- New module: discrete_representation for voxelization of 3D geometries and pixelization of 2D geometries
- BSplineSurface3D: partial removal of dependencies on geomdl objects

### Fixed
- Sweep with non smoth path
- plot of vector3D.
- BSplineSurface3D: point3d_to_2d, improve inital condition.
- EdgeCollection3D: babylon_meshes.
- BSplineCurve3D: trim
- FullArc3D: hash
- SphericalSurface3D: enhance repair_periodicity_method
- CylindricalSurface3D: concurrent_plane_intersection
- BSplineFace3D: fix neutral_fiber
- Step: assembly import
- BSplineFace3D: fix bounding_box.
- Ellipse3D: from_step
- edges.py: general improvements.
- ExtrusionSurface3D: point3d_to_2d.
- ExtrusionSurface3D: enhance parametric operations when the surface is periodic.
- BSplineFace3D: fix neutral_fiber
- BSplineSurface3D: improve bsplinecurve3d_to_2d.
- BSplineSurface3D: improve bsplinecurve3d_to_3d.
- Circle2D: plot
- Line3D: fix Line3D plot()
- Vector2D: plot()
- fix RevolutionFace3D init parameter wire to edge.
- Update documentation
- fix Sweep: bug when first primitive is an arc.
- fix closedshell3d volume
- Step.py: enhance step import/export
- VolumeModel: get_shells
- step.py uses deque in stack based algorithms
- VolumeModel: get_shells
- add error protection stl
- Sweep - add raise ValueError if section too big in comparision to arc radiuses
- Update cython version requirement in setup.py
- Step import: handles when there is an empty assembly in the file.
- Ellipse2D: point_at_abscissa
- ultis.common_operations: get_edge_distance_to_point and get_get_abscissa_discretization from edges so it can be used in curves too.
- edges.Edge._generic_minimum_distance
- LineSegment3D: distance_linesegment
- BSpline3D: linesegment_intersections

### Refactor
- refator some classes' init in primitives3D. 
- Shells: refactor.
- Composite_primitives
- Surface3D: enhance repair_primitives_periodicity method.
- volmdlr.utils.intersections:
- BSplineCurve: replace periodic bool parameter with verification inside from_points_intepolation method.
- Wire3D: removes heritage from volmdlr.core.CompositePrimitive3D
- BSplineCurve3D: bounding_box
- edges: minimum_distance.
- BSplineSurface3D: bsplinecurve3d_to_2d
- BSplineCurve: transform some attributs into lazy evaluation and Caching
- BSplineSurface3D: transform some attributs into lazy evaluation and Caching
- BSplineSurface3D: store control_points as numpy array for memory efficiency
- PlaneFace3D: distance_to_point -> point_distance
- remove normalize() methods
- Cylinder / Cone / HollowCylinder: docstrings, typings, style, coherence
- BSplineSurface3D: point3d_to_2d performance improvements.


### Changed
- Moves functions from step.py to volmdlr.utils.step_reader
- Cylinder / HollowCylinder: `from_extremal_points` is now depracted. Use `from_end_points` instead (for lexical reason)

### Unittests
- Cylinder / Cone / HollowCylinder
- Ellipse2D: point_distance
- Ellipse3D: test_ellipse_intersections, test_linesegment_intersections
- ArcEllipse3D : Linesegment_intersections, arcellipse_intersections
- Circle3D: circle_intersections.
- Arc3D: arc_intersections, arcellipse_intersections, test_minimum_distance_bspline
- BSplineCurve3D: test_bspline_linesegment_minimum_distance, test_bspline_linesegment_intersections
- Contour3D: test_edge_intersections

## v0.12.0


### New Features
- New module: cad_simplification - OctreeBlockSimplify, TrippleExtrusionSimplify
- shells.py : function to performe union operations for a given list of shells.
- ClosedShell3D: is_face_intersecting, is_intersecting_with
- BoundingBox: get_points_inside_bbox, size
- Vector3D: unit_vector
- Face3D: split_inner_contour_intersecting_cutting_contours
- Shell3D: get_ray_casting_line_segment
- WireMixin: get_connected_wire, is_sharing_primitives_with
- OpenShell3D: faces_graph
- Plane3D: arc_intersections, bsplinecurve_intersections
- common_operations: split_wire_by_plane
- SphericalSurface3D: line_intersections, linesegment_intersections.
- Sweep with muitiform profile contour.
- minimum_distance: face-to-face, shell-to-shell
- OpenShell3D: from_faces (using faces graph)
- SphericalFace3D: from_contours3d_and_rectangular_cut
- RevolutionSurface3D: Translation
- wires.WireMixin: from_circle
- curves.CircleMixin: trim
- Face3D: point_distance
- BSplineCurve3D: revolution method.

### Fixed
- ClosedShell3D: is_face_inside, get_subtraction_valid_faces, valid_intersection_faces, point_belongs
- ContourMixin: delete_shared_contour_section, reorder_contour_at_point, are_extremity_points_touching
- RevolutionSurface3D: fix some special cases whiling transforming from 3D space to parametric domain.
- fix drone python version
- BSplineFace3D: neutral_fiber
- BSplineSurface3D: arc3d_to_2d, removes repeated parametric points if any.
- surfaces.Plane3D: linesegment_intersections
- Step export
- Face3D: is_linesegment_crossing.
- Edge: fix orientation of edges commig from step.
- BSplineCurve3D: from_step.
- Export to step file
- Step import
- Edge: fix orientation of edges commig from step.
- Sphere: point_belongs, inherits from ClosedShell3D instead of RevolvedProfile
- Step import.
- PeriodicalSurface: linesegment3d_to_2d, takes into account small 3D line segments that should be actually 3D arcs
- babylondata: removes empty objects.
- ClosedPolygon2D: point_belongs.
- Fullarc: get_reverse.
- Arc2D: point_belongs
- ArcEllipse2D: point_at_abscissa
- Frame3D: import/export step.
- BSplineFace3D: neutral_fiber.
- Step: read_lines, take into account the space character in step entity names
- Circle3D: fix trim.
- Edge: from_step trim of periodic curves with different orientation of original edge
- Arc3D: fix abscissa, fix get_arc_point_angle
- add missing toleraces to some methods.
- Arc3D: line_intersections
- Line3D: minimum_distance_points
- remove arcellipse handleling for bspline2d_3d.
- plot of vector3D
- Ellipse3D: discretization_points.

### Refactor
- ClosedShell3D: point_belongs, get_non_intersecting_faces
- BoundingBox: bbox_intersection
- Face3D: get_face_cutting_contours
- parametric.py: fix numerical instability in some functions used in Arc3D to parametric surface domain transformation.
- intersections: get_bsplinecurve_intersections generalization, so it can also be used
to calculate intersections between a plane 3d and bsplinecurve3d.
- Big refactor: New module curves.py containing classes as Line, Circle and Ellipse.
Most edges will now be formed by a curve and a start and end points. Unittests for all these classes have been created.
All adequations have been done for all tests and existing scripts.

- bspline_compiled: refactor binomial_coefficient for performance.
- Improve step translator.
- Delete inplace methods: rotation, translation and frame_mapping
- OpenShell3D: faces_graph.
- RevolutionSurface3D: Improve init and methods

### Changed
- OpenShell3D: faces_graph is now vertices_graph. faces_graph method now represents the faces' topology of the shell.

### Unittests
- FullArc2D: split_between_two_points
- Face3D: set_operations_new_faces
- ClosedShell3D: point_belongs
- Plane3D: arc_intersections, bsplinecurve_intersections
- common_operations: split_wire_by_plane
- SphericalSurface3D: line_intersections, linesegment_intersections.

## v0.11.0


### New Features
- BSplineCurve, Edge: simplify
- Plane3D: angle_between_planes, plane_betweeen_two_planes
- Edge: intersections, crossings, validate_crossings
- Arc2D: bsplinecurve_intersections, arc_intersections, arcellipse_intersections.
- ArcEllipse2D: bsplinecurve_intersections
- get_circle_intersections added to volmdlr.utils.intersections, so it can be used to calculate intersections between two arcs 2d.
- get_bsplinecurve_intersections added to volmdlr.utils.intersections. Used to calculate intersection between a bspline and another edge.
- Wire2D: edge_intersections, wire_intersections, edge_crossings, edge_intersections, validate_edge_crossings, validate_wire_crossings
- Contour2D: split_contour_with_sorted_points, intersection_contour_with
- CylindricalSurface3D: point_projection, point_distance
- ToroidalSurface3D: point_projection
- BsplineCurve: point_distance, point_belongs
- ContourMixin: is_adjacent
- Wire2D: area
- Circle2D: bsplinecurve_intersections.
- add tolerance param to many methods from edges and wires.
- Surface3D: add contour healing into face_from_contours3d method.
- ExtrusionSurface3D: implement missing cases for linesegment2d_to_3d method.
- BSplineSurface3D: to_plane3d
- BSplineFace3D: to_planeface3d
- BSplineCurve, Arc, LineSegment: is_close
- Core: get_edge_index_in_list, edge_in_list
- mesh: TetrahedralElementQuadratic 
- GmshParser: define_quadratic_tetrahedron_element_mesh
- GmshParser: to_vtk (consider quadratic tetrahedron element)
- VolumeModel: to_msh (consider both order 1 and 2)
- Assembly: define a volmdlr Assembly object.
- Edge: direction_independent_is_close
- Arcellipse2D, 3D: complementary, translation
- Arcellipse2D, 3D: complementary
- Face3D: is_linesegment_crossing, linesegment_intersections_approximation.
- Assembly: define a volmdlr Assembly object.
- Contour2D: copy
- LineSegment2D: copy
- FullArcEllipse3D: split
- ArcEllipse3D: split, point_at_abscissa
- Vector: is_perpendicular_to
- babylonjs: add nested meshes
- CylindricalFace3D, ConicalFace3D, ToroidalFace3D, BSplineFace3D: neutral_fiber
- VolumeModel: get_shells
- WireMixin: wires_from_edges
- DisplayMesh3D: triangulation_faces
- Woodpecker CI setup
- ContourMixin: primitive_section_over_contour.
- Face3D: split_by_plane

### Fixed
- 2D conversion: create 2D function name in core_compiled
- LineSegment, Arc, BSplineCurve: get_shared_section()
- bSpline2D: linesegment_intersections
- BsplineCurve: from_points_interpolation
- Coverage: use coverage rc to enable cython coverage
- ClosedShel3D: cut_by_plane
- ClosedShell3D: union
- BSplineSurface3D: take into account oppened contour while using face_from_contours3d
- BsplineCurve: simplify
- Dessiaobject inheritance up-to-date
- Edge: unit_direction_vector, unit_normal_vector, split_between_two_points
- VolumeModel: get_mesh_lines (change tolerance 1e-20 to 1e-6)
- RevolutionSurface: fix some parametric operations.
- ClosedShel3D: intersection method
- Fix: plots
- add some fixes to pydocstyle errors
- ToroidalSurface3D: fix some parametric operations.
- Node2D, Node3D: is_close
- SphericalSurface3D: enhance arc3d_to_2d and bsplinecurve3d_to_2d.
- BSplineface3D: linesegment2d_to_3d, bsplinecurve2d_to_3d.
- OpenShell3D: get_geo_lines (use primitive.is_close)
- Basis3D: normalize
- Contour3D: from_step removes repeated edges from primitives list
- Face3D: add fixes to divide_face.
- ExtrusionSurface3D: linesegment2d_to_3d.
- Surface3D: repair_primitive_periodicity
- BSplineSurface3D: ban useless attr in serialization 
- utils.parametric: fix contour2d_healing
- BSplineSurface3D: ban useless attr in serialization
- BSplineCurve: simplify
- SphericalSurface3D: contour3d_to_2d
- WireMixin: to_wire_with_linesegments (use new methods, for 2D and 3D)
- ArcEllipse2d: point_belongs, abscissa, init.
- Face3D: face_inside - now considers inners_contours
- BoundingBox: point_belongs now considers bounds.
- ContourMixin: delete_shared_contour_section
- PlaneFace3D: merge_faces
- Contour2D: divide
- Step: raise NotimplementedError when it's not possible to instatiate assembly object.
- STL: handle mutiple space as separator
- fix: protect gmsh import

### Refactor
- Contour2D: cut_by_wire
- Contour2D: extract_with_points displaced to WireMixin
- Contour2D: extract_contour displaced to WireMixin and renamed to extract
- Contour2D: split_contour_with_sorted_points displaced to WireMixin and renamed to split_with_sorted_points
- Contour2D: get_divided_contours
- FullArc2D, FullArc3D: create FullArc Abstract class.
- Contour2D: ordering_contour
- WireMixin: order_wire
- Contour2D: delete cut_by_linesegments
- split faces.py into surfaces.py, faces.py and shells.py 
- ContourMixin: from_points
- ClosedShell3D: improve performance for boolean operations
- Face3D: reduce the triangulation discretization resolution of Toroidal and Cylindrical to improve redering performance.
- Cylinder: inheritance directly from ClosedShell3D
- Edges: cache middle_points and unit_direction_vector 
- Arc: add optional parameter center
- unittests: find dynamicly the folder for the json
- Arc: point_distance
- BSplineCurve: is_close
- CompositePrimitive3D: babylon_points
- WireMixin: split_with_sorted_points -> if a wire, and given points are start and end, return self directly.
- ContourMixin: contours_from_edges
- ExtrusionSurface3D: simplify bsplinecurve3d_to_2d method

### Changed
- better surface3d plots
- sphere methods renamed in_points & to_point_skin to inner points & skin_points
- Improve CylincricalFace3D and ToroidalFace3D rendering mesh.
- remove useless attribute in Bspline serialization
- Change python suport version from >=3.7 to >= 3.9
- LICENSE changed from GPL to Lesser GPL 
- Readme logo updated
- CI: do not check quality on tag

### Unittests
- Arc2D: test_arc_intersections
- TestEdge2DIntersections: test intersections for all edges.
- Circle2D: test_circle_intersections
- Contour2D: test_crossings, test_intersection_contour_with
- BSplineCurve: get_intersection_sections
- BSplineCurve2D: edge_intersections, arc_intersections, bsplinecurve_intersections
- CylindricalFace3D: test_triangulation_quality
- CylindricalSurface3D: test_point_projection
- BSplineCurve: point_projection
- ClosedShel3D: cut_by_plane
- Arc3D.minimum_distance_points_line
- New unittests for plane3d.
- ClosedShel3D: intersection
- Arcellipse2D: complementary
- Contour2D: contours_from_edges.
- PlaneFace3D: merge_faces
- Contour2D: divide.
- BSplineFace3D: test_linesegment_intersections_approximation.
- CylindricalFace3D: split_by_plane.

v0.10.0 [Released 20/04/2023]

### New Features
* Write .msh file (with stream)
* Arc: reverse
* BSplineCurve2D: offset
* Circle2D: bsplinecurve_intersections, point_distance
* ConicalSurface3D, CylindricalSurface3D: plot method
* BSplineCurve3D: minimum distance
* volmdlr.edge: FullArcEllipse
* BSplineCurve: evaluate_single
* Wire2: hash
* Contour3D: hash
* LineSegment3D, LineSegment2D, Arc3D, Arc2D, BSpline3D, BSpline2D: get_shared_section(), delete_shared_section()
* Contour2D: closest_point_to_point2, get_furthest_point_to_point2
* Block: octree, quadtree, subdivide_block

### Fixed
* Bspline in sweep
* Plane3D: plane_intersections
* fixes to step assemblies
* LineSegment3D: matrix_distance
* fixes to wire
* Arc: split. Case when spliting point is the start or end point.
* BplineCurve2D: tangent, vector_direction, normal_vector
* BSplineCurve: abscissa, line_intersections
* Add some important fixes to unittests: missing two __init__py files.
* Contour2D, Contour3D: merge_with()
* Edge: change unit_direction_vector and unit_normal_vector to concrete methods
* stl: add _standalone_in_db to Stl class
* BSplineSurface3D: merge_with
* Documentation: Add introduction to volmdlr technology
* BSplineSurface3D: refactor bsplinecurve3d_to_2d to take into account periodic behavior
* OpenedRoundedLineSegments2D/ClosedRoundedLineSegments2D: fix radius type
* Surface3D: debug some special cases while using face_from_contours3d.
* Step: debug some special cases while reading step file.
* BSplineSurface3D: fix simplify_surface method.
* Improve pylint code quality.
* PeriodicalSurface: enhance some parametric transformations.

### Removed
- stl: remove default value in from_stream method

### Changed

- argument convexe in volmdlr.cloud has been renamed to convex
- Add some missing docstrings in volmdlr.faces
- Using full arcs for Circles primitives

### Performance improvements
- BSplineCurve: compilation of some functions used by from_points_interpolation classmethod.
- BSplineSurface3D: compilation of some functions used in the evaluation of a parametric point.
- eq & hash: Some eq and hash methods have been fixed. starting from clases Point and Vector.
- BSplinecurve2D: point_belongs
- lighten some dicts with optional name
- Step reader: refactor to_volume_model. Remove the dependency of the method of creating a graph.

### Refactorings
- ContourMixin: to_polygon (for both 2D and 3D)
- BSplineCurve2D.point_distance 
- new dataclass EdgeStyle: to be used in several plot methods. simplifying its structure.


### Unittests
* BSplineCurve2D: offset, point_distance, point_belongs
* Circle2D: bspline_intersections, point_distance
* Unittests for Vector2D
* Unittests for Point2D
* Unittests for Vector3D
* Unittests for Point3D
* LineSegment3D: test_matrix_distance
* LineSegment3D, LineSegment2D, Arc3D, Arc2D, BSpline3D, BSpline2D: get_shared_section(), delete_shared_section()
* Contour3D: merge_with()
* Contour2D: closest_point_to_point2, get_furthest_point_to_point2

## v0.9.3

- build: bump dessia common to 0.10.0
- build: remove useless jsonschema dep
- build: update package.xml for freecad

## v0.9.1

### Fixed
- build: manifest was not shipping bspline_compiled
- fixed many pylint errors: 13/03/2023
- fix contour2d: divide

### Documentation
 - typo in CONTRIBUTING.md
 - typo in README.md

## v0.9.0 [released 03/26/2023]

### New Features
* Unit coversion factor parameter added to the end of the from_step arguments parameter (So we can convert the units correctly)
* SphericalSurface3D: rotation, translation, frame_mapping
* read steps: Identify assemblies in a step file.
* ClosedTriangleShell3D: to_trimesh method
* PointCloud3D: add method shell_distances to compute distances from triangular mesh in PointCloud3D
* BSplineSurface3D: Now the plot method uses u and v curves
* Create .geo and .msh files (Mesh geometries with GMSH)
* RevolutionSurface3D: point3d_to_2d, point2d_to_3d, plot, rectangular_cut, from_step
* RevolutionFace3D
* WiriMixin: from points: general method for Wire3D and 2D and for Contour2D and 3D.
* Added package.xml metadata in order to be listed in the FreeCAD Addon Manager
* Edge: local_discretization
* ArcEllipse2d: point_at_abscissa, translation, split, point_distance.

### Fixed

* WireMixin: abscissa (add tolerance as parameter)
* OpenRoundedLineSegment2D: deleted discretization_points() so it uses the one from WireMixin.
* Contour2D: moved bounding_rectangle and get_bounding_rectangle to Wire2D.
* BSplineCurve: from_points_interpolation, uses centripedal method for better fitting.
* Conical, Cylindrical and Toroidal Surfaces 3D: fix face_from_contours - bug when step file doesnot follow a standard.
* BSplineSurface3D: debug linesegment2d_to_3d method.
* Parametric operations with BSpline curves.
* OpenTriangleShell3D: fix from_mesh_data method.
* PeriodicalSurface: fix face from contours.
* LineSegment2D.line_intersections: verify if colinear first.
* Cylinder: to_dict, min_distance_to_other_cylinder.
* Step_assemblies: consider when no transformation is needed.
* fix some pydocstyle errors
* Script/step/workflow: Update Workflow, use last version of dessia_common
* LineSegment3D: Rotation method update due to points attribute deletion
* ConicalSurface3D: fix from_step class method by adding the angle convertion factor
* fix f string usage
* Add some typings
* Step: Step translator now handles some EDGE_LOOP inconsistencies coming from step files
* Arc2d: point_belongs, abscissa.


### Removed

- edges: remove attributes points from lines & linesegments for performance purpose


### Performance improvements

- wires.py's 2D objects: chache bounding_rectangle results
- faces.py's Triangle3D objects: subdescription points and triangles
- EdgeCollection3D: new object for displaying series of edges
- BSplineSurface3D: compile BSplineSurface3D.derivatives
- Contour2D.area(): save area in a cache variable.
- Contour2D.__eq__(): verify contour length first, when verify if two contours are the same.
- Contour2D.is_inside(): verify first if the area of the contour2 is not smaller that contour 1.
- Disabling pointer in to_dict for most primitives
- Better hash for shells, contours & wires 


### Refactorings
- Remove usage of deprecated method old_coordinates and new_coordinates
- Indicate 'inplace' methods as deprecated
* Wire: extract_with_points

### Documentation
- BoundingBox docstrings

### Unittests
- ConicalSurface3D: face_from_contours, bsplinecurve3d_to_2d.
- CompositePrimitive2D: rotation, translation, frame_mapping
- core.py: delete_double_point, step_ids_to_str
- CompositePrimitive3D: plot
- BoundingRectangle: bounds, plot, area, center, b_rectangle_intersection, is_inside_b_rectangle, point_belongs,
intersection_area, distance_to_b_rectangle, distance_to_point
- BoundingBox: center, add, to_dict, points, from_bounding_boxes, from_points, to_frame, volume, bbox_intersection,
is_inside_bbox, intersection_volume, distance_to_bbox, point_belongs, distance_to_point, plot
* VolumeModel: eq, volume, rotation, translation, frame_mapping, bounding_box, plot
* Wire: extract_with_points, split_with_two_points
* Arc2d: point_belongs, abscissa.
* ArcEllipse2d: point_belongs, abscissa, init, translation, split, point_at_abscissa, point_distance.

### CI
- add spell check to pylint with pyenchant
- make code_pydocstyle more explicit
- upload html coverage to cdn.dessia.tech
- limit time effect on master & testing

## v0.8.0 [Released 26/01/2023]

### New Features

- PlaneFace3D: project_faces
- OpenShell3D: project_coincident_faces_of
- GmshParser: to_vtk
- BSplineCurve: derivatives
- ClosedPolygon2D: point_belongs, now the user can choose whether points on the edge of the polygon
            should be considered inside or not.
- ArcEllipse2D: line_intersections, frame_mapping, linesegment_intersections
- Line2D: point_belongs, frame_mapping()
- New Class wires.Ellipse2D
- Ellipse2D: point_over_ellipse(), line_intersections(), linesegment_intersections(), discretization_points(),
abscissa(), point_angle_with_major_dir(), area(), rotation(), tranlation(), frame_mapping()
- Plane3D: is_parallel, fullarc_intersections
- Arc2D: cut_betweeen_two_points
- Contour3D: linesegment_intersections, line_intersections
- Circle3D: primitives: [Arc3D, Arc3D], get_primitives, abscissa, linesegment_intersections
- Arc3D: line_intersections, linesegment_intersections
- new module utils: intersections -> circle_3d_linesegment_intersections
- hash for Frame2D
- Ellipse3D: point_belongs, abscissa, length, to_2d
- CylindricalSurface3D: point_on_surface, is_coincident, arcellipse3d_to_2d
- BSplineSurface3D: derivatives

### Fixed

- PlaneFace3D: cut_by_coincident_face (consider self.inner_contours inside face)
- Contour2D: bounding_rectangle (specify number_points for discretization_points), point_belongs
- Line2D: line_intersections
- BSplineCurve2D: line_intersections
- PlaneFace3D: cut_by_coincident_face (consider self.inner_contours inside face)
- BSplineCurve2D: bounding_rectangle (specify number_points for discretization_points)
- Mesh: delete_duplicated_nodes
- BSplineSurface3D: fix arc3d_to_2d method
- Frame3D : fix from_point_and_vector method ( error for the case vector=main_axis)
- BSplineCurve2D: linesegment_intersections
- Contour2D: merge_primitives_with
- BSplineCurve: fix to take into account weighted B-spline curves.
- Step: fix reading of rational BSpline curves and surfaces from step file.
- BSplineCurve2D: tangent (use position/length)
- Babylon: some scene settings for better rendering
- Arc2D: fix get_center: name referenced before assignement
- SphericalSurface3D : enhancement of primitives parametrization on surface parametric domain.
- BSplineSurface3D: debug linesegment2d_to_3d method.
- Parametric operations with BSpline curves.
- OpenTriangleShell3D: fix from_mesh_data method
- pydocstyle fixes
- bounding box: fix for cylindrical and BSplineCurve3D
- contour2d: ordering_primitives, order_primitives
- Plane3D: plane_intersections, is_coindident
- contour2d: ordering_primitives, order_primitives
- Linesegment2D: infinite_primitive
- Arc2D: point_belongs
- Arc2D: infinite_primitive
- Wire2D: infinite_intersections
- infinite primitive offset of linesegment
- Ellispe3D: discretization_points
- BSplineSurface: Improved surface periodicity calculation

### Removed

- babylon script remaining functions

### Performance improvements
- ClosedPolygon2D: triangulation
- Cylinder: min_distance_to_other_cylinder
- BSplineCurve: discretization_points
- Face3D: triangulation
- triangulation performance by use of Node2D instead of points (x15 on casing)
- cache variable self._polygon_point_belongs_100, to avoid recalculating each
time we have to verify if a point is inside
- Improvements in BSplineSurface3D.point3d_to_2d performance
- Triangle3D serialization speed-up
- Serialization without memo for faces
- Custom serialization for BsplineCurves

### Refactorings

- Basis2D, Basis3D, Frame2D, Frame3D: old_coordinates and new_coordinates method are now deprecated.
local_to_global_coordinates and global_to_local_coordinates are the new more explicit ones.
- Line3D: intersections

### Unittests

- Contour2D: point_belongs
- Basis2D, Basis3D, Frame2D, Frame3D: local_to_global_coordinates and global_to_local_coordinates
- ArcEllipse2D: linesegment_intersections
- LineSegment2D: to_wire
- Line2D: point_belongs
- BSplineCurve2D: line_intersections
- Ellipse2D.point_over_ellipse()
- Ellipse2D.line_intersections()
- Ellipse2D.linesegment_intersections()
- Ellipse2D.discretization_points()
- Ellipse2D.abscissa()
- Ellipse2D.point_angle_with_major_dir()
- Ellipse2D.area()
- Ellipse2D.rotation()
- Ellipse2D.tranlation()
- Ellipse2D.frame_mapping()
- Line2D.frame_mapping()
- Plane3D: plane_intersections, fullarc_intersections, is_parallel, is_coincident
- Contour2D: offset
- ArcEllipse3D.to_2d()
- Circle3D: point_belongs
- Circle3D: discretization_points
- Arc3D: line_intersections, linesegment_intersections
- Contour2D: ordering_contour, is_ordered, order_contour
- Ellipse3D: point_belongs, abscissa, length, to_2d, discretization_points
- CylindricalSurface3D: point_on_surface, is_coincident

### CI

- Mandatory CHANGELOG.md update for PR
- pre-commit checks with cython-lint

## v0.7.0

### New Features

- Open/Closed TriangleShells: ability to implement specific algorithm to triangles
- Block: faces_center (calculate directly point in the middle of the faces)
- Circle2D: split_by_line
- BoundingRectangle: bounds, plot, area, center, b_rectangle_intersection, is_inside_b_rectangle, point_belongs, intersection_area, distance_to_b_rectangle, distance_to_point
- Cylinder: random_point_inside, interference_volume_with_other_cylinder, lhs_points_inside
- CylindricalSurface3D: line_intersections, linesegment_intersections, plane_intersection
- Line2D: point_distance
- Line3D: to_2d
- Line3D: skew_to (verifies if two Line3D are skew)
- LineSegment3D: line_interserctions
- ArcEllipse3D: discretization_points
- FullArc3D: linesegment_intersections
- Line: sort_points_along_line
- Line2D: point_belongs
- ArcEllipse2D: length, point_belongs, abscissa, bounding_rectangle, straight_line_area, discretization_points, reverse

### Fixed

- Contour2D: point_belongs
- BsplineCurve: abscissa (use different start point between 0 and length)
- Arc3D: plot
- Cylinder: point_belongs
- FullArc3D: plot (use discretization_points instead of discretise)
- Face3D: line_intersections: consider borders
- STL: from stream (use BinaryFile and StringFile instead of io.BinaryIO and FileIO)
- Step: from stream (use BinaryFile instead of io.BinaryIO)
- Contour: is_overlapping (consider intersecting_points is empty)
- LineSegment2D: to_wire (use discretization_points instead of discretise)
- ArcEllipse2D: to_3d
- Fix boolean operations when faces are 100% coincident
- Fix some to_step methods from edges.py and faces.py


### Performance improvements

- Avoid unneeded bbox computation


### Refactorings

- cleanup of ClosedShell (double methods with Openshells)
- LineSegment3D: intersections
- Line2D: sort_points_along_line



### Unittests

- PlaneFace3D: line_intersections
- BsplineCurve: abscissa
- Circle2D: split_by_line
- BoundingRectangle: area, center, intersection, is_inside, point_belongs, intersection_area, distance_to_point, distance_to_b_rectangle
- Cylinder: point_belongs, random_point_inside, interference_volume_with_other_cylinder, min_distance_to_other_cylinder, is_intersecting_other_cylinder, lhs_points_inside
- CylindricalFace3D: linesegment_intersections
- CylindricalSurface3D: line_intersections
- Line3D: line_distance
- Line3D: skew_to
- Line3D: intersections
- LineSegment3D: line_intersections
- LineSegment3D: linesegment_intersections
- Contour: is_overlapping
- LineSegment2D: line_intersections
- ArcEllipse3D: discretization_points
- FullArc3D: linesegment_intersections
- Line2D: sort_points_along_line
- Line3D: sort_points_along_line
- ArcEllipse2D: length, point_belongs, abscissa, bounding_rectangle, straight_line_area, discretization_points, reverse


## v0.6.1 [12/13/2022]

### Changes

- Import from dessia_common are now performed from dessia_common.core

### Fixed
- infinite primitive offset of linesegment

## v0.6.0 [11/7/2022]

### New Features

- Stl:load_from_file, to_volume_model
- Surface2D: copy (specific method)
- GmshParser: read_file (.msh) and related methods, define_triangular_element_mesh, define_tetrahedron_element_mesh
- Circle2D: primitives (defined with 2 Arc2D)
- Node2D/3D, TriangularElement, QuadrilateralElement2D, TriangularElement3D
- ElementsGroup: nodes, elements_per_node
- Mesh: bounding_rectangle, delete_duplicated_nodes
- PlaneFace3D: cut_by_coincident_face
- Vector2D: to_step
- BSplineCurve2D: to_step
- LineSegment3D: to_bspline_curve
- BSplineCurve3D: from_geomdl_curve
- Surface2D: line_crossings
- Surface2D: from_contour
- BSplineSurface3D: simpifly_surface - verifies if BSplineSurface3D could be a Plane3D
- OpenShell3D: to_step_face_ids
- Contour2D: repair_cut_contour
- Circle2D: cut_by_line

### Fixed

- Contour3D: average_center_point (use edge_polygon.points instead of points)
- Contour: edges_order_with_adjacent_contour
- Arc2D: translate_inplace
- Arc2D: point_belongs
- Arc2D: abscissa (consider point2d == arc2d.start/end)
- Arc2D: split (how to choose the interior point)
- Wire: extract_primitives (consider point1 and point2 belong to the same primitive, REMOVE Contour.extract_primitives)
- LineSegment: abcissa (consider point2d == arc2d.start/end)
- Contour2D: cut_by_wire
- Contour2D: point_belongs (bug when contour has only one primitive, like FullArc2D)
- Contour: contours_from_edges
- PlaneFace3D: face_intersections
- Edge: insert_knots_and_mutiplicity
- BSplineCurve3D: from_step
- Surface2D: cut_by_line
- Circle3D: to_step
- ArcEllipse3D.to_2d()
- infinite primitive offset of linesegment
- Contour3D: order_contour.

### Performance improvements

- Improve reading STEP files (Faster BSplineCurve3D.look_up_table, Better info when _edges not following eachother_ )
- Improve multiple substractions
- Speedup Contour2D.point_belongs using bounding_rectangle
- Custom to dicts for Shells and primitives inheriting


### Refactorings

- Normalize STL methods regarding STEP
- Refacor and update old code in mesh.py
- Define a Parent class 'Triangle' for Triangle2D/3D


### Unittests

- Wire: extract_primitives, extract_without_primitives


## v0.5.0

### New Features

- Contour: is_overlapping, is_supperposing
- Point, Edges and Wires: axial_symmetry
- Surface2D: rotation, rotation_inplace
- Wire2D: bsplinecurve_crossings,  bsplinecurve_intersections
- Cylinder: min_distance_to_other_cylinder, is_intersecting_other_cylinder
- New point_distance method for Wire3D

### Fixed

- Wire3D.babylonjs
- BSplineSurface3D.merge_with (consider overlapping, intersecting surfaces)
- Wire.extract_primitives (consider point1 & point2 belong to the same primitive)
- Wire.extract_without_primitives (consider the primitives’ order to choose the primitives)
- Contour.shared_primitives_with (consider contours sharing a lot of primitives groups)
- Contour2D.contour_intersections (check if the point is not already in the lis)
- Line.is_between_points (consider point1==point2)
- BSplineCurve2D.split (consider point==start/end)
- Contour3D.bounding_box (use _utd_bounding_box to be defined as a property)
- BSplineSurface3D.grid2d_deformed (add more constraints to compute surface deformation)
- BSplineSurface3D.from_cylindrical_faces (consider **kwargs parameters)
- Duplicated methods cleaned
- triangulation of planar faces
- Wire3D: fix Bounding box
- Wire3D: Bounding box
- Arc2D: primitives bad calculation (arc2d)
- Update plotdata in setup.py
- add some fixes pydocstyle

### Performance improvements

- Remove Copy param from movement of primitives and add inplace methods
- Improve union operations
- Return the same result type (a boolean) in Contour.is_sharing_primitives_with
- Add hidden attribute _bounding_rectangle for Contour2D
- Add hidden attribute _length for BSplineCurve2D/3D
- Consider different types of primitives in Wire.wire_intersections/wire_crossings
- Add hidden attribute _length for Edge

### Refactorings

- Define _eq_ in Contour (to be used for both 2D and 3D)
- Use Grid2D object in different BSplineSurface3D methods (especially: to_2d_with_dimension)
- Define length in LineSegment (to be used for both 2D and 3D)
- Delete diplicated methods (length and point_at_abscissa) from Contour3D (inherit from Wire)
- Define a Parent class 'Bsplinecurve' to mutulize Bsplinecurve2D/3D methods
- Clean duplicated methods
- Define length in LineSegment (to be used for both 2D and 3D)
- Delete diplicated methods (length and point_at_abscissa) from Contour3D (inherit from Wire)
- Define a Parent class 'Bsplinecurve' to mutulize Bsplinecurve2D/3D methods


## v0.4.0
### Fixed
- various fixes in cuts of wires and contours
- Fix of missing face in Union
- following dessia_common v0.7.0


## v0.3.0

### New Features
- Bspline with dimensions
- cut_by_line for Surface2D
- Bspline merge

### Fixed
- Various Steps improvement
- Bspline periodicity in step reading
- sewing improvements
- Substraction of shells

## v0.2.10

### New Features

- union of shells (only with planeface for the moment
- Sewing of polygon3D
- Concav hull of PointCloud2D

## v0.2.9

### New Features

- support STL import & export
- point cloud2D & cloud3D

## v0.2.8

### New Features

- support stringIO in step save

### Fixes

- depack of point2D
- to_vector2D

### Performance improvements

- better bounding box for cylindrical face


## [v0.2.7]
### Changed
- direction vector of linesegments are now normalized

### New Features

- straight line area for BsplineCurve2D
- split of circleby start end
- closedpolygon2d is_trigo
- Auto-adaptative camera/edge width babylonjs
- splitting of bsplinecurve2d
- BezierSurface3D implemented
- added rotation and translation for faces
- new classes BezierCurve2D and BezierCurve3D
- spherical surface
- (core): update plot_data method
- update plot_data methods in wires and edges
- step almost working for cylindrical, conical toroidal
- difference between intersections and crossings
- plot_data version set to 0.3.8 or above

### Fixes

- support of mixed vector point in to step
- remove debug mode babylonjs
- remove sci notation in step export
- use stable cdn for babylonjs
- sweep extrusion length
- line circle intersection with tolerance, normal and dir vector for arc
- offset of wire
- remove useless non serializable attr
- secondmoment area from straight lines
- reversed faces in extrusion correction
- enhancement of rotation/translation of shells
- bug fix BezierCurve2D and 3D
- eq and hash for basis and frames
- shell and frame mapped shell correctly read
- small try except added for step reading
- all SHAPE_REPRESENTATION are now read
- Arc3D from step full debug
- arc3d to 2d in bspline3d surface
- missing faces at end of sweep
- splitting faces and arcs
- perf in display nodes and toroidal aspect
- setup.py requires plot_data>=0.3.9
- (primitives2d): serialization
- debug of shell method
- porting shells methods
- Debug of conical faces
- Porting cylinders and hollow
- porting from missing from_contour3d for planeface
- reading steps, but artefact on faces
- Correcting arc from_step

### Performance improvements

- LineSegment2D.points is non serializable attribute
- ClosedPolygon2D.line_segment is non_serializable_attributes
- Optimization of mesh generation

#### Refactorings
- (edges): put data argument back into Arc2D.plot_data()
- (edges): redefined Arc2D.plot_data()

## v0.2.6

### Changed
- debugs on frame 2D

### Optimized
- babylon data generation speed up

## v0.2.5

### Added
- translation and rotation for various primitives

### Changed
- Frame3D rotation takes also into account origin
- following plot_data v0.5.3

## v0.2.4
### Added
- handle spherical surfaces
- positionning of parts in STEP reading

## v0.2.1
### Added
- step export

## v0.2

### Changed
- modules -2D or *3D renamed in *2d, *3d
- point and vector declared with their x, y, z vm.Point2D((0, 0)) -> vm.Point2D(0, 0)
- separating in new modules: display, wires, edges...
- PEP8: method names
- PointAtCurvilinearAbscissa changed to point_at_abscissa
- MPLPlot changed to plot()
- plot now returns only ax instead of fig, ax

## v0.1.11

### Added
- Calculate the distance between LineSegment3D/LS3D, Arc3D/LS3D, Arc3D/Arc3D and between CylindricalFace3D too.
- Use PlaneFace3D with contours2D in a classic way and use it with contours3D with a 'from_contours3d' as CylindricalFace3D does.
- Calculate the distance between CylindricalFace3D and PlaneFace3D.
- Calculate the distance between CylindricalFace3D, PlaneFace3D and ToroidalFace3D.
- contours2d.tessel_points which gives all points of a contour2d, and .points the end points of primitives.
- Implementation of ConicalFace3D in Core and RevolvedProfile.
- Implementation of SphericalFace3D in Core.
- BSplineFace3D works.

### Changed
- cut_contours in Face3D which take all points from a Contour2D, not one side like before. Furthermore, it is light and quick.

## [v0.1.10]
- typings
- workflow to instanciate point

## [v0.1.9]

### Added
- mesh module

## [v0.1.8]

### Added
- color and alpha options for various primitives
- line segments intersection

### Debug
- arcs: is_trigo and angle were sometimes false

## [v0.1.7]

### Added
- random vector and points
- dashed line option in babylon of LineSegment3D
- Measure2D
- babylon_data: a dict language to describe models to be unpacked by a babylonjs unpacker

### Removed
- constants o2D, x2D, y2D...: use O2D, X2D...

### Changed
- Mesure -> Measure3D<|MERGE_RESOLUTION|>--- conflicted
+++ resolved
@@ -14,12 +14,8 @@
 - ToroidalSurface3D: line_intersections, linesegment_intersections, plane_intersections 
 - ToroidalFace3D: PlaneFace3D intersectios.
 - PlaneFace3D: circle_intersections.
-<<<<<<< HEAD
 - delete remaining inplace methods in wires.py
-=======
 - Fixes to boolean operations.
->>>>>>> 58f84cbc
-
 ### Refactor
 -
 
