--- conflicted
+++ resolved
@@ -32,11 +32,8 @@
 - BSplineCurve: arc_to_nurbs and arc_to_nurbs_parameters
 
 #### wires.py
-<<<<<<< HEAD
 - Transforms the wires into iterables
-=======
 - translation: Add memo dictionary to keep data sctructure when perfoming translations.
->>>>>>> 01120a86
 
 #### surfaces.py
 - SphericalSurface3D: is_coincident
