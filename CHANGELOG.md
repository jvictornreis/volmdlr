--- conflicted
+++ resolved
@@ -37,14 +37,11 @@
 - Face3D: is_linesegment_crossing.
 - Edge: fix orientation of edges commig from step.
 - BSplineCurve3D: from_step.
-<<<<<<< HEAD
-- Step import.
-=======
 - Export to step file
 - Step import
 - Edge: fix orientation of edges commig from step.
 - Sphere: point_belongs, inherits from ClosedShell3D instead of RevolvedProfile
->>>>>>> 6d16108c
+- Step import.
 - PeriodicalSurface: linesegment3d_to_2d, takes into account small 3D line segments that should be actually 3D arcs
 - babylondata: removes empty objects.
 - ClosedPolygon2D: point_belongs.
