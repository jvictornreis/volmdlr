# Changelog

All notable changes to this project will be documented in this file.

The format is based on [Keep a Changelog](https://keepachangelog.com/en/1.0.0/),
and this project adheres to [Semantic Versioning](https://semver.org/spec/v2.0.0.html).

## v0.11.0 [future]

### New Features
- BSplineCurve, Edge: simplify
- Plane3D: angle_between_planes, plane_betweeen_two_planes
- Edge: intersections, crossings, validate_crossings
- Arc2D: bsplinecurve_intersections, arc_intersections, arcellipse_intersections.
- ArcEllipse2D: bsplinecurve_intersections
- get_circle_intersections added to volmdlr.utils.intersections, so it can be used to calculate intersections between two arcs 2d.
- get_bsplinecurve_intersections added to volmdlr.utils.intersections. Used to calculate intersection between a bspline and another edge.
- Wire2D: edge_intersections, wire_intersections, edge_crossings, edge_intersections, validate_edge_crossings, validate_wire_crossings
- Contour2D: split_contour_with_sorted_points, intersection_contour_with
- CylindricalSurface3D: point_projection, point_distance
- ToroidalSurface3D: point_projection
- BsplineCurve: point_distance, point_belongs
- ContourMixin: is_adjacent
- Wire2D: area
- Circle2D: bsplinecurve_intersections.
- add tolerance param to many methods from edges and wires.
- Surface3D: add contour healing into face_from_contours3d method.
- ExtrusionSurface3D: implement missing cases for linesegment2d_to_3d method.
- BSplineSurface3D: to_plane3d
- BSplineFace3D: to_planeface3d
- BSplineCurve, Arc, LineSegment: is_close
- Core: get_edge_index_in_list, edge_in_list
- mesh: TetrahedralElementQuadratic 
- GmshParser: define_quadratic_tetrahedron_element_mesh
- GmshParser: to_vtk (consider quadratic tetrahedron element)
<<<<<<< HEAD
- Assembly: define a volmdlr Assembly object.

=======
- Edge: direction_independent_is_close
- Arcellipse2D, 3D: complementary
- 
>>>>>>> b1284af1
### Fixed
- 2D conversion: create 2D function name in core_compiled
- LineSegment, Arc, BSplineCurve: get_shared_section()
- bSpline2D: linesegment_intersections
- BsplineCurve: from_points_interpolation
- Coverage: use coverage rc to enable cython coverage
- ClosedShel3D: cut_by_plane
- ClosedShell3D: union
- BSplineSurface3D: take into account oppened contour while using face_from_contours3d
- BsplineCurve: simplify
- Dessiaobject inheritance up-to-date
- Edge: unit_direction_vector, unit_normal_vector
- VolumeModel: get_mesh_lines (change tolerance 1e-20 to 1e-6)
<<<<<<< HEAD
- RevolutionSurface: fix some parametric operations.
=======
- ClosedShel3D: intersection method
- Fix: plots
- add some fixes to pydocstyle errors
>>>>>>> b1284af1

### Refactor
- Contour2D: cut_by_wire
- Contour2D: extract_with_points displaced to WireMixin
- Contour2D: extract_contour displaced to WireMixin and renamed to extract
- Contour2D: split_contour_with_sorted_points displaced to WireMixin and renamed to split_with_sorted_points
- Contour2D: get_divided_contours
- FullArc2D, FullArc3D: create FullArc Abstract class.
- Contour2D: ordering_contour
- WireMixin: order_wire
- Contour2D: delete cut_by_linesegments
- split faces.py into surfaces.py, faces.py and shells.py 
- ContourMixin: from_points
- ClosedShell3D: improve performance for boolean operations
- Face3D: reduce the triangulation discretization resolution of Toroidal and Cylindrical to improve redering performance.

### Changed
- better surface3d plots
- sphere methods renamed in_points & to_point_skin to inner points & skin_points

### Unittests
- Arc2D: test_arc_intersections
- TestEdge2DIntersections: test intersections for all edges.
- Circle2D: test_circle_intersections
- Contour2D: test_crossings, test_intersection_contour_with
- BSplineCurve: get_intersection_sections
- BSplineCurve2D: edge_intersections, arc_intersections, bsplinecurve_intersections
- CylindricalFace3D: test_triangulation_quality
- CylindricalSurface3D: test_point_projection
- BSplineCurve: point_projection
- ClosedShel3D: cut_by_plane
- Arc3D.minimum_distance_points_line
- New unittests for plane3d
- ClosedShel3D: intersection
- Arcellipse2D: complementary

## v0.10.0 [Unreleased yet]

### New Features
* Write .msh file (with stream)
* Arc: reverse
* BSplineCurve2D: offset
* Circle2D: bsplinecurve_intersections, point_distance
* ConicalSurface3D, CylindricalSurface3D: plot method
* BSplineCurve3D: minimum distance
* volmdlr.edge: FullArcEllipse
* BSplineCurve: evaluate_single
* Wire2: hash
* Contour3D: hash
* LineSegment3D, LineSegment2D, Arc3D, Arc2D, BSpline3D, BSpline2D: get_shared_section(), delete_shared_section()
* Contour2D: closest_point_to_point2, get_furthest_point_to_point2
### Fixed
* Bspline in sweep
* Plane3D: plane_intersections
* fixes to step assemblies
* LineSegment3D: matrix_distance
* fixes to wire
* Arc: split. Case when spliting point is the start or end point.
* BplineCurve2D: tangent, vector_direction, normal_vector
* BSplineCurve: abscissa, line_intersections
* Add some important fixes to unittests: missing two __init__py files.
* Contour2D, Contour3D: merge_with()
* Edge: change unit_direction_vector and unit_normal_vector to concrete methods
* stl: add _standalone_in_db to Stl class
* BSplineSurface3D: merge_with
* Documentation: Add introduction to volmdlr technology
* BSplineSurface3D: refactor bsplinecurve3d_to_2d to take into account periodic behavior
* OpenedRoundedLineSegments2D/ClosedRoundedLineSegments2D: fix radius type
* Surface3D: debug some special cases while using face_from_contours3d.
* Step: debug some special cases while reading step file.
* BSplineSurface3D: fix simplify_surface method.
* Improve pylint code quality.
* PeriodicalSurface: enhance some parametric transformations.

### Removed
- stl: remove default value in from_stream method

### Changed

- argument convexe in volmdlr.cloud has been renamed to convex
- Add some missing docstrings in volmdlr.faces
- Using full arcs for Circles primitives

### Performance improvements
- BSplineCurve: compilation of some functions used by from_points_interpolation classmethod.
- BSplineSurface3D: compilation of some functions used in the evaluation of a parametric point.
- eq & hash: Some eq and hash methods have been fixed. starting from clases Point and Vector.
- BSplinecurve2D: point_belongs
- lighten some dicts with optional name
- Step reader: refactor to_volume_model. Remove the dependency of the method of creating a graph.

### Refactorings
- ContourMixin: to_polygon (for both 2D and 3D)
- BSplineCurve2D.point_distance 
- new dataclass EdgeStyle: to be used in several plot methods. simplifying its structure.

### Unittests
* BSplineCurve2D: offset, point_distance, point_belongs
* Circle2D: bspline_intersections, point_distance
* Unittests for Vector2D
* Unittests for Point2D
* Unittests for Vector3D
* Unittests for Point3D
* LineSegment3D: test_matrix_distance
* LineSegment3D, LineSegment2D, Arc3D, Arc2D, BSpline3D, BSpline2D: get_shared_section(), delete_shared_section()
* Contour3D: merge_with()
* Contour2D: closest_point_to_point2, get_furthest_point_to_point2

## v0.9.3

- build: bump dessia common to 0.10.0
- build: remove useless jsonschema dep
- build: update package.xml for freecad

## v0.9.1

### Fixed
- build: manifest was not shipping bspline_compiled
- fixed many pylint errors: 13/03/2023
- fix contour2d: divide

### Documentation
 - typo in README.md

## v0.9.0 [released 03/26/2023]

### New Features
* Unit coversion factor parameter added to the end of the from_step arguments parameter (So we can convert the units correctly)
* SphericalSurface3D: rotation, translation, frame_mapping
* read steps: Identify assemblies in a step file.
* ClosedTriangleShell3D: to_trimesh method
* PointCloud3D: add method shell_distances to compute distances from triangular mesh in PointCloud3D
* BSplineSurface3D: Now the plot method uses u and v curves
* Create .geo and .msh files (Mesh geometries with GMSH)
* RevolutionSurface3D: point3d_to_2d, point2d_to_3d, plot, rectangular_cut, from_step
* RevolutionFace3D
* WiriMixin: from points: general method for Wire3D and 2D and for Contour2D and 3D. 
* Added package.xml metadata in order to be listed in the FreeCAD Addon Manager 
* Edge: local_discretization
* ArcEllipse2d: point_at_abscissa, translation, split, point_distance.

### Fixed

* WireMixin: abscissa (add tolerance as parameter)
* OpenRoundedLineSegment2D: deleted discretization_points() so it uses the one from WireMixin.
* Contour2D: moved bounding_rectangle and get_bounding_rectangle to Wire2D. 
* BSplineCurve: from_points_interpolation, uses centripedal method for better fitting.
* Conical, Cylindrical and Toroidal Surfaces 3D: fix face_from_contours - bug when step file doesnot follow a standard. 
* BSplineSurface3D: debug linesegment2d_to_3d method.
* Parametric operations with BSpline curves.
* OpenTriangleShell3D: fix from_mesh_data method.
* PeriodicalSurface: fix face from contours.
* LineSegment2D.line_intersections: verify if colinear first.
* Cylinder: to_dict, min_distance_to_other_cylinder.
* Step_assemblies: consider when no transformation is needed.
* fix some pydocstyle errors
* Script/step/workflow: Update Workflow, use last version of dessia_common
* LineSegment3D: Rotation method update due to points attribute deletion
* ConicalSurface3D: fix from_step class method by adding the angle convertion factor
* fix f string usage
* Add some typings
* Step: Step translator now handles some EDGE_LOOP inconsistencies coming from step files
* Arc2d: point_belongs, abscissa.
* ArcEllipse2d: point_belongs, abscissa, init.


### Removed

- edges: remove attributes points from lines & linesegments for performance purpose


### Performance improvements

- wires.py's 2D objects: chache bounding_rectangle results
- faces.py's Triangle3D objects: subdescription points and triangles
- EdgeCollection3D: new object for displaying series of edges
- BSplineSurface3D: compile BSplineSurface3D.derivatives
- Contour2D.area(): save area in a cache variable.
- Contour2D.__eq__(): verify contour length first, when verify if two contours are the same.
- Contour2D.is_inside(): verify first if the area of the contour2 is not smaller that contour 1.
- Disabling pointer in to_dict for most primitives
- Better hash for shells, contours & wires 


### Refactorings
- Remove usage of deprecated method old_coordinates and new_coordinates
- Indicate 'inplace' methods as deprecated
* Wire: extract_with_points

### Documentation
- BoundingBox docstrings

### Unittests
- ConicalSurface3D: face_from_contours, bsplinecurve3d_to_2d.
- CompositePrimitive2D: rotation, translation, frame_mapping
- core.py: delete_double_point, step_ids_to_str
- CompositePrimitive3D: plot
- BoundingRectangle: bounds, plot, area, center, b_rectangle_intersection, is_inside_b_rectangle, point_belongs,
intersection_area, distance_to_b_rectangle, distance_to_point
- BoundingBox: center, add, to_dict, points, from_bounding_boxes, from_points, to_frame, volume, bbox_intersection,
is_inside_bbox, intersection_volume, distance_to_bbox, point_belongs, distance_to_point, plot
* VolumeModel: eq, volume, rotation, translation, frame_mapping, bounding_box, plot
* Wire: extract_with_points, split_with_two_points
* Arc2d: point_belongs, abscissa.
* ArcEllipse2d: point_belongs, abscissa, init, translation, split, point_at_abscissa, point_distance.

### CI
- add spell check to pylint with pyenchant
- make code_pydocstyle more explicit
- upload html coverage to cdn.dessia.tech
- limit time effect on master & testing

## v0.8.0 [Released 26/01/2023]

### New Features

- PlaneFace3D: project_faces
- OpenShell3D: project_coincident_faces_of
- GmshParser: to_vtk
- BSplineCurve: derivatives
- ClosedPolygon2D: point_belongs, now the user can choose whether points on the edge of the polygon
            should be considered inside or not.
- ArcEllipse2D: line_intersections, frame_mapping, linesegment_intersections
- Line2D: point_belongs, frame_mapping()
- New Class wires.Ellipse2D
- Ellipse2D: point_over_ellipse(), line_intersections(), linesegment_intersections(), discretization_points(),
abscissa(), point_angle_with_major_dir(), area(), rotation(), tranlation(), frame_mapping()
- Plane3D: is_parallel, fullarc_intersections
- Arc2D: cut_betweeen_two_points
- Contour3D: linesegment_intersections, line_intersections
- Circle3D: primitives: [Arc3D, Arc3D], get_primitives, abscissa, linesegment_intersections
- Arc3D: line_intersections, linesegment_intersections
- new module utils: intersections -> circle_3d_linesegment_intersections
- hash for Frame2D
- Ellipse3D: point_belongs, abscissa, length, to_2d
- CylindricalSurface3D: point_on_surface, is_coincident, arcellipse3d_to_2d
- BSplineSurface3D: derivatives

### Fixed

- PlaneFace3D: cut_by_coincident_face (consider self.inner_contours inside face)
- Contour2D: bounding_rectangle (specify number_points for discretization_points), point_belongs
- Line2D: line_intersections
- BSplineCurve2D: line_intersections
- PlaneFace3D: cut_by_coincident_face (consider self.inner_contours inside face)
- BSplineCurve2D: bounding_rectangle (specify number_points for discretization_points)
- Mesh: delete_duplicated_nodes
- BSplineSurface3D: fix arc3d_to_2d method
- Frame3D : fix from_point_and_vector method ( error for the case vector=main_axis)
- BSplineCurve2D: linesegment_intersections
- Contour2D: merge_primitives_with
- BSplineCurve: fix to take into account weighted B-spline curves.
- Step: fix reading of rational BSpline curves and surfaces from step file.
- BSplineCurve2D: tangent (use position/length)
- Babylon: some scene settings for better rendering
- Arc2D: fix get_center: name referenced before assignement
- SphericalSurface3D : enhancement of primitives parametrization on surface parametric domain.
- BSplineSurface3D: debug linesegment2d_to_3d method.
- Parametric operations with BSpline curves.
- OpenTriangleShell3D: fix from_mesh_data method
- pydocstyle fixes
- bounding box: fix for cylindrical and BSplineCurve3D
- contour2d: ordering_primitives, order_primitives
- Plane3D: plane_intersections, is_coindident
- contour2d: ordering_primitives, order_primitives
- Linesegment2D: infinite_primitive
- Arc2D: point_belongs
- Arc2D: infinite_primitive
- Wire2D: infinite_intersections
- infinite primitive offset of linesegment
- Ellispe3D: discretization_points
- BSplineSurface: Improved surface periodicity calculation

### Removed

- babylon script remaining functions

### Performance improvements
- ClosedPolygon2D: triangulation
- Cylinder: min_distance_to_other_cylinder
- BSplineCurve: discretization_points
- Face3D: triangulation
- triangulation performance by use of Node2D instead of points (x15 on casing)
- cache variable self._polygon_point_belongs_100, to avoid recalculating each
time we have to verify if a point is inside
- Improvements in BSplineSurface3D.point3d_to_2d performance
- Triangle3D serialization speed-up
- Serialization without memo for faces
- Custom serialization for BsplineCurves

### Refactorings

- Basis2D, Basis3D, Frame2D, Frame3D: old_coordinates and new_coordinates method are now deprecated.
local_to_global_coordinates and global_to_local_coordinates are the new more explicit ones.
- Line3D: intersections

### Unittests

- Contour2D: point_belongs
- Basis2D, Basis3D, Frame2D, Frame3D: local_to_global_coordinates and global_to_local_coordinates
- ArcEllipse2D: linesegment_intersections
- LineSegment2D: to_wire
- Line2D: point_belongs
- BSplineCurve2D: line_intersections
- Ellipse2D.point_over_ellipse()
- Ellipse2D.line_intersections()
- Ellipse2D.linesegment_intersections()
- Ellipse2D.discretization_points()
- Ellipse2D.abscissa()
- Ellipse2D.point_angle_with_major_dir()
- Ellipse2D.area()
- Ellipse2D.rotation()
- Ellipse2D.tranlation()
- Ellipse2D.frame_mapping()
- Line2D.frame_mapping()
- Plane3D: plane_intersections, fullarc_intersections, is_parallel, is_coincident
- Contour2D: offset
- ArcEllipse3D.to_2d()
- Circle3D: point_belongs
- Circle3D: discretization_points
- Arc3D: line_intersections, linesegment_intersections
- Contour2D: ordering_contour, is_ordered, order_contour
- Ellipse3D: point_belongs, abscissa, length, to_2d, discretization_points
- CylindricalSurface3D: point_on_surface, is_coincident

### CI

- Mandatory CHANGELOG.md update for PR
- pre-commit checks with cython-lint

## v0.7.0 

### New Features

- Open/Closed TriangleShells: ability to implement specific algorithm to triangles
- Block: faces_center (calculate directly point in the middle of the faces)
- Circle2D: split_by_line
- BoundingRectangle: bounds, plot, area, center, b_rectangle_intersection, is_inside_b_rectangle, point_belongs, intersection_area, distance_to_b_rectangle, distance_to_point
- Cylinder: random_point_inside, interference_volume_with_other_cylinder, lhs_points_inside
- CylindricalSurface3D: line_intersections, linesegment_intersections, plane_intersection
- Line2D: point_distance
- Line3D: to_2d
- Line3D: skew_to (verifies if two Line3D are skew)
- LineSegment3D: line_interserctions
- ArcEllipse3D: discretization_points
- FullArc3D: linesegment_intersections
- Line: sort_points_along_line
- Line2D: point_belongs
- ArcEllipse2D: length, point_belongs, abscissa, bounding_rectangle, straight_line_area, discretization_points, reverse

### Fixed

- Contour2D: point_belongs
- BsplineCurve: abscissa (use different start point between 0 and length)
- Arc3D: plot
- Cylinder: point_belongs
- FullArc3D: plot (use discretization_points instead of discretise)
- Face3D: line_intersections: consider borders
- STL: from stream (use BinaryFile and StringFile instead of io.BinaryIO and FileIO)
- Step: from stream (use BinaryFile instead of io.BinaryIO)
- Contour: is_overlapping (consider intersecting_points is empty)
- LineSegment2D: to_wire (use discretization_points instead of discretise)
- ArcEllipse2D: to_3d
- Fix boolean operations when faces are 100% coincident
- Fix some to_step methods from edges.py and faces.py


### Performance improvements

- Avoid unneeded bbox computation


### Refactorings

- cleanup of ClosedShell (double methods with Openshells)
- LineSegment3D: intersections
- Line2D: sort_points_along_line



### Unittests

- PlaneFace3D: line_intersections
- BsplineCurve: abscissa
- Circle2D: split_by_line
- BoundingRectangle: area, center, intersection, is_inside, point_belongs, intersection_area, distance_to_point, distance_to_b_rectangle
- Cylinder: point_belongs, random_point_inside, interference_volume_with_other_cylinder, min_distance_to_other_cylinder, is_intersecting_other_cylinder, lhs_points_inside
- CylindricalFace3D: linesegment_intersections
- CylindricalSurface3D: line_intersections
- Line3D: line_distance
- Line3D: skew_to
- Line3D: intersections
- LineSegment3D: line_intersections
- LineSegment3D: linesegment_intersections
- Contour: is_overlapping
- LineSegment2D: line_intersections
- ArcEllipse3D: discretization_points
- FullArc3D: linesegment_intersections
- Line2D: sort_points_along_line
- Line3D: sort_points_along_line
- ArcEllipse2D: length, point_belongs, abscissa, bounding_rectangle, straight_line_area, discretization_points, reverse


## v0.6.1 [12/13/2022]

### Changes

- Import from dessia_common are now performed from dessia_common.core

### Fixed
- infinite primitive offset of linesegment

## v0.6.0 [11/7/2022]

### New Features

- Stl:load_from_file, to_volume_model
- Surface2D: copy (specific method)
- GmshParser: read_file (.msh) and related methods, define_triangular_element_mesh, define_tetrahedron_element_mesh
- Circle2D: primitives (defined with 2 Arc2D)
- Node2D/3D, TriangularElement, QuadrilateralElement2D, TriangularElement3D
- ElementsGroup: nodes, elements_per_node
- Mesh: bounding_rectangle, delete_duplicated_nodes
- PlaneFace3D: cut_by_coincident_face
- Vector2D: to_step
- BSplineCurve2D: to_step
- LineSegment3D: to_bspline_curve
- BSplineCurve3D: from_geomdl_curve
- Surface2D: line_crossings
- Surface2D: from_contour
- BSplineSurface3D: simpifly_surface - verifies if BSplineSurface3D could be a Plane3D
- OpenShell3D: to_step_face_ids
- Contour2D: repair_cut_contour
- Circle2D: cut_by_line

### Fixed

- Contour3D: average_center_point (use edge_polygon.points instead of points)
- Contour: edges_order_with_adjacent_contour
- Arc2D: translate_inplace
- Arc2D: point_belongs
- Arc2D: abscissa (consider point2d == arc2d.start/end)
- Arc2D: split (how to choose the interior point)
- Wire: extract_primitives (consider point1 and point2 belong to the same primitive, REMOVE Contour.extract_primitives)
- LineSegment: abcissa (consider point2d == arc2d.start/end)
- Contour2D: cut_by_wire
- Contour2D: point_belongs (bug when contour has only one primitive, like FullArc2D)
- Contour: contours_from_edges
- PlaneFace3D: face_intersections
- Edge: insert_knots_and_mutiplicity
- BSplineCurve3D: from_step
- Surface2D: cut_by_line
- Circle3D: to_step
- ArcEllipse3D.to_2d()
- infinite primitive offset of linesegment
- Contour3D: order_contour.

### Performance improvements

- Improve reading STEP files (Faster BSplineCurve3D.look_up_table, Better info when _edges not following eachother_ )
- Improve multiple substractions
- Speedup Contour2D.point_belongs using bounding_rectangle
- Custom to dicts for Shells and primitives inheriting


### Refactorings

- Normalize STL methods regarding STEP
- Refacor and update old code in mesh.py
- Define a Parent class 'Triangle' for Triangle2D/3D


### Unittests

- Wire: extract_primitives, extract_without_primitives


## v0.5.0

### New Features

- Contour: is_overlapping, is_supperposing
- Point, Edges and Wires: axial_symmetry
- Surface2D: rotation, rotation_inplace
- Wire2D: bsplinecurve_crossings,  bsplinecurve_intersections
- Cylinder: min_distance_to_other_cylinder, is_intersecting_other_cylinder
- New point_distance method for Wire3D

### Fixed

- Wire3D.babylonjs
- BSplineSurface3D.merge_with (consider overlapping, intersecting surfaces)
- Wire.extract_primitives (consider point1 & point2 belong to the same primitive)
- Wire.extract_without_primitives (consider the primitives’ order to choose the primitives)
- Contour.shared_primitives_with (consider contours sharing a lot of primitives groups)
- Contour2D.contour_intersections (check if the point is not already in the lis)
- Line.is_between_points (consider point1==point2)
- BSplineCurve2D.split (consider point==start/end)
- Contour3D.bounding_box (use _utd_bounding_box to be defined as a property)
- BSplineSurface3D.grid2d_deformed (add more constraints to compute surface deformation)
- BSplineSurface3D.from_cylindrical_faces (consider **kwargs parameters)
- Duplicated methods cleaned
- triangulation of planar faces
- Wire3D: fix Bounding box
- Wire3D: Bounding box
- Arc2D: primitives bad calculation (arc2d)
- Update plotdata in setup.py
- add some fixes pydocstyle

### Performance improvements

- Remove Copy param from movement of primitives and add inplace methods
- Improve union operations
- Return the same result type (a boolean) in Contour.is_sharing_primitives_with
- Add hidden attribute _bounding_rectangle for Contour2D
- Add hidden attribute _length for BSplineCurve2D/3D
- Consider different types of primitives in Wire.wire_intersections/wire_crossings
- Add hidden attribute _length for Edge

### Refactorings

- Define _eq_ in Contour (to be used for both 2D and 3D)
- Use Grid2D object in different BSplineSurface3D methods (especially: to_2d_with_dimension)
- Define length in LineSegment (to be used for both 2D and 3D)
- Delete diplicated methods (length and point_at_abscissa) from Contour3D (inherit from Wire)
- Define a Parent class 'Bsplinecurve' to mutulize Bsplinecurve2D/3D methods
- Clean duplicated methods
- Define length in LineSegment (to be used for both 2D and 3D)
- Delete diplicated methods (length and point_at_abscissa) from Contour3D (inherit from Wire)
- Define a Parent class 'Bsplinecurve' to mutulize Bsplinecurve2D/3D methods


## v0.4.0
### Fixed
- various fixes in cuts of wires and contours
- Fix of missing face in Union
- following dessia_common v0.7.0


## v0.3.0

### New Features
- Bspline with dimensions
- cut_by_line for Surface2D
- Bspline merge

### Fixed
- Various Steps improvement
- Bspline periodicity in step reading
- sewing improvements
- Substraction of shells

## v0.2.10

### New Features

- union of shells (only with planeface for the moment
- Sewing of polygon3D
- Concav hull of PointCloud2D

## v0.2.9

### New Features

- support STL import & export
- point cloud2D & cloud3D

## v0.2.8

### New Features

- support stringIO in step save

### Fixes

- depack of point2D
- to_vector2D

### Performance improvements

- better bounding box for cylindrical face


## [v0.2.7]
### Changed
- direction vector of linesegments are now normalized

### New Features

- straight line area for BsplineCurve2D
- split of circleby start end
- closedpolygon2d is_trigo
- Auto-adaptative camera/edge width babylonjs
- splitting of bsplinecurve2d
- BezierSurface3D implemented
- added rotation and translation for faces
- new classes BezierCurve2D and BezierCurve3D
- spherical surface
- (core): update plot_data method
- update plot_data methods in wires and edges
- step almost working for cylindrical, conical toroidal
- difference between intersections and crossings
- plot_data version set to 0.3.8 or above

### Fixes

- support of mixed vector point in to step
- remove debug mode babylonjs
- remove sci notation in step export
- use stable cdn for babylonjs
- sweep extrusion length
- line circle intersection with tolerance, normal and dir vector for arc
- offset of wire
- remove useless non serializable attr
- secondmoment area from straight lines
- reversed faces in extrusion correction
- enhancement of rotation/translation of shells
- bug fix BezierCurve2D and 3D
- eq and hash for basis and frames
- shell and frame mapped shell correctly read
- small try except added for step reading
- all SHAPE_REPRESENTATION are now read
- Arc3D from step full debug
- arc3d to 2d in bspline3d surface
- missing faces at end of sweep
- splitting faces and arcs
- perf in display nodes and toroidal aspect
- setup.py requires plot_data>=0.3.9
- (primitives2d): serialization
- debug of shell method
- porting shells methods
- Debug of conical faces
- Porting cylinders and hollow
- porting from missing from_contour3d for planeface
- reading steps, but artefact on faces
- Correcting arc from_step

### Performance improvements

- LineSegment2D.points is non serializable attribute
- ClosedPolygon2D.line_segment is non_serializable_attributes
- Optimization of mesh generation

#### Refactorings
- (edges): put data argument back into Arc2D.plot_data()
- (edges): redefined Arc2D.plot_data()

## v0.2.6

### Changed
- debugs on frame 2D

### Optimized
- babylon data generation speed up

## v0.2.5

### Added
- translation and rotation for various primitives

### Changed
- Frame3D rotation takes also into account origin
- following plot_data v0.5.3

## v0.2.4
### Added
- handle spherical surfaces
- positionning of parts in STEP reading

## v0.2.1
### Added
- step export

## v0.2

### Changed
- modules -2D or *3D renamed in *2d, *3d
- point and vector declared with their x, y, z vm.Point2D((0, 0)) -> vm.Point2D(0, 0)
- separating in new modules: display, wires, edges...
- PEP8: method names
- PointAtCurvilinearAbscissa changed to point_at_abscissa
- MPLPlot changed to plot()
- plot now returns only ax instead of fig, ax

## v0.1.11

### Added
- Calculate the distance between LineSegment3D/LS3D, Arc3D/LS3D, Arc3D/Arc3D and between CylindricalFace3D too.
- Use PlaneFace3D with contours2D in a classic way and use it with contours3D with a 'from_contours3d' as CylindricalFace3D does.
- Calculate the distance between CylindricalFace3D and PlaneFace3D.
- Calculate the distance between CylindricalFace3D, PlaneFace3D and ToroidalFace3D.
- contours2d.tessel_points which gives all points of a contour2d, and .points the end points of primitives.
- Implementation of ConicalFace3D in Core and RevolvedProfile.
- Implementation of SphericalFace3D in Core.
- BSplineFace3D works.

### Changed
- cut_contours in Face3D which take all points from a Contour2D, not one side like before. Furthermore, it is light and quick.

## [v0.1.10]
- typings
- workflow to instanciate point

## [v0.1.9]

### Added
- mesh module

## [v0.1.8]

### Added
- color and alpha options for various primitives
- line segments intersection

### Debug
- arcs: is_trigo and angle were sometimes false

## [v0.1.7]

### Added
- random vector and points
- dashed line option in babylon of LineSegment3D
- Measure2D
- babylon_data: a dict language to describe models to be unpacked by a babylonjs unpacker

### Removed
- constants o2D, x2D, y2D...: use O2D, X2D...

### Changed
- Mesure -> Measure3D<|MERGE_RESOLUTION|>--- conflicted
+++ resolved
@@ -33,14 +33,11 @@
 - mesh: TetrahedralElementQuadratic 
 - GmshParser: define_quadratic_tetrahedron_element_mesh
 - GmshParser: to_vtk (consider quadratic tetrahedron element)
-<<<<<<< HEAD
 - Assembly: define a volmdlr Assembly object.
-
-=======
 - Edge: direction_independent_is_close
 - Arcellipse2D, 3D: complementary
 - 
->>>>>>> b1284af1
+
 ### Fixed
 - 2D conversion: create 2D function name in core_compiled
 - LineSegment, Arc, BSplineCurve: get_shared_section()
@@ -54,13 +51,10 @@
 - Dessiaobject inheritance up-to-date
 - Edge: unit_direction_vector, unit_normal_vector
 - VolumeModel: get_mesh_lines (change tolerance 1e-20 to 1e-6)
-<<<<<<< HEAD
 - RevolutionSurface: fix some parametric operations.
-=======
 - ClosedShel3D: intersection method
 - Fix: plots
 - add some fixes to pydocstyle errors
->>>>>>> b1284af1
 
 ### Refactor
 - Contour2D: cut_by_wire
