# Changelog

All notable changes to this project will be documented in this file.

The format is based on [Keep a Changelog](https://keepachangelog.com/en/1.0.0/),
and this project adheres to [Semantic Versioning](https://semver.org/spec/v2.0.0.html).


## v0.13.0 [future]

### New Features
- Line: reverse.

### Fixed
- Sweep with non smoth path
- plot of vector3D.
- BSplineSurface3D: point3d_to_2d, improve inital condition.
- EdgeCollection3D: babylon_meshes.
- BSplineCurve3D: trim
- FullArc3D: hash
- SphericalSurface3D: enhance repair_periodicity_method

### Refactor
- refator some classes' init in primitives3D. 
- Shells: refactor.
<<<<<<< HEAD
- Composite_primitives
=======
- Surface3D: enhance repair_primitives_periodicity method.
>>>>>>> 305eda8c

### Changed
-

### Unittests
-

## v0.12.0 [unreleased]


### New Features
- New module: cad_simplification - OctreeBlockSimplify, TrippleExtrusionSimplify
- shells.py : function to performe union operations for a given list of shells.
- ClosedShell3D: is_face_intersecting, is_intersecting_with
- BoundingBox: get_points_inside_bbox, size
- Vector3D: unit_vector
- Face3D: split_inner_contour_intersecting_cutting_contours
- Shell3D: get_ray_casting_line_segment
- WireMixin: get_connected_wire, is_sharing_primitives_with
- OpenShell3D: faces_graph
- Plane3D: arc_intersections, bsplinecurve_intersections
- common_operations: split_wire_by_plane
- SphericalSurface3D: line_intersections, linesegment_intersections.
- Sweep with muitiform profile contour.
- minimum_distance: face-to-face, shell-to-shell
- OpenShell3D: from_faces (using faces graph)
- SphericalFace3D: from_contours3d_and_rectangular_cut

### Fixed
- ClosedShell3D: is_face_inside, get_subtraction_valid_faces, valid_intersection_faces, point_belongs
- ContourMixin: delete_shared_contour_section, reorder_contour_at_point, are_extremity_points_touching
- RevolutionSurface3D: fix some special cases whiling transforming from 3D space to parametric domain.
- fix drone python version
- BSplineFace3D: neutral_fiber
- BSplineSurface3D: arc3d_to_2d, removes repeated parametric points if any.
- surfaces.Plane3D: linesegment_intersections
- Step export
- Face3D: is_linesegment_crossing.
- Edge: fix orientation of edges commig from step.
- BSplineCurve3D: from_step.
- Export to step file
- Step import
- Edge: fix orientation of edges commig from step.
- Sphere: point_belongs, inherits from ClosedShell3D instead of RevolvedProfile
- Step import.
- PeriodicalSurface: linesegment3d_to_2d, takes into account small 3D line segments that should be actually 3D arcs
- babylondata: removes empty objects.
- ClosedPolygon2D: point_belongs.
- Fullarc: get_reverse.
- Arc2D: point_belongs
- ArcEllipse2D: point_at_abscissa
- Frame3D: import/export step.
- BSplineFace3D: neutral_fiber.
- Step: read_lines, take into account the space character in step entity names
- Circle3D: fix trim.
- Edge: from_step trim of periodic curves with different orientation of original edge
- Arc3D: fix abscissa, fix get_arc_point_angle
- add missing toleraces to some methods.
- Arc3D: line_intersections
- Line3D: minimum_distance_points
- remove arcellipse handleling for bspline2d_3d.


### Refactor
- ClosedShell3D: point_belongs, get_non_intersecting_faces
- BoundingBox: bbox_intersection
- Face3D: get_face_cutting_contours
- parametric.py: fix numerical instability in some functions used in Arc3D to parametric surface domain transformation.
- intersections: get_bsplinecurve_intersections generalization, so it can also be used
to calculate intersections between a plane 3d and bsplinecurve3d.
- Big refactor: New module curves.py containing classes as Line, Circle and Ellipse.
Most edges will now be formed by a curve and a start and end points. Unittests for all these classes have been created.
All adequations have been done for all tests and existing scripts.

- bspline_compiled: refactor binomial_coefficient for performance.
- Improve step translator.
- Delete inplace methods: rotation, translation and frame_mapping
- OpenShell3D: faces_graph.
- RevolutionSurface3D: Improve init and methods

### Changed
- OpenShell3D: faces_graph is now vertices_graph. faces_graph method now represents the faces' topology of the shell.

### Unittests
- FullArc2D: split_between_two_points
- Face3D: set_operations_new_faces
- ClosedShell3D: point_belongs
- Plane3D: arc_intersections, bsplinecurve_intersections
- common_operations: split_wire_by_plane
- SphericalSurface3D: line_intersections, linesegment_intersections.

## v0.11.0


### New Features
- BSplineCurve, Edge: simplify
- Plane3D: angle_between_planes, plane_betweeen_two_planes
- Edge: intersections, crossings, validate_crossings
- Arc2D: bsplinecurve_intersections, arc_intersections, arcellipse_intersections.
- ArcEllipse2D: bsplinecurve_intersections
- get_circle_intersections added to volmdlr.utils.intersections, so it can be used to calculate intersections between two arcs 2d.
- get_bsplinecurve_intersections added to volmdlr.utils.intersections. Used to calculate intersection between a bspline and another edge.
- Wire2D: edge_intersections, wire_intersections, edge_crossings, edge_intersections, validate_edge_crossings, validate_wire_crossings
- Contour2D: split_contour_with_sorted_points, intersection_contour_with
- CylindricalSurface3D: point_projection, point_distance
- ToroidalSurface3D: point_projection
- BsplineCurve: point_distance, point_belongs
- ContourMixin: is_adjacent
- Wire2D: area
- Circle2D: bsplinecurve_intersections.
- add tolerance param to many methods from edges and wires.
- Surface3D: add contour healing into face_from_contours3d method.
- ExtrusionSurface3D: implement missing cases for linesegment2d_to_3d method.
- BSplineSurface3D: to_plane3d
- BSplineFace3D: to_planeface3d
- BSplineCurve, Arc, LineSegment: is_close
- Core: get_edge_index_in_list, edge_in_list
- mesh: TetrahedralElementQuadratic 
- GmshParser: define_quadratic_tetrahedron_element_mesh
- GmshParser: to_vtk (consider quadratic tetrahedron element)
- VolumeModel: to_msh (consider both order 1 and 2)
- Assembly: define a volmdlr Assembly object.
- Edge: direction_independent_is_close
- Arcellipse2D, 3D: complementary, translation
- Arcellipse2D, 3D: complementary
- Face3D: is_linesegment_crossing, linesegment_intersections_approximation.
- Assembly: define a volmdlr Assembly object.
- Contour2D: copy
- LineSegment2D: copy
- FullArcEllipse3D: split
- ArcEllipse3D: split, point_at_abscissa
- Vector: is_perpendicular_to
- babylonjs: add nested meshes
- CylindricalFace3D, ConicalFace3D, ToroidalFace3D, BSplineFace3D: neutral_fiber
- VolumeModel: get_shells
- WireMixin: wires_from_edges
- DisplayMesh3D: triangulation_faces
- Woodpecker CI setup
- ContourMixin: primitive_section_over_contour.
- Face3D: split_by_plane

### Fixed
- 2D conversion: create 2D function name in core_compiled
- LineSegment, Arc, BSplineCurve: get_shared_section()
- bSpline2D: linesegment_intersections
- BsplineCurve: from_points_interpolation
- Coverage: use coverage rc to enable cython coverage
- ClosedShel3D: cut_by_plane
- ClosedShell3D: union
- BSplineSurface3D: take into account oppened contour while using face_from_contours3d
- BsplineCurve: simplify
- Dessiaobject inheritance up-to-date
- Edge: unit_direction_vector, unit_normal_vector, split_between_two_points
- VolumeModel: get_mesh_lines (change tolerance 1e-20 to 1e-6)
- RevolutionSurface: fix some parametric operations.
- ClosedShel3D: intersection method
- Fix: plots
- add some fixes to pydocstyle errors
- ToroidalSurface3D: fix some parametric operations.
- Node2D, Node3D: is_close
- SphericalSurface3D: enhance arc3d_to_2d and bsplinecurve3d_to_2d.
- BSplineface3D: linesegment2d_to_3d, bsplinecurve2d_to_3d.
- OpenShell3D: get_geo_lines (use primitive.is_close)
- Basis3D: normalize
- Contour3D: from_step removes repeated edges from primitives list
- Face3D: add fixes to divide_face.
- ExtrusionSurface3D: linesegment2d_to_3d.
- Surface3D: repair_primitive_periodicity
- BSplineSurface3D: ban useless attr in serialization 
- utils.parametric: fix contour2d_healing
- BSplineSurface3D: ban useless attr in serialization
- BSplineCurve: simplify
- SphericalSurface3D: contour3d_to_2d
- WireMixin: to_wire_with_linesegments (use new methods, for 2D and 3D)
- ArcEllipse2d: point_belongs, abscissa, init.
- Face3D: face_inside - now considers inners_contours
- BoundingBox: point_belongs now considers bounds.
- ContourMixin: delete_shared_contour_section
- PlaneFace3D: merge_faces
- Contour2D: divide
- Step: raise NotimplementedError when it's not possible to instatiate assembly object.
- STL: handle mutiple space as separator
- fix: protect gmsh import

### Refactor
- Contour2D: cut_by_wire
- Contour2D: extract_with_points displaced to WireMixin
- Contour2D: extract_contour displaced to WireMixin and renamed to extract
- Contour2D: split_contour_with_sorted_points displaced to WireMixin and renamed to split_with_sorted_points
- Contour2D: get_divided_contours
- FullArc2D, FullArc3D: create FullArc Abstract class.
- Contour2D: ordering_contour
- WireMixin: order_wire
- Contour2D: delete cut_by_linesegments
- split faces.py into surfaces.py, faces.py and shells.py 
- ContourMixin: from_points
- ClosedShell3D: improve performance for boolean operations
- Face3D: reduce the triangulation discretization resolution of Toroidal and Cylindrical to improve redering performance.
- Cylinder: inheritance directly from ClosedShell3D
- Edges: cache middle_points and unit_direction_vector 
- Arc: add optional parameter center
- unittests: find dynamicly the folder for the json
- Arc: point_distance
- BSplineCurve: is_close
- CompositePrimitive3D: babylon_points
- WireMixin: split_with_sorted_points -> if a wire, and given points are start and end, return self directly.
- ContourMixin: contours_from_edges
- ExtrusionSurface3D: simplify bsplinecurve3d_to_2d method

### Changed
- better surface3d plots
- sphere methods renamed in_points & to_point_skin to inner points & skin_points
- Improve CylincricalFace3D and ToroidalFace3D rendering mesh.
- remove useless attribute in Bspline serialization
- Change python suport version from >=3.7 to >= 3.9
- LICENSE changed from GPL to Lesser GPL 
- Readme logo updated
- CI: do not check quality on tag

### Unittests
- Arc2D: test_arc_intersections
- TestEdge2DIntersections: test intersections for all edges.
- Circle2D: test_circle_intersections
- Contour2D: test_crossings, test_intersection_contour_with
- BSplineCurve: get_intersection_sections
- BSplineCurve2D: edge_intersections, arc_intersections, bsplinecurve_intersections
- CylindricalFace3D: test_triangulation_quality
- CylindricalSurface3D: test_point_projection
- BSplineCurve: point_projection
- ClosedShel3D: cut_by_plane
- Arc3D.minimum_distance_points_line
- New unittests for plane3d.
- ClosedShel3D: intersection
- Arcellipse2D: complementary
- Contour2D: contours_from_edges.
- PlaneFace3D: merge_faces
- Contour2D: divide.
- BSplineFace3D: test_linesegment_intersections_approximation.
- CylindricalFace3D: split_by_plane.

v0.10.0 [Released 20/04/2023]

### New Features
* Write .msh file (with stream)
* Arc: reverse
* BSplineCurve2D: offset
* Circle2D: bsplinecurve_intersections, point_distance
* ConicalSurface3D, CylindricalSurface3D: plot method
* BSplineCurve3D: minimum distance
* volmdlr.edge: FullArcEllipse
* BSplineCurve: evaluate_single
* Wire2: hash
* Contour3D: hash
* LineSegment3D, LineSegment2D, Arc3D, Arc2D, BSpline3D, BSpline2D: get_shared_section(), delete_shared_section()
* Contour2D: closest_point_to_point2, get_furthest_point_to_point2
* Block: octree, quadtree, subdivide_block

### Fixed
* Bspline in sweep
* Plane3D: plane_intersections
* fixes to step assemblies
* LineSegment3D: matrix_distance
* fixes to wire
* Arc: split. Case when spliting point is the start or end point.
* BplineCurve2D: tangent, vector_direction, normal_vector
* BSplineCurve: abscissa, line_intersections
* Add some important fixes to unittests: missing two __init__py files.
* Contour2D, Contour3D: merge_with()
* Edge: change unit_direction_vector and unit_normal_vector to concrete methods
* stl: add _standalone_in_db to Stl class
* BSplineSurface3D: merge_with
* Documentation: Add introduction to volmdlr technology
* BSplineSurface3D: refactor bsplinecurve3d_to_2d to take into account periodic behavior
* OpenedRoundedLineSegments2D/ClosedRoundedLineSegments2D: fix radius type
* Surface3D: debug some special cases while using face_from_contours3d.
* Step: debug some special cases while reading step file.
* BSplineSurface3D: fix simplify_surface method.
* Improve pylint code quality.
* PeriodicalSurface: enhance some parametric transformations.

### Removed
- stl: remove default value in from_stream method

### Changed

- argument convexe in volmdlr.cloud has been renamed to convex
- Add some missing docstrings in volmdlr.faces
- Using full arcs for Circles primitives

### Performance improvements
- BSplineCurve: compilation of some functions used by from_points_interpolation classmethod.
- BSplineSurface3D: compilation of some functions used in the evaluation of a parametric point.
- eq & hash: Some eq and hash methods have been fixed. starting from clases Point and Vector.
- BSplinecurve2D: point_belongs
- lighten some dicts with optional name
- Step reader: refactor to_volume_model. Remove the dependency of the method of creating a graph.

### Refactorings
- ContourMixin: to_polygon (for both 2D and 3D)
- BSplineCurve2D.point_distance 
- new dataclass EdgeStyle: to be used in several plot methods. simplifying its structure.


### Unittests
* BSplineCurve2D: offset, point_distance, point_belongs
* Circle2D: bspline_intersections, point_distance
* Unittests for Vector2D
* Unittests for Point2D
* Unittests for Vector3D
* Unittests for Point3D
* LineSegment3D: test_matrix_distance
* LineSegment3D, LineSegment2D, Arc3D, Arc2D, BSpline3D, BSpline2D: get_shared_section(), delete_shared_section()
* Contour3D: merge_with()
* Contour2D: closest_point_to_point2, get_furthest_point_to_point2

## v0.9.3

- build: bump dessia common to 0.10.0
- build: remove useless jsonschema dep
- build: update package.xml for freecad

## v0.9.1

### Fixed
- build: manifest was not shipping bspline_compiled
- fixed many pylint errors: 13/03/2023
- fix contour2d: divide

### Documentation
 - typo in CONTRIBUTING.md
 - typo in README.md

## v0.9.0 [released 03/26/2023]

### New Features
* Unit coversion factor parameter added to the end of the from_step arguments parameter (So we can convert the units correctly)
* SphericalSurface3D: rotation, translation, frame_mapping
* read steps: Identify assemblies in a step file.
* ClosedTriangleShell3D: to_trimesh method
* PointCloud3D: add method shell_distances to compute distances from triangular mesh in PointCloud3D
* BSplineSurface3D: Now the plot method uses u and v curves
* Create .geo and .msh files (Mesh geometries with GMSH)
* RevolutionSurface3D: point3d_to_2d, point2d_to_3d, plot, rectangular_cut, from_step
* RevolutionFace3D
* WiriMixin: from points: general method for Wire3D and 2D and for Contour2D and 3D.
* Added package.xml metadata in order to be listed in the FreeCAD Addon Manager
* Edge: local_discretization
* ArcEllipse2d: point_at_abscissa, translation, split, point_distance.

### Fixed

* WireMixin: abscissa (add tolerance as parameter)
* OpenRoundedLineSegment2D: deleted discretization_points() so it uses the one from WireMixin.
* Contour2D: moved bounding_rectangle and get_bounding_rectangle to Wire2D.
* BSplineCurve: from_points_interpolation, uses centripedal method for better fitting.
* Conical, Cylindrical and Toroidal Surfaces 3D: fix face_from_contours - bug when step file doesnot follow a standard.
* BSplineSurface3D: debug linesegment2d_to_3d method.
* Parametric operations with BSpline curves.
* OpenTriangleShell3D: fix from_mesh_data method.
* PeriodicalSurface: fix face from contours.
* LineSegment2D.line_intersections: verify if colinear first.
* Cylinder: to_dict, min_distance_to_other_cylinder.
* Step_assemblies: consider when no transformation is needed.
* fix some pydocstyle errors
* Script/step/workflow: Update Workflow, use last version of dessia_common
* LineSegment3D: Rotation method update due to points attribute deletion
* ConicalSurface3D: fix from_step class method by adding the angle convertion factor
* fix f string usage
* Add some typings
* Step: Step translator now handles some EDGE_LOOP inconsistencies coming from step files
* Arc2d: point_belongs, abscissa.


### Removed

- edges: remove attributes points from lines & linesegments for performance purpose


### Performance improvements

- wires.py's 2D objects: chache bounding_rectangle results
- faces.py's Triangle3D objects: subdescription points and triangles
- EdgeCollection3D: new object for displaying series of edges
- BSplineSurface3D: compile BSplineSurface3D.derivatives
- Contour2D.area(): save area in a cache variable.
- Contour2D.__eq__(): verify contour length first, when verify if two contours are the same.
- Contour2D.is_inside(): verify first if the area of the contour2 is not smaller that contour 1.
- Disabling pointer in to_dict for most primitives
- Better hash for shells, contours & wires 


### Refactorings
- Remove usage of deprecated method old_coordinates and new_coordinates
- Indicate 'inplace' methods as deprecated
* Wire: extract_with_points

### Documentation
- BoundingBox docstrings

### Unittests
- ConicalSurface3D: face_from_contours, bsplinecurve3d_to_2d.
- CompositePrimitive2D: rotation, translation, frame_mapping
- core.py: delete_double_point, step_ids_to_str
- CompositePrimitive3D: plot
- BoundingRectangle: bounds, plot, area, center, b_rectangle_intersection, is_inside_b_rectangle, point_belongs,
intersection_area, distance_to_b_rectangle, distance_to_point
- BoundingBox: center, add, to_dict, points, from_bounding_boxes, from_points, to_frame, volume, bbox_intersection,
is_inside_bbox, intersection_volume, distance_to_bbox, point_belongs, distance_to_point, plot
* VolumeModel: eq, volume, rotation, translation, frame_mapping, bounding_box, plot
* Wire: extract_with_points, split_with_two_points
* Arc2d: point_belongs, abscissa.
* ArcEllipse2d: point_belongs, abscissa, init, translation, split, point_at_abscissa, point_distance.

### CI
- add spell check to pylint with pyenchant
- make code_pydocstyle more explicit
- upload html coverage to cdn.dessia.tech
- limit time effect on master & testing

## v0.8.0 [Released 26/01/2023]

### New Features

- PlaneFace3D: project_faces
- OpenShell3D: project_coincident_faces_of
- GmshParser: to_vtk
- BSplineCurve: derivatives
- ClosedPolygon2D: point_belongs, now the user can choose whether points on the edge of the polygon
            should be considered inside or not.
- ArcEllipse2D: line_intersections, frame_mapping, linesegment_intersections
- Line2D: point_belongs, frame_mapping()
- New Class wires.Ellipse2D
- Ellipse2D: point_over_ellipse(), line_intersections(), linesegment_intersections(), discretization_points(),
abscissa(), point_angle_with_major_dir(), area(), rotation(), tranlation(), frame_mapping()
- Plane3D: is_parallel, fullarc_intersections
- Arc2D: cut_betweeen_two_points
- Contour3D: linesegment_intersections, line_intersections
- Circle3D: primitives: [Arc3D, Arc3D], get_primitives, abscissa, linesegment_intersections
- Arc3D: line_intersections, linesegment_intersections
- new module utils: intersections -> circle_3d_linesegment_intersections
- hash for Frame2D
- Ellipse3D: point_belongs, abscissa, length, to_2d
- CylindricalSurface3D: point_on_surface, is_coincident, arcellipse3d_to_2d
- BSplineSurface3D: derivatives

### Fixed

- PlaneFace3D: cut_by_coincident_face (consider self.inner_contours inside face)
- Contour2D: bounding_rectangle (specify number_points for discretization_points), point_belongs
- Line2D: line_intersections
- BSplineCurve2D: line_intersections
- PlaneFace3D: cut_by_coincident_face (consider self.inner_contours inside face)
- BSplineCurve2D: bounding_rectangle (specify number_points for discretization_points)
- Mesh: delete_duplicated_nodes
- BSplineSurface3D: fix arc3d_to_2d method
- Frame3D : fix from_point_and_vector method ( error for the case vector=main_axis)
- BSplineCurve2D: linesegment_intersections
- Contour2D: merge_primitives_with
- BSplineCurve: fix to take into account weighted B-spline curves.
- Step: fix reading of rational BSpline curves and surfaces from step file.
- BSplineCurve2D: tangent (use position/length)
- Babylon: some scene settings for better rendering
- Arc2D: fix get_center: name referenced before assignement
- SphericalSurface3D : enhancement of primitives parametrization on surface parametric domain.
- BSplineSurface3D: debug linesegment2d_to_3d method.
- Parametric operations with BSpline curves.
- OpenTriangleShell3D: fix from_mesh_data method
- pydocstyle fixes
- bounding box: fix for cylindrical and BSplineCurve3D
- contour2d: ordering_primitives, order_primitives
- Plane3D: plane_intersections, is_coindident
- contour2d: ordering_primitives, order_primitives
- Linesegment2D: infinite_primitive
- Arc2D: point_belongs
- Arc2D: infinite_primitive
- Wire2D: infinite_intersections
- infinite primitive offset of linesegment
- Ellispe3D: discretization_points
- BSplineSurface: Improved surface periodicity calculation

### Removed

- babylon script remaining functions

### Performance improvements
- ClosedPolygon2D: triangulation
- Cylinder: min_distance_to_other_cylinder
- BSplineCurve: discretization_points
- Face3D: triangulation
- triangulation performance by use of Node2D instead of points (x15 on casing)
- cache variable self._polygon_point_belongs_100, to avoid recalculating each
time we have to verify if a point is inside
- Improvements in BSplineSurface3D.point3d_to_2d performance
- Triangle3D serialization speed-up
- Serialization without memo for faces
- Custom serialization for BsplineCurves

### Refactorings

- Basis2D, Basis3D, Frame2D, Frame3D: old_coordinates and new_coordinates method are now deprecated.
local_to_global_coordinates and global_to_local_coordinates are the new more explicit ones.
- Line3D: intersections

### Unittests

- Contour2D: point_belongs
- Basis2D, Basis3D, Frame2D, Frame3D: local_to_global_coordinates and global_to_local_coordinates
- ArcEllipse2D: linesegment_intersections
- LineSegment2D: to_wire
- Line2D: point_belongs
- BSplineCurve2D: line_intersections
- Ellipse2D.point_over_ellipse()
- Ellipse2D.line_intersections()
- Ellipse2D.linesegment_intersections()
- Ellipse2D.discretization_points()
- Ellipse2D.abscissa()
- Ellipse2D.point_angle_with_major_dir()
- Ellipse2D.area()
- Ellipse2D.rotation()
- Ellipse2D.tranlation()
- Ellipse2D.frame_mapping()
- Line2D.frame_mapping()
- Plane3D: plane_intersections, fullarc_intersections, is_parallel, is_coincident
- Contour2D: offset
- ArcEllipse3D.to_2d()
- Circle3D: point_belongs
- Circle3D: discretization_points
- Arc3D: line_intersections, linesegment_intersections
- Contour2D: ordering_contour, is_ordered, order_contour
- Ellipse3D: point_belongs, abscissa, length, to_2d, discretization_points
- CylindricalSurface3D: point_on_surface, is_coincident

### CI

- Mandatory CHANGELOG.md update for PR
- pre-commit checks with cython-lint

## v0.7.0

### New Features

- Open/Closed TriangleShells: ability to implement specific algorithm to triangles
- Block: faces_center (calculate directly point in the middle of the faces)
- Circle2D: split_by_line
- BoundingRectangle: bounds, plot, area, center, b_rectangle_intersection, is_inside_b_rectangle, point_belongs, intersection_area, distance_to_b_rectangle, distance_to_point
- Cylinder: random_point_inside, interference_volume_with_other_cylinder, lhs_points_inside
- CylindricalSurface3D: line_intersections, linesegment_intersections, plane_intersection
- Line2D: point_distance
- Line3D: to_2d
- Line3D: skew_to (verifies if two Line3D are skew)
- LineSegment3D: line_interserctions
- ArcEllipse3D: discretization_points
- FullArc3D: linesegment_intersections
- Line: sort_points_along_line
- Line2D: point_belongs
- ArcEllipse2D: length, point_belongs, abscissa, bounding_rectangle, straight_line_area, discretization_points, reverse

### Fixed

- Contour2D: point_belongs
- BsplineCurve: abscissa (use different start point between 0 and length)
- Arc3D: plot
- Cylinder: point_belongs
- FullArc3D: plot (use discretization_points instead of discretise)
- Face3D: line_intersections: consider borders
- STL: from stream (use BinaryFile and StringFile instead of io.BinaryIO and FileIO)
- Step: from stream (use BinaryFile instead of io.BinaryIO)
- Contour: is_overlapping (consider intersecting_points is empty)
- LineSegment2D: to_wire (use discretization_points instead of discretise)
- ArcEllipse2D: to_3d
- Fix boolean operations when faces are 100% coincident
- Fix some to_step methods from edges.py and faces.py


### Performance improvements

- Avoid unneeded bbox computation


### Refactorings

- cleanup of ClosedShell (double methods with Openshells)
- LineSegment3D: intersections
- Line2D: sort_points_along_line



### Unittests

- PlaneFace3D: line_intersections
- BsplineCurve: abscissa
- Circle2D: split_by_line
- BoundingRectangle: area, center, intersection, is_inside, point_belongs, intersection_area, distance_to_point, distance_to_b_rectangle
- Cylinder: point_belongs, random_point_inside, interference_volume_with_other_cylinder, min_distance_to_other_cylinder, is_intersecting_other_cylinder, lhs_points_inside
- CylindricalFace3D: linesegment_intersections
- CylindricalSurface3D: line_intersections
- Line3D: line_distance
- Line3D: skew_to
- Line3D: intersections
- LineSegment3D: line_intersections
- LineSegment3D: linesegment_intersections
- Contour: is_overlapping
- LineSegment2D: line_intersections
- ArcEllipse3D: discretization_points
- FullArc3D: linesegment_intersections
- Line2D: sort_points_along_line
- Line3D: sort_points_along_line
- ArcEllipse2D: length, point_belongs, abscissa, bounding_rectangle, straight_line_area, discretization_points, reverse


## v0.6.1 [12/13/2022]

### Changes

- Import from dessia_common are now performed from dessia_common.core

### Fixed
- infinite primitive offset of linesegment

## v0.6.0 [11/7/2022]

### New Features

- Stl:load_from_file, to_volume_model
- Surface2D: copy (specific method)
- GmshParser: read_file (.msh) and related methods, define_triangular_element_mesh, define_tetrahedron_element_mesh
- Circle2D: primitives (defined with 2 Arc2D)
- Node2D/3D, TriangularElement, QuadrilateralElement2D, TriangularElement3D
- ElementsGroup: nodes, elements_per_node
- Mesh: bounding_rectangle, delete_duplicated_nodes
- PlaneFace3D: cut_by_coincident_face
- Vector2D: to_step
- BSplineCurve2D: to_step
- LineSegment3D: to_bspline_curve
- BSplineCurve3D: from_geomdl_curve
- Surface2D: line_crossings
- Surface2D: from_contour
- BSplineSurface3D: simpifly_surface - verifies if BSplineSurface3D could be a Plane3D
- OpenShell3D: to_step_face_ids
- Contour2D: repair_cut_contour
- Circle2D: cut_by_line

### Fixed

- Contour3D: average_center_point (use edge_polygon.points instead of points)
- Contour: edges_order_with_adjacent_contour
- Arc2D: translate_inplace
- Arc2D: point_belongs
- Arc2D: abscissa (consider point2d == arc2d.start/end)
- Arc2D: split (how to choose the interior point)
- Wire: extract_primitives (consider point1 and point2 belong to the same primitive, REMOVE Contour.extract_primitives)
- LineSegment: abcissa (consider point2d == arc2d.start/end)
- Contour2D: cut_by_wire
- Contour2D: point_belongs (bug when contour has only one primitive, like FullArc2D)
- Contour: contours_from_edges
- PlaneFace3D: face_intersections
- Edge: insert_knots_and_mutiplicity
- BSplineCurve3D: from_step
- Surface2D: cut_by_line
- Circle3D: to_step
- ArcEllipse3D.to_2d()
- infinite primitive offset of linesegment
- Contour3D: order_contour.

### Performance improvements

- Improve reading STEP files (Faster BSplineCurve3D.look_up_table, Better info when _edges not following eachother_ )
- Improve multiple substractions
- Speedup Contour2D.point_belongs using bounding_rectangle
- Custom to dicts for Shells and primitives inheriting


### Refactorings

- Normalize STL methods regarding STEP
- Refacor and update old code in mesh.py
- Define a Parent class 'Triangle' for Triangle2D/3D


### Unittests

- Wire: extract_primitives, extract_without_primitives


## v0.5.0

### New Features

- Contour: is_overlapping, is_supperposing
- Point, Edges and Wires: axial_symmetry
- Surface2D: rotation, rotation_inplace
- Wire2D: bsplinecurve_crossings,  bsplinecurve_intersections
- Cylinder: min_distance_to_other_cylinder, is_intersecting_other_cylinder
- New point_distance method for Wire3D

### Fixed

- Wire3D.babylonjs
- BSplineSurface3D.merge_with (consider overlapping, intersecting surfaces)
- Wire.extract_primitives (consider point1 & point2 belong to the same primitive)
- Wire.extract_without_primitives (consider the primitives’ order to choose the primitives)
- Contour.shared_primitives_with (consider contours sharing a lot of primitives groups)
- Contour2D.contour_intersections (check if the point is not already in the lis)
- Line.is_between_points (consider point1==point2)
- BSplineCurve2D.split (consider point==start/end)
- Contour3D.bounding_box (use _utd_bounding_box to be defined as a property)
- BSplineSurface3D.grid2d_deformed (add more constraints to compute surface deformation)
- BSplineSurface3D.from_cylindrical_faces (consider **kwargs parameters)
- Duplicated methods cleaned
- triangulation of planar faces
- Wire3D: fix Bounding box
- Wire3D: Bounding box
- Arc2D: primitives bad calculation (arc2d)
- Update plotdata in setup.py
- add some fixes pydocstyle

### Performance improvements

- Remove Copy param from movement of primitives and add inplace methods
- Improve union operations
- Return the same result type (a boolean) in Contour.is_sharing_primitives_with
- Add hidden attribute _bounding_rectangle for Contour2D
- Add hidden attribute _length for BSplineCurve2D/3D
- Consider different types of primitives in Wire.wire_intersections/wire_crossings
- Add hidden attribute _length for Edge

### Refactorings

- Define _eq_ in Contour (to be used for both 2D and 3D)
- Use Grid2D object in different BSplineSurface3D methods (especially: to_2d_with_dimension)
- Define length in LineSegment (to be used for both 2D and 3D)
- Delete diplicated methods (length and point_at_abscissa) from Contour3D (inherit from Wire)
- Define a Parent class 'Bsplinecurve' to mutulize Bsplinecurve2D/3D methods
- Clean duplicated methods
- Define length in LineSegment (to be used for both 2D and 3D)
- Delete diplicated methods (length and point_at_abscissa) from Contour3D (inherit from Wire)
- Define a Parent class 'Bsplinecurve' to mutulize Bsplinecurve2D/3D methods


## v0.4.0
### Fixed
- various fixes in cuts of wires and contours
- Fix of missing face in Union
- following dessia_common v0.7.0


## v0.3.0

### New Features
- Bspline with dimensions
- cut_by_line for Surface2D
- Bspline merge

### Fixed
- Various Steps improvement
- Bspline periodicity in step reading
- sewing improvements
- Substraction of shells

## v0.2.10

### New Features

- union of shells (only with planeface for the moment
- Sewing of polygon3D
- Concav hull of PointCloud2D

## v0.2.9

### New Features

- support STL import & export
- point cloud2D & cloud3D

## v0.2.8

### New Features

- support stringIO in step save

### Fixes

- depack of point2D
- to_vector2D

### Performance improvements

- better bounding box for cylindrical face


## [v0.2.7]
### Changed
- direction vector of linesegments are now normalized

### New Features

- straight line area for BsplineCurve2D
- split of circleby start end
- closedpolygon2d is_trigo
- Auto-adaptative camera/edge width babylonjs
- splitting of bsplinecurve2d
- BezierSurface3D implemented
- added rotation and translation for faces
- new classes BezierCurve2D and BezierCurve3D
- spherical surface
- (core): update plot_data method
- update plot_data methods in wires and edges
- step almost working for cylindrical, conical toroidal
- difference between intersections and crossings
- plot_data version set to 0.3.8 or above

### Fixes

- support of mixed vector point in to step
- remove debug mode babylonjs
- remove sci notation in step export
- use stable cdn for babylonjs
- sweep extrusion length
- line circle intersection with tolerance, normal and dir vector for arc
- offset of wire
- remove useless non serializable attr
- secondmoment area from straight lines
- reversed faces in extrusion correction
- enhancement of rotation/translation of shells
- bug fix BezierCurve2D and 3D
- eq and hash for basis and frames
- shell and frame mapped shell correctly read
- small try except added for step reading
- all SHAPE_REPRESENTATION are now read
- Arc3D from step full debug
- arc3d to 2d in bspline3d surface
- missing faces at end of sweep
- splitting faces and arcs
- perf in display nodes and toroidal aspect
- setup.py requires plot_data>=0.3.9
- (primitives2d): serialization
- debug of shell method
- porting shells methods
- Debug of conical faces
- Porting cylinders and hollow
- porting from missing from_contour3d for planeface
- reading steps, but artefact on faces
- Correcting arc from_step

### Performance improvements

- LineSegment2D.points is non serializable attribute
- ClosedPolygon2D.line_segment is non_serializable_attributes
- Optimization of mesh generation

#### Refactorings
- (edges): put data argument back into Arc2D.plot_data()
- (edges): redefined Arc2D.plot_data()

## v0.2.6

### Changed
- debugs on frame 2D

### Optimized
- babylon data generation speed up

## v0.2.5

### Added
- translation and rotation for various primitives

### Changed
- Frame3D rotation takes also into account origin
- following plot_data v0.5.3

## v0.2.4
### Added
- handle spherical surfaces
- positionning of parts in STEP reading

## v0.2.1
### Added
- step export

## v0.2

### Changed
- modules -2D or *3D renamed in *2d, *3d
- point and vector declared with their x, y, z vm.Point2D((0, 0)) -> vm.Point2D(0, 0)
- separating in new modules: display, wires, edges...
- PEP8: method names
- PointAtCurvilinearAbscissa changed to point_at_abscissa
- MPLPlot changed to plot()
- plot now returns only ax instead of fig, ax

## v0.1.11

### Added
- Calculate the distance between LineSegment3D/LS3D, Arc3D/LS3D, Arc3D/Arc3D and between CylindricalFace3D too.
- Use PlaneFace3D with contours2D in a classic way and use it with contours3D with a 'from_contours3d' as CylindricalFace3D does.
- Calculate the distance between CylindricalFace3D and PlaneFace3D.
- Calculate the distance between CylindricalFace3D, PlaneFace3D and ToroidalFace3D.
- contours2d.tessel_points which gives all points of a contour2d, and .points the end points of primitives.
- Implementation of ConicalFace3D in Core and RevolvedProfile.
- Implementation of SphericalFace3D in Core.
- BSplineFace3D works.

### Changed
- cut_contours in Face3D which take all points from a Contour2D, not one side like before. Furthermore, it is light and quick.

## [v0.1.10]
- typings
- workflow to instanciate point

## [v0.1.9]

### Added
- mesh module

## [v0.1.8]

### Added
- color and alpha options for various primitives
- line segments intersection

### Debug
- arcs: is_trigo and angle were sometimes false

## [v0.1.7]

### Added
- random vector and points
- dashed line option in babylon of LineSegment3D
- Measure2D
- babylon_data: a dict language to describe models to be unpacked by a babylonjs unpacker

### Removed
- constants o2D, x2D, y2D...: use O2D, X2D...

### Changed
- Mesure -> Measure3D<|MERGE_RESOLUTION|>--- conflicted
+++ resolved
@@ -23,11 +23,8 @@
 ### Refactor
 - refator some classes' init in primitives3D. 
 - Shells: refactor.
-<<<<<<< HEAD
 - Composite_primitives
-=======
 - Surface3D: enhance repair_primitives_periodicity method.
->>>>>>> 305eda8c
 
 ### Changed
 -
