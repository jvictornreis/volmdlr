# Changelog

All notable changes to this project will be documented in this file.

The format is based on [Keep a Changelog](https://keepachangelog.com/en/1.0.0/),
and this project adheres to [Semantic Versioning](https://semver.org/spec/v2.0.0.html).


## v0.12.0 [future]

### New Features
- New module: cad_simplification - OctreeBlockSimplify, TrippleExtrusionSimplify
- shells.py : function to performe union operations for a given list of shells.
- ClosedShell3D: is_face_intersecting, is_intersecting_with
- BoundingBox: get_points_inside_bbox, size
- Vector3D: unit_vector
- Face3D: split_inner_contour_intersecting_cutting_contours
- Shell3D: get_ray_casting_line_segment
- WireMixin: get_connected_wire, is_sharing_primitives_with
- OpenShell3D: faces_graph
- Plane3D: arc_intersections, bsplinecurve_intersections
- common_operations: split_wire_by_plane
- SphericalSurface3D: line_intersections, linesegment_intersections.
- Sweep with muitiform profile contour.
- minimum_distance: face-to-face, shell-to-shell
- OpenShell3D: from_faces (using faces graph)
- SphericalFace3D: from_contours3d_and_rectangular_cut

### Fixed
- ClosedShell3D: is_face_inside, get_subtraction_valid_faces, valid_intersection_faces, point_belongs
- ContourMixin: delete_shared_contour_section, reorder_contour_at_point, are_extremity_points_touching
- RevolutionSurface3D: fix some special cases whiling transforming from 3D space to parametric domain.
- fix drone python version
- BSplineFace3D: neutral_fiber
- BSplineSurface3D: arc3d_to_2d, removes repeated parametric points if any.
- surfaces.Plane3D: linesegment_intersections
- Step export
- Face3D: is_linesegment_crossing.
- Edge: fix orientation of edges commig from step.
- BSplineCurve3D: from_step.
- Export to step file
- Step import
- Edge: fix orientation of edges commig from step.
- Sphere: point_belongs, inherits from ClosedShell3D instead of RevolvedProfile
- PeriodicalSurface: linesegment3d_to_2d, takes into account small 3D line segments that should be actually 3D arcs
- babylondata: removes empty objects.
- ClosedPolygon2D: point_belongs.
- Fullarc: get_reverse.
- Arc2D: point_belongs
- ArcEllipse2D: point_at_abscissa
- Frame3D: import/export step.
<<<<<<< HEAD
- Step: read_lines, take into account the space character in step entity names
=======
- Circle3D: fix trim.
>>>>>>> c7c8912b
- Edge: from_step trim of periodic curves with different orientation of original edge
- Arc3D: fix abscissa, fix get_arc_point_angle
- add missing toleraces to some methods.
- remove arcellipse handleling for bspline2d_3d.


### Refactor
- ClosedShell3D: point_belongs, get_non_intersecting_faces
- BoundingBox: bbox_intersection
- Face3D: get_face_cutting_contours
- parametric.py: fix numerical instability in some functions used in Arc3D to parametric surface domain transformation.
- intersections: get_bsplinecurve_intersections generalization, so it can also be used
to calculate intersections between a plane 3d and bsplinecurve3d.
- Big refactor: New module curves.py containing classes as Line, Circle and Ellipse.
Most edges will now be formed by a curve and a start and end points. Unittests for all these classes have been created.
All adequations have been done for all tests and existing scripts.

- bspline_compiled: refactor binomial_coefficient for performance.
- Improve step translator.
- Delete inplace methods: rotation, translation and frame_mapping
- OpenShell3D: faces_graph.


### Changed
- OpenShell3D: faces_graph is now vertices_graph. faces_graph method now represents the faces' topology of the shell.

### Unittests
- FullArc2D: split_between_two_points
- Face3D: set_operations_new_faces
- ClosedShell3D: point_belongs
- Plane3D: arc_intersections, bsplinecurve_intersections
- common_operations: split_wire_by_plane
- SphericalSurface3D: line_intersections, linesegment_intersections.

## v0.11.0 [unreleased]


### New Features
- BSplineCurve, Edge: simplify
- Plane3D: angle_between_planes, plane_betweeen_two_planes
- Edge: intersections, crossings, validate_crossings
- Arc2D: bsplinecurve_intersections, arc_intersections, arcellipse_intersections.
- ArcEllipse2D: bsplinecurve_intersections
- get_circle_intersections added to volmdlr.utils.intersections, so it can be used to calculate intersections between two arcs 2d.
- get_bsplinecurve_intersections added to volmdlr.utils.intersections. Used to calculate intersection between a bspline and another edge.
- Wire2D: edge_intersections, wire_intersections, edge_crossings, edge_intersections, validate_edge_crossings, validate_wire_crossings
- Contour2D: split_contour_with_sorted_points, intersection_contour_with
- CylindricalSurface3D: point_projection, point_distance
- ToroidalSurface3D: point_projection
- BsplineCurve: point_distance, point_belongs
- ContourMixin: is_adjacent
- Wire2D: area
- Circle2D: bsplinecurve_intersections.
- add tolerance param to many methods from edges and wires.
- Surface3D: add contour healing into face_from_contours3d method.
- ExtrusionSurface3D: implement missing cases for linesegment2d_to_3d method.
- BSplineSurface3D: to_plane3d
- BSplineFace3D: to_planeface3d
- BSplineCurve, Arc, LineSegment: is_close
- Core: get_edge_index_in_list, edge_in_list
- mesh: TetrahedralElementQuadratic 
- GmshParser: define_quadratic_tetrahedron_element_mesh
- GmshParser: to_vtk (consider quadratic tetrahedron element)
- VolumeModel: to_msh (consider both order 1 and 2)
- Assembly: define a volmdlr Assembly object.
- Edge: direction_independent_is_close
- Arcellipse2D, 3D: complementary, translation
- Arcellipse2D, 3D: complementary
- Face3D: is_linesegment_crossing, linesegment_intersections_approximation.
- Assembly: define a volmdlr Assembly object.
- Contour2D: copy
- LineSegment2D: copy
- FullArcEllipse3D: split
- ArcEllipse3D: split, point_at_abscissa
- Vector: is_perpendicular_to
- babylonjs: add nested meshes
- CylindricalFace3D, ConicalFace3D, ToroidalFace3D, BSplineFace3D: neutral_fiber
- VolumeModel: get_shells
- WireMixin: wires_from_edges
- DisplayMesh3D: triangulation_faces
- Woodpecker CI setup
- ContourMixin: primitive_section_over_contour.
- Face3D: split_by_plane

### Fixed
- 2D conversion: create 2D function name in core_compiled
- LineSegment, Arc, BSplineCurve: get_shared_section()
- bSpline2D: linesegment_intersections
- BsplineCurve: from_points_interpolation
- Coverage: use coverage rc to enable cython coverage
- ClosedShel3D: cut_by_plane
- ClosedShell3D: union
- BSplineSurface3D: take into account oppened contour while using face_from_contours3d
- BsplineCurve: simplify
- Dessiaobject inheritance up-to-date
- Edge: unit_direction_vector, unit_normal_vector, split_between_two_points
- VolumeModel: get_mesh_lines (change tolerance 1e-20 to 1e-6)
- RevolutionSurface: fix some parametric operations.
- ClosedShel3D: intersection method
- Fix: plots
- add some fixes to pydocstyle errors
- ToroidalSurface3D: fix some parametric operations.
- Node2D, Node3D: is_close
- SphericalSurface3D: enhance arc3d_to_2d and bsplinecurve3d_to_2d.
- BSplineface3D: linesegment2d_to_3d, bsplinecurve2d_to_3d.
- OpenShell3D: get_geo_lines (use primitive.is_close)
- Basis3D: normalize
- Contour3D: from_step removes repeated edges from primitives list
- Face3D: add fixes to divide_face.
- ExtrusionSurface3D: linesegment2d_to_3d.
- Surface3D: repair_primitive_periodicity
- BSplineSurface3D: ban useless attr in serialization 
- utils.parametric: fix contour2d_healing
- BSplineSurface3D: ban useless attr in serialization
- BSplineCurve: simplify
- SphericalSurface3D: contour3d_to_2d
- WireMixin: to_wire_with_linesegments (use new methods, for 2D and 3D)
- ArcEllipse2d: point_belongs, abscissa, init.
- Face3D: face_inside - now considers inners_contours
- BoundingBox: point_belongs now considers bounds.
- ContourMixin: delete_shared_contour_section
- PlaneFace3D: merge_faces
- Contour2D: divide
- Step: raise NotimplementedError when it's not possible to instatiate assembly object.


### Refactor
- Contour2D: cut_by_wire
- Contour2D: extract_with_points displaced to WireMixin
- Contour2D: extract_contour displaced to WireMixin and renamed to extract
- Contour2D: split_contour_with_sorted_points displaced to WireMixin and renamed to split_with_sorted_points
- Contour2D: get_divided_contours
- FullArc2D, FullArc3D: create FullArc Abstract class.
- Contour2D: ordering_contour
- WireMixin: order_wire
- Contour2D: delete cut_by_linesegments
- split faces.py into surfaces.py, faces.py and shells.py 
- ContourMixin: from_points
- ClosedShell3D: improve performance for boolean operations
- Face3D: reduce the triangulation discretization resolution of Toroidal and Cylindrical to improve redering performance.
- Cylinder: inheritance directly from ClosedShell3D
- Edges: cache middle_points and unit_direction_vector 
- Arc: add optional parameter center
- unittests: find dynamicly the folder for the json
- Arc: point_distance
- BSplineCurve: is_close
- CompositePrimitive3D: babylon_points
- WireMixin: split_with_sorted_points -> if a wire, and given points are start and end, return self directly.
- ContourMixin: contours_from_edges
- ExtrusionSurface3D: simplify bsplinecurve3d_to_2d method

### Changed
- better surface3d plots
- sphere methods renamed in_points & to_point_skin to inner points & skin_points
- Improve CylincricalFace3D and ToroidalFace3D rendering mesh.
- remove useless attribute in Bspline serialization
- Change python suport version from >=3.7 to >= 3.9
- LICENSE changed from GPL to Lesser GPL 
- Readme logo updated

### Unittests
- Arc2D: test_arc_intersections
- TestEdge2DIntersections: test intersections for all edges.
- Circle2D: test_circle_intersections
- Contour2D: test_crossings, test_intersection_contour_with
- BSplineCurve: get_intersection_sections
- BSplineCurve2D: edge_intersections, arc_intersections, bsplinecurve_intersections
- CylindricalFace3D: test_triangulation_quality
- CylindricalSurface3D: test_point_projection
- BSplineCurve: point_projection
- ClosedShel3D: cut_by_plane
- Arc3D.minimum_distance_points_line
- New unittests for plane3d.
- ClosedShel3D: intersection
- Arcellipse2D: complementary
- Contour2D: contours_from_edges.
- PlaneFace3D: merge_faces
- Contour2D: divide.
- BSplineFace3D: test_linesegment_intersections_approximation.
- CylindricalFace3D: split_by_plane.

v0.10.0 [Released 20/04/2023]

### New Features
* Write .msh file (with stream)
* Arc: reverse
* BSplineCurve2D: offset
* Circle2D: bsplinecurve_intersections, point_distance
* ConicalSurface3D, CylindricalSurface3D: plot method
* BSplineCurve3D: minimum distance
* volmdlr.edge: FullArcEllipse
* BSplineCurve: evaluate_single
* Wire2: hash
* Contour3D: hash
* LineSegment3D, LineSegment2D, Arc3D, Arc2D, BSpline3D, BSpline2D: get_shared_section(), delete_shared_section()
* Contour2D: closest_point_to_point2, get_furthest_point_to_point2
* Block: octree, quadtree, subdivide_block

### Fixed
* Bspline in sweep
* Plane3D: plane_intersections
* fixes to step assemblies
* LineSegment3D: matrix_distance
* fixes to wire
* Arc: split. Case when spliting point is the start or end point.
* BplineCurve2D: tangent, vector_direction, normal_vector
* BSplineCurve: abscissa, line_intersections
* Add some important fixes to unittests: missing two __init__py files.
* Contour2D, Contour3D: merge_with()
* Edge: change unit_direction_vector and unit_normal_vector to concrete methods
* stl: add _standalone_in_db to Stl class
* BSplineSurface3D: merge_with
* Documentation: Add introduction to volmdlr technology
* BSplineSurface3D: refactor bsplinecurve3d_to_2d to take into account periodic behavior
* OpenedRoundedLineSegments2D/ClosedRoundedLineSegments2D: fix radius type
* Surface3D: debug some special cases while using face_from_contours3d.
* Step: debug some special cases while reading step file.
* BSplineSurface3D: fix simplify_surface method.
* Improve pylint code quality.
* PeriodicalSurface: enhance some parametric transformations.

### Removed
- stl: remove default value in from_stream method

### Changed

- argument convexe in volmdlr.cloud has been renamed to convex
- Add some missing docstrings in volmdlr.faces
- Using full arcs for Circles primitives

### Performance improvements
- BSplineCurve: compilation of some functions used by from_points_interpolation classmethod.
- BSplineSurface3D: compilation of some functions used in the evaluation of a parametric point.
- eq & hash: Some eq and hash methods have been fixed. starting from clases Point and Vector.
- BSplinecurve2D: point_belongs
- lighten some dicts with optional name
- Step reader: refactor to_volume_model. Remove the dependency of the method of creating a graph.

### Refactorings
- ContourMixin: to_polygon (for both 2D and 3D)
- BSplineCurve2D.point_distance 
- new dataclass EdgeStyle: to be used in several plot methods. simplifying its structure.


### Unittests
* BSplineCurve2D: offset, point_distance, point_belongs
* Circle2D: bspline_intersections, point_distance
* Unittests for Vector2D
* Unittests for Point2D
* Unittests for Vector3D
* Unittests for Point3D
* LineSegment3D: test_matrix_distance
* LineSegment3D, LineSegment2D, Arc3D, Arc2D, BSpline3D, BSpline2D: get_shared_section(), delete_shared_section()
* Contour3D: merge_with()
* Contour2D: closest_point_to_point2, get_furthest_point_to_point2

## v0.9.3

- build: bump dessia common to 0.10.0
- build: remove useless jsonschema dep
- build: update package.xml for freecad

## v0.9.1

### Fixed
- build: manifest was not shipping bspline_compiled
- fixed many pylint errors: 13/03/2023
- fix contour2d: divide

### Documentation
 - typo in CONTRIBUTING.md
 - typo in README.md

## v0.9.0 [released 03/26/2023]

### New Features
* Unit coversion factor parameter added to the end of the from_step arguments parameter (So we can convert the units correctly)
* SphericalSurface3D: rotation, translation, frame_mapping
* read steps: Identify assemblies in a step file.
* ClosedTriangleShell3D: to_trimesh method
* PointCloud3D: add method shell_distances to compute distances from triangular mesh in PointCloud3D
* BSplineSurface3D: Now the plot method uses u and v curves
* Create .geo and .msh files (Mesh geometries with GMSH)
* RevolutionSurface3D: point3d_to_2d, point2d_to_3d, plot, rectangular_cut, from_step
* RevolutionFace3D
* WiriMixin: from points: general method for Wire3D and 2D and for Contour2D and 3D.
* Added package.xml metadata in order to be listed in the FreeCAD Addon Manager
* Edge: local_discretization
* ArcEllipse2d: point_at_abscissa, translation, split, point_distance.

### Fixed

* WireMixin: abscissa (add tolerance as parameter)
* OpenRoundedLineSegment2D: deleted discretization_points() so it uses the one from WireMixin.
* Contour2D: moved bounding_rectangle and get_bounding_rectangle to Wire2D.
* BSplineCurve: from_points_interpolation, uses centripedal method for better fitting.
* Conical, Cylindrical and Toroidal Surfaces 3D: fix face_from_contours - bug when step file doesnot follow a standard.
* BSplineSurface3D: debug linesegment2d_to_3d method.
* Parametric operations with BSpline curves.
* OpenTriangleShell3D: fix from_mesh_data method.
* PeriodicalSurface: fix face from contours.
* LineSegment2D.line_intersections: verify if colinear first.
* Cylinder: to_dict, min_distance_to_other_cylinder.
* Step_assemblies: consider when no transformation is needed.
* fix some pydocstyle errors
* Script/step/workflow: Update Workflow, use last version of dessia_common
* LineSegment3D: Rotation method update due to points attribute deletion
* ConicalSurface3D: fix from_step class method by adding the angle convertion factor
* fix f string usage
* Add some typings
* Step: Step translator now handles some EDGE_LOOP inconsistencies coming from step files
* Arc2d: point_belongs, abscissa.


### Removed

- edges: remove attributes points from lines & linesegments for performance purpose


### Performance improvements

- wires.py's 2D objects: chache bounding_rectangle results
- faces.py's Triangle3D objects: subdescription points and triangles
- EdgeCollection3D: new object for displaying series of edges
- BSplineSurface3D: compile BSplineSurface3D.derivatives
- Contour2D.area(): save area in a cache variable.
- Contour2D.__eq__(): verify contour length first, when verify if two contours are the same.
- Contour2D.is_inside(): verify first if the area of the contour2 is not smaller that contour 1.
- Disabling pointer in to_dict for most primitives
- Better hash for shells, contours & wires 


### Refactorings
- Remove usage of deprecated method old_coordinates and new_coordinates
- Indicate 'inplace' methods as deprecated
* Wire: extract_with_points

### Documentation
- BoundingBox docstrings

### Unittests
- ConicalSurface3D: face_from_contours, bsplinecurve3d_to_2d.
- CompositePrimitive2D: rotation, translation, frame_mapping
- core.py: delete_double_point, step_ids_to_str
- CompositePrimitive3D: plot
- BoundingRectangle: bounds, plot, area, center, b_rectangle_intersection, is_inside_b_rectangle, point_belongs,
intersection_area, distance_to_b_rectangle, distance_to_point
- BoundingBox: center, add, to_dict, points, from_bounding_boxes, from_points, to_frame, volume, bbox_intersection,
is_inside_bbox, intersection_volume, distance_to_bbox, point_belongs, distance_to_point, plot
* VolumeModel: eq, volume, rotation, translation, frame_mapping, bounding_box, plot
* Wire: extract_with_points, split_with_two_points
* Arc2d: point_belongs, abscissa.
* ArcEllipse2d: point_belongs, abscissa, init, translation, split, point_at_abscissa, point_distance.

### CI
- add spell check to pylint with pyenchant
- make code_pydocstyle more explicit
- upload html coverage to cdn.dessia.tech
- limit time effect on master & testing

## v0.8.0 [Released 26/01/2023]

### New Features

- PlaneFace3D: project_faces
- OpenShell3D: project_coincident_faces_of
- GmshParser: to_vtk
- BSplineCurve: derivatives
- ClosedPolygon2D: point_belongs, now the user can choose whether points on the edge of the polygon
            should be considered inside or not.
- ArcEllipse2D: line_intersections, frame_mapping, linesegment_intersections
- Line2D: point_belongs, frame_mapping()
- New Class wires.Ellipse2D
- Ellipse2D: point_over_ellipse(), line_intersections(), linesegment_intersections(), discretization_points(),
abscissa(), point_angle_with_major_dir(), area(), rotation(), tranlation(), frame_mapping()
- Plane3D: is_parallel, fullarc_intersections
- Arc2D: cut_betweeen_two_points
- Contour3D: linesegment_intersections, line_intersections
- Circle3D: primitives: [Arc3D, Arc3D], get_primitives, abscissa, linesegment_intersections
- Arc3D: line_intersections, linesegment_intersections
- new module utils: intersections -> circle_3d_linesegment_intersections
- hash for Frame2D
- Ellipse3D: point_belongs, abscissa, length, to_2d
- CylindricalSurface3D: point_on_surface, is_coincident, arcellipse3d_to_2d
- BSplineSurface3D: derivatives

### Fixed

- PlaneFace3D: cut_by_coincident_face (consider self.inner_contours inside face)
- Contour2D: bounding_rectangle (specify number_points for discretization_points), point_belongs
- Line2D: line_intersections
- BSplineCurve2D: line_intersections
- PlaneFace3D: cut_by_coincident_face (consider self.inner_contours inside face)
- BSplineCurve2D: bounding_rectangle (specify number_points for discretization_points)
- Mesh: delete_duplicated_nodes
- BSplineSurface3D: fix arc3d_to_2d method
- Frame3D : fix from_point_and_vector method ( error for the case vector=main_axis)
- BSplineCurve2D: linesegment_intersections
- Contour2D: merge_primitives_with
- BSplineCurve: fix to take into account weighted B-spline curves.
- Step: fix reading of rational BSpline curves and surfaces from step file.
- BSplineCurve2D: tangent (use position/length)
- Babylon: some scene settings for better rendering
- Arc2D: fix get_center: name referenced before assignement
- SphericalSurface3D : enhancement of primitives parametrization on surface parametric domain.
- BSplineSurface3D: debug linesegment2d_to_3d method.
- Parametric operations with BSpline curves.
- OpenTriangleShell3D: fix from_mesh_data method
- pydocstyle fixes
- bounding box: fix for cylindrical and BSplineCurve3D
- contour2d: ordering_primitives, order_primitives
- Plane3D: plane_intersections, is_coindident
- contour2d: ordering_primitives, order_primitives
- Linesegment2D: infinite_primitive
- Arc2D: point_belongs
- Arc2D: infinite_primitive
- Wire2D: infinite_intersections
- infinite primitive offset of linesegment
- Ellispe3D: discretization_points
- BSplineSurface: Improved surface periodicity calculation

### Removed

- babylon script remaining functions

### Performance improvements
- ClosedPolygon2D: triangulation
- Cylinder: min_distance_to_other_cylinder
- BSplineCurve: discretization_points
- Face3D: triangulation
- triangulation performance by use of Node2D instead of points (x15 on casing)
- cache variable self._polygon_point_belongs_100, to avoid recalculating each
time we have to verify if a point is inside
- Improvements in BSplineSurface3D.point3d_to_2d performance
- Triangle3D serialization speed-up
- Serialization without memo for faces
- Custom serialization for BsplineCurves

### Refactorings

- Basis2D, Basis3D, Frame2D, Frame3D: old_coordinates and new_coordinates method are now deprecated.
local_to_global_coordinates and global_to_local_coordinates are the new more explicit ones.
- Line3D: intersections

### Unittests

- Contour2D: point_belongs
- Basis2D, Basis3D, Frame2D, Frame3D: local_to_global_coordinates and global_to_local_coordinates
- ArcEllipse2D: linesegment_intersections
- LineSegment2D: to_wire
- Line2D: point_belongs
- BSplineCurve2D: line_intersections
- Ellipse2D.point_over_ellipse()
- Ellipse2D.line_intersections()
- Ellipse2D.linesegment_intersections()
- Ellipse2D.discretization_points()
- Ellipse2D.abscissa()
- Ellipse2D.point_angle_with_major_dir()
- Ellipse2D.area()
- Ellipse2D.rotation()
- Ellipse2D.tranlation()
- Ellipse2D.frame_mapping()
- Line2D.frame_mapping()
- Plane3D: plane_intersections, fullarc_intersections, is_parallel, is_coincident
- Contour2D: offset
- ArcEllipse3D.to_2d()
- Circle3D: point_belongs
- Circle3D: discretization_points
- Arc3D: line_intersections, linesegment_intersections
- Contour2D: ordering_contour, is_ordered, order_contour
- Ellipse3D: point_belongs, abscissa, length, to_2d, discretization_points
- CylindricalSurface3D: point_on_surface, is_coincident

### CI

- Mandatory CHANGELOG.md update for PR
- pre-commit checks with cython-lint

## v0.7.0

### New Features

- Open/Closed TriangleShells: ability to implement specific algorithm to triangles
- Block: faces_center (calculate directly point in the middle of the faces)
- Circle2D: split_by_line
- BoundingRectangle: bounds, plot, area, center, b_rectangle_intersection, is_inside_b_rectangle, point_belongs, intersection_area, distance_to_b_rectangle, distance_to_point
- Cylinder: random_point_inside, interference_volume_with_other_cylinder, lhs_points_inside
- CylindricalSurface3D: line_intersections, linesegment_intersections, plane_intersection
- Line2D: point_distance
- Line3D: to_2d
- Line3D: skew_to (verifies if two Line3D are skew)
- LineSegment3D: line_interserctions
- ArcEllipse3D: discretization_points
- FullArc3D: linesegment_intersections
- Line: sort_points_along_line
- Line2D: point_belongs
- ArcEllipse2D: length, point_belongs, abscissa, bounding_rectangle, straight_line_area, discretization_points, reverse

### Fixed

- Contour2D: point_belongs
- BsplineCurve: abscissa (use different start point between 0 and length)
- Arc3D: plot
- Cylinder: point_belongs
- FullArc3D: plot (use discretization_points instead of discretise)
- Face3D: line_intersections: consider borders
- STL: from stream (use BinaryFile and StringFile instead of io.BinaryIO and FileIO)
- Step: from stream (use BinaryFile instead of io.BinaryIO)
- Contour: is_overlapping (consider intersecting_points is empty)
- LineSegment2D: to_wire (use discretization_points instead of discretise)
- ArcEllipse2D: to_3d
- Fix boolean operations when faces are 100% coincident
- Fix some to_step methods from edges.py and faces.py


### Performance improvements

- Avoid unneeded bbox computation


### Refactorings

- cleanup of ClosedShell (double methods with Openshells)
- LineSegment3D: intersections
- Line2D: sort_points_along_line



### Unittests

- PlaneFace3D: line_intersections
- BsplineCurve: abscissa
- Circle2D: split_by_line
- BoundingRectangle: area, center, intersection, is_inside, point_belongs, intersection_area, distance_to_point, distance_to_b_rectangle
- Cylinder: point_belongs, random_point_inside, interference_volume_with_other_cylinder, min_distance_to_other_cylinder, is_intersecting_other_cylinder, lhs_points_inside
- CylindricalFace3D: linesegment_intersections
- CylindricalSurface3D: line_intersections
- Line3D: line_distance
- Line3D: skew_to
- Line3D: intersections
- LineSegment3D: line_intersections
- LineSegment3D: linesegment_intersections
- Contour: is_overlapping
- LineSegment2D: line_intersections
- ArcEllipse3D: discretization_points
- FullArc3D: linesegment_intersections
- Line2D: sort_points_along_line
- Line3D: sort_points_along_line
- ArcEllipse2D: length, point_belongs, abscissa, bounding_rectangle, straight_line_area, discretization_points, reverse


## v0.6.1 [12/13/2022]

### Changes

- Import from dessia_common are now performed from dessia_common.core

### Fixed
- infinite primitive offset of linesegment

## v0.6.0 [11/7/2022]

### New Features

- Stl:load_from_file, to_volume_model
- Surface2D: copy (specific method)
- GmshParser: read_file (.msh) and related methods, define_triangular_element_mesh, define_tetrahedron_element_mesh
- Circle2D: primitives (defined with 2 Arc2D)
- Node2D/3D, TriangularElement, QuadrilateralElement2D, TriangularElement3D
- ElementsGroup: nodes, elements_per_node
- Mesh: bounding_rectangle, delete_duplicated_nodes
- PlaneFace3D: cut_by_coincident_face
- Vector2D: to_step
- BSplineCurve2D: to_step
- LineSegment3D: to_bspline_curve
- BSplineCurve3D: from_geomdl_curve
- Surface2D: line_crossings
- Surface2D: from_contour
- BSplineSurface3D: simpifly_surface - verifies if BSplineSurface3D could be a Plane3D
- OpenShell3D: to_step_face_ids
- Contour2D: repair_cut_contour
- Circle2D: cut_by_line

### Fixed

- Contour3D: average_center_point (use edge_polygon.points instead of points)
- Contour: edges_order_with_adjacent_contour
- Arc2D: translate_inplace
- Arc2D: point_belongs
- Arc2D: abscissa (consider point2d == arc2d.start/end)
- Arc2D: split (how to choose the interior point)
- Wire: extract_primitives (consider point1 and point2 belong to the same primitive, REMOVE Contour.extract_primitives)
- LineSegment: abcissa (consider point2d == arc2d.start/end)
- Contour2D: cut_by_wire
- Contour2D: point_belongs (bug when contour has only one primitive, like FullArc2D)
- Contour: contours_from_edges
- PlaneFace3D: face_intersections
- Edge: insert_knots_and_mutiplicity
- BSplineCurve3D: from_step
- Surface2D: cut_by_line
- Circle3D: to_step
- ArcEllipse3D.to_2d()
- infinite primitive offset of linesegment
- Contour3D: order_contour.

### Performance improvements

- Improve reading STEP files (Faster BSplineCurve3D.look_up_table, Better info when _edges not following eachother_ )
- Improve multiple substractions
- Speedup Contour2D.point_belongs using bounding_rectangle
- Custom to dicts for Shells and primitives inheriting


### Refactorings

- Normalize STL methods regarding STEP
- Refacor and update old code in mesh.py
- Define a Parent class 'Triangle' for Triangle2D/3D


### Unittests

- Wire: extract_primitives, extract_without_primitives


## v0.5.0

### New Features

- Contour: is_overlapping, is_supperposing
- Point, Edges and Wires: axial_symmetry
- Surface2D: rotation, rotation_inplace
- Wire2D: bsplinecurve_crossings,  bsplinecurve_intersections
- Cylinder: min_distance_to_other_cylinder, is_intersecting_other_cylinder
- New point_distance method for Wire3D

### Fixed

- Wire3D.babylonjs
- BSplineSurface3D.merge_with (consider overlapping, intersecting surfaces)
- Wire.extract_primitives (consider point1 & point2 belong to the same primitive)
- Wire.extract_without_primitives (consider the primitives’ order to choose the primitives)
- Contour.shared_primitives_with (consider contours sharing a lot of primitives groups)
- Contour2D.contour_intersections (check if the point is not already in the lis)
- Line.is_between_points (consider point1==point2)
- BSplineCurve2D.split (consider point==start/end)
- Contour3D.bounding_box (use _utd_bounding_box to be defined as a property)
- BSplineSurface3D.grid2d_deformed (add more constraints to compute surface deformation)
- BSplineSurface3D.from_cylindrical_faces (consider **kwargs parameters)
- Duplicated methods cleaned
- triangulation of planar faces
- Wire3D: fix Bounding box
- Wire3D: Bounding box
- Arc2D: primitives bad calculation (arc2d)
- Update plotdata in setup.py
- add some fixes pydocstyle

### Performance improvements

- Remove Copy param from movement of primitives and add inplace methods
- Improve union operations
- Return the same result type (a boolean) in Contour.is_sharing_primitives_with
- Add hidden attribute _bounding_rectangle for Contour2D
- Add hidden attribute _length for BSplineCurve2D/3D
- Consider different types of primitives in Wire.wire_intersections/wire_crossings
- Add hidden attribute _length for Edge

### Refactorings

- Define _eq_ in Contour (to be used for both 2D and 3D)
- Use Grid2D object in different BSplineSurface3D methods (especially: to_2d_with_dimension)
- Define length in LineSegment (to be used for both 2D and 3D)
- Delete diplicated methods (length and point_at_abscissa) from Contour3D (inherit from Wire)
- Define a Parent class 'Bsplinecurve' to mutulize Bsplinecurve2D/3D methods
- Clean duplicated methods
- Define length in LineSegment (to be used for both 2D and 3D)
- Delete diplicated methods (length and point_at_abscissa) from Contour3D (inherit from Wire)
- Define a Parent class 'Bsplinecurve' to mutulize Bsplinecurve2D/3D methods


## v0.4.0
### Fixed
- various fixes in cuts of wires and contours
- Fix of missing face in Union
- following dessia_common v0.7.0


## v0.3.0

### New Features
- Bspline with dimensions
- cut_by_line for Surface2D
- Bspline merge

### Fixed
- Various Steps improvement
- Bspline periodicity in step reading
- sewing improvements
- Substraction of shells

## v0.2.10

### New Features

- union of shells (only with planeface for the moment
- Sewing of polygon3D
- Concav hull of PointCloud2D

## v0.2.9

### New Features

- support STL import & export
- point cloud2D & cloud3D

## v0.2.8

### New Features

- support stringIO in step save

### Fixes

- depack of point2D
- to_vector2D

### Performance improvements

- better bounding box for cylindrical face


## [v0.2.7]
### Changed
- direction vector of linesegments are now normalized

### New Features

- straight line area for BsplineCurve2D
- split of circleby start end
- closedpolygon2d is_trigo
- Auto-adaptative camera/edge width babylonjs
- splitting of bsplinecurve2d
- BezierSurface3D implemented
- added rotation and translation for faces
- new classes BezierCurve2D and BezierCurve3D
- spherical surface
- (core): update plot_data method
- update plot_data methods in wires and edges
- step almost working for cylindrical, conical toroidal
- difference between intersections and crossings
- plot_data version set to 0.3.8 or above

### Fixes

- support of mixed vector point in to step
- remove debug mode babylonjs
- remove sci notation in step export
- use stable cdn for babylonjs
- sweep extrusion length
- line circle intersection with tolerance, normal and dir vector for arc
- offset of wire
- remove useless non serializable attr
- secondmoment area from straight lines
- reversed faces in extrusion correction
- enhancement of rotation/translation of shells
- bug fix BezierCurve2D and 3D
- eq and hash for basis and frames
- shell and frame mapped shell correctly read
- small try except added for step reading
- all SHAPE_REPRESENTATION are now read
- Arc3D from step full debug
- arc3d to 2d in bspline3d surface
- missing faces at end of sweep
- splitting faces and arcs
- perf in display nodes and toroidal aspect
- setup.py requires plot_data>=0.3.9
- (primitives2d): serialization
- debug of shell method
- porting shells methods
- Debug of conical faces
- Porting cylinders and hollow
- porting from missing from_contour3d for planeface
- reading steps, but artefact on faces
- Correcting arc from_step

### Performance improvements

- LineSegment2D.points is non serializable attribute
- ClosedPolygon2D.line_segment is non_serializable_attributes
- Optimization of mesh generation

#### Refactorings
- (edges): put data argument back into Arc2D.plot_data()
- (edges): redefined Arc2D.plot_data()

## v0.2.6

### Changed
- debugs on frame 2D

### Optimized
- babylon data generation speed up

## v0.2.5

### Added
- translation and rotation for various primitives

### Changed
- Frame3D rotation takes also into account origin
- following plot_data v0.5.3

## v0.2.4
### Added
- handle spherical surfaces
- positionning of parts in STEP reading

## v0.2.1
### Added
- step export

## v0.2

### Changed
- modules -2D or *3D renamed in *2d, *3d
- point and vector declared with their x, y, z vm.Point2D((0, 0)) -> vm.Point2D(0, 0)
- separating in new modules: display, wires, edges...
- PEP8: method names
- PointAtCurvilinearAbscissa changed to point_at_abscissa
- MPLPlot changed to plot()
- plot now returns only ax instead of fig, ax

## v0.1.11

### Added
- Calculate the distance between LineSegment3D/LS3D, Arc3D/LS3D, Arc3D/Arc3D and between CylindricalFace3D too.
- Use PlaneFace3D with contours2D in a classic way and use it with contours3D with a 'from_contours3d' as CylindricalFace3D does.
- Calculate the distance between CylindricalFace3D and PlaneFace3D.
- Calculate the distance between CylindricalFace3D, PlaneFace3D and ToroidalFace3D.
- contours2d.tessel_points which gives all points of a contour2d, and .points the end points of primitives.
- Implementation of ConicalFace3D in Core and RevolvedProfile.
- Implementation of SphericalFace3D in Core.
- BSplineFace3D works.

### Changed
- cut_contours in Face3D which take all points from a Contour2D, not one side like before. Furthermore, it is light and quick.

## [v0.1.10]
- typings
- workflow to instanciate point

## [v0.1.9]

### Added
- mesh module

## [v0.1.8]

### Added
- color and alpha options for various primitives
- line segments intersection

### Debug
- arcs: is_trigo and angle were sometimes false

## [v0.1.7]

### Added
- random vector and points
- dashed line option in babylon of LineSegment3D
- Measure2D
- babylon_data: a dict language to describe models to be unpacked by a babylonjs unpacker

### Removed
- constants o2D, x2D, y2D...: use O2D, X2D...

### Changed
- Mesure -> Measure3D<|MERGE_RESOLUTION|>--- conflicted
+++ resolved
@@ -49,11 +49,8 @@
 - Arc2D: point_belongs
 - ArcEllipse2D: point_at_abscissa
 - Frame3D: import/export step.
-<<<<<<< HEAD
 - Step: read_lines, take into account the space character in step entity names
-=======
 - Circle3D: fix trim.
->>>>>>> c7c8912b
 - Edge: from_step trim of periodic curves with different orientation of original edge
 - Arc3D: fix abscissa, fix get_arc_point_angle
 - add missing toleraces to some methods.
