--- conflicted
+++ resolved
@@ -32,12 +32,9 @@
 - BSplineSurface3D: arc3d_to_2d, removes repeated parametric points if any.
 - surfaces.Plane3D: linesegment_intersections
 - Step export
-<<<<<<< HEAD
 - Face3D: is_linesegment_crossing.
-=======
 - Step import
 - PeriodicalSurface: linesegment3d_to_2d, takes into account small 3D line segments that should be actually 3D arcs
->>>>>>> ab538905
 
 ### Refactor
 - ClosedShell3D: point_belongs, get_non_intersecting_faces
