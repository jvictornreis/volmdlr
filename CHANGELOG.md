--- conflicted
+++ resolved
@@ -65,11 +65,8 @@
 - Fix: plots
 - add some fixes to pydocstyle errors
 - Node2D, Node3D: is_close
-<<<<<<< HEAD
 - BSplineface3D: linesegment2d_to_3d
-=======
 - Basis3D: normalize
->>>>>>> cece55b8
 
 ### Refactor
 - Contour2D: cut_by_wire
