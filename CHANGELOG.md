--- conflicted
+++ resolved
@@ -8,23 +8,13 @@
 ## v0.14.0 [future]
 
 ### New Features
-<<<<<<< HEAD
 - BSplineSurface3D: from_points_interpolation, from_points_approximation.
 - nurbs module.
 
-=======
-- nurbs module.
->>>>>>> 7c08b72e
-
 ### Fixed
 - add missing name attributes to classmethods
 - fixed circular imports
-<<<<<<< HEAD
 - nurbs.core: find_multiplicity, evaluate_curve.
-
-=======
-- BSplineSurface3D: from_points_interpolation, from_points_approximation.
->>>>>>> 7c08b72e
 
 ### Refactor
 -
