--- conflicted
+++ resolved
@@ -54,6 +54,7 @@
 - DisplayMesh3D: triangulation_faces
 - Woodpecker CI setup
 
+
 ### Fixed
 - 2D conversion: create 2D function name in core_compiled
 - LineSegment, Arc, BSplineCurve: get_shared_section()
@@ -80,18 +81,15 @@
 - Contour3D: from_step removes repeated edges from primitives list
 - Face3D: add fixes to divide_face
 - ExtrusionSurface3D: linesegment2d_to_3d.
-<<<<<<< HEAD
 - Surface3D: repair_primitive_periodicity
 - BSplineSurface3D: ban useless attr in serialization 
-
-=======
 - utils.parametric: fix contour2d_healing
 - BSplineSurface3D: ban useless attr in serialization
 - BSplineCurve: simplify
 - WireMixin: to_wire_with_linesegments (use new methods, for 2D and 3D)
 - ArcEllipse2d: point_belongs, abscissa, init.
 - BoundingBox: point_belongs now considers bounds.
->>>>>>> 2aeb517b
+
 
 ### Refactor
 - Contour2D: cut_by_wire
