# Changelog

All notable changes to this project will be documented in this file.

The format is based on [Keep a Changelog](https://keepachangelog.com/en/1.0.0/),
and this project adheres to [Semantic Versioning](https://semver.org/spec/v2.0.0.html).


## v0.13.0 [future]

### New Features
- Line: reverse.

### Fixed
- Sweep with non smoth path
- plot of vector3D.
- BSplineSurface3D: point3d_to_2d, improve inital condition.
- EdgeCollection3D: babylon_meshes.
- BSplineCurve3D: trim
- FullArc3D: hash
- SphericalSurface3D: enhance repair_periodicity_method
- CylindricalSurface3D: concurrent_plane_intersection
- BSplineFace3D: fix neutral_fiber
- Step: assembly import
- BSplineFace3D: fix neutral_fiber
<<<<<<< HEAD
- BSplineSurface3D: improve bsplinecurve3d_to_2d.
- Step.py: enhance step import/export

=======
- BSplineSurface3D: improve bsplinecurve3d_to_3d.
- Circle2D: plot
- Line3D: fix Line3D plot()
- Vector2D: plot()
- fix RevolutionFace3D init parameter wire to edge.
- fix Sweep: bug when first primitive is an arc.
>>>>>>> b1d2b2b1

### Refactor
- refator some classes' init in primitives3D. 
- Shells: refactor.
- Composite_primitives
- Surface3D: enhance repair_primitives_periodicity method.
- BSplineCurve: replace periodic bool parameter with verification inside from_points_intepolation method.
- Wire3D: removes heritage from volmdlr.core.CompositePrimitive3D

### Changed
- Moves functions from step.py to volmdlr.utils.step_reader

### Unittests
-

## v0.12.0 [unreleased]


### New Features
- New module: cad_simplification - OctreeBlockSimplify, TrippleExtrusionSimplify
- shells.py : function to performe union operations for a given list of shells.
- ClosedShell3D: is_face_intersecting, is_intersecting_with
- BoundingBox: get_points_inside_bbox, size
- Vector3D: unit_vector
- Face3D: split_inner_contour_intersecting_cutting_contours
- Shell3D: get_ray_casting_line_segment
- WireMixin: get_connected_wire, is_sharing_primitives_with
- OpenShell3D: faces_graph
- Plane3D: arc_intersections, bsplinecurve_intersections
- common_operations: split_wire_by_plane
- SphericalSurface3D: line_intersections, linesegment_intersections.
- Sweep with muitiform profile contour.
- minimum_distance: face-to-face, shell-to-shell
- OpenShell3D: from_faces (using faces graph)
- SphericalFace3D: from_contours3d_and_rectangular_cut

### Fixed
- ClosedShell3D: is_face_inside, get_subtraction_valid_faces, valid_intersection_faces, point_belongs
- ContourMixin: delete_shared_contour_section, reorder_contour_at_point, are_extremity_points_touching
- RevolutionSurface3D: fix some special cases whiling transforming from 3D space to parametric domain.
- fix drone python version
- BSplineFace3D: neutral_fiber
- BSplineSurface3D: arc3d_to_2d, removes repeated parametric points if any.
- surfaces.Plane3D: linesegment_intersections
- Step export
- Face3D: is_linesegment_crossing.
- Edge: fix orientation of edges commig from step.
- BSplineCurve3D: from_step.
- Export to step file
- Step import
- Edge: fix orientation of edges commig from step.
- Sphere: point_belongs, inherits from ClosedShell3D instead of RevolvedProfile
- Step import.
- PeriodicalSurface: linesegment3d_to_2d, takes into account small 3D line segments that should be actually 3D arcs
- babylondata: removes empty objects.
- ClosedPolygon2D: point_belongs.
- Fullarc: get_reverse.
- Arc2D: point_belongs
- ArcEllipse2D: point_at_abscissa
- Frame3D: import/export step.
- BSplineFace3D: neutral_fiber.
- Step: read_lines, take into account the space character in step entity names
- Circle3D: fix trim.
- Edge: from_step trim of periodic curves with different orientation of original edge
- Arc3D: fix abscissa, fix get_arc_point_angle
- add missing toleraces to some methods.
- Arc3D: line_intersections
- Line3D: minimum_distance_points
- remove arcellipse handleling for bspline2d_3d.


### Refactor
- ClosedShell3D: point_belongs, get_non_intersecting_faces
- BoundingBox: bbox_intersection
- Face3D: get_face_cutting_contours
- parametric.py: fix numerical instability in some functions used in Arc3D to parametric surface domain transformation.
- intersections: get_bsplinecurve_intersections generalization, so it can also be used
to calculate intersections between a plane 3d and bsplinecurve3d.
- Big refactor: New module curves.py containing classes as Line, Circle and Ellipse.
Most edges will now be formed by a curve and a start and end points. Unittests for all these classes have been created.
All adequations have been done for all tests and existing scripts.

- bspline_compiled: refactor binomial_coefficient for performance.
- Improve step translator.
- Delete inplace methods: rotation, translation and frame_mapping
- OpenShell3D: faces_graph.
- RevolutionSurface3D: Improve init and methods

### Changed
- OpenShell3D: faces_graph is now vertices_graph. faces_graph method now represents the faces' topology of the shell.

### Unittests
- FullArc2D: split_between_two_points
- Face3D: set_operations_new_faces
- ClosedShell3D: point_belongs
- Plane3D: arc_intersections, bsplinecurve_intersections
- common_operations: split_wire_by_plane
- SphericalSurface3D: line_intersections, linesegment_intersections.

## v0.11.0


### New Features
- BSplineCurve, Edge: simplify
- Plane3D: angle_between_planes, plane_betweeen_two_planes
- Edge: intersections, crossings, validate_crossings
- Arc2D: bsplinecurve_intersections, arc_intersections, arcellipse_intersections.
- ArcEllipse2D: bsplinecurve_intersections
- get_circle_intersections added to volmdlr.utils.intersections, so it can be used to calculate intersections between two arcs 2d.
- get_bsplinecurve_intersections added to volmdlr.utils.intersections. Used to calculate intersection between a bspline and another edge.
- Wire2D: edge_intersections, wire_intersections, edge_crossings, edge_intersections, validate_edge_crossings, validate_wire_crossings
- Contour2D: split_contour_with_sorted_points, intersection_contour_with
- CylindricalSurface3D: point_projection, point_distance
- ToroidalSurface3D: point_projection
- BsplineCurve: point_distance, point_belongs
- ContourMixin: is_adjacent
- Wire2D: area
- Circle2D: bsplinecurve_intersections.
- add tolerance param to many methods from edges and wires.
- Surface3D: add contour healing into face_from_contours3d method.
- ExtrusionSurface3D: implement missing cases for linesegment2d_to_3d method.
- BSplineSurface3D: to_plane3d
- BSplineFace3D: to_planeface3d
- BSplineCurve, Arc, LineSegment: is_close
- Core: get_edge_index_in_list, edge_in_list
- mesh: TetrahedralElementQuadratic 
- GmshParser: define_quadratic_tetrahedron_element_mesh
- GmshParser: to_vtk (consider quadratic tetrahedron element)
- VolumeModel: to_msh (consider both order 1 and 2)
- Assembly: define a volmdlr Assembly object.
- Edge: direction_independent_is_close
- Arcellipse2D, 3D: complementary, translation
- Arcellipse2D, 3D: complementary
- Face3D: is_linesegment_crossing, linesegment_intersections_approximation.
- Assembly: define a volmdlr Assembly object.
- Contour2D: copy
- LineSegment2D: copy
- FullArcEllipse3D: split
- ArcEllipse3D: split, point_at_abscissa
- Vector: is_perpendicular_to
- babylonjs: add nested meshes
- CylindricalFace3D, ConicalFace3D, ToroidalFace3D, BSplineFace3D: neutral_fiber
- VolumeModel: get_shells
- WireMixin: wires_from_edges
- DisplayMesh3D: triangulation_faces
- Woodpecker CI setup
- ContourMixin: primitive_section_over_contour.
- Face3D: split_by_plane

### Fixed
- 2D conversion: create 2D function name in core_compiled
- LineSegment, Arc, BSplineCurve: get_shared_section()
- bSpline2D: linesegment_intersections
- BsplineCurve: from_points_interpolation
- Coverage: use coverage rc to enable cython coverage
- ClosedShel3D: cut_by_plane
- ClosedShell3D: union
- BSplineSurface3D: take into account oppened contour while using face_from_contours3d
- BsplineCurve: simplify
- Dessiaobject inheritance up-to-date
- Edge: unit_direction_vector, unit_normal_vector, split_between_two_points
- VolumeModel: get_mesh_lines (change tolerance 1e-20 to 1e-6)
- RevolutionSurface: fix some parametric operations.
- ClosedShel3D: intersection method
- Fix: plots
- add some fixes to pydocstyle errors
- ToroidalSurface3D: fix some parametric operations.
- Node2D, Node3D: is_close
- SphericalSurface3D: enhance arc3d_to_2d and bsplinecurve3d_to_2d.
- BSplineface3D: linesegment2d_to_3d, bsplinecurve2d_to_3d.
- OpenShell3D: get_geo_lines (use primitive.is_close)
- Basis3D: normalize
- Contour3D: from_step removes repeated edges from primitives list
- Face3D: add fixes to divide_face.
- ExtrusionSurface3D: linesegment2d_to_3d.
- Surface3D: repair_primitive_periodicity
- BSplineSurface3D: ban useless attr in serialization 
- utils.parametric: fix contour2d_healing
- BSplineSurface3D: ban useless attr in serialization
- BSplineCurve: simplify
- SphericalSurface3D: contour3d_to_2d
- WireMixin: to_wire_with_linesegments (use new methods, for 2D and 3D)
- ArcEllipse2d: point_belongs, abscissa, init.
- Face3D: face_inside - now considers inners_contours
- BoundingBox: point_belongs now considers bounds.
- ContourMixin: delete_shared_contour_section
- PlaneFace3D: merge_faces
- Contour2D: divide
- Step: raise NotimplementedError when it's not possible to instatiate assembly object.
- STL: handle mutiple space as separator
- fix: protect gmsh import

### Refactor
- Contour2D: cut_by_wire
- Contour2D: extract_with_points displaced to WireMixin
- Contour2D: extract_contour displaced to WireMixin and renamed to extract
- Contour2D: split_contour_with_sorted_points displaced to WireMixin and renamed to split_with_sorted_points
- Contour2D: get_divided_contours
- FullArc2D, FullArc3D: create FullArc Abstract class.
- Contour2D: ordering_contour
- WireMixin: order_wire
- Contour2D: delete cut_by_linesegments
- split faces.py into surfaces.py, faces.py and shells.py 
- ContourMixin: from_points
- ClosedShell3D: improve performance for boolean operations
- Face3D: reduce the triangulation discretization resolution of Toroidal and Cylindrical to improve redering performance.
- Cylinder: inheritance directly from ClosedShell3D
- Edges: cache middle_points and unit_direction_vector 
- Arc: add optional parameter center
- unittests: find dynamicly the folder for the json
- Arc: point_distance
- BSplineCurve: is_close
- CompositePrimitive3D: babylon_points
- WireMixin: split_with_sorted_points -> if a wire, and given points are start and end, return self directly.
- ContourMixin: contours_from_edges
- ExtrusionSurface3D: simplify bsplinecurve3d_to_2d method

### Changed
- better surface3d plots
- sphere methods renamed in_points & to_point_skin to inner points & skin_points
- Improve CylincricalFace3D and ToroidalFace3D rendering mesh.
- remove useless attribute in Bspline serialization
- Change python suport version from >=3.7 to >= 3.9
- LICENSE changed from GPL to Lesser GPL 
- Readme logo updated
- CI: do not check quality on tag

### Unittests
- Arc2D: test_arc_intersections
- TestEdge2DIntersections: test intersections for all edges.
- Circle2D: test_circle_intersections
- Contour2D: test_crossings, test_intersection_contour_with
- BSplineCurve: get_intersection_sections
- BSplineCurve2D: edge_intersections, arc_intersections, bsplinecurve_intersections
- CylindricalFace3D: test_triangulation_quality
- CylindricalSurface3D: test_point_projection
- BSplineCurve: point_projection
- ClosedShel3D: cut_by_plane
- Arc3D.minimum_distance_points_line
- New unittests for plane3d.
- ClosedShel3D: intersection
- Arcellipse2D: complementary
- Contour2D: contours_from_edges.
- PlaneFace3D: merge_faces
- Contour2D: divide.
- BSplineFace3D: test_linesegment_intersections_approximation.
- CylindricalFace3D: split_by_plane.

v0.10.0 [Released 20/04/2023]

### New Features
* Write .msh file (with stream)
* Arc: reverse
* BSplineCurve2D: offset
* Circle2D: bsplinecurve_intersections, point_distance
* ConicalSurface3D, CylindricalSurface3D: plot method
* BSplineCurve3D: minimum distance
* volmdlr.edge: FullArcEllipse
* BSplineCurve: evaluate_single
* Wire2: hash
* Contour3D: hash
* LineSegment3D, LineSegment2D, Arc3D, Arc2D, BSpline3D, BSpline2D: get_shared_section(), delete_shared_section()
* Contour2D: closest_point_to_point2, get_furthest_point_to_point2
* Block: octree, quadtree, subdivide_block

### Fixed
* Bspline in sweep
* Plane3D: plane_intersections
* fixes to step assemblies
* LineSegment3D: matrix_distance
* fixes to wire
* Arc: split. Case when spliting point is the start or end point.
* BplineCurve2D: tangent, vector_direction, normal_vector
* BSplineCurve: abscissa, line_intersections
* Add some important fixes to unittests: missing two __init__py files.
* Contour2D, Contour3D: merge_with()
* Edge: change unit_direction_vector and unit_normal_vector to concrete methods
* stl: add _standalone_in_db to Stl class
* BSplineSurface3D: merge_with
* Documentation: Add introduction to volmdlr technology
* BSplineSurface3D: refactor bsplinecurve3d_to_2d to take into account periodic behavior
* OpenedRoundedLineSegments2D/ClosedRoundedLineSegments2D: fix radius type
* Surface3D: debug some special cases while using face_from_contours3d.
* Step: debug some special cases while reading step file.
* BSplineSurface3D: fix simplify_surface method.
* Improve pylint code quality.
* PeriodicalSurface: enhance some parametric transformations.

### Removed
- stl: remove default value in from_stream method

### Changed

- argument convexe in volmdlr.cloud has been renamed to convex
- Add some missing docstrings in volmdlr.faces
- Using full arcs for Circles primitives

### Performance improvements
- BSplineCurve: compilation of some functions used by from_points_interpolation classmethod.
- BSplineSurface3D: compilation of some functions used in the evaluation of a parametric point.
- eq & hash: Some eq and hash methods have been fixed. starting from clases Point and Vector.
- BSplinecurve2D: point_belongs
- lighten some dicts with optional name
- Step reader: refactor to_volume_model. Remove the dependency of the method of creating a graph.

### Refactorings
- ContourMixin: to_polygon (for both 2D and 3D)
- BSplineCurve2D.point_distance 
- new dataclass EdgeStyle: to be used in several plot methods. simplifying its structure.


### Unittests
* BSplineCurve2D: offset, point_distance, point_belongs
* Circle2D: bspline_intersections, point_distance
* Unittests for Vector2D
* Unittests for Point2D
* Unittests for Vector3D
* Unittests for Point3D
* LineSegment3D: test_matrix_distance
* LineSegment3D, LineSegment2D, Arc3D, Arc2D, BSpline3D, BSpline2D: get_shared_section(), delete_shared_section()
* Contour3D: merge_with()
* Contour2D: closest_point_to_point2, get_furthest_point_to_point2

## v0.9.3

- build: bump dessia common to 0.10.0
- build: remove useless jsonschema dep
- build: update package.xml for freecad

## v0.9.1

### Fixed
- build: manifest was not shipping bspline_compiled
- fixed many pylint errors: 13/03/2023
- fix contour2d: divide

### Documentation
 - typo in CONTRIBUTING.md
 - typo in README.md

## v0.9.0 [released 03/26/2023]

### New Features
* Unit coversion factor parameter added to the end of the from_step arguments parameter (So we can convert the units correctly)
* SphericalSurface3D: rotation, translation, frame_mapping
* read steps: Identify assemblies in a step file.
* ClosedTriangleShell3D: to_trimesh method
* PointCloud3D: add method shell_distances to compute distances from triangular mesh in PointCloud3D
* BSplineSurface3D: Now the plot method uses u and v curves
* Create .geo and .msh files (Mesh geometries with GMSH)
* RevolutionSurface3D: point3d_to_2d, point2d_to_3d, plot, rectangular_cut, from_step
* RevolutionFace3D
* WiriMixin: from points: general method for Wire3D and 2D and for Contour2D and 3D.
* Added package.xml metadata in order to be listed in the FreeCAD Addon Manager
* Edge: local_discretization
* ArcEllipse2d: point_at_abscissa, translation, split, point_distance.

### Fixed

* WireMixin: abscissa (add tolerance as parameter)
* OpenRoundedLineSegment2D: deleted discretization_points() so it uses the one from WireMixin.
* Contour2D: moved bounding_rectangle and get_bounding_rectangle to Wire2D.
* BSplineCurve: from_points_interpolation, uses centripedal method for better fitting.
* Conical, Cylindrical and Toroidal Surfaces 3D: fix face_from_contours - bug when step file doesnot follow a standard.
* BSplineSurface3D: debug linesegment2d_to_3d method.
* Parametric operations with BSpline curves.
* OpenTriangleShell3D: fix from_mesh_data method.
* PeriodicalSurface: fix face from contours.
* LineSegment2D.line_intersections: verify if colinear first.
* Cylinder: to_dict, min_distance_to_other_cylinder.
* Step_assemblies: consider when no transformation is needed.
* fix some pydocstyle errors
* Script/step/workflow: Update Workflow, use last version of dessia_common
* LineSegment3D: Rotation method update due to points attribute deletion
* ConicalSurface3D: fix from_step class method by adding the angle convertion factor
* fix f string usage
* Add some typings
* Step: Step translator now handles some EDGE_LOOP inconsistencies coming from step files
* Arc2d: point_belongs, abscissa.


### Removed

- edges: remove attributes points from lines & linesegments for performance purpose


### Performance improvements

- wires.py's 2D objects: chache bounding_rectangle results
- faces.py's Triangle3D objects: subdescription points and triangles
- EdgeCollection3D: new object for displaying series of edges
- BSplineSurface3D: compile BSplineSurface3D.derivatives
- Contour2D.area(): save area in a cache variable.
- Contour2D.__eq__(): verify contour length first, when verify if two contours are the same.
- Contour2D.is_inside(): verify first if the area of the contour2 is not smaller that contour 1.
- Disabling pointer in to_dict for most primitives
- Better hash for shells, contours & wires 


### Refactorings
- Remove usage of deprecated method old_coordinates and new_coordinates
- Indicate 'inplace' methods as deprecated
* Wire: extract_with_points

### Documentation
- BoundingBox docstrings

### Unittests
- ConicalSurface3D: face_from_contours, bsplinecurve3d_to_2d.
- CompositePrimitive2D: rotation, translation, frame_mapping
- core.py: delete_double_point, step_ids_to_str
- CompositePrimitive3D: plot
- BoundingRectangle: bounds, plot, area, center, b_rectangle_intersection, is_inside_b_rectangle, point_belongs,
intersection_area, distance_to_b_rectangle, distance_to_point
- BoundingBox: center, add, to_dict, points, from_bounding_boxes, from_points, to_frame, volume, bbox_intersection,
is_inside_bbox, intersection_volume, distance_to_bbox, point_belongs, distance_to_point, plot
* VolumeModel: eq, volume, rotation, translation, frame_mapping, bounding_box, plot
* Wire: extract_with_points, split_with_two_points
* Arc2d: point_belongs, abscissa.
* ArcEllipse2d: point_belongs, abscissa, init, translation, split, point_at_abscissa, point_distance.

### CI
- add spell check to pylint with pyenchant
- make code_pydocstyle more explicit
- upload html coverage to cdn.dessia.tech
- limit time effect on master & testing

## v0.8.0 [Released 26/01/2023]

### New Features

- PlaneFace3D: project_faces
- OpenShell3D: project_coincident_faces_of
- GmshParser: to_vtk
- BSplineCurve: derivatives
- ClosedPolygon2D: point_belongs, now the user can choose whether points on the edge of the polygon
            should be considered inside or not.
- ArcEllipse2D: line_intersections, frame_mapping, linesegment_intersections
- Line2D: point_belongs, frame_mapping()
- New Class wires.Ellipse2D
- Ellipse2D: point_over_ellipse(), line_intersections(), linesegment_intersections(), discretization_points(),
abscissa(), point_angle_with_major_dir(), area(), rotation(), tranlation(), frame_mapping()
- Plane3D: is_parallel, fullarc_intersections
- Arc2D: cut_betweeen_two_points
- Contour3D: linesegment_intersections, line_intersections
- Circle3D: primitives: [Arc3D, Arc3D], get_primitives, abscissa, linesegment_intersections
- Arc3D: line_intersections, linesegment_intersections
- new module utils: intersections -> circle_3d_linesegment_intersections
- hash for Frame2D
- Ellipse3D: point_belongs, abscissa, length, to_2d
- CylindricalSurface3D: point_on_surface, is_coincident, arcellipse3d_to_2d
- BSplineSurface3D: derivatives

### Fixed

- PlaneFace3D: cut_by_coincident_face (consider self.inner_contours inside face)
- Contour2D: bounding_rectangle (specify number_points for discretization_points), point_belongs
- Line2D: line_intersections
- BSplineCurve2D: line_intersections
- PlaneFace3D: cut_by_coincident_face (consider self.inner_contours inside face)
- BSplineCurve2D: bounding_rectangle (specify number_points for discretization_points)
- Mesh: delete_duplicated_nodes
- BSplineSurface3D: fix arc3d_to_2d method
- Frame3D : fix from_point_and_vector method ( error for the case vector=main_axis)
- BSplineCurve2D: linesegment_intersections
- Contour2D: merge_primitives_with
- BSplineCurve: fix to take into account weighted B-spline curves.
- Step: fix reading of rational BSpline curves and surfaces from step file.
- BSplineCurve2D: tangent (use position/length)
- Babylon: some scene settings for better rendering
- Arc2D: fix get_center: name referenced before assignement
- SphericalSurface3D : enhancement of primitives parametrization on surface parametric domain.
- BSplineSurface3D: debug linesegment2d_to_3d method.
- Parametric operations with BSpline curves.
- OpenTriangleShell3D: fix from_mesh_data method
- pydocstyle fixes
- bounding box: fix for cylindrical and BSplineCurve3D
- contour2d: ordering_primitives, order_primitives
- Plane3D: plane_intersections, is_coindident
- contour2d: ordering_primitives, order_primitives
- Linesegment2D: infinite_primitive
- Arc2D: point_belongs
- Arc2D: infinite_primitive
- Wire2D: infinite_intersections
- infinite primitive offset of linesegment
- Ellispe3D: discretization_points
- BSplineSurface: Improved surface periodicity calculation

### Removed

- babylon script remaining functions

### Performance improvements
- ClosedPolygon2D: triangulation
- Cylinder: min_distance_to_other_cylinder
- BSplineCurve: discretization_points
- Face3D: triangulation
- triangulation performance by use of Node2D instead of points (x15 on casing)
- cache variable self._polygon_point_belongs_100, to avoid recalculating each
time we have to verify if a point is inside
- Improvements in BSplineSurface3D.point3d_to_2d performance
- Triangle3D serialization speed-up
- Serialization without memo for faces
- Custom serialization for BsplineCurves

### Refactorings

- Basis2D, Basis3D, Frame2D, Frame3D: old_coordinates and new_coordinates method are now deprecated.
local_to_global_coordinates and global_to_local_coordinates are the new more explicit ones.
- Line3D: intersections

### Unittests

- Contour2D: point_belongs
- Basis2D, Basis3D, Frame2D, Frame3D: local_to_global_coordinates and global_to_local_coordinates
- ArcEllipse2D: linesegment_intersections
- LineSegment2D: to_wire
- Line2D: point_belongs
- BSplineCurve2D: line_intersections
- Ellipse2D.point_over_ellipse()
- Ellipse2D.line_intersections()
- Ellipse2D.linesegment_intersections()
- Ellipse2D.discretization_points()
- Ellipse2D.abscissa()
- Ellipse2D.point_angle_with_major_dir()
- Ellipse2D.area()
- Ellipse2D.rotation()
- Ellipse2D.tranlation()
- Ellipse2D.frame_mapping()
- Line2D.frame_mapping()
- Plane3D: plane_intersections, fullarc_intersections, is_parallel, is_coincident
- Contour2D: offset
- ArcEllipse3D.to_2d()
- Circle3D: point_belongs
- Circle3D: discretization_points
- Arc3D: line_intersections, linesegment_intersections
- Contour2D: ordering_contour, is_ordered, order_contour
- Ellipse3D: point_belongs, abscissa, length, to_2d, discretization_points
- CylindricalSurface3D: point_on_surface, is_coincident

### CI

- Mandatory CHANGELOG.md update for PR
- pre-commit checks with cython-lint

## v0.7.0

### New Features

- Open/Closed TriangleShells: ability to implement specific algorithm to triangles
- Block: faces_center (calculate directly point in the middle of the faces)
- Circle2D: split_by_line
- BoundingRectangle: bounds, plot, area, center, b_rectangle_intersection, is_inside_b_rectangle, point_belongs, intersection_area, distance_to_b_rectangle, distance_to_point
- Cylinder: random_point_inside, interference_volume_with_other_cylinder, lhs_points_inside
- CylindricalSurface3D: line_intersections, linesegment_intersections, plane_intersection
- Line2D: point_distance
- Line3D: to_2d
- Line3D: skew_to (verifies if two Line3D are skew)
- LineSegment3D: line_interserctions
- ArcEllipse3D: discretization_points
- FullArc3D: linesegment_intersections
- Line: sort_points_along_line
- Line2D: point_belongs
- ArcEllipse2D: length, point_belongs, abscissa, bounding_rectangle, straight_line_area, discretization_points, reverse

### Fixed

- Contour2D: point_belongs
- BsplineCurve: abscissa (use different start point between 0 and length)
- Arc3D: plot
- Cylinder: point_belongs
- FullArc3D: plot (use discretization_points instead of discretise)
- Face3D: line_intersections: consider borders
- STL: from stream (use BinaryFile and StringFile instead of io.BinaryIO and FileIO)
- Step: from stream (use BinaryFile instead of io.BinaryIO)
- Contour: is_overlapping (consider intersecting_points is empty)
- LineSegment2D: to_wire (use discretization_points instead of discretise)
- ArcEllipse2D: to_3d
- Fix boolean operations when faces are 100% coincident
- Fix some to_step methods from edges.py and faces.py


### Performance improvements

- Avoid unneeded bbox computation


### Refactorings

- cleanup of ClosedShell (double methods with Openshells)
- LineSegment3D: intersections
- Line2D: sort_points_along_line



### Unittests

- PlaneFace3D: line_intersections
- BsplineCurve: abscissa
- Circle2D: split_by_line
- BoundingRectangle: area, center, intersection, is_inside, point_belongs, intersection_area, distance_to_point, distance_to_b_rectangle
- Cylinder: point_belongs, random_point_inside, interference_volume_with_other_cylinder, min_distance_to_other_cylinder, is_intersecting_other_cylinder, lhs_points_inside
- CylindricalFace3D: linesegment_intersections
- CylindricalSurface3D: line_intersections
- Line3D: line_distance
- Line3D: skew_to
- Line3D: intersections
- LineSegment3D: line_intersections
- LineSegment3D: linesegment_intersections
- Contour: is_overlapping
- LineSegment2D: line_intersections
- ArcEllipse3D: discretization_points
- FullArc3D: linesegment_intersections
- Line2D: sort_points_along_line
- Line3D: sort_points_along_line
- ArcEllipse2D: length, point_belongs, abscissa, bounding_rectangle, straight_line_area, discretization_points, reverse


## v0.6.1 [12/13/2022]

### Changes

- Import from dessia_common are now performed from dessia_common.core

### Fixed
- infinite primitive offset of linesegment

## v0.6.0 [11/7/2022]

### New Features

- Stl:load_from_file, to_volume_model
- Surface2D: copy (specific method)
- GmshParser: read_file (.msh) and related methods, define_triangular_element_mesh, define_tetrahedron_element_mesh
- Circle2D: primitives (defined with 2 Arc2D)
- Node2D/3D, TriangularElement, QuadrilateralElement2D, TriangularElement3D
- ElementsGroup: nodes, elements_per_node
- Mesh: bounding_rectangle, delete_duplicated_nodes
- PlaneFace3D: cut_by_coincident_face
- Vector2D: to_step
- BSplineCurve2D: to_step
- LineSegment3D: to_bspline_curve
- BSplineCurve3D: from_geomdl_curve
- Surface2D: line_crossings
- Surface2D: from_contour
- BSplineSurface3D: simpifly_surface - verifies if BSplineSurface3D could be a Plane3D
- OpenShell3D: to_step_face_ids
- Contour2D: repair_cut_contour
- Circle2D: cut_by_line

### Fixed

- Contour3D: average_center_point (use edge_polygon.points instead of points)
- Contour: edges_order_with_adjacent_contour
- Arc2D: translate_inplace
- Arc2D: point_belongs
- Arc2D: abscissa (consider point2d == arc2d.start/end)
- Arc2D: split (how to choose the interior point)
- Wire: extract_primitives (consider point1 and point2 belong to the same primitive, REMOVE Contour.extract_primitives)
- LineSegment: abcissa (consider point2d == arc2d.start/end)
- Contour2D: cut_by_wire
- Contour2D: point_belongs (bug when contour has only one primitive, like FullArc2D)
- Contour: contours_from_edges
- PlaneFace3D: face_intersections
- Edge: insert_knots_and_mutiplicity
- BSplineCurve3D: from_step
- Surface2D: cut_by_line
- Circle3D: to_step
- ArcEllipse3D.to_2d()
- infinite primitive offset of linesegment
- Contour3D: order_contour.

### Performance improvements

- Improve reading STEP files (Faster BSplineCurve3D.look_up_table, Better info when _edges not following eachother_ )
- Improve multiple substractions
- Speedup Contour2D.point_belongs using bounding_rectangle
- Custom to dicts for Shells and primitives inheriting


### Refactorings

- Normalize STL methods regarding STEP
- Refacor and update old code in mesh.py
- Define a Parent class 'Triangle' for Triangle2D/3D


### Unittests

- Wire: extract_primitives, extract_without_primitives


## v0.5.0

### New Features

- Contour: is_overlapping, is_supperposing
- Point, Edges and Wires: axial_symmetry
- Surface2D: rotation, rotation_inplace
- Wire2D: bsplinecurve_crossings,  bsplinecurve_intersections
- Cylinder: min_distance_to_other_cylinder, is_intersecting_other_cylinder
- New point_distance method for Wire3D

### Fixed

- Wire3D.babylonjs
- BSplineSurface3D.merge_with (consider overlapping, intersecting surfaces)
- Wire.extract_primitives (consider point1 & point2 belong to the same primitive)
- Wire.extract_without_primitives (consider the primitives’ order to choose the primitives)
- Contour.shared_primitives_with (consider contours sharing a lot of primitives groups)
- Contour2D.contour_intersections (check if the point is not already in the lis)
- Line.is_between_points (consider point1==point2)
- BSplineCurve2D.split (consider point==start/end)
- Contour3D.bounding_box (use _utd_bounding_box to be defined as a property)
- BSplineSurface3D.grid2d_deformed (add more constraints to compute surface deformation)
- BSplineSurface3D.from_cylindrical_faces (consider **kwargs parameters)
- Duplicated methods cleaned
- triangulation of planar faces
- Wire3D: fix Bounding box
- Wire3D: Bounding box
- Arc2D: primitives bad calculation (arc2d)
- Update plotdata in setup.py
- add some fixes pydocstyle

### Performance improvements

- Remove Copy param from movement of primitives and add inplace methods
- Improve union operations
- Return the same result type (a boolean) in Contour.is_sharing_primitives_with
- Add hidden attribute _bounding_rectangle for Contour2D
- Add hidden attribute _length for BSplineCurve2D/3D
- Consider different types of primitives in Wire.wire_intersections/wire_crossings
- Add hidden attribute _length for Edge

### Refactorings

- Define _eq_ in Contour (to be used for both 2D and 3D)
- Use Grid2D object in different BSplineSurface3D methods (especially: to_2d_with_dimension)
- Define length in LineSegment (to be used for both 2D and 3D)
- Delete diplicated methods (length and point_at_abscissa) from Contour3D (inherit from Wire)
- Define a Parent class 'Bsplinecurve' to mutulize Bsplinecurve2D/3D methods
- Clean duplicated methods
- Define length in LineSegment (to be used for both 2D and 3D)
- Delete diplicated methods (length and point_at_abscissa) from Contour3D (inherit from Wire)
- Define a Parent class 'Bsplinecurve' to mutulize Bsplinecurve2D/3D methods


## v0.4.0
### Fixed
- various fixes in cuts of wires and contours
- Fix of missing face in Union
- following dessia_common v0.7.0


## v0.3.0

### New Features
- Bspline with dimensions
- cut_by_line for Surface2D
- Bspline merge

### Fixed
- Various Steps improvement
- Bspline periodicity in step reading
- sewing improvements
- Substraction of shells

## v0.2.10

### New Features

- union of shells (only with planeface for the moment
- Sewing of polygon3D
- Concav hull of PointCloud2D

## v0.2.9

### New Features

- support STL import & export
- point cloud2D & cloud3D

## v0.2.8

### New Features

- support stringIO in step save

### Fixes

- depack of point2D
- to_vector2D

### Performance improvements

- better bounding box for cylindrical face


## [v0.2.7]
### Changed
- direction vector of linesegments are now normalized

### New Features

- straight line area for BsplineCurve2D
- split of circleby start end
- closedpolygon2d is_trigo
- Auto-adaptative camera/edge width babylonjs
- splitting of bsplinecurve2d
- BezierSurface3D implemented
- added rotation and translation for faces
- new classes BezierCurve2D and BezierCurve3D
- spherical surface
- (core): update plot_data method
- update plot_data methods in wires and edges
- step almost working for cylindrical, conical toroidal
- difference between intersections and crossings
- plot_data version set to 0.3.8 or above

### Fixes

- support of mixed vector point in to step
- remove debug mode babylonjs
- remove sci notation in step export
- use stable cdn for babylonjs
- sweep extrusion length
- line circle intersection with tolerance, normal and dir vector for arc
- offset of wire
- remove useless non serializable attr
- secondmoment area from straight lines
- reversed faces in extrusion correction
- enhancement of rotation/translation of shells
- bug fix BezierCurve2D and 3D
- eq and hash for basis and frames
- shell and frame mapped shell correctly read
- small try except added for step reading
- all SHAPE_REPRESENTATION are now read
- Arc3D from step full debug
- arc3d to 2d in bspline3d surface
- missing faces at end of sweep
- splitting faces and arcs
- perf in display nodes and toroidal aspect
- setup.py requires plot_data>=0.3.9
- (primitives2d): serialization
- debug of shell method
- porting shells methods
- Debug of conical faces
- Porting cylinders and hollow
- porting from missing from_contour3d for planeface
- reading steps, but artefact on faces
- Correcting arc from_step

### Performance improvements

- LineSegment2D.points is non serializable attribute
- ClosedPolygon2D.line_segment is non_serializable_attributes
- Optimization of mesh generation

#### Refactorings
- (edges): put data argument back into Arc2D.plot_data()
- (edges): redefined Arc2D.plot_data()

## v0.2.6

### Changed
- debugs on frame 2D

### Optimized
- babylon data generation speed up

## v0.2.5

### Added
- translation and rotation for various primitives

### Changed
- Frame3D rotation takes also into account origin
- following plot_data v0.5.3

## v0.2.4
### Added
- handle spherical surfaces
- positionning of parts in STEP reading

## v0.2.1
### Added
- step export

## v0.2

### Changed
- modules -2D or *3D renamed in *2d, *3d
- point and vector declared with their x, y, z vm.Point2D((0, 0)) -> vm.Point2D(0, 0)
- separating in new modules: display, wires, edges...
- PEP8: method names
- PointAtCurvilinearAbscissa changed to point_at_abscissa
- MPLPlot changed to plot()
- plot now returns only ax instead of fig, ax

## v0.1.11

### Added
- Calculate the distance between LineSegment3D/LS3D, Arc3D/LS3D, Arc3D/Arc3D and between CylindricalFace3D too.
- Use PlaneFace3D with contours2D in a classic way and use it with contours3D with a 'from_contours3d' as CylindricalFace3D does.
- Calculate the distance between CylindricalFace3D and PlaneFace3D.
- Calculate the distance between CylindricalFace3D, PlaneFace3D and ToroidalFace3D.
- contours2d.tessel_points which gives all points of a contour2d, and .points the end points of primitives.
- Implementation of ConicalFace3D in Core and RevolvedProfile.
- Implementation of SphericalFace3D in Core.
- BSplineFace3D works.

### Changed
- cut_contours in Face3D which take all points from a Contour2D, not one side like before. Furthermore, it is light and quick.

## [v0.1.10]
- typings
- workflow to instanciate point

## [v0.1.9]

### Added
- mesh module

## [v0.1.8]

### Added
- color and alpha options for various primitives
- line segments intersection

### Debug
- arcs: is_trigo and angle were sometimes false

## [v0.1.7]

### Added
- random vector and points
- dashed line option in babylon of LineSegment3D
- Measure2D
- babylon_data: a dict language to describe models to be unpacked by a babylonjs unpacker

### Removed
- constants o2D, x2D, y2D...: use O2D, X2D...

### Changed
- Mesure -> Measure3D<|MERGE_RESOLUTION|>--- conflicted
+++ resolved
@@ -23,18 +23,14 @@
 - BSplineFace3D: fix neutral_fiber
 - Step: assembly import
 - BSplineFace3D: fix neutral_fiber
-<<<<<<< HEAD
 - BSplineSurface3D: improve bsplinecurve3d_to_2d.
-- Step.py: enhance step import/export
-
-=======
 - BSplineSurface3D: improve bsplinecurve3d_to_3d.
 - Circle2D: plot
 - Line3D: fix Line3D plot()
 - Vector2D: plot()
 - fix RevolutionFace3D init parameter wire to edge.
 - fix Sweep: bug when first primitive is an arc.
->>>>>>> b1d2b2b1
+- Step.py: enhance step import/export
 
 ### Refactor
 - refator some classes' init in primitives3D. 
