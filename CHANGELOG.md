--- conflicted
+++ resolved
@@ -63,10 +63,7 @@
 * Circle3D: primitives: [Arc3D, Arc3D], get_primitives, abscissa, linesegment_intersections
 * Arc3D: line_intersections, linesegment_intersections
 * new module utils: intersections -> circle_3d_linesegment_intersections
-<<<<<<< HEAD
-=======
 * hash for Frame2D
->>>>>>> 361e0503
 
 ### Fixed
 
@@ -85,11 +82,8 @@
 * ArcEllipse2D: to_3d
 * Fix boolean operations when faces are 100% coincident
 * Fix some to_step methods from edges.py and faces.py
-<<<<<<< HEAD
 * Plane3D: plane_intersections, is_coindident
-=======
 * contour2d: ordering_primitives, order_primitives
->>>>>>> 361e0503
 
 ### Performance improvements
 
