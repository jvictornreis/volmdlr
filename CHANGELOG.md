# Changelog

All notable changes to this project will be documented in this file.

The format is based on [Keep a Changelog](https://keepachangelog.com/en/1.0.0/),
and this project adheres to [Semantic Versioning](https://semver.org/spec/v2.0.0.html).

## v0.11.0 [future]

### New Features
- BSplineCurve, Edge: simplify
- Plane3D: angle_between_planes, plane_betweeen_two_planes
- Edge: intersections, crossings, validate_crossings
- Arc2D: bsplinecurve_intersections, arc_intersections, arcellipse_intersections.
- ArcEllipse2D: bsplinecurve_intersections
- get_circle_intersections added to volmdlr.utils.intersections, so it can be used to calculate intersections between two arcs 2d.
- get_bsplinecurve_intersections added to volmdlr.utils.intersections. Used to calculate intersection between a bspline and another edge.
- Wire2D: edge_intersections, wire_intersections, edge_crossings, edge_intersections, validate_edge_crossings, validate_wire_crossings
- Contour2D: split_contour_with_sorted_points, intersection_contour_with
- CylindricalSurface3D: point_projection, point_distance
- ToroidalSurface3D: point_projection
- BsplineCurve: point_distance, point_belongs
- ContourMixin: is_adjacent
- Wire2D: area
- Circle2D: bsplinecurve_intersections.
- add tolerance param to many methods from edges and wires.
- Surface3D: add contour healing into face_from_contours3d method.
- ExtrusionSurface3D: implement missing cases for linesegment2d_to_3d method.
- BSplineSurface3D: to_plane3d
- BSplineFace3D: to_planeface3d
- BSplineCurve, Arc, LineSegment: is_close
- Core: get_edge_index_in_list, edge_in_list
- mesh: TetrahedralElementQuadratic 
- GmshParser: define_quadratic_tetrahedron_element_mesh
- GmshParser: to_vtk (consider quadratic tetrahedron element)
- VolumeModel: to_msh (consider both order 1 and 2)
- Assembly: define a volmdlr Assembly object.
- Edge: direction_independent_is_close
- Arcellipse2D, 3D: complementary, translation
- Arcellipse2D, 3D: complementary
- Face3D: is_linesegment_crossing
- BSplineFace3D: linesegment_intersections
- Assembly: define a volmdlr Assembly object.
- Contour2D: copy
- LineSegment2D: copy
- FullArcEllipse3D: split
- ArcEllipse3D: split, point_at_abscissa
- Vector: is_perpendicular_to
- babylonjs: add nested meshes


### Fixed
- 2D conversion: create 2D function name in core_compiled
- LineSegment, Arc, BSplineCurve: get_shared_section()
- bSpline2D: linesegment_intersections
- BsplineCurve: from_points_interpolation
- Coverage: use coverage rc to enable cython coverage
- ClosedShel3D: cut_by_plane
- ClosedShell3D: union
- BSplineSurface3D: take into account oppened contour while using face_from_contours3d
- BsplineCurve: simplify
- Dessiaobject inheritance up-to-date
- Edge: unit_direction_vector, unit_normal_vector, split_between_two_points
- VolumeModel: get_mesh_lines (change tolerance 1e-20 to 1e-6)
- RevolutionSurface: fix some parametric operations.
- ClosedShel3D: intersection method
- Fix: plots
- add some fixes to pydocstyle errors
- ToroidalSurface3D: fix some parametric operations.
- Node2D, Node3D: is_close
- BSplineface3D: linesegment2d_to_3d.
- OpenShell3D: get_geo_lines (use primitive.is_close)
- Basis3D: normalize
<<<<<<< HEAD
- Contour3D: from_step removes repeated edges from primitives list
=======
- Face3D: add fixes to divide_face
>>>>>>> 443debb5

### Refactor
- Contour2D: cut_by_wire
- Contour2D: extract_with_points displaced to WireMixin
- Contour2D: extract_contour displaced to WireMixin and renamed to extract
- Contour2D: split_contour_with_sorted_points displaced to WireMixin and renamed to split_with_sorted_points
- Contour2D: get_divided_contours
- FullArc2D, FullArc3D: create FullArc Abstract class.
- Contour2D: ordering_contour
- WireMixin: order_wire
- Contour2D: delete cut_by_linesegments
- split faces.py into surfaces.py, faces.py and shells.py 
- ContourMixin: from_points
- ClosedShell3D: improve performance for boolean operations
- Face3D: reduce the triangulation discretization resolution of Toroidal and Cylindrical to improve redering performance.
- Cylinder: inheritance directly from ClosedShell3D
- Edges: cache middle_points and unit_direction_vector 

### Changed
- better surface3d plots
- sphere methods renamed in_points & to_point_skin to inner points & skin_points

### Unittests
- Arc2D: test_arc_intersections
- TestEdge2DIntersections: test intersections for all edges.
- Circle2D: test_circle_intersections
- Contour2D: test_crossings, test_intersection_contour_with
- BSplineCurve: get_intersection_sections
- BSplineCurve2D: edge_intersections, arc_intersections, bsplinecurve_intersections
- CylindricalFace3D: test_triangulation_quality
- CylindricalSurface3D: test_point_projection
- BSplineCurve: point_projection
- ClosedShel3D: cut_by_plane
- Arc3D.minimum_distance_points_line
- New unittests for plane3d
- ClosedShel3D: intersection
- Arcellipse2D: complementary

## v0.10.0 [Unreleased yet]

### New Features
* Write .msh file (with stream)
* Arc: reverse
* BSplineCurve2D: offset
* Circle2D: bsplinecurve_intersections, point_distance
* ConicalSurface3D, CylindricalSurface3D: plot method
* BSplineCurve3D: minimum distance
* volmdlr.edge: FullArcEllipse
* BSplineCurve: evaluate_single
* Wire2: hash
* Contour3D: hash
* LineSegment3D, LineSegment2D, Arc3D, Arc2D, BSpline3D, BSpline2D: get_shared_section(), delete_shared_section()
* Contour2D: closest_point_to_point2, get_furthest_point_to_point2
### Fixed
* Bspline in sweep
* Plane3D: plane_intersections
* fixes to step assemblies
* LineSegment3D: matrix_distance
* fixes to wire
* Arc: split. Case when spliting point is the start or end point.
* BplineCurve2D: tangent, vector_direction, normal_vector
* BSplineCurve: abscissa, line_intersections
* Add some important fixes to unittests: missing two __init__py files.
* Contour2D, Contour3D: merge_with()
* Edge: change unit_direction_vector and unit_normal_vector to concrete methods
* stl: add _standalone_in_db to Stl class
* BSplineSurface3D: merge_with
* Documentation: Add introduction to volmdlr technology
* BSplineSurface3D: refactor bsplinecurve3d_to_2d to take into account periodic behavior
* OpenedRoundedLineSegments2D/ClosedRoundedLineSegments2D: fix radius type
* Surface3D: debug some special cases while using face_from_contours3d.
* Step: debug some special cases while reading step file.
* BSplineSurface3D: fix simplify_surface method.
* Improve pylint code quality.
* PeriodicalSurface: enhance some parametric transformations.

### Removed
- stl: remove default value in from_stream method

### Changed

- argument convexe in volmdlr.cloud has been renamed to convex
- Add some missing docstrings in volmdlr.faces
- Using full arcs for Circles primitives

### Performance improvements
- BSplineCurve: compilation of some functions used by from_points_interpolation classmethod.
- BSplineSurface3D: compilation of some functions used in the evaluation of a parametric point.
- eq & hash: Some eq and hash methods have been fixed. starting from clases Point and Vector.
- BSplinecurve2D: point_belongs
- lighten some dicts with optional name
- Step reader: refactor to_volume_model. Remove the dependency of the method of creating a graph.

### Refactorings
- ContourMixin: to_polygon (for both 2D and 3D)
- BSplineCurve2D.point_distance 
- new dataclass EdgeStyle: to be used in several plot methods. simplifying its structure.

### Unittests
* BSplineCurve2D: offset, point_distance, point_belongs
* Circle2D: bspline_intersections, point_distance
* Unittests for Vector2D
* Unittests for Point2D
* Unittests for Vector3D
* Unittests for Point3D
* LineSegment3D: test_matrix_distance
* LineSegment3D, LineSegment2D, Arc3D, Arc2D, BSpline3D, BSpline2D: get_shared_section(), delete_shared_section()
* Contour3D: merge_with()
* Contour2D: closest_point_to_point2, get_furthest_point_to_point2

## v0.9.3

- build: bump dessia common to 0.10.0
- build: remove useless jsonschema dep
- build: update package.xml for freecad

## v0.9.1

### Fixed
- build: manifest was not shipping bspline_compiled
- fixed many pylint errors: 13/03/2023
- fix contour2d: divide

### Documentation
 - typo in README.md

## v0.9.0 [released 03/26/2023]

### New Features
* Unit coversion factor parameter added to the end of the from_step arguments parameter (So we can convert the units correctly)
* SphericalSurface3D: rotation, translation, frame_mapping
* read steps: Identify assemblies in a step file.
* ClosedTriangleShell3D: to_trimesh method
* PointCloud3D: add method shell_distances to compute distances from triangular mesh in PointCloud3D
* BSplineSurface3D: Now the plot method uses u and v curves
* Create .geo and .msh files (Mesh geometries with GMSH)
* RevolutionSurface3D: point3d_to_2d, point2d_to_3d, plot, rectangular_cut, from_step
* RevolutionFace3D
* WiriMixin: from points: general method for Wire3D and 2D and for Contour2D and 3D. 
* Added package.xml metadata in order to be listed in the FreeCAD Addon Manager 
* Edge: local_discretization
* ArcEllipse2d: point_at_abscissa, translation, split, point_distance.

### Fixed

* WireMixin: abscissa (add tolerance as parameter)
* OpenRoundedLineSegment2D: deleted discretization_points() so it uses the one from WireMixin.
* Contour2D: moved bounding_rectangle and get_bounding_rectangle to Wire2D. 
* BSplineCurve: from_points_interpolation, uses centripedal method for better fitting.
* Conical, Cylindrical and Toroidal Surfaces 3D: fix face_from_contours - bug when step file doesnot follow a standard. 
* BSplineSurface3D: debug linesegment2d_to_3d method.
* Parametric operations with BSpline curves.
* OpenTriangleShell3D: fix from_mesh_data method.
* PeriodicalSurface: fix face from contours.
* LineSegment2D.line_intersections: verify if colinear first.
* Cylinder: to_dict, min_distance_to_other_cylinder.
* Step_assemblies: consider when no transformation is needed.
* fix some pydocstyle errors
* Script/step/workflow: Update Workflow, use last version of dessia_common
* LineSegment3D: Rotation method update due to points attribute deletion
* ConicalSurface3D: fix from_step class method by adding the angle convertion factor
* fix f string usage
* Add some typings
* Step: Step translator now handles some EDGE_LOOP inconsistencies coming from step files
* Arc2d: point_belongs, abscissa.
* ArcEllipse2d: point_belongs, abscissa, init.


### Removed

- edges: remove attributes points from lines & linesegments for performance purpose


### Performance improvements

- wires.py's 2D objects: chache bounding_rectangle results
- faces.py's Triangle3D objects: subdescription points and triangles
- EdgeCollection3D: new object for displaying series of edges
- BSplineSurface3D: compile BSplineSurface3D.derivatives
- Contour2D.area(): save area in a cache variable.
- Contour2D.__eq__(): verify contour length first, when verify if two contours are the same.
- Contour2D.is_inside(): verify first if the area of the contour2 is not smaller that contour 1.
- Disabling pointer in to_dict for most primitives
- Better hash for shells, contours & wires 


### Refactorings
- Remove usage of deprecated method old_coordinates and new_coordinates
- Indicate 'inplace' methods as deprecated
* Wire: extract_with_points

### Documentation
- BoundingBox docstrings

### Unittests
- ConicalSurface3D: face_from_contours, bsplinecurve3d_to_2d.
- CompositePrimitive2D: rotation, translation, frame_mapping
- core.py: delete_double_point, step_ids_to_str
- CompositePrimitive3D: plot
- BoundingRectangle: bounds, plot, area, center, b_rectangle_intersection, is_inside_b_rectangle, point_belongs,
intersection_area, distance_to_b_rectangle, distance_to_point
- BoundingBox: center, add, to_dict, points, from_bounding_boxes, from_points, to_frame, volume, bbox_intersection,
is_inside_bbox, intersection_volume, distance_to_bbox, point_belongs, distance_to_point, plot
* VolumeModel: eq, volume, rotation, translation, frame_mapping, bounding_box, plot
* Wire: extract_with_points, split_with_two_points
* Arc2d: point_belongs, abscissa.
* ArcEllipse2d: point_belongs, abscissa, init, translation, split, point_at_abscissa, point_distance.

### CI
- add spell check to pylint with pyenchant
- make code_pydocstyle more explicit
- upload html coverage to cdn.dessia.tech
- limit time effect on master & testing

## v0.8.0 [Released 26/01/2023]

### New Features

- PlaneFace3D: project_faces
- OpenShell3D: project_coincident_faces_of
- GmshParser: to_vtk
- BSplineCurve: derivatives
- ClosedPolygon2D: point_belongs, now the user can choose whether points on the edge of the polygon
            should be considered inside or not.
- ArcEllipse2D: line_intersections, frame_mapping, linesegment_intersections
- Line2D: point_belongs, frame_mapping()
- New Class wires.Ellipse2D
- Ellipse2D: point_over_ellipse(), line_intersections(), linesegment_intersections(), discretization_points(),
abscissa(), point_angle_with_major_dir(), area(), rotation(), tranlation(), frame_mapping()
- Plane3D: is_parallel, fullarc_intersections
- Arc2D: cut_betweeen_two_points
- Contour3D: linesegment_intersections, line_intersections
- Circle3D: primitives: [Arc3D, Arc3D], get_primitives, abscissa, linesegment_intersections
- Arc3D: line_intersections, linesegment_intersections
- new module utils: intersections -> circle_3d_linesegment_intersections
- hash for Frame2D
- Ellipse3D: point_belongs, abscissa, length, to_2d
- CylindricalSurface3D: point_on_surface, is_coincident, arcellipse3d_to_2d
- BSplineSurface3D: derivatives

### Fixed

- PlaneFace3D: cut_by_coincident_face (consider self.inner_contours inside face)
- Contour2D: bounding_rectangle (specify number_points for discretization_points), point_belongs
- Line2D: line_intersections
- BSplineCurve2D: line_intersections
- PlaneFace3D: cut_by_coincident_face (consider self.inner_contours inside face)
- BSplineCurve2D: bounding_rectangle (specify number_points for discretization_points)
- Mesh: delete_duplicated_nodes
- BSplineSurface3D: fix arc3d_to_2d method
- Frame3D : fix from_point_and_vector method ( error for the case vector=main_axis)
- BSplineCurve2D: linesegment_intersections
- Contour2D: merge_primitives_with
- BSplineCurve: fix to take into account weighted B-spline curves.
- Step: fix reading of rational BSpline curves and surfaces from step file.
- BSplineCurve2D: tangent (use position/length)
- Babylon: some scene settings for better rendering
- Arc2D: fix get_center: name referenced before assignement
- SphericalSurface3D : enhancement of primitives parametrization on surface parametric domain.
- BSplineSurface3D: debug linesegment2d_to_3d method.
- Parametric operations with BSpline curves.
- OpenTriangleShell3D: fix from_mesh_data method
- pydocstyle fixes
- bounding box: fix for cylindrical and BSplineCurve3D
- contour2d: ordering_primitives, order_primitives
- Plane3D: plane_intersections, is_coindident
- contour2d: ordering_primitives, order_primitives
- Linesegment2D: infinite_primitive
- Arc2D: point_belongs
- Arc2D: infinite_primitive
- Wire2D: infinite_intersections
- infinite primitive offset of linesegment
- Ellispe3D: discretization_points
- BSplineSurface: Improved surface periodicity calculation

### Removed

- babylon script remaining functions

### Performance improvements
- ClosedPolygon2D: triangulation
- Cylinder: min_distance_to_other_cylinder
- BSplineCurve: discretization_points
- Face3D: triangulation
- triangulation performance by use of Node2D instead of points (x15 on casing)
- cache variable self._polygon_point_belongs_100, to avoid recalculating each
time we have to verify if a point is inside
- Improvements in BSplineSurface3D.point3d_to_2d performance
- Triangle3D serialization speed-up
- Serialization without memo for faces
- Custom serialization for BsplineCurves

### Refactorings

- Basis2D, Basis3D, Frame2D, Frame3D: old_coordinates and new_coordinates method are now deprecated.
local_to_global_coordinates and global_to_local_coordinates are the new more explicit ones.
- Line3D: intersections

### Unittests

- Contour2D: point_belongs
- Basis2D, Basis3D, Frame2D, Frame3D: local_to_global_coordinates and global_to_local_coordinates
- ArcEllipse2D: linesegment_intersections
- LineSegment2D: to_wire
- Line2D: point_belongs
- BSplineCurve2D: line_intersections
- Ellipse2D.point_over_ellipse()
- Ellipse2D.line_intersections()
- Ellipse2D.linesegment_intersections()
- Ellipse2D.discretization_points()
- Ellipse2D.abscissa()
- Ellipse2D.point_angle_with_major_dir()
- Ellipse2D.area()
- Ellipse2D.rotation()
- Ellipse2D.tranlation()
- Ellipse2D.frame_mapping()
- Line2D.frame_mapping()
- Plane3D: plane_intersections, fullarc_intersections, is_parallel, is_coincident
- Contour2D: offset
- ArcEllipse3D.to_2d()
- Circle3D: point_belongs
- Circle3D: discretization_points
- Arc3D: line_intersections, linesegment_intersections
- Contour2D: ordering_contour, is_ordered, order_contour
- Ellipse3D: point_belongs, abscissa, length, to_2d, discretization_points
- CylindricalSurface3D: point_on_surface, is_coincident

### CI

- Mandatory CHANGELOG.md update for PR
- pre-commit checks with cython-lint

## v0.7.0 

### New Features

- Open/Closed TriangleShells: ability to implement specific algorithm to triangles
- Block: faces_center (calculate directly point in the middle of the faces)
- Circle2D: split_by_line
- BoundingRectangle: bounds, plot, area, center, b_rectangle_intersection, is_inside_b_rectangle, point_belongs, intersection_area, distance_to_b_rectangle, distance_to_point
- Cylinder: random_point_inside, interference_volume_with_other_cylinder, lhs_points_inside
- CylindricalSurface3D: line_intersections, linesegment_intersections, plane_intersection
- Line2D: point_distance
- Line3D: to_2d
- Line3D: skew_to (verifies if two Line3D are skew)
- LineSegment3D: line_interserctions
- ArcEllipse3D: discretization_points
- FullArc3D: linesegment_intersections
- Line: sort_points_along_line
- Line2D: point_belongs
- ArcEllipse2D: length, point_belongs, abscissa, bounding_rectangle, straight_line_area, discretization_points, reverse

### Fixed

- Contour2D: point_belongs
- BsplineCurve: abscissa (use different start point between 0 and length)
- Arc3D: plot
- Cylinder: point_belongs
- FullArc3D: plot (use discretization_points instead of discretise)
- Face3D: line_intersections: consider borders
- STL: from stream (use BinaryFile and StringFile instead of io.BinaryIO and FileIO)
- Step: from stream (use BinaryFile instead of io.BinaryIO)
- Contour: is_overlapping (consider intersecting_points is empty)
- LineSegment2D: to_wire (use discretization_points instead of discretise)
- ArcEllipse2D: to_3d
- Fix boolean operations when faces are 100% coincident
- Fix some to_step methods from edges.py and faces.py


### Performance improvements

- Avoid unneeded bbox computation


### Refactorings

- cleanup of ClosedShell (double methods with Openshells)
- LineSegment3D: intersections
- Line2D: sort_points_along_line



### Unittests

- PlaneFace3D: line_intersections
- BsplineCurve: abscissa
- Circle2D: split_by_line
- BoundingRectangle: area, center, intersection, is_inside, point_belongs, intersection_area, distance_to_point, distance_to_b_rectangle
- Cylinder: point_belongs, random_point_inside, interference_volume_with_other_cylinder, min_distance_to_other_cylinder, is_intersecting_other_cylinder, lhs_points_inside
- CylindricalFace3D: linesegment_intersections
- CylindricalSurface3D: line_intersections
- Line3D: line_distance
- Line3D: skew_to
- Line3D: intersections
- LineSegment3D: line_intersections
- LineSegment3D: linesegment_intersections
- Contour: is_overlapping
- LineSegment2D: line_intersections
- ArcEllipse3D: discretization_points
- FullArc3D: linesegment_intersections
- Line2D: sort_points_along_line
- Line3D: sort_points_along_line
- ArcEllipse2D: length, point_belongs, abscissa, bounding_rectangle, straight_line_area, discretization_points, reverse


## v0.6.1 [12/13/2022]

### Changes

- Import from dessia_common are now performed from dessia_common.core

### Fixed
- infinite primitive offset of linesegment

## v0.6.0 [11/7/2022]

### New Features

- Stl:load_from_file, to_volume_model
- Surface2D: copy (specific method)
- GmshParser: read_file (.msh) and related methods, define_triangular_element_mesh, define_tetrahedron_element_mesh
- Circle2D: primitives (defined with 2 Arc2D)
- Node2D/3D, TriangularElement, QuadrilateralElement2D, TriangularElement3D
- ElementsGroup: nodes, elements_per_node
- Mesh: bounding_rectangle, delete_duplicated_nodes
- PlaneFace3D: cut_by_coincident_face
- Vector2D: to_step
- BSplineCurve2D: to_step
- LineSegment3D: to_bspline_curve
- BSplineCurve3D: from_geomdl_curve
- Surface2D: line_crossings
- Surface2D: from_contour
- BSplineSurface3D: simpifly_surface - verifies if BSplineSurface3D could be a Plane3D
- OpenShell3D: to_step_face_ids
- Contour2D: repair_cut_contour
- Circle2D: cut_by_line

### Fixed

- Contour3D: average_center_point (use edge_polygon.points instead of points)
- Contour: edges_order_with_adjacent_contour
- Arc2D: translate_inplace
- Arc2D: point_belongs
- Arc2D: abscissa (consider point2d == arc2d.start/end)
- Arc2D: split (how to choose the interior point)
- Wire: extract_primitives (consider point1 and point2 belong to the same primitive, REMOVE Contour.extract_primitives)
- LineSegment: abcissa (consider point2d == arc2d.start/end)
- Contour2D: cut_by_wire
- Contour2D: point_belongs (bug when contour has only one primitive, like FullArc2D)
- Contour: contours_from_edges
- PlaneFace3D: face_intersections
- Edge: insert_knots_and_mutiplicity
- BSplineCurve3D: from_step
- Surface2D: cut_by_line
- Circle3D: to_step
- ArcEllipse3D.to_2d()
- infinite primitive offset of linesegment
- Contour3D: order_contour.

### Performance improvements

- Improve reading STEP files (Faster BSplineCurve3D.look_up_table, Better info when _edges not following eachother_ )
- Improve multiple substractions
- Speedup Contour2D.point_belongs using bounding_rectangle
- Custom to dicts for Shells and primitives inheriting


### Refactorings

- Normalize STL methods regarding STEP
- Refacor and update old code in mesh.py
- Define a Parent class 'Triangle' for Triangle2D/3D


### Unittests

- Wire: extract_primitives, extract_without_primitives


## v0.5.0

### New Features

- Contour: is_overlapping, is_supperposing
- Point, Edges and Wires: axial_symmetry
- Surface2D: rotation, rotation_inplace
- Wire2D: bsplinecurve_crossings,  bsplinecurve_intersections
- Cylinder: min_distance_to_other_cylinder, is_intersecting_other_cylinder
- New point_distance method for Wire3D

### Fixed

- Wire3D.babylonjs
- BSplineSurface3D.merge_with (consider overlapping, intersecting surfaces)
- Wire.extract_primitives (consider point1 & point2 belong to the same primitive)
- Wire.extract_without_primitives (consider the primitives’ order to choose the primitives)
- Contour.shared_primitives_with (consider contours sharing a lot of primitives groups)
- Contour2D.contour_intersections (check if the point is not already in the lis)
- Line.is_between_points (consider point1==point2)
- BSplineCurve2D.split (consider point==start/end)
- Contour3D.bounding_box (use _utd_bounding_box to be defined as a property)
- BSplineSurface3D.grid2d_deformed (add more constraints to compute surface deformation)
- BSplineSurface3D.from_cylindrical_faces (consider **kwargs parameters)
- Duplicated methods cleaned
- triangulation of planar faces
- Wire3D: fix Bounding box
- Wire3D: Bounding box
- Arc2D: primitives bad calculation (arc2d)
- Update plotdata in setup.py
- add some fixes pydocstyle

### Performance improvements

- Remove Copy param from movement of primitives and add inplace methods
- Improve union operations
- Return the same result type (a boolean) in Contour.is_sharing_primitives_with
- Add hidden attribute _bounding_rectangle for Contour2D
- Add hidden attribute _length for BSplineCurve2D/3D
- Consider different types of primitives in Wire.wire_intersections/wire_crossings
- Add hidden attribute _length for Edge

### Refactorings

- Define _eq_ in Contour (to be used for both 2D and 3D)
- Use Grid2D object in different BSplineSurface3D methods (especially: to_2d_with_dimension)
- Define length in LineSegment (to be used for both 2D and 3D)
- Delete diplicated methods (length and point_at_abscissa) from Contour3D (inherit from Wire)
- Define a Parent class 'Bsplinecurve' to mutulize Bsplinecurve2D/3D methods
- Clean duplicated methods
- Define length in LineSegment (to be used for both 2D and 3D)
- Delete diplicated methods (length and point_at_abscissa) from Contour3D (inherit from Wire)
- Define a Parent class 'Bsplinecurve' to mutulize Bsplinecurve2D/3D methods


## v0.4.0
### Fixed
- various fixes in cuts of wires and contours
- Fix of missing face in Union
- following dessia_common v0.7.0


## v0.3.0

### New Features
- Bspline with dimensions
- cut_by_line for Surface2D
- Bspline merge

### Fixed
- Various Steps improvement
- Bspline periodicity in step reading
- sewing improvements
- Substraction of shells

## v0.2.10

### New Features

- union of shells (only with planeface for the moment
- Sewing of polygon3D
- Concav hull of PointCloud2D

## v0.2.9

### New Features

- support STL import & export
- point cloud2D & cloud3D

## v0.2.8

### New Features

- support stringIO in step save

### Fixes

- depack of point2D
- to_vector2D

### Performance improvements

- better bounding box for cylindrical face


## [v0.2.7]
### Changed
- direction vector of linesegments are now normalized

### New Features

- straight line area for BsplineCurve2D
- split of circleby start end
- closedpolygon2d is_trigo
- Auto-adaptative camera/edge width babylonjs
- splitting of bsplinecurve2d
- BezierSurface3D implemented
- added rotation and translation for faces
- new classes BezierCurve2D and BezierCurve3D
- spherical surface
- (core): update plot_data method
- update plot_data methods in wires and edges
- step almost working for cylindrical, conical toroidal
- difference between intersections and crossings
- plot_data version set to 0.3.8 or above

### Fixes

- support of mixed vector point in to step
- remove debug mode babylonjs
- remove sci notation in step export
- use stable cdn for babylonjs
- sweep extrusion length
- line circle intersection with tolerance, normal and dir vector for arc
- offset of wire
- remove useless non serializable attr
- secondmoment area from straight lines
- reversed faces in extrusion correction
- enhancement of rotation/translation of shells
- bug fix BezierCurve2D and 3D
- eq and hash for basis and frames
- shell and frame mapped shell correctly read
- small try except added for step reading
- all SHAPE_REPRESENTATION are now read
- Arc3D from step full debug
- arc3d to 2d in bspline3d surface
- missing faces at end of sweep
- splitting faces and arcs
- perf in display nodes and toroidal aspect
- setup.py requires plot_data>=0.3.9
- (primitives2d): serialization
- debug of shell method
- porting shells methods
- Debug of conical faces
- Porting cylinders and hollow
- porting from missing from_contour3d for planeface
- reading steps, but artefact on faces
- Correcting arc from_step

### Performance improvements

- LineSegment2D.points is non serializable attribute
- ClosedPolygon2D.line_segment is non_serializable_attributes
- Optimization of mesh generation

#### Refactorings
- (edges): put data argument back into Arc2D.plot_data()
- (edges): redefined Arc2D.plot_data()

## v0.2.6

### Changed
- debugs on frame 2D

### Optimized
- babylon data generation speed up

## v0.2.5

### Added
- translation and rotation for various primitives

### Changed
- Frame3D rotation takes also into account origin
- following plot_data v0.5.3

## v0.2.4
### Added
- handle spherical surfaces
- positionning of parts in STEP reading

## v0.2.1
### Added
- step export

## v0.2

### Changed
- modules -2D or *3D renamed in *2d, *3d
- point and vector declared with their x, y, z vm.Point2D((0, 0)) -> vm.Point2D(0, 0)
- separating in new modules: display, wires, edges...
- PEP8: method names
- PointAtCurvilinearAbscissa changed to point_at_abscissa
- MPLPlot changed to plot()
- plot now returns only ax instead of fig, ax

## v0.1.11

### Added
- Calculate the distance between LineSegment3D/LS3D, Arc3D/LS3D, Arc3D/Arc3D and between CylindricalFace3D too.
- Use PlaneFace3D with contours2D in a classic way and use it with contours3D with a 'from_contours3d' as CylindricalFace3D does.
- Calculate the distance between CylindricalFace3D and PlaneFace3D.
- Calculate the distance between CylindricalFace3D, PlaneFace3D and ToroidalFace3D.
- contours2d.tessel_points which gives all points of a contour2d, and .points the end points of primitives.
- Implementation of ConicalFace3D in Core and RevolvedProfile.
- Implementation of SphericalFace3D in Core.
- BSplineFace3D works.

### Changed
- cut_contours in Face3D which take all points from a Contour2D, not one side like before. Furthermore, it is light and quick.

## [v0.1.10]
- typings
- workflow to instanciate point

## [v0.1.9]

### Added
- mesh module

## [v0.1.8]

### Added
- color and alpha options for various primitives
- line segments intersection

### Debug
- arcs: is_trigo and angle were sometimes false

## [v0.1.7]

### Added
- random vector and points
- dashed line option in babylon of LineSegment3D
- Measure2D
- babylon_data: a dict language to describe models to be unpacked by a babylonjs unpacker

### Removed
- constants o2D, x2D, y2D...: use O2D, X2D...

### Changed
- Mesure -> Measure3D<|MERGE_RESOLUTION|>--- conflicted
+++ resolved
@@ -71,11 +71,9 @@
 - BSplineface3D: linesegment2d_to_3d.
 - OpenShell3D: get_geo_lines (use primitive.is_close)
 - Basis3D: normalize
-<<<<<<< HEAD
 - Contour3D: from_step removes repeated edges from primitives list
-=======
 - Face3D: add fixes to divide_face
->>>>>>> 443debb5
+
 
 ### Refactor
 - Contour2D: cut_by_wire
