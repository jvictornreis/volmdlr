--- conflicted
+++ resolved
@@ -12,6 +12,7 @@
 
 ### Fixed
 
+* PlaneFace3D: cut_by_coincident_face (consider self.inner_contours inside face)
 * Contour2D: bounding_rectangle (specify number_points for discretization_points)
 * BSplineCurve2D: bounding_rectangle (specify number_points for discretization_points)
 
@@ -77,10 +78,6 @@
 * STL: from stream (use BinaryFile and StringFile instead of io.BinaryIO and FileIO)
 * Step: from stream (use BinaryFile instead of io.BinaryIO)
 * Contour: is_overlapping (consider intersecting_points is empty)
-<<<<<<< HEAD
-* PlaneFace3D: cut_by_coincident_face (consider self.inner_contours inside face)
-
-=======
 * LineSegment2D: to_wire (use discretization_points instead of discretise)
 * ArcEllipse2D: to_3d
 * Fix boolean operations when faces are 100% coincident
@@ -91,7 +88,7 @@
 * Wire2D: infinite_intersections
 * infinite primitive offset of linesegment
 * Ellispe3D: discretization_points
->>>>>>> beccd6ba
+
 
 ### Performance improvements
 
@@ -144,6 +141,7 @@
 * Ellipse3D: point_belongs, abscissa, length, to_2d, discretization_points
 * CylindricalSurface3D: point_on_surface, is_coincident
 
+
 ## v0.6.1 [12/13/2022]
 
 ### Changes
