--- conflicted
+++ resolved
@@ -12,13 +12,10 @@
 
 ### Fixed
 
-<<<<<<< HEAD
-* Mesh: delete_duplicated_nodes
-=======
 * PlaneFace3D: cut_by_coincident_face (consider self.inner_contours inside face)
->>>>>>> 9a8143b6
 * Contour2D: bounding_rectangle (specify number_points for discretization_points)
 * BSplineCurve2D: bounding_rectangle (specify number_points for discretization_points)
+* Mesh: delete_duplicated_nodes
 
 
 
