# Changelog

All notable changes to this project will be documented in this file.

The format is based on [Keep a Changelog](https://keepachangelog.com/en/1.0.0/),
and this project adheres to [Semantic Versioning](https://semver.org/spec/v2.0.0.html).

## v0.15.0 [future]

### New Features

- cad_simplification: VoxelizationSimplify, TripleExtrusionSimplify, TriangleDecimationSimplify.

#### surfaces.py
- ToroidalSurface3D: line_intersections, linesegment_intersections, plane_intersections
- ToroidalSurface3D: cylindricalSurface_intersections, circle_intersections, fullarc_intersections, dict_to_object, conicalsurface_intersections, sphericalsurface_intersections
- ToroidalSurface3D: Handles degenerated surfaces (major_radius < minor_radius).
- CylindricalSurface3D: circle_intersections, sphericalsurface_intersections
- ToroidalFace3D: PlaneFace3D intersectios.
- SphericalSurface3D: circle_intersections, arc_intersections, ellipse_intersections, arcellipse_intersections, sphericalsurface_intersections
- ConicalSurface3D: sphericalsurface_intersections

#### edges.py
- BsplineCurve3D: circle_intersections.
- ArcEllipse3D/FullArcEllipse3D: line_intersections.
#### curves.py
- Circle3D: point_distance.
#### shell.py
- OpenTriangleShell3D: triangle decimation
- ClosedTriangleShell3D: turn_normals_outwards, are_normals_pointing_outwards, turn_normals_inwards, are_normals_pointing_inwards

#### core.py
- BoundingBox: is_close, scale
- BoundingBox: triangle_intersects_voxel

#### step.py
- Support to Datakit CrossCadWare STEP file format.

### Fixed
#### edges.py 
- Arc2D: direction conservation in rotation / translation / frame_mapping.

#### surfaces.py
- ToroidalSurface3D: line_intersections, linesegment_intersections, plane_intersections 

#### faces.py
- ToroidalFace3D: PlaneFace3D intersections.
- PlaneFace3D: circle_intersections. planeface_intersections

#### wires.py
- delete remaining inplace methods in wires.py

#### shells.py
- Fixes to boolean operations.

#### surfaces.py 
- SphericalSurface3D: use circle 3d instead of polygon3D for plotting. 

#### utils
- common_operations separate_points_by_closeness: consider more than two cluster groups.

#### curves.py
- Circle3D: circle_intersectios when the circle are coplanar.

#### surfaces.py
- ExtrusionSurface3D: enhance parametric operations.

#### edges.py
- bsplineCurve: line_intersections. 

- Circle2D: Now, it needs a Frame2D and a radius instead of a Center and a Radius. This allows to easily control the circle's direction (clockwise/counterclockwise)
#### edges.py
- Arc2D: Arc 2D now must follow the same rotation direction of its circle.

#### core_compiled
- Frame2D: fix rotation, now it has an optional parameter rotate_basis, set to False by default option, so the user can specify if he wants to rotate also the basis of the frame.

#### primitives3d
- Block: get_bounding_box

#### discrete_representation.py
- MatrixBasedVoxelization: _logical_operation

### Refactor
- Face3D: create a generic method for calculating intersections between two faces: _generic_face_intersections.

#### core.py
- babylon_data: avoid using bounding_box for performance
- BoundingBox: uses numpy to improve performance.

#### edges.py
- BSplineCurve: improve line_intersections performance.
- 
#### edges.py
- LineSegment2D/3D: The line attribute from which the line segment was defined was converted to a property, for performance and memory efficiency reasons.

#### primitives3d.py
- Sweep: accepts an optional parameter starting_frame that can control the orientation of the profile.

### Changed
- ToroidalSurface3D: init param tore_radius and small_radius changed to major_radius and minor_radius respectevely.
- ToroidalSurface3D: plots now use Circles 3D instead of ClosedPolygon3D. Performance improved.
- CylindricalSurface3D: More comprehesive plot
<<<<<<< HEAD
- BoundingBox: from_bounding_boxes
- BSplineCurve: improve line_intersections performance.
=======
- core_compiled.pyx: update typing because Point2D, Point3D, Vector2D and Vector3D are now extension types (C structures.)
>>>>>>> eac22555

### Unittests
#### curves 
- Circle3D: new case to test_circle_intersections, new test: test_point_distance.
#### surfaces
- ToroidalSurface3D: test_line_intersections, test_plane_intersections, test_cylindrical_surface_intersections, test_circle_intersections
- CylindricalSurface3D:  test_circle_intersections.
#### faces
- ToroidalFace3D: PlaneFace3D intersectios.
- SphericalSurface3D: circle_intersections, arc_intersections, arcellipse_intersections
- PlaneFace3D: point_belongs
#### core
- BoundingBox: is_close, scale
#### primitives3d
- Block: from_bounding_box, get_bounding_box

## v0.14.0

### New Features
- DisplayTriangleShell3D: a TriangleShell3D optimized for performance of display / saving / loading.
- BSplineSurface3D: from_points_interpolation, from_points_approximation.
- nurbs module.
- New curves classes: Hyperbola2D and Hyperbola3D.
- Line: closest_point_on_line, from_point_and_vector
- Line2D: get_slope, get_y_intersection.
- New curves classes: Parabola2D/3D.
- ConicalSurface3D: line/line_segment intersections, perpendicular_plane_intersection
- ConicalSurface3D: line/line_segment intersections, perpendicular_plane_intersection, parallel_plane_intersections, concurent_plane_intersections, plane_intersections.
- Hyperbola2D/3D and Parabola2D/3D: split
- PlaneFace3D: conicalface_intersections
- CylindricalSurface3D: conicalsurface_intersections
- CylindricalFace3D: conicalface_intersections
- Curve: general_method curve_intersections
- Parabola2d/3D / Hyperbola2D/3D: point_belongs, tangent
- BSplineCurve: point_to_parameter, abscissa_to_parameter.
- Basis3D: is_normilized, is_orthogonal, is_orthonormal.
- BSplineSurface3D: fullarcellipse3d_to_2d
- ClosedPolygon2D: points_in_polygon

### Fixed
- add missing name attributes to classmethods.
- fixed circular imports
- BSplineSurface3D: from_points_interpolation, from_points_approximation.
- ConicalFace3D: point_belongs
- nurbs.core: find_multiplicity, evaluate_curve.
- LineSegment3d: line_intersections.
- Circle2D: line_intersections
- Step.read_lines: handles name with # character in name.
- ExtrusionSurface3D: enhance 3D to parametric operations.
- BSplineCurve: direction_vector, point_at_abscissa, abscissa, trim
- ConicalSurface3D and RevolutionSurface3D: bsplinecurve3d_to_2d when start or and points are at surface singularity
- ClosedCurves: discretization_points
- ArcEllipse3D: is_close
- LineSegment3D: revolution
- FullArcEllipse3D, FullArcEllipse2D: discretization_points
- ConicalSurface3D: linesegment2d_to_3d
- BSplineSurface3D: bsplinecurve3d_to_2d, prevents code execution from stopping when point3d_to_2d does not converge
- BSplineSurface3D: derivatives
- BSplineCurve: split
- Matrix based discrete representation: boolean operations
- read the docs settings
- fix: move code complexity at end
- ClosedPolygon2D: points_in_polygon, fix include_edge_points
### Refactor
- TriangleShell3D: various improvement such as get_bounding_box, to_mesh_data, from_mesh_data, to_dict, dict_to_object

### Changed
- Cache BSplineCurve points into a numpy array to reduce memory usage.
- Vector2D, Vector3D: __repr__
- core_compiled: cdef functions' names.
- Vector2D, Vector3D, Point2D, Point3D: transformed into extension types for memory performance
- limit warning on step reading
- BSplineSurface3D: point3d_to_2d

### Unittests
- Hyperbola2D/3D: line_intersections
- Parabola2D/3D: line_intersections
- ConicalSurface3D: test_line_intersections, test_plane_intersections.

## v0.13.0

### New Features
- Line: reverse.
- BSplineCurve: Remove dependencies from the geomdl library.
- perf: to_dict/dict_to_obj of OpenTriangleShell3D
- Cylinder / Cone / HollowCylinder: from_center_point_and_axis
- Cone: remove inheritance from RevolvedProfile
- Ellipse2D: point_distance, bounding rectangle, ellipse_intersections
- Curve: local_discretization
- Ellipse3D: line_intersections, linesegment_intersections, ellipse_intersections
- ArcEllipse3D : Linesegment_intersections, arcellipse_intersections
- Circle3D: circle_intersections, ellipse_intersections
- Circle2D: ellipse_intersections.
- Arc3D: arc_intersections, arcellipse_intersections
- Wire3D/Contour3D: edge_intersections, wire_intersections
- BSpline3D: arc_intersections
- New module: discrete_representation for voxelization of 3D geometries and pixelization of 2D geometries
- BSplineSurface3D: partial removal of dependencies on geomdl objects

### Fixed
- Sweep with non smoth path
- plot of vector3D.
- BSplineSurface3D: point3d_to_2d, improve inital condition.
- EdgeCollection3D: babylon_meshes.
- BSplineCurve3D: trim
- FullArc3D: hash
- SphericalSurface3D: enhance repair_periodicity_method
- CylindricalSurface3D: concurrent_plane_intersection
- BSplineFace3D: fix neutral_fiber
- Step: assembly import
- BSplineFace3D: fix bounding_box.
- Ellipse3D: from_step
- edges.py: general improvements.
- ExtrusionSurface3D: point3d_to_2d.
- ExtrusionSurface3D: enhance parametric operations when the surface is periodic.
- BSplineFace3D: fix neutral_fiber
- BSplineSurface3D: improve bsplinecurve3d_to_2d.
- BSplineSurface3D: improve bsplinecurve3d_to_3d.
- Circle2D: plot
- Line3D: fix Line3D plot()
- Vector2D: plot()
- fix RevolutionFace3D init parameter wire to edge.
- Update documentation
- fix Sweep: bug when first primitive is an arc.
- fix closedshell3d volume
- Step.py: enhance step import/export
- VolumeModel: get_shells
- step.py uses deque in stack based algorithms
- VolumeModel: get_shells
- add error protection stl
- Sweep - add raise ValueError if section too big in comparision to arc radiuses
- Update cython version requirement in setup.py
- Step import: handles when there is an empty assembly in the file.
- Ellipse2D: point_at_abscissa
- ultis.common_operations: get_edge_distance_to_point and get_get_abscissa_discretization from edges so it can be used in curves too.
- edges.Edge._generic_minimum_distance
- LineSegment3D: distance_linesegment
- BSpline3D: linesegment_intersections

### Refactor
- refator some classes' init in primitives3D. 
- Shells: refactor.
- Composite_primitives
- Surface3D: enhance repair_primitives_periodicity method.
- volmdlr.utils.intersections:
- BSplineCurve: replace periodic bool parameter with verification inside from_points_intepolation method.
- Wire3D: removes heritage from volmdlr.core.CompositePrimitive3D
- BSplineCurve3D: bounding_box
- edges: minimum_distance.
- BSplineSurface3D: bsplinecurve3d_to_2d
- BSplineCurve: transform some attributs into lazy evaluation and Caching
- BSplineSurface3D: transform some attributs into lazy evaluation and Caching
- BSplineSurface3D: store control_points as numpy array for memory efficiency
- PlaneFace3D: distance_to_point -> point_distance
- remove normalize() methods for Vectors. Replaced by unit_vector(), it returns a new normalized vector.
- Cylinder / Cone / HollowCylinder: docstrings, typings, style, coherence
- BSplineSurface3D: point3d_to_2d performance improvements.


### Changed
- Moves functions from step.py to volmdlr.utils.step_reader
- Cylinder / HollowCylinder: `from_extremal_points` is now depracted. Use `from_end_points` instead (for lexical reason)

### Unittests
- Cylinder / Cone / HollowCylinder
- Ellipse2D: point_distance
- Ellipse3D: test_ellipse_intersections, test_linesegment_intersections
- ArcEllipse3D : Linesegment_intersections, arcellipse_intersections
- Circle3D: circle_intersections.
- Arc3D: arc_intersections, arcellipse_intersections, test_minimum_distance_bspline
- BSplineCurve3D: test_bspline_linesegment_minimum_distance, test_bspline_linesegment_intersections
- Contour3D: test_edge_intersections

## v0.12.0


### New Features
- New module: cad_simplification - OctreeBlockSimplify, TrippleExtrusionSimplify
- shells.py : function to performe union operations for a given list of shells.
- ClosedShell3D: is_face_intersecting, is_intersecting_with
- BoundingBox: get_points_inside_bbox, size
- Vector3D: unit_vector
- Face3D: split_inner_contour_intersecting_cutting_contours
- Shell3D: get_ray_casting_line_segment
- WireMixin: get_connected_wire, is_sharing_primitives_with
- OpenShell3D: faces_graph
- Plane3D: arc_intersections, bsplinecurve_intersections
- common_operations: split_wire_by_plane
- SphericalSurface3D: line_intersections, linesegment_intersections.
- Sweep with muitiform profile contour.
- minimum_distance: face-to-face, shell-to-shell
- OpenShell3D: from_faces (using faces graph)
- SphericalFace3D: from_contours3d_and_rectangular_cut
- RevolutionSurface3D: Translation
- wires.WireMixin: from_circle
- curves.CircleMixin: trim
- Face3D: point_distance
- BSplineCurve3D: revolution method.

### Fixed
- ClosedShell3D: is_face_inside, get_subtraction_valid_faces, valid_intersection_faces, point_belongs
- ContourMixin: delete_shared_contour_section, reorder_contour_at_point, are_extremity_points_touching
- RevolutionSurface3D: fix some special cases whiling transforming from 3D space to parametric domain.
- fix drone python version
- BSplineFace3D: neutral_fiber
- BSplineSurface3D: arc3d_to_2d, removes repeated parametric points if any.
- surfaces.Plane3D: linesegment_intersections
- Step export
- Face3D: is_linesegment_crossing.
- Edge: fix orientation of edges commig from step.
- BSplineCurve3D: from_step.
- Export to step file
- Step import
- Edge: fix orientation of edges commig from step.
- Sphere: point_belongs, inherits from ClosedShell3D instead of RevolvedProfile
- Step import.
- PeriodicalSurface: linesegment3d_to_2d, takes into account small 3D line segments that should be actually 3D arcs
- babylondata: removes empty objects.
- ClosedPolygon2D: point_belongs.
- Fullarc: get_reverse.
- Arc2D: point_belongs
- ArcEllipse2D: point_at_abscissa
- Frame3D: import/export step.
- BSplineFace3D: neutral_fiber.
- Step: read_lines, take into account the space character in step entity names
- Circle3D: fix trim.
- Edge: from_step trim of periodic curves with different orientation of original edge
- Arc3D: fix abscissa, fix get_arc_point_angle
- add missing toleraces to some methods.
- Arc3D: line_intersections
- Line3D: minimum_distance_points
- remove arcellipse handleling for bspline2d_3d.
- plot of vector3D
- Ellipse3D: discretization_points.

### Refactor
- ClosedShell3D: point_belongs, get_non_intersecting_faces
- BoundingBox: bbox_intersection
- Face3D: get_face_cutting_contours
- parametric.py: fix numerical instability in some functions used in Arc3D to parametric surface domain transformation.
- intersections: get_bsplinecurve_intersections generalization, so it can also be used
to calculate intersections between a plane 3d and bsplinecurve3d.
- Big refactor: New module curves.py containing classes as Line, Circle and Ellipse.
Most edges will now be formed by a curve and a start and end points. Unittests for all these classes have been created.
All adequations have been done for all tests and existing scripts.

- bspline_compiled: refactor binomial_coefficient for performance.
- Improve step translator.
- Delete inplace methods: rotation, translation and frame_mapping. replace by juste the rotation, translation and frame_mapping. objects are no longer changed inplace, a new transformed object is returned each time.
- OpenShell3D: faces_graph.
- RevolutionSurface3D: Improve init and methods

### Changed
- OpenShell3D: faces_graph is now vertices_graph. faces_graph method now represents the faces' topology of the shell.

### Unittests
- FullArc2D: split_between_two_points
- Face3D: set_operations_new_faces
- ClosedShell3D: point_belongs
- Plane3D: arc_intersections, bsplinecurve_intersections
- common_operations: split_wire_by_plane
- SphericalSurface3D: line_intersections, linesegment_intersections.

## v0.11.0


### New Features
- BSplineCurve, Edge: simplify
- Plane3D: angle_between_planes, plane_betweeen_two_planes
- Edge: intersections, crossings, validate_crossings
- Arc2D: bsplinecurve_intersections, arc_intersections, arcellipse_intersections.
- ArcEllipse2D: bsplinecurve_intersections
- get_circle_intersections added to volmdlr.utils.intersections, so it can be used to calculate intersections between two arcs 2d.
- get_bsplinecurve_intersections added to volmdlr.utils.intersections. Used to calculate intersection between a bspline and another edge.
- Wire2D: edge_intersections, wire_intersections, edge_crossings, edge_intersections, validate_edge_crossings, validate_wire_crossings
- Contour2D: split_contour_with_sorted_points, intersection_contour_with
- CylindricalSurface3D: point_projection, point_distance
- ToroidalSurface3D: point_projection
- BsplineCurve: point_distance, point_belongs
- ContourMixin: is_adjacent
- Wire2D: area
- Circle2D: bsplinecurve_intersections.
- add tolerance param to many methods from edges and wires.
- Surface3D: add contour healing into face_from_contours3d method.
- ExtrusionSurface3D: implement missing cases for linesegment2d_to_3d method.
- BSplineSurface3D: to_plane3d
- BSplineFace3D: to_planeface3d
- BSplineCurve, Arc, LineSegment: is_close
- Core: get_edge_index_in_list, edge_in_list
- mesh: TetrahedralElementQuadratic 
- GmshParser: define_quadratic_tetrahedron_element_mesh
- GmshParser: to_vtk (consider quadratic tetrahedron element)
- VolumeModel: to_msh (consider both order 1 and 2)
- Assembly: define a volmdlr Assembly object.
- Edge: direction_independent_is_close
- Arcellipse2D, 3D: complementary, translation
- Arcellipse2D, 3D: complementary
- Face3D: is_linesegment_crossing, linesegment_intersections_approximation.
- Assembly: define a volmdlr Assembly object.
- Contour2D: copy
- LineSegment2D: copy
- FullArcEllipse3D: split
- ArcEllipse3D: split, point_at_abscissa
- Vector: is_perpendicular_to
- babylonjs: add nested meshes
- CylindricalFace3D, ConicalFace3D, ToroidalFace3D, BSplineFace3D: neutral_fiber
- VolumeModel: get_shells
- WireMixin: wires_from_edges
- DisplayMesh3D: triangulation_faces
- Woodpecker CI setup
- ContourMixin: primitive_section_over_contour.
- Face3D: split_by_plane

### Fixed
- 2D conversion: create 2D function name in core_compiled
- LineSegment, Arc, BSplineCurve: get_shared_section()
- bSpline2D: linesegment_intersections
- BsplineCurve: from_points_interpolation
- Coverage: use coverage rc to enable cython coverage
- ClosedShel3D: cut_by_plane
- ClosedShell3D: union
- BSplineSurface3D: take into account oppened contour while using face_from_contours3d
- BsplineCurve: simplify
- Dessiaobject inheritance up-to-date
- Edge: unit_direction_vector, unit_normal_vector, split_between_two_points
- VolumeModel: get_mesh_lines (change tolerance 1e-20 to 1e-6)
- RevolutionSurface: fix some parametric operations.
- ClosedShel3D: intersection method
- Fix: plots
- add some fixes to pydocstyle errors
- ToroidalSurface3D: fix some parametric operations.
- Node2D, Node3D: is_close
- SphericalSurface3D: enhance arc3d_to_2d and bsplinecurve3d_to_2d.
- BSplineface3D: linesegment2d_to_3d, bsplinecurve2d_to_3d.
- OpenShell3D: get_geo_lines (use primitive.is_close)
- Basis3D: normalize
- Contour3D: from_step removes repeated edges from primitives list
- Face3D: add fixes to divide_face.
- ExtrusionSurface3D: linesegment2d_to_3d.
- Surface3D: repair_primitive_periodicity
- BSplineSurface3D: ban useless attr in serialization 
- utils.parametric: fix contour2d_healing
- BSplineSurface3D: ban useless attr in serialization
- BSplineCurve: simplify
- SphericalSurface3D: contour3d_to_2d
- WireMixin: to_wire_with_linesegments (use new methods, for 2D and 3D)
- ArcEllipse2d: point_belongs, abscissa, init.
- Face3D: face_inside - now considers inners_contours
- BoundingBox: point_belongs now considers bounds.
- ContourMixin: delete_shared_contour_section
- PlaneFace3D: merge_faces
- Contour2D: divide
- Step: raise NotimplementedError when it's not possible to instatiate assembly object.
- STL: handle mutiple space as separator
- fix: protect gmsh import

### Refactor
- Contour2D: cut_by_wire
- Contour2D: extract_with_points displaced to WireMixin
- Contour2D: extract_contour displaced to WireMixin and renamed to extract
- Contour2D: split_contour_with_sorted_points displaced to WireMixin and renamed to split_with_sorted_points
- Contour2D: get_divided_contours
- FullArc2D, FullArc3D: create FullArc Abstract class.
- Contour2D: ordering_contour
- WireMixin: order_wire
- Contour2D: delete cut_by_linesegments
- split faces.py into surfaces.py, faces.py and shells.py 
- ContourMixin: from_points
- ClosedShell3D: improve performance for boolean operations
- Face3D: reduce the triangulation discretization resolution of Toroidal and Cylindrical to improve redering performance.
- Cylinder: inheritance directly from ClosedShell3D
- Edges: cache middle_points and unit_direction_vector 
- Arc: add optional parameter center
- unittests: find dynamicly the folder for the json
- Arc: point_distance
- BSplineCurve: is_close
- CompositePrimitive3D: babylon_points
- WireMixin: split_with_sorted_points -> if a wire, and given points are start and end, return self directly.
- ContourMixin: contours_from_edges
- ExtrusionSurface3D: simplify bsplinecurve3d_to_2d method

### Changed
- better surface3d plots
- sphere methods renamed in_points & to_point_skin to inner points & skin_points
- Improve CylincricalFace3D and ToroidalFace3D rendering mesh.
- remove useless attribute in Bspline serialization
- Change python suport version from >=3.7 to >= 3.9
- LICENSE changed from GPL to Lesser GPL 
- Readme logo updated
- CI: do not check quality on tag

### Unittests
- Arc2D: test_arc_intersections
- TestEdge2DIntersections: test intersections for all edges.
- Circle2D: test_circle_intersections
- Contour2D: test_crossings, test_intersection_contour_with
- BSplineCurve: get_intersection_sections
- BSplineCurve2D: edge_intersections, arc_intersections, bsplinecurve_intersections
- CylindricalFace3D: test_triangulation_quality
- CylindricalSurface3D: test_point_projection
- BSplineCurve: point_projection
- ClosedShel3D: cut_by_plane
- Arc3D.minimum_distance_points_line
- New unittests for plane3d.
- ClosedShel3D: intersection
- Arcellipse2D: complementary
- Contour2D: contours_from_edges.
- PlaneFace3D: merge_faces
- Contour2D: divide.
- BSplineFace3D: test_linesegment_intersections_approximation.
- CylindricalFace3D: split_by_plane.

v0.10.0 [Released 20/04/2023]

### New Features
* Write .msh file (with stream)
* Arc: reverse
* BSplineCurve2D: offset
* Circle2D: bsplinecurve_intersections, point_distance
* ConicalSurface3D, CylindricalSurface3D: plot method
* BSplineCurve3D: minimum distance
* volmdlr.edge: FullArcEllipse
* BSplineCurve: evaluate_single
* Wire2: hash
* Contour3D: hash
* LineSegment3D, LineSegment2D, Arc3D, Arc2D, BSpline3D, BSpline2D: get_shared_section(), delete_shared_section()
* Contour2D: closest_point_to_point2, get_furthest_point_to_point2
* Block: octree, quadtree, subdivide_block

### Fixed
* Bspline in sweep
* Plane3D: plane_intersections
* fixes to step assemblies
* LineSegment3D: matrix_distance
* fixes to wire
* Arc: split. Case when spliting point is the start or end point.
* BplineCurve2D: tangent, vector_direction, normal_vector
* BSplineCurve: abscissa, line_intersections
* Add some important fixes to unittests: missing two __init__py files.
* Contour2D, Contour3D: merge_with()
* Edge: change unit_direction_vector and unit_normal_vector to concrete methods
* stl: add _standalone_in_db to Stl class
* BSplineSurface3D: merge_with
* Documentation: Add introduction to volmdlr technology
* BSplineSurface3D: refactor bsplinecurve3d_to_2d to take into account periodic behavior
* OpenedRoundedLineSegments2D/ClosedRoundedLineSegments2D: fix radius type
* Surface3D: debug some special cases while using face_from_contours3d.
* Step: debug some special cases while reading step file.
* BSplineSurface3D: fix simplify_surface method.
* Improve pylint code quality.
* PeriodicalSurface: enhance some parametric transformations.

### Removed
- stl: remove default value in from_stream method

### Changed

- argument convexe in volmdlr.cloud has been renamed to convex
- Add some missing docstrings in volmdlr.faces
- Using full arcs for Circles primitives

### Performance improvements
- BSplineCurve: compilation of some functions used by from_points_interpolation classmethod.
- BSplineSurface3D: compilation of some functions used in the evaluation of a parametric point.
- eq & hash: Some eq and hash methods have been fixed. starting from clases Point and Vector.
- BSplinecurve2D: point_belongs
- lighten some dicts with optional name
- Step reader: refactor to_volume_model. Remove the dependency of the method of creating a graph.

### Refactorings
- ContourMixin: to_polygon (for both 2D and 3D)
- BSplineCurve2D.point_distance 
- new dataclass EdgeStyle: to be used in several plot methods. simplifying its structure.


### Unittests
* BSplineCurve2D: offset, point_distance, point_belongs
* Circle2D: bspline_intersections, point_distance
* Unittests for Vector2D
* Unittests for Point2D
* Unittests for Vector3D
* Unittests for Point3D
* LineSegment3D: test_matrix_distance
* LineSegment3D, LineSegment2D, Arc3D, Arc2D, BSpline3D, BSpline2D: get_shared_section(), delete_shared_section()
* Contour3D: merge_with()
* Contour2D: closest_point_to_point2, get_furthest_point_to_point2

## v0.9.3

- build: bump dessia common to 0.10.0
- build: remove useless jsonschema dep
- build: update package.xml for freecad

## v0.9.1

### Fixed
- build: manifest was not shipping bspline_compiled
- fixed many pylint errors: 13/03/2023
- fix contour2d: divide

### Documentation
 - typo in CONTRIBUTING.md
 - typo in README.md

## v0.9.0 [released 03/26/2023]

### New Features
* Unit coversion factor parameter added to the end of the from_step arguments parameter (So we can convert the units correctly)
* SphericalSurface3D: rotation, translation, frame_mapping
* read steps: Identify assemblies in a step file.
* ClosedTriangleShell3D: to_trimesh method
* PointCloud3D: add method shell_distances to compute distances from triangular mesh in PointCloud3D
* BSplineSurface3D: Now the plot method uses u and v curves
* Create .geo and .msh files (Mesh geometries with GMSH)
* RevolutionSurface3D: point3d_to_2d, point2d_to_3d, plot, rectangular_cut, from_step
* RevolutionFace3D
* WiriMixin: from points: general method for Wire3D and 2D and for Contour2D and 3D.
* Added package.xml metadata in order to be listed in the FreeCAD Addon Manager
* Edge: local_discretization
* ArcEllipse2d: point_at_abscissa, translation, split, point_distance.

### Fixed

* WireMixin: abscissa (add tolerance as parameter)
* OpenRoundedLineSegment2D: deleted discretization_points() so it uses the one from WireMixin.
* Contour2D: moved bounding_rectangle and get_bounding_rectangle to Wire2D.
* BSplineCurve: from_points_interpolation, uses centripedal method for better fitting.
* Conical, Cylindrical and Toroidal Surfaces 3D: fix face_from_contours - bug when step file doesnot follow a standard.
* BSplineSurface3D: debug linesegment2d_to_3d method.
* Parametric operations with BSpline curves.
* OpenTriangleShell3D: fix from_mesh_data method.
* PeriodicalSurface: fix face from contours.
* LineSegment2D.line_intersections: verify if colinear first.
* Cylinder: to_dict, min_distance_to_other_cylinder.
* Step_assemblies: consider when no transformation is needed.
* fix some pydocstyle errors
* Script/step/workflow: Update Workflow, use last version of dessia_common
* LineSegment3D: Rotation method update due to points attribute deletion
* ConicalSurface3D: fix from_step class method by adding the angle convertion factor
* fix f string usage
* Add some typings
* Step: Step translator now handles some EDGE_LOOP inconsistencies coming from step files
* Arc2d: point_belongs, abscissa.


### Removed

- edges: remove attributes points from lines & linesegments for performance purpose


### Performance improvements

- wires.py's 2D objects: chache bounding_rectangle results
- faces.py's Triangle3D objects: subdescription points and triangles
- EdgeCollection3D: new object for displaying series of edges
- BSplineSurface3D: compile BSplineSurface3D.derivatives
- Contour2D.area(): save area in a cache variable.
- Contour2D.__eq__(): verify contour length first, when verify if two contours are the same.
- Contour2D.is_inside(): verify first if the area of the contour2 is not smaller that contour 1.
- Disabling pointer in to_dict for most primitives
- Better hash for shells, contours & wires 


### Refactorings
- Remove usage of deprecated method old_coordinates and new_coordinates
- Indicate 'inplace' methods as deprecated
* Wire: extract_with_points

### Documentation
- BoundingBox docstrings

### Unittests
- ConicalSurface3D: face_from_contours, bsplinecurve3d_to_2d.
- CompositePrimitive2D: rotation, translation, frame_mapping
- core.py: delete_double_point, step_ids_to_str
- CompositePrimitive3D: plot
- BoundingRectangle: bounds, plot, area, center, b_rectangle_intersection, is_inside_b_rectangle, point_belongs,
intersection_area, distance_to_b_rectangle, distance_to_point
- BoundingBox: center, add, to_dict, points, from_bounding_boxes, from_points, to_frame, volume, bbox_intersection,
is_inside_bbox, intersection_volume, distance_to_bbox, point_belongs, distance_to_point, plot
* VolumeModel: eq, volume, rotation, translation, frame_mapping, bounding_box, plot
* Wire: extract_with_points, split_with_two_points
* Arc2d: point_belongs, abscissa.
* ArcEllipse2d: point_belongs, abscissa, init, translation, split, point_at_abscissa, point_distance.

### CI
- add spell check to pylint with pyenchant
- make code_pydocstyle more explicit
- upload html coverage to cdn.dessia.tech
- limit time effect on master & testing

## v0.8.0 [Released 26/01/2023]

### New Features

- PlaneFace3D: project_faces
- OpenShell3D: project_coincident_faces_of
- GmshParser: to_vtk
- BSplineCurve: derivatives
- ClosedPolygon2D: point_belongs, now the user can choose whether points on the edge of the polygon
            should be considered inside or not.
- ArcEllipse2D: line_intersections, frame_mapping, linesegment_intersections
- Line2D: point_belongs, frame_mapping()
- New Class wires.Ellipse2D
- Ellipse2D: point_over_ellipse(), line_intersections(), linesegment_intersections(), discretization_points(),
abscissa(), point_angle_with_major_dir(), area(), rotation(), tranlation(), frame_mapping()
- Plane3D: is_parallel, fullarc_intersections
- Arc2D: cut_betweeen_two_points
- Contour3D: linesegment_intersections, line_intersections
- Circle3D: primitives: [Arc3D, Arc3D], get_primitives, abscissa, linesegment_intersections
- Arc3D: line_intersections, linesegment_intersections
- new module utils: intersections -> circle_3d_linesegment_intersections
- hash for Frame2D
- Ellipse3D: point_belongs, abscissa, length, to_2d
- CylindricalSurface3D: point_on_surface, is_coincident, arcellipse3d_to_2d
- BSplineSurface3D: derivatives

### Fixed

- PlaneFace3D: cut_by_coincident_face (consider self.inner_contours inside face)
- Contour2D: bounding_rectangle (specify number_points for discretization_points), point_belongs
- Line2D: line_intersections
- BSplineCurve2D: line_intersections
- PlaneFace3D: cut_by_coincident_face (consider self.inner_contours inside face)
- BSplineCurve2D: bounding_rectangle (specify number_points for discretization_points)
- Mesh: delete_duplicated_nodes
- BSplineSurface3D: fix arc3d_to_2d method
- Frame3D : fix from_point_and_vector method ( error for the case vector=main_axis)
- BSplineCurve2D: linesegment_intersections
- Contour2D: merge_primitives_with
- BSplineCurve: fix to take into account weighted B-spline curves.
- Step: fix reading of rational BSpline curves and surfaces from step file.
- BSplineCurve2D: tangent (use position/length)
- Babylon: some scene settings for better rendering
- Arc2D: fix get_center: name referenced before assignement
- SphericalSurface3D : enhancement of primitives parametrization on surface parametric domain.
- BSplineSurface3D: debug linesegment2d_to_3d method.
- Parametric operations with BSpline curves.
- OpenTriangleShell3D: fix from_mesh_data method
- pydocstyle fixes
- bounding box: fix for cylindrical and BSplineCurve3D
- contour2d: ordering_primitives, order_primitives
- Plane3D: plane_intersections, is_coindident
- contour2d: ordering_primitives, order_primitives
- Linesegment2D: infinite_primitive
- Arc2D: point_belongs
- Arc2D: infinite_primitive
- Wire2D: infinite_intersections
- infinite primitive offset of linesegment
- Ellispe3D: discretization_points
- BSplineSurface: Improved surface periodicity calculation

### Removed

- babylon script remaining functions

### Performance improvements
- ClosedPolygon2D: triangulation
- Cylinder: min_distance_to_other_cylinder
- BSplineCurve: discretization_points
- Face3D: triangulation
- triangulation performance by use of Node2D instead of points (x15 on casing)
- cache variable self._polygon_point_belongs_100, to avoid recalculating each
time we have to verify if a point is inside
- Improvements in BSplineSurface3D.point3d_to_2d performance
- Triangle3D serialization speed-up
- Serialization without memo for faces
- Custom serialization for BsplineCurves

### Refactorings

- Basis2D, Basis3D, Frame2D, Frame3D: old_coordinates and new_coordinates method are now deprecated.
local_to_global_coordinates and global_to_local_coordinates are the new more explicit ones.
- Line3D: intersections

### Unittests

- Contour2D: point_belongs
- Basis2D, Basis3D, Frame2D, Frame3D: local_to_global_coordinates and global_to_local_coordinates
- ArcEllipse2D: linesegment_intersections
- LineSegment2D: to_wire
- Line2D: point_belongs
- BSplineCurve2D: line_intersections
- Ellipse2D.point_over_ellipse()
- Ellipse2D.line_intersections()
- Ellipse2D.linesegment_intersections()
- Ellipse2D.discretization_points()
- Ellipse2D.abscissa()
- Ellipse2D.point_angle_with_major_dir()
- Ellipse2D.area()
- Ellipse2D.rotation()
- Ellipse2D.tranlation()
- Ellipse2D.frame_mapping()
- Line2D.frame_mapping()
- Plane3D: plane_intersections, fullarc_intersections, is_parallel, is_coincident
- Contour2D: offset
- ArcEllipse3D.to_2d()
- Circle3D: point_belongs
- Circle3D: discretization_points
- Arc3D: line_intersections, linesegment_intersections
- Contour2D: ordering_contour, is_ordered, order_contour
- Ellipse3D: point_belongs, abscissa, length, to_2d, discretization_points
- CylindricalSurface3D: point_on_surface, is_coincident

### CI

- Mandatory CHANGELOG.md update for PR
- pre-commit checks with cython-lint

## v0.7.0

### New Features

- Open/Closed TriangleShells: ability to implement specific algorithm to triangles
- Block: faces_center (calculate directly point in the middle of the faces)
- Circle2D: split_by_line
- BoundingRectangle: bounds, plot, area, center, b_rectangle_intersection, is_inside_b_rectangle, point_belongs, intersection_area, distance_to_b_rectangle, distance_to_point
- Cylinder: random_point_inside, interference_volume_with_other_cylinder, lhs_points_inside
- CylindricalSurface3D: line_intersections, linesegment_intersections, plane_intersection
- Line2D: point_distance
- Line3D: to_2d
- Line3D: skew_to (verifies if two Line3D are skew)
- LineSegment3D: line_interserctions
- ArcEllipse3D: discretization_points
- FullArc3D: linesegment_intersections
- Line: sort_points_along_line
- Line2D: point_belongs
- ArcEllipse2D: length, point_belongs, abscissa, bounding_rectangle, straight_line_area, discretization_points, reverse

### Fixed

- Contour2D: point_belongs
- BsplineCurve: abscissa (use different start point between 0 and length)
- Arc3D: plot
- Cylinder: point_belongs
- FullArc3D: plot (use discretization_points instead of discretise)
- Face3D: line_intersections: consider borders
- STL: from stream (use BinaryFile and StringFile instead of io.BinaryIO and FileIO)
- Step: from stream (use BinaryFile instead of io.BinaryIO)
- Contour: is_overlapping (consider intersecting_points is empty)
- LineSegment2D: to_wire (use discretization_points instead of discretise)
- ArcEllipse2D: to_3d
- Fix boolean operations when faces are 100% coincident
- Fix some to_step methods from edges.py and faces.py


### Performance improvements

- Avoid unneeded bbox computation


### Refactorings

- cleanup of ClosedShell (double methods with Openshells)
- LineSegment3D: intersections
- Line2D: sort_points_along_line



### Unittests

- PlaneFace3D: line_intersections
- BsplineCurve: abscissa
- Circle2D: split_by_line
- BoundingRectangle: area, center, intersection, is_inside, point_belongs, intersection_area, distance_to_point, distance_to_b_rectangle
- Cylinder: point_belongs, random_point_inside, interference_volume_with_other_cylinder, min_distance_to_other_cylinder, is_intersecting_other_cylinder, lhs_points_inside
- CylindricalFace3D: linesegment_intersections
- CylindricalSurface3D: line_intersections
- Line3D: line_distance
- Line3D: skew_to
- Line3D: intersections
- LineSegment3D: line_intersections
- LineSegment3D: linesegment_intersections
- Contour: is_overlapping
- LineSegment2D: line_intersections
- ArcEllipse3D: discretization_points
- FullArc3D: linesegment_intersections
- Line2D: sort_points_along_line
- Line3D: sort_points_along_line
- ArcEllipse2D: length, point_belongs, abscissa, bounding_rectangle, straight_line_area, discretization_points, reverse


## v0.6.1 [12/13/2022]

### Changes

- Import from dessia_common are now performed from dessia_common.core

### Fixed
- infinite primitive offset of linesegment

## v0.6.0 [11/7/2022]

### New Features

- Stl:load_from_file, to_volume_model
- Surface2D: copy (specific method)
- GmshParser: read_file (.msh) and related methods, define_triangular_element_mesh, define_tetrahedron_element_mesh
- Circle2D: primitives (defined with 2 Arc2D)
- Node2D/3D, TriangularElement, QuadrilateralElement2D, TriangularElement3D
- ElementsGroup: nodes, elements_per_node
- Mesh: bounding_rectangle, delete_duplicated_nodes
- PlaneFace3D: cut_by_coincident_face
- Vector2D: to_step
- BSplineCurve2D: to_step
- LineSegment3D: to_bspline_curve
- BSplineCurve3D: from_geomdl_curve
- Surface2D: line_crossings
- Surface2D: from_contour
- BSplineSurface3D: simpifly_surface - verifies if BSplineSurface3D could be a Plane3D
- OpenShell3D: to_step_face_ids
- Contour2D: repair_cut_contour
- Circle2D: cut_by_line

### Fixed

- Contour3D: average_center_point (use edge_polygon.points instead of points)
- Contour: edges_order_with_adjacent_contour
- Arc2D: translate_inplace
- Arc2D: point_belongs
- Arc2D: abscissa (consider point2d == arc2d.start/end)
- Arc2D: split (how to choose the interior point)
- Wire: extract_primitives (consider point1 and point2 belong to the same primitive, REMOVE Contour.extract_primitives)
- LineSegment: abcissa (consider point2d == arc2d.start/end)
- Contour2D: cut_by_wire
- Contour2D: point_belongs (bug when contour has only one primitive, like FullArc2D)
- Contour: contours_from_edges
- PlaneFace3D: face_intersections
- Edge: insert_knots_and_mutiplicity
- BSplineCurve3D: from_step
- Surface2D: cut_by_line
- Circle3D: to_step
- ArcEllipse3D.to_2d()
- infinite primitive offset of linesegment
- Contour3D: order_contour.

### Performance improvements

- Improve reading STEP files (Faster BSplineCurve3D.look_up_table, Better info when _edges not following eachother_ )
- Improve multiple substractions
- Speedup Contour2D.point_belongs using bounding_rectangle
- Custom to dicts for Shells and primitives inheriting


### Refactorings

- Normalize STL methods regarding STEP
- Refacor and update old code in mesh.py
- Define a Parent class 'Triangle' for Triangle2D/3D


### Unittests

- Wire: extract_primitives, extract_without_primitives


## v0.5.0

### New Features

- Contour: is_overlapping, is_supperposing
- Point, Edges and Wires: axial_symmetry
- Surface2D: rotation, rotation_inplace
- Wire2D: bsplinecurve_crossings,  bsplinecurve_intersections
- Cylinder: min_distance_to_other_cylinder, is_intersecting_other_cylinder
- New point_distance method for Wire3D

### Fixed

- Wire3D.babylonjs
- BSplineSurface3D.merge_with (consider overlapping, intersecting surfaces)
- Wire.extract_primitives (consider point1 & point2 belong to the same primitive)
- Wire.extract_without_primitives (consider the primitives’ order to choose the primitives)
- Contour.shared_primitives_with (consider contours sharing a lot of primitives groups)
- Contour2D.contour_intersections (check if the point is not already in the lis)
- Line.is_between_points (consider point1==point2)
- BSplineCurve2D.split (consider point==start/end)
- Contour3D.bounding_box (use _utd_bounding_box to be defined as a property)
- BSplineSurface3D.grid2d_deformed (add more constraints to compute surface deformation)
- BSplineSurface3D.from_cylindrical_faces (consider **kwargs parameters)
- Duplicated methods cleaned
- triangulation of planar faces
- Wire3D: fix Bounding box
- Wire3D: Bounding box
- Arc2D: primitives bad calculation (arc2d)
- Update plotdata in setup.py
- add some fixes pydocstyle

### Performance improvements

- Remove Copy param from movement of primitives and add inplace methods
- Improve union operations
- Return the same result type (a boolean) in Contour.is_sharing_primitives_with
- Add hidden attribute _bounding_rectangle for Contour2D
- Add hidden attribute _length for BSplineCurve2D/3D
- Consider different types of primitives in Wire.wire_intersections/wire_crossings
- Add hidden attribute _length for Edge

### Refactorings

- Define _eq_ in Contour (to be used for both 2D and 3D)
- Use Grid2D object in different BSplineSurface3D methods (especially: to_2d_with_dimension)
- Define length in LineSegment (to be used for both 2D and 3D)
- Delete diplicated methods (length and point_at_abscissa) from Contour3D (inherit from Wire)
- Define a Parent class 'Bsplinecurve' to mutulize Bsplinecurve2D/3D methods
- Clean duplicated methods
- Define length in LineSegment (to be used for both 2D and 3D)
- Delete diplicated methods (length and point_at_abscissa) from Contour3D (inherit from Wire)
- Define a Parent class 'Bsplinecurve' to mutulize Bsplinecurve2D/3D methods


## v0.4.0
### Fixed
- various fixes in cuts of wires and contours
- Fix of missing face in Union
- following dessia_common v0.7.0


## v0.3.0

### New Features
- Bspline with dimensions
- cut_by_line for Surface2D
- Bspline merge

### Fixed
- Various Steps improvement
- Bspline periodicity in step reading
- sewing improvements
- Substraction of shells

## v0.2.10

### New Features

- union of shells (only with planeface for the moment
- Sewing of polygon3D
- Concav hull of PointCloud2D

## v0.2.9

### New Features

- support STL import & export
- point cloud2D & cloud3D

## v0.2.8

### New Features

- support stringIO in step save

### Fixes

- depack of point2D
- to_vector2D

### Performance improvements

- better bounding box for cylindrical face


## [v0.2.7]
### Changed
- direction vector of linesegments are now normalized

### New Features

- straight line area for BsplineCurve2D
- split of circleby start end
- closedpolygon2d is_trigo
- Auto-adaptative camera/edge width babylonjs
- splitting of bsplinecurve2d
- BezierSurface3D implemented
- added rotation and translation for faces
- new classes BezierCurve2D and BezierCurve3D
- spherical surface
- (core): update plot_data method
- update plot_data methods in wires and edges
- step almost working for cylindrical, conical toroidal
- difference between intersections and crossings
- plot_data version set to 0.3.8 or above

### Fixes

- support of mixed vector point in to step
- remove debug mode babylonjs
- remove sci notation in step export
- use stable cdn for babylonjs
- sweep extrusion length
- line circle intersection with tolerance, normal and dir vector for arc
- offset of wire
- remove useless non serializable attr
- secondmoment area from straight lines
- reversed faces in extrusion correction
- enhancement of rotation/translation of shells
- bug fix BezierCurve2D and 3D
- eq and hash for basis and frames
- shell and frame mapped shell correctly read
- small try except added for step reading
- all SHAPE_REPRESENTATION are now read
- Arc3D from step full debug
- arc3d to 2d in bspline3d surface
- missing faces at end of sweep
- splitting faces and arcs
- perf in display nodes and toroidal aspect
- setup.py requires plot_data>=0.3.9
- (primitives2d): serialization
- debug of shell method
- porting shells methods
- Debug of conical faces
- Porting cylinders and hollow
- porting from missing from_contour3d for planeface
- reading steps, but artefact on faces
- Correcting arc from_step

### Performance improvements

- LineSegment2D.points is non serializable attribute
- ClosedPolygon2D.line_segment is non_serializable_attributes
- Optimization of mesh generation

#### Refactorings
- (edges): put data argument back into Arc2D.plot_data()
- (edges): redefined Arc2D.plot_data()

## v0.2.6

### Changed
- debugs on frame 2D

### Optimized
- babylon data generation speed up

## v0.2.5

### Added
- translation and rotation for various primitives

### Changed
- Frame3D rotation takes also into account origin
- following plot_data v0.5.3

## v0.2.4
### Added
- handle spherical surfaces
- positionning of parts in STEP reading

## v0.2.1
### Added
- step export

## v0.2

### Changed
- modules -2D or *3D renamed in *2d, *3d
- point and vector declared with their x, y, z vm.Point2D((0, 0)) -> vm.Point2D(0, 0)
- separating in new modules: display, wires, edges...
- PEP8: method names
- PointAtCurvilinearAbscissa changed to point_at_abscissa
- MPLPlot changed to plot()
- plot now returns only ax instead of fig, ax

## v0.1.11

### Added
- Calculate the distance between LineSegment3D/LS3D, Arc3D/LS3D, Arc3D/Arc3D and between CylindricalFace3D too.
- Use PlaneFace3D with contours2D in a classic way and use it with contours3D with a 'from_contours3d' as CylindricalFace3D does.
- Calculate the distance between CylindricalFace3D and PlaneFace3D.
- Calculate the distance between CylindricalFace3D, PlaneFace3D and ToroidalFace3D.
- contours2d.tessel_points which gives all points of a contour2d, and .points the end points of primitives.
- Implementation of ConicalFace3D in Core and RevolvedProfile.
- Implementation of SphericalFace3D in Core.
- BSplineFace3D works.

### Changed
- cut_contours in Face3D which take all points from a Contour2D, not one side like before. Furthermore, it is light and quick.

## [v0.1.10]
- typings
- workflow to instanciate point

## [v0.1.9]

### Added
- mesh module

## [v0.1.8]

### Added
- color and alpha options for various primitives
- line segments intersection

### Debug
- arcs: is_trigo and angle were sometimes false

## [v0.1.7]

### Added
- random vector and points
- dashed line option in babylon of LineSegment3D
- Measure2D
- babylon_data: a dict language to describe models to be unpacked by a babylonjs unpacker

### Removed
- constants o2D, x2D, y2D...: use O2D, X2D...

### Changed
- Mesure -> Measure3D<|MERGE_RESOLUTION|>--- conflicted
+++ resolved
@@ -101,12 +101,9 @@
 - ToroidalSurface3D: init param tore_radius and small_radius changed to major_radius and minor_radius respectevely.
 - ToroidalSurface3D: plots now use Circles 3D instead of ClosedPolygon3D. Performance improved.
 - CylindricalSurface3D: More comprehesive plot
-<<<<<<< HEAD
 - BoundingBox: from_bounding_boxes
 - BSplineCurve: improve line_intersections performance.
-=======
 - core_compiled.pyx: update typing because Point2D, Point3D, Vector2D and Vector3D are now extension types (C structures.)
->>>>>>> eac22555
 
 ### Unittests
 #### curves 
