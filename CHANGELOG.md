# Changelog

All notable changes to this project will be documented in this file.

The format is based on [Keep a Changelog](https://keepachangelog.com/en/1.0.0/),
and this project adheres to [Semantic Versioning](https://semver.org/spec/v2.0.0.html).

## v0.11.0 [future]

### New Features
- BSplineCurve, Edge: simplify
- Plane3D: angle_between_planes, plane_betweeen_two_planes
- Edge: intersections, crossings, validate_crossings
- Arc2D: bsplinecurve_intersections, arc_intersections, arcellipse_intersections.
- ArcEllipse2D: bsplinecurve_intersections
- get_circle_intersections added to volmdlr.utils.intersections, so it can be used to calculate intersections between two arcs 2d.
- get_bsplinecurve_intersections added to volmdlr.utils.intersections. Used to calculate intersection between a bspline and another edge.
- Wire2D: edge_intersections, wire_intersections, edge_crossings, edge_intersections, validate_edge_crossings, validate_wire_crossings
- Contour2D: split_contour_with_sorted_points, intersection_contour_with
- CylindricalSurface3D: point_projection, point_distance
- ToroidalSurface3D: point_projection
- BsplineCurve: point_distance, point_belongs
- ContourMixin: is_adjacent
- Wire2D: area
- Circle2D: bsplinecurve_intersections.
- add tolerance param to many methods from edges and wires.
- Surface3D: add contour healing into face_from_contours3d method.
- ExtrusionSurface3D: implement missing cases for linesegment2d_to_3d method.
- BSplineSurface3D: to_plane3d
- BSplineFace3D: to_planeface3d
- BSplineCurve, Arc, LineSegment: is_close
- Core: get_edge_index_in_list, edge_in_list
- mesh: TetrahedralElementQuadratic 
- GmshParser: define_quadratic_tetrahedron_element_mesh
- GmshParser: to_vtk (consider quadratic tetrahedron element)
- Assembly: define a volmdlr Assembly object.
- Edge: direction_independent_is_close
- Arcellipse2D, 3D: complementary
<<<<<<< HEAD
- Face3D: is_linesegment_crossing
- BSplineFace3D: linesegment_intersections
=======
- Assembly: define a volmdlr Assembly object.
>>>>>>> c08ece48
- Contour2D: copy
- LineSegment2D: copy


### Fixed
- 2D conversion: create 2D function name in core_compiled
- LineSegment, Arc, BSplineCurve: get_shared_section()
- bSpline2D: linesegment_intersections
- BsplineCurve: from_points_interpolation
- Coverage: use coverage rc to enable cython coverage
- ClosedShel3D: cut_by_plane
- ClosedShell3D: union
- BSplineSurface3D: take into account oppened contour while using face_from_contours3d
- BsplineCurve: simplify
- Dessiaobject inheritance up-to-date
- Edge: unit_direction_vector, unit_normal_vector
- VolumeModel: get_mesh_lines (change tolerance 1e-20 to 1e-6)
- RevolutionSurface: fix some parametric operations.
- ClosedShel3D: intersection method
- Fix: plots
- add some fixes to pydocstyle errors


### Refactor
- Contour2D: cut_by_wire
- Contour2D: extract_with_points displaced to WireMixin
- Contour2D: extract_contour displaced to WireMixin and renamed to extract
- Contour2D: split_contour_with_sorted_points displaced to WireMixin and renamed to split_with_sorted_points
- Contour2D: get_divided_contours
- FullArc2D, FullArc3D: create FullArc Abstract class.
- Contour2D: ordering_contour
- WireMixin: order_wire
- Contour2D: delete cut_by_linesegments
- split faces.py into surfaces.py, faces.py and shells.py 
- ContourMixin: from_points
- ClosedShell3D: improve performance for boolean operations
- Face3D: reduce the triangulation discretization resolution of Toroidal and Cylindrical to improve redering performance.

### Changed
- better surface3d plots
- sphere methods renamed in_points & to_point_skin to inner points & skin_points

### Unittests
- Arc2D: test_arc_intersections
- TestEdge2DIntersections: test intersections for all edges.
- Circle2D: test_circle_intersections
- Contour2D: test_crossings, test_intersection_contour_with
- BSplineCurve: get_intersection_sections
- BSplineCurve2D: edge_intersections, arc_intersections, bsplinecurve_intersections
- CylindricalFace3D: test_triangulation_quality
- CylindricalSurface3D: test_point_projection
- BSplineCurve: point_projection
- ClosedShel3D: cut_by_plane
- Arc3D.minimum_distance_points_line
- New unittests for plane3d
- ClosedShel3D: intersection
- Arcellipse2D: complementary

## v0.10.0 [Unreleased yet]

### New Features
* Write .msh file (with stream)
* Arc: reverse
* BSplineCurve2D: offset
* Circle2D: bsplinecurve_intersections, point_distance
* ConicalSurface3D, CylindricalSurface3D: plot method
* BSplineCurve3D: minimum distance
* volmdlr.edge: FullArcEllipse
* BSplineCurve: evaluate_single
* Wire2: hash
* Contour3D: hash
* LineSegment3D, LineSegment2D, Arc3D, Arc2D, BSpline3D, BSpline2D: get_shared_section(), delete_shared_section()
* Contour2D: closest_point_to_point2, get_furthest_point_to_point2
### Fixed
* Bspline in sweep
* Plane3D: plane_intersections
* fixes to step assemblies
* LineSegment3D: matrix_distance
* fixes to wire
* Arc: split. Case when spliting point is the start or end point.
* BplineCurve2D: tangent, vector_direction, normal_vector
* BSplineCurve: abscissa, line_intersections
* Add some important fixes to unittests: missing two __init__py files.
* Contour2D, Contour3D: merge_with()
* Edge: change unit_direction_vector and unit_normal_vector to concrete methods
* stl: add _standalone_in_db to Stl class
* BSplineSurface3D: merge_with
* Documentation: Add introduction to volmdlr technology
* BSplineSurface3D: refactor bsplinecurve3d_to_2d to take into account periodic behavior
* OpenedRoundedLineSegments2D/ClosedRoundedLineSegments2D: fix radius type
* Surface3D: debug some special cases while using face_from_contours3d.
* Step: debug some special cases while reading step file.
* BSplineSurface3D: fix simplify_surface method.
* Improve pylint code quality.
* PeriodicalSurface: enhance some parametric transformations.

### Removed
- stl: remove default value in from_stream method

### Changed

- argument convexe in volmdlr.cloud has been renamed to convex
- Add some missing docstrings in volmdlr.faces
- Using full arcs for Circles primitives

### Performance improvements
- BSplineCurve: compilation of some functions used by from_points_interpolation classmethod.
- BSplineSurface3D: compilation of some functions used in the evaluation of a parametric point.
- eq & hash: Some eq and hash methods have been fixed. starting from clases Point and Vector.
- BSplinecurve2D: point_belongs
- lighten some dicts with optional name
- Step reader: refactor to_volume_model. Remove the dependency of the method of creating a graph.

### Refactorings
- ContourMixin: to_polygon (for both 2D and 3D)
- BSplineCurve2D.point_distance 
- new dataclass EdgeStyle: to be used in several plot methods. simplifying its structure.

### Unittests
* BSplineCurve2D: offset, point_distance, point_belongs
* Circle2D: bspline_intersections, point_distance
* Unittests for Vector2D
* Unittests for Point2D
* Unittests for Vector3D
* Unittests for Point3D
* LineSegment3D: test_matrix_distance
* LineSegment3D, LineSegment2D, Arc3D, Arc2D, BSpline3D, BSpline2D: get_shared_section(), delete_shared_section()
* Contour3D: merge_with()
* Contour2D: closest_point_to_point2, get_furthest_point_to_point2

## v0.9.3

- build: bump dessia common to 0.10.0
- build: remove useless jsonschema dep
- build: update package.xml for freecad

## v0.9.1

### Fixed
- build: manifest was not shipping bspline_compiled
- fixed many pylint errors: 13/03/2023
- fix contour2d: divide

### Documentation
 - typo in README.md

## v0.9.0 [released 03/26/2023]

### New Features
* Unit coversion factor parameter added to the end of the from_step arguments parameter (So we can convert the units correctly)
* SphericalSurface3D: rotation, translation, frame_mapping
* read steps: Identify assemblies in a step file.
* ClosedTriangleShell3D: to_trimesh method
* PointCloud3D: add method shell_distances to compute distances from triangular mesh in PointCloud3D
* BSplineSurface3D: Now the plot method uses u and v curves
* Create .geo and .msh files (Mesh geometries with GMSH)
* RevolutionSurface3D: point3d_to_2d, point2d_to_3d, plot, rectangular_cut, from_step
* RevolutionFace3D
* WiriMixin: from points: general method for Wire3D and 2D and for Contour2D and 3D. 
* Added package.xml metadata in order to be listed in the FreeCAD Addon Manager 
* Edge: local_discretization
* ArcEllipse2d: point_at_abscissa, translation, split, point_distance.

### Fixed

* WireMixin: abscissa (add tolerance as parameter)
* OpenRoundedLineSegment2D: deleted discretization_points() so it uses the one from WireMixin.
* Contour2D: moved bounding_rectangle and get_bounding_rectangle to Wire2D. 
* BSplineCurve: from_points_interpolation, uses centripedal method for better fitting.
* Conical, Cylindrical and Toroidal Surfaces 3D: fix face_from_contours - bug when step file doesnot follow a standard. 
* BSplineSurface3D: debug linesegment2d_to_3d method.
* Parametric operations with BSpline curves.
* OpenTriangleShell3D: fix from_mesh_data method.
* PeriodicalSurface: fix face from contours.
* LineSegment2D.line_intersections: verify if colinear first.
* Cylinder: to_dict, min_distance_to_other_cylinder.
* Step_assemblies: consider when no transformation is needed.
* fix some pydocstyle errors
* Script/step/workflow: Update Workflow, use last version of dessia_common
* LineSegment3D: Rotation method update due to points attribute deletion
* ConicalSurface3D: fix from_step class method by adding the angle convertion factor
* fix f string usage
* Add some typings
* Step: Step translator now handles some EDGE_LOOP inconsistencies coming from step files
* Arc2d: point_belongs, abscissa.
* ArcEllipse2d: point_belongs, abscissa, init.


### Removed

- edges: remove attributes points from lines & linesegments for performance purpose


### Performance improvements

- wires.py's 2D objects: chache bounding_rectangle results
- faces.py's Triangle3D objects: subdescription points and triangles
- EdgeCollection3D: new object for displaying series of edges
- BSplineSurface3D: compile BSplineSurface3D.derivatives
- Contour2D.area(): save area in a cache variable.
- Contour2D.__eq__(): verify contour length first, when verify if two contours are the same.
- Contour2D.is_inside(): verify first if the area of the contour2 is not smaller that contour 1.
- Disabling pointer in to_dict for most primitives
- Better hash for shells, contours & wires 


### Refactorings
- Remove usage of deprecated method old_coordinates and new_coordinates
- Indicate 'inplace' methods as deprecated
* Wire: extract_with_points

### Documentation
- BoundingBox docstrings

### Unittests
- ConicalSurface3D: face_from_contours, bsplinecurve3d_to_2d.
- CompositePrimitive2D: rotation, translation, frame_mapping
- core.py: delete_double_point, step_ids_to_str
- CompositePrimitive3D: plot
- BoundingRectangle: bounds, plot, area, center, b_rectangle_intersection, is_inside_b_rectangle, point_belongs,
intersection_area, distance_to_b_rectangle, distance_to_point
- BoundingBox: center, add, to_dict, points, from_bounding_boxes, from_points, to_frame, volume, bbox_intersection,
is_inside_bbox, intersection_volume, distance_to_bbox, point_belongs, distance_to_point, plot
* VolumeModel: eq, volume, rotation, translation, frame_mapping, bounding_box, plot
* Wire: extract_with_points, split_with_two_points
* Arc2d: point_belongs, abscissa.
* ArcEllipse2d: point_belongs, abscissa, init, translation, split, point_at_abscissa, point_distance.

### CI
- add spell check to pylint with pyenchant
- make code_pydocstyle more explicit
- upload html coverage to cdn.dessia.tech
- limit time effect on master & testing

## v0.8.0 [Released 26/01/2023]

### New Features

- PlaneFace3D: project_faces
- OpenShell3D: project_coincident_faces_of
- GmshParser: to_vtk
- BSplineCurve: derivatives
- ClosedPolygon2D: point_belongs, now the user can choose whether points on the edge of the polygon
            should be considered inside or not.
- ArcEllipse2D: line_intersections, frame_mapping, linesegment_intersections
- Line2D: point_belongs, frame_mapping()
- New Class wires.Ellipse2D
- Ellipse2D: point_over_ellipse(), line_intersections(), linesegment_intersections(), discretization_points(),
abscissa(), point_angle_with_major_dir(), area(), rotation(), tranlation(), frame_mapping()
- Plane3D: is_parallel, fullarc_intersections
- Arc2D: cut_betweeen_two_points
- Contour3D: linesegment_intersections, line_intersections
- Circle3D: primitives: [Arc3D, Arc3D], get_primitives, abscissa, linesegment_intersections
- Arc3D: line_intersections, linesegment_intersections
- new module utils: intersections -> circle_3d_linesegment_intersections
- hash for Frame2D
- Ellipse3D: point_belongs, abscissa, length, to_2d
- CylindricalSurface3D: point_on_surface, is_coincident, arcellipse3d_to_2d
- BSplineSurface3D: derivatives

### Fixed

- PlaneFace3D: cut_by_coincident_face (consider self.inner_contours inside face)
- Contour2D: bounding_rectangle (specify number_points for discretization_points), point_belongs
- Line2D: line_intersections
- BSplineCurve2D: line_intersections
- PlaneFace3D: cut_by_coincident_face (consider self.inner_contours inside face)
- BSplineCurve2D: bounding_rectangle (specify number_points for discretization_points)
- Mesh: delete_duplicated_nodes
- BSplineSurface3D: fix arc3d_to_2d method
- Frame3D : fix from_point_and_vector method ( error for the case vector=main_axis)
- BSplineCurve2D: linesegment_intersections
- Contour2D: merge_primitives_with
- BSplineCurve: fix to take into account weighted B-spline curves.
- Step: fix reading of rational BSpline curves and surfaces from step file.
- BSplineCurve2D: tangent (use position/length)
- Babylon: some scene settings for better rendering
- Arc2D: fix get_center: name referenced before assignement
- SphericalSurface3D : enhancement of primitives parametrization on surface parametric domain.
- BSplineSurface3D: debug linesegment2d_to_3d method.
- Parametric operations with BSpline curves.
- OpenTriangleShell3D: fix from_mesh_data method
- pydocstyle fixes
- bounding box: fix for cylindrical and BSplineCurve3D
- contour2d: ordering_primitives, order_primitives
- Plane3D: plane_intersections, is_coindident
- contour2d: ordering_primitives, order_primitives
- Linesegment2D: infinite_primitive
- Arc2D: point_belongs
- Arc2D: infinite_primitive
- Wire2D: infinite_intersections
- infinite primitive offset of linesegment
- Ellispe3D: discretization_points
- BSplineSurface: Improved surface periodicity calculation

### Removed

- babylon script remaining functions

### Performance improvements
- ClosedPolygon2D: triangulation
- Cylinder: min_distance_to_other_cylinder
- BSplineCurve: discretization_points
- Face3D: triangulation
- triangulation performance by use of Node2D instead of points (x15 on casing)
- cache variable self._polygon_point_belongs_100, to avoid recalculating each
time we have to verify if a point is inside
- Improvements in BSplineSurface3D.point3d_to_2d performance
- Triangle3D serialization speed-up
- Serialization without memo for faces
- Custom serialization for BsplineCurves

### Refactorings

- Basis2D, Basis3D, Frame2D, Frame3D: old_coordinates and new_coordinates method are now deprecated.
local_to_global_coordinates and global_to_local_coordinates are the new more explicit ones.
- Line3D: intersections

### Unittests

- Contour2D: point_belongs
- Basis2D, Basis3D, Frame2D, Frame3D: local_to_global_coordinates and global_to_local_coordinates
- ArcEllipse2D: linesegment_intersections
- LineSegment2D: to_wire
- Line2D: point_belongs
- BSplineCurve2D: line_intersections
- Ellipse2D.point_over_ellipse()
- Ellipse2D.line_intersections()
- Ellipse2D.linesegment_intersections()
- Ellipse2D.discretization_points()
- Ellipse2D.abscissa()
- Ellipse2D.point_angle_with_major_dir()
- Ellipse2D.area()
- Ellipse2D.rotation()
- Ellipse2D.tranlation()
- Ellipse2D.frame_mapping()
- Line2D.frame_mapping()
- Plane3D: plane_intersections, fullarc_intersections, is_parallel, is_coincident
- Contour2D: offset
- ArcEllipse3D.to_2d()
- Circle3D: point_belongs
- Circle3D: discretization_points
- Arc3D: line_intersections, linesegment_intersections
- Contour2D: ordering_contour, is_ordered, order_contour
- Ellipse3D: point_belongs, abscissa, length, to_2d, discretization_points
- CylindricalSurface3D: point_on_surface, is_coincident

### CI

- Mandatory CHANGELOG.md update for PR
- pre-commit checks with cython-lint

## v0.7.0 

### New Features

- Open/Closed TriangleShells: ability to implement specific algorithm to triangles
- Block: faces_center (calculate directly point in the middle of the faces)
- Circle2D: split_by_line
- BoundingRectangle: bounds, plot, area, center, b_rectangle_intersection, is_inside_b_rectangle, point_belongs, intersection_area, distance_to_b_rectangle, distance_to_point
- Cylinder: random_point_inside, interference_volume_with_other_cylinder, lhs_points_inside
- CylindricalSurface3D: line_intersections, linesegment_intersections, plane_intersection
- Line2D: point_distance
- Line3D: to_2d
- Line3D: skew_to (verifies if two Line3D are skew)
- LineSegment3D: line_interserctions
- ArcEllipse3D: discretization_points
- FullArc3D: linesegment_intersections
- Line: sort_points_along_line
- Line2D: point_belongs
- ArcEllipse2D: length, point_belongs, abscissa, bounding_rectangle, straight_line_area, discretization_points, reverse

### Fixed

- Contour2D: point_belongs
- BsplineCurve: abscissa (use different start point between 0 and length)
- Arc3D: plot
- Cylinder: point_belongs
- FullArc3D: plot (use discretization_points instead of discretise)
- Face3D: line_intersections: consider borders
- STL: from stream (use BinaryFile and StringFile instead of io.BinaryIO and FileIO)
- Step: from stream (use BinaryFile instead of io.BinaryIO)
- Contour: is_overlapping (consider intersecting_points is empty)
- LineSegment2D: to_wire (use discretization_points instead of discretise)
- ArcEllipse2D: to_3d
- Fix boolean operations when faces are 100% coincident
- Fix some to_step methods from edges.py and faces.py


### Performance improvements

- Avoid unneeded bbox computation


### Refactorings

- cleanup of ClosedShell (double methods with Openshells)
- LineSegment3D: intersections
- Line2D: sort_points_along_line



### Unittests

- PlaneFace3D: line_intersections
- BsplineCurve: abscissa
- Circle2D: split_by_line
- BoundingRectangle: area, center, intersection, is_inside, point_belongs, intersection_area, distance_to_point, distance_to_b_rectangle
- Cylinder: point_belongs, random_point_inside, interference_volume_with_other_cylinder, min_distance_to_other_cylinder, is_intersecting_other_cylinder, lhs_points_inside
- CylindricalFace3D: linesegment_intersections
- CylindricalSurface3D: line_intersections
- Line3D: line_distance
- Line3D: skew_to
- Line3D: intersections
- LineSegment3D: line_intersections
- LineSegment3D: linesegment_intersections
- Contour: is_overlapping
- LineSegment2D: line_intersections
- ArcEllipse3D: discretization_points
- FullArc3D: linesegment_intersections
- Line2D: sort_points_along_line
- Line3D: sort_points_along_line
- ArcEllipse2D: length, point_belongs, abscissa, bounding_rectangle, straight_line_area, discretization_points, reverse


## v0.6.1 [12/13/2022]

### Changes

- Import from dessia_common are now performed from dessia_common.core

### Fixed
- infinite primitive offset of linesegment

## v0.6.0 [11/7/2022]

### New Features

- Stl:load_from_file, to_volume_model
- Surface2D: copy (specific method)
- GmshParser: read_file (.msh) and related methods, define_triangular_element_mesh, define_tetrahedron_element_mesh
- Circle2D: primitives (defined with 2 Arc2D)
- Node2D/3D, TriangularElement, QuadrilateralElement2D, TriangularElement3D
- ElementsGroup: nodes, elements_per_node
- Mesh: bounding_rectangle, delete_duplicated_nodes
- PlaneFace3D: cut_by_coincident_face
- Vector2D: to_step
- BSplineCurve2D: to_step
- LineSegment3D: to_bspline_curve
- BSplineCurve3D: from_geomdl_curve
- Surface2D: line_crossings
- Surface2D: from_contour
- BSplineSurface3D: simpifly_surface - verifies if BSplineSurface3D could be a Plane3D
- OpenShell3D: to_step_face_ids
- Contour2D: repair_cut_contour
- Circle2D: cut_by_line

### Fixed

- Contour3D: average_center_point (use edge_polygon.points instead of points)
- Contour: edges_order_with_adjacent_contour
- Arc2D: translate_inplace
- Arc2D: point_belongs
- Arc2D: abscissa (consider point2d == arc2d.start/end)
- Arc2D: split (how to choose the interior point)
- Wire: extract_primitives (consider point1 and point2 belong to the same primitive, REMOVE Contour.extract_primitives)
- LineSegment: abcissa (consider point2d == arc2d.start/end)
- Contour2D: cut_by_wire
- Contour2D: point_belongs (bug when contour has only one primitive, like FullArc2D)
- Contour: contours_from_edges
- PlaneFace3D: face_intersections
- Edge: insert_knots_and_mutiplicity
- BSplineCurve3D: from_step
- Surface2D: cut_by_line
- Circle3D: to_step
- ArcEllipse3D.to_2d()
- infinite primitive offset of linesegment
- Contour3D: order_contour.

### Performance improvements

- Improve reading STEP files (Faster BSplineCurve3D.look_up_table, Better info when _edges not following eachother_ )
- Improve multiple substractions
- Speedup Contour2D.point_belongs using bounding_rectangle
- Custom to dicts for Shells and primitives inheriting


### Refactorings

- Normalize STL methods regarding STEP
- Refacor and update old code in mesh.py
- Define a Parent class 'Triangle' for Triangle2D/3D


### Unittests

- Wire: extract_primitives, extract_without_primitives


## v0.5.0

### New Features

- Contour: is_overlapping, is_supperposing
- Point, Edges and Wires: axial_symmetry
- Surface2D: rotation, rotation_inplace
- Wire2D: bsplinecurve_crossings,  bsplinecurve_intersections
- Cylinder: min_distance_to_other_cylinder, is_intersecting_other_cylinder
- New point_distance method for Wire3D

### Fixed

- Wire3D.babylonjs
- BSplineSurface3D.merge_with (consider overlapping, intersecting surfaces)
- Wire.extract_primitives (consider point1 & point2 belong to the same primitive)
- Wire.extract_without_primitives (consider the primitives’ order to choose the primitives)
- Contour.shared_primitives_with (consider contours sharing a lot of primitives groups)
- Contour2D.contour_intersections (check if the point is not already in the lis)
- Line.is_between_points (consider point1==point2)
- BSplineCurve2D.split (consider point==start/end)
- Contour3D.bounding_box (use _utd_bounding_box to be defined as a property)
- BSplineSurface3D.grid2d_deformed (add more constraints to compute surface deformation)
- BSplineSurface3D.from_cylindrical_faces (consider **kwargs parameters)
- Duplicated methods cleaned
- triangulation of planar faces
- Wire3D: fix Bounding box
- Wire3D: Bounding box
- Arc2D: primitives bad calculation (arc2d)
- Update plotdata in setup.py
- add some fixes pydocstyle

### Performance improvements

- Remove Copy param from movement of primitives and add inplace methods
- Improve union operations
- Return the same result type (a boolean) in Contour.is_sharing_primitives_with
- Add hidden attribute _bounding_rectangle for Contour2D
- Add hidden attribute _length for BSplineCurve2D/3D
- Consider different types of primitives in Wire.wire_intersections/wire_crossings
- Add hidden attribute _length for Edge

### Refactorings

- Define _eq_ in Contour (to be used for both 2D and 3D)
- Use Grid2D object in different BSplineSurface3D methods (especially: to_2d_with_dimension)
- Define length in LineSegment (to be used for both 2D and 3D)
- Delete diplicated methods (length and point_at_abscissa) from Contour3D (inherit from Wire)
- Define a Parent class 'Bsplinecurve' to mutulize Bsplinecurve2D/3D methods
- Clean duplicated methods
- Define length in LineSegment (to be used for both 2D and 3D)
- Delete diplicated methods (length and point_at_abscissa) from Contour3D (inherit from Wire)
- Define a Parent class 'Bsplinecurve' to mutulize Bsplinecurve2D/3D methods


## v0.4.0
### Fixed
- various fixes in cuts of wires and contours
- Fix of missing face in Union
- following dessia_common v0.7.0


## v0.3.0

### New Features
- Bspline with dimensions
- cut_by_line for Surface2D
- Bspline merge

### Fixed
- Various Steps improvement
- Bspline periodicity in step reading
- sewing improvements
- Substraction of shells

## v0.2.10

### New Features

- union of shells (only with planeface for the moment
- Sewing of polygon3D
- Concav hull of PointCloud2D

## v0.2.9

### New Features

- support STL import & export
- point cloud2D & cloud3D

## v0.2.8

### New Features

- support stringIO in step save

### Fixes

- depack of point2D
- to_vector2D

### Performance improvements

- better bounding box for cylindrical face


## [v0.2.7]
### Changed
- direction vector of linesegments are now normalized

### New Features

- straight line area for BsplineCurve2D
- split of circleby start end
- closedpolygon2d is_trigo
- Auto-adaptative camera/edge width babylonjs
- splitting of bsplinecurve2d
- BezierSurface3D implemented
- added rotation and translation for faces
- new classes BezierCurve2D and BezierCurve3D
- spherical surface
- (core): update plot_data method
- update plot_data methods in wires and edges
- step almost working for cylindrical, conical toroidal
- difference between intersections and crossings
- plot_data version set to 0.3.8 or above

### Fixes

- support of mixed vector point in to step
- remove debug mode babylonjs
- remove sci notation in step export
- use stable cdn for babylonjs
- sweep extrusion length
- line circle intersection with tolerance, normal and dir vector for arc
- offset of wire
- remove useless non serializable attr
- secondmoment area from straight lines
- reversed faces in extrusion correction
- enhancement of rotation/translation of shells
- bug fix BezierCurve2D and 3D
- eq and hash for basis and frames
- shell and frame mapped shell correctly read
- small try except added for step reading
- all SHAPE_REPRESENTATION are now read
- Arc3D from step full debug
- arc3d to 2d in bspline3d surface
- missing faces at end of sweep
- splitting faces and arcs
- perf in display nodes and toroidal aspect
- setup.py requires plot_data>=0.3.9
- (primitives2d): serialization
- debug of shell method
- porting shells methods
- Debug of conical faces
- Porting cylinders and hollow
- porting from missing from_contour3d for planeface
- reading steps, but artefact on faces
- Correcting arc from_step

### Performance improvements

- LineSegment2D.points is non serializable attribute
- ClosedPolygon2D.line_segment is non_serializable_attributes
- Optimization of mesh generation

#### Refactorings
- (edges): put data argument back into Arc2D.plot_data()
- (edges): redefined Arc2D.plot_data()

## v0.2.6

### Changed
- debugs on frame 2D

### Optimized
- babylon data generation speed up

## v0.2.5

### Added
- translation and rotation for various primitives

### Changed
- Frame3D rotation takes also into account origin
- following plot_data v0.5.3

## v0.2.4
### Added
- handle spherical surfaces
- positionning of parts in STEP reading

## v0.2.1
### Added
- step export

## v0.2

### Changed
- modules -2D or *3D renamed in *2d, *3d
- point and vector declared with their x, y, z vm.Point2D((0, 0)) -> vm.Point2D(0, 0)
- separating in new modules: display, wires, edges...
- PEP8: method names
- PointAtCurvilinearAbscissa changed to point_at_abscissa
- MPLPlot changed to plot()
- plot now returns only ax instead of fig, ax

## v0.1.11

### Added
- Calculate the distance between LineSegment3D/LS3D, Arc3D/LS3D, Arc3D/Arc3D and between CylindricalFace3D too.
- Use PlaneFace3D with contours2D in a classic way and use it with contours3D with a 'from_contours3d' as CylindricalFace3D does.
- Calculate the distance between CylindricalFace3D and PlaneFace3D.
- Calculate the distance between CylindricalFace3D, PlaneFace3D and ToroidalFace3D.
- contours2d.tessel_points which gives all points of a contour2d, and .points the end points of primitives.
- Implementation of ConicalFace3D in Core and RevolvedProfile.
- Implementation of SphericalFace3D in Core.
- BSplineFace3D works.

### Changed
- cut_contours in Face3D which take all points from a Contour2D, not one side like before. Furthermore, it is light and quick.

## [v0.1.10]
- typings
- workflow to instanciate point

## [v0.1.9]

### Added
- mesh module

## [v0.1.8]

### Added
- color and alpha options for various primitives
- line segments intersection

### Debug
- arcs: is_trigo and angle were sometimes false

## [v0.1.7]

### Added
- random vector and points
- dashed line option in babylon of LineSegment3D
- Measure2D
- babylon_data: a dict language to describe models to be unpacked by a babylonjs unpacker

### Removed
- constants o2D, x2D, y2D...: use O2D, X2D...

### Changed
- Mesure -> Measure3D<|MERGE_RESOLUTION|>--- conflicted
+++ resolved
@@ -36,12 +36,9 @@
 - Assembly: define a volmdlr Assembly object.
 - Edge: direction_independent_is_close
 - Arcellipse2D, 3D: complementary
-<<<<<<< HEAD
 - Face3D: is_linesegment_crossing
 - BSplineFace3D: linesegment_intersections
-=======
 - Assembly: define a volmdlr Assembly object.
->>>>>>> c08ece48
 - Contour2D: copy
 - LineSegment2D: copy
 
