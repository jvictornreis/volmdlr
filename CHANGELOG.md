# Changelog

All notable changes to this project will be documented in this file.

The format is based on [Keep a Changelog](https://keepachangelog.com/en/1.0.0/),
and this project adheres to [Semantic Versioning](https://semver.org/spec/v2.0.0.html).

## v0.15.0 [future]

### New Features

- cad_simplification: VoxelizationSimplify, TripleExtrusionSimplify, TriangleDecimationSimplify.

#### surfaces.py
- ToroidalSurface3D: line_intersections, linesegment_intersections, plane_intersections
- ToroidalSurface3D: cylindricalSurface_intersections, circle_intersections, fullarc_intersections, dict_to_object, conicalsurface_intersections, sphericalsurface_intersections
- ToroidalSurface3D: Handles degenerated surfaces (major_radius < minor_radius).
- CylindricalSurface3D: circle_intersections
- ToroidalFace3D: PlaneFace3D intersectios.
- SphericalSurface3D: circle_intersections, arc_intersections, ellipse_intersections, arcellipse_intersections
#### edges.py
- BsplineCurve3D: circle_intersections.
#### curves.py
- Circle3D: point_distance.
#### shell.py
- OpenTriangleShell3D: triangle decimation
- ClosedTriangleShell3D: turn_normals_outwards, are_normals_pointing_outwards, turn_normals_inwards, are_normals_pointing_inwards

#### core.py
- BoundingBox: triangle_intersects_voxel

#### step.py
- Support to Datakit CrossCadWare STEP file format.

### Fixed
#### edges.py 
- Arc2D: direction conservation in rotation / translation / frame_mapping.

#### surfaces.py
- ToroidalSurface3D: line_intersections, linesegment_intersections, plane_intersections 

#### faces.py
- ToroidalFace3D: PlaneFace3D intersections.
- PlaneFace3D: circle_intersections. planeface_intersections

#### wires.py
- delete remaining inplace methods in wires.py

#### shells.py
- Fixes to boolean operations.

### surfaces.py 
- SphericalSurface3D: use circle 3d instead of polygon3D for plotting. 

#### utils
- common_operations separate_points_by_closeness: consider more than two cluster groups.

#### curves.py
- Circle3D: circle_intersectios when the circle are coplanar.

#### surfaces.py
- ExtrusionSurface3D: enhance parametric operations.

#### edges.py
- bsplineCurve: line_intersections. 

- Circle2D: Now, it needs a Frame2D and a radius instead of a Center and a Radius. This allows to easily control the circle's direction (clockwise/counterclockwise)
#### edges.py
- Arc2D: Arc 2D now must follow the same rotation direction of its circle.

#### core_compiled
- Frame2D: fix rotation, now it has an optional parameter rotate_basis, set to False by default option, so the user can specify if he wants to rotate also the basis of the frame.

### Refactor
- Face3D: create a generic method for calculating intersections between two faces: _generic_face_intersections.

#### core.py
- babylon_data: avoid using bounding_box for performance
<<<<<<< HEAD
- BoundingBox: uses numpy to improve performance.

#### edges.py
- BSplineCurve: improve line_intersections performance.
=======
- 
#### edges.py
- LineSegment2D/3D: For performance and memory efficiency reasons, the line attribute from which the line segment was defined was converted to a property.
>>>>>>> 9988b7cc

#### primitives3d.py
- Sweep: accepts an optional parameter starting_frame that can control the orientation of the profile.

### Changed
- ToroidalSurface3D: init param tore_radius and small_radius changed to major_radius and minor_radius respectevely.
- ToroidalSurface3D: plots now use Circles 3D instead of ClosedPolygon3D. Performance improved.
- CylindricalSurface3D: More comprehesive plot

### Unittests
#### curves 
- Circle3D: new case to test_circle_intersections, new test: test_point_distance.
#### surfaces
- ToroidalSurface3D: test_line_intersections, test_plane_intersections, test_cylindrical_surface_intersections, test_circle_intersections
- CylindricalSurface3D:  test_circle_intersections.
#### faces
- ToroidalFace3D: PlaneFace3D intersectios.
- SphericalSurface3D: circle_intersections, arc_intersections, arcellipse_intersections
## v0.14.0

### New Features
- DisplayTriangleShell3D: a TriangleShell3D optimized for performance of display / saving / loading.
- BSplineSurface3D: from_points_interpolation, from_points_approximation.
- nurbs module.
- New curves classes: Hyperbola2D and Hyperbola3D.
- Line: closest_point_on_line, from_point_and_vector
- Line2D: get_slope, get_y_intersection.
- New curves classes: Parabola2D/3D.
- ConicalSurface3D: line/line_segment intersections, perpendicular_plane_intersection
- ConicalSurface3D: line/line_segment intersections, perpendicular_plane_intersection, parallel_plane_intersections, concurent_plane_intersections, plane_intersections.
- Hyperbola2D/3D and Parabola2D/3D: split
- PlaneFace3D: conicalface_intersections
- CylindricalSurface3D: conicalsurface_intersections
- CylindricalFace3D: conicalface_intersections
- Curve: general_method curve_intersections
- Parabola2d/3D / Hyperbola2D/3D: point_belongs, tangent
- BSplineCurve: point_to_parameter, abscissa_to_parameter.
- Basis3D: is_normilized, is_orthogonal, is_orthonormal.
- BSplineSurface3D: fullarcellipse3d_to_2d
- ClosedPolygon2D: points_in_polygon

### Fixed
- add missing name attributes to classmethods.
- fixed circular imports
- BSplineSurface3D: from_points_interpolation, from_points_approximation.
- ConicalFace3D: point_belongs
- nurbs.core: find_multiplicity, evaluate_curve.
- LineSegment3d: line_intersections.
- Circle2D: line_intersections
- Step.read_lines: handles name with # character in name.
- ExtrusionSurface3D: enhance 3D to parametric operations.
- BSplineCurve: direction_vector, point_at_abscissa, abscissa, trim
- ConicalSurface3D and RevolutionSurface3D: bsplinecurve3d_to_2d when start or and points are at surface singularity
- ClosedCurves: discretization_points
- ArcEllipse3D: is_close
- LineSegment3D: revolution
- FullArcEllipse3D, FullArcEllipse2D: discretization_points
- ConicalSurface3D: linesegment2d_to_3d
- BSplineSurface3D: bsplinecurve3d_to_2d, prevents code execution from stopping when point3d_to_2d does not converge
- BSplineSurface3D: derivatives
- BSplineCurve: split
- Matrix based discrete representation: boolean operations
- read the docs settings
- fix: move code complexity at end
- ClosedPolygon2D: points_in_polygon, fix include_edge_points
### Refactor
- TriangleShell3D: various improvement such as get_bounding_box, to_mesh_data, from_mesh_data, to_dict, dict_to_object

### Changed
- Cache BSplineCurve points into a numpy array to reduce memory usage.
- Vector2D, Vector3D: __repr__
- core_compiled: cdef functions' names.
- Vector2D, Vector3D, Point2D, Point3D: transformed into extension types for memory performance
- limit warning on step reading
- BSplineSurface3D: point3d_to_2d

### Unittests
- Hyperbola2D/3D: line_intersections
- Parabola2D/3D: line_intersections
- ConicalSurface3D: test_line_intersections, test_plane_intersections.

## v0.13.0

### New Features
- Line: reverse.
- BSplineCurve: Remove dependencies from the geomdl library.
- perf: to_dict/dict_to_obj of OpenTriangleShell3D
- Cylinder / Cone / HollowCylinder: from_center_point_and_axis
- Cone: remove inheritance from RevolvedProfile
- Ellipse2D: point_distance, bounding rectangle, ellipse_intersections
- Curve: local_discretization
- Ellipse3D: line_intersections, linesegment_intersections, ellipse_intersections
- ArcEllipse3D : Linesegment_intersections, arcellipse_intersections
- Circle3D: circle_intersections, ellipse_intersections
- Circle2D: ellipse_intersections.
- Arc3D: arc_intersections, arcellipse_intersections
- Wire3D/Contour3D: edge_intersections, wire_intersections
- BSpline3D: arc_intersections
- New module: discrete_representation for voxelization of 3D geometries and pixelization of 2D geometries
- BSplineSurface3D: partial removal of dependencies on geomdl objects

### Fixed
- Sweep with non smoth path
- plot of vector3D.
- BSplineSurface3D: point3d_to_2d, improve inital condition.
- EdgeCollection3D: babylon_meshes.
- BSplineCurve3D: trim
- FullArc3D: hash
- SphericalSurface3D: enhance repair_periodicity_method
- CylindricalSurface3D: concurrent_plane_intersection
- BSplineFace3D: fix neutral_fiber
- Step: assembly import
- BSplineFace3D: fix bounding_box.
- Ellipse3D: from_step
- edges.py: general improvements.
- ExtrusionSurface3D: point3d_to_2d.
- ExtrusionSurface3D: enhance parametric operations when the surface is periodic.
- BSplineFace3D: fix neutral_fiber
- BSplineSurface3D: improve bsplinecurve3d_to_2d.
- BSplineSurface3D: improve bsplinecurve3d_to_3d.
- Circle2D: plot
- Line3D: fix Line3D plot()
- Vector2D: plot()
- fix RevolutionFace3D init parameter wire to edge.
- Update documentation
- fix Sweep: bug when first primitive is an arc.
- fix closedshell3d volume
- Step.py: enhance step import/export
- VolumeModel: get_shells
- step.py uses deque in stack based algorithms
- VolumeModel: get_shells
- add error protection stl
- Sweep - add raise ValueError if section too big in comparision to arc radiuses
- Update cython version requirement in setup.py
- Step import: handles when there is an empty assembly in the file.
- Ellipse2D: point_at_abscissa
- ultis.common_operations: get_edge_distance_to_point and get_get_abscissa_discretization from edges so it can be used in curves too.
- edges.Edge._generic_minimum_distance
- LineSegment3D: distance_linesegment
- BSpline3D: linesegment_intersections

### Refactor
- refator some classes' init in primitives3D. 
- Shells: refactor.
- Composite_primitives
- Surface3D: enhance repair_primitives_periodicity method.
- volmdlr.utils.intersections:
- BSplineCurve: replace periodic bool parameter with verification inside from_points_intepolation method.
- Wire3D: removes heritage from volmdlr.core.CompositePrimitive3D
- BSplineCurve3D: bounding_box
- edges: minimum_distance.
- BSplineSurface3D: bsplinecurve3d_to_2d
- BSplineCurve: transform some attributs into lazy evaluation and Caching
- BSplineSurface3D: transform some attributs into lazy evaluation and Caching
- BSplineSurface3D: store control_points as numpy array for memory efficiency
- PlaneFace3D: distance_to_point -> point_distance
- remove normalize() methods for Vectors. Replaced by unit_vector(), it returns a new normalized vector.
- Cylinder / Cone / HollowCylinder: docstrings, typings, style, coherence
- BSplineSurface3D: point3d_to_2d performance improvements.


### Changed
- Moves functions from step.py to volmdlr.utils.step_reader
- Cylinder / HollowCylinder: `from_extremal_points` is now depracted. Use `from_end_points` instead (for lexical reason)

### Unittests
- Cylinder / Cone / HollowCylinder
- Ellipse2D: point_distance
- Ellipse3D: test_ellipse_intersections, test_linesegment_intersections
- ArcEllipse3D : Linesegment_intersections, arcellipse_intersections
- Circle3D: circle_intersections.
- Arc3D: arc_intersections, arcellipse_intersections, test_minimum_distance_bspline
- BSplineCurve3D: test_bspline_linesegment_minimum_distance, test_bspline_linesegment_intersections
- Contour3D: test_edge_intersections

## v0.12.0


### New Features
- New module: cad_simplification - OctreeBlockSimplify, TrippleExtrusionSimplify
- shells.py : function to performe union operations for a given list of shells.
- ClosedShell3D: is_face_intersecting, is_intersecting_with
- BoundingBox: get_points_inside_bbox, size
- Vector3D: unit_vector
- Face3D: split_inner_contour_intersecting_cutting_contours
- Shell3D: get_ray_casting_line_segment
- WireMixin: get_connected_wire, is_sharing_primitives_with
- OpenShell3D: faces_graph
- Plane3D: arc_intersections, bsplinecurve_intersections
- common_operations: split_wire_by_plane
- SphericalSurface3D: line_intersections, linesegment_intersections.
- Sweep with muitiform profile contour.
- minimum_distance: face-to-face, shell-to-shell
- OpenShell3D: from_faces (using faces graph)
- SphericalFace3D: from_contours3d_and_rectangular_cut
- RevolutionSurface3D: Translation
- wires.WireMixin: from_circle
- curves.CircleMixin: trim
- Face3D: point_distance
- BSplineCurve3D: revolution method.

### Fixed
- ClosedShell3D: is_face_inside, get_subtraction_valid_faces, valid_intersection_faces, point_belongs
- ContourMixin: delete_shared_contour_section, reorder_contour_at_point, are_extremity_points_touching
- RevolutionSurface3D: fix some special cases whiling transforming from 3D space to parametric domain.
- fix drone python version
- BSplineFace3D: neutral_fiber
- BSplineSurface3D: arc3d_to_2d, removes repeated parametric points if any.
- surfaces.Plane3D: linesegment_intersections
- Step export
- Face3D: is_linesegment_crossing.
- Edge: fix orientation of edges commig from step.
- BSplineCurve3D: from_step.
- Export to step file
- Step import
- Edge: fix orientation of edges commig from step.
- Sphere: point_belongs, inherits from ClosedShell3D instead of RevolvedProfile
- Step import.
- PeriodicalSurface: linesegment3d_to_2d, takes into account small 3D line segments that should be actually 3D arcs
- babylondata: removes empty objects.
- ClosedPolygon2D: point_belongs.
- Fullarc: get_reverse.
- Arc2D: point_belongs
- ArcEllipse2D: point_at_abscissa
- Frame3D: import/export step.
- BSplineFace3D: neutral_fiber.
- Step: read_lines, take into account the space character in step entity names
- Circle3D: fix trim.
- Edge: from_step trim of periodic curves with different orientation of original edge
- Arc3D: fix abscissa, fix get_arc_point_angle
- add missing toleraces to some methods.
- Arc3D: line_intersections
- Line3D: minimum_distance_points
- remove arcellipse handleling for bspline2d_3d.
- plot of vector3D
- Ellipse3D: discretization_points.

### Refactor
- ClosedShell3D: point_belongs, get_non_intersecting_faces
- BoundingBox: bbox_intersection
- Face3D: get_face_cutting_contours
- parametric.py: fix numerical instability in some functions used in Arc3D to parametric surface domain transformation.
- intersections: get_bsplinecurve_intersections generalization, so it can also be used
to calculate intersections between a plane 3d and bsplinecurve3d.
- Big refactor: New module curves.py containing classes as Line, Circle and Ellipse.
Most edges will now be formed by a curve and a start and end points. Unittests for all these classes have been created.
All adequations have been done for all tests and existing scripts.

- bspline_compiled: refactor binomial_coefficient for performance.
- Improve step translator.
- Delete inplace methods: rotation, translation and frame_mapping. replace by juste the rotation, translation and frame_mapping. objects are no longer changed inplace, a new transformed object is returned each time.
- OpenShell3D: faces_graph.
- RevolutionSurface3D: Improve init and methods

### Changed
- OpenShell3D: faces_graph is now vertices_graph. faces_graph method now represents the faces' topology of the shell.

### Unittests
- FullArc2D: split_between_two_points
- Face3D: set_operations_new_faces
- ClosedShell3D: point_belongs
- Plane3D: arc_intersections, bsplinecurve_intersections
- common_operations: split_wire_by_plane
- SphericalSurface3D: line_intersections, linesegment_intersections.

## v0.11.0


### New Features
- BSplineCurve, Edge: simplify
- Plane3D: angle_between_planes, plane_betweeen_two_planes
- Edge: intersections, crossings, validate_crossings
- Arc2D: bsplinecurve_intersections, arc_intersections, arcellipse_intersections.
- ArcEllipse2D: bsplinecurve_intersections
- get_circle_intersections added to volmdlr.utils.intersections, so it can be used to calculate intersections between two arcs 2d.
- get_bsplinecurve_intersections added to volmdlr.utils.intersections. Used to calculate intersection between a bspline and another edge.
- Wire2D: edge_intersections, wire_intersections, edge_crossings, edge_intersections, validate_edge_crossings, validate_wire_crossings
- Contour2D: split_contour_with_sorted_points, intersection_contour_with
- CylindricalSurface3D: point_projection, point_distance
- ToroidalSurface3D: point_projection
- BsplineCurve: point_distance, point_belongs
- ContourMixin: is_adjacent
- Wire2D: area
- Circle2D: bsplinecurve_intersections.
- add tolerance param to many methods from edges and wires.
- Surface3D: add contour healing into face_from_contours3d method.
- ExtrusionSurface3D: implement missing cases for linesegment2d_to_3d method.
- BSplineSurface3D: to_plane3d
- BSplineFace3D: to_planeface3d
- BSplineCurve, Arc, LineSegment: is_close
- Core: get_edge_index_in_list, edge_in_list
- mesh: TetrahedralElementQuadratic 
- GmshParser: define_quadratic_tetrahedron_element_mesh
- GmshParser: to_vtk (consider quadratic tetrahedron element)
- VolumeModel: to_msh (consider both order 1 and 2)
- Assembly: define a volmdlr Assembly object.
- Edge: direction_independent_is_close
- Arcellipse2D, 3D: complementary, translation
- Arcellipse2D, 3D: complementary
- Face3D: is_linesegment_crossing, linesegment_intersections_approximation.
- Assembly: define a volmdlr Assembly object.
- Contour2D: copy
- LineSegment2D: copy
- FullArcEllipse3D: split
- ArcEllipse3D: split, point_at_abscissa
- Vector: is_perpendicular_to
- babylonjs: add nested meshes
- CylindricalFace3D, ConicalFace3D, ToroidalFace3D, BSplineFace3D: neutral_fiber
- VolumeModel: get_shells
- WireMixin: wires_from_edges
- DisplayMesh3D: triangulation_faces
- Woodpecker CI setup
- ContourMixin: primitive_section_over_contour.
- Face3D: split_by_plane

### Fixed
- 2D conversion: create 2D function name in core_compiled
- LineSegment, Arc, BSplineCurve: get_shared_section()
- bSpline2D: linesegment_intersections
- BsplineCurve: from_points_interpolation
- Coverage: use coverage rc to enable cython coverage
- ClosedShel3D: cut_by_plane
- ClosedShell3D: union
- BSplineSurface3D: take into account oppened contour while using face_from_contours3d
- BsplineCurve: simplify
- Dessiaobject inheritance up-to-date
- Edge: unit_direction_vector, unit_normal_vector, split_between_two_points
- VolumeModel: get_mesh_lines (change tolerance 1e-20 to 1e-6)
- RevolutionSurface: fix some parametric operations.
- ClosedShel3D: intersection method
- Fix: plots
- add some fixes to pydocstyle errors
- ToroidalSurface3D: fix some parametric operations.
- Node2D, Node3D: is_close
- SphericalSurface3D: enhance arc3d_to_2d and bsplinecurve3d_to_2d.
- BSplineface3D: linesegment2d_to_3d, bsplinecurve2d_to_3d.
- OpenShell3D: get_geo_lines (use primitive.is_close)
- Basis3D: normalize
- Contour3D: from_step removes repeated edges from primitives list
- Face3D: add fixes to divide_face.
- ExtrusionSurface3D: linesegment2d_to_3d.
- Surface3D: repair_primitive_periodicity
- BSplineSurface3D: ban useless attr in serialization 
- utils.parametric: fix contour2d_healing
- BSplineSurface3D: ban useless attr in serialization
- BSplineCurve: simplify
- SphericalSurface3D: contour3d_to_2d
- WireMixin: to_wire_with_linesegments (use new methods, for 2D and 3D)
- ArcEllipse2d: point_belongs, abscissa, init.
- Face3D: face_inside - now considers inners_contours
- BoundingBox: point_belongs now considers bounds.
- ContourMixin: delete_shared_contour_section
- PlaneFace3D: merge_faces
- Contour2D: divide
- Step: raise NotimplementedError when it's not possible to instatiate assembly object.
- STL: handle mutiple space as separator
- fix: protect gmsh import

### Refactor
- Contour2D: cut_by_wire
- Contour2D: extract_with_points displaced to WireMixin
- Contour2D: extract_contour displaced to WireMixin and renamed to extract
- Contour2D: split_contour_with_sorted_points displaced to WireMixin and renamed to split_with_sorted_points
- Contour2D: get_divided_contours
- FullArc2D, FullArc3D: create FullArc Abstract class.
- Contour2D: ordering_contour
- WireMixin: order_wire
- Contour2D: delete cut_by_linesegments
- split faces.py into surfaces.py, faces.py and shells.py 
- ContourMixin: from_points
- ClosedShell3D: improve performance for boolean operations
- Face3D: reduce the triangulation discretization resolution of Toroidal and Cylindrical to improve redering performance.
- Cylinder: inheritance directly from ClosedShell3D
- Edges: cache middle_points and unit_direction_vector 
- Arc: add optional parameter center
- unittests: find dynamicly the folder for the json
- Arc: point_distance
- BSplineCurve: is_close
- CompositePrimitive3D: babylon_points
- WireMixin: split_with_sorted_points -> if a wire, and given points are start and end, return self directly.
- ContourMixin: contours_from_edges
- ExtrusionSurface3D: simplify bsplinecurve3d_to_2d method

### Changed
- better surface3d plots
- sphere methods renamed in_points & to_point_skin to inner points & skin_points
- Improve CylincricalFace3D and ToroidalFace3D rendering mesh.
- remove useless attribute in Bspline serialization
- Change python suport version from >=3.7 to >= 3.9
- LICENSE changed from GPL to Lesser GPL 
- Readme logo updated
- CI: do not check quality on tag

### Unittests
- Arc2D: test_arc_intersections
- TestEdge2DIntersections: test intersections for all edges.
- Circle2D: test_circle_intersections
- Contour2D: test_crossings, test_intersection_contour_with
- BSplineCurve: get_intersection_sections
- BSplineCurve2D: edge_intersections, arc_intersections, bsplinecurve_intersections
- CylindricalFace3D: test_triangulation_quality
- CylindricalSurface3D: test_point_projection
- BSplineCurve: point_projection
- ClosedShel3D: cut_by_plane
- Arc3D.minimum_distance_points_line
- New unittests for plane3d.
- ClosedShel3D: intersection
- Arcellipse2D: complementary
- Contour2D: contours_from_edges.
- PlaneFace3D: merge_faces
- Contour2D: divide.
- BSplineFace3D: test_linesegment_intersections_approximation.
- CylindricalFace3D: split_by_plane.

v0.10.0 [Released 20/04/2023]

### New Features
* Write .msh file (with stream)
* Arc: reverse
* BSplineCurve2D: offset
* Circle2D: bsplinecurve_intersections, point_distance
* ConicalSurface3D, CylindricalSurface3D: plot method
* BSplineCurve3D: minimum distance
* volmdlr.edge: FullArcEllipse
* BSplineCurve: evaluate_single
* Wire2: hash
* Contour3D: hash
* LineSegment3D, LineSegment2D, Arc3D, Arc2D, BSpline3D, BSpline2D: get_shared_section(), delete_shared_section()
* Contour2D: closest_point_to_point2, get_furthest_point_to_point2
* Block: octree, quadtree, subdivide_block

### Fixed
* Bspline in sweep
* Plane3D: plane_intersections
* fixes to step assemblies
* LineSegment3D: matrix_distance
* fixes to wire
* Arc: split. Case when spliting point is the start or end point.
* BplineCurve2D: tangent, vector_direction, normal_vector
* BSplineCurve: abscissa, line_intersections
* Add some important fixes to unittests: missing two __init__py files.
* Contour2D, Contour3D: merge_with()
* Edge: change unit_direction_vector and unit_normal_vector to concrete methods
* stl: add _standalone_in_db to Stl class
* BSplineSurface3D: merge_with
* Documentation: Add introduction to volmdlr technology
* BSplineSurface3D: refactor bsplinecurve3d_to_2d to take into account periodic behavior
* OpenedRoundedLineSegments2D/ClosedRoundedLineSegments2D: fix radius type
* Surface3D: debug some special cases while using face_from_contours3d.
* Step: debug some special cases while reading step file.
* BSplineSurface3D: fix simplify_surface method.
* Improve pylint code quality.
* PeriodicalSurface: enhance some parametric transformations.

### Removed
- stl: remove default value in from_stream method

### Changed

- argument convexe in volmdlr.cloud has been renamed to convex
- Add some missing docstrings in volmdlr.faces
- Using full arcs for Circles primitives

### Performance improvements
- BSplineCurve: compilation of some functions used by from_points_interpolation classmethod.
- BSplineSurface3D: compilation of some functions used in the evaluation of a parametric point.
- eq & hash: Some eq and hash methods have been fixed. starting from clases Point and Vector.
- BSplinecurve2D: point_belongs
- lighten some dicts with optional name
- Step reader: refactor to_volume_model. Remove the dependency of the method of creating a graph.

### Refactorings
- ContourMixin: to_polygon (for both 2D and 3D)
- BSplineCurve2D.point_distance 
- new dataclass EdgeStyle: to be used in several plot methods. simplifying its structure.


### Unittests
* BSplineCurve2D: offset, point_distance, point_belongs
* Circle2D: bspline_intersections, point_distance
* Unittests for Vector2D
* Unittests for Point2D
* Unittests for Vector3D
* Unittests for Point3D
* LineSegment3D: test_matrix_distance
* LineSegment3D, LineSegment2D, Arc3D, Arc2D, BSpline3D, BSpline2D: get_shared_section(), delete_shared_section()
* Contour3D: merge_with()
* Contour2D: closest_point_to_point2, get_furthest_point_to_point2

## v0.9.3

- build: bump dessia common to 0.10.0
- build: remove useless jsonschema dep
- build: update package.xml for freecad

## v0.9.1

### Fixed
- build: manifest was not shipping bspline_compiled
- fixed many pylint errors: 13/03/2023
- fix contour2d: divide

### Documentation
 - typo in CONTRIBUTING.md
 - typo in README.md

## v0.9.0 [released 03/26/2023]

### New Features
* Unit coversion factor parameter added to the end of the from_step arguments parameter (So we can convert the units correctly)
* SphericalSurface3D: rotation, translation, frame_mapping
* read steps: Identify assemblies in a step file.
* ClosedTriangleShell3D: to_trimesh method
* PointCloud3D: add method shell_distances to compute distances from triangular mesh in PointCloud3D
* BSplineSurface3D: Now the plot method uses u and v curves
* Create .geo and .msh files (Mesh geometries with GMSH)
* RevolutionSurface3D: point3d_to_2d, point2d_to_3d, plot, rectangular_cut, from_step
* RevolutionFace3D
* WiriMixin: from points: general method for Wire3D and 2D and for Contour2D and 3D.
* Added package.xml metadata in order to be listed in the FreeCAD Addon Manager
* Edge: local_discretization
* ArcEllipse2d: point_at_abscissa, translation, split, point_distance.

### Fixed

* WireMixin: abscissa (add tolerance as parameter)
* OpenRoundedLineSegment2D: deleted discretization_points() so it uses the one from WireMixin.
* Contour2D: moved bounding_rectangle and get_bounding_rectangle to Wire2D.
* BSplineCurve: from_points_interpolation, uses centripedal method for better fitting.
* Conical, Cylindrical and Toroidal Surfaces 3D: fix face_from_contours - bug when step file doesnot follow a standard.
* BSplineSurface3D: debug linesegment2d_to_3d method.
* Parametric operations with BSpline curves.
* OpenTriangleShell3D: fix from_mesh_data method.
* PeriodicalSurface: fix face from contours.
* LineSegment2D.line_intersections: verify if colinear first.
* Cylinder: to_dict, min_distance_to_other_cylinder.
* Step_assemblies: consider when no transformation is needed.
* fix some pydocstyle errors
* Script/step/workflow: Update Workflow, use last version of dessia_common
* LineSegment3D: Rotation method update due to points attribute deletion
* ConicalSurface3D: fix from_step class method by adding the angle convertion factor
* fix f string usage
* Add some typings
* Step: Step translator now handles some EDGE_LOOP inconsistencies coming from step files
* Arc2d: point_belongs, abscissa.


### Removed

- edges: remove attributes points from lines & linesegments for performance purpose


### Performance improvements

- wires.py's 2D objects: chache bounding_rectangle results
- faces.py's Triangle3D objects: subdescription points and triangles
- EdgeCollection3D: new object for displaying series of edges
- BSplineSurface3D: compile BSplineSurface3D.derivatives
- Contour2D.area(): save area in a cache variable.
- Contour2D.__eq__(): verify contour length first, when verify if two contours are the same.
- Contour2D.is_inside(): verify first if the area of the contour2 is not smaller that contour 1.
- Disabling pointer in to_dict for most primitives
- Better hash for shells, contours & wires 


### Refactorings
- Remove usage of deprecated method old_coordinates and new_coordinates
- Indicate 'inplace' methods as deprecated
* Wire: extract_with_points

### Documentation
- BoundingBox docstrings

### Unittests
- ConicalSurface3D: face_from_contours, bsplinecurve3d_to_2d.
- CompositePrimitive2D: rotation, translation, frame_mapping
- core.py: delete_double_point, step_ids_to_str
- CompositePrimitive3D: plot
- BoundingRectangle: bounds, plot, area, center, b_rectangle_intersection, is_inside_b_rectangle, point_belongs,
intersection_area, distance_to_b_rectangle, distance_to_point
- BoundingBox: center, add, to_dict, points, from_bounding_boxes, from_points, to_frame, volume, bbox_intersection,
is_inside_bbox, intersection_volume, distance_to_bbox, point_belongs, distance_to_point, plot
* VolumeModel: eq, volume, rotation, translation, frame_mapping, bounding_box, plot
* Wire: extract_with_points, split_with_two_points
* Arc2d: point_belongs, abscissa.
* ArcEllipse2d: point_belongs, abscissa, init, translation, split, point_at_abscissa, point_distance.

### CI
- add spell check to pylint with pyenchant
- make code_pydocstyle more explicit
- upload html coverage to cdn.dessia.tech
- limit time effect on master & testing

## v0.8.0 [Released 26/01/2023]

### New Features

- PlaneFace3D: project_faces
- OpenShell3D: project_coincident_faces_of
- GmshParser: to_vtk
- BSplineCurve: derivatives
- ClosedPolygon2D: point_belongs, now the user can choose whether points on the edge of the polygon
            should be considered inside or not.
- ArcEllipse2D: line_intersections, frame_mapping, linesegment_intersections
- Line2D: point_belongs, frame_mapping()
- New Class wires.Ellipse2D
- Ellipse2D: point_over_ellipse(), line_intersections(), linesegment_intersections(), discretization_points(),
abscissa(), point_angle_with_major_dir(), area(), rotation(), tranlation(), frame_mapping()
- Plane3D: is_parallel, fullarc_intersections
- Arc2D: cut_betweeen_two_points
- Contour3D: linesegment_intersections, line_intersections
- Circle3D: primitives: [Arc3D, Arc3D], get_primitives, abscissa, linesegment_intersections
- Arc3D: line_intersections, linesegment_intersections
- new module utils: intersections -> circle_3d_linesegment_intersections
- hash for Frame2D
- Ellipse3D: point_belongs, abscissa, length, to_2d
- CylindricalSurface3D: point_on_surface, is_coincident, arcellipse3d_to_2d
- BSplineSurface3D: derivatives

### Fixed

- PlaneFace3D: cut_by_coincident_face (consider self.inner_contours inside face)
- Contour2D: bounding_rectangle (specify number_points for discretization_points), point_belongs
- Line2D: line_intersections
- BSplineCurve2D: line_intersections
- PlaneFace3D: cut_by_coincident_face (consider self.inner_contours inside face)
- BSplineCurve2D: bounding_rectangle (specify number_points for discretization_points)
- Mesh: delete_duplicated_nodes
- BSplineSurface3D: fix arc3d_to_2d method
- Frame3D : fix from_point_and_vector method ( error for the case vector=main_axis)
- BSplineCurve2D: linesegment_intersections
- Contour2D: merge_primitives_with
- BSplineCurve: fix to take into account weighted B-spline curves.
- Step: fix reading of rational BSpline curves and surfaces from step file.
- BSplineCurve2D: tangent (use position/length)
- Babylon: some scene settings for better rendering
- Arc2D: fix get_center: name referenced before assignement
- SphericalSurface3D : enhancement of primitives parametrization on surface parametric domain.
- BSplineSurface3D: debug linesegment2d_to_3d method.
- Parametric operations with BSpline curves.
- OpenTriangleShell3D: fix from_mesh_data method
- pydocstyle fixes
- bounding box: fix for cylindrical and BSplineCurve3D
- contour2d: ordering_primitives, order_primitives
- Plane3D: plane_intersections, is_coindident
- contour2d: ordering_primitives, order_primitives
- Linesegment2D: infinite_primitive
- Arc2D: point_belongs
- Arc2D: infinite_primitive
- Wire2D: infinite_intersections
- infinite primitive offset of linesegment
- Ellispe3D: discretization_points
- BSplineSurface: Improved surface periodicity calculation

### Removed

- babylon script remaining functions

### Performance improvements
- ClosedPolygon2D: triangulation
- Cylinder: min_distance_to_other_cylinder
- BSplineCurve: discretization_points
- Face3D: triangulation
- triangulation performance by use of Node2D instead of points (x15 on casing)
- cache variable self._polygon_point_belongs_100, to avoid recalculating each
time we have to verify if a point is inside
- Improvements in BSplineSurface3D.point3d_to_2d performance
- Triangle3D serialization speed-up
- Serialization without memo for faces
- Custom serialization for BsplineCurves

### Refactorings

- Basis2D, Basis3D, Frame2D, Frame3D: old_coordinates and new_coordinates method are now deprecated.
local_to_global_coordinates and global_to_local_coordinates are the new more explicit ones.
- Line3D: intersections

### Unittests

- Contour2D: point_belongs
- Basis2D, Basis3D, Frame2D, Frame3D: local_to_global_coordinates and global_to_local_coordinates
- ArcEllipse2D: linesegment_intersections
- LineSegment2D: to_wire
- Line2D: point_belongs
- BSplineCurve2D: line_intersections
- Ellipse2D.point_over_ellipse()
- Ellipse2D.line_intersections()
- Ellipse2D.linesegment_intersections()
- Ellipse2D.discretization_points()
- Ellipse2D.abscissa()
- Ellipse2D.point_angle_with_major_dir()
- Ellipse2D.area()
- Ellipse2D.rotation()
- Ellipse2D.tranlation()
- Ellipse2D.frame_mapping()
- Line2D.frame_mapping()
- Plane3D: plane_intersections, fullarc_intersections, is_parallel, is_coincident
- Contour2D: offset
- ArcEllipse3D.to_2d()
- Circle3D: point_belongs
- Circle3D: discretization_points
- Arc3D: line_intersections, linesegment_intersections
- Contour2D: ordering_contour, is_ordered, order_contour
- Ellipse3D: point_belongs, abscissa, length, to_2d, discretization_points
- CylindricalSurface3D: point_on_surface, is_coincident

### CI

- Mandatory CHANGELOG.md update for PR
- pre-commit checks with cython-lint

## v0.7.0

### New Features

- Open/Closed TriangleShells: ability to implement specific algorithm to triangles
- Block: faces_center (calculate directly point in the middle of the faces)
- Circle2D: split_by_line
- BoundingRectangle: bounds, plot, area, center, b_rectangle_intersection, is_inside_b_rectangle, point_belongs, intersection_area, distance_to_b_rectangle, distance_to_point
- Cylinder: random_point_inside, interference_volume_with_other_cylinder, lhs_points_inside
- CylindricalSurface3D: line_intersections, linesegment_intersections, plane_intersection
- Line2D: point_distance
- Line3D: to_2d
- Line3D: skew_to (verifies if two Line3D are skew)
- LineSegment3D: line_interserctions
- ArcEllipse3D: discretization_points
- FullArc3D: linesegment_intersections
- Line: sort_points_along_line
- Line2D: point_belongs
- ArcEllipse2D: length, point_belongs, abscissa, bounding_rectangle, straight_line_area, discretization_points, reverse

### Fixed

- Contour2D: point_belongs
- BsplineCurve: abscissa (use different start point between 0 and length)
- Arc3D: plot
- Cylinder: point_belongs
- FullArc3D: plot (use discretization_points instead of discretise)
- Face3D: line_intersections: consider borders
- STL: from stream (use BinaryFile and StringFile instead of io.BinaryIO and FileIO)
- Step: from stream (use BinaryFile instead of io.BinaryIO)
- Contour: is_overlapping (consider intersecting_points is empty)
- LineSegment2D: to_wire (use discretization_points instead of discretise)
- ArcEllipse2D: to_3d
- Fix boolean operations when faces are 100% coincident
- Fix some to_step methods from edges.py and faces.py


### Performance improvements

- Avoid unneeded bbox computation


### Refactorings

- cleanup of ClosedShell (double methods with Openshells)
- LineSegment3D: intersections
- Line2D: sort_points_along_line



### Unittests

- PlaneFace3D: line_intersections
- BsplineCurve: abscissa
- Circle2D: split_by_line
- BoundingRectangle: area, center, intersection, is_inside, point_belongs, intersection_area, distance_to_point, distance_to_b_rectangle
- Cylinder: point_belongs, random_point_inside, interference_volume_with_other_cylinder, min_distance_to_other_cylinder, is_intersecting_other_cylinder, lhs_points_inside
- CylindricalFace3D: linesegment_intersections
- CylindricalSurface3D: line_intersections
- Line3D: line_distance
- Line3D: skew_to
- Line3D: intersections
- LineSegment3D: line_intersections
- LineSegment3D: linesegment_intersections
- Contour: is_overlapping
- LineSegment2D: line_intersections
- ArcEllipse3D: discretization_points
- FullArc3D: linesegment_intersections
- Line2D: sort_points_along_line
- Line3D: sort_points_along_line
- ArcEllipse2D: length, point_belongs, abscissa, bounding_rectangle, straight_line_area, discretization_points, reverse


## v0.6.1 [12/13/2022]

### Changes

- Import from dessia_common are now performed from dessia_common.core

### Fixed
- infinite primitive offset of linesegment

## v0.6.0 [11/7/2022]

### New Features

- Stl:load_from_file, to_volume_model
- Surface2D: copy (specific method)
- GmshParser: read_file (.msh) and related methods, define_triangular_element_mesh, define_tetrahedron_element_mesh
- Circle2D: primitives (defined with 2 Arc2D)
- Node2D/3D, TriangularElement, QuadrilateralElement2D, TriangularElement3D
- ElementsGroup: nodes, elements_per_node
- Mesh: bounding_rectangle, delete_duplicated_nodes
- PlaneFace3D: cut_by_coincident_face
- Vector2D: to_step
- BSplineCurve2D: to_step
- LineSegment3D: to_bspline_curve
- BSplineCurve3D: from_geomdl_curve
- Surface2D: line_crossings
- Surface2D: from_contour
- BSplineSurface3D: simpifly_surface - verifies if BSplineSurface3D could be a Plane3D
- OpenShell3D: to_step_face_ids
- Contour2D: repair_cut_contour
- Circle2D: cut_by_line

### Fixed

- Contour3D: average_center_point (use edge_polygon.points instead of points)
- Contour: edges_order_with_adjacent_contour
- Arc2D: translate_inplace
- Arc2D: point_belongs
- Arc2D: abscissa (consider point2d == arc2d.start/end)
- Arc2D: split (how to choose the interior point)
- Wire: extract_primitives (consider point1 and point2 belong to the same primitive, REMOVE Contour.extract_primitives)
- LineSegment: abcissa (consider point2d == arc2d.start/end)
- Contour2D: cut_by_wire
- Contour2D: point_belongs (bug when contour has only one primitive, like FullArc2D)
- Contour: contours_from_edges
- PlaneFace3D: face_intersections
- Edge: insert_knots_and_mutiplicity
- BSplineCurve3D: from_step
- Surface2D: cut_by_line
- Circle3D: to_step
- ArcEllipse3D.to_2d()
- infinite primitive offset of linesegment
- Contour3D: order_contour.

### Performance improvements

- Improve reading STEP files (Faster BSplineCurve3D.look_up_table, Better info when _edges not following eachother_ )
- Improve multiple substractions
- Speedup Contour2D.point_belongs using bounding_rectangle
- Custom to dicts for Shells and primitives inheriting


### Refactorings

- Normalize STL methods regarding STEP
- Refacor and update old code in mesh.py
- Define a Parent class 'Triangle' for Triangle2D/3D


### Unittests

- Wire: extract_primitives, extract_without_primitives


## v0.5.0

### New Features

- Contour: is_overlapping, is_supperposing
- Point, Edges and Wires: axial_symmetry
- Surface2D: rotation, rotation_inplace
- Wire2D: bsplinecurve_crossings,  bsplinecurve_intersections
- Cylinder: min_distance_to_other_cylinder, is_intersecting_other_cylinder
- New point_distance method for Wire3D

### Fixed

- Wire3D.babylonjs
- BSplineSurface3D.merge_with (consider overlapping, intersecting surfaces)
- Wire.extract_primitives (consider point1 & point2 belong to the same primitive)
- Wire.extract_without_primitives (consider the primitives’ order to choose the primitives)
- Contour.shared_primitives_with (consider contours sharing a lot of primitives groups)
- Contour2D.contour_intersections (check if the point is not already in the lis)
- Line.is_between_points (consider point1==point2)
- BSplineCurve2D.split (consider point==start/end)
- Contour3D.bounding_box (use _utd_bounding_box to be defined as a property)
- BSplineSurface3D.grid2d_deformed (add more constraints to compute surface deformation)
- BSplineSurface3D.from_cylindrical_faces (consider **kwargs parameters)
- Duplicated methods cleaned
- triangulation of planar faces
- Wire3D: fix Bounding box
- Wire3D: Bounding box
- Arc2D: primitives bad calculation (arc2d)
- Update plotdata in setup.py
- add some fixes pydocstyle

### Performance improvements

- Remove Copy param from movement of primitives and add inplace methods
- Improve union operations
- Return the same result type (a boolean) in Contour.is_sharing_primitives_with
- Add hidden attribute _bounding_rectangle for Contour2D
- Add hidden attribute _length for BSplineCurve2D/3D
- Consider different types of primitives in Wire.wire_intersections/wire_crossings
- Add hidden attribute _length for Edge

### Refactorings

- Define _eq_ in Contour (to be used for both 2D and 3D)
- Use Grid2D object in different BSplineSurface3D methods (especially: to_2d_with_dimension)
- Define length in LineSegment (to be used for both 2D and 3D)
- Delete diplicated methods (length and point_at_abscissa) from Contour3D (inherit from Wire)
- Define a Parent class 'Bsplinecurve' to mutulize Bsplinecurve2D/3D methods
- Clean duplicated methods
- Define length in LineSegment (to be used for both 2D and 3D)
- Delete diplicated methods (length and point_at_abscissa) from Contour3D (inherit from Wire)
- Define a Parent class 'Bsplinecurve' to mutulize Bsplinecurve2D/3D methods


## v0.4.0
### Fixed
- various fixes in cuts of wires and contours
- Fix of missing face in Union
- following dessia_common v0.7.0


## v0.3.0

### New Features
- Bspline with dimensions
- cut_by_line for Surface2D
- Bspline merge

### Fixed
- Various Steps improvement
- Bspline periodicity in step reading
- sewing improvements
- Substraction of shells

## v0.2.10

### New Features

- union of shells (only with planeface for the moment
- Sewing of polygon3D
- Concav hull of PointCloud2D

## v0.2.9

### New Features

- support STL import & export
- point cloud2D & cloud3D

## v0.2.8

### New Features

- support stringIO in step save

### Fixes

- depack of point2D
- to_vector2D

### Performance improvements

- better bounding box for cylindrical face


## [v0.2.7]
### Changed
- direction vector of linesegments are now normalized

### New Features

- straight line area for BsplineCurve2D
- split of circleby start end
- closedpolygon2d is_trigo
- Auto-adaptative camera/edge width babylonjs
- splitting of bsplinecurve2d
- BezierSurface3D implemented
- added rotation and translation for faces
- new classes BezierCurve2D and BezierCurve3D
- spherical surface
- (core): update plot_data method
- update plot_data methods in wires and edges
- step almost working for cylindrical, conical toroidal
- difference between intersections and crossings
- plot_data version set to 0.3.8 or above

### Fixes

- support of mixed vector point in to step
- remove debug mode babylonjs
- remove sci notation in step export
- use stable cdn for babylonjs
- sweep extrusion length
- line circle intersection with tolerance, normal and dir vector for arc
- offset of wire
- remove useless non serializable attr
- secondmoment area from straight lines
- reversed faces in extrusion correction
- enhancement of rotation/translation of shells
- bug fix BezierCurve2D and 3D
- eq and hash for basis and frames
- shell and frame mapped shell correctly read
- small try except added for step reading
- all SHAPE_REPRESENTATION are now read
- Arc3D from step full debug
- arc3d to 2d in bspline3d surface
- missing faces at end of sweep
- splitting faces and arcs
- perf in display nodes and toroidal aspect
- setup.py requires plot_data>=0.3.9
- (primitives2d): serialization
- debug of shell method
- porting shells methods
- Debug of conical faces
- Porting cylinders and hollow
- porting from missing from_contour3d for planeface
- reading steps, but artefact on faces
- Correcting arc from_step

### Performance improvements

- LineSegment2D.points is non serializable attribute
- ClosedPolygon2D.line_segment is non_serializable_attributes
- Optimization of mesh generation

#### Refactorings
- (edges): put data argument back into Arc2D.plot_data()
- (edges): redefined Arc2D.plot_data()

## v0.2.6

### Changed
- debugs on frame 2D

### Optimized
- babylon data generation speed up

## v0.2.5

### Added
- translation and rotation for various primitives

### Changed
- Frame3D rotation takes also into account origin
- following plot_data v0.5.3

## v0.2.4
### Added
- handle spherical surfaces
- positionning of parts in STEP reading

## v0.2.1
### Added
- step export

## v0.2

### Changed
- modules -2D or *3D renamed in *2d, *3d
- point and vector declared with their x, y, z vm.Point2D((0, 0)) -> vm.Point2D(0, 0)
- separating in new modules: display, wires, edges...
- PEP8: method names
- PointAtCurvilinearAbscissa changed to point_at_abscissa
- MPLPlot changed to plot()
- plot now returns only ax instead of fig, ax

## v0.1.11

### Added
- Calculate the distance between LineSegment3D/LS3D, Arc3D/LS3D, Arc3D/Arc3D and between CylindricalFace3D too.
- Use PlaneFace3D with contours2D in a classic way and use it with contours3D with a 'from_contours3d' as CylindricalFace3D does.
- Calculate the distance between CylindricalFace3D and PlaneFace3D.
- Calculate the distance between CylindricalFace3D, PlaneFace3D and ToroidalFace3D.
- contours2d.tessel_points which gives all points of a contour2d, and .points the end points of primitives.
- Implementation of ConicalFace3D in Core and RevolvedProfile.
- Implementation of SphericalFace3D in Core.
- BSplineFace3D works.

### Changed
- cut_contours in Face3D which take all points from a Contour2D, not one side like before. Furthermore, it is light and quick.

## [v0.1.10]
- typings
- workflow to instanciate point

## [v0.1.9]

### Added
- mesh module

## [v0.1.8]

### Added
- color and alpha options for various primitives
- line segments intersection

### Debug
- arcs: is_trigo and angle were sometimes false

## [v0.1.7]

### Added
- random vector and points
- dashed line option in babylon of LineSegment3D
- Measure2D
- babylon_data: a dict language to describe models to be unpacked by a babylonjs unpacker

### Removed
- constants o2D, x2D, y2D...: use O2D, X2D...

### Changed
- Mesure -> Measure3D<|MERGE_RESOLUTION|>--- conflicted
+++ resolved
@@ -76,16 +76,13 @@
 
 #### core.py
 - babylon_data: avoid using bounding_box for performance
-<<<<<<< HEAD
 - BoundingBox: uses numpy to improve performance.
 
 #### edges.py
 - BSplineCurve: improve line_intersections performance.
-=======
 - 
 #### edges.py
-- LineSegment2D/3D: For performance and memory efficiency reasons, the line attribute from which the line segment was defined was converted to a property.
->>>>>>> 9988b7cc
+- LineSegment2D/3D: The line attribute from which the line segment was defined was converted to a property, for performance and memory efficiency reasons.
 
 #### primitives3d.py
 - Sweep: accepts an optional parameter starting_frame that can control the orientation of the profile.
