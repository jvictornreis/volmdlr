--- conflicted
+++ resolved
@@ -8,6 +8,8 @@
 ## v0.15.0 [future]
 
 ### New Features
+
+- cad_simplification: VoxelizationSimplify, TripleExtrusionSimplify, TriangleDecimationSimplify
 #### surfaces.py
 - ToroidalSurface3D: line_intersections, linesegment_intersections, plane_intersections
 - ToroidalSurface3D: cylindricalSurface_intersections, circle_intersections, fullarc_intersections, dict_to_object,
@@ -24,21 +26,14 @@
 
 #### faces.py
 - PlaneFace3D: circle_intersections.
-<<<<<<< HEAD
-- cad_simplification: VoxelizationSimplify, TripleExtrusionSimplify, TriangleDecimationSimplify
-=======
 #### wires.py
->>>>>>> 396babc8
 - delete remaining inplace methods in wires.py
 #### shells.py
 - Fixes to boolean operations.
-<<<<<<< HEAD
-=======
 #### utils
 - common_operations separate_points_by_closeness: consider more than two cluster groups.
 #### curves
 - Circle3D: circle_intersectios when the circle are coplanar.
->>>>>>> 396babc8
 
 ### Refactor
 - Face3D: create a generic method for calculating intersections between two faces: _generic_face_intersections.
@@ -49,9 +44,6 @@
 - CylindricalSurface3D: More comprehesive plot
 
 ### Unittests
-<<<<<<< HEAD
-- ToroidalSurface3D: line_intersections, plane_intersections
-=======
 #### curves 
 - Circle3D: new case to test_circle_intersections, new test: test_point_distance.
 #### surfaces
@@ -59,7 +51,6 @@
 - CylindricalSurface3D:  test_circle_intersections.
 #### faces
 - ToroidalFace3D: PlaneFace3D intersectios.
->>>>>>> 396babc8
 
 ## v0.14.0
 
