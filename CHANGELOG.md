--- conflicted
+++ resolved
@@ -37,11 +37,8 @@
 #### step.py
 - Step: uses Regular Expressions to improve the performance.
 
-<<<<<<< HEAD
 #### core.py
 - Add missing dark_mode parameter in save_babylonjs_to_file method.
-=======
->>>>>>> a6488c5d
 
 ### Refactor
 - Big refactor to improve and simplify complex and long methods in various modules. 
