--- conflicted
+++ resolved
@@ -23,13 +23,12 @@
 ### Refactorings
 
 * ContourMixin: to_polygon (for both 2D and 3D)
-<<<<<<< HEAD
+* new dataclass EdgeStyle: to be used in several plot methods. simplifying its structure.
 
 ### Unittests
-BSplineCurve2D: offset
-=======
-* new dataclass EdgeStyle: to be used in several plot methods. simplifying its structure.
->>>>>>> b2f2143d
+
+* BSplineCurve2D: offset
+
 
 ## v0.9.0 [Testing]
 
