# Changelog

All notable changes to this project will be documented in this file.

The format is based on [Keep a Changelog](https://keepachangelog.com/en/1.0.0/),
and this project adheres to [Semantic Versioning](https://semver.org/spec/v2.0.0.html).


## v0.11.0 [future]


### New Features
- BSplineCurve, Edge: simplify
- Plane3D: angle_between_planes, plane_betweeen_two_planes
- Edge: intersections, crossings, validate_crossings
- Arc2D: bsplinecurve_intersections, arc_intersections, arcellipse_intersections.
- ArcEllipse2D: bsplinecurve_intersections
- get_circle_intersections added to volmdlr.utils.intersections, so it can be used to calculate intersections between two arcs 2d.
- get_bsplinecurve_intersections added to volmdlr.utils.intersections. Used to calculate intersection between a bspline and another edge.
- Wire2D: edge_intersections, wire_intersections, edge_crossings, edge_intersections, validate_edge_crossings, validate_wire_crossings
- Contour2D: split_contour_with_sorted_points, intersection_contour_with
- CylindricalSurface3D: point_projection, point_distance
- ToroidalSurface3D: point_projection
- BsplineCurve: point_distance, point_belongs
- ContourMixin: is_adjacent
- Wire2D: area
- Circle2D: bsplinecurve_intersections.
- add tolerance param to many methods from edges and wires.
- Surface3D: add contour healing into face_from_contours3d method.
- ExtrusionSurface3D: implement missing cases for linesegment2d_to_3d method.
- BSplineSurface3D: to_plane3d
- BSplineFace3D: to_planeface3d
- BSplineCurve, Arc, LineSegment: is_close
- Core: get_edge_index_in_list, edge_in_list
- mesh: TetrahedralElementQuadratic 
- GmshParser: define_quadratic_tetrahedron_element_mesh
- GmshParser: to_vtk (consider quadratic tetrahedron element)
- VolumeModel: to_msh (consider both order 1 and 2)
- Assembly: define a volmdlr Assembly object.
- Edge: direction_independent_is_close
- Arcellipse2D, 3D: complementary, translation
- Arcellipse2D, 3D: complementary
- Face3D: is_linesegment_crossing
- BSplineFace3D: linesegment_intersections
- Assembly: define a volmdlr Assembly object.
- Contour2D: copy
- LineSegment2D: copy
- FullArcEllipse3D: split
- ArcEllipse3D: split, point_at_abscissa
- Vector: is_perpendicular_to
- babylonjs: add nested meshes
- VolumeModel: get_shells
- WireMixin: wires_from_edges
- DisplayMesh3D: triangulation_faces
- Woodpecker CI setup
- ContourMixin: primitive_section_over_contour.

### Fixed
- 2D conversion: create 2D function name in core_compiled
- LineSegment, Arc, BSplineCurve: get_shared_section()
- bSpline2D: linesegment_intersections
- BsplineCurve: from_points_interpolation
- Coverage: use coverage rc to enable cython coverage
- ClosedShel3D: cut_by_plane
- ClosedShell3D: union
- BSplineSurface3D: take into account oppened contour while using face_from_contours3d
- BsplineCurve: simplify
- Dessiaobject inheritance up-to-date
- Edge: unit_direction_vector, unit_normal_vector, split_between_two_points
- VolumeModel: get_mesh_lines (change tolerance 1e-20 to 1e-6)
- RevolutionSurface: fix some parametric operations.
- ClosedShel3D: intersection method
- Fix: plots
- add some fixes to pydocstyle errors
- ToroidalSurface3D: fix some parametric operations.
- Node2D, Node3D: is_close
- SphericalSurface3D: enhance arc3d_to_2d and bsplinecurve3d_to_2d.
- BSplineface3D: linesegment2d_to_3d, bsplinecurve2d_to_3d.
- OpenShell3D: get_geo_lines (use primitive.is_close)
- Basis3D: normalize
- Contour3D: from_step removes repeated edges from primitives list
- Face3D: add fixes to divide_face
- ExtrusionSurface3D: linesegment2d_to_3d.
- utils.parametric: fix contour2d_healing
- BSplineSurface3D: ban useless attr in serialization
- BSplineCurve: simplify
- WireMixin: to_wire_with_linesegments (use new methods, for 2D and 3D)
- ArcEllipse2d: point_belongs, abscissa, init.
- Face3D: face_inside - now considers inners_contours
- BoundingBox: point_belongs now considers bounds.
- ContourMixin: delete_shared_contour_section
<<<<<<< HEAD
- PlaneFace3D: merge_faces
=======
- Contour2D: divide
>>>>>>> afc89464

### Refactor
- Contour2D: cut_by_wire
- Contour2D: extract_with_points displaced to WireMixin
- Contour2D: extract_contour displaced to WireMixin and renamed to extract
- Contour2D: split_contour_with_sorted_points displaced to WireMixin and renamed to split_with_sorted_points
- Contour2D: get_divided_contours
- FullArc2D, FullArc3D: create FullArc Abstract class.
- Contour2D: ordering_contour
- WireMixin: order_wire
- Contour2D: delete cut_by_linesegments
- split faces.py into surfaces.py, faces.py and shells.py 
- ContourMixin: from_points
- ClosedShell3D: improve performance for boolean operations
- Face3D: reduce the triangulation discretization resolution of Toroidal and Cylindrical to improve redering performance.
- Cylinder: inheritance directly from ClosedShell3D
- Edges: cache middle_points and unit_direction_vector 
- Arc: add optional parameter center
- unittests: find dynamicly the folder for the json
- Arc: point_distance
- BSplineCurve: is_close
- CompositePrimitive3D: babylon_points
- ContourMixin: contours_from_edges

### Changed
- better surface3d plots
- sphere methods renamed in_points & to_point_skin to inner points & skin_points
- Improve CylincricalFace3D and ToroidalFace3D rendering mesh.
- remove useless attribute in Bspline serialization

### Unittests
- Arc2D: test_arc_intersections
- TestEdge2DIntersections: test intersections for all edges.
- Circle2D: test_circle_intersections
- Contour2D: test_crossings, test_intersection_contour_with
- BSplineCurve: get_intersection_sections
- BSplineCurve2D: edge_intersections, arc_intersections, bsplinecurve_intersections
- CylindricalFace3D: test_triangulation_quality
- CylindricalSurface3D: test_point_projection
- BSplineCurve: point_projection
- ClosedShel3D: cut_by_plane
- Arc3D.minimum_distance_points_line
- New unittests for plane3d
- ClosedShel3D: intersection
- Arcellipse2D: complementary
- Contour2D: contours_from_edges.
<<<<<<< HEAD
- PlaneFace3D: merge_faces

=======
- Contour2D: divide.
>>>>>>> afc89464
v0.10.0 [Released 20/04/2023]

### New Features
* Write .msh file (with stream)
* Arc: reverse
* BSplineCurve2D: offset
* Circle2D: bsplinecurve_intersections, point_distance
* ConicalSurface3D, CylindricalSurface3D: plot method
* BSplineCurve3D: minimum distance
* volmdlr.edge: FullArcEllipse
* BSplineCurve: evaluate_single
* Wire2: hash
* Contour3D: hash
* LineSegment3D, LineSegment2D, Arc3D, Arc2D, BSpline3D, BSpline2D: get_shared_section(), delete_shared_section()
* Contour2D: closest_point_to_point2, get_furthest_point_to_point2
* Block: octree, quadtree, subdivide_block

### Fixed
* Bspline in sweep
* Plane3D: plane_intersections
* fixes to step assemblies
* LineSegment3D: matrix_distance
* fixes to wire
* Arc: split. Case when spliting point is the start or end point.
* BplineCurve2D: tangent, vector_direction, normal_vector
* BSplineCurve: abscissa, line_intersections
* Add some important fixes to unittests: missing two __init__py files.
* Contour2D, Contour3D: merge_with()
* Edge: change unit_direction_vector and unit_normal_vector to concrete methods
* stl: add _standalone_in_db to Stl class
* BSplineSurface3D: merge_with
* Documentation: Add introduction to volmdlr technology
* BSplineSurface3D: refactor bsplinecurve3d_to_2d to take into account periodic behavior
* OpenedRoundedLineSegments2D/ClosedRoundedLineSegments2D: fix radius type
* Surface3D: debug some special cases while using face_from_contours3d.
* Step: debug some special cases while reading step file.
* BSplineSurface3D: fix simplify_surface method.
* Improve pylint code quality.
* PeriodicalSurface: enhance some parametric transformations.

### Removed
- stl: remove default value in from_stream method

### Changed

- argument convexe in volmdlr.cloud has been renamed to convex
- Add some missing docstrings in volmdlr.faces
- Using full arcs for Circles primitives

### Performance improvements
- BSplineCurve: compilation of some functions used by from_points_interpolation classmethod.
- BSplineSurface3D: compilation of some functions used in the evaluation of a parametric point.
- eq & hash: Some eq and hash methods have been fixed. starting from clases Point and Vector.
- BSplinecurve2D: point_belongs
- lighten some dicts with optional name
- Step reader: refactor to_volume_model. Remove the dependency of the method of creating a graph.

### Refactorings
- ContourMixin: to_polygon (for both 2D and 3D)
- BSplineCurve2D.point_distance 
- new dataclass EdgeStyle: to be used in several plot methods. simplifying its structure.


### Unittests
* BSplineCurve2D: offset, point_distance, point_belongs
* Circle2D: bspline_intersections, point_distance
* Unittests for Vector2D
* Unittests for Point2D
* Unittests for Vector3D
* Unittests for Point3D
* LineSegment3D: test_matrix_distance
* LineSegment3D, LineSegment2D, Arc3D, Arc2D, BSpline3D, BSpline2D: get_shared_section(), delete_shared_section()
* Contour3D: merge_with()
* Contour2D: closest_point_to_point2, get_furthest_point_to_point2

## v0.9.3

- build: bump dessia common to 0.10.0
- build: remove useless jsonschema dep
- build: update package.xml for freecad

## v0.9.1

### Fixed
- build: manifest was not shipping bspline_compiled
- fixed many pylint errors: 13/03/2023
- fix contour2d: divide

### Documentation
 - typo in CONTRIBUTING.md
 - typo in README.md

## v0.9.0 [released 03/26/2023]

### New Features
* Unit coversion factor parameter added to the end of the from_step arguments parameter (So we can convert the units correctly)
* SphericalSurface3D: rotation, translation, frame_mapping
* read steps: Identify assemblies in a step file.
* ClosedTriangleShell3D: to_trimesh method
* PointCloud3D: add method shell_distances to compute distances from triangular mesh in PointCloud3D
* BSplineSurface3D: Now the plot method uses u and v curves
* Create .geo and .msh files (Mesh geometries with GMSH)
* RevolutionSurface3D: point3d_to_2d, point2d_to_3d, plot, rectangular_cut, from_step
* RevolutionFace3D
* WiriMixin: from points: general method for Wire3D and 2D and for Contour2D and 3D.
* Added package.xml metadata in order to be listed in the FreeCAD Addon Manager
* Edge: local_discretization
* ArcEllipse2d: point_at_abscissa, translation, split, point_distance.

### Fixed

* WireMixin: abscissa (add tolerance as parameter)
* OpenRoundedLineSegment2D: deleted discretization_points() so it uses the one from WireMixin.
* Contour2D: moved bounding_rectangle and get_bounding_rectangle to Wire2D.
* BSplineCurve: from_points_interpolation, uses centripedal method for better fitting.
* Conical, Cylindrical and Toroidal Surfaces 3D: fix face_from_contours - bug when step file doesnot follow a standard.
* BSplineSurface3D: debug linesegment2d_to_3d method.
* Parametric operations with BSpline curves.
* OpenTriangleShell3D: fix from_mesh_data method.
* PeriodicalSurface: fix face from contours.
* LineSegment2D.line_intersections: verify if colinear first.
* Cylinder: to_dict, min_distance_to_other_cylinder.
* Step_assemblies: consider when no transformation is needed.
* fix some pydocstyle errors
* Script/step/workflow: Update Workflow, use last version of dessia_common
* LineSegment3D: Rotation method update due to points attribute deletion
* ConicalSurface3D: fix from_step class method by adding the angle convertion factor
* fix f string usage
* Add some typings
* Step: Step translator now handles some EDGE_LOOP inconsistencies coming from step files
* Arc2d: point_belongs, abscissa.


### Removed

- edges: remove attributes points from lines & linesegments for performance purpose


### Performance improvements

- wires.py's 2D objects: chache bounding_rectangle results
- faces.py's Triangle3D objects: subdescription points and triangles
- EdgeCollection3D: new object for displaying series of edges
- BSplineSurface3D: compile BSplineSurface3D.derivatives
- Contour2D.area(): save area in a cache variable.
- Contour2D.__eq__(): verify contour length first, when verify if two contours are the same.
- Contour2D.is_inside(): verify first if the area of the contour2 is not smaller that contour 1.
- Disabling pointer in to_dict for most primitives
- Better hash for shells, contours & wires 


### Refactorings
- Remove usage of deprecated method old_coordinates and new_coordinates
- Indicate 'inplace' methods as deprecated
* Wire: extract_with_points

### Documentation
- BoundingBox docstrings

### Unittests
- ConicalSurface3D: face_from_contours, bsplinecurve3d_to_2d.
- CompositePrimitive2D: rotation, translation, frame_mapping
- core.py: delete_double_point, step_ids_to_str
- CompositePrimitive3D: plot
- BoundingRectangle: bounds, plot, area, center, b_rectangle_intersection, is_inside_b_rectangle, point_belongs,
intersection_area, distance_to_b_rectangle, distance_to_point
- BoundingBox: center, add, to_dict, points, from_bounding_boxes, from_points, to_frame, volume, bbox_intersection,
is_inside_bbox, intersection_volume, distance_to_bbox, point_belongs, distance_to_point, plot
* VolumeModel: eq, volume, rotation, translation, frame_mapping, bounding_box, plot
* Wire: extract_with_points, split_with_two_points
* Arc2d: point_belongs, abscissa.
* ArcEllipse2d: point_belongs, abscissa, init, translation, split, point_at_abscissa, point_distance.

### CI
- add spell check to pylint with pyenchant
- make code_pydocstyle more explicit
- upload html coverage to cdn.dessia.tech
- limit time effect on master & testing

## v0.8.0 [Released 26/01/2023]

### New Features

- PlaneFace3D: project_faces
- OpenShell3D: project_coincident_faces_of
- GmshParser: to_vtk
- BSplineCurve: derivatives
- ClosedPolygon2D: point_belongs, now the user can choose whether points on the edge of the polygon
            should be considered inside or not.
- ArcEllipse2D: line_intersections, frame_mapping, linesegment_intersections
- Line2D: point_belongs, frame_mapping()
- New Class wires.Ellipse2D
- Ellipse2D: point_over_ellipse(), line_intersections(), linesegment_intersections(), discretization_points(),
abscissa(), point_angle_with_major_dir(), area(), rotation(), tranlation(), frame_mapping()
- Plane3D: is_parallel, fullarc_intersections
- Arc2D: cut_betweeen_two_points
- Contour3D: linesegment_intersections, line_intersections
- Circle3D: primitives: [Arc3D, Arc3D], get_primitives, abscissa, linesegment_intersections
- Arc3D: line_intersections, linesegment_intersections
- new module utils: intersections -> circle_3d_linesegment_intersections
- hash for Frame2D
- Ellipse3D: point_belongs, abscissa, length, to_2d
- CylindricalSurface3D: point_on_surface, is_coincident, arcellipse3d_to_2d
- BSplineSurface3D: derivatives

### Fixed

- PlaneFace3D: cut_by_coincident_face (consider self.inner_contours inside face)
- Contour2D: bounding_rectangle (specify number_points for discretization_points), point_belongs
- Line2D: line_intersections
- BSplineCurve2D: line_intersections
- PlaneFace3D: cut_by_coincident_face (consider self.inner_contours inside face)
- BSplineCurve2D: bounding_rectangle (specify number_points for discretization_points)
- Mesh: delete_duplicated_nodes
- BSplineSurface3D: fix arc3d_to_2d method
- Frame3D : fix from_point_and_vector method ( error for the case vector=main_axis)
- BSplineCurve2D: linesegment_intersections
- Contour2D: merge_primitives_with
- BSplineCurve: fix to take into account weighted B-spline curves.
- Step: fix reading of rational BSpline curves and surfaces from step file.
- BSplineCurve2D: tangent (use position/length)
- Babylon: some scene settings for better rendering
- Arc2D: fix get_center: name referenced before assignement
- SphericalSurface3D : enhancement of primitives parametrization on surface parametric domain.
- BSplineSurface3D: debug linesegment2d_to_3d method.
- Parametric operations with BSpline curves.
- OpenTriangleShell3D: fix from_mesh_data method
- pydocstyle fixes
- bounding box: fix for cylindrical and BSplineCurve3D
- contour2d: ordering_primitives, order_primitives
- Plane3D: plane_intersections, is_coindident
- contour2d: ordering_primitives, order_primitives
- Linesegment2D: infinite_primitive
- Arc2D: point_belongs
- Arc2D: infinite_primitive
- Wire2D: infinite_intersections
- infinite primitive offset of linesegment
- Ellispe3D: discretization_points
- BSplineSurface: Improved surface periodicity calculation

### Removed

- babylon script remaining functions

### Performance improvements
- ClosedPolygon2D: triangulation
- Cylinder: min_distance_to_other_cylinder
- BSplineCurve: discretization_points
- Face3D: triangulation
- triangulation performance by use of Node2D instead of points (x15 on casing)
- cache variable self._polygon_point_belongs_100, to avoid recalculating each
time we have to verify if a point is inside
- Improvements in BSplineSurface3D.point3d_to_2d performance
- Triangle3D serialization speed-up
- Serialization without memo for faces
- Custom serialization for BsplineCurves

### Refactorings

- Basis2D, Basis3D, Frame2D, Frame3D: old_coordinates and new_coordinates method are now deprecated.
local_to_global_coordinates and global_to_local_coordinates are the new more explicit ones.
- Line3D: intersections

### Unittests

- Contour2D: point_belongs
- Basis2D, Basis3D, Frame2D, Frame3D: local_to_global_coordinates and global_to_local_coordinates
- ArcEllipse2D: linesegment_intersections
- LineSegment2D: to_wire
- Line2D: point_belongs
- BSplineCurve2D: line_intersections
- Ellipse2D.point_over_ellipse()
- Ellipse2D.line_intersections()
- Ellipse2D.linesegment_intersections()
- Ellipse2D.discretization_points()
- Ellipse2D.abscissa()
- Ellipse2D.point_angle_with_major_dir()
- Ellipse2D.area()
- Ellipse2D.rotation()
- Ellipse2D.tranlation()
- Ellipse2D.frame_mapping()
- Line2D.frame_mapping()
- Plane3D: plane_intersections, fullarc_intersections, is_parallel, is_coincident
- Contour2D: offset
- ArcEllipse3D.to_2d()
- Circle3D: point_belongs
- Circle3D: discretization_points
- Arc3D: line_intersections, linesegment_intersections
- Contour2D: ordering_contour, is_ordered, order_contour
- Ellipse3D: point_belongs, abscissa, length, to_2d, discretization_points
- CylindricalSurface3D: point_on_surface, is_coincident

### CI

- Mandatory CHANGELOG.md update for PR
- pre-commit checks with cython-lint

## v0.7.0

### New Features

- Open/Closed TriangleShells: ability to implement specific algorithm to triangles
- Block: faces_center (calculate directly point in the middle of the faces)
- Circle2D: split_by_line
- BoundingRectangle: bounds, plot, area, center, b_rectangle_intersection, is_inside_b_rectangle, point_belongs, intersection_area, distance_to_b_rectangle, distance_to_point
- Cylinder: random_point_inside, interference_volume_with_other_cylinder, lhs_points_inside
- CylindricalSurface3D: line_intersections, linesegment_intersections, plane_intersection
- Line2D: point_distance
- Line3D: to_2d
- Line3D: skew_to (verifies if two Line3D are skew)
- LineSegment3D: line_interserctions
- ArcEllipse3D: discretization_points
- FullArc3D: linesegment_intersections
- Line: sort_points_along_line
- Line2D: point_belongs
- ArcEllipse2D: length, point_belongs, abscissa, bounding_rectangle, straight_line_area, discretization_points, reverse

### Fixed

- Contour2D: point_belongs
- BsplineCurve: abscissa (use different start point between 0 and length)
- Arc3D: plot
- Cylinder: point_belongs
- FullArc3D: plot (use discretization_points instead of discretise)
- Face3D: line_intersections: consider borders
- STL: from stream (use BinaryFile and StringFile instead of io.BinaryIO and FileIO)
- Step: from stream (use BinaryFile instead of io.BinaryIO)
- Contour: is_overlapping (consider intersecting_points is empty)
- LineSegment2D: to_wire (use discretization_points instead of discretise)
- ArcEllipse2D: to_3d
- Fix boolean operations when faces are 100% coincident
- Fix some to_step methods from edges.py and faces.py


### Performance improvements

- Avoid unneeded bbox computation


### Refactorings

- cleanup of ClosedShell (double methods with Openshells)
- LineSegment3D: intersections
- Line2D: sort_points_along_line



### Unittests

- PlaneFace3D: line_intersections
- BsplineCurve: abscissa
- Circle2D: split_by_line
- BoundingRectangle: area, center, intersection, is_inside, point_belongs, intersection_area, distance_to_point, distance_to_b_rectangle
- Cylinder: point_belongs, random_point_inside, interference_volume_with_other_cylinder, min_distance_to_other_cylinder, is_intersecting_other_cylinder, lhs_points_inside
- CylindricalFace3D: linesegment_intersections
- CylindricalSurface3D: line_intersections
- Line3D: line_distance
- Line3D: skew_to
- Line3D: intersections
- LineSegment3D: line_intersections
- LineSegment3D: linesegment_intersections
- Contour: is_overlapping
- LineSegment2D: line_intersections
- ArcEllipse3D: discretization_points
- FullArc3D: linesegment_intersections
- Line2D: sort_points_along_line
- Line3D: sort_points_along_line
- ArcEllipse2D: length, point_belongs, abscissa, bounding_rectangle, straight_line_area, discretization_points, reverse


## v0.6.1 [12/13/2022]

### Changes

- Import from dessia_common are now performed from dessia_common.core

### Fixed
- infinite primitive offset of linesegment

## v0.6.0 [11/7/2022]

### New Features

- Stl:load_from_file, to_volume_model
- Surface2D: copy (specific method)
- GmshParser: read_file (.msh) and related methods, define_triangular_element_mesh, define_tetrahedron_element_mesh
- Circle2D: primitives (defined with 2 Arc2D)
- Node2D/3D, TriangularElement, QuadrilateralElement2D, TriangularElement3D
- ElementsGroup: nodes, elements_per_node
- Mesh: bounding_rectangle, delete_duplicated_nodes
- PlaneFace3D: cut_by_coincident_face
- Vector2D: to_step
- BSplineCurve2D: to_step
- LineSegment3D: to_bspline_curve
- BSplineCurve3D: from_geomdl_curve
- Surface2D: line_crossings
- Surface2D: from_contour
- BSplineSurface3D: simpifly_surface - verifies if BSplineSurface3D could be a Plane3D
- OpenShell3D: to_step_face_ids
- Contour2D: repair_cut_contour
- Circle2D: cut_by_line

### Fixed

- Contour3D: average_center_point (use edge_polygon.points instead of points)
- Contour: edges_order_with_adjacent_contour
- Arc2D: translate_inplace
- Arc2D: point_belongs
- Arc2D: abscissa (consider point2d == arc2d.start/end)
- Arc2D: split (how to choose the interior point)
- Wire: extract_primitives (consider point1 and point2 belong to the same primitive, REMOVE Contour.extract_primitives)
- LineSegment: abcissa (consider point2d == arc2d.start/end)
- Contour2D: cut_by_wire
- Contour2D: point_belongs (bug when contour has only one primitive, like FullArc2D)
- Contour: contours_from_edges
- PlaneFace3D: face_intersections
- Edge: insert_knots_and_mutiplicity
- BSplineCurve3D: from_step
- Surface2D: cut_by_line
- Circle3D: to_step
- ArcEllipse3D.to_2d()
- infinite primitive offset of linesegment
- Contour3D: order_contour.

### Performance improvements

- Improve reading STEP files (Faster BSplineCurve3D.look_up_table, Better info when _edges not following eachother_ )
- Improve multiple substractions
- Speedup Contour2D.point_belongs using bounding_rectangle
- Custom to dicts for Shells and primitives inheriting


### Refactorings

- Normalize STL methods regarding STEP
- Refacor and update old code in mesh.py
- Define a Parent class 'Triangle' for Triangle2D/3D


### Unittests

- Wire: extract_primitives, extract_without_primitives


## v0.5.0

### New Features

- Contour: is_overlapping, is_supperposing
- Point, Edges and Wires: axial_symmetry
- Surface2D: rotation, rotation_inplace
- Wire2D: bsplinecurve_crossings,  bsplinecurve_intersections
- Cylinder: min_distance_to_other_cylinder, is_intersecting_other_cylinder
- New point_distance method for Wire3D

### Fixed

- Wire3D.babylonjs
- BSplineSurface3D.merge_with (consider overlapping, intersecting surfaces)
- Wire.extract_primitives (consider point1 & point2 belong to the same primitive)
- Wire.extract_without_primitives (consider the primitives’ order to choose the primitives)
- Contour.shared_primitives_with (consider contours sharing a lot of primitives groups)
- Contour2D.contour_intersections (check if the point is not already in the lis)
- Line.is_between_points (consider point1==point2)
- BSplineCurve2D.split (consider point==start/end)
- Contour3D.bounding_box (use _utd_bounding_box to be defined as a property)
- BSplineSurface3D.grid2d_deformed (add more constraints to compute surface deformation)
- BSplineSurface3D.from_cylindrical_faces (consider **kwargs parameters)
- Duplicated methods cleaned
- triangulation of planar faces
- Wire3D: fix Bounding box
- Wire3D: Bounding box
- Arc2D: primitives bad calculation (arc2d)
- Update plotdata in setup.py
- add some fixes pydocstyle

### Performance improvements

- Remove Copy param from movement of primitives and add inplace methods
- Improve union operations
- Return the same result type (a boolean) in Contour.is_sharing_primitives_with
- Add hidden attribute _bounding_rectangle for Contour2D
- Add hidden attribute _length for BSplineCurve2D/3D
- Consider different types of primitives in Wire.wire_intersections/wire_crossings
- Add hidden attribute _length for Edge

### Refactorings

- Define _eq_ in Contour (to be used for both 2D and 3D)
- Use Grid2D object in different BSplineSurface3D methods (especially: to_2d_with_dimension)
- Define length in LineSegment (to be used for both 2D and 3D)
- Delete diplicated methods (length and point_at_abscissa) from Contour3D (inherit from Wire)
- Define a Parent class 'Bsplinecurve' to mutulize Bsplinecurve2D/3D methods
- Clean duplicated methods
- Define length in LineSegment (to be used for both 2D and 3D)
- Delete diplicated methods (length and point_at_abscissa) from Contour3D (inherit from Wire)
- Define a Parent class 'Bsplinecurve' to mutulize Bsplinecurve2D/3D methods


## v0.4.0
### Fixed
- various fixes in cuts of wires and contours
- Fix of missing face in Union
- following dessia_common v0.7.0


## v0.3.0

### New Features
- Bspline with dimensions
- cut_by_line for Surface2D
- Bspline merge

### Fixed
- Various Steps improvement
- Bspline periodicity in step reading
- sewing improvements
- Substraction of shells

## v0.2.10

### New Features

- union of shells (only with planeface for the moment
- Sewing of polygon3D
- Concav hull of PointCloud2D

## v0.2.9

### New Features

- support STL import & export
- point cloud2D & cloud3D

## v0.2.8

### New Features

- support stringIO in step save

### Fixes

- depack of point2D
- to_vector2D

### Performance improvements

- better bounding box for cylindrical face


## [v0.2.7]
### Changed
- direction vector of linesegments are now normalized

### New Features

- straight line area for BsplineCurve2D
- split of circleby start end
- closedpolygon2d is_trigo
- Auto-adaptative camera/edge width babylonjs
- splitting of bsplinecurve2d
- BezierSurface3D implemented
- added rotation and translation for faces
- new classes BezierCurve2D and BezierCurve3D
- spherical surface
- (core): update plot_data method
- update plot_data methods in wires and edges
- step almost working for cylindrical, conical toroidal
- difference between intersections and crossings
- plot_data version set to 0.3.8 or above

### Fixes

- support of mixed vector point in to step
- remove debug mode babylonjs
- remove sci notation in step export
- use stable cdn for babylonjs
- sweep extrusion length
- line circle intersection with tolerance, normal and dir vector for arc
- offset of wire
- remove useless non serializable attr
- secondmoment area from straight lines
- reversed faces in extrusion correction
- enhancement of rotation/translation of shells
- bug fix BezierCurve2D and 3D
- eq and hash for basis and frames
- shell and frame mapped shell correctly read
- small try except added for step reading
- all SHAPE_REPRESENTATION are now read
- Arc3D from step full debug
- arc3d to 2d in bspline3d surface
- missing faces at end of sweep
- splitting faces and arcs
- perf in display nodes and toroidal aspect
- setup.py requires plot_data>=0.3.9
- (primitives2d): serialization
- debug of shell method
- porting shells methods
- Debug of conical faces
- Porting cylinders and hollow
- porting from missing from_contour3d for planeface
- reading steps, but artefact on faces
- Correcting arc from_step

### Performance improvements

- LineSegment2D.points is non serializable attribute
- ClosedPolygon2D.line_segment is non_serializable_attributes
- Optimization of mesh generation

#### Refactorings
- (edges): put data argument back into Arc2D.plot_data()
- (edges): redefined Arc2D.plot_data()

## v0.2.6

### Changed
- debugs on frame 2D

### Optimized
- babylon data generation speed up

## v0.2.5

### Added
- translation and rotation for various primitives

### Changed
- Frame3D rotation takes also into account origin
- following plot_data v0.5.3

## v0.2.4
### Added
- handle spherical surfaces
- positionning of parts in STEP reading

## v0.2.1
### Added
- step export

## v0.2

### Changed
- modules -2D or *3D renamed in *2d, *3d
- point and vector declared with their x, y, z vm.Point2D((0, 0)) -> vm.Point2D(0, 0)
- separating in new modules: display, wires, edges...
- PEP8: method names
- PointAtCurvilinearAbscissa changed to point_at_abscissa
- MPLPlot changed to plot()
- plot now returns only ax instead of fig, ax

## v0.1.11

### Added
- Calculate the distance between LineSegment3D/LS3D, Arc3D/LS3D, Arc3D/Arc3D and between CylindricalFace3D too.
- Use PlaneFace3D with contours2D in a classic way and use it with contours3D with a 'from_contours3d' as CylindricalFace3D does.
- Calculate the distance between CylindricalFace3D and PlaneFace3D.
- Calculate the distance between CylindricalFace3D, PlaneFace3D and ToroidalFace3D.
- contours2d.tessel_points which gives all points of a contour2d, and .points the end points of primitives.
- Implementation of ConicalFace3D in Core and RevolvedProfile.
- Implementation of SphericalFace3D in Core.
- BSplineFace3D works.

### Changed
- cut_contours in Face3D which take all points from a Contour2D, not one side like before. Furthermore, it is light and quick.

## [v0.1.10]
- typings
- workflow to instanciate point

## [v0.1.9]

### Added
- mesh module

## [v0.1.8]

### Added
- color and alpha options for various primitives
- line segments intersection

### Debug
- arcs: is_trigo and angle were sometimes false

## [v0.1.7]

### Added
- random vector and points
- dashed line option in babylon of LineSegment3D
- Measure2D
- babylon_data: a dict language to describe models to be unpacked by a babylonjs unpacker

### Removed
- constants o2D, x2D, y2D...: use O2D, X2D...

### Changed
- Mesure -> Measure3D<|MERGE_RESOLUTION|>--- conflicted
+++ resolved
@@ -89,11 +89,8 @@
 - Face3D: face_inside - now considers inners_contours
 - BoundingBox: point_belongs now considers bounds.
 - ContourMixin: delete_shared_contour_section
-<<<<<<< HEAD
 - PlaneFace3D: merge_faces
-=======
 - Contour2D: divide
->>>>>>> afc89464
 
 ### Refactor
 - Contour2D: cut_by_wire
@@ -140,12 +137,8 @@
 - ClosedShel3D: intersection
 - Arcellipse2D: complementary
 - Contour2D: contours_from_edges.
-<<<<<<< HEAD
 - PlaneFace3D: merge_faces
-
-=======
 - Contour2D: divide.
->>>>>>> afc89464
 v0.10.0 [Released 20/04/2023]
 
 ### New Features
