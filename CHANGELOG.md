# Changelog

All notable changes to this project will be documented in this file.

The format is based on [Keep a Changelog](https://keepachangelog.com/en/1.0.0/),
and this project adheres to [Semantic Versioning](https://semver.org/spec/v2.0.0.html).


## v0.12.0 [future]

### New Features
- New module: cad_simplification - OctreeBlockSimplify, TrippleExtrusionSimplify
- shells.py : function to performe union operations for a given list of shells.
- ClosedShell3D: is_face_intersecting, is_intersecting_with
- BoundingBox: get_points_inside_bbox, size
- Vector3D: unit_vector
- Face3D: split_inner_contour_intersecting_cutting_contours
- Shell3D: get_ray_casting_line_segment
- WireMixin: get_connected_wire, is_sharing_primitives_with
- OpenShell3D: faces_graph
- Plane3D: arc_intersections, bsplinecurve_intersections
- common_operations: split_wire_by_plane
- SphericalSurface3D: line_intersections, linesegment_intersections.
- Sweep with muitiform profile contour.

### Fixed
- ClosedShell3D: is_face_inside, get_subtraction_valid_faces, valid_intersection_faces, point_belongs
- ContourMixin: delete_shared_contour_section, reorder_contour_at_point, are_extremity_points_touching
- RevolutionSurface3D: fix some special cases whiling transforming from 3D space to parametric domain.
- fix drone python version
- BSplineFace3D: neutral_fiber
- BSplineSurface3D: arc3d_to_2d, removes repeated parametric points if any.
- surfaces.Plane3D: linesegment_intersections
- Step export
- Face3D: is_linesegment_crossing.
<<<<<<< HEAD
- Edge: fix orientation of edges commig from step.
=======
- BSplineCurve3D: from_step.
>>>>>>> 7f842c76
- Step import
- PeriodicalSurface: linesegment3d_to_2d, takes into account small 3D line segments that should be actually 3D arcs

### Refactor
- ClosedShell3D: point_belongs, get_non_intersecting_faces
- BoundingBox: bbox_intersection
- Face3D: get_face_cutting_contours
- parametric.py: fix numerical instability in some functions used in Arc3D to parametric surface domain transformation.
- intersections: get_bsplinecurve_intersections generalization, so it can also be used
to calculate intersections between a plane 3d and bsplinecurve3d.
- Big refactor: New module curves.py containing classes as Line, Circle and Ellipse.
Most edges will now be formed by a curve and start and end points. Unittests for all these classes have been created.
All adequations have been done for all tests and existing scripts.

- bspline_compiled: refactor binomial_coefficient for performance.
- Improve step translator.


### Changed
- OpenShell3D: faces_graph is now vertices_graph. faces_graph method now represents the faces' topology of the shell.

### Unittests
- FullArc2D: split_between_two_points
- Face3D: set_operations_new_faces
- ClosedShell3D: point_belongs
- Plane3D: arc_intersections, bsplinecurve_intersections
- common_operations: split_wire_by_plane
- SphericalSurface3D: line_intersections, linesegment_intersections.

## v0.11.0 [unreleased]


### New Features
- BSplineCurve, Edge: simplify
- Plane3D: angle_between_planes, plane_betweeen_two_planes
- Edge: intersections, crossings, validate_crossings
- Arc2D: bsplinecurve_intersections, arc_intersections, arcellipse_intersections.
- ArcEllipse2D: bsplinecurve_intersections
- get_circle_intersections added to volmdlr.utils.intersections, so it can be used to calculate intersections between two arcs 2d.
- get_bsplinecurve_intersections added to volmdlr.utils.intersections. Used to calculate intersection between a bspline and another edge.
- Wire2D: edge_intersections, wire_intersections, edge_crossings, edge_intersections, validate_edge_crossings, validate_wire_crossings
- Contour2D: split_contour_with_sorted_points, intersection_contour_with
- CylindricalSurface3D: point_projection, point_distance
- ToroidalSurface3D: point_projection
- BsplineCurve: point_distance, point_belongs
- ContourMixin: is_adjacent
- Wire2D: area
- Circle2D: bsplinecurve_intersections.
- add tolerance param to many methods from edges and wires.
- Surface3D: add contour healing into face_from_contours3d method.
- ExtrusionSurface3D: implement missing cases for linesegment2d_to_3d method.
- BSplineSurface3D: to_plane3d
- BSplineFace3D: to_planeface3d
- BSplineCurve, Arc, LineSegment: is_close
- Core: get_edge_index_in_list, edge_in_list
- mesh: TetrahedralElementQuadratic 
- GmshParser: define_quadratic_tetrahedron_element_mesh
- GmshParser: to_vtk (consider quadratic tetrahedron element)
- VolumeModel: to_msh (consider both order 1 and 2)
- Assembly: define a volmdlr Assembly object.
- Edge: direction_independent_is_close
- Arcellipse2D, 3D: complementary, translation
- Arcellipse2D, 3D: complementary
- Face3D: is_linesegment_crossing, linesegment_intersections_approximation.
- Assembly: define a volmdlr Assembly object.
- Contour2D: copy
- LineSegment2D: copy
- FullArcEllipse3D: split
- ArcEllipse3D: split, point_at_abscissa
- Vector: is_perpendicular_to
- babylonjs: add nested meshes
- CylindricalFace3D, ConicalFace3D, ToroidalFace3D, BSplineFace3D: neutral_fiber
- VolumeModel: get_shells
- WireMixin: wires_from_edges
- DisplayMesh3D: triangulation_faces
- Woodpecker CI setup
- ContourMixin: primitive_section_over_contour.

### Fixed
- 2D conversion: create 2D function name in core_compiled
- LineSegment, Arc, BSplineCurve: get_shared_section()
- bSpline2D: linesegment_intersections
- BsplineCurve: from_points_interpolation
- Coverage: use coverage rc to enable cython coverage
- ClosedShel3D: cut_by_plane
- ClosedShell3D: union
- BSplineSurface3D: take into account oppened contour while using face_from_contours3d
- BsplineCurve: simplify
- Dessiaobject inheritance up-to-date
- Edge: unit_direction_vector, unit_normal_vector, split_between_two_points
- VolumeModel: get_mesh_lines (change tolerance 1e-20 to 1e-6)
- RevolutionSurface: fix some parametric operations.
- ClosedShel3D: intersection method
- Fix: plots
- add some fixes to pydocstyle errors
- ToroidalSurface3D: fix some parametric operations.
- Node2D, Node3D: is_close
- SphericalSurface3D: enhance arc3d_to_2d and bsplinecurve3d_to_2d.
- BSplineface3D: linesegment2d_to_3d, bsplinecurve2d_to_3d.
- OpenShell3D: get_geo_lines (use primitive.is_close)
- Basis3D: normalize
- Contour3D: from_step removes repeated edges from primitives list
- Face3D: add fixes to divide_face.
- ExtrusionSurface3D: linesegment2d_to_3d.
- Surface3D: repair_primitive_periodicity
- BSplineSurface3D: ban useless attr in serialization 
- utils.parametric: fix contour2d_healing
- BSplineSurface3D: ban useless attr in serialization
- BSplineCurve: simplify
- SphericalSurface3D: contour3d_to_2d
- WireMixin: to_wire_with_linesegments (use new methods, for 2D and 3D)
- ArcEllipse2d: point_belongs, abscissa, init.
- Face3D: face_inside - now considers inners_contours
- BoundingBox: point_belongs now considers bounds.
- ContourMixin: delete_shared_contour_section
- PlaneFace3D: merge_faces
- Contour2D: divide
- Step: raise NotimplementedError when it's not possible to instatiate assembly object.


### Refactor
- Contour2D: cut_by_wire
- Contour2D: extract_with_points displaced to WireMixin
- Contour2D: extract_contour displaced to WireMixin and renamed to extract
- Contour2D: split_contour_with_sorted_points displaced to WireMixin and renamed to split_with_sorted_points
- Contour2D: get_divided_contours
- FullArc2D, FullArc3D: create FullArc Abstract class.
- Contour2D: ordering_contour
- WireMixin: order_wire
- Contour2D: delete cut_by_linesegments
- split faces.py into surfaces.py, faces.py and shells.py 
- ContourMixin: from_points
- ClosedShell3D: improve performance for boolean operations
- Face3D: reduce the triangulation discretization resolution of Toroidal and Cylindrical to improve redering performance.
- Cylinder: inheritance directly from ClosedShell3D
- Edges: cache middle_points and unit_direction_vector 
- Arc: add optional parameter center
- unittests: find dynamicly the folder for the json
- Arc: point_distance
- BSplineCurve: is_close
- CompositePrimitive3D: babylon_points
- WireMixin: split_with_sorted_points -> if a wire, and given points are start and end, return self directly.
- ContourMixin: contours_from_edges
- ExtrusionSurface3D: simplify bsplinecurve3d_to_2d method

### Changed
- better surface3d plots
- sphere methods renamed in_points & to_point_skin to inner points & skin_points
- Improve CylincricalFace3D and ToroidalFace3D rendering mesh.
- remove useless attribute in Bspline serialization
- Change python suport version from >=3.7 to >= 3.9
- LICENSE changed from GPL to Lesser GPL 
- Readme logo updated

### Unittests
- Arc2D: test_arc_intersections
- TestEdge2DIntersections: test intersections for all edges.
- Circle2D: test_circle_intersections
- Contour2D: test_crossings, test_intersection_contour_with
- BSplineCurve: get_intersection_sections
- BSplineCurve2D: edge_intersections, arc_intersections, bsplinecurve_intersections
- CylindricalFace3D: test_triangulation_quality
- CylindricalSurface3D: test_point_projection
- BSplineCurve: point_projection
- ClosedShel3D: cut_by_plane
- Arc3D.minimum_distance_points_line
- New unittests for plane3d.
- ClosedShel3D: intersection
- Arcellipse2D: complementary
- Contour2D: contours_from_edges.
- PlaneFace3D: merge_faces
- Contour2D: divide.
- BSplineFace3D: test_linesegment_intersections_approximation.

v0.10.0 [Released 20/04/2023]

### New Features
* Write .msh file (with stream)
* Arc: reverse
* BSplineCurve2D: offset
* Circle2D: bsplinecurve_intersections, point_distance
* ConicalSurface3D, CylindricalSurface3D: plot method
* BSplineCurve3D: minimum distance
* volmdlr.edge: FullArcEllipse
* BSplineCurve: evaluate_single
* Wire2: hash
* Contour3D: hash
* LineSegment3D, LineSegment2D, Arc3D, Arc2D, BSpline3D, BSpline2D: get_shared_section(), delete_shared_section()
* Contour2D: closest_point_to_point2, get_furthest_point_to_point2
* Block: octree, quadtree, subdivide_block

### Fixed
* Bspline in sweep
* Plane3D: plane_intersections
* fixes to step assemblies
* LineSegment3D: matrix_distance
* fixes to wire
* Arc: split. Case when spliting point is the start or end point.
* BplineCurve2D: tangent, vector_direction, normal_vector
* BSplineCurve: abscissa, line_intersections
* Add some important fixes to unittests: missing two __init__py files.
* Contour2D, Contour3D: merge_with()
* Edge: change unit_direction_vector and unit_normal_vector to concrete methods
* stl: add _standalone_in_db to Stl class
* BSplineSurface3D: merge_with
* Documentation: Add introduction to volmdlr technology
* BSplineSurface3D: refactor bsplinecurve3d_to_2d to take into account periodic behavior
* OpenedRoundedLineSegments2D/ClosedRoundedLineSegments2D: fix radius type
* Surface3D: debug some special cases while using face_from_contours3d.
* Step: debug some special cases while reading step file.
* BSplineSurface3D: fix simplify_surface method.
* Improve pylint code quality.
* PeriodicalSurface: enhance some parametric transformations.

### Removed
- stl: remove default value in from_stream method

### Changed

- argument convexe in volmdlr.cloud has been renamed to convex
- Add some missing docstrings in volmdlr.faces
- Using full arcs for Circles primitives

### Performance improvements
- BSplineCurve: compilation of some functions used by from_points_interpolation classmethod.
- BSplineSurface3D: compilation of some functions used in the evaluation of a parametric point.
- eq & hash: Some eq and hash methods have been fixed. starting from clases Point and Vector.
- BSplinecurve2D: point_belongs
- lighten some dicts with optional name
- Step reader: refactor to_volume_model. Remove the dependency of the method of creating a graph.

### Refactorings
- ContourMixin: to_polygon (for both 2D and 3D)
- BSplineCurve2D.point_distance 
- new dataclass EdgeStyle: to be used in several plot methods. simplifying its structure.


### Unittests
* BSplineCurve2D: offset, point_distance, point_belongs
* Circle2D: bspline_intersections, point_distance
* Unittests for Vector2D
* Unittests for Point2D
* Unittests for Vector3D
* Unittests for Point3D
* LineSegment3D: test_matrix_distance
* LineSegment3D, LineSegment2D, Arc3D, Arc2D, BSpline3D, BSpline2D: get_shared_section(), delete_shared_section()
* Contour3D: merge_with()
* Contour2D: closest_point_to_point2, get_furthest_point_to_point2

## v0.9.3

- build: bump dessia common to 0.10.0
- build: remove useless jsonschema dep
- build: update package.xml for freecad

## v0.9.1

### Fixed
- build: manifest was not shipping bspline_compiled
- fixed many pylint errors: 13/03/2023
- fix contour2d: divide

### Documentation
 - typo in CONTRIBUTING.md
 - typo in README.md

## v0.9.0 [released 03/26/2023]

### New Features
* Unit coversion factor parameter added to the end of the from_step arguments parameter (So we can convert the units correctly)
* SphericalSurface3D: rotation, translation, frame_mapping
* read steps: Identify assemblies in a step file.
* ClosedTriangleShell3D: to_trimesh method
* PointCloud3D: add method shell_distances to compute distances from triangular mesh in PointCloud3D
* BSplineSurface3D: Now the plot method uses u and v curves
* Create .geo and .msh files (Mesh geometries with GMSH)
* RevolutionSurface3D: point3d_to_2d, point2d_to_3d, plot, rectangular_cut, from_step
* RevolutionFace3D
* WiriMixin: from points: general method for Wire3D and 2D and for Contour2D and 3D.
* Added package.xml metadata in order to be listed in the FreeCAD Addon Manager
* Edge: local_discretization
* ArcEllipse2d: point_at_abscissa, translation, split, point_distance.

### Fixed

* WireMixin: abscissa (add tolerance as parameter)
* OpenRoundedLineSegment2D: deleted discretization_points() so it uses the one from WireMixin.
* Contour2D: moved bounding_rectangle and get_bounding_rectangle to Wire2D.
* BSplineCurve: from_points_interpolation, uses centripedal method for better fitting.
* Conical, Cylindrical and Toroidal Surfaces 3D: fix face_from_contours - bug when step file doesnot follow a standard.
* BSplineSurface3D: debug linesegment2d_to_3d method.
* Parametric operations with BSpline curves.
* OpenTriangleShell3D: fix from_mesh_data method.
* PeriodicalSurface: fix face from contours.
* LineSegment2D.line_intersections: verify if colinear first.
* Cylinder: to_dict, min_distance_to_other_cylinder.
* Step_assemblies: consider when no transformation is needed.
* fix some pydocstyle errors
* Script/step/workflow: Update Workflow, use last version of dessia_common
* LineSegment3D: Rotation method update due to points attribute deletion
* ConicalSurface3D: fix from_step class method by adding the angle convertion factor
* fix f string usage
* Add some typings
* Step: Step translator now handles some EDGE_LOOP inconsistencies coming from step files
* Arc2d: point_belongs, abscissa.


### Removed

- edges: remove attributes points from lines & linesegments for performance purpose


### Performance improvements

- wires.py's 2D objects: chache bounding_rectangle results
- faces.py's Triangle3D objects: subdescription points and triangles
- EdgeCollection3D: new object for displaying series of edges
- BSplineSurface3D: compile BSplineSurface3D.derivatives
- Contour2D.area(): save area in a cache variable.
- Contour2D.__eq__(): verify contour length first, when verify if two contours are the same.
- Contour2D.is_inside(): verify first if the area of the contour2 is not smaller that contour 1.
- Disabling pointer in to_dict for most primitives
- Better hash for shells, contours & wires 


### Refactorings
- Remove usage of deprecated method old_coordinates and new_coordinates
- Indicate 'inplace' methods as deprecated
* Wire: extract_with_points

### Documentation
- BoundingBox docstrings

### Unittests
- ConicalSurface3D: face_from_contours, bsplinecurve3d_to_2d.
- CompositePrimitive2D: rotation, translation, frame_mapping
- core.py: delete_double_point, step_ids_to_str
- CompositePrimitive3D: plot
- BoundingRectangle: bounds, plot, area, center, b_rectangle_intersection, is_inside_b_rectangle, point_belongs,
intersection_area, distance_to_b_rectangle, distance_to_point
- BoundingBox: center, add, to_dict, points, from_bounding_boxes, from_points, to_frame, volume, bbox_intersection,
is_inside_bbox, intersection_volume, distance_to_bbox, point_belongs, distance_to_point, plot
* VolumeModel: eq, volume, rotation, translation, frame_mapping, bounding_box, plot
* Wire: extract_with_points, split_with_two_points
* Arc2d: point_belongs, abscissa.
* ArcEllipse2d: point_belongs, abscissa, init, translation, split, point_at_abscissa, point_distance.

### CI
- add spell check to pylint with pyenchant
- make code_pydocstyle more explicit
- upload html coverage to cdn.dessia.tech
- limit time effect on master & testing

## v0.8.0 [Released 26/01/2023]

### New Features

- PlaneFace3D: project_faces
- OpenShell3D: project_coincident_faces_of
- GmshParser: to_vtk
- BSplineCurve: derivatives
- ClosedPolygon2D: point_belongs, now the user can choose whether points on the edge of the polygon
            should be considered inside or not.
- ArcEllipse2D: line_intersections, frame_mapping, linesegment_intersections
- Line2D: point_belongs, frame_mapping()
- New Class wires.Ellipse2D
- Ellipse2D: point_over_ellipse(), line_intersections(), linesegment_intersections(), discretization_points(),
abscissa(), point_angle_with_major_dir(), area(), rotation(), tranlation(), frame_mapping()
- Plane3D: is_parallel, fullarc_intersections
- Arc2D: cut_betweeen_two_points
- Contour3D: linesegment_intersections, line_intersections
- Circle3D: primitives: [Arc3D, Arc3D], get_primitives, abscissa, linesegment_intersections
- Arc3D: line_intersections, linesegment_intersections
- new module utils: intersections -> circle_3d_linesegment_intersections
- hash for Frame2D
- Ellipse3D: point_belongs, abscissa, length, to_2d
- CylindricalSurface3D: point_on_surface, is_coincident, arcellipse3d_to_2d
- BSplineSurface3D: derivatives

### Fixed

- PlaneFace3D: cut_by_coincident_face (consider self.inner_contours inside face)
- Contour2D: bounding_rectangle (specify number_points for discretization_points), point_belongs
- Line2D: line_intersections
- BSplineCurve2D: line_intersections
- PlaneFace3D: cut_by_coincident_face (consider self.inner_contours inside face)
- BSplineCurve2D: bounding_rectangle (specify number_points for discretization_points)
- Mesh: delete_duplicated_nodes
- BSplineSurface3D: fix arc3d_to_2d method
- Frame3D : fix from_point_and_vector method ( error for the case vector=main_axis)
- BSplineCurve2D: linesegment_intersections
- Contour2D: merge_primitives_with
- BSplineCurve: fix to take into account weighted B-spline curves.
- Step: fix reading of rational BSpline curves and surfaces from step file.
- BSplineCurve2D: tangent (use position/length)
- Babylon: some scene settings for better rendering
- Arc2D: fix get_center: name referenced before assignement
- SphericalSurface3D : enhancement of primitives parametrization on surface parametric domain.
- BSplineSurface3D: debug linesegment2d_to_3d method.
- Parametric operations with BSpline curves.
- OpenTriangleShell3D: fix from_mesh_data method
- pydocstyle fixes
- bounding box: fix for cylindrical and BSplineCurve3D
- contour2d: ordering_primitives, order_primitives
- Plane3D: plane_intersections, is_coindident
- contour2d: ordering_primitives, order_primitives
- Linesegment2D: infinite_primitive
- Arc2D: point_belongs
- Arc2D: infinite_primitive
- Wire2D: infinite_intersections
- infinite primitive offset of linesegment
- Ellispe3D: discretization_points
- BSplineSurface: Improved surface periodicity calculation

### Removed

- babylon script remaining functions

### Performance improvements
- ClosedPolygon2D: triangulation
- Cylinder: min_distance_to_other_cylinder
- BSplineCurve: discretization_points
- Face3D: triangulation
- triangulation performance by use of Node2D instead of points (x15 on casing)
- cache variable self._polygon_point_belongs_100, to avoid recalculating each
time we have to verify if a point is inside
- Improvements in BSplineSurface3D.point3d_to_2d performance
- Triangle3D serialization speed-up
- Serialization without memo for faces
- Custom serialization for BsplineCurves

### Refactorings

- Basis2D, Basis3D, Frame2D, Frame3D: old_coordinates and new_coordinates method are now deprecated.
local_to_global_coordinates and global_to_local_coordinates are the new more explicit ones.
- Line3D: intersections

### Unittests

- Contour2D: point_belongs
- Basis2D, Basis3D, Frame2D, Frame3D: local_to_global_coordinates and global_to_local_coordinates
- ArcEllipse2D: linesegment_intersections
- LineSegment2D: to_wire
- Line2D: point_belongs
- BSplineCurve2D: line_intersections
- Ellipse2D.point_over_ellipse()
- Ellipse2D.line_intersections()
- Ellipse2D.linesegment_intersections()
- Ellipse2D.discretization_points()
- Ellipse2D.abscissa()
- Ellipse2D.point_angle_with_major_dir()
- Ellipse2D.area()
- Ellipse2D.rotation()
- Ellipse2D.tranlation()
- Ellipse2D.frame_mapping()
- Line2D.frame_mapping()
- Plane3D: plane_intersections, fullarc_intersections, is_parallel, is_coincident
- Contour2D: offset
- ArcEllipse3D.to_2d()
- Circle3D: point_belongs
- Circle3D: discretization_points
- Arc3D: line_intersections, linesegment_intersections
- Contour2D: ordering_contour, is_ordered, order_contour
- Ellipse3D: point_belongs, abscissa, length, to_2d, discretization_points
- CylindricalSurface3D: point_on_surface, is_coincident

### CI

- Mandatory CHANGELOG.md update for PR
- pre-commit checks with cython-lint

## v0.7.0

### New Features

- Open/Closed TriangleShells: ability to implement specific algorithm to triangles
- Block: faces_center (calculate directly point in the middle of the faces)
- Circle2D: split_by_line
- BoundingRectangle: bounds, plot, area, center, b_rectangle_intersection, is_inside_b_rectangle, point_belongs, intersection_area, distance_to_b_rectangle, distance_to_point
- Cylinder: random_point_inside, interference_volume_with_other_cylinder, lhs_points_inside
- CylindricalSurface3D: line_intersections, linesegment_intersections, plane_intersection
- Line2D: point_distance
- Line3D: to_2d
- Line3D: skew_to (verifies if two Line3D are skew)
- LineSegment3D: line_interserctions
- ArcEllipse3D: discretization_points
- FullArc3D: linesegment_intersections
- Line: sort_points_along_line
- Line2D: point_belongs
- ArcEllipse2D: length, point_belongs, abscissa, bounding_rectangle, straight_line_area, discretization_points, reverse

### Fixed

- Contour2D: point_belongs
- BsplineCurve: abscissa (use different start point between 0 and length)
- Arc3D: plot
- Cylinder: point_belongs
- FullArc3D: plot (use discretization_points instead of discretise)
- Face3D: line_intersections: consider borders
- STL: from stream (use BinaryFile and StringFile instead of io.BinaryIO and FileIO)
- Step: from stream (use BinaryFile instead of io.BinaryIO)
- Contour: is_overlapping (consider intersecting_points is empty)
- LineSegment2D: to_wire (use discretization_points instead of discretise)
- ArcEllipse2D: to_3d
- Fix boolean operations when faces are 100% coincident
- Fix some to_step methods from edges.py and faces.py


### Performance improvements

- Avoid unneeded bbox computation


### Refactorings

- cleanup of ClosedShell (double methods with Openshells)
- LineSegment3D: intersections
- Line2D: sort_points_along_line



### Unittests

- PlaneFace3D: line_intersections
- BsplineCurve: abscissa
- Circle2D: split_by_line
- BoundingRectangle: area, center, intersection, is_inside, point_belongs, intersection_area, distance_to_point, distance_to_b_rectangle
- Cylinder: point_belongs, random_point_inside, interference_volume_with_other_cylinder, min_distance_to_other_cylinder, is_intersecting_other_cylinder, lhs_points_inside
- CylindricalFace3D: linesegment_intersections
- CylindricalSurface3D: line_intersections
- Line3D: line_distance
- Line3D: skew_to
- Line3D: intersections
- LineSegment3D: line_intersections
- LineSegment3D: linesegment_intersections
- Contour: is_overlapping
- LineSegment2D: line_intersections
- ArcEllipse3D: discretization_points
- FullArc3D: linesegment_intersections
- Line2D: sort_points_along_line
- Line3D: sort_points_along_line
- ArcEllipse2D: length, point_belongs, abscissa, bounding_rectangle, straight_line_area, discretization_points, reverse


## v0.6.1 [12/13/2022]

### Changes

- Import from dessia_common are now performed from dessia_common.core

### Fixed
- infinite primitive offset of linesegment

## v0.6.0 [11/7/2022]

### New Features

- Stl:load_from_file, to_volume_model
- Surface2D: copy (specific method)
- GmshParser: read_file (.msh) and related methods, define_triangular_element_mesh, define_tetrahedron_element_mesh
- Circle2D: primitives (defined with 2 Arc2D)
- Node2D/3D, TriangularElement, QuadrilateralElement2D, TriangularElement3D
- ElementsGroup: nodes, elements_per_node
- Mesh: bounding_rectangle, delete_duplicated_nodes
- PlaneFace3D: cut_by_coincident_face
- Vector2D: to_step
- BSplineCurve2D: to_step
- LineSegment3D: to_bspline_curve
- BSplineCurve3D: from_geomdl_curve
- Surface2D: line_crossings
- Surface2D: from_contour
- BSplineSurface3D: simpifly_surface - verifies if BSplineSurface3D could be a Plane3D
- OpenShell3D: to_step_face_ids
- Contour2D: repair_cut_contour
- Circle2D: cut_by_line

### Fixed

- Contour3D: average_center_point (use edge_polygon.points instead of points)
- Contour: edges_order_with_adjacent_contour
- Arc2D: translate_inplace
- Arc2D: point_belongs
- Arc2D: abscissa (consider point2d == arc2d.start/end)
- Arc2D: split (how to choose the interior point)
- Wire: extract_primitives (consider point1 and point2 belong to the same primitive, REMOVE Contour.extract_primitives)
- LineSegment: abcissa (consider point2d == arc2d.start/end)
- Contour2D: cut_by_wire
- Contour2D: point_belongs (bug when contour has only one primitive, like FullArc2D)
- Contour: contours_from_edges
- PlaneFace3D: face_intersections
- Edge: insert_knots_and_mutiplicity
- BSplineCurve3D: from_step
- Surface2D: cut_by_line
- Circle3D: to_step
- ArcEllipse3D.to_2d()
- infinite primitive offset of linesegment
- Contour3D: order_contour.

### Performance improvements

- Improve reading STEP files (Faster BSplineCurve3D.look_up_table, Better info when _edges not following eachother_ )
- Improve multiple substractions
- Speedup Contour2D.point_belongs using bounding_rectangle
- Custom to dicts for Shells and primitives inheriting


### Refactorings

- Normalize STL methods regarding STEP
- Refacor and update old code in mesh.py
- Define a Parent class 'Triangle' for Triangle2D/3D


### Unittests

- Wire: extract_primitives, extract_without_primitives


## v0.5.0

### New Features

- Contour: is_overlapping, is_supperposing
- Point, Edges and Wires: axial_symmetry
- Surface2D: rotation, rotation_inplace
- Wire2D: bsplinecurve_crossings,  bsplinecurve_intersections
- Cylinder: min_distance_to_other_cylinder, is_intersecting_other_cylinder
- New point_distance method for Wire3D

### Fixed

- Wire3D.babylonjs
- BSplineSurface3D.merge_with (consider overlapping, intersecting surfaces)
- Wire.extract_primitives (consider point1 & point2 belong to the same primitive)
- Wire.extract_without_primitives (consider the primitives’ order to choose the primitives)
- Contour.shared_primitives_with (consider contours sharing a lot of primitives groups)
- Contour2D.contour_intersections (check if the point is not already in the lis)
- Line.is_between_points (consider point1==point2)
- BSplineCurve2D.split (consider point==start/end)
- Contour3D.bounding_box (use _utd_bounding_box to be defined as a property)
- BSplineSurface3D.grid2d_deformed (add more constraints to compute surface deformation)
- BSplineSurface3D.from_cylindrical_faces (consider **kwargs parameters)
- Duplicated methods cleaned
- triangulation of planar faces
- Wire3D: fix Bounding box
- Wire3D: Bounding box
- Arc2D: primitives bad calculation (arc2d)
- Update plotdata in setup.py
- add some fixes pydocstyle

### Performance improvements

- Remove Copy param from movement of primitives and add inplace methods
- Improve union operations
- Return the same result type (a boolean) in Contour.is_sharing_primitives_with
- Add hidden attribute _bounding_rectangle for Contour2D
- Add hidden attribute _length for BSplineCurve2D/3D
- Consider different types of primitives in Wire.wire_intersections/wire_crossings
- Add hidden attribute _length for Edge

### Refactorings

- Define _eq_ in Contour (to be used for both 2D and 3D)
- Use Grid2D object in different BSplineSurface3D methods (especially: to_2d_with_dimension)
- Define length in LineSegment (to be used for both 2D and 3D)
- Delete diplicated methods (length and point_at_abscissa) from Contour3D (inherit from Wire)
- Define a Parent class 'Bsplinecurve' to mutulize Bsplinecurve2D/3D methods
- Clean duplicated methods
- Define length in LineSegment (to be used for both 2D and 3D)
- Delete diplicated methods (length and point_at_abscissa) from Contour3D (inherit from Wire)
- Define a Parent class 'Bsplinecurve' to mutulize Bsplinecurve2D/3D methods


## v0.4.0
### Fixed
- various fixes in cuts of wires and contours
- Fix of missing face in Union
- following dessia_common v0.7.0


## v0.3.0

### New Features
- Bspline with dimensions
- cut_by_line for Surface2D
- Bspline merge

### Fixed
- Various Steps improvement
- Bspline periodicity in step reading
- sewing improvements
- Substraction of shells

## v0.2.10

### New Features

- union of shells (only with planeface for the moment
- Sewing of polygon3D
- Concav hull of PointCloud2D

## v0.2.9

### New Features

- support STL import & export
- point cloud2D & cloud3D

## v0.2.8

### New Features

- support stringIO in step save

### Fixes

- depack of point2D
- to_vector2D

### Performance improvements

- better bounding box for cylindrical face


## [v0.2.7]
### Changed
- direction vector of linesegments are now normalized

### New Features

- straight line area for BsplineCurve2D
- split of circleby start end
- closedpolygon2d is_trigo
- Auto-adaptative camera/edge width babylonjs
- splitting of bsplinecurve2d
- BezierSurface3D implemented
- added rotation and translation for faces
- new classes BezierCurve2D and BezierCurve3D
- spherical surface
- (core): update plot_data method
- update plot_data methods in wires and edges
- step almost working for cylindrical, conical toroidal
- difference between intersections and crossings
- plot_data version set to 0.3.8 or above

### Fixes

- support of mixed vector point in to step
- remove debug mode babylonjs
- remove sci notation in step export
- use stable cdn for babylonjs
- sweep extrusion length
- line circle intersection with tolerance, normal and dir vector for arc
- offset of wire
- remove useless non serializable attr
- secondmoment area from straight lines
- reversed faces in extrusion correction
- enhancement of rotation/translation of shells
- bug fix BezierCurve2D and 3D
- eq and hash for basis and frames
- shell and frame mapped shell correctly read
- small try except added for step reading
- all SHAPE_REPRESENTATION are now read
- Arc3D from step full debug
- arc3d to 2d in bspline3d surface
- missing faces at end of sweep
- splitting faces and arcs
- perf in display nodes and toroidal aspect
- setup.py requires plot_data>=0.3.9
- (primitives2d): serialization
- debug of shell method
- porting shells methods
- Debug of conical faces
- Porting cylinders and hollow
- porting from missing from_contour3d for planeface
- reading steps, but artefact on faces
- Correcting arc from_step

### Performance improvements

- LineSegment2D.points is non serializable attribute
- ClosedPolygon2D.line_segment is non_serializable_attributes
- Optimization of mesh generation

#### Refactorings
- (edges): put data argument back into Arc2D.plot_data()
- (edges): redefined Arc2D.plot_data()

## v0.2.6

### Changed
- debugs on frame 2D

### Optimized
- babylon data generation speed up

## v0.2.5

### Added
- translation and rotation for various primitives

### Changed
- Frame3D rotation takes also into account origin
- following plot_data v0.5.3

## v0.2.4
### Added
- handle spherical surfaces
- positionning of parts in STEP reading

## v0.2.1
### Added
- step export

## v0.2

### Changed
- modules -2D or *3D renamed in *2d, *3d
- point and vector declared with their x, y, z vm.Point2D((0, 0)) -> vm.Point2D(0, 0)
- separating in new modules: display, wires, edges...
- PEP8: method names
- PointAtCurvilinearAbscissa changed to point_at_abscissa
- MPLPlot changed to plot()
- plot now returns only ax instead of fig, ax

## v0.1.11

### Added
- Calculate the distance between LineSegment3D/LS3D, Arc3D/LS3D, Arc3D/Arc3D and between CylindricalFace3D too.
- Use PlaneFace3D with contours2D in a classic way and use it with contours3D with a 'from_contours3d' as CylindricalFace3D does.
- Calculate the distance between CylindricalFace3D and PlaneFace3D.
- Calculate the distance between CylindricalFace3D, PlaneFace3D and ToroidalFace3D.
- contours2d.tessel_points which gives all points of a contour2d, and .points the end points of primitives.
- Implementation of ConicalFace3D in Core and RevolvedProfile.
- Implementation of SphericalFace3D in Core.
- BSplineFace3D works.

### Changed
- cut_contours in Face3D which take all points from a Contour2D, not one side like before. Furthermore, it is light and quick.

## [v0.1.10]
- typings
- workflow to instanciate point

## [v0.1.9]

### Added
- mesh module

## [v0.1.8]

### Added
- color and alpha options for various primitives
- line segments intersection

### Debug
- arcs: is_trigo and angle were sometimes false

## [v0.1.7]

### Added
- random vector and points
- dashed line option in babylon of LineSegment3D
- Measure2D
- babylon_data: a dict language to describe models to be unpacked by a babylonjs unpacker

### Removed
- constants o2D, x2D, y2D...: use O2D, X2D...

### Changed
- Mesure -> Measure3D<|MERGE_RESOLUTION|>--- conflicted
+++ resolved
@@ -33,11 +33,8 @@
 - surfaces.Plane3D: linesegment_intersections
 - Step export
 - Face3D: is_linesegment_crossing.
-<<<<<<< HEAD
 - Edge: fix orientation of edges commig from step.
-=======
 - BSplineCurve3D: from_step.
->>>>>>> 7f842c76
 - Step import
 - PeriodicalSurface: linesegment3d_to_2d, takes into account small 3D line segments that should be actually 3D arcs
 
