# Changelog

All notable changes to this project will be documented in this file.

The format is based on [Keep a Changelog](https://keepachangelog.com/en/1.0.0/),
and this project adheres to [Semantic Versioning](https://semver.org/spec/v2.0.0.html).

<<<<<<< HEAD
## 0.15.2

### build
- fix build test before upload to pypi
=======

## v0.16.0 [future]

### New Features
- added missing hash and eq methods to several classes
- ArcEllipse2D/3D: get_shared_section and delete_shared_section.
- ConicalSurface3D: conicalsurface_intersections

#### faces.py
- Add primitives_mapping property: returns a dictionary containing the correspondence between the parametric and 3D boundaries of the faces.
- grid_points: returns a grid of points inside the surface2d of the face.

#### surfaces.py
- CylindricalSurface3D: parametric_points_to_3d
- ToroidalSurface3D: parametric_points_to_3d
- SphericalSurface3D: parametric_points_to_3d
- ConicalSurface3D: parametric_points_to_3d
- ExtrusionSurface3D: parametric_points_to_3d
- RevolutionSurface3D: parametric_points_to_3d
- Plane3D: parametric_points_to_3d
- BSplineSurface3D: parametric_points_to_3d
- BSplineSurface3D: decompose

### Fixed
- review hash and eq methods
- fix pylint.
- Add some missing docstrings.

#### curves.py
- Ellipse2D/3D: mutualize length method.
- Circle2D: abscissa method - consider frame direction during rotation.
- Line: is_close.
- Circle3D: Line intersections

#### edges.py
- BSplineCurve: handles exceptions in simplify method.
- BSplineCurve: Consider overlaping curves also as periodic.
- BSplineCurve.simplify: handles exceptions.
- Arc2D: plot_data
- LineSegment3D: planar_revolution.
- BSplineCurve: decompose into béziers patches of same degree.

#### faces.py
- Face3D: enhance from_contours3d.
- Face3D: divide_face_with_closed_cutting_contours - if inner_contour.area()/outer_contour.area() < 1e-9 ignore it.
- Face3D: point_belongs

#### primitives3d.py
- RevolvedProfile: to_dict

#### surface.py
- PeriodicalSurface: handles exceptions in connect_contours method.
- ExtrusionSurface3D: fullarcellipse3d_to_2d
- ExtrusionSurface3D: generalization of the _repair_points_order method to repair the order of parametric points of edges after transformation.
- ToroidalSurface3D: increases precision of point3d_to_2d.
- Surface3D: repeair_primitives_periodicity. Treat special case on surfaces with singularities.
- ToroidalSurface3D: plane_intersections.

#### wires.py
- Contour2D: cut_by_line.
- ContourMixin: is_ordered().


#### step.py
- Step: uses Regular Expressions to improve the performance.

#### core.py
- Add missing dark_mode parameter in save_babylonjs_to_file method.

### Refactor
- Big refactor to improve and simplify complex and long methods in various modules. 

#### surfaces.py
- contour3d_to_2d/contour2d_to_3d: Add option to return also a dictionary with the correspondence between the parametric and 3D primitives.

#### display.py
- refactor DisplayMesh

### Changed
- Edge.split_between_two_points -> trim
- surfaces.py: point_on_surface -> point_belongs

### Unittests
- 
>>>>>>> fd57d20b

## 0.15.1

### build

- Use pip install instead of setuptools install in order to avoid .egg being generating and preventing PyPI upload


## v0.15.0

### New Features

#### core_compiled.py
- Point2D/Point3D: allow users to use a point or a list of points direct inside a numpy array. ex.: np.array(volmdlr.O3D)
- Point2D/Point3D: in_list. ** ATTENTION:** -> use in_list instead of volmdlr.core.point_in_list.
- cad_simplification: VoxelizationSimplify, TripleExtrusionSimplify, TriangleDecimationSimplify.

#### surfaces.py
- ToroidalSurface3D: line_intersections, linesegment_intersections, plane_intersections
- ToroidalSurface3D: cylindricalSurface_intersections, circle_intersections, fullarc_intersections, dict_to_object, conicalsurface_intersections, sphericalsurface_intersections
- ToroidalSurface3D: Handles degenerated surfaces (major_radius < minor_radius).
- CylindricalSurface3D: circle_intersections, sphericalsurface_intersections, cylindricalsurface_intersections
- ToroidalFace3D: PlaneFace3D intersectios.
- SphericalSurface3D: circle_intersections, arc_intersections, ellipse_intersections, arcellipse_intersections, sphericalsurface_intersections
- ConicalSurface3D: sphericalsurface_intersections
- General improvements on sufaces\` parametric operations.
- Surface2D: triangulation. Set tri_opt equal to "p".

#### edges.py
- BsplineCurve3D: circle_intersections.
- ArcEllipse3D/FullArcEllipse3D: line_intersections.

#### faces.py
- Face3D: get_face_polygons

#### curves.py
- Circle3D: point_distance.
#### shell.py
- OpenTriangleShell3D: triangle decimation
- ClosedTriangleShell3D: turn_normals_outwards, are_normals_pointing_outwards, turn_normals_inwards, are_normals_pointing_inwards
- DiplayTriangleShell3D: concatenate

#### core.py
- BoundingBox: is_close, scale
- BoundingBox: triangle_intersects_voxel, is_intersecting_triangle
#### discrete_representation.py
- Voxelization: from_mesh_data
- OctreeBasedVoxelization


#### step.py
- Support to Datakit CrossCadWare STEP file format.

### Fixed
- Drone : run generate sdist and generate bdist_wheel only on master
- drone.yml: add distribution types to be uploaded into pypi.

#### core.py
- VolumeModel: get_mesh_lines (change tolerance to 1e-5)

#### edges.py 
- Arc2D: direction conservation in rotation / translation / frame_mapping.
- FullArcEllipse: angle_start, angle_end.

#### surfaces.py
- ToroidalSurface3D: line_intersections, linesegment_intersections, plane_intersections.
- ConicalSurface3D: circle_generatrixes direction.
- PeriodicalSurface: handles exceptions in connect_contours method.
- ExtrusionSurface3D: fullarcellipse3d_to_2d
- ExtrusionSurface3D: generalization of the _repair_points_order method to repair the order of parametric points of edges after transformation.
- ToroidalSurface3D: increases precision of point3d_to_2d.
- Plane3D: plane intersections.

#### faces.py
- ToroidalFace3D: PlaneFace3D intersections.
- PlaneFace3D: circle_intersections. planeface_intersections
- BsplineFace3D: adjacent_direction_uu
- PlaneFace3D: project_faces (check first if surfaces are coincident)

#### wires.py
- delete remaining inplace methods in wires.py

#### shells.py
- Fixes to boolean operations. Added some tolerance parameters to some methods. 
- Shell3D: get_geo_lines (consider edge.inverse in get_edge_index_in_list check), is_shell_open
- DisplayTriangleShell3D: eq, data_eq, hash, data_hash, concatenate

#### surfaces.py 
- SphericalSurface3D: use circle 3d instead of polygon3D for plotting. 
- add bigger precision to plane-plane intersections.

#### utils
- common_operations separate_points_by_closeness: consider more than two cluster groups.

#### curves.py
- Circle3D: circle_intersectios when the circle are coplanar.
- Circle2D: Now, it needs a Frame2D and a radius instead of a Center and a Radius. This allows to easily control the circle's direction (clockwise/counterclockwise)

#### surfaces.py
- ExtrusionSurface3D: enhance parametric operations.

#### edges.py
- bsplineCurve: line_intersections. 

#### discrete_representation.py
- MatrixBasedVoxelization: _logical_operation
- Remove inheritance from ABC for platform usage

#### cad_simplification.py
- Remove inheritance from ABC for platform usage

### Refactor
- Face3D: create a generic method for calculating intersections between two faces: _generic_face_intersections.
- Voxelization: refactor class methods

#### core.py
- babylon_data: avoid using bounding_box for performance
- BoundingBox: uses numpy to improve performance.

#### core_compiled
- Frame2D: fix rotation, now it has an optional parameter rotate_basis, set to False by default option, so the user can specify if he wants to rotate also the basis of the frame.

#### edges.py
- Circle2D: Now, it needs a Frame2D and a radius instead of a Center and a Radius. This allows to easily control the circle's direction (clockwise/counterclockwise)
- Arc2D: Arc 2D now must follow the same rotation direction of its circle.
- LineSegment2D/3D: The line attribute from which the line segment was defined was converted to a property, for performance and memory efficiency reasons.
- BSplineCurve: improve line_intersections performance. 

#### faces.py
- Face3D: create a generic method for calculating intersections between two faces: _generic_face_intersections.

#### primitives3d.py
- Sweep: accepts an optional parameter starting_frame that can control the orientation of the profile.
- Block: get_bounding_box

#### shells.py
- boolean operations - now works also for triangle meshed objects, containing coincident faces.
#### surfaces.py
- ExtrusionSurface3D: Uses edge abscissa as u parameter.
- ExtrusionSurface3D: general improvements in parametric operations.


### Changed
- ToroidalSurface3D: init param tore_radius and small_radius changed to major_radius and minor_radius respectevely.
- ToroidalSurface3D: plots now use Circles 3D instead of ClosedPolygon3D. Performance improved.
- CylindricalSurface3D: More comprehesive plot
- BoundingBox: from_bounding_boxes
- BSplineCurve: improve line_intersections performance.
- core_compiled.pyx: update typing because Point2D, Point3D, Vector2D and Vector3D are now extension types (C structures.)
- BSplineCurve: improve line_intersections performance.
- SphericalSurface3D: enhance bsplinecurve3d_to_2d.


### Unittests
#### curves 
- Circle3D: new case to test_circle_intersections, new test: test_point_distance.
#### surfaces
- ToroidalSurface3D: test_line_intersections, test_plane_intersections, test_cylindrical_surface_intersections, test_circle_intersections
- CylindricalSurface3D:  test_circle_intersections.
#### faces
- ToroidalFace3D: PlaneFace3D intersectios.
- SphericalSurface3D: circle_intersections, arc_intersections, arcellipse_intersections
- PlaneFace3D: point_belongs
#### core
- BoundingBox: is_close, scale
#### primitives3d
- Block: from_bounding_box, get_bounding_box

## v0.14.0

### New Features
- DisplayTriangleShell3D: a TriangleShell3D optimized for performance of display / saving / loading.
- BSplineSurface3D: from_points_interpolation, from_points_approximation.
- nurbs module.
- New curves classes: Hyperbola2D and Hyperbola3D.
- Line: closest_point_on_line, from_point_and_vector
- Line2D: get_slope, get_y_intersection.
- New curves classes: Parabola2D/3D.
- ConicalSurface3D: line/line_segment intersections, perpendicular_plane_intersection
- ConicalSurface3D: line/line_segment intersections, perpendicular_plane_intersection, parallel_plane_intersections, concurent_plane_intersections, plane_intersections.
- Hyperbola2D/3D and Parabola2D/3D: split
- PlaneFace3D: conicalface_intersections
- CylindricalSurface3D: conicalsurface_intersections
- CylindricalFace3D: conicalface_intersections
- Curve: general_method curve_intersections
- Parabola2d/3D / Hyperbola2D/3D: point_belongs, tangent
- BSplineCurve: point_to_parameter, abscissa_to_parameter.
- Basis3D: is_normilized, is_orthogonal, is_orthonormal.
- BSplineSurface3D: fullarcellipse3d_to_2d
- ClosedPolygon2D: points_in_polygon

### Fixed
- add missing name attributes to classmethods.
- fixed circular imports
- BSplineSurface3D: from_points_interpolation, from_points_approximation.
- ConicalFace3D: point_belongs
- nurbs.core: find_multiplicity, evaluate_curve.
- LineSegment3d: line_intersections.
- Circle2D: line_intersections
- Step.read_lines: handles name with # character in name.
- ExtrusionSurface3D: enhance 3D to parametric operations.
- BSplineCurve: direction_vector, point_at_abscissa, abscissa, trim
- ConicalSurface3D and RevolutionSurface3D: bsplinecurve3d_to_2d when start or and points are at surface singularity
- ClosedCurves: discretization_points
- ArcEllipse3D: is_close
- LineSegment3D: revolution
- FullArcEllipse3D, FullArcEllipse2D: discretization_points
- ConicalSurface3D: linesegment2d_to_3d
- BSplineSurface3D: bsplinecurve3d_to_2d, prevents code execution from stopping when point3d_to_2d does not converge
- BSplineSurface3D: derivatives
- BSplineCurve: split
- Matrix based discrete representation: boolean operations
- read the docs settings
- fix: move code complexity at end
- ClosedPolygon2D: points_in_polygon, fix include_edge_points
- ClosedShell3D: is_face_between_shells

### Refactor
- TriangleShell3D: various improvement such as get_bounding_box, to_mesh_data, from_mesh_data, to_dict, dict_to_object

### Changed
- Cache BSplineCurve points into a numpy array to reduce memory usage.
- Vector2D, Vector3D: __repr__
- core_compiled: cdef functions' names.
- Vector2D, Vector3D, Point2D, Point3D: transformed into extension types for memory performance
- limit warning on step reading
- BSplineSurface3D: point3d_to_2d

### Unittests
- Hyperbola2D/3D: line_intersections
- Parabola2D/3D: line_intersections
- ConicalSurface3D: test_line_intersections, test_plane_intersections.

## v0.13.0

### New Features
- Line: reverse.
- BSplineCurve: Remove dependencies from the geomdl library.
- perf: to_dict/dict_to_obj of OpenTriangleShell3D
- Cylinder / Cone / HollowCylinder: from_center_point_and_axis
- Cone: remove inheritance from RevolvedProfile
- Ellipse2D: point_distance, bounding rectangle, ellipse_intersections
- Curve: local_discretization
- Ellipse3D: line_intersections, linesegment_intersections, ellipse_intersections
- ArcEllipse3D : Linesegment_intersections, arcellipse_intersections
- Circle3D: circle_intersections, ellipse_intersections
- Circle2D: ellipse_intersections.
- Arc3D: arc_intersections, arcellipse_intersections
- Wire3D/Contour3D: edge_intersections, wire_intersections
- BSpline3D: arc_intersections
- New module: discrete_representation for voxelization of 3D geometries and pixelization of 2D geometries
- BSplineSurface3D: partial removal of dependencies on geomdl objects

### Fixed
- Sweep with non smoth path
- plot of vector3D.
- BSplineSurface3D: point3d_to_2d, improve inital condition.
- EdgeCollection3D: babylon_meshes.
- BSplineCurve3D: trim
- FullArc3D: hash
- SphericalSurface3D: enhance repair_periodicity_method
- CylindricalSurface3D: concurrent_plane_intersection
- BSplineFace3D: fix neutral_fiber
- Step: assembly import
- BSplineFace3D: fix bounding_box.
- Ellipse3D: from_step
- edges.py: general improvements.
- ExtrusionSurface3D: point3d_to_2d.
- ExtrusionSurface3D: enhance parametric operations when the surface is periodic.
- BSplineFace3D: fix neutral_fiber
- BSplineSurface3D: improve bsplinecurve3d_to_2d.
- BSplineSurface3D: improve bsplinecurve3d_to_3d.
- Circle2D: plot
- Line3D: fix Line3D plot()
- Vector2D: plot()
- fix RevolutionFace3D init parameter wire to edge.
- Update documentation
- fix Sweep: bug when first primitive is an arc.
- fix closedshell3d volume
- Step.py: enhance step import/export
- VolumeModel: get_shells
- step.py uses deque in stack based algorithms
- VolumeModel: get_shells
- add error protection stl
- Sweep - add raise ValueError if section too big in comparision to arc radiuses
- Update cython version requirement in setup.py
- Step import: handles when there is an empty assembly in the file.
- Ellipse2D: point_at_abscissa
- ultis.common_operations: get_edge_distance_to_point and get_get_abscissa_discretization from edges so it can be used in curves too.
- edges.Edge._generic_minimum_distance
- LineSegment3D: distance_linesegment
- BSpline3D: linesegment_intersections

### Refactor
- refator some classes' init in primitives3D. 
- Shells: refactor.
- Composite_primitives
- Surface3D: enhance repair_primitives_periodicity method.
- volmdlr.utils.intersections:
- BSplineCurve: replace periodic bool parameter with verification inside from_points_intepolation method.
- Wire3D: removes heritage from volmdlr.core.CompositePrimitive3D
- BSplineCurve3D: bounding_box
- edges: minimum_distance.
- BSplineSurface3D: bsplinecurve3d_to_2d
- BSplineCurve: transform some attributs into lazy evaluation and Caching
- BSplineSurface3D: transform some attributs into lazy evaluation and Caching
- BSplineSurface3D: store control_points as numpy array for memory efficiency
- PlaneFace3D: distance_to_point -> point_distance
- remove normalize() methods for Vectors. Replaced by unit_vector(), it returns a new normalized vector.
- Cylinder / Cone / HollowCylinder: docstrings, typings, style, coherence
- BSplineSurface3D: point3d_to_2d performance improvements.


### Changed
- Moves functions from step.py to volmdlr.utils.step_reader
- Cylinder / HollowCylinder: `from_extremal_points` is now depracted. Use `from_end_points` instead (for lexical reason)

### Unittests
- Cylinder / Cone / HollowCylinder
- Ellipse2D: point_distance
- Ellipse3D: test_ellipse_intersections, test_linesegment_intersections
- ArcEllipse3D : Linesegment_intersections, arcellipse_intersections
- Circle3D: circle_intersections.
- Arc3D: arc_intersections, arcellipse_intersections, test_minimum_distance_bspline
- BSplineCurve3D: test_bspline_linesegment_minimum_distance, test_bspline_linesegment_intersections
- Contour3D: test_edge_intersections

## v0.12.0


### New Features
- New module: cad_simplification - OctreeBlockSimplify, TrippleExtrusionSimplify
- shells.py : function to performe union operations for a given list of shells.
- ClosedShell3D: is_face_intersecting, is_intersecting_with
- BoundingBox: get_points_inside_bbox, size
- Vector3D: unit_vector
- Face3D: split_inner_contour_intersecting_cutting_contours
- Shell3D: get_ray_casting_line_segment
- WireMixin: get_connected_wire, is_sharing_primitives_with
- OpenShell3D: faces_graph
- Plane3D: arc_intersections, bsplinecurve_intersections
- common_operations: split_wire_by_plane
- SphericalSurface3D: line_intersections, linesegment_intersections.
- Sweep with muitiform profile contour.
- minimum_distance: face-to-face, shell-to-shell
- OpenShell3D: from_faces (using faces graph)
- SphericalFace3D: from_contours3d_and_rectangular_cut
- RevolutionSurface3D: Translation
- wires.WireMixin: from_circle
- curves.CircleMixin: trim
- Face3D: point_distance
- BSplineCurve3D: revolution method.

### Fixed
- ClosedShell3D: is_face_inside, get_subtraction_valid_faces, valid_intersection_faces, point_belongs
- ContourMixin: delete_shared_contour_section, reorder_contour_at_point, are_extremity_points_touching
- RevolutionSurface3D: fix some special cases whiling transforming from 3D space to parametric domain.
- fix drone python version
- BSplineFace3D: neutral_fiber
- BSplineSurface3D: arc3d_to_2d, removes repeated parametric points if any.
- surfaces.Plane3D: linesegment_intersections
- Step export
- Face3D: is_linesegment_crossing.
- Edge: fix orientation of edges commig from step.
- BSplineCurve3D: from_step.
- Export to step file
- Step import
- Edge: fix orientation of edges commig from step.
- Sphere: point_belongs, inherits from ClosedShell3D instead of RevolvedProfile
- Step import.
- PeriodicalSurface: linesegment3d_to_2d, takes into account small 3D line segments that should be actually 3D arcs
- babylondata: removes empty objects.
- ClosedPolygon2D: point_belongs.
- Fullarc: get_reverse.
- Arc2D: point_belongs
- ArcEllipse2D: point_at_abscissa
- Frame3D: import/export step.
- BSplineFace3D: neutral_fiber.
- Step: read_lines, take into account the space character in step entity names
- Circle3D: fix trim.
- Edge: from_step trim of periodic curves with different orientation of original edge
- Arc3D: fix abscissa, fix get_arc_point_angle
- add missing toleraces to some methods.
- Arc3D: line_intersections
- Line3D: minimum_distance_points
- remove arcellipse handleling for bspline2d_3d.
- plot of vector3D
- Ellipse3D: discretization_points.

### Refactor
- ClosedShell3D: point_belongs, get_non_intersecting_faces
- BoundingBox: bbox_intersection
- Face3D: get_face_cutting_contours
- parametric.py: fix numerical instability in some functions used in Arc3D to parametric surface domain transformation.
- intersections: get_bsplinecurve_intersections generalization, so it can also be used
to calculate intersections between a plane 3d and bsplinecurve3d.
- Big refactor: New module curves.py containing classes as Line, Circle and Ellipse.
Most edges will now be formed by a curve and a start and end points. Unittests for all these classes have been created.
All adequations have been done for all tests and existing scripts.

- bspline_compiled: refactor binomial_coefficient for performance.
- Improve step translator.
- Delete inplace methods: rotation, translation and frame_mapping. replace by juste the rotation, translation and frame_mapping. objects are no longer changed inplace, a new transformed object is returned each time.
- OpenShell3D: faces_graph.
- RevolutionSurface3D: Improve init and methods

### Changed
- OpenShell3D: faces_graph is now vertices_graph. faces_graph method now represents the faces' topology of the shell.

### Unittests
- FullArc2D: split_between_two_points
- Face3D: set_operations_new_faces
- ClosedShell3D: point_belongs
- Plane3D: arc_intersections, bsplinecurve_intersections
- common_operations: split_wire_by_plane
- SphericalSurface3D: line_intersections, linesegment_intersections.

## v0.11.0


### New Features
- BSplineCurve, Edge: simplify
- Plane3D: angle_between_planes, plane_betweeen_two_planes
- Edge: intersections, crossings, validate_crossings
- Arc2D: bsplinecurve_intersections, arc_intersections, arcellipse_intersections.
- ArcEllipse2D: bsplinecurve_intersections
- get_circle_intersections added to volmdlr.utils.intersections, so it can be used to calculate intersections between two arcs 2d.
- get_bsplinecurve_intersections added to volmdlr.utils.intersections. Used to calculate intersection between a bspline and another edge.
- Wire2D: edge_intersections, wire_intersections, edge_crossings, edge_intersections, validate_edge_crossings, validate_wire_crossings
- Contour2D: split_contour_with_sorted_points, intersection_contour_with
- CylindricalSurface3D: point_projection, point_distance
- ToroidalSurface3D: point_projection
- BsplineCurve: point_distance, point_belongs
- ContourMixin: is_adjacent
- Wire2D: area
- Circle2D: bsplinecurve_intersections.
- add tolerance param to many methods from edges and wires.
- Surface3D: add contour healing into face_from_contours3d method.
- ExtrusionSurface3D: implement missing cases for linesegment2d_to_3d method.
- BSplineSurface3D: to_plane3d
- BSplineFace3D: to_planeface3d
- BSplineCurve, Arc, LineSegment: is_close
- Core: get_edge_index_in_list, edge_in_list
- mesh: TetrahedralElementQuadratic 
- GmshParser: define_quadratic_tetrahedron_element_mesh
- GmshParser: to_vtk (consider quadratic tetrahedron element)
- VolumeModel: to_msh (consider both order 1 and 2)
- Assembly: define a volmdlr Assembly object.
- Edge: direction_independent_is_close
- Arcellipse2D, 3D: complementary, translation
- Arcellipse2D, 3D: complementary
- Face3D: is_linesegment_crossing, linesegment_intersections_approximation.
- Assembly: define a volmdlr Assembly object.
- Contour2D: copy
- LineSegment2D: copy
- FullArcEllipse3D: split
- ArcEllipse3D: split, point_at_abscissa
- Vector: is_perpendicular_to
- babylonjs: add nested meshes
- CylindricalFace3D, ConicalFace3D, ToroidalFace3D, BSplineFace3D: neutral_fiber
- VolumeModel: get_shells
- WireMixin: wires_from_edges
- DisplayMesh3D: triangulation_faces
- Woodpecker CI setup
- ContourMixin: primitive_section_over_contour.
- Face3D: split_by_plane

### Fixed
- 2D conversion: create 2D function name in core_compiled
- LineSegment, Arc, BSplineCurve: get_shared_section()
- bSpline2D: linesegment_intersections
- BsplineCurve: from_points_interpolation
- Coverage: use coverage rc to enable cython coverage
- ClosedShel3D: cut_by_plane
- ClosedShell3D: union
- BSplineSurface3D: take into account oppened contour while using face_from_contours3d
- BsplineCurve: simplify
- Dessiaobject inheritance up-to-date
- Edge: unit_direction_vector, unit_normal_vector, split_between_two_points
- VolumeModel: get_mesh_lines (change tolerance 1e-20 to 1e-6)
- RevolutionSurface: fix some parametric operations.
- ClosedShel3D: intersection method
- Fix: plots
- add some fixes to pydocstyle errors
- ToroidalSurface3D: fix some parametric operations.
- Node2D, Node3D: is_close
- SphericalSurface3D: enhance arc3d_to_2d and bsplinecurve3d_to_2d.
- BSplineface3D: linesegment2d_to_3d, bsplinecurve2d_to_3d.
- OpenShell3D: get_geo_lines (use primitive.is_close)
- Basis3D: normalize
- Contour3D: from_step removes repeated edges from primitives list
- Face3D: add fixes to divide_face.
- ExtrusionSurface3D: linesegment2d_to_3d.
- Surface3D: repair_primitive_periodicity
- BSplineSurface3D: ban useless attr in serialization 
- utils.parametric: fix contour2d_healing
- BSplineSurface3D: ban useless attr in serialization
- BSplineCurve: simplify
- SphericalSurface3D: contour3d_to_2d
- WireMixin: to_wire_with_linesegments (use new methods, for 2D and 3D)
- ArcEllipse2d: point_belongs, abscissa, init.
- Face3D: face_inside - now considers inners_contours
- BoundingBox: point_belongs now considers bounds.
- ContourMixin: delete_shared_contour_section
- PlaneFace3D: merge_faces
- Contour2D: divide
- Step: raise NotimplementedError when it's not possible to instatiate assembly object.
- STL: handle mutiple space as separator
- fix: protect gmsh import

### Refactor
- Contour2D: cut_by_wire
- Contour2D: extract_with_points displaced to WireMixin
- Contour2D: extract_contour displaced to WireMixin and renamed to extract
- Contour2D: split_contour_with_sorted_points displaced to WireMixin and renamed to split_with_sorted_points
- Contour2D: get_divided_contours
- FullArc2D, FullArc3D: create FullArc Abstract class.
- Contour2D: ordering_contour
- WireMixin: order_wire
- Contour2D: delete cut_by_linesegments
- split faces.py into surfaces.py, faces.py and shells.py 
- ContourMixin: from_points
- ClosedShell3D: improve performance for boolean operations
- Face3D: reduce the triangulation discretization resolution of Toroidal and Cylindrical to improve redering performance.
- Cylinder: inheritance directly from ClosedShell3D
- Edges: cache middle_points and unit_direction_vector 
- Arc: add optional parameter center
- unittests: find dynamicly the folder for the json
- Arc: point_distance
- BSplineCurve: is_close
- CompositePrimitive3D: babylon_points
- WireMixin: split_with_sorted_points -> if a wire, and given points are start and end, return self directly.
- ContourMixin: contours_from_edges
- ExtrusionSurface3D: simplify bsplinecurve3d_to_2d method

### Changed
- better surface3d plots
- sphere methods renamed in_points & to_point_skin to inner points & skin_points
- Improve CylincricalFace3D and ToroidalFace3D rendering mesh.
- remove useless attribute in Bspline serialization
- Change python suport version from >=3.7 to >= 3.9
- LICENSE changed from GPL to Lesser GPL 
- Readme logo updated
- CI: do not check quality on tag

### Unittests
- Arc2D: test_arc_intersections
- TestEdge2DIntersections: test intersections for all edges.
- Circle2D: test_circle_intersections
- Contour2D: test_crossings, test_intersection_contour_with
- BSplineCurve: get_intersection_sections
- BSplineCurve2D: edge_intersections, arc_intersections, bsplinecurve_intersections
- CylindricalFace3D: test_triangulation_quality
- CylindricalSurface3D: test_point_projection
- BSplineCurve: point_projection
- ClosedShel3D: cut_by_plane
- Arc3D.minimum_distance_points_line
- New unittests for plane3d.
- ClosedShel3D: intersection
- Arcellipse2D: complementary
- Contour2D: contours_from_edges.
- PlaneFace3D: merge_faces
- Contour2D: divide.
- BSplineFace3D: test_linesegment_intersections_approximation.
- CylindricalFace3D: split_by_plane.

v0.10.0 [Released 20/04/2023]

### New Features
* Write .msh file (with stream)
* Arc: reverse
* BSplineCurve2D: offset
* Circle2D: bsplinecurve_intersections, point_distance
* ConicalSurface3D, CylindricalSurface3D: plot method
* BSplineCurve3D: minimum distance
* volmdlr.edge: FullArcEllipse
* BSplineCurve: evaluate_single
* Wire2: hash
* Contour3D: hash
* LineSegment3D, LineSegment2D, Arc3D, Arc2D, BSpline3D, BSpline2D: get_shared_section(), delete_shared_section()
* Contour2D: closest_point_to_point2, get_furthest_point_to_point2
* Block: octree, quadtree, subdivide_block

### Fixed
* Bspline in sweep
* Plane3D: plane_intersections
* fixes to step assemblies
* LineSegment3D: matrix_distance
* fixes to wire
* Arc: split. Case when spliting point is the start or end point.
* BplineCurve2D: tangent, vector_direction, normal_vector
* BSplineCurve: abscissa, line_intersections
* Add some important fixes to unittests: missing two __init__py files.
* Contour2D, Contour3D: merge_with()
* Edge: change unit_direction_vector and unit_normal_vector to concrete methods
* stl: add _standalone_in_db to Stl class
* BSplineSurface3D: merge_with
* Documentation: Add introduction to volmdlr technology
* BSplineSurface3D: refactor bsplinecurve3d_to_2d to take into account periodic behavior
* OpenedRoundedLineSegments2D/ClosedRoundedLineSegments2D: fix radius type
* Surface3D: debug some special cases while using face_from_contours3d.
* Step: debug some special cases while reading step file.
* BSplineSurface3D: fix simplify_surface method.
* Improve pylint code quality.
* PeriodicalSurface: enhance some parametric transformations.

### Removed
- stl: remove default value in from_stream method

### Changed

- argument convexe in volmdlr.cloud has been renamed to convex
- Add some missing docstrings in volmdlr.faces
- Using full arcs for Circles primitives

### Performance improvements
- BSplineCurve: compilation of some functions used by from_points_interpolation classmethod.
- BSplineSurface3D: compilation of some functions used in the evaluation of a parametric point.
- eq & hash: Some eq and hash methods have been fixed. starting from clases Point and Vector.
- BSplinecurve2D: point_belongs
- lighten some dicts with optional name
- Step reader: refactor to_volume_model. Remove the dependency of the method of creating a graph.

### Refactorings
- ContourMixin: to_polygon (for both 2D and 3D)
- BSplineCurve2D.point_distance 
- new dataclass EdgeStyle: to be used in several plot methods. simplifying its structure.


### Unittests
* BSplineCurve2D: offset, point_distance, point_belongs
* Circle2D: bspline_intersections, point_distance
* Unittests for Vector2D
* Unittests for Point2D
* Unittests for Vector3D
* Unittests for Point3D
* LineSegment3D: test_matrix_distance
* LineSegment3D, LineSegment2D, Arc3D, Arc2D, BSpline3D, BSpline2D: get_shared_section(), delete_shared_section()
* Contour3D: merge_with()
* Contour2D: closest_point_to_point2, get_furthest_point_to_point2

## v0.9.3

- build: bump dessia common to 0.10.0
- build: remove useless jsonschema dep
- build: update package.xml for freecad

## v0.9.1

### Fixed
- build: manifest was not shipping bspline_compiled
- fixed many pylint errors: 13/03/2023
- fix contour2d: divide

### Documentation
 - typo in CONTRIBUTING.md
 - typo in README.md

## v0.9.0 [released 03/26/2023]

### New Features
* Unit coversion factor parameter added to the end of the from_step arguments parameter (So we can convert the units correctly)
* SphericalSurface3D: rotation, translation, frame_mapping
* read steps: Identify assemblies in a step file.
* ClosedTriangleShell3D: to_trimesh method
* PointCloud3D: add method shell_distances to compute distances from triangular mesh in PointCloud3D
* BSplineSurface3D: Now the plot method uses u and v curves
* Create .geo and .msh files (Mesh geometries with GMSH)
* RevolutionSurface3D: point3d_to_2d, point2d_to_3d, plot, rectangular_cut, from_step
* RevolutionFace3D
* WiriMixin: from points: general method for Wire3D and 2D and for Contour2D and 3D.
* Added package.xml metadata in order to be listed in the FreeCAD Addon Manager
* Edge: local_discretization
* ArcEllipse2d: point_at_abscissa, translation, split, point_distance.

### Fixed

* WireMixin: abscissa (add tolerance as parameter)
* OpenRoundedLineSegment2D: deleted discretization_points() so it uses the one from WireMixin.
* Contour2D: moved bounding_rectangle and get_bounding_rectangle to Wire2D.
* BSplineCurve: from_points_interpolation, uses centripedal method for better fitting.
* Conical, Cylindrical and Toroidal Surfaces 3D: fix face_from_contours - bug when step file doesnot follow a standard.
* BSplineSurface3D: debug linesegment2d_to_3d method.
* Parametric operations with BSpline curves.
* OpenTriangleShell3D: fix from_mesh_data method.
* PeriodicalSurface: fix face from contours.
* LineSegment2D.line_intersections: verify if colinear first.
* Cylinder: to_dict, min_distance_to_other_cylinder.
* Step_assemblies: consider when no transformation is needed.
* fix some pydocstyle errors
* Script/step/workflow: Update Workflow, use last version of dessia_common
* LineSegment3D: Rotation method update due to points attribute deletion
* ConicalSurface3D: fix from_step class method by adding the angle convertion factor
* fix f string usage
* Add some typings
* Step: Step translator now handles some EDGE_LOOP inconsistencies coming from step files
* Arc2d: point_belongs, abscissa.


### Removed

- edges: remove attributes points from lines & linesegments for performance purpose


### Performance improvements

- wires.py's 2D objects: chache bounding_rectangle results
- faces.py's Triangle3D objects: subdescription points and triangles
- EdgeCollection3D: new object for displaying series of edges
- BSplineSurface3D: compile BSplineSurface3D.derivatives
- Contour2D.area(): save area in a cache variable.
- Contour2D.__eq__(): verify contour length first, when verify if two contours are the same.
- Contour2D.is_inside(): verify first if the area of the contour2 is not smaller that contour 1.
- Disabling pointer in to_dict for most primitives
- Better hash for shells, contours & wires 


### Refactorings
- Remove usage of deprecated method old_coordinates and new_coordinates
- Indicate 'inplace' methods as deprecated
* Wire: extract_with_points

### Documentation
- BoundingBox docstrings

### Unittests
- ConicalSurface3D: face_from_contours, bsplinecurve3d_to_2d.
- CompositePrimitive2D: rotation, translation, frame_mapping
- core.py: delete_double_point, step_ids_to_str
- CompositePrimitive3D: plot
- BoundingRectangle: bounds, plot, area, center, b_rectangle_intersection, is_inside_b_rectangle, point_belongs,
intersection_area, distance_to_b_rectangle, distance_to_point
- BoundingBox: center, add, to_dict, points, from_bounding_boxes, from_points, to_frame, volume, bbox_intersection,
is_inside_bbox, intersection_volume, distance_to_bbox, point_belongs, distance_to_point, plot
* VolumeModel: eq, volume, rotation, translation, frame_mapping, bounding_box, plot
* Wire: extract_with_points, split_with_two_points
* Arc2d: point_belongs, abscissa.
* ArcEllipse2d: point_belongs, abscissa, init, translation, split, point_at_abscissa, point_distance.

### CI
- add spell check to pylint with pyenchant
- make code_pydocstyle more explicit
- upload html coverage to cdn.dessia.tech
- limit time effect on master & testing

## v0.8.0 [Released 26/01/2023]

### New Features

- PlaneFace3D: project_faces
- OpenShell3D: project_coincident_faces_of
- GmshParser: to_vtk
- BSplineCurve: derivatives
- ClosedPolygon2D: point_belongs, now the user can choose whether points on the edge of the polygon
            should be considered inside or not.
- ArcEllipse2D: line_intersections, frame_mapping, linesegment_intersections
- Line2D: point_belongs, frame_mapping()
- New Class wires.Ellipse2D
- Ellipse2D: point_over_ellipse(), line_intersections(), linesegment_intersections(), discretization_points(),
abscissa(), point_angle_with_major_dir(), area(), rotation(), tranlation(), frame_mapping()
- Plane3D: is_parallel, fullarc_intersections
- Arc2D: cut_betweeen_two_points
- Contour3D: linesegment_intersections, line_intersections
- Circle3D: primitives: [Arc3D, Arc3D], get_primitives, abscissa, linesegment_intersections
- Arc3D: line_intersections, linesegment_intersections
- new module utils: intersections -> circle_3d_linesegment_intersections
- hash for Frame2D
- Ellipse3D: point_belongs, abscissa, length, to_2d
- CylindricalSurface3D: point_on_surface, is_coincident, arcellipse3d_to_2d
- BSplineSurface3D: derivatives

### Fixed

- PlaneFace3D: cut_by_coincident_face (consider self.inner_contours inside face)
- Contour2D: bounding_rectangle (specify number_points for discretization_points), point_belongs
- Line2D: line_intersections
- BSplineCurve2D: line_intersections
- PlaneFace3D: cut_by_coincident_face (consider self.inner_contours inside face)
- BSplineCurve2D: bounding_rectangle (specify number_points for discretization_points)
- Mesh: delete_duplicated_nodes
- BSplineSurface3D: fix arc3d_to_2d method
- Frame3D : fix from_point_and_vector method ( error for the case vector=main_axis)
- BSplineCurve2D: linesegment_intersections
- Contour2D: merge_primitives_with
- BSplineCurve: fix to take into account weighted B-spline curves.
- Step: fix reading of rational BSpline curves and surfaces from step file.
- BSplineCurve2D: tangent (use position/length)
- Babylon: some scene settings for better rendering
- Arc2D: fix get_center: name referenced before assignement
- SphericalSurface3D : enhancement of primitives parametrization on surface parametric domain.
- BSplineSurface3D: debug linesegment2d_to_3d method.
- Parametric operations with BSpline curves.
- OpenTriangleShell3D: fix from_mesh_data method
- pydocstyle fixes
- bounding box: fix for cylindrical and BSplineCurve3D
- contour2d: ordering_primitives, order_primitives
- Plane3D: plane_intersections, is_coindident
- contour2d: ordering_primitives, order_primitives
- Linesegment2D: infinite_primitive
- Arc2D: point_belongs
- Arc2D: infinite_primitive
- Wire2D: infinite_intersections
- infinite primitive offset of linesegment
- Ellispe3D: discretization_points
- BSplineSurface: Improved surface periodicity calculation

### Removed

- babylon script remaining functions

### Performance improvements
- ClosedPolygon2D: triangulation
- Cylinder: min_distance_to_other_cylinder
- BSplineCurve: discretization_points
- Face3D: triangulation
- triangulation performance by use of Node2D instead of points (x15 on casing)
- cache variable self._polygon_point_belongs_100, to avoid recalculating each
time we have to verify if a point is inside
- Improvements in BSplineSurface3D.point3d_to_2d performance
- Triangle3D serialization speed-up
- Serialization without memo for faces
- Custom serialization for BsplineCurves

### Refactorings

- Basis2D, Basis3D, Frame2D, Frame3D: old_coordinates and new_coordinates method are now deprecated.
local_to_global_coordinates and global_to_local_coordinates are the new more explicit ones.
- Line3D: intersections

### Unittests

- Contour2D: point_belongs
- Basis2D, Basis3D, Frame2D, Frame3D: local_to_global_coordinates and global_to_local_coordinates
- ArcEllipse2D: linesegment_intersections
- LineSegment2D: to_wire
- Line2D: point_belongs
- BSplineCurve2D: line_intersections
- Ellipse2D.point_over_ellipse()
- Ellipse2D.line_intersections()
- Ellipse2D.linesegment_intersections()
- Ellipse2D.discretization_points()
- Ellipse2D.abscissa()
- Ellipse2D.point_angle_with_major_dir()
- Ellipse2D.area()
- Ellipse2D.rotation()
- Ellipse2D.tranlation()
- Ellipse2D.frame_mapping()
- Line2D.frame_mapping()
- Plane3D: plane_intersections, fullarc_intersections, is_parallel, is_coincident
- Contour2D: offset
- ArcEllipse3D.to_2d()
- Circle3D: point_belongs
- Circle3D: discretization_points
- Arc3D: line_intersections, linesegment_intersections
- Contour2D: ordering_contour, is_ordered, order_contour
- Ellipse3D: point_belongs, abscissa, length, to_2d, discretization_points
- CylindricalSurface3D: point_on_surface, is_coincident

### CI

- Mandatory CHANGELOG.md update for PR
- pre-commit checks with cython-lint

## v0.7.0

### New Features

- Open/Closed TriangleShells: ability to implement specific algorithm to triangles
- Block: faces_center (calculate directly point in the middle of the faces)
- Circle2D: split_by_line
- BoundingRectangle: bounds, plot, area, center, b_rectangle_intersection, is_inside_b_rectangle, point_belongs, intersection_area, distance_to_b_rectangle, distance_to_point
- Cylinder: random_point_inside, interference_volume_with_other_cylinder, lhs_points_inside
- CylindricalSurface3D: line_intersections, linesegment_intersections, plane_intersection
- Line2D: point_distance
- Line3D: to_2d
- Line3D: skew_to (verifies if two Line3D are skew)
- LineSegment3D: line_interserctions
- ArcEllipse3D: discretization_points
- FullArc3D: linesegment_intersections
- Line: sort_points_along_line
- Line2D: point_belongs
- ArcEllipse2D: length, point_belongs, abscissa, bounding_rectangle, straight_line_area, discretization_points, reverse

### Fixed

- Contour2D: point_belongs
- BsplineCurve: abscissa (use different start point between 0 and length)
- Arc3D: plot
- Cylinder: point_belongs
- FullArc3D: plot (use discretization_points instead of discretise)
- Face3D: line_intersections: consider borders
- STL: from stream (use BinaryFile and StringFile instead of io.BinaryIO and FileIO)
- Step: from stream (use BinaryFile instead of io.BinaryIO)
- Contour: is_overlapping (consider intersecting_points is empty)
- LineSegment2D: to_wire (use discretization_points instead of discretise)
- ArcEllipse2D: to_3d
- Fix boolean operations when faces are 100% coincident
- Fix some to_step methods from edges.py and faces.py


### Performance improvements

- Avoid unneeded bbox computation


### Refactorings

- cleanup of ClosedShell (double methods with Openshells)
- LineSegment3D: intersections
- Line2D: sort_points_along_line



### Unittests

- PlaneFace3D: line_intersections
- BsplineCurve: abscissa
- Circle2D: split_by_line
- BoundingRectangle: area, center, intersection, is_inside, point_belongs, intersection_area, distance_to_point, distance_to_b_rectangle
- Cylinder: point_belongs, random_point_inside, interference_volume_with_other_cylinder, min_distance_to_other_cylinder, is_intersecting_other_cylinder, lhs_points_inside
- CylindricalFace3D: linesegment_intersections
- CylindricalSurface3D: line_intersections
- Line3D: line_distance
- Line3D: skew_to
- Line3D: intersections
- LineSegment3D: line_intersections
- LineSegment3D: linesegment_intersections
- Contour: is_overlapping
- LineSegment2D: line_intersections
- ArcEllipse3D: discretization_points
- FullArc3D: linesegment_intersections
- Line2D: sort_points_along_line
- Line3D: sort_points_along_line
- ArcEllipse2D: length, point_belongs, abscissa, bounding_rectangle, straight_line_area, discretization_points, reverse


## v0.6.1 [12/13/2022]

### Changes

- Import from dessia_common are now performed from dessia_common.core

### Fixed
- infinite primitive offset of linesegment

## v0.6.0 [11/7/2022]

### New Features

- Stl:load_from_file, to_volume_model
- Surface2D: copy (specific method)
- GmshParser: read_file (.msh) and related methods, define_triangular_element_mesh, define_tetrahedron_element_mesh
- Circle2D: primitives (defined with 2 Arc2D)
- Node2D/3D, TriangularElement, QuadrilateralElement2D, TriangularElement3D
- ElementsGroup: nodes, elements_per_node
- Mesh: bounding_rectangle, delete_duplicated_nodes
- PlaneFace3D: cut_by_coincident_face
- Vector2D: to_step
- BSplineCurve2D: to_step
- LineSegment3D: to_bspline_curve
- BSplineCurve3D: from_geomdl_curve
- Surface2D: line_crossings
- Surface2D: from_contour
- BSplineSurface3D: simpifly_surface - verifies if BSplineSurface3D could be a Plane3D
- OpenShell3D: to_step_face_ids
- Contour2D: repair_cut_contour
- Circle2D: cut_by_line

### Fixed

- Contour3D: average_center_point (use edge_polygon.points instead of points)
- Contour: edges_order_with_adjacent_contour
- Arc2D: translate_inplace
- Arc2D: point_belongs
- Arc2D: abscissa (consider point2d == arc2d.start/end)
- Arc2D: split (how to choose the interior point)
- Wire: extract_primitives (consider point1 and point2 belong to the same primitive, REMOVE Contour.extract_primitives)
- LineSegment: abcissa (consider point2d == arc2d.start/end)
- Contour2D: cut_by_wire
- Contour2D: point_belongs (bug when contour has only one primitive, like FullArc2D)
- Contour: contours_from_edges
- PlaneFace3D: face_intersections
- Edge: insert_knots_and_mutiplicity
- BSplineCurve3D: from_step
- Surface2D: cut_by_line
- Circle3D: to_step
- ArcEllipse3D.to_2d()
- infinite primitive offset of linesegment
- Contour3D: order_contour.

### Performance improvements

- Improve reading STEP files (Faster BSplineCurve3D.look_up_table, Better info when _edges not following eachother_ )
- Improve multiple substractions
- Speedup Contour2D.point_belongs using bounding_rectangle
- Custom to dicts for Shells and primitives inheriting


### Refactorings

- Normalize STL methods regarding STEP
- Refacor and update old code in mesh.py
- Define a Parent class 'Triangle' for Triangle2D/3D


### Unittests

- Wire: extract_primitives, extract_without_primitives


## v0.5.0

### New Features

- Contour: is_overlapping, is_supperposing
- Point, Edges and Wires: axial_symmetry
- Surface2D: rotation, rotation_inplace
- Wire2D: bsplinecurve_crossings,  bsplinecurve_intersections
- Cylinder: min_distance_to_other_cylinder, is_intersecting_other_cylinder
- New point_distance method for Wire3D

### Fixed

- Wire3D.babylonjs
- BSplineSurface3D.merge_with (consider overlapping, intersecting surfaces)
- Wire.extract_primitives (consider point1 & point2 belong to the same primitive)
- Wire.extract_without_primitives (consider the primitives’ order to choose the primitives)
- Contour.shared_primitives_with (consider contours sharing a lot of primitives groups)
- Contour2D.contour_intersections (check if the point is not already in the lis)
- Line.is_between_points (consider point1==point2)
- BSplineCurve2D.split (consider point==start/end)
- Contour3D.bounding_box (use _utd_bounding_box to be defined as a property)
- BSplineSurface3D.grid2d_deformed (add more constraints to compute surface deformation)
- BSplineSurface3D.from_cylindrical_faces (consider **kwargs parameters)
- Duplicated methods cleaned
- triangulation of planar faces
- Wire3D: fix Bounding box
- Wire3D: Bounding box
- Arc2D: primitives bad calculation (arc2d)
- Update plotdata in setup.py
- add some fixes pydocstyle

### Performance improvements

- Remove Copy param from movement of primitives and add inplace methods
- Improve union operations
- Return the same result type (a boolean) in Contour.is_sharing_primitives_with
- Add hidden attribute _bounding_rectangle for Contour2D
- Add hidden attribute _length for BSplineCurve2D/3D
- Consider different types of primitives in Wire.wire_intersections/wire_crossings
- Add hidden attribute _length for Edge

### Refactorings

- Define _eq_ in Contour (to be used for both 2D and 3D)
- Use Grid2D object in different BSplineSurface3D methods (especially: to_2d_with_dimension)
- Define length in LineSegment (to be used for both 2D and 3D)
- Delete diplicated methods (length and point_at_abscissa) from Contour3D (inherit from Wire)
- Define a Parent class 'Bsplinecurve' to mutulize Bsplinecurve2D/3D methods
- Clean duplicated methods
- Define length in LineSegment (to be used for both 2D and 3D)
- Delete diplicated methods (length and point_at_abscissa) from Contour3D (inherit from Wire)
- Define a Parent class 'Bsplinecurve' to mutulize Bsplinecurve2D/3D methods


## v0.4.0
### Fixed
- various fixes in cuts of wires and contours
- Fix of missing face in Union
- following dessia_common v0.7.0


## v0.3.0

### New Features
- Bspline with dimensions
- cut_by_line for Surface2D
- Bspline merge

### Fixed
- Various Steps improvement
- Bspline periodicity in step reading
- sewing improvements
- Substraction of shells

## v0.2.10

### New Features

- union of shells (only with planeface for the moment
- Sewing of polygon3D
- Concav hull of PointCloud2D

## v0.2.9

### New Features

- support STL import & export
- point cloud2D & cloud3D

## v0.2.8

### New Features

- support stringIO in step save

### Fixes

- depack of point2D
- to_vector2D

### Performance improvements

- better bounding box for cylindrical face


## [v0.2.7]
### Changed
- direction vector of linesegments are now normalized

### New Features

- straight line area for BsplineCurve2D
- split of circleby start end
- closedpolygon2d is_trigo
- Auto-adaptative camera/edge width babylonjs
- splitting of bsplinecurve2d
- BezierSurface3D implemented
- added rotation and translation for faces
- new classes BezierCurve2D and BezierCurve3D
- spherical surface
- (core): update plot_data method
- update plot_data methods in wires and edges
- step almost working for cylindrical, conical toroidal
- difference between intersections and crossings
- plot_data version set to 0.3.8 or above

### Fixes

- support of mixed vector point in to step
- remove debug mode babylonjs
- remove sci notation in step export
- use stable cdn for babylonjs
- sweep extrusion length
- line circle intersection with tolerance, normal and dir vector for arc
- offset of wire
- remove useless non serializable attr
- secondmoment area from straight lines
- reversed faces in extrusion correction
- enhancement of rotation/translation of shells
- bug fix BezierCurve2D and 3D
- eq and hash for basis and frames
- shell and frame mapped shell correctly read
- small try except added for step reading
- all SHAPE_REPRESENTATION are now read
- Arc3D from step full debug
- arc3d to 2d in bspline3d surface
- missing faces at end of sweep
- splitting faces and arcs
- perf in display nodes and toroidal aspect
- setup.py requires plot_data>=0.3.9
- (primitives2d): serialization
- debug of shell method
- porting shells methods
- Debug of conical faces
- Porting cylinders and hollow
- porting from missing from_contour3d for planeface
- reading steps, but artefact on faces
- Correcting arc from_step

### Performance improvements

- LineSegment2D.points is non serializable attribute
- ClosedPolygon2D.line_segment is non_serializable_attributes
- Optimization of mesh generation

#### Refactorings
- (edges): put data argument back into Arc2D.plot_data()
- (edges): redefined Arc2D.plot_data()

## v0.2.6

### Changed
- debugs on frame 2D

### Optimized
- babylon data generation speed up

## v0.2.5

### Added
- translation and rotation for various primitives

### Changed
- Frame3D rotation takes also into account origin
- following plot_data v0.5.3

## v0.2.4
### Added
- handle spherical surfaces
- positionning of parts in STEP reading

## v0.2.1
### Added
- step export

## v0.2

### Changed
- modules -2D or *3D renamed in *2d, *3d
- point and vector declared with their x, y, z vm.Point2D((0, 0)) -> vm.Point2D(0, 0)
- separating in new modules: display, wires, edges...
- PEP8: method names
- PointAtCurvilinearAbscissa changed to point_at_abscissa
- MPLPlot changed to plot()
- plot now returns only ax instead of fig, ax

## v0.1.11

### Added
- Calculate the distance between LineSegment3D/LS3D, Arc3D/LS3D, Arc3D/Arc3D and between CylindricalFace3D too.
- Use PlaneFace3D with contours2D in a classic way and use it with contours3D with a 'from_contours3d' as CylindricalFace3D does.
- Calculate the distance between CylindricalFace3D and PlaneFace3D.
- Calculate the distance between CylindricalFace3D, PlaneFace3D and ToroidalFace3D.
- contours2d.tessel_points which gives all points of a contour2d, and .points the end points of primitives.
- Implementation of ConicalFace3D in Core and RevolvedProfile.
- Implementation of SphericalFace3D in Core.
- BSplineFace3D works.

### Changed
- cut_contours in Face3D which take all points from a Contour2D, not one side like before. Furthermore, it is light and quick.

## [v0.1.10]
- typings
- workflow to instanciate point

## [v0.1.9]

### Added
- mesh module

## [v0.1.8]

### Added
- color and alpha options for various primitives
- line segments intersection

### Debug
- arcs: is_trigo and angle were sometimes false

## [v0.1.7]

### Added
- random vector and points
- dashed line option in babylon of LineSegment3D
- Measure2D
- babylon_data: a dict language to describe models to be unpacked by a babylonjs unpacker

### Removed
- constants o2D, x2D, y2D...: use O2D, X2D...

### Changed
- Mesure -> Measure3D<|MERGE_RESOLUTION|>--- conflicted
+++ resolved
@@ -5,12 +5,6 @@
 The format is based on [Keep a Changelog](https://keepachangelog.com/en/1.0.0/),
 and this project adheres to [Semantic Versioning](https://semver.org/spec/v2.0.0.html).
 
-<<<<<<< HEAD
-## 0.15.2
-
-### build
-- fix build test before upload to pypi
-=======
 
 ## v0.16.0 [future]
 
@@ -95,7 +89,11 @@
 
 ### Unittests
 - 
->>>>>>> fd57d20b
+
+## 0.15.2
+
+### build
+- fix build test before upload to pypi
 
 ## 0.15.1
 
