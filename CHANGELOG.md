# Changelog

All notable changes to this project will be documented in this file.

The format is based on [Keep a Changelog](https://keepachangelog.com/en/1.0.0/),
and this project adheres to [Semantic Versioning](https://semver.org/spec/v2.0.0.html).


## v0.12.0 [future]

### New Features
- New module: cad_simplification - OctreeBlockSimplify, TrippleExtrusionSimplify
- shells.py : function to performe union operations for a given list of shells.
- ClosedShell3D: is_face_intersecting, is_intersecting_with
- BoundingBox: get_points_inside_bbox, size
- Vector3D: unit_vector
- Face3D: split_inner_contour_intersecting_cutting_contours
- Shell3D: get_ray_casting_line_segment
- WireMixin: get_connected_wire, is_sharing_primitives_with
- OpenShell3D: faces_graph
- Plane3D: arc_intersections, bsplinecurve_intersections
- common_operations: split_wire_by_plane
- SphericalSurface3D: line_intersections, linesegment_intersections.
- Sweep with muitiform profile contour.

### Fixed
- ClosedShell3D: is_face_inside, get_subtraction_valid_faces, valid_intersection_faces, point_belongs
- ContourMixin: delete_shared_contour_section, reorder_contour_at_point, are_extremity_points_touching
- RevolutionSurface3D: fix some special cases whiling transforming from 3D space to parametric domain.
- fix drone python version
- BSplineFace3D: neutral_fiber
- BSplineSurface3D: arc3d_to_2d, removes repeated parametric points if any.
- surfaces.Plane3D: linesegment_intersections
- Export to step file
- Step import
<<<<<<< HEAD
- Edge: fix orientation of edges commig from step.

=======
- PeriodicalSurface: linesegment3d_to_2d, takes into account small 3D line segments that should be actually 3D arcs
>>>>>>> ab538905

### Refactor
- ClosedShell3D: point_belongs, get_non_intersecting_faces
- BoundingBox: bbox_intersection
- Face3D: get_face_cutting_contours
- parametric.py: fix numerical instability in some functions used in Arc3D to parametric surface domain transformation.
- intersections: get_bsplinecurve_intersections generalization, so it can also be used
to calculate intersections between a plane 3d and bsplinecurve3d.
- bspline_compiled: refactor binomial_coefficient for performance.
- Improve step translator.

### Changed
- OpenShell3D: faces_graph is now vertices_graph. faces_graph method now represents the faces' topology of the shell.

### Unittests
- FullArc2D: split_between_two_points
- Face3D: set_operations_new_faces
- ClosedShell3D: point_belongs
- Plane3D: arc_intersections, bsplinecurve_intersections
- common_operations: split_wire_by_plane
- SphericalSurface3D: line_intersections, linesegment_intersections.

## v0.11.0 [unreleased]


### New Features
- BSplineCurve, Edge: simplify
- Plane3D: angle_between_planes, plane_betweeen_two_planes
- Edge: intersections, crossings, validate_crossings
- Arc2D: bsplinecurve_intersections, arc_intersections, arcellipse_intersections.
- ArcEllipse2D: bsplinecurve_intersections
- get_circle_intersections added to volmdlr.utils.intersections, so it can be used to calculate intersections between two arcs 2d.
- get_bsplinecurve_intersections added to volmdlr.utils.intersections. Used to calculate intersection between a bspline and another edge.
- Wire2D: edge_intersections, wire_intersections, edge_crossings, edge_intersections, validate_edge_crossings, validate_wire_crossings
- Contour2D: split_contour_with_sorted_points, intersection_contour_with
- CylindricalSurface3D: point_projection, point_distance
- ToroidalSurface3D: point_projection
- BsplineCurve: point_distance, point_belongs
- ContourMixin: is_adjacent
- Wire2D: area
- Circle2D: bsplinecurve_intersections.
- add tolerance param to many methods from edges and wires.
- Surface3D: add contour healing into face_from_contours3d method.
- ExtrusionSurface3D: implement missing cases for linesegment2d_to_3d method.
- BSplineSurface3D: to_plane3d
- BSplineFace3D: to_planeface3d
- BSplineCurve, Arc, LineSegment: is_close
- Core: get_edge_index_in_list, edge_in_list
- mesh: TetrahedralElementQuadratic 
- GmshParser: define_quadratic_tetrahedron_element_mesh
- GmshParser: to_vtk (consider quadratic tetrahedron element)
- VolumeModel: to_msh (consider both order 1 and 2)
- Assembly: define a volmdlr Assembly object.
- Edge: direction_independent_is_close
- Arcellipse2D, 3D: complementary, translation
- Arcellipse2D, 3D: complementary
- Face3D: is_linesegment_crossing, linesegment_intersections_approximation.
- Assembly: define a volmdlr Assembly object.
- Contour2D: copy
- LineSegment2D: copy
- FullArcEllipse3D: split
- ArcEllipse3D: split, point_at_abscissa
- Vector: is_perpendicular_to
- babylonjs: add nested meshes
- CylindricalFace3D, ConicalFace3D, ToroidalFace3D, BSplineFace3D: neutral_fiber
- VolumeModel: get_shells
- WireMixin: wires_from_edges
- DisplayMesh3D: triangulation_faces
- Woodpecker CI setup
- ContourMixin: primitive_section_over_contour.

### Fixed
- 2D conversion: create 2D function name in core_compiled
- LineSegment, Arc, BSplineCurve: get_shared_section()
- bSpline2D: linesegment_intersections
- BsplineCurve: from_points_interpolation
- Coverage: use coverage rc to enable cython coverage
- ClosedShel3D: cut_by_plane
- ClosedShell3D: union
- BSplineSurface3D: take into account oppened contour while using face_from_contours3d
- BsplineCurve: simplify
- Dessiaobject inheritance up-to-date
- Edge: unit_direction_vector, unit_normal_vector, split_between_two_points
- VolumeModel: get_mesh_lines (change tolerance 1e-20 to 1e-6)
- RevolutionSurface: fix some parametric operations.
- ClosedShel3D: intersection method
- Fix: plots
- add some fixes to pydocstyle errors
- ToroidalSurface3D: fix some parametric operations.
- Node2D, Node3D: is_close
- SphericalSurface3D: enhance arc3d_to_2d and bsplinecurve3d_to_2d.
- BSplineface3D: linesegment2d_to_3d, bsplinecurve2d_to_3d.
- OpenShell3D: get_geo_lines (use primitive.is_close)
- Basis3D: normalize
- Contour3D: from_step removes repeated edges from primitives list
- Face3D: add fixes to divide_face.
- ExtrusionSurface3D: linesegment2d_to_3d.
- Surface3D: repair_primitive_periodicity
- BSplineSurface3D: ban useless attr in serialization 
- utils.parametric: fix contour2d_healing
- BSplineSurface3D: ban useless attr in serialization
- BSplineCurve: simplify
- SphericalSurface3D: contour3d_to_2d
- WireMixin: to_wire_with_linesegments (use new methods, for 2D and 3D)
- ArcEllipse2d: point_belongs, abscissa, init.
- Face3D: face_inside - now considers inners_contours
- BoundingBox: point_belongs now considers bounds.
- ContourMixin: delete_shared_contour_section
- PlaneFace3D: merge_faces
- Contour2D: divide
- Step: raise NotimplementedError when it's not possible to instatiate assembly object.


### Refactor
- Contour2D: cut_by_wire
- Contour2D: extract_with_points displaced to WireMixin
- Contour2D: extract_contour displaced to WireMixin and renamed to extract
- Contour2D: split_contour_with_sorted_points displaced to WireMixin and renamed to split_with_sorted_points
- Contour2D: get_divided_contours
- FullArc2D, FullArc3D: create FullArc Abstract class.
- Contour2D: ordering_contour
- WireMixin: order_wire
- Contour2D: delete cut_by_linesegments
- split faces.py into surfaces.py, faces.py and shells.py 
- ContourMixin: from_points
- ClosedShell3D: improve performance for boolean operations
- Face3D: reduce the triangulation discretization resolution of Toroidal and Cylindrical to improve redering performance.
- Cylinder: inheritance directly from ClosedShell3D
- Edges: cache middle_points and unit_direction_vector 
- Arc: add optional parameter center
- unittests: find dynamicly the folder for the json
- Arc: point_distance
- BSplineCurve: is_close
- CompositePrimitive3D: babylon_points
- WireMixin: split_with_sorted_points -> if a wire, and given points are start and end, return self directly.
- ContourMixin: contours_from_edges
- ExtrusionSurface3D: simplify bsplinecurve3d_to_2d method

### Changed
- better surface3d plots
- sphere methods renamed in_points & to_point_skin to inner points & skin_points
- Improve CylincricalFace3D and ToroidalFace3D rendering mesh.
- remove useless attribute in Bspline serialization
- Change python suport version from >=3.7 to >= 3.9
- LICENSE changed from GPL to Lesser GPL 
- Readme logo updated

### Unittests
- Arc2D: test_arc_intersections
- TestEdge2DIntersections: test intersections for all edges.
- Circle2D: test_circle_intersections
- Contour2D: test_crossings, test_intersection_contour_with
- BSplineCurve: get_intersection_sections
- BSplineCurve2D: edge_intersections, arc_intersections, bsplinecurve_intersections
- CylindricalFace3D: test_triangulation_quality
- CylindricalSurface3D: test_point_projection
- BSplineCurve: point_projection
- ClosedShel3D: cut_by_plane
- Arc3D.minimum_distance_points_line
- New unittests for plane3d.
- ClosedShel3D: intersection
- Arcellipse2D: complementary
- Contour2D: contours_from_edges.
- PlaneFace3D: merge_faces
- Contour2D: divide.
- BSplineFace3D: test_linesegment_intersections_approximation.

v0.10.0 [Released 20/04/2023]

### New Features
* Write .msh file (with stream)
* Arc: reverse
* BSplineCurve2D: offset
* Circle2D: bsplinecurve_intersections, point_distance
* ConicalSurface3D, CylindricalSurface3D: plot method
* BSplineCurve3D: minimum distance
* volmdlr.edge: FullArcEllipse
* BSplineCurve: evaluate_single
* Wire2: hash
* Contour3D: hash
* LineSegment3D, LineSegment2D, Arc3D, Arc2D, BSpline3D, BSpline2D: get_shared_section(), delete_shared_section()
* Contour2D: closest_point_to_point2, get_furthest_point_to_point2
* Block: octree, quadtree, subdivide_block

### Fixed
* Bspline in sweep
* Plane3D: plane_intersections
* fixes to step assemblies
* LineSegment3D: matrix_distance
* fixes to wire
* Arc: split. Case when spliting point is the start or end point.
* BplineCurve2D: tangent, vector_direction, normal_vector
* BSplineCurve: abscissa, line_intersections
* Add some important fixes to unittests: missing two __init__py files.
* Contour2D, Contour3D: merge_with()
* Edge: change unit_direction_vector and unit_normal_vector to concrete methods
* stl: add _standalone_in_db to Stl class
* BSplineSurface3D: merge_with
* Documentation: Add introduction to volmdlr technology
* BSplineSurface3D: refactor bsplinecurve3d_to_2d to take into account periodic behavior
* OpenedRoundedLineSegments2D/ClosedRoundedLineSegments2D: fix radius type
* Surface3D: debug some special cases while using face_from_contours3d.
* Step: debug some special cases while reading step file.
* BSplineSurface3D: fix simplify_surface method.
* Improve pylint code quality.
* PeriodicalSurface: enhance some parametric transformations.

### Removed
- stl: remove default value in from_stream method

### Changed

- argument convexe in volmdlr.cloud has been renamed to convex
- Add some missing docstrings in volmdlr.faces
- Using full arcs for Circles primitives

### Performance improvements
- BSplineCurve: compilation of some functions used by from_points_interpolation classmethod.
- BSplineSurface3D: compilation of some functions used in the evaluation of a parametric point.
- eq & hash: Some eq and hash methods have been fixed. starting from clases Point and Vector.
- BSplinecurve2D: point_belongs
- lighten some dicts with optional name
- Step reader: refactor to_volume_model. Remove the dependency of the method of creating a graph.

### Refactorings
- ContourMixin: to_polygon (for both 2D and 3D)
- BSplineCurve2D.point_distance 
- new dataclass EdgeStyle: to be used in several plot methods. simplifying its structure.


### Unittests
* BSplineCurve2D: offset, point_distance, point_belongs
* Circle2D: bspline_intersections, point_distance
* Unittests for Vector2D
* Unittests for Point2D
* Unittests for Vector3D
* Unittests for Point3D
* LineSegment3D: test_matrix_distance
* LineSegment3D, LineSegment2D, Arc3D, Arc2D, BSpline3D, BSpline2D: get_shared_section(), delete_shared_section()
* Contour3D: merge_with()
* Contour2D: closest_point_to_point2, get_furthest_point_to_point2

## v0.9.3

- build: bump dessia common to 0.10.0
- build: remove useless jsonschema dep
- build: update package.xml for freecad

## v0.9.1

### Fixed
- build: manifest was not shipping bspline_compiled
- fixed many pylint errors: 13/03/2023
- fix contour2d: divide

### Documentation
 - typo in CONTRIBUTING.md
 - typo in README.md

## v0.9.0 [released 03/26/2023]

### New Features
* Unit coversion factor parameter added to the end of the from_step arguments parameter (So we can convert the units correctly)
* SphericalSurface3D: rotation, translation, frame_mapping
* read steps: Identify assemblies in a step file.
* ClosedTriangleShell3D: to_trimesh method
* PointCloud3D: add method shell_distances to compute distances from triangular mesh in PointCloud3D
* BSplineSurface3D: Now the plot method uses u and v curves
* Create .geo and .msh files (Mesh geometries with GMSH)
* RevolutionSurface3D: point3d_to_2d, point2d_to_3d, plot, rectangular_cut, from_step
* RevolutionFace3D
* WiriMixin: from points: general method for Wire3D and 2D and for Contour2D and 3D.
* Added package.xml metadata in order to be listed in the FreeCAD Addon Manager
* Edge: local_discretization
* ArcEllipse2d: point_at_abscissa, translation, split, point_distance.

### Fixed

* WireMixin: abscissa (add tolerance as parameter)
* OpenRoundedLineSegment2D: deleted discretization_points() so it uses the one from WireMixin.
* Contour2D: moved bounding_rectangle and get_bounding_rectangle to Wire2D.
* BSplineCurve: from_points_interpolation, uses centripedal method for better fitting.
* Conical, Cylindrical and Toroidal Surfaces 3D: fix face_from_contours - bug when step file doesnot follow a standard.
* BSplineSurface3D: debug linesegment2d_to_3d method.
* Parametric operations with BSpline curves.
* OpenTriangleShell3D: fix from_mesh_data method.
* PeriodicalSurface: fix face from contours.
* LineSegment2D.line_intersections: verify if colinear first.
* Cylinder: to_dict, min_distance_to_other_cylinder.
* Step_assemblies: consider when no transformation is needed.
* fix some pydocstyle errors
* Script/step/workflow: Update Workflow, use last version of dessia_common
* LineSegment3D: Rotation method update due to points attribute deletion
* ConicalSurface3D: fix from_step class method by adding the angle convertion factor
* fix f string usage
* Add some typings
* Step: Step translator now handles some EDGE_LOOP inconsistencies coming from step files
* Arc2d: point_belongs, abscissa.


### Removed

- edges: remove attributes points from lines & linesegments for performance purpose


### Performance improvements

- wires.py's 2D objects: chache bounding_rectangle results
- faces.py's Triangle3D objects: subdescription points and triangles
- EdgeCollection3D: new object for displaying series of edges
- BSplineSurface3D: compile BSplineSurface3D.derivatives
- Contour2D.area(): save area in a cache variable.
- Contour2D.__eq__(): verify contour length first, when verify if two contours are the same.
- Contour2D.is_inside(): verify first if the area of the contour2 is not smaller that contour 1.
- Disabling pointer in to_dict for most primitives
- Better hash for shells, contours & wires 


### Refactorings
- Remove usage of deprecated method old_coordinates and new_coordinates
- Indicate 'inplace' methods as deprecated
* Wire: extract_with_points

### Documentation
- BoundingBox docstrings

### Unittests
- ConicalSurface3D: face_from_contours, bsplinecurve3d_to_2d.
- CompositePrimitive2D: rotation, translation, frame_mapping
- core.py: delete_double_point, step_ids_to_str
- CompositePrimitive3D: plot
- BoundingRectangle: bounds, plot, area, center, b_rectangle_intersection, is_inside_b_rectangle, point_belongs,
intersection_area, distance_to_b_rectangle, distance_to_point
- BoundingBox: center, add, to_dict, points, from_bounding_boxes, from_points, to_frame, volume, bbox_intersection,
is_inside_bbox, intersection_volume, distance_to_bbox, point_belongs, distance_to_point, plot
* VolumeModel: eq, volume, rotation, translation, frame_mapping, bounding_box, plot
* Wire: extract_with_points, split_with_two_points
* Arc2d: point_belongs, abscissa.
* ArcEllipse2d: point_belongs, abscissa, init, translation, split, point_at_abscissa, point_distance.

### CI
- add spell check to pylint with pyenchant
- make code_pydocstyle more explicit
- upload html coverage to cdn.dessia.tech
- limit time effect on master & testing

## v0.8.0 [Released 26/01/2023]

### New Features

- PlaneFace3D: project_faces
- OpenShell3D: project_coincident_faces_of
- GmshParser: to_vtk
- BSplineCurve: derivatives
- ClosedPolygon2D: point_belongs, now the user can choose whether points on the edge of the polygon
            should be considered inside or not.
- ArcEllipse2D: line_intersections, frame_mapping, linesegment_intersections
- Line2D: point_belongs, frame_mapping()
- New Class wires.Ellipse2D
- Ellipse2D: point_over_ellipse(), line_intersections(), linesegment_intersections(), discretization_points(),
abscissa(), point_angle_with_major_dir(), area(), rotation(), tranlation(), frame_mapping()
- Plane3D: is_parallel, fullarc_intersections
- Arc2D: cut_betweeen_two_points
- Contour3D: linesegment_intersections, line_intersections
- Circle3D: primitives: [Arc3D, Arc3D], get_primitives, abscissa, linesegment_intersections
- Arc3D: line_intersections, linesegment_intersections
- new module utils: intersections -> circle_3d_linesegment_intersections
- hash for Frame2D
- Ellipse3D: point_belongs, abscissa, length, to_2d
- CylindricalSurface3D: point_on_surface, is_coincident, arcellipse3d_to_2d
- BSplineSurface3D: derivatives

### Fixed

- PlaneFace3D: cut_by_coincident_face (consider self.inner_contours inside face)
- Contour2D: bounding_rectangle (specify number_points for discretization_points), point_belongs
- Line2D: line_intersections
- BSplineCurve2D: line_intersections
- PlaneFace3D: cut_by_coincident_face (consider self.inner_contours inside face)
- BSplineCurve2D: bounding_rectangle (specify number_points for discretization_points)
- Mesh: delete_duplicated_nodes
- BSplineSurface3D: fix arc3d_to_2d method
- Frame3D : fix from_point_and_vector method ( error for the case vector=main_axis)
- BSplineCurve2D: linesegment_intersections
- Contour2D: merge_primitives_with
- BSplineCurve: fix to take into account weighted B-spline curves.
- Step: fix reading of rational BSpline curves and surfaces from step file.
- BSplineCurve2D: tangent (use position/length)
- Babylon: some scene settings for better rendering
- Arc2D: fix get_center: name referenced before assignement
- SphericalSurface3D : enhancement of primitives parametrization on surface parametric domain.
- BSplineSurface3D: debug linesegment2d_to_3d method.
- Parametric operations with BSpline curves.
- OpenTriangleShell3D: fix from_mesh_data method
- pydocstyle fixes
- bounding box: fix for cylindrical and BSplineCurve3D
- contour2d: ordering_primitives, order_primitives
- Plane3D: plane_intersections, is_coindident
- contour2d: ordering_primitives, order_primitives
- Linesegment2D: infinite_primitive
- Arc2D: point_belongs
- Arc2D: infinite_primitive
- Wire2D: infinite_intersections
- infinite primitive offset of linesegment
- Ellispe3D: discretization_points
- BSplineSurface: Improved surface periodicity calculation

### Removed

- babylon script remaining functions

### Performance improvements
- ClosedPolygon2D: triangulation
- Cylinder: min_distance_to_other_cylinder
- BSplineCurve: discretization_points
- Face3D: triangulation
- triangulation performance by use of Node2D instead of points (x15 on casing)
- cache variable self._polygon_point_belongs_100, to avoid recalculating each
time we have to verify if a point is inside
- Improvements in BSplineSurface3D.point3d_to_2d performance
- Triangle3D serialization speed-up
- Serialization without memo for faces
- Custom serialization for BsplineCurves

### Refactorings

- Basis2D, Basis3D, Frame2D, Frame3D: old_coordinates and new_coordinates method are now deprecated.
local_to_global_coordinates and global_to_local_coordinates are the new more explicit ones.
- Line3D: intersections

### Unittests

- Contour2D: point_belongs
- Basis2D, Basis3D, Frame2D, Frame3D: local_to_global_coordinates and global_to_local_coordinates
- ArcEllipse2D: linesegment_intersections
- LineSegment2D: to_wire
- Line2D: point_belongs
- BSplineCurve2D: line_intersections
- Ellipse2D.point_over_ellipse()
- Ellipse2D.line_intersections()
- Ellipse2D.linesegment_intersections()
- Ellipse2D.discretization_points()
- Ellipse2D.abscissa()
- Ellipse2D.point_angle_with_major_dir()
- Ellipse2D.area()
- Ellipse2D.rotation()
- Ellipse2D.tranlation()
- Ellipse2D.frame_mapping()
- Line2D.frame_mapping()
- Plane3D: plane_intersections, fullarc_intersections, is_parallel, is_coincident
- Contour2D: offset
- ArcEllipse3D.to_2d()
- Circle3D: point_belongs
- Circle3D: discretization_points
- Arc3D: line_intersections, linesegment_intersections
- Contour2D: ordering_contour, is_ordered, order_contour
- Ellipse3D: point_belongs, abscissa, length, to_2d, discretization_points
- CylindricalSurface3D: point_on_surface, is_coincident

### CI

- Mandatory CHANGELOG.md update for PR
- pre-commit checks with cython-lint

## v0.7.0

### New Features

- Open/Closed TriangleShells: ability to implement specific algorithm to triangles
- Block: faces_center (calculate directly point in the middle of the faces)
- Circle2D: split_by_line
- BoundingRectangle: bounds, plot, area, center, b_rectangle_intersection, is_inside_b_rectangle, point_belongs, intersection_area, distance_to_b_rectangle, distance_to_point
- Cylinder: random_point_inside, interference_volume_with_other_cylinder, lhs_points_inside
- CylindricalSurface3D: line_intersections, linesegment_intersections, plane_intersection
- Line2D: point_distance
- Line3D: to_2d
- Line3D: skew_to (verifies if two Line3D are skew)
- LineSegment3D: line_interserctions
- ArcEllipse3D: discretization_points
- FullArc3D: linesegment_intersections
- Line: sort_points_along_line
- Line2D: point_belongs
- ArcEllipse2D: length, point_belongs, abscissa, bounding_rectangle, straight_line_area, discretization_points, reverse

### Fixed

- Contour2D: point_belongs
- BsplineCurve: abscissa (use different start point between 0 and length)
- Arc3D: plot
- Cylinder: point_belongs
- FullArc3D: plot (use discretization_points instead of discretise)
- Face3D: line_intersections: consider borders
- STL: from stream (use BinaryFile and StringFile instead of io.BinaryIO and FileIO)
- Step: from stream (use BinaryFile instead of io.BinaryIO)
- Contour: is_overlapping (consider intersecting_points is empty)
- LineSegment2D: to_wire (use discretization_points instead of discretise)
- ArcEllipse2D: to_3d
- Fix boolean operations when faces are 100% coincident
- Fix some to_step methods from edges.py and faces.py


### Performance improvements

- Avoid unneeded bbox computation


### Refactorings

- cleanup of ClosedShell (double methods with Openshells)
- LineSegment3D: intersections
- Line2D: sort_points_along_line



### Unittests

- PlaneFace3D: line_intersections
- BsplineCurve: abscissa
- Circle2D: split_by_line
- BoundingRectangle: area, center, intersection, is_inside, point_belongs, intersection_area, distance_to_point, distance_to_b_rectangle
- Cylinder: point_belongs, random_point_inside, interference_volume_with_other_cylinder, min_distance_to_other_cylinder, is_intersecting_other_cylinder, lhs_points_inside
- CylindricalFace3D: linesegment_intersections
- CylindricalSurface3D: line_intersections
- Line3D: line_distance
- Line3D: skew_to
- Line3D: intersections
- LineSegment3D: line_intersections
- LineSegment3D: linesegment_intersections
- Contour: is_overlapping
- LineSegment2D: line_intersections
- ArcEllipse3D: discretization_points
- FullArc3D: linesegment_intersections
- Line2D: sort_points_along_line
- Line3D: sort_points_along_line
- ArcEllipse2D: length, point_belongs, abscissa, bounding_rectangle, straight_line_area, discretization_points, reverse


## v0.6.1 [12/13/2022]

### Changes

- Import from dessia_common are now performed from dessia_common.core

### Fixed
- infinite primitive offset of linesegment

## v0.6.0 [11/7/2022]

### New Features

- Stl:load_from_file, to_volume_model
- Surface2D: copy (specific method)
- GmshParser: read_file (.msh) and related methods, define_triangular_element_mesh, define_tetrahedron_element_mesh
- Circle2D: primitives (defined with 2 Arc2D)
- Node2D/3D, TriangularElement, QuadrilateralElement2D, TriangularElement3D
- ElementsGroup: nodes, elements_per_node
- Mesh: bounding_rectangle, delete_duplicated_nodes
- PlaneFace3D: cut_by_coincident_face
- Vector2D: to_step
- BSplineCurve2D: to_step
- LineSegment3D: to_bspline_curve
- BSplineCurve3D: from_geomdl_curve
- Surface2D: line_crossings
- Surface2D: from_contour
- BSplineSurface3D: simpifly_surface - verifies if BSplineSurface3D could be a Plane3D
- OpenShell3D: to_step_face_ids
- Contour2D: repair_cut_contour
- Circle2D: cut_by_line

### Fixed

- Contour3D: average_center_point (use edge_polygon.points instead of points)
- Contour: edges_order_with_adjacent_contour
- Arc2D: translate_inplace
- Arc2D: point_belongs
- Arc2D: abscissa (consider point2d == arc2d.start/end)
- Arc2D: split (how to choose the interior point)
- Wire: extract_primitives (consider point1 and point2 belong to the same primitive, REMOVE Contour.extract_primitives)
- LineSegment: abcissa (consider point2d == arc2d.start/end)
- Contour2D: cut_by_wire
- Contour2D: point_belongs (bug when contour has only one primitive, like FullArc2D)
- Contour: contours_from_edges
- PlaneFace3D: face_intersections
- Edge: insert_knots_and_mutiplicity
- BSplineCurve3D: from_step
- Surface2D: cut_by_line
- Circle3D: to_step
- ArcEllipse3D.to_2d()
- infinite primitive offset of linesegment
- Contour3D: order_contour.

### Performance improvements

- Improve reading STEP files (Faster BSplineCurve3D.look_up_table, Better info when _edges not following eachother_ )
- Improve multiple substractions
- Speedup Contour2D.point_belongs using bounding_rectangle
- Custom to dicts for Shells and primitives inheriting


### Refactorings

- Normalize STL methods regarding STEP
- Refacor and update old code in mesh.py
- Define a Parent class 'Triangle' for Triangle2D/3D


### Unittests

- Wire: extract_primitives, extract_without_primitives


## v0.5.0

### New Features

- Contour: is_overlapping, is_supperposing
- Point, Edges and Wires: axial_symmetry
- Surface2D: rotation, rotation_inplace
- Wire2D: bsplinecurve_crossings,  bsplinecurve_intersections
- Cylinder: min_distance_to_other_cylinder, is_intersecting_other_cylinder
- New point_distance method for Wire3D

### Fixed

- Wire3D.babylonjs
- BSplineSurface3D.merge_with (consider overlapping, intersecting surfaces)
- Wire.extract_primitives (consider point1 & point2 belong to the same primitive)
- Wire.extract_without_primitives (consider the primitives’ order to choose the primitives)
- Contour.shared_primitives_with (consider contours sharing a lot of primitives groups)
- Contour2D.contour_intersections (check if the point is not already in the lis)
- Line.is_between_points (consider point1==point2)
- BSplineCurve2D.split (consider point==start/end)
- Contour3D.bounding_box (use _utd_bounding_box to be defined as a property)
- BSplineSurface3D.grid2d_deformed (add more constraints to compute surface deformation)
- BSplineSurface3D.from_cylindrical_faces (consider **kwargs parameters)
- Duplicated methods cleaned
- triangulation of planar faces
- Wire3D: fix Bounding box
- Wire3D: Bounding box
- Arc2D: primitives bad calculation (arc2d)
- Update plotdata in setup.py
- add some fixes pydocstyle

### Performance improvements

- Remove Copy param from movement of primitives and add inplace methods
- Improve union operations
- Return the same result type (a boolean) in Contour.is_sharing_primitives_with
- Add hidden attribute _bounding_rectangle for Contour2D
- Add hidden attribute _length for BSplineCurve2D/3D
- Consider different types of primitives in Wire.wire_intersections/wire_crossings
- Add hidden attribute _length for Edge

### Refactorings

- Define _eq_ in Contour (to be used for both 2D and 3D)
- Use Grid2D object in different BSplineSurface3D methods (especially: to_2d_with_dimension)
- Define length in LineSegment (to be used for both 2D and 3D)
- Delete diplicated methods (length and point_at_abscissa) from Contour3D (inherit from Wire)
- Define a Parent class 'Bsplinecurve' to mutulize Bsplinecurve2D/3D methods
- Clean duplicated methods
- Define length in LineSegment (to be used for both 2D and 3D)
- Delete diplicated methods (length and point_at_abscissa) from Contour3D (inherit from Wire)
- Define a Parent class 'Bsplinecurve' to mutulize Bsplinecurve2D/3D methods


## v0.4.0
### Fixed
- various fixes in cuts of wires and contours
- Fix of missing face in Union
- following dessia_common v0.7.0


## v0.3.0

### New Features
- Bspline with dimensions
- cut_by_line for Surface2D
- Bspline merge

### Fixed
- Various Steps improvement
- Bspline periodicity in step reading
- sewing improvements
- Substraction of shells

## v0.2.10

### New Features

- union of shells (only with planeface for the moment
- Sewing of polygon3D
- Concav hull of PointCloud2D

## v0.2.9

### New Features

- support STL import & export
- point cloud2D & cloud3D

## v0.2.8

### New Features

- support stringIO in step save

### Fixes

- depack of point2D
- to_vector2D

### Performance improvements

- better bounding box for cylindrical face


## [v0.2.7]
### Changed
- direction vector of linesegments are now normalized

### New Features

- straight line area for BsplineCurve2D
- split of circleby start end
- closedpolygon2d is_trigo
- Auto-adaptative camera/edge width babylonjs
- splitting of bsplinecurve2d
- BezierSurface3D implemented
- added rotation and translation for faces
- new classes BezierCurve2D and BezierCurve3D
- spherical surface
- (core): update plot_data method
- update plot_data methods in wires and edges
- step almost working for cylindrical, conical toroidal
- difference between intersections and crossings
- plot_data version set to 0.3.8 or above

### Fixes

- support of mixed vector point in to step
- remove debug mode babylonjs
- remove sci notation in step export
- use stable cdn for babylonjs
- sweep extrusion length
- line circle intersection with tolerance, normal and dir vector for arc
- offset of wire
- remove useless non serializable attr
- secondmoment area from straight lines
- reversed faces in extrusion correction
- enhancement of rotation/translation of shells
- bug fix BezierCurve2D and 3D
- eq and hash for basis and frames
- shell and frame mapped shell correctly read
- small try except added for step reading
- all SHAPE_REPRESENTATION are now read
- Arc3D from step full debug
- arc3d to 2d in bspline3d surface
- missing faces at end of sweep
- splitting faces and arcs
- perf in display nodes and toroidal aspect
- setup.py requires plot_data>=0.3.9
- (primitives2d): serialization
- debug of shell method
- porting shells methods
- Debug of conical faces
- Porting cylinders and hollow
- porting from missing from_contour3d for planeface
- reading steps, but artefact on faces
- Correcting arc from_step

### Performance improvements

- LineSegment2D.points is non serializable attribute
- ClosedPolygon2D.line_segment is non_serializable_attributes
- Optimization of mesh generation

#### Refactorings
- (edges): put data argument back into Arc2D.plot_data()
- (edges): redefined Arc2D.plot_data()

## v0.2.6

### Changed
- debugs on frame 2D

### Optimized
- babylon data generation speed up

## v0.2.5

### Added
- translation and rotation for various primitives

### Changed
- Frame3D rotation takes also into account origin
- following plot_data v0.5.3

## v0.2.4
### Added
- handle spherical surfaces
- positionning of parts in STEP reading

## v0.2.1
### Added
- step export

## v0.2

### Changed
- modules -2D or *3D renamed in *2d, *3d
- point and vector declared with their x, y, z vm.Point2D((0, 0)) -> vm.Point2D(0, 0)
- separating in new modules: display, wires, edges...
- PEP8: method names
- PointAtCurvilinearAbscissa changed to point_at_abscissa
- MPLPlot changed to plot()
- plot now returns only ax instead of fig, ax

## v0.1.11

### Added
- Calculate the distance between LineSegment3D/LS3D, Arc3D/LS3D, Arc3D/Arc3D and between CylindricalFace3D too.
- Use PlaneFace3D with contours2D in a classic way and use it with contours3D with a 'from_contours3d' as CylindricalFace3D does.
- Calculate the distance between CylindricalFace3D and PlaneFace3D.
- Calculate the distance between CylindricalFace3D, PlaneFace3D and ToroidalFace3D.
- contours2d.tessel_points which gives all points of a contour2d, and .points the end points of primitives.
- Implementation of ConicalFace3D in Core and RevolvedProfile.
- Implementation of SphericalFace3D in Core.
- BSplineFace3D works.

### Changed
- cut_contours in Face3D which take all points from a Contour2D, not one side like before. Furthermore, it is light and quick.

## [v0.1.10]
- typings
- workflow to instanciate point

## [v0.1.9]

### Added
- mesh module

## [v0.1.8]

### Added
- color and alpha options for various primitives
- line segments intersection

### Debug
- arcs: is_trigo and angle were sometimes false

## [v0.1.7]

### Added
- random vector and points
- dashed line option in babylon of LineSegment3D
- Measure2D
- babylon_data: a dict language to describe models to be unpacked by a babylonjs unpacker

### Removed
- constants o2D, x2D, y2D...: use O2D, X2D...

### Changed
- Mesure -> Measure3D<|MERGE_RESOLUTION|>--- conflicted
+++ resolved
@@ -33,12 +33,8 @@
 - surfaces.Plane3D: linesegment_intersections
 - Export to step file
 - Step import
-<<<<<<< HEAD
 - Edge: fix orientation of edges commig from step.
-
-=======
 - PeriodicalSurface: linesegment3d_to_2d, takes into account small 3D line segments that should be actually 3D arcs
->>>>>>> ab538905
 
 ### Refactor
 - ClosedShell3D: point_belongs, get_non_intersecting_faces
