--- conflicted
+++ resolved
@@ -30,11 +30,7 @@
 - ToroidalSurface3D: increases precision of point3d_to_2d.
 
 ### Refactor
-<<<<<<< HEAD
-- Big refactor to improve and simplify complex and long methods in various modules. 
-=======
 - Big refactor to improve and simplify complex and long methods in various modules.
->>>>>>> 9ccea5f4
 
 ### Changed
 - Edge.split_between_two_points -> trim
@@ -43,12 +39,6 @@
 - 
 
 ## v0.15.0
-<<<<<<< HEAD
-
-## v0.15.0 
-
-=======
->>>>>>> 9ccea5f4
 
 ### New Features
 
