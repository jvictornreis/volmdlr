# Changelog

All notable changes to this project will be documented in this file.

The format is based on [Keep a Changelog](https://keepachangelog.com/en/1.0.0/),
and this project adheres to [Semantic Versioning](https://semver.org/spec/v2.0.0.html).


## Unrealeased

### New Features

* Gmsh: read_file (.msh) and related methods, define_triangular_element_mesh, define_tetrahedron_element_mesh
<<<<<<< HEAD
* Arc: reverse
=======
* Circle2D: primitives (defined with 2 Arc2D)
>>>>>>> 5f350a3a
*

### Fixed

* Contour3D: average_center_point (use edge_polygon.points instead of points)
<<<<<<< HEAD
* Arc2D: point_belongs (use is_trigo, consider point=start or end)
=======
* Contour: edges_order_with_adjacent_contour
>>>>>>> 5f350a3a
*

### Performance improvements

*
*

### Refactorings

*
*


## v0.5.0

### New Features

* Contour: is_overlapping, is_supperposing
* Point, Edges and Wires: axial_symmetry
* Surface2D: rotation, rotation_inplace
* Wire2D: bsplinecurve_crossings,  bsplinecurve_intersections
* Cylinder: min_distance_to_other_cylinder, is_intersecting_other_cylinder
* New point_distance method for Wire3D

### Fixed

* Wire3D.babylonjs
* BSplineSurface3D.merge_with (consider overlapping, intersecting surfaces)
* Wire.extract_primitives (consider point1 & point2 belong to the same primitive)
* Wire.extract_without_primitives (consider the primitives’ order to choose the primitives)
* Contour.shared_primitives_with (consider contours sharing a lot of primitives groups)
* Contour2D.contour_intersections (check if the point is not already in the lis)
* Line.is_between_points (consider point1==point2)
* BSplineCurve2D.split (consider point==start/end)
* Contour3D.bounding_box (use _utd_bounding_box to be defined as a property)
* BSplineSurface3D.grid2d_deformed (add more constraints to compute surface deformation)
* BSplineSurface3D.from_cylindrical_faces (consider **kwargs parameters)
* Duplicated methods cleaned
* triangulation of planar faces

### Performance improvements

* Remove Copy param from movement of primitives and add inplace methods
* Improve union operations
* Return the same result type (a boolean) in Contour.is_sharing_primitives_with
* Add hidden attribute _bounding_rectangle for Contour2D
* Add hidden attribute _length for BSplineCurve2D/3D
* Consider different types of primitives in Wire.wire_intersections/wire_crossings
* Add hidden attribute _length for Edge



### Refactorings

* Define _eq_ in Contour (to be used for both 2D and 3D)
* Use Grid2D object in different BSplineSurface3D methods (especially: to_2d_with_dimension)
* Define length in LineSegment (to be used for both 2D and 3D)
* Delete diplicated methods (length and point_at_abscissa) from Contour3D (inherit from Wire)
* Define a Parent class 'Bsplinecurve' to mutulize Bsplinecurve2D/3D methods
* Clean duplicated methods
* Define length in LineSegment (to be used for both 2D and 3D)
* Delete diplicated methods (length and point_at_abscissa) from Contour3D (inherit from Wire)
* Define a Parent class 'Bsplinecurve' to mutulize Bsplinecurve2D/3D methods





## v0.4.0
### Fixed
* various fixes in cuts of wires and contours
* Fix of missing face in Union
* following dessia_common v0.7.0


## v0.3.0

### New Features
* Bspline with dimensions
* cut_by_line for Surface2D
* Bspline merge

### Fixed
* Various Steps improvement
* Bspline periodicity in step reading
* sewing improvements
* Substraction of shells

## v0.2.10

### New Features

* union of shells (only with planeface for the moment 
* Sewing of polygon3D
* Concav hull of PointCloud2D

## v0.2.9

### New Features

* support STL import & export
* point cloud2D & cloud3D

## v0.2.8

### New Features

* support stringIO in step save

### Fixes

* depack of point2D
* to_vector2D

### Performance improvements

* better bounding box for cylindrical face


## [v0.2.7]
### Changed
* direction vector of linesegments are now normalized

### New Features

* straight line area for BsplineCurve2D
* split of circleby start end
* closedpolygon2d is_trigo
* Auto-adaptative camera/edge width babylonjs
* splitting of bsplinecurve2d
* BezierSurface3D implemented
* added rotation and translation for faces
* new classes BezierCurve2D and BezierCurve3D
* spherical surface
* (core): update plot_data method
* update plot_data methods in wires and edges
* step almost working for cylindrical, conical toroidal
* difference between intersections and crossings
* plot_data version set to 0.3.8 or above

### Fixes

* support of mixed vector point in to step
* remove debug mode babylonjs
* remove sci notation in step export
* use stable cdn for babylonjs
* sweep extrusion length
* line circle intersection with tolerance, normal and dir vector for arc
* offset of wire
* remove useless non serializable attr
* secondmoment area from straight lines
* reversed faces in extrusion correction
* enhancement of rotation/translation of shells
* bug fix BezierCurve2D and 3D
* eq and hash for basis and frames
* shell and frame mapped shell correctly read
* small try except added for step reading
* all SHAPE_REPRESENTATION are now read
* Arc3D from step full debug
* arc3d to 2d in bspline3d surface
* missing faces at end of sweep
* splitting faces and arcs
* perf in display nodes and toroidal aspect
* setup.py requires plot_data>=0.3.9
* (primitives2d): serialization
* debug of shell method
* porting shells methods
* Debug of conical faces
* Porting cylinders and hollow
* porting from missing from_contour3d for planeface
* reading steps, but artefact on faces
* Correcting arc from_step

### Performance improvements

* LineSegment2D.points is non serializable attribute
* ClosedPolygon2D.line_segment is non_serializable_attributes
* Optimization of mesh generation

#### Refactorings
* (edges): put data argument back into Arc2D.plot_data()
* (edges): redefined Arc2D.plot_data()

## v0.2.6

### Changed
- debugs on frame 2D 

### Optimized
- babylon data generation speed up

## v0.2.5

### Added
- translation and rotation for various primitives

### Changed
- Frame3D rotation takes also into account origin
- following plot_data v0.5.3

## v0.2.4
### Added
- handle spherical surfaces
- positionning of parts in STEP reading

## v0.2.1
### Added
- step export

## v0.2

### Changed
- modules *2D or *3D renamed in *2d, *3d
- point and vector declared with their x, y, z vm.Point2D((0, 0)) -> vm.Point2D(0, 0)
- separating in new modules: display, wires, edges...
- PEP8: method names
- PointAtCurvilinearAbscissa changed to point_at_abscissa
- MPLPlot changed to plot()
- plot now returns only ax instead of fig, ax 

## v0.1.11

### Added 
- Calculate the distance between LineSegment3D/LS3D, Arc3D/LS3D, Arc3D/Arc3D and between CylindricalFace3D too.
- Use PlaneFace3D with contours2D in a classic way and use it with contours3D with a 'from_contours3d' as CylindricalFace3D does.
- Calculate the distance between CylindricalFace3D and PlaneFace3D.
- Calculate the distance between CylindricalFace3D, PlaneFace3D and ToroidalFace3D.
- contours2d.tessel_points which gives all points of a contour2d, and .points the end points of primitives.
- Implementation of ConicalFace3D in Core and RevolvedProfile.
- Implementation of SphericalFace3D in Core.
- BSplineFace3D works.

### Changed
- cut_contours in Face3D which take all points from a Contour2D, not one side like before. Furthermore, it is light and quick.

## [v0.1.10]
- typings
- workflow to instanciate point

## [v0.1.9]

### Added
- mesh module

## [v0.1.8]

### Added
- color and alpha options for various primitives
- line segments intersection
 
### Debug
- arcs: is_trigo and angle were sometimes false

## [v0.1.7]

### Added
- random vector and points
- dashed line option in babylon of LineSegment3D
- Measure2D
- babylon_data: a dict language to describe models to be unpacked by a babylonjs unpacker

### Removed
- constants o2D, x2D, y2D...: use O2D, X2D...

### Changed
- Mesure -> Measure3D<|MERGE_RESOLUTION|>--- conflicted
+++ resolved
@@ -11,21 +11,15 @@
 ### New Features
 
 * Gmsh: read_file (.msh) and related methods, define_triangular_element_mesh, define_tetrahedron_element_mesh
-<<<<<<< HEAD
+* Circle2D: primitives (defined with 2 Arc2D)
 * Arc: reverse
-=======
-* Circle2D: primitives (defined with 2 Arc2D)
->>>>>>> 5f350a3a
 *
 
 ### Fixed
 
 * Contour3D: average_center_point (use edge_polygon.points instead of points)
-<<<<<<< HEAD
+* Contour: edges_order_with_adjacent_contour
 * Arc2D: point_belongs (use is_trigo, consider point=start or end)
-=======
-* Contour: edges_order_with_adjacent_contour
->>>>>>> 5f350a3a
 *
 
 ### Performance improvements
