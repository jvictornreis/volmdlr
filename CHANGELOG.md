--- conflicted
+++ resolved
@@ -24,13 +24,9 @@
 - Arc3D: arc_intersections, arcellipse_intersections
 - Wire3D/Contour3D: edge_intersections, wire_intersections
 - BSpline3D: arc_intersections
-<<<<<<< HEAD
+- New module: discrete_representation for voxelization of 3D geometries and pixelization of 2D geometries
 - BSplineSurface3D: partial removal of dependencies on geomdl objects
 - BSplineSurface3D: from_points_interpolation, from_points_approximation
-- 
-=======
-- New module: discrete_representation for voxelization of 3D geometries and pixelization of 2D geometries
->>>>>>> df7e510d
 
 ### Fixed
 - Sweep with non smoth path
