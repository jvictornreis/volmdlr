--- conflicted
+++ resolved
@@ -16,12 +16,8 @@
 - grid_points: returns a grid of points inside the surface2d of the face.
 
 #### surfaces.py
-<<<<<<< HEAD
-- CylindricalSurfaces3D: parametric_points_to_3d
 - ToroidalSurfaces3D: parametric_points_to_3d
-=======
 - CylindricalSurface3D: parametric_points_to_3d.
->>>>>>> d5c35373
 
 ### Fixed
 - review hash and eq methods
