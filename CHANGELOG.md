# Changelog

All notable changes to this project will be documented in this file.

The format is based on [Keep a Changelog](https://keepachangelog.com/en/1.0.0/),
and this project adheres to [Semantic Versioning](https://semver.org/spec/v2.0.0.html).

## Unrealeased

### New Features


### Fixed

* Contour2D: bounding_rectangle (specify number_points for discretization_points)
* BSplineCurve2D: bounding_rectangle (specify number_points for discretization_points)


### Performance improvements


### Refactorings


### Unittests

* Contour2D: point_belongs



## Unrealeased

### New Features

* Block: faces_center (calculate directly point in the middle of the faces)
* Circle2D: split_by_line
* BoundingRectangle: bounds, plot, area, center, b_rectangle_intersection, is_inside_b_rectangle, point_belongs, intersection_area, distance_to_b_rectangle, distance_to_point
* Cylinder: random_point_inside, interference_volume_with_other_cylinder, lhs_points_inside
* CylindricalSurface3D: line_intersections, linesegment_intersections, plane_intersection
* Line2D: point_distance
* Line3D: to_2d
* Line3D: skew_to (verifies if two Line3D are skew)
* LineSegment3D: line_interserctions
* ArcEllipse3D: discretization_points
* FullArc3D: linesegment_intersections
* Line: sort_points_along_line
* ArcEllipse2D: length, point_belongs, abscissa, bounding_rectangle, straight_line_area, discretization_points, reverse
* New Class wires.Ellipse2D
* Ellipse2D.point_over_ellipse()
* Ellipse2D.line_intersections()
* Ellipse2D.linesegment_intersections()
* Ellipse2D.discretization_points()
* Ellipse2D.abscissa()
* Ellipse2D.point_angle_with_major_dir()
* Ellipse2D.area()
* Ellipse2D.rotation()
* Ellipse2D.tranlation()
* Ellipse2D.frame_mapping()
* Line2D.frame_mapping()
* Contour3D: linesegment_intersections, line_intersections
* Circle3D: primitives: [Arc3D, Arc3D], get_primitives, abscissa, linesegment_intersections
* Arc3D: line_intersections, linesegment_intersections
* new module utils: intersections -> circle_3d_linesegment_intersections
* CylindricalSurface3D: point_on_surface, is_coincident, arcellipse3d_to_2d

### Fixed

* Contour2D: point_belongs
* BsplineCurve: abscissa (use different start point between 0 and length)
* Arc3D: plot
* Cylinder: point_belongs
* FullArc3D: plot (use discretization_points instead of discretise)
* Face3D: line_intersections: consider borders
* STL: from stream (use BinaryFile and StringFile instead of io.BinaryIO and FileIO)
* Step: from stream (use BinaryFile instead of io.BinaryIO)
* Contour: is_overlapping (consider intersecting_points is empty)
* LineSegment2D: to_wire (use discretization_points instead of discretise)
* ArcEllipse2D: to_3d
* Fix boolean operations when faces are 100% coincident
* Fix some to_step methods from edges.py and faces.py
<<<<<<< HEAD
* bounding box: fix for cylindrical
=======
* infinite primitive offset of linesegment
>>>>>>> 02e124d9

### Performance improvements

* Avoid unneeded bbox computation
* triangulation performance by use of Node2D instead of points (x15 on casing)

### Refactorings
* LineSegment3D: intersections
* Line2D: sort_points_along_line


### Unittests

* PlaneFace3D: line_intersections
* BsplineCurve: abscissa
* Circle2D: split_by_line
* BoundingRectangle: area, center, intersection, is_inside, point_belongs, intersection_area, distance_to_point, distance_to_b_rectangle
* Cylinder: point_belongs, random_point_inside, interference_volume_with_other_cylinder, min_distance_to_other_cylinder, is_intersecting_other_cylinder, lhs_points_inside
* CylindricalFace3D: linesegment_intersections
* CylindricalSurface3D: line_intersections
* Line3D: line_distance
* Line3D: skew_to
* Line3D: intersections
* LineSegment3D: line_intersections
* LineSegment3D: linesegment_intersections
* Contour: is_overlapping
* LineSegment2D: to_wire
* ArcEllipse3D: discretization_points
* FullArc3D: linesegment_intersections
* Line2D: sort_points_along_line
* Line3D: sort_points_along_line
* ArcEllipse2D: length, point_belongs, abscissa, bounding_rectangle, straight_line_area, discretization_points, reverse
* Ellipse2D.point_over_ellipse()
* Ellipse2D.line_intersections()
* Ellipse2D.linesegment_intersections()
* Ellipse2D.discretization_points()
* Ellipse2D.abscissa()
* Ellipse2D.point_angle_with_major_dir()
* Ellipse2D.area()
* Ellipse2D.rotation()
* Ellipse2D.tranlation()
* Ellipse2D.frame_mapping()
* Line2D.frame_mapping()
* ArcEllipse3D.to_2d()
* Circle3D: point_belongs
* Circle3D: discretization_points
* Arc3D: line_intersections, linesegment_intersections
* CylindricalSurface3D: point_on_surface, is_coincident

## v0.6.1 [12/13/2022]

### Changes

* Import from dessia_common are now performed from dessia_common.core

### Fixed
* infinite primitive offset of linesegment

## v0.6.0 [11/7/2022]

### New Features

* Stl:load_from_file, to_volume_model
* Surface2D: copy (specific method)
* GmshParser: read_file (.msh) and related methods, define_triangular_element_mesh, define_tetrahedron_element_mesh
* Circle2D: primitives (defined with 2 Arc2D)
* Node2D/3D, TriangularElement, QuadrilateralElement2D, TriangularElement3D
* ElementsGroup: nodes, elements_per_node
* Mesh: bounding_rectangle, delete_duplicated_nodes
* PlaneFace3D: cut_by_coincident_face
* Vector2D: to_step
* BSplineCurve2D: to_step
* LineSegment3D: to_bspline_curve
* BSplineCurve3D: from_geomdl_curve
* Surface2D: line_crossings
* Surface2D: from_contour
* BSplineSurface3D: simpifly_surface - verifies if BSplineSurface3D could be a Plane3D
* OpenShell3D: to_step_face_ids
* Contour2D: repair_cut_contour
* Circle2D: cut_by_line

### Fixed

* Contour3D: average_center_point (use edge_polygon.points instead of points)
* Contour: edges_order_with_adjacent_contour
* Arc2D: translate_inplace
* Arc2D: point_belongs
* Arc2D: abscissa (consider point2d == arc2d.start/end)
* Arc2D: split (how to choose the interior point)
* Wire: extract_primitives (consider point1 and point2 belong to the same primitive, REMOVE Contour.extract_primitives)
* LineSegment: abcissa (consider point2d == arc2d.start/end)
* Contour2D: cut_by_wire
* Contour2D: point_belongs (bug when contour has only one primitive, like FullArc2D)
* Contour: contours_from_edges
* PlaneFace3D: face_intersections
<<<<<<< HEAD
=======
<<<<<<< HEAD
<<<<<<< HEAD
>>>>>>> testing
* Edge: insert_knots_and_mutiplicity
* BSplineCurve3D: from_step
* Surface2D: cut_by_line
* Circle3D: to_step
<<<<<<< HEAD
=======
* ArcEllipse3D.to_2d()

=======
* infinite primitive offset of linesegment
>>>>>>> master
=======
>>>>>>> master
>>>>>>> testing

### Performance improvements

* Improve reading STEP files (Faster BSplineCurve3D.look_up_table, Better info when _edges not following eachother_ )
* Improve multiple substractions
* Speedup Contour2D.point_belongs using bounding_rectangle
* Custom to dicts for Shells and primitives inheriting


### Refactorings

* Normalize STL methods regarding STEP
* Refacor and update old code in mesh.py
* Define a Parent class 'Triangle' for Triangle2D/3D


### Unittests

* Wire: extract_primitives, extract_without_primitives


## v0.5.0

### New Features

* Contour: is_overlapping, is_supperposing
* Point, Edges and Wires: axial_symmetry
* Surface2D: rotation, rotation_inplace
* Wire2D: bsplinecurve_crossings,  bsplinecurve_intersections
* Cylinder: min_distance_to_other_cylinder, is_intersecting_other_cylinder
* New point_distance method for Wire3D

### Fixed

* Wire3D.babylonjs
* BSplineSurface3D.merge_with (consider overlapping, intersecting surfaces)
* Wire.extract_primitives (consider point1 & point2 belong to the same primitive)
* Wire.extract_without_primitives (consider the primitives’ order to choose the primitives)
* Contour.shared_primitives_with (consider contours sharing a lot of primitives groups)
* Contour2D.contour_intersections (check if the point is not already in the lis)
* Line.is_between_points (consider point1==point2)
* BSplineCurve2D.split (consider point==start/end)
* Contour3D.bounding_box (use _utd_bounding_box to be defined as a property)
* BSplineSurface3D.grid2d_deformed (add more constraints to compute surface deformation)
* BSplineSurface3D.from_cylindrical_faces (consider **kwargs parameters)
* Duplicated methods cleaned
* triangulation of planar faces

### Performance improvements

* Remove Copy param from movement of primitives and add inplace methods
* Improve union operations
* Return the same result type (a boolean) in Contour.is_sharing_primitives_with
* Add hidden attribute _bounding_rectangle for Contour2D
* Add hidden attribute _length for BSplineCurve2D/3D
* Consider different types of primitives in Wire.wire_intersections/wire_crossings
* Add hidden attribute _length for Edge

### Refactorings

* Define _eq_ in Contour (to be used for both 2D and 3D)
* Use Grid2D object in different BSplineSurface3D methods (especially: to_2d_with_dimension)
* Define length in LineSegment (to be used for both 2D and 3D)
* Delete diplicated methods (length and point_at_abscissa) from Contour3D (inherit from Wire)
* Define a Parent class 'Bsplinecurve' to mutulize Bsplinecurve2D/3D methods
* Clean duplicated methods
* Define length in LineSegment (to be used for both 2D and 3D)
* Delete diplicated methods (length and point_at_abscissa) from Contour3D (inherit from Wire)
* Define a Parent class 'Bsplinecurve' to mutulize Bsplinecurve2D/3D methods


## v0.4.0
### Fixed
* various fixes in cuts of wires and contours
* Fix of missing face in Union
* following dessia_common v0.7.0


## v0.3.0

### New Features
* Bspline with dimensions
* cut_by_line for Surface2D
* Bspline merge

### Fixed
* Various Steps improvement
* Bspline periodicity in step reading
* sewing improvements
* Substraction of shells

## v0.2.10

### New Features

* union of shells (only with planeface for the moment 
* Sewing of polygon3D
* Concav hull of PointCloud2D

## v0.2.9

### New Features

* support STL import & export
* point cloud2D & cloud3D

## v0.2.8

### New Features

* support stringIO in step save

### Fixes

* depack of point2D
* to_vector2D

### Performance improvements

* better bounding box for cylindrical face


## [v0.2.7]
### Changed
* direction vector of linesegments are now normalized

### New Features

* straight line area for BsplineCurve2D
* split of circleby start end
* closedpolygon2d is_trigo
* Auto-adaptative camera/edge width babylonjs
* splitting of bsplinecurve2d
* BezierSurface3D implemented
* added rotation and translation for faces
* new classes BezierCurve2D and BezierCurve3D
* spherical surface
* (core): update plot_data method
* update plot_data methods in wires and edges
* step almost working for cylindrical, conical toroidal
* difference between intersections and crossings
* plot_data version set to 0.3.8 or above

### Fixes

* support of mixed vector point in to step
* remove debug mode babylonjs
* remove sci notation in step export
* use stable cdn for babylonjs
* sweep extrusion length
* line circle intersection with tolerance, normal and dir vector for arc
* offset of wire
* remove useless non serializable attr
* secondmoment area from straight lines
* reversed faces in extrusion correction
* enhancement of rotation/translation of shells
* bug fix BezierCurve2D and 3D
* eq and hash for basis and frames
* shell and frame mapped shell correctly read
* small try except added for step reading
* all SHAPE_REPRESENTATION are now read
* Arc3D from step full debug
* arc3d to 2d in bspline3d surface
* missing faces at end of sweep
* splitting faces and arcs
* perf in display nodes and toroidal aspect
* setup.py requires plot_data>=0.3.9
* (primitives2d): serialization
* debug of shell method
* porting shells methods
* Debug of conical faces
* Porting cylinders and hollow
* porting from missing from_contour3d for planeface
* reading steps, but artefact on faces
* Correcting arc from_step

### Performance improvements

* LineSegment2D.points is non serializable attribute
* ClosedPolygon2D.line_segment is non_serializable_attributes
* Optimization of mesh generation

#### Refactorings
* (edges): put data argument back into Arc2D.plot_data()
* (edges): redefined Arc2D.plot_data()

## v0.2.6

### Changed
- debugs on frame 2D 

### Optimized
- babylon data generation speed up

## v0.2.5

### Added
- translation and rotation for various primitives

### Changed
- Frame3D rotation takes also into account origin
- following plot_data v0.5.3

## v0.2.4
### Added
- handle spherical surfaces
- positionning of parts in STEP reading

## v0.2.1
### Added
- step export

## v0.2

### Changed
- modules *2D or *3D renamed in *2d, *3d
- point and vector declared with their x, y, z vm.Point2D((0, 0)) -> vm.Point2D(0, 0)
- separating in new modules: display, wires, edges...
- PEP8: method names
- PointAtCurvilinearAbscissa changed to point_at_abscissa
- MPLPlot changed to plot()
- plot now returns only ax instead of fig, ax 

## v0.1.11

### Added 
- Calculate the distance between LineSegment3D/LS3D, Arc3D/LS3D, Arc3D/Arc3D and between CylindricalFace3D too.
- Use PlaneFace3D with contours2D in a classic way and use it with contours3D with a 'from_contours3d' as CylindricalFace3D does.
- Calculate the distance between CylindricalFace3D and PlaneFace3D.
- Calculate the distance between CylindricalFace3D, PlaneFace3D and ToroidalFace3D.
- contours2d.tessel_points which gives all points of a contour2d, and .points the end points of primitives.
- Implementation of ConicalFace3D in Core and RevolvedProfile.
- Implementation of SphericalFace3D in Core.
- BSplineFace3D works.

### Changed
- cut_contours in Face3D which take all points from a Contour2D, not one side like before. Furthermore, it is light and quick.

## [v0.1.10]
- typings
- workflow to instanciate point

## [v0.1.9]

### Added
- mesh module

## [v0.1.8]

### Added
- color and alpha options for various primitives
- line segments intersection
 
### Debug
- arcs: is_trigo and angle were sometimes false

## [v0.1.7]

### Added
- random vector and points
- dashed line option in babylon of LineSegment3D
- Measure2D
- babylon_data: a dict language to describe models to be unpacked by a babylonjs unpacker

### Removed
- constants o2D, x2D, y2D...: use O2D, X2D...

### Changed
- Mesure -> Measure3D<|MERGE_RESOLUTION|>--- conflicted
+++ resolved
@@ -78,11 +78,8 @@
 * ArcEllipse2D: to_3d
 * Fix boolean operations when faces are 100% coincident
 * Fix some to_step methods from edges.py and faces.py
-<<<<<<< HEAD
 * bounding box: fix for cylindrical
-=======
 * infinite primitive offset of linesegment
->>>>>>> 02e124d9
 
 ### Performance improvements
 
@@ -178,25 +175,12 @@
 * Contour2D: point_belongs (bug when contour has only one primitive, like FullArc2D)
 * Contour: contours_from_edges
 * PlaneFace3D: face_intersections
-<<<<<<< HEAD
-=======
-<<<<<<< HEAD
-<<<<<<< HEAD
->>>>>>> testing
 * Edge: insert_knots_and_mutiplicity
 * BSplineCurve3D: from_step
 * Surface2D: cut_by_line
 * Circle3D: to_step
-<<<<<<< HEAD
-=======
 * ArcEllipse3D.to_2d()
-
-=======
 * infinite primitive offset of linesegment
->>>>>>> master
-=======
->>>>>>> master
->>>>>>> testing
 
 ### Performance improvements
 
