--- conflicted
+++ resolved
@@ -17,21 +17,13 @@
 * CylindricalSurface3D: line_intersections, linesegment_intersections, plane_intersection
 * Line2D: point_distance
 * Line3D: to_2d
-<<<<<<< HEAD
-* ArcEllipse2D: straight_line_area
-* Line3D: skew_to: Verifies if two Line3D are skew
-* LineSegment3D.line_interserctions
-* Line2D: point_belongs
-
-=======
 * Line3D: skew_to (verifies if two Line3D are skew)
 * LineSegment3D: line_interserctions
 * ArcEllipse3D: discretization_points
 * FullArc3D: linesegment_intersections
 * Line: sort_points_along_line
+* Line2D: point_belongs
 * ArcEllipse2D: length, point_belongs, abscissa, bounding_rectangle, straight_line_area, discretization_points, reverse
->>>>>>> 4a5f98b1
-
 
 ### Fixed
 
@@ -44,15 +36,11 @@
 * Step: from stream (use BinaryFile instead of io.BinaryIO)
 * Contour: is_overlapping (consider intersecting_points is empty)
 * LineSegment2D: to_wire (use discretization_points instead of discretise)
-<<<<<<< HEAD
 * Line2D: line_intersections
 * BSplineCurve2D: line_intersections
-=======
 * ArcEllipse2D: to_3d
 * Fix boolean operations when faces are 100% coincident
 * Fix some to_step methods from edges.py and faces.py
->>>>>>> 4a5f98b1
-
 
 ### Performance improvements
 
@@ -80,17 +68,14 @@
 * LineSegment3D: linesegment_intersections
 * Contour: is_overlapping
 * LineSegment2D: to_wire
-<<<<<<< HEAD
 * Line2D: point_belongs
 * BSplineCurve2D: line_intersections
 * LineSegment2D: line_intersections
-=======
 * ArcEllipse3D: discretization_points
 * FullArc3D: linesegment_intersections
 * Line2D: sort_points_along_line
 * Line3D: sort_points_along_line
 * ArcEllipse2D: length, point_belongs, abscissa, bounding_rectangle, straight_line_area, discretization_points, reverse
->>>>>>> 4a5f98b1
 
 
 ## v0.6.0 [11/7/2022]
