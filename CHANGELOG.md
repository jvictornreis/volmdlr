# Changelog

All notable changes to this project will be documented in this file.

The format is based on [Keep a Changelog](https://keepachangelog.com/en/1.0.0/),
and this project adheres to [Semantic Versioning](https://semver.org/spec/v2.0.0.html).

## v0.15.0 [future]

### New Features

#### core_compiled.py
- Point2D/Point3D: allow users to use a point or a list of points direct inside a numpy array. ex.: np.array(volmdlr.O3D)
- Point2D/Point3D: in_list. ** ATTENTION:** -> use in_list instead of volmdlr.core.point_in_list.
- cad_simplification: VoxelizationSimplify, TripleExtrusionSimplify, TriangleDecimationSimplify.

#### surfaces.py
- ToroidalSurface3D: line_intersections, linesegment_intersections, plane_intersections
- ToroidalSurface3D: cylindricalSurface_intersections, circle_intersections, fullarc_intersections, dict_to_object, conicalsurface_intersections, sphericalsurface_intersections
- ToroidalSurface3D: Handles degenerated surfaces (major_radius < minor_radius).
- CylindricalSurface3D: circle_intersections, sphericalsurface_intersections, cylindricalsurface_intersections
- ToroidalFace3D: PlaneFace3D intersectios.
- SphericalSurface3D: circle_intersections, arc_intersections, ellipse_intersections, arcellipse_intersections, sphericalsurface_intersections
- ConicalSurface3D: sphericalsurface_intersections
- General improvements on sufaces' parametric operations.

#### edges.py
- BsplineCurve3D: circle_intersections.
- ArcEllipse3D/FullArcEllipse3D: line_intersections.
#### curves.py
- Circle3D: point_distance.
#### shell.py
- OpenTriangleShell3D: triangle decimation
- ClosedTriangleShell3D: turn_normals_outwards, are_normals_pointing_outwards, turn_normals_inwards, are_normals_pointing_inwards
- DiplayTriangleShell3D: concatenate

#### core.py
- BoundingBox: is_close, scale
- BoundingBox: triangle_intersects_voxel, is_intersecting_triangle
#### discrete_representation.py
- Voxelization: from_mesh_data
- OctreeBasedVoxelization


#### step.py
- Support to Datakit CrossCadWare STEP file format.

### Fixed

#### core_compiled
- Frame2D: fix rotation.
<<<<<<< HEAD

=======
- Drone : run generate sdist and generate bdist_wheel only on master
>>>>>>> e63c04e3
#### edges.py 
- Arc2D: direction conservation in rotation / translation / frame_mapping.

#### surfaces.py
- ToroidalSurface3D: line_intersections, linesegment_intersections, plane_intersections 

#### faces.py
- ToroidalFace3D: PlaneFace3D intersections.
- PlaneFace3D: circle_intersections. planeface_intersections

#### wires.py
- delete remaining inplace methods in wires.py

#### shells.py
- Fixes to boolean operations.

#### surfaces.py 
- SphericalSurface3D: use circle 3d instead of polygon3D for plotting. 

#### utils
- common_operations separate_points_by_closeness: consider more than two cluster groups.

#### curves.py
- Circle3D: circle_intersectios when the circle are coplanar.
- Circle2D: Now, it needs a Frame2D and a radius instead of a Center and a Radius. This allows to easily control the circle's direction (clockwise/counterclockwise)

#### surfaces.py
- ExtrusionSurface3D: enhance parametric operations.

#### edges.py
- bsplineCurve: line_intersections. 
<<<<<<< HEAD

### Refactor
#### core.py
- babylon_data: avoid using bounding_box for performance
=======
- Arc2D: Arc 2D now must follow the same rotation direction of its circle.
>>>>>>> e63c04e3

#### core_compiled
- Frame2D: fix rotation, now it has an optional parameter rotate_basis, set to False by default option, so the user can specify if he wants to rotate also the basis of the frame.

#### primitives3d
- Block: get_bounding_box

#### discrete_representation.py
- MatrixBasedVoxelization: _logical_operation

### Refactor
- Face3D: create a generic method for calculating intersections between two faces: _generic_face_intersections.
- Voxelization: refactor class methods

#### core.py
- babylon_data: avoid using bounding_box for performance
- BoundingBox: uses numpy to improve performance.

#### core_compiled
- Frame2D: fix rotation, now it has an optional parameter rotate_basis, set to False by default option, so the user can specify if he wants to rotate also the basis of the frame.

#### edges.py
- Circle2D: Now, it needs a Frame2D and a radius instead of a Center and a Radius. This allows to easily control the circle's direction (clockwise/counterclockwise)
- Arc2D: Arc 2D now must follow the same rotation direction of its circle.
- LineSegment2D/3D: The line attribute from which the line segment was defined was converted to a property, for performance and memory efficiency reasons.
- BSplineCurve: improve line_intersections performance.

#### faces.py
- Face3D: create a generic method for calculating intersections between two faces: _generic_face_intersections.

#### primitives3d.py
- Sweep: accepts an optional parameter starting_frame that can control the orientation of the profile.

#### surfaces.py
- ExtrusionSurface3D: Uses edge abscissa as u parameter.
<<<<<<< HEAD
=======
- ExtrusionSurface3D: general improvements in parametric operations.
>>>>>>> e63c04e3


### Changed
- ToroidalSurface3D: init param tore_radius and small_radius changed to major_radius and minor_radius respectevely.
- ToroidalSurface3D: plots now use Circles 3D instead of ClosedPolygon3D. Performance improved.
- CylindricalSurface3D: More comprehesive plot
- BoundingBox: from_bounding_boxes
- BSplineCurve: improve line_intersections performance.
- core_compiled.pyx: update typing because Point2D, Point3D, Vector2D and Vector3D are now extension types (C structures.)
- BSplineCurve: improve line_intersections performance.
- SphericalSurface3D: enhance bsplinecurve3d_to_2d.


### Unittests
#### curves 
- Circle3D: new case to test_circle_intersections, new test: test_point_distance.
#### surfaces
- ToroidalSurface3D: test_line_intersections, test_plane_intersections, test_cylindrical_surface_intersections, test_circle_intersections
- CylindricalSurface3D:  test_circle_intersections.
#### faces
- ToroidalFace3D: PlaneFace3D intersectios.
- SphericalSurface3D: circle_intersections, arc_intersections, arcellipse_intersections
- PlaneFace3D: point_belongs
#### core
- BoundingBox: is_close, scale
#### primitives3d
- Block: from_bounding_box, get_bounding_box

## v0.14.0

### New Features
- DisplayTriangleShell3D: a TriangleShell3D optimized for performance of display / saving / loading.
- BSplineSurface3D: from_points_interpolation, from_points_approximation.
- nurbs module.
- New curves classes: Hyperbola2D and Hyperbola3D.
- Line: closest_point_on_line, from_point_and_vector
- Line2D: get_slope, get_y_intersection.
- New curves classes: Parabola2D/3D.
- ConicalSurface3D: line/line_segment intersections, perpendicular_plane_intersection
- ConicalSurface3D: line/line_segment intersections, perpendicular_plane_intersection, parallel_plane_intersections, concurent_plane_intersections, plane_intersections.
- Hyperbola2D/3D and Parabola2D/3D: split
- PlaneFace3D: conicalface_intersections
- CylindricalSurface3D: conicalsurface_intersections
- CylindricalFace3D: conicalface_intersections
- Curve: general_method curve_intersections
- Parabola2d/3D / Hyperbola2D/3D: point_belongs, tangent
- BSplineCurve: point_to_parameter, abscissa_to_parameter.
- Basis3D: is_normilized, is_orthogonal, is_orthonormal.
- BSplineSurface3D: fullarcellipse3d_to_2d
- ClosedPolygon2D: points_in_polygon

### Fixed
- add missing name attributes to classmethods.
- fixed circular imports
- BSplineSurface3D: from_points_interpolation, from_points_approximation.
- ConicalFace3D: point_belongs
- nurbs.core: find_multiplicity, evaluate_curve.
- LineSegment3d: line_intersections.
- Circle2D: line_intersections
- Step.read_lines: handles name with # character in name.
- ExtrusionSurface3D: enhance 3D to parametric operations.
- BSplineCurve: direction_vector, point_at_abscissa, abscissa, trim
- ConicalSurface3D and RevolutionSurface3D: bsplinecurve3d_to_2d when start or and points are at surface singularity
- ClosedCurves: discretization_points
- ArcEllipse3D: is_close
- LineSegment3D: revolution
- FullArcEllipse3D, FullArcEllipse2D: discretization_points
- ConicalSurface3D: linesegment2d_to_3d
- BSplineSurface3D: bsplinecurve3d_to_2d, prevents code execution from stopping when point3d_to_2d does not converge
- BSplineSurface3D: derivatives
- BSplineCurve: split
- Matrix based discrete representation: boolean operations
- read the docs settings
- fix: move code complexity at end
- ClosedPolygon2D: points_in_polygon, fix include_edge_points
- ClosedShell3D: is_face_between_shells

### Refactor
- TriangleShell3D: various improvement such as get_bounding_box, to_mesh_data, from_mesh_data, to_dict, dict_to_object

### Changed
- Cache BSplineCurve points into a numpy array to reduce memory usage.
- Vector2D, Vector3D: __repr__
- core_compiled: cdef functions' names.
- Vector2D, Vector3D, Point2D, Point3D: transformed into extension types for memory performance
- limit warning on step reading
- BSplineSurface3D: point3d_to_2d

### Unittests
- Hyperbola2D/3D: line_intersections
- Parabola2D/3D: line_intersections
- ConicalSurface3D: test_line_intersections, test_plane_intersections.

## v0.13.0

### New Features
- Line: reverse.
- BSplineCurve: Remove dependencies from the geomdl library.
- perf: to_dict/dict_to_obj of OpenTriangleShell3D
- Cylinder / Cone / HollowCylinder: from_center_point_and_axis
- Cone: remove inheritance from RevolvedProfile
- Ellipse2D: point_distance, bounding rectangle, ellipse_intersections
- Curve: local_discretization
- Ellipse3D: line_intersections, linesegment_intersections, ellipse_intersections
- ArcEllipse3D : Linesegment_intersections, arcellipse_intersections
- Circle3D: circle_intersections, ellipse_intersections
- Circle2D: ellipse_intersections.
- Arc3D: arc_intersections, arcellipse_intersections
- Wire3D/Contour3D: edge_intersections, wire_intersections
- BSpline3D: arc_intersections
- New module: discrete_representation for voxelization of 3D geometries and pixelization of 2D geometries
- BSplineSurface3D: partial removal of dependencies on geomdl objects

### Fixed
- Sweep with non smoth path
- plot of vector3D.
- BSplineSurface3D: point3d_to_2d, improve inital condition.
- EdgeCollection3D: babylon_meshes.
- BSplineCurve3D: trim
- FullArc3D: hash
- SphericalSurface3D: enhance repair_periodicity_method
- CylindricalSurface3D: concurrent_plane_intersection
- BSplineFace3D: fix neutral_fiber
- Step: assembly import
- BSplineFace3D: fix bounding_box.
- Ellipse3D: from_step
- edges.py: general improvements.
- ExtrusionSurface3D: point3d_to_2d.
- ExtrusionSurface3D: enhance parametric operations when the surface is periodic.
- BSplineFace3D: fix neutral_fiber
- BSplineSurface3D: improve bsplinecurve3d_to_2d.
- BSplineSurface3D: improve bsplinecurve3d_to_3d.
- Circle2D: plot
- Line3D: fix Line3D plot()
- Vector2D: plot()
- fix RevolutionFace3D init parameter wire to edge.
- Update documentation
- fix Sweep: bug when first primitive is an arc.
- fix closedshell3d volume
- Step.py: enhance step import/export
- VolumeModel: get_shells
- step.py uses deque in stack based algorithms
- VolumeModel: get_shells
- add error protection stl
- Sweep - add raise ValueError if section too big in comparision to arc radiuses
- Update cython version requirement in setup.py
- Step import: handles when there is an empty assembly in the file.
- Ellipse2D: point_at_abscissa
- ultis.common_operations: get_edge_distance_to_point and get_get_abscissa_discretization from edges so it can be used in curves too.
- edges.Edge._generic_minimum_distance
- LineSegment3D: distance_linesegment
- BSpline3D: linesegment_intersections

### Refactor
- refator some classes' init in primitives3D. 
- Shells: refactor.
- Composite_primitives
- Surface3D: enhance repair_primitives_periodicity method.
- volmdlr.utils.intersections:
- BSplineCurve: replace periodic bool parameter with verification inside from_points_intepolation method.
- Wire3D: removes heritage from volmdlr.core.CompositePrimitive3D
- BSplineCurve3D: bounding_box
- edges: minimum_distance.
- BSplineSurface3D: bsplinecurve3d_to_2d
- BSplineCurve: transform some attributs into lazy evaluation and Caching
- BSplineSurface3D: transform some attributs into lazy evaluation and Caching
- BSplineSurface3D: store control_points as numpy array for memory efficiency
- PlaneFace3D: distance_to_point -> point_distance
- remove normalize() methods for Vectors. Replaced by unit_vector(), it returns a new normalized vector.
- Cylinder / Cone / HollowCylinder: docstrings, typings, style, coherence
- BSplineSurface3D: point3d_to_2d performance improvements.


### Changed
- Moves functions from step.py to volmdlr.utils.step_reader
- Cylinder / HollowCylinder: `from_extremal_points` is now depracted. Use `from_end_points` instead (for lexical reason)

### Unittests
- Cylinder / Cone / HollowCylinder
- Ellipse2D: point_distance
- Ellipse3D: test_ellipse_intersections, test_linesegment_intersections
- ArcEllipse3D : Linesegment_intersections, arcellipse_intersections
- Circle3D: circle_intersections.
- Arc3D: arc_intersections, arcellipse_intersections, test_minimum_distance_bspline
- BSplineCurve3D: test_bspline_linesegment_minimum_distance, test_bspline_linesegment_intersections
- Contour3D: test_edge_intersections

## v0.12.0


### New Features
- New module: cad_simplification - OctreeBlockSimplify, TrippleExtrusionSimplify
- shells.py : function to performe union operations for a given list of shells.
- ClosedShell3D: is_face_intersecting, is_intersecting_with
- BoundingBox: get_points_inside_bbox, size
- Vector3D: unit_vector
- Face3D: split_inner_contour_intersecting_cutting_contours
- Shell3D: get_ray_casting_line_segment
- WireMixin: get_connected_wire, is_sharing_primitives_with
- OpenShell3D: faces_graph
- Plane3D: arc_intersections, bsplinecurve_intersections
- common_operations: split_wire_by_plane
- SphericalSurface3D: line_intersections, linesegment_intersections.
- Sweep with muitiform profile contour.
- minimum_distance: face-to-face, shell-to-shell
- OpenShell3D: from_faces (using faces graph)
- SphericalFace3D: from_contours3d_and_rectangular_cut
- RevolutionSurface3D: Translation
- wires.WireMixin: from_circle
- curves.CircleMixin: trim
- Face3D: point_distance
- BSplineCurve3D: revolution method.

### Fixed
- ClosedShell3D: is_face_inside, get_subtraction_valid_faces, valid_intersection_faces, point_belongs
- ContourMixin: delete_shared_contour_section, reorder_contour_at_point, are_extremity_points_touching
- RevolutionSurface3D: fix some special cases whiling transforming from 3D space to parametric domain.
- fix drone python version
- BSplineFace3D: neutral_fiber
- BSplineSurface3D: arc3d_to_2d, removes repeated parametric points if any.
- surfaces.Plane3D: linesegment_intersections
- Step export
- Face3D: is_linesegment_crossing.
- Edge: fix orientation of edges commig from step.
- BSplineCurve3D: from_step.
- Export to step file
- Step import
- Edge: fix orientation of edges commig from step.
- Sphere: point_belongs, inherits from ClosedShell3D instead of RevolvedProfile
- Step import.
- PeriodicalSurface: linesegment3d_to_2d, takes into account small 3D line segments that should be actually 3D arcs
- babylondata: removes empty objects.
- ClosedPolygon2D: point_belongs.
- Fullarc: get_reverse.
- Arc2D: point_belongs
- ArcEllipse2D: point_at_abscissa
- Frame3D: import/export step.
- BSplineFace3D: neutral_fiber.
- Step: read_lines, take into account the space character in step entity names
- Circle3D: fix trim.
- Edge: from_step trim of periodic curves with different orientation of original edge
- Arc3D: fix abscissa, fix get_arc_point_angle
- add missing toleraces to some methods.
- Arc3D: line_intersections
- Line3D: minimum_distance_points
- remove arcellipse handleling for bspline2d_3d.
- plot of vector3D
- Ellipse3D: discretization_points.

### Refactor
- ClosedShell3D: point_belongs, get_non_intersecting_faces
- BoundingBox: bbox_intersection
- Face3D: get_face_cutting_contours
- parametric.py: fix numerical instability in some functions used in Arc3D to parametric surface domain transformation.
- intersections: get_bsplinecurve_intersections generalization, so it can also be used
to calculate intersections between a plane 3d and bsplinecurve3d.
- Big refactor: New module curves.py containing classes as Line, Circle and Ellipse.
Most edges will now be formed by a curve and a start and end points. Unittests for all these classes have been created.
All adequations have been done for all tests and existing scripts.

- bspline_compiled: refactor binomial_coefficient for performance.
- Improve step translator.
- Delete inplace methods: rotation, translation and frame_mapping. replace by juste the rotation, translation and frame_mapping. objects are no longer changed inplace, a new transformed object is returned each time.
- OpenShell3D: faces_graph.
- RevolutionSurface3D: Improve init and methods

### Changed
- OpenShell3D: faces_graph is now vertices_graph. faces_graph method now represents the faces' topology of the shell.

### Unittests
- FullArc2D: split_between_two_points
- Face3D: set_operations_new_faces
- ClosedShell3D: point_belongs
- Plane3D: arc_intersections, bsplinecurve_intersections
- common_operations: split_wire_by_plane
- SphericalSurface3D: line_intersections, linesegment_intersections.

## v0.11.0


### New Features
- BSplineCurve, Edge: simplify
- Plane3D: angle_between_planes, plane_betweeen_two_planes
- Edge: intersections, crossings, validate_crossings
- Arc2D: bsplinecurve_intersections, arc_intersections, arcellipse_intersections.
- ArcEllipse2D: bsplinecurve_intersections
- get_circle_intersections added to volmdlr.utils.intersections, so it can be used to calculate intersections between two arcs 2d.
- get_bsplinecurve_intersections added to volmdlr.utils.intersections. Used to calculate intersection between a bspline and another edge.
- Wire2D: edge_intersections, wire_intersections, edge_crossings, edge_intersections, validate_edge_crossings, validate_wire_crossings
- Contour2D: split_contour_with_sorted_points, intersection_contour_with
- CylindricalSurface3D: point_projection, point_distance
- ToroidalSurface3D: point_projection
- BsplineCurve: point_distance, point_belongs
- ContourMixin: is_adjacent
- Wire2D: area
- Circle2D: bsplinecurve_intersections.
- add tolerance param to many methods from edges and wires.
- Surface3D: add contour healing into face_from_contours3d method.
- ExtrusionSurface3D: implement missing cases for linesegment2d_to_3d method.
- BSplineSurface3D: to_plane3d
- BSplineFace3D: to_planeface3d
- BSplineCurve, Arc, LineSegment: is_close
- Core: get_edge_index_in_list, edge_in_list
- mesh: TetrahedralElementQuadratic 
- GmshParser: define_quadratic_tetrahedron_element_mesh
- GmshParser: to_vtk (consider quadratic tetrahedron element)
- VolumeModel: to_msh (consider both order 1 and 2)
- Assembly: define a volmdlr Assembly object.
- Edge: direction_independent_is_close
- Arcellipse2D, 3D: complementary, translation
- Arcellipse2D, 3D: complementary
- Face3D: is_linesegment_crossing, linesegment_intersections_approximation.
- Assembly: define a volmdlr Assembly object.
- Contour2D: copy
- LineSegment2D: copy
- FullArcEllipse3D: split
- ArcEllipse3D: split, point_at_abscissa
- Vector: is_perpendicular_to
- babylonjs: add nested meshes
- CylindricalFace3D, ConicalFace3D, ToroidalFace3D, BSplineFace3D: neutral_fiber
- VolumeModel: get_shells
- WireMixin: wires_from_edges
- DisplayMesh3D: triangulation_faces
- Woodpecker CI setup
- ContourMixin: primitive_section_over_contour.
- Face3D: split_by_plane

### Fixed
- 2D conversion: create 2D function name in core_compiled
- LineSegment, Arc, BSplineCurve: get_shared_section()
- bSpline2D: linesegment_intersections
- BsplineCurve: from_points_interpolation
- Coverage: use coverage rc to enable cython coverage
- ClosedShel3D: cut_by_plane
- ClosedShell3D: union
- BSplineSurface3D: take into account oppened contour while using face_from_contours3d
- BsplineCurve: simplify
- Dessiaobject inheritance up-to-date
- Edge: unit_direction_vector, unit_normal_vector, split_between_two_points
- VolumeModel: get_mesh_lines (change tolerance 1e-20 to 1e-6)
- RevolutionSurface: fix some parametric operations.
- ClosedShel3D: intersection method
- Fix: plots
- add some fixes to pydocstyle errors
- ToroidalSurface3D: fix some parametric operations.
- Node2D, Node3D: is_close
- SphericalSurface3D: enhance arc3d_to_2d and bsplinecurve3d_to_2d.
- BSplineface3D: linesegment2d_to_3d, bsplinecurve2d_to_3d.
- OpenShell3D: get_geo_lines (use primitive.is_close)
- Basis3D: normalize
- Contour3D: from_step removes repeated edges from primitives list
- Face3D: add fixes to divide_face.
- ExtrusionSurface3D: linesegment2d_to_3d.
- Surface3D: repair_primitive_periodicity
- BSplineSurface3D: ban useless attr in serialization 
- utils.parametric: fix contour2d_healing
- BSplineSurface3D: ban useless attr in serialization
- BSplineCurve: simplify
- SphericalSurface3D: contour3d_to_2d
- WireMixin: to_wire_with_linesegments (use new methods, for 2D and 3D)
- ArcEllipse2d: point_belongs, abscissa, init.
- Face3D: face_inside - now considers inners_contours
- BoundingBox: point_belongs now considers bounds.
- ContourMixin: delete_shared_contour_section
- PlaneFace3D: merge_faces
- Contour2D: divide
- Step: raise NotimplementedError when it's not possible to instatiate assembly object.
- STL: handle mutiple space as separator
- fix: protect gmsh import

### Refactor
- Contour2D: cut_by_wire
- Contour2D: extract_with_points displaced to WireMixin
- Contour2D: extract_contour displaced to WireMixin and renamed to extract
- Contour2D: split_contour_with_sorted_points displaced to WireMixin and renamed to split_with_sorted_points
- Contour2D: get_divided_contours
- FullArc2D, FullArc3D: create FullArc Abstract class.
- Contour2D: ordering_contour
- WireMixin: order_wire
- Contour2D: delete cut_by_linesegments
- split faces.py into surfaces.py, faces.py and shells.py 
- ContourMixin: from_points
- ClosedShell3D: improve performance for boolean operations
- Face3D: reduce the triangulation discretization resolution of Toroidal and Cylindrical to improve redering performance.
- Cylinder: inheritance directly from ClosedShell3D
- Edges: cache middle_points and unit_direction_vector 
- Arc: add optional parameter center
- unittests: find dynamicly the folder for the json
- Arc: point_distance
- BSplineCurve: is_close
- CompositePrimitive3D: babylon_points
- WireMixin: split_with_sorted_points -> if a wire, and given points are start and end, return self directly.
- ContourMixin: contours_from_edges
- ExtrusionSurface3D: simplify bsplinecurve3d_to_2d method

### Changed
- better surface3d plots
- sphere methods renamed in_points & to_point_skin to inner points & skin_points
- Improve CylincricalFace3D and ToroidalFace3D rendering mesh.
- remove useless attribute in Bspline serialization
- Change python suport version from >=3.7 to >= 3.9
- LICENSE changed from GPL to Lesser GPL 
- Readme logo updated
- CI: do not check quality on tag

### Unittests
- Arc2D: test_arc_intersections
- TestEdge2DIntersections: test intersections for all edges.
- Circle2D: test_circle_intersections
- Contour2D: test_crossings, test_intersection_contour_with
- BSplineCurve: get_intersection_sections
- BSplineCurve2D: edge_intersections, arc_intersections, bsplinecurve_intersections
- CylindricalFace3D: test_triangulation_quality
- CylindricalSurface3D: test_point_projection
- BSplineCurve: point_projection
- ClosedShel3D: cut_by_plane
- Arc3D.minimum_distance_points_line
- New unittests for plane3d.
- ClosedShel3D: intersection
- Arcellipse2D: complementary
- Contour2D: contours_from_edges.
- PlaneFace3D: merge_faces
- Contour2D: divide.
- BSplineFace3D: test_linesegment_intersections_approximation.
- CylindricalFace3D: split_by_plane.

v0.10.0 [Released 20/04/2023]

### New Features
* Write .msh file (with stream)
* Arc: reverse
* BSplineCurve2D: offset
* Circle2D: bsplinecurve_intersections, point_distance
* ConicalSurface3D, CylindricalSurface3D: plot method
* BSplineCurve3D: minimum distance
* volmdlr.edge: FullArcEllipse
* BSplineCurve: evaluate_single
* Wire2: hash
* Contour3D: hash
* LineSegment3D, LineSegment2D, Arc3D, Arc2D, BSpline3D, BSpline2D: get_shared_section(), delete_shared_section()
* Contour2D: closest_point_to_point2, get_furthest_point_to_point2
* Block: octree, quadtree, subdivide_block

### Fixed
* Bspline in sweep
* Plane3D: plane_intersections
* fixes to step assemblies
* LineSegment3D: matrix_distance
* fixes to wire
* Arc: split. Case when spliting point is the start or end point.
* BplineCurve2D: tangent, vector_direction, normal_vector
* BSplineCurve: abscissa, line_intersections
* Add some important fixes to unittests: missing two __init__py files.
* Contour2D, Contour3D: merge_with()
* Edge: change unit_direction_vector and unit_normal_vector to concrete methods
* stl: add _standalone_in_db to Stl class
* BSplineSurface3D: merge_with
* Documentation: Add introduction to volmdlr technology
* BSplineSurface3D: refactor bsplinecurve3d_to_2d to take into account periodic behavior
* OpenedRoundedLineSegments2D/ClosedRoundedLineSegments2D: fix radius type
* Surface3D: debug some special cases while using face_from_contours3d.
* Step: debug some special cases while reading step file.
* BSplineSurface3D: fix simplify_surface method.
* Improve pylint code quality.
* PeriodicalSurface: enhance some parametric transformations.

### Removed
- stl: remove default value in from_stream method

### Changed

- argument convexe in volmdlr.cloud has been renamed to convex
- Add some missing docstrings in volmdlr.faces
- Using full arcs for Circles primitives

### Performance improvements
- BSplineCurve: compilation of some functions used by from_points_interpolation classmethod.
- BSplineSurface3D: compilation of some functions used in the evaluation of a parametric point.
- eq & hash: Some eq and hash methods have been fixed. starting from clases Point and Vector.
- BSplinecurve2D: point_belongs
- lighten some dicts with optional name
- Step reader: refactor to_volume_model. Remove the dependency of the method of creating a graph.

### Refactorings
- ContourMixin: to_polygon (for both 2D and 3D)
- BSplineCurve2D.point_distance 
- new dataclass EdgeStyle: to be used in several plot methods. simplifying its structure.


### Unittests
* BSplineCurve2D: offset, point_distance, point_belongs
* Circle2D: bspline_intersections, point_distance
* Unittests for Vector2D
* Unittests for Point2D
* Unittests for Vector3D
* Unittests for Point3D
* LineSegment3D: test_matrix_distance
* LineSegment3D, LineSegment2D, Arc3D, Arc2D, BSpline3D, BSpline2D: get_shared_section(), delete_shared_section()
* Contour3D: merge_with()
* Contour2D: closest_point_to_point2, get_furthest_point_to_point2

## v0.9.3

- build: bump dessia common to 0.10.0
- build: remove useless jsonschema dep
- build: update package.xml for freecad

## v0.9.1

### Fixed
- build: manifest was not shipping bspline_compiled
- fixed many pylint errors: 13/03/2023
- fix contour2d: divide

### Documentation
 - typo in CONTRIBUTING.md
 - typo in README.md

## v0.9.0 [released 03/26/2023]

### New Features
* Unit coversion factor parameter added to the end of the from_step arguments parameter (So we can convert the units correctly)
* SphericalSurface3D: rotation, translation, frame_mapping
* read steps: Identify assemblies in a step file.
* ClosedTriangleShell3D: to_trimesh method
* PointCloud3D: add method shell_distances to compute distances from triangular mesh in PointCloud3D
* BSplineSurface3D: Now the plot method uses u and v curves
* Create .geo and .msh files (Mesh geometries with GMSH)
* RevolutionSurface3D: point3d_to_2d, point2d_to_3d, plot, rectangular_cut, from_step
* RevolutionFace3D
* WiriMixin: from points: general method for Wire3D and 2D and for Contour2D and 3D.
* Added package.xml metadata in order to be listed in the FreeCAD Addon Manager
* Edge: local_discretization
* ArcEllipse2d: point_at_abscissa, translation, split, point_distance.

### Fixed

* WireMixin: abscissa (add tolerance as parameter)
* OpenRoundedLineSegment2D: deleted discretization_points() so it uses the one from WireMixin.
* Contour2D: moved bounding_rectangle and get_bounding_rectangle to Wire2D.
* BSplineCurve: from_points_interpolation, uses centripedal method for better fitting.
* Conical, Cylindrical and Toroidal Surfaces 3D: fix face_from_contours - bug when step file doesnot follow a standard.
* BSplineSurface3D: debug linesegment2d_to_3d method.
* Parametric operations with BSpline curves.
* OpenTriangleShell3D: fix from_mesh_data method.
* PeriodicalSurface: fix face from contours.
* LineSegment2D.line_intersections: verify if colinear first.
* Cylinder: to_dict, min_distance_to_other_cylinder.
* Step_assemblies: consider when no transformation is needed.
* fix some pydocstyle errors
* Script/step/workflow: Update Workflow, use last version of dessia_common
* LineSegment3D: Rotation method update due to points attribute deletion
* ConicalSurface3D: fix from_step class method by adding the angle convertion factor
* fix f string usage
* Add some typings
* Step: Step translator now handles some EDGE_LOOP inconsistencies coming from step files
* Arc2d: point_belongs, abscissa.


### Removed

- edges: remove attributes points from lines & linesegments for performance purpose


### Performance improvements

- wires.py's 2D objects: chache bounding_rectangle results
- faces.py's Triangle3D objects: subdescription points and triangles
- EdgeCollection3D: new object for displaying series of edges
- BSplineSurface3D: compile BSplineSurface3D.derivatives
- Contour2D.area(): save area in a cache variable.
- Contour2D.__eq__(): verify contour length first, when verify if two contours are the same.
- Contour2D.is_inside(): verify first if the area of the contour2 is not smaller that contour 1.
- Disabling pointer in to_dict for most primitives
- Better hash for shells, contours & wires 


### Refactorings
- Remove usage of deprecated method old_coordinates and new_coordinates
- Indicate 'inplace' methods as deprecated
* Wire: extract_with_points

### Documentation
- BoundingBox docstrings

### Unittests
- ConicalSurface3D: face_from_contours, bsplinecurve3d_to_2d.
- CompositePrimitive2D: rotation, translation, frame_mapping
- core.py: delete_double_point, step_ids_to_str
- CompositePrimitive3D: plot
- BoundingRectangle: bounds, plot, area, center, b_rectangle_intersection, is_inside_b_rectangle, point_belongs,
intersection_area, distance_to_b_rectangle, distance_to_point
- BoundingBox: center, add, to_dict, points, from_bounding_boxes, from_points, to_frame, volume, bbox_intersection,
is_inside_bbox, intersection_volume, distance_to_bbox, point_belongs, distance_to_point, plot
* VolumeModel: eq, volume, rotation, translation, frame_mapping, bounding_box, plot
* Wire: extract_with_points, split_with_two_points
* Arc2d: point_belongs, abscissa.
* ArcEllipse2d: point_belongs, abscissa, init, translation, split, point_at_abscissa, point_distance.

### CI
- add spell check to pylint with pyenchant
- make code_pydocstyle more explicit
- upload html coverage to cdn.dessia.tech
- limit time effect on master & testing

## v0.8.0 [Released 26/01/2023]

### New Features

- PlaneFace3D: project_faces
- OpenShell3D: project_coincident_faces_of
- GmshParser: to_vtk
- BSplineCurve: derivatives
- ClosedPolygon2D: point_belongs, now the user can choose whether points on the edge of the polygon
            should be considered inside or not.
- ArcEllipse2D: line_intersections, frame_mapping, linesegment_intersections
- Line2D: point_belongs, frame_mapping()
- New Class wires.Ellipse2D
- Ellipse2D: point_over_ellipse(), line_intersections(), linesegment_intersections(), discretization_points(),
abscissa(), point_angle_with_major_dir(), area(), rotation(), tranlation(), frame_mapping()
- Plane3D: is_parallel, fullarc_intersections
- Arc2D: cut_betweeen_two_points
- Contour3D: linesegment_intersections, line_intersections
- Circle3D: primitives: [Arc3D, Arc3D], get_primitives, abscissa, linesegment_intersections
- Arc3D: line_intersections, linesegment_intersections
- new module utils: intersections -> circle_3d_linesegment_intersections
- hash for Frame2D
- Ellipse3D: point_belongs, abscissa, length, to_2d
- CylindricalSurface3D: point_on_surface, is_coincident, arcellipse3d_to_2d
- BSplineSurface3D: derivatives

### Fixed

- PlaneFace3D: cut_by_coincident_face (consider self.inner_contours inside face)
- Contour2D: bounding_rectangle (specify number_points for discretization_points), point_belongs
- Line2D: line_intersections
- BSplineCurve2D: line_intersections
- PlaneFace3D: cut_by_coincident_face (consider self.inner_contours inside face)
- BSplineCurve2D: bounding_rectangle (specify number_points for discretization_points)
- Mesh: delete_duplicated_nodes
- BSplineSurface3D: fix arc3d_to_2d method
- Frame3D : fix from_point_and_vector method ( error for the case vector=main_axis)
- BSplineCurve2D: linesegment_intersections
- Contour2D: merge_primitives_with
- BSplineCurve: fix to take into account weighted B-spline curves.
- Step: fix reading of rational BSpline curves and surfaces from step file.
- BSplineCurve2D: tangent (use position/length)
- Babylon: some scene settings for better rendering
- Arc2D: fix get_center: name referenced before assignement
- SphericalSurface3D : enhancement of primitives parametrization on surface parametric domain.
- BSplineSurface3D: debug linesegment2d_to_3d method.
- Parametric operations with BSpline curves.
- OpenTriangleShell3D: fix from_mesh_data method
- pydocstyle fixes
- bounding box: fix for cylindrical and BSplineCurve3D
- contour2d: ordering_primitives, order_primitives
- Plane3D: plane_intersections, is_coindident
- contour2d: ordering_primitives, order_primitives
- Linesegment2D: infinite_primitive
- Arc2D: point_belongs
- Arc2D: infinite_primitive
- Wire2D: infinite_intersections
- infinite primitive offset of linesegment
- Ellispe3D: discretization_points
- BSplineSurface: Improved surface periodicity calculation

### Removed

- babylon script remaining functions

### Performance improvements
- ClosedPolygon2D: triangulation
- Cylinder: min_distance_to_other_cylinder
- BSplineCurve: discretization_points
- Face3D: triangulation
- triangulation performance by use of Node2D instead of points (x15 on casing)
- cache variable self._polygon_point_belongs_100, to avoid recalculating each
time we have to verify if a point is inside
- Improvements in BSplineSurface3D.point3d_to_2d performance
- Triangle3D serialization speed-up
- Serialization without memo for faces
- Custom serialization for BsplineCurves

### Refactorings

- Basis2D, Basis3D, Frame2D, Frame3D: old_coordinates and new_coordinates method are now deprecated.
local_to_global_coordinates and global_to_local_coordinates are the new more explicit ones.
- Line3D: intersections

### Unittests

- Contour2D: point_belongs
- Basis2D, Basis3D, Frame2D, Frame3D: local_to_global_coordinates and global_to_local_coordinates
- ArcEllipse2D: linesegment_intersections
- LineSegment2D: to_wire
- Line2D: point_belongs
- BSplineCurve2D: line_intersections
- Ellipse2D.point_over_ellipse()
- Ellipse2D.line_intersections()
- Ellipse2D.linesegment_intersections()
- Ellipse2D.discretization_points()
- Ellipse2D.abscissa()
- Ellipse2D.point_angle_with_major_dir()
- Ellipse2D.area()
- Ellipse2D.rotation()
- Ellipse2D.tranlation()
- Ellipse2D.frame_mapping()
- Line2D.frame_mapping()
- Plane3D: plane_intersections, fullarc_intersections, is_parallel, is_coincident
- Contour2D: offset
- ArcEllipse3D.to_2d()
- Circle3D: point_belongs
- Circle3D: discretization_points
- Arc3D: line_intersections, linesegment_intersections
- Contour2D: ordering_contour, is_ordered, order_contour
- Ellipse3D: point_belongs, abscissa, length, to_2d, discretization_points
- CylindricalSurface3D: point_on_surface, is_coincident

### CI

- Mandatory CHANGELOG.md update for PR
- pre-commit checks with cython-lint

## v0.7.0

### New Features

- Open/Closed TriangleShells: ability to implement specific algorithm to triangles
- Block: faces_center (calculate directly point in the middle of the faces)
- Circle2D: split_by_line
- BoundingRectangle: bounds, plot, area, center, b_rectangle_intersection, is_inside_b_rectangle, point_belongs, intersection_area, distance_to_b_rectangle, distance_to_point
- Cylinder: random_point_inside, interference_volume_with_other_cylinder, lhs_points_inside
- CylindricalSurface3D: line_intersections, linesegment_intersections, plane_intersection
- Line2D: point_distance
- Line3D: to_2d
- Line3D: skew_to (verifies if two Line3D are skew)
- LineSegment3D: line_interserctions
- ArcEllipse3D: discretization_points
- FullArc3D: linesegment_intersections
- Line: sort_points_along_line
- Line2D: point_belongs
- ArcEllipse2D: length, point_belongs, abscissa, bounding_rectangle, straight_line_area, discretization_points, reverse

### Fixed

- Contour2D: point_belongs
- BsplineCurve: abscissa (use different start point between 0 and length)
- Arc3D: plot
- Cylinder: point_belongs
- FullArc3D: plot (use discretization_points instead of discretise)
- Face3D: line_intersections: consider borders
- STL: from stream (use BinaryFile and StringFile instead of io.BinaryIO and FileIO)
- Step: from stream (use BinaryFile instead of io.BinaryIO)
- Contour: is_overlapping (consider intersecting_points is empty)
- LineSegment2D: to_wire (use discretization_points instead of discretise)
- ArcEllipse2D: to_3d
- Fix boolean operations when faces are 100% coincident
- Fix some to_step methods from edges.py and faces.py


### Performance improvements

- Avoid unneeded bbox computation


### Refactorings

- cleanup of ClosedShell (double methods with Openshells)
- LineSegment3D: intersections
- Line2D: sort_points_along_line



### Unittests

- PlaneFace3D: line_intersections
- BsplineCurve: abscissa
- Circle2D: split_by_line
- BoundingRectangle: area, center, intersection, is_inside, point_belongs, intersection_area, distance_to_point, distance_to_b_rectangle
- Cylinder: point_belongs, random_point_inside, interference_volume_with_other_cylinder, min_distance_to_other_cylinder, is_intersecting_other_cylinder, lhs_points_inside
- CylindricalFace3D: linesegment_intersections
- CylindricalSurface3D: line_intersections
- Line3D: line_distance
- Line3D: skew_to
- Line3D: intersections
- LineSegment3D: line_intersections
- LineSegment3D: linesegment_intersections
- Contour: is_overlapping
- LineSegment2D: line_intersections
- ArcEllipse3D: discretization_points
- FullArc3D: linesegment_intersections
- Line2D: sort_points_along_line
- Line3D: sort_points_along_line
- ArcEllipse2D: length, point_belongs, abscissa, bounding_rectangle, straight_line_area, discretization_points, reverse


## v0.6.1 [12/13/2022]

### Changes

- Import from dessia_common are now performed from dessia_common.core

### Fixed
- infinite primitive offset of linesegment

## v0.6.0 [11/7/2022]

### New Features

- Stl:load_from_file, to_volume_model
- Surface2D: copy (specific method)
- GmshParser: read_file (.msh) and related methods, define_triangular_element_mesh, define_tetrahedron_element_mesh
- Circle2D: primitives (defined with 2 Arc2D)
- Node2D/3D, TriangularElement, QuadrilateralElement2D, TriangularElement3D
- ElementsGroup: nodes, elements_per_node
- Mesh: bounding_rectangle, delete_duplicated_nodes
- PlaneFace3D: cut_by_coincident_face
- Vector2D: to_step
- BSplineCurve2D: to_step
- LineSegment3D: to_bspline_curve
- BSplineCurve3D: from_geomdl_curve
- Surface2D: line_crossings
- Surface2D: from_contour
- BSplineSurface3D: simpifly_surface - verifies if BSplineSurface3D could be a Plane3D
- OpenShell3D: to_step_face_ids
- Contour2D: repair_cut_contour
- Circle2D: cut_by_line

### Fixed

- Contour3D: average_center_point (use edge_polygon.points instead of points)
- Contour: edges_order_with_adjacent_contour
- Arc2D: translate_inplace
- Arc2D: point_belongs
- Arc2D: abscissa (consider point2d == arc2d.start/end)
- Arc2D: split (how to choose the interior point)
- Wire: extract_primitives (consider point1 and point2 belong to the same primitive, REMOVE Contour.extract_primitives)
- LineSegment: abcissa (consider point2d == arc2d.start/end)
- Contour2D: cut_by_wire
- Contour2D: point_belongs (bug when contour has only one primitive, like FullArc2D)
- Contour: contours_from_edges
- PlaneFace3D: face_intersections
- Edge: insert_knots_and_mutiplicity
- BSplineCurve3D: from_step
- Surface2D: cut_by_line
- Circle3D: to_step
- ArcEllipse3D.to_2d()
- infinite primitive offset of linesegment
- Contour3D: order_contour.

### Performance improvements

- Improve reading STEP files (Faster BSplineCurve3D.look_up_table, Better info when _edges not following eachother_ )
- Improve multiple substractions
- Speedup Contour2D.point_belongs using bounding_rectangle
- Custom to dicts for Shells and primitives inheriting


### Refactorings

- Normalize STL methods regarding STEP
- Refacor and update old code in mesh.py
- Define a Parent class 'Triangle' for Triangle2D/3D


### Unittests

- Wire: extract_primitives, extract_without_primitives


## v0.5.0

### New Features

- Contour: is_overlapping, is_supperposing
- Point, Edges and Wires: axial_symmetry
- Surface2D: rotation, rotation_inplace
- Wire2D: bsplinecurve_crossings,  bsplinecurve_intersections
- Cylinder: min_distance_to_other_cylinder, is_intersecting_other_cylinder
- New point_distance method for Wire3D

### Fixed

- Wire3D.babylonjs
- BSplineSurface3D.merge_with (consider overlapping, intersecting surfaces)
- Wire.extract_primitives (consider point1 & point2 belong to the same primitive)
- Wire.extract_without_primitives (consider the primitives’ order to choose the primitives)
- Contour.shared_primitives_with (consider contours sharing a lot of primitives groups)
- Contour2D.contour_intersections (check if the point is not already in the lis)
- Line.is_between_points (consider point1==point2)
- BSplineCurve2D.split (consider point==start/end)
- Contour3D.bounding_box (use _utd_bounding_box to be defined as a property)
- BSplineSurface3D.grid2d_deformed (add more constraints to compute surface deformation)
- BSplineSurface3D.from_cylindrical_faces (consider **kwargs parameters)
- Duplicated methods cleaned
- triangulation of planar faces
- Wire3D: fix Bounding box
- Wire3D: Bounding box
- Arc2D: primitives bad calculation (arc2d)
- Update plotdata in setup.py
- add some fixes pydocstyle

### Performance improvements

- Remove Copy param from movement of primitives and add inplace methods
- Improve union operations
- Return the same result type (a boolean) in Contour.is_sharing_primitives_with
- Add hidden attribute _bounding_rectangle for Contour2D
- Add hidden attribute _length for BSplineCurve2D/3D
- Consider different types of primitives in Wire.wire_intersections/wire_crossings
- Add hidden attribute _length for Edge

### Refactorings

- Define _eq_ in Contour (to be used for both 2D and 3D)
- Use Grid2D object in different BSplineSurface3D methods (especially: to_2d_with_dimension)
- Define length in LineSegment (to be used for both 2D and 3D)
- Delete diplicated methods (length and point_at_abscissa) from Contour3D (inherit from Wire)
- Define a Parent class 'Bsplinecurve' to mutulize Bsplinecurve2D/3D methods
- Clean duplicated methods
- Define length in LineSegment (to be used for both 2D and 3D)
- Delete diplicated methods (length and point_at_abscissa) from Contour3D (inherit from Wire)
- Define a Parent class 'Bsplinecurve' to mutulize Bsplinecurve2D/3D methods


## v0.4.0
### Fixed
- various fixes in cuts of wires and contours
- Fix of missing face in Union
- following dessia_common v0.7.0


## v0.3.0

### New Features
- Bspline with dimensions
- cut_by_line for Surface2D
- Bspline merge

### Fixed
- Various Steps improvement
- Bspline periodicity in step reading
- sewing improvements
- Substraction of shells

## v0.2.10

### New Features

- union of shells (only with planeface for the moment
- Sewing of polygon3D
- Concav hull of PointCloud2D

## v0.2.9

### New Features

- support STL import & export
- point cloud2D & cloud3D

## v0.2.8

### New Features

- support stringIO in step save

### Fixes

- depack of point2D
- to_vector2D

### Performance improvements

- better bounding box for cylindrical face


## [v0.2.7]
### Changed
- direction vector of linesegments are now normalized

### New Features

- straight line area for BsplineCurve2D
- split of circleby start end
- closedpolygon2d is_trigo
- Auto-adaptative camera/edge width babylonjs
- splitting of bsplinecurve2d
- BezierSurface3D implemented
- added rotation and translation for faces
- new classes BezierCurve2D and BezierCurve3D
- spherical surface
- (core): update plot_data method
- update plot_data methods in wires and edges
- step almost working for cylindrical, conical toroidal
- difference between intersections and crossings
- plot_data version set to 0.3.8 or above

### Fixes

- support of mixed vector point in to step
- remove debug mode babylonjs
- remove sci notation in step export
- use stable cdn for babylonjs
- sweep extrusion length
- line circle intersection with tolerance, normal and dir vector for arc
- offset of wire
- remove useless non serializable attr
- secondmoment area from straight lines
- reversed faces in extrusion correction
- enhancement of rotation/translation of shells
- bug fix BezierCurve2D and 3D
- eq and hash for basis and frames
- shell and frame mapped shell correctly read
- small try except added for step reading
- all SHAPE_REPRESENTATION are now read
- Arc3D from step full debug
- arc3d to 2d in bspline3d surface
- missing faces at end of sweep
- splitting faces and arcs
- perf in display nodes and toroidal aspect
- setup.py requires plot_data>=0.3.9
- (primitives2d): serialization
- debug of shell method
- porting shells methods
- Debug of conical faces
- Porting cylinders and hollow
- porting from missing from_contour3d for planeface
- reading steps, but artefact on faces
- Correcting arc from_step

### Performance improvements

- LineSegment2D.points is non serializable attribute
- ClosedPolygon2D.line_segment is non_serializable_attributes
- Optimization of mesh generation

#### Refactorings
- (edges): put data argument back into Arc2D.plot_data()
- (edges): redefined Arc2D.plot_data()

## v0.2.6

### Changed
- debugs on frame 2D

### Optimized
- babylon data generation speed up

## v0.2.5

### Added
- translation and rotation for various primitives

### Changed
- Frame3D rotation takes also into account origin
- following plot_data v0.5.3

## v0.2.4
### Added
- handle spherical surfaces
- positionning of parts in STEP reading

## v0.2.1
### Added
- step export

## v0.2

### Changed
- modules -2D or *3D renamed in *2d, *3d
- point and vector declared with their x, y, z vm.Point2D((0, 0)) -> vm.Point2D(0, 0)
- separating in new modules: display, wires, edges...
- PEP8: method names
- PointAtCurvilinearAbscissa changed to point_at_abscissa
- MPLPlot changed to plot()
- plot now returns only ax instead of fig, ax

## v0.1.11

### Added
- Calculate the distance between LineSegment3D/LS3D, Arc3D/LS3D, Arc3D/Arc3D and between CylindricalFace3D too.
- Use PlaneFace3D with contours2D in a classic way and use it with contours3D with a 'from_contours3d' as CylindricalFace3D does.
- Calculate the distance between CylindricalFace3D and PlaneFace3D.
- Calculate the distance between CylindricalFace3D, PlaneFace3D and ToroidalFace3D.
- contours2d.tessel_points which gives all points of a contour2d, and .points the end points of primitives.
- Implementation of ConicalFace3D in Core and RevolvedProfile.
- Implementation of SphericalFace3D in Core.
- BSplineFace3D works.

### Changed
- cut_contours in Face3D which take all points from a Contour2D, not one side like before. Furthermore, it is light and quick.

## [v0.1.10]
- typings
- workflow to instanciate point

## [v0.1.9]

### Added
- mesh module

## [v0.1.8]

### Added
- color and alpha options for various primitives
- line segments intersection

### Debug
- arcs: is_trigo and angle were sometimes false

## [v0.1.7]

### Added
- random vector and points
- dashed line option in babylon of LineSegment3D
- Measure2D
- babylon_data: a dict language to describe models to be unpacked by a babylonjs unpacker

### Removed
- constants o2D, x2D, y2D...: use O2D, X2D...

### Changed
- Mesure -> Measure3D<|MERGE_RESOLUTION|>--- conflicted
+++ resolved
@@ -46,14 +46,8 @@
 - Support to Datakit CrossCadWare STEP file format.
 
 ### Fixed
-
-#### core_compiled
-- Frame2D: fix rotation.
-<<<<<<< HEAD
-
-=======
 - Drone : run generate sdist and generate bdist_wheel only on master
->>>>>>> e63c04e3
+
 #### edges.py 
 - Arc2D: direction conservation in rotation / translation / frame_mapping.
 
@@ -85,20 +79,6 @@
 
 #### edges.py
 - bsplineCurve: line_intersections. 
-<<<<<<< HEAD
-
-### Refactor
-#### core.py
-- babylon_data: avoid using bounding_box for performance
-=======
-- Arc2D: Arc 2D now must follow the same rotation direction of its circle.
->>>>>>> e63c04e3
-
-#### core_compiled
-- Frame2D: fix rotation, now it has an optional parameter rotate_basis, set to False by default option, so the user can specify if he wants to rotate also the basis of the frame.
-
-#### primitives3d
-- Block: get_bounding_box
 
 #### discrete_representation.py
 - MatrixBasedVoxelization: _logical_operation
@@ -125,13 +105,11 @@
 
 #### primitives3d.py
 - Sweep: accepts an optional parameter starting_frame that can control the orientation of the profile.
+- Block: get_bounding_box
 
 #### surfaces.py
 - ExtrusionSurface3D: Uses edge abscissa as u parameter.
-<<<<<<< HEAD
-=======
 - ExtrusionSurface3D: general improvements in parametric operations.
->>>>>>> e63c04e3
 
 
 ### Changed
