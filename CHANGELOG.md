--- conflicted
+++ resolved
@@ -22,11 +22,8 @@
 - BsplineCurve: point_distance, point_belongs
 - ContourMixin: is_adjacent
 - Wire2D: area
-<<<<<<< HEAD
 - Circle2D: bsplinecurve_intersections
-=======
 - add tolerance param to many methods from edges and wires.
->>>>>>> d0f1820a
 
 ### Fixed
 - 2D conversion: create 2D function name in core_compiled
