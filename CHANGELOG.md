--- conflicted
+++ resolved
@@ -61,12 +61,9 @@
 * BSplineCurve2D: tangent (use position/length)
 * Babylon: some scene settings for better rendering
 * Arc2D: fix get_center: name referenced before assignement
-<<<<<<< HEAD
 * SphericalSurface3D : enhancement of primitives parametrization on surface parametric domain.
-
-=======
 * BSplineSurface3D: debug linesegment2d_to_3d method.
->>>>>>> d528b96a
+
 ### Removed
 
 * babylon script remaining functions
