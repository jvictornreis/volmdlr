# Changelog

All notable changes to this project will be documented in this file.

The format is based on [Keep a Changelog](https://keepachangelog.com/en/1.0.0/),
and this project adheres to [Semantic Versioning](https://semver.org/spec/v2.0.0.html).

## v0.10.0 [Unreleased yet]

### New Features

* Write .msh file (with stream)
* Arc: reverse
* Circle2D: bsplinecurve_intersections, point_distance

### Fixed

### Removed

### Performance improvements
<<<<<<< HEAD
* BSplinecurve2D: point_belongs
=======
- lighten some dicts with optional name
>>>>>>> b2f2143d

### Refactorings

* ContourMixin: to_polygon (for both 2D and 3D)
* BSplineCurve2D.point_distance
* new dataclass EdgeStyle: to be used in several plot methods. simplifying its structure.

### Unittests
*BSplineCurve2D: point_distance, point_belongs
Circle2D: bspline_intersections, point_distance

## v0.9.0 [Testing]

### New Features

* Unit coversion factor parameter added to the end of the from_step arguments parameter (So we can convert the units correctly)
* SphericalSurface3D: rotation, translation, frame_mapping
* read steps: Identify assemblies in a step file.
* ClosedTriangleShell3D: to_trimesh method
* PointCloud3D: add method shell_distances to compute distances from triangular mesh in PointCloud3D
* BSplineSurface3D: Now the plot method uses u and v curves
* Create .geo and .msh files (Mesh geometries with GMSH)
* RevolutionSurface3D: point3d_to_2d, point2d_to_3d, plot, rectangular_cut, from_step
* RevolutionFace3D
* WiriMixin: from points: general method for Wire3D and 2D and for Contour2D and 3D.
* ConicalSurface3D, CylindricalSurface3D: plot method


### Fixed

* WireMixin: abscissa (add tolerance as parameter)
* OpenRoundedLineSegment2D: deleted discretization_points() so it uses the one from WireMixin.
* Contour2D: moved bounding_rectangle and get_bounding_rectangle to Wire2D. 
* BSplineCurve: from_points_interpolation, uses centripedal method for better fitting.
* Conical, Cylindrical and Toroidal Surfaces 3D: fix face_from_contours - bug when step file doesnot follow a standard. 
* BSplineSurface3D: debug linesegment2d_to_3d method.
* Parametric operations with BSpline curves.
* OpenTriangleShell3D: fix from_mesh_data method.
* PeriodicalSurface: fix face from contours.
* LineSegment2D.line_intersections: verify if colinear first.
* Cylinder: to_dict, min_distance_to_other_cylinder.
* Step_assemblies: consider when no transformation is needed.
* fix some pydocstyle errors
* Script/step/workflow: Update Workflow, use last version of dessia_common
* LineSegment3D: Rotation method update due to points attribute deletion
* ConicalSurface3D: fix from_step class method by adding the angle convertion factor
* fix f string usage

### Removed

* edges: remove attributes points from lines & linesegments for performance purpose


### Performance improvements

* wires.py's 2D objects: chache bounding_rectangle results
* faces.py's Triangle3D objects: subdescription points and triangles
* EdgeCollection3D: new object for displaying series of edges
* BSplineSurface3D: compile BSplineSurface3D.derivatives
* Contour2D.area(): save area in a cache variable.
* Contour2D.__eq__(): verify contour length first, when verify if two contours are the same.
* Contour2D.is_inside(): verify first if the area of the contour2 is not smaller that contour 1.
* Disabling pointer in to_dict for most primitives
* Better hash for shells, contours & wires 


### Refactorings
- Remove usage of deprecated method old_coordinates and new_coordinates
- Indicate 'inplace' methods as deprecated


### Documentation
- BoundingBox docstrings

### Unittests
* ConicalSurface3D: face_from_contours, bsplinecurve3d_to_2d.
* CompositePrimitive2D: rotation, translation, frame_mapping
* core.py: delete_double_point, step_ids_to_str
* CompositePrimitive3D: plot
* BoundingRectangle: bounds, plot, area, center, b_rectangle_intersection, is_inside_b_rectangle, point_belongs,
intersection_area, distance_to_b_rectangle, distance_to_point
* BoundingBox: center, add, to_dict, points, from_bounding_boxes, from_points, to_frame, volume, bbox_intersection,
is_inside_bbox, intersection_volume, distance_to_bbox, point_belongs, distance_to_point, plot
* VolumeModel: eq, volume, rotation, translation, frame_mapping, bounding_box, plot

### CI
- add spell check to pylint with pyenchant
- make code_pydocstyle more explicit
- upload html coverage to cdn.dessia.tech


## v0.8.0 [Released 26/01/2023]

### New Features

* PlaneFace3D: project_faces
* OpenShell3D: project_coincident_faces_of
* GmshParser: to_vtk
* BSplineCurve: derivatives
* ClosedPolygon2D: point_belongs, now the user can choose whether points on the edge of the polygon
            should be considered inside or not.
* ArcEllipse2D: line_intersections, frame_mapping, linesegment_intersections
* Line2D: point_belongs, frame_mapping()
* New Class wires.Ellipse2D
* Ellipse2D: point_over_ellipse(), line_intersections(), linesegment_intersections(), discretization_points(),
abscissa(), point_angle_with_major_dir(), area(), rotation(), tranlation(), frame_mapping()
* Plane3D: is_parallel, fullarc_intersections
* Arc2D: cut_betweeen_two_points
* Contour3D: linesegment_intersections, line_intersections
* Circle3D: primitives: [Arc3D, Arc3D], get_primitives, abscissa, linesegment_intersections
* Arc3D: line_intersections, linesegment_intersections
* new module utils: intersections -> circle_3d_linesegment_intersections
* hash for Frame2D
* Ellipse3D: point_belongs, abscissa, length, to_2d
* CylindricalSurface3D: point_on_surface, is_coincident, arcellipse3d_to_2d
* BSplineSurface3D: derivatives

### Fixed

* PlaneFace3D: cut_by_coincident_face (consider self.inner_contours inside face)
* Contour2D: bounding_rectangle (specify number_points for discretization_points), point_belongs
* Line2D: line_intersections
* BSplineCurve2D: line_intersections
* PlaneFace3D: cut_by_coincident_face (consider self.inner_contours inside face)
* BSplineCurve2D: bounding_rectangle (specify number_points for discretization_points)
* Mesh: delete_duplicated_nodes
* BSplineSurface3D: fix arc3d_to_2d method
* Frame3D : fix from_point_and_vector method ( error for the case vector=main_axis)
* BSplineCurve2D: linesegment_intersections
* Contour2D: merge_primitives_with
* BSplineCurve: fix to take into account weighted B-spline curves.
* Step: fix reading of rational BSpline curves and surfaces from step file.
* BSplineCurve2D: tangent (use position/length)
* Babylon: some scene settings for better rendering
* Arc2D: fix get_center: name referenced before assignement
* SphericalSurface3D : enhancement of primitives parametrization on surface parametric domain.
* BSplineSurface3D: debug linesegment2d_to_3d method.
* Parametric operations with BSpline curves.
* OpenTriangleShell3D: fix from_mesh_data method
* pydocstyle fixes
* bounding box: fix for cylindrical and BSplineCurve3D
* contour2d: ordering_primitives, order_primitives
* Plane3D: plane_intersections, is_coindident
* contour2d: ordering_primitives, order_primitives
* Linesegment2D: infinite_primitive
* Arc2D: point_belongs
* Arc2D: infinite_primitive
* Wire2D: infinite_intersections
* infinite primitive offset of linesegment
* Ellispe3D: discretization_points
* BSplineSurface: Improved surface periodicity calculation

### Removed

* babylon script remaining functions

### Performance improvements
* ClosedPolygon2D: triangulation
* Cylinder: min_distance_to_other_cylinder
* BSplineCurve: discretization_points
* Face3D: triangulation
* triangulation performance by use of Node2D instead of points (x15 on casing)
* cache variable self._polygon_point_belongs_100, to avoid recalculating each
time we have to verify if a point is inside
* Improvements in BSplineSurface3D.point3d_to_2d performance
* Triangle3D serialization speed-up
* Serialization without memo for faces
* Custom serialization for BsplineCurves

### Refactorings

* Basis2D, Basis3D, Frame2D, Frame3D: old_coordinates and new_coordinates method are now deprecated.
local_to_global_coordinates and global_to_local_coordinates are the new more explicit ones.
* Line3D: intersections

### Unittests

* Contour2D: point_belongs
* Basis2D, Basis3D, Frame2D, Frame3D: local_to_global_coordinates and global_to_local_coordinates
* ArcEllipse2D: linesegment_intersections
* LineSegment2D: to_wire
* Line2D: point_belongs
* BSplineCurve2D: line_intersections
* Ellipse2D.point_over_ellipse()
* Ellipse2D.line_intersections()
* Ellipse2D.linesegment_intersections()
* Ellipse2D.discretization_points()
* Ellipse2D.abscissa()
* Ellipse2D.point_angle_with_major_dir()
* Ellipse2D.area()
* Ellipse2D.rotation()
* Ellipse2D.tranlation()
* Ellipse2D.frame_mapping()
* Line2D.frame_mapping()
* Plane3D: plane_intersections, fullarc_intersections, is_parallel, is_coincident
* Contour2D: offset
* ArcEllipse3D.to_2d()
* Circle3D: point_belongs
* Circle3D: discretization_points
* Arc3D: line_intersections, linesegment_intersections
* Contour2D: ordering_contour, is_ordered, order_contour
* Ellipse3D: point_belongs, abscissa, length, to_2d, discretization_points
* CylindricalSurface3D: point_on_surface, is_coincident

### CI

* Mandatory CHANGELOG.md update for PR
* pre-commit checks with cython-lint

## v0.7.0 

### New Features

* Open/Closed TriangleShells: ability to implement specific algorithm to triangles
* Block: faces_center (calculate directly point in the middle of the faces)
* Circle2D: split_by_line
* BoundingRectangle: bounds, plot, area, center, b_rectangle_intersection, is_inside_b_rectangle, point_belongs, intersection_area, distance_to_b_rectangle, distance_to_point
* Cylinder: random_point_inside, interference_volume_with_other_cylinder, lhs_points_inside
* CylindricalSurface3D: line_intersections, linesegment_intersections, plane_intersection
* Line2D: point_distance
* Line3D: to_2d
* Line3D: skew_to (verifies if two Line3D are skew)
* LineSegment3D: line_interserctions
* ArcEllipse3D: discretization_points
* FullArc3D: linesegment_intersections
* Line: sort_points_along_line
* Line2D: point_belongs
* ArcEllipse2D: length, point_belongs, abscissa, bounding_rectangle, straight_line_area, discretization_points, reverse

### Fixed

* Contour2D: point_belongs
* BsplineCurve: abscissa (use different start point between 0 and length)
* Arc3D: plot
* Cylinder: point_belongs
* FullArc3D: plot (use discretization_points instead of discretise)
* Face3D: line_intersections: consider borders
* STL: from stream (use BinaryFile and StringFile instead of io.BinaryIO and FileIO)
* Step: from stream (use BinaryFile instead of io.BinaryIO)
* Contour: is_overlapping (consider intersecting_points is empty)
* LineSegment2D: to_wire (use discretization_points instead of discretise)
* ArcEllipse2D: to_3d
* Fix boolean operations when faces are 100% coincident
* Fix some to_step methods from edges.py and faces.py


### Performance improvements

* Avoid unneeded bbox computation


### Refactorings

* cleanup of ClosedShell (double methods with Openshells)
* LineSegment3D: intersections
* Line2D: sort_points_along_line



### Unittests

* PlaneFace3D: line_intersections
* BsplineCurve: abscissa
* Circle2D: split_by_line
* BoundingRectangle: area, center, intersection, is_inside, point_belongs, intersection_area, distance_to_point, distance_to_b_rectangle
* Cylinder: point_belongs, random_point_inside, interference_volume_with_other_cylinder, min_distance_to_other_cylinder, is_intersecting_other_cylinder, lhs_points_inside
* CylindricalFace3D: linesegment_intersections
* CylindricalSurface3D: line_intersections
* Line3D: line_distance
* Line3D: skew_to
* Line3D: intersections
* LineSegment3D: line_intersections
* LineSegment3D: linesegment_intersections
* Contour: is_overlapping
* LineSegment2D: line_intersections
* ArcEllipse3D: discretization_points
* FullArc3D: linesegment_intersections
* Line2D: sort_points_along_line
* Line3D: sort_points_along_line
* ArcEllipse2D: length, point_belongs, abscissa, bounding_rectangle, straight_line_area, discretization_points, reverse


## v0.6.1 [12/13/2022]

### Changes

* Import from dessia_common are now performed from dessia_common.core

### Fixed
* infinite primitive offset of linesegment

## v0.6.0 [11/7/2022]

### New Features

* Stl:load_from_file, to_volume_model
* Surface2D: copy (specific method)
* GmshParser: read_file (.msh) and related methods, define_triangular_element_mesh, define_tetrahedron_element_mesh
* Circle2D: primitives (defined with 2 Arc2D)
* Node2D/3D, TriangularElement, QuadrilateralElement2D, TriangularElement3D
* ElementsGroup: nodes, elements_per_node
* Mesh: bounding_rectangle, delete_duplicated_nodes
* PlaneFace3D: cut_by_coincident_face
* Vector2D: to_step
* BSplineCurve2D: to_step
* LineSegment3D: to_bspline_curve
* BSplineCurve3D: from_geomdl_curve
* Surface2D: line_crossings
* Surface2D: from_contour
* BSplineSurface3D: simpifly_surface - verifies if BSplineSurface3D could be a Plane3D
* OpenShell3D: to_step_face_ids
* Contour2D: repair_cut_contour
* Circle2D: cut_by_line

### Fixed

* Contour3D: average_center_point (use edge_polygon.points instead of points)
* Contour: edges_order_with_adjacent_contour
* Arc2D: translate_inplace
* Arc2D: point_belongs
* Arc2D: abscissa (consider point2d == arc2d.start/end)
* Arc2D: split (how to choose the interior point)
* Wire: extract_primitives (consider point1 and point2 belong to the same primitive, REMOVE Contour.extract_primitives)
* LineSegment: abcissa (consider point2d == arc2d.start/end)
* Contour2D: cut_by_wire
* Contour2D: point_belongs (bug when contour has only one primitive, like FullArc2D)
* Contour: contours_from_edges
* PlaneFace3D: face_intersections
* Edge: insert_knots_and_mutiplicity
* BSplineCurve3D: from_step
* Surface2D: cut_by_line
* Circle3D: to_step
* ArcEllipse3D.to_2d()
* infinite primitive offset of linesegment

### Performance improvements

* Improve reading STEP files (Faster BSplineCurve3D.look_up_table, Better info when _edges not following eachother_ )
* Improve multiple substractions
* Speedup Contour2D.point_belongs using bounding_rectangle
* Custom to dicts for Shells and primitives inheriting


### Refactorings

* Normalize STL methods regarding STEP
* Refacor and update old code in mesh.py
* Define a Parent class 'Triangle' for Triangle2D/3D


### Unittests

* Wire: extract_primitives, extract_without_primitives


## v0.5.0

### New Features

* Contour: is_overlapping, is_supperposing
* Point, Edges and Wires: axial_symmetry
* Surface2D: rotation, rotation_inplace
* Wire2D: bsplinecurve_crossings,  bsplinecurve_intersections
* Cylinder: min_distance_to_other_cylinder, is_intersecting_other_cylinder
* New point_distance method for Wire3D

### Fixed

* Wire3D.babylonjs
* BSplineSurface3D.merge_with (consider overlapping, intersecting surfaces)
* Wire.extract_primitives (consider point1 & point2 belong to the same primitive)
* Wire.extract_without_primitives (consider the primitives’ order to choose the primitives)
* Contour.shared_primitives_with (consider contours sharing a lot of primitives groups)
* Contour2D.contour_intersections (check if the point is not already in the lis)
* Line.is_between_points (consider point1==point2)
* BSplineCurve2D.split (consider point==start/end)
* Contour3D.bounding_box (use _utd_bounding_box to be defined as a property)
* BSplineSurface3D.grid2d_deformed (add more constraints to compute surface deformation)
* BSplineSurface3D.from_cylindrical_faces (consider **kwargs parameters)
* Duplicated methods cleaned
* triangulation of planar faces
* Wire3D: fix Bounding box
* Wire3D: Bounding box
* Arc2D: primitives bad calculation (arc2d)
* Update plotdata in setup.py
* add some fixes pydocstyle

### Performance improvements

* Remove Copy param from movement of primitives and add inplace methods
* Improve union operations
* Return the same result type (a boolean) in Contour.is_sharing_primitives_with
* Add hidden attribute _bounding_rectangle for Contour2D
* Add hidden attribute _length for BSplineCurve2D/3D
* Consider different types of primitives in Wire.wire_intersections/wire_crossings
* Add hidden attribute _length for Edge

### Refactorings

* Define _eq_ in Contour (to be used for both 2D and 3D)
* Use Grid2D object in different BSplineSurface3D methods (especially: to_2d_with_dimension)
* Define length in LineSegment (to be used for both 2D and 3D)
* Delete diplicated methods (length and point_at_abscissa) from Contour3D (inherit from Wire)
* Define a Parent class 'Bsplinecurve' to mutulize Bsplinecurve2D/3D methods
* Clean duplicated methods
* Define length in LineSegment (to be used for both 2D and 3D)
* Delete diplicated methods (length and point_at_abscissa) from Contour3D (inherit from Wire)
* Define a Parent class 'Bsplinecurve' to mutulize Bsplinecurve2D/3D methods


## v0.4.0
### Fixed
* various fixes in cuts of wires and contours
* Fix of missing face in Union
* following dessia_common v0.7.0


## v0.3.0

### New Features
* Bspline with dimensions
* cut_by_line for Surface2D
* Bspline merge

### Fixed
* Various Steps improvement
* Bspline periodicity in step reading
* sewing improvements
* Substraction of shells

## v0.2.10

### New Features

* union of shells (only with planeface for the moment
* Sewing of polygon3D
* Concav hull of PointCloud2D

## v0.2.9

### New Features

* support STL import & export
* point cloud2D & cloud3D

## v0.2.8

### New Features

* support stringIO in step save

### Fixes

* depack of point2D
* to_vector2D

### Performance improvements

* better bounding box for cylindrical face


## [v0.2.7]
### Changed
* direction vector of linesegments are now normalized

### New Features

* straight line area for BsplineCurve2D
* split of circleby start end
* closedpolygon2d is_trigo
* Auto-adaptative camera/edge width babylonjs
* splitting of bsplinecurve2d
* BezierSurface3D implemented
* added rotation and translation for faces
* new classes BezierCurve2D and BezierCurve3D
* spherical surface
* (core): update plot_data method
* update plot_data methods in wires and edges
* step almost working for cylindrical, conical toroidal
* difference between intersections and crossings
* plot_data version set to 0.3.8 or above

### Fixes

* support of mixed vector point in to step
* remove debug mode babylonjs
* remove sci notation in step export
* use stable cdn for babylonjs
* sweep extrusion length
* line circle intersection with tolerance, normal and dir vector for arc
* offset of wire
* remove useless non serializable attr
* secondmoment area from straight lines
* reversed faces in extrusion correction
* enhancement of rotation/translation of shells
* bug fix BezierCurve2D and 3D
* eq and hash for basis and frames
* shell and frame mapped shell correctly read
* small try except added for step reading
* all SHAPE_REPRESENTATION are now read
* Arc3D from step full debug
* arc3d to 2d in bspline3d surface
* missing faces at end of sweep
* splitting faces and arcs
* perf in display nodes and toroidal aspect
* setup.py requires plot_data>=0.3.9
* (primitives2d): serialization
* debug of shell method
* porting shells methods
* Debug of conical faces
* Porting cylinders and hollow
* porting from missing from_contour3d for planeface
* reading steps, but artefact on faces
* Correcting arc from_step

### Performance improvements

* LineSegment2D.points is non serializable attribute
* ClosedPolygon2D.line_segment is non_serializable_attributes
* Optimization of mesh generation

#### Refactorings
* (edges): put data argument back into Arc2D.plot_data()
* (edges): redefined Arc2D.plot_data()

## v0.2.6

### Changed
- debugs on frame 2D

### Optimized
- babylon data generation speed up

## v0.2.5

### Added
- translation and rotation for various primitives

### Changed
- Frame3D rotation takes also into account origin
- following plot_data v0.5.3

## v0.2.4
### Added
- handle spherical surfaces
- positionning of parts in STEP reading

## v0.2.1
### Added
- step export

## v0.2

### Changed
- modules *2D or *3D renamed in *2d, *3d
- point and vector declared with their x, y, z vm.Point2D((0, 0)) -> vm.Point2D(0, 0)
- separating in new modules: display, wires, edges...
- PEP8: method names
- PointAtCurvilinearAbscissa changed to point_at_abscissa
- MPLPlot changed to plot()
- plot now returns only ax instead of fig, ax

## v0.1.11

### Added
- Calculate the distance between LineSegment3D/LS3D, Arc3D/LS3D, Arc3D/Arc3D and between CylindricalFace3D too.
- Use PlaneFace3D with contours2D in a classic way and use it with contours3D with a 'from_contours3d' as CylindricalFace3D does.
- Calculate the distance between CylindricalFace3D and PlaneFace3D.
- Calculate the distance between CylindricalFace3D, PlaneFace3D and ToroidalFace3D.
- contours2d.tessel_points which gives all points of a contour2d, and .points the end points of primitives.
- Implementation of ConicalFace3D in Core and RevolvedProfile.
- Implementation of SphericalFace3D in Core.
- BSplineFace3D works.

### Changed
- cut_contours in Face3D which take all points from a Contour2D, not one side like before. Furthermore, it is light and quick.

## [v0.1.10]
- typings
- workflow to instanciate point

## [v0.1.9]

### Added
- mesh module

## [v0.1.8]

### Added
- color and alpha options for various primitives
- line segments intersection

### Debug
- arcs: is_trigo and angle were sometimes false

## [v0.1.7]

### Added
- random vector and points
- dashed line option in babylon of LineSegment3D
- Measure2D
- babylon_data: a dict language to describe models to be unpacked by a babylonjs unpacker

### Removed
- constants o2D, x2D, y2D...: use O2D, X2D...

### Changed
- Mesure -> Measure3D<|MERGE_RESOLUTION|>--- conflicted
+++ resolved
@@ -18,11 +18,8 @@
 ### Removed
 
 ### Performance improvements
-<<<<<<< HEAD
 * BSplinecurve2D: point_belongs
-=======
-- lighten some dicts with optional name
->>>>>>> b2f2143d
+* lighten some dicts with optional name
 
 ### Refactorings
 
@@ -31,8 +28,9 @@
 * new dataclass EdgeStyle: to be used in several plot methods. simplifying its structure.
 
 ### Unittests
-*BSplineCurve2D: point_distance, point_belongs
-Circle2D: bspline_intersections, point_distance
+
+* BSplineCurve2D: point_distance, point_belongs
+* Circle2D: bspline_intersections, point_distance
 
 ## v0.9.0 [Testing]
 
