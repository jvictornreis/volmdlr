--- conflicted
+++ resolved
@@ -10,20 +10,12 @@
 
 ### New Features
 
-<<<<<<< HEAD
 * Gmsh: read_file (.msh) and related methods, define_triangular_element_mesh, define_tetrahedron_element_mesh
-=======
-*
->>>>>>> e0f83842
-*
-
-### Fixed
-
-<<<<<<< HEAD
-*
-=======
+*
+
+### Fixed
+
 * Contour3D: average_center_point (use edge_polygon.points instead of points)
->>>>>>> e0f83842
 *
 
 ### Performance improvements
@@ -37,10 +29,6 @@
 *
 
 
-<<<<<<< HEAD
-=======
-
->>>>>>> e0f83842
 ## v0.5.0
 
 ### New Features
