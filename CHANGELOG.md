# Changelog

All notable changes to this project will be documented in this file.

The format is based on [Keep a Changelog](https://keepachangelog.com/en/1.0.0/),
and this project adheres to [Semantic Versioning](https://semver.org/spec/v2.0.0.html).

## v0.15.0 [future]

### New Features
#### surfaces.py
- ToroidalSurface3D: line_intersections, linesegment_intersections, plane_intersections
- ToroidalSurface3D: cylindricalSurface_intersections, circle_intersections, fullarc_intersections, dict_to_object,
- CylindricalSurface3D: circle_intersections
- ToroidalFace3D: PlaneFace3D intersectios.
#### edges.py
- BsplineCurve3D: circle_intersections.
#### curves.py
- Circle3D: point_distance.
#### shell.py
- OpenTriangleShell3D: triangle decimation

### Fixed

#### faces.py
- PlaneFace3D: circle_intersections.
#### wires.py
- delete remaining inplace methods in wires.py
#### shells.py
- Fixes to boolean operations.

<<<<<<< HEAD
=======
### Refactor

>>>>>>> b86dcf7e
#### utils
- common_operations separate_points_by_closeness: consider more than two cluster groups.
#### curves
- Circle3D: circle_intersectios when the circle are coplanar.
<<<<<<< HEAD

#### core_compiled
- Frame2D: fix rotation


=======
- Circle2D: Now, it needs a Frame2D and a radius instead of a Center and a Radius. This allows to easily control the circle's direction (clockwise/counterclockwise)
#### edges.py
- Arc2D: Arc 2D now must follow the same rotation direction of its circle.
>>>>>>> b86dcf7e
### Refactor
- Face3D: create a generic method for calculating intersections between two faces: _generic_face_intersections.

### Changed
- ToroidalSurface3D: init param tore_radius and small_radius changed to major_radius and minor_radius respectevely.
- ToroidalSurface3D: plots now use Circles 3D instead of ClosedPolygon3D. Performance improved.
- CylindricalSurface3D: More comprehesive plot

### Unittests
#### curves 
- Circle3D: new case to test_circle_intersections, new test: test_point_distance.
#### surfaces
- ToroidalSurface3D: test_line_intersections, test_plane_intersections, test_cylindrical_surface_intersections, test_circle_intersections
- CylindricalSurface3D:  test_circle_intersections.
#### faces
- ToroidalFace3D: PlaneFace3D intersectios.

## v0.14.0

### New Features
- DisplayTriangleShell3D: a TriangleShell3D optimized for performance of display / saving / loading.
- BSplineSurface3D: from_points_interpolation, from_points_approximation.
- nurbs module.
- New curves classes: Hyperbola2D and Hyperbola3D.
- Line: closest_point_on_line, from_point_and_vector
- Line2D: get_slope, get_y_intersection.
- New curves classes: Parabola2D/3D.
- ConicalSurface3D: line/line_segment intersections, perpendicular_plane_intersection
- ConicalSurface3D: line/line_segment intersections, perpendicular_plane_intersection, parallel_plane_intersections, concurent_plane_intersections, plane_intersections.
- Hyperbola2D/3D and Parabola2D/3D: split
- PlaneFace3D: conicalface_intersections
- CylindricalSurface3D: conicalsurface_intersections
- CylindricalFace3D: conicalface_intersections
- Curve: general_method curve_intersections
- Parabola2d/3D / Hyperbola2D/3D: point_belongs, tangent
- BSplineCurve: point_to_parameter, abscissa_to_parameter.
- Basis3D: is_normilized, is_orthogonal, is_orthonormal.
- BSplineSurface3D: fullarcellipse3d_to_2d
- ClosedPolygon2D: points_in_polygon

### Fixed
- add missing name attributes to classmethods.
- fixed circular imports
- BSplineSurface3D: from_points_interpolation, from_points_approximation.
- ConicalFace3D: point_belongs
- nurbs.core: find_multiplicity, evaluate_curve.
- LineSegment3d: line_intersections.
- Circle2D: line_intersections
- Step.read_lines: handles name with # character in name.
- ExtrusionSurface3D: enhance 3D to parametric operations.
- BSplineCurve: direction_vector, point_at_abscissa, abscissa, trim
- ConicalSurface3D and RevolutionSurface3D: bsplinecurve3d_to_2d when start or and points are at surface singularity
- ClosedCurves: discretization_points
- ArcEllipse3D: is_close
- LineSegment3D: revolution
- FullArcEllipse3D, FullArcEllipse2D: discretization_points
- ConicalSurface3D: linesegment2d_to_3d
- BSplineSurface3D: bsplinecurve3d_to_2d, prevents code execution from stopping when point3d_to_2d does not converge
- BSplineSurface3D: derivatives
- BSplineCurve: split
- Matrix based discrete representation: boolean operations
- read the docs settings
- fix: move code complexity at end
- 
### Refactor
- TriangleShell3D: various improvement such as get_bounding_box, to_mesh_data, from_mesh_data, to_dict, dict_to_object

### Changed
- Cache BSplineCurve points into a numpy array to reduce memory usage.
- Vector2D, Vector3D: __repr__
- core_compiled: cdef functions' names.
- Vector2D, Vector3D, Point2D, Point3D: transformed into extension types for memory performance
- limit warning on step reading
- BSplineSurface3D: point3d_to_2d

### Unittests
- Hyperbola2D/3D: line_intersections
- Parabola2D/3D: line_intersections
- ConicalSurface3D: test_line_intersections, test_plane_intersections.

## v0.13.0

### New Features
- Line: reverse.
- BSplineCurve: Remove dependencies from the geomdl library.
- perf: to_dict/dict_to_obj of OpenTriangleShell3D
- Cylinder / Cone / HollowCylinder: from_center_point_and_axis
- Cone: remove inheritance from RevolvedProfile
- Ellipse2D: point_distance, bounding rectangle, ellipse_intersections
- Curve: local_discretization
- Ellipse3D: line_intersections, linesegment_intersections, ellipse_intersections
- ArcEllipse3D : Linesegment_intersections, arcellipse_intersections
- Circle3D: circle_intersections, ellipse_intersections
- Circle2D: ellipse_intersections.
- Arc3D: arc_intersections, arcellipse_intersections
- Wire3D/Contour3D: edge_intersections, wire_intersections
- BSpline3D: arc_intersections
- New module: discrete_representation for voxelization of 3D geometries and pixelization of 2D geometries
- BSplineSurface3D: partial removal of dependencies on geomdl objects

### Fixed
- Sweep with non smoth path
- plot of vector3D.
- BSplineSurface3D: point3d_to_2d, improve inital condition.
- EdgeCollection3D: babylon_meshes.
- BSplineCurve3D: trim
- FullArc3D: hash
- SphericalSurface3D: enhance repair_periodicity_method
- CylindricalSurface3D: concurrent_plane_intersection
- BSplineFace3D: fix neutral_fiber
- Step: assembly import
- BSplineFace3D: fix bounding_box.
- Ellipse3D: from_step
- edges.py: general improvements.
- ExtrusionSurface3D: point3d_to_2d.
- ExtrusionSurface3D: enhance parametric operations when the surface is periodic.
- BSplineFace3D: fix neutral_fiber
- BSplineSurface3D: improve bsplinecurve3d_to_2d.
- BSplineSurface3D: improve bsplinecurve3d_to_3d.
- Circle2D: plot
- Line3D: fix Line3D plot()
- Vector2D: plot()
- fix RevolutionFace3D init parameter wire to edge.
- Update documentation
- fix Sweep: bug when first primitive is an arc.
- fix closedshell3d volume
- Step.py: enhance step import/export
- VolumeModel: get_shells
- step.py uses deque in stack based algorithms
- VolumeModel: get_shells
- add error protection stl
- Sweep - add raise ValueError if section too big in comparision to arc radiuses
- Update cython version requirement in setup.py
- Step import: handles when there is an empty assembly in the file.
- Ellipse2D: point_at_abscissa
- ultis.common_operations: get_edge_distance_to_point and get_get_abscissa_discretization from edges so it can be used in curves too.
- edges.Edge._generic_minimum_distance
- LineSegment3D: distance_linesegment
- BSpline3D: linesegment_intersections

### Refactor
- refator some classes' init in primitives3D. 
- Shells: refactor.
- Composite_primitives
- Surface3D: enhance repair_primitives_periodicity method.
- volmdlr.utils.intersections:
- BSplineCurve: replace periodic bool parameter with verification inside from_points_intepolation method.
- Wire3D: removes heritage from volmdlr.core.CompositePrimitive3D
- BSplineCurve3D: bounding_box
- edges: minimum_distance.
- BSplineSurface3D: bsplinecurve3d_to_2d
- BSplineCurve: transform some attributs into lazy evaluation and Caching
- BSplineSurface3D: transform some attributs into lazy evaluation and Caching
- BSplineSurface3D: store control_points as numpy array for memory efficiency
- PlaneFace3D: distance_to_point -> point_distance
- remove normalize() methods for Vectors. Replaced by unit_vector(), it returns a new normalized vector.
- Cylinder / Cone / HollowCylinder: docstrings, typings, style, coherence
- BSplineSurface3D: point3d_to_2d performance improvements.


### Changed
- Moves functions from step.py to volmdlr.utils.step_reader
- Cylinder / HollowCylinder: `from_extremal_points` is now depracted. Use `from_end_points` instead (for lexical reason)

### Unittests
- Cylinder / Cone / HollowCylinder
- Ellipse2D: point_distance
- Ellipse3D: test_ellipse_intersections, test_linesegment_intersections
- ArcEllipse3D : Linesegment_intersections, arcellipse_intersections
- Circle3D: circle_intersections.
- Arc3D: arc_intersections, arcellipse_intersections, test_minimum_distance_bspline
- BSplineCurve3D: test_bspline_linesegment_minimum_distance, test_bspline_linesegment_intersections
- Contour3D: test_edge_intersections

## v0.12.0


### New Features
- New module: cad_simplification - OctreeBlockSimplify, TrippleExtrusionSimplify
- shells.py : function to performe union operations for a given list of shells.
- ClosedShell3D: is_face_intersecting, is_intersecting_with
- BoundingBox: get_points_inside_bbox, size
- Vector3D: unit_vector
- Face3D: split_inner_contour_intersecting_cutting_contours
- Shell3D: get_ray_casting_line_segment
- WireMixin: get_connected_wire, is_sharing_primitives_with
- OpenShell3D: faces_graph
- Plane3D: arc_intersections, bsplinecurve_intersections
- common_operations: split_wire_by_plane
- SphericalSurface3D: line_intersections, linesegment_intersections.
- Sweep with muitiform profile contour.
- minimum_distance: face-to-face, shell-to-shell
- OpenShell3D: from_faces (using faces graph)
- SphericalFace3D: from_contours3d_and_rectangular_cut
- RevolutionSurface3D: Translation
- wires.WireMixin: from_circle
- curves.CircleMixin: trim
- Face3D: point_distance
- BSplineCurve3D: revolution method.

### Fixed
- ClosedShell3D: is_face_inside, get_subtraction_valid_faces, valid_intersection_faces, point_belongs
- ContourMixin: delete_shared_contour_section, reorder_contour_at_point, are_extremity_points_touching
- RevolutionSurface3D: fix some special cases whiling transforming from 3D space to parametric domain.
- fix drone python version
- BSplineFace3D: neutral_fiber
- BSplineSurface3D: arc3d_to_2d, removes repeated parametric points if any.
- surfaces.Plane3D: linesegment_intersections
- Step export
- Face3D: is_linesegment_crossing.
- Edge: fix orientation of edges commig from step.
- BSplineCurve3D: from_step.
- Export to step file
- Step import
- Edge: fix orientation of edges commig from step.
- Sphere: point_belongs, inherits from ClosedShell3D instead of RevolvedProfile
- Step import.
- PeriodicalSurface: linesegment3d_to_2d, takes into account small 3D line segments that should be actually 3D arcs
- babylondata: removes empty objects.
- ClosedPolygon2D: point_belongs.
- Fullarc: get_reverse.
- Arc2D: point_belongs
- ArcEllipse2D: point_at_abscissa
- Frame3D: import/export step.
- BSplineFace3D: neutral_fiber.
- Step: read_lines, take into account the space character in step entity names
- Circle3D: fix trim.
- Edge: from_step trim of periodic curves with different orientation of original edge
- Arc3D: fix abscissa, fix get_arc_point_angle
- add missing toleraces to some methods.
- Arc3D: line_intersections
- Line3D: minimum_distance_points
- remove arcellipse handleling for bspline2d_3d.
- plot of vector3D
- Ellipse3D: discretization_points.

### Refactor
- ClosedShell3D: point_belongs, get_non_intersecting_faces
- BoundingBox: bbox_intersection
- Face3D: get_face_cutting_contours
- parametric.py: fix numerical instability in some functions used in Arc3D to parametric surface domain transformation.
- intersections: get_bsplinecurve_intersections generalization, so it can also be used
to calculate intersections between a plane 3d and bsplinecurve3d.
- Big refactor: New module curves.py containing classes as Line, Circle and Ellipse.
Most edges will now be formed by a curve and a start and end points. Unittests for all these classes have been created.
All adequations have been done for all tests and existing scripts.

- bspline_compiled: refactor binomial_coefficient for performance.
- Improve step translator.
- Delete inplace methods: rotation, translation and frame_mapping. replace by juste the rotation, translation and frame_mapping. objects are no longer changed inplace, a new transformed object is returned each time.
- OpenShell3D: faces_graph.
- RevolutionSurface3D: Improve init and methods

### Changed
- OpenShell3D: faces_graph is now vertices_graph. faces_graph method now represents the faces' topology of the shell.

### Unittests
- FullArc2D: split_between_two_points
- Face3D: set_operations_new_faces
- ClosedShell3D: point_belongs
- Plane3D: arc_intersections, bsplinecurve_intersections
- common_operations: split_wire_by_plane
- SphericalSurface3D: line_intersections, linesegment_intersections.

## v0.11.0


### New Features
- BSplineCurve, Edge: simplify
- Plane3D: angle_between_planes, plane_betweeen_two_planes
- Edge: intersections, crossings, validate_crossings
- Arc2D: bsplinecurve_intersections, arc_intersections, arcellipse_intersections.
- ArcEllipse2D: bsplinecurve_intersections
- get_circle_intersections added to volmdlr.utils.intersections, so it can be used to calculate intersections between two arcs 2d.
- get_bsplinecurve_intersections added to volmdlr.utils.intersections. Used to calculate intersection between a bspline and another edge.
- Wire2D: edge_intersections, wire_intersections, edge_crossings, edge_intersections, validate_edge_crossings, validate_wire_crossings
- Contour2D: split_contour_with_sorted_points, intersection_contour_with
- CylindricalSurface3D: point_projection, point_distance
- ToroidalSurface3D: point_projection
- BsplineCurve: point_distance, point_belongs
- ContourMixin: is_adjacent
- Wire2D: area
- Circle2D: bsplinecurve_intersections.
- add tolerance param to many methods from edges and wires.
- Surface3D: add contour healing into face_from_contours3d method.
- ExtrusionSurface3D: implement missing cases for linesegment2d_to_3d method.
- BSplineSurface3D: to_plane3d
- BSplineFace3D: to_planeface3d
- BSplineCurve, Arc, LineSegment: is_close
- Core: get_edge_index_in_list, edge_in_list
- mesh: TetrahedralElementQuadratic 
- GmshParser: define_quadratic_tetrahedron_element_mesh
- GmshParser: to_vtk (consider quadratic tetrahedron element)
- VolumeModel: to_msh (consider both order 1 and 2)
- Assembly: define a volmdlr Assembly object.
- Edge: direction_independent_is_close
- Arcellipse2D, 3D: complementary, translation
- Arcellipse2D, 3D: complementary
- Face3D: is_linesegment_crossing, linesegment_intersections_approximation.
- Assembly: define a volmdlr Assembly object.
- Contour2D: copy
- LineSegment2D: copy
- FullArcEllipse3D: split
- ArcEllipse3D: split, point_at_abscissa
- Vector: is_perpendicular_to
- babylonjs: add nested meshes
- CylindricalFace3D, ConicalFace3D, ToroidalFace3D, BSplineFace3D: neutral_fiber
- VolumeModel: get_shells
- WireMixin: wires_from_edges
- DisplayMesh3D: triangulation_faces
- Woodpecker CI setup
- ContourMixin: primitive_section_over_contour.
- Face3D: split_by_plane

### Fixed
- 2D conversion: create 2D function name in core_compiled
- LineSegment, Arc, BSplineCurve: get_shared_section()
- bSpline2D: linesegment_intersections
- BsplineCurve: from_points_interpolation
- Coverage: use coverage rc to enable cython coverage
- ClosedShel3D: cut_by_plane
- ClosedShell3D: union
- BSplineSurface3D: take into account oppened contour while using face_from_contours3d
- BsplineCurve: simplify
- Dessiaobject inheritance up-to-date
- Edge: unit_direction_vector, unit_normal_vector, split_between_two_points
- VolumeModel: get_mesh_lines (change tolerance 1e-20 to 1e-6)
- RevolutionSurface: fix some parametric operations.
- ClosedShel3D: intersection method
- Fix: plots
- add some fixes to pydocstyle errors
- ToroidalSurface3D: fix some parametric operations.
- Node2D, Node3D: is_close
- SphericalSurface3D: enhance arc3d_to_2d and bsplinecurve3d_to_2d.
- BSplineface3D: linesegment2d_to_3d, bsplinecurve2d_to_3d.
- OpenShell3D: get_geo_lines (use primitive.is_close)
- Basis3D: normalize
- Contour3D: from_step removes repeated edges from primitives list
- Face3D: add fixes to divide_face.
- ExtrusionSurface3D: linesegment2d_to_3d.
- Surface3D: repair_primitive_periodicity
- BSplineSurface3D: ban useless attr in serialization 
- utils.parametric: fix contour2d_healing
- BSplineSurface3D: ban useless attr in serialization
- BSplineCurve: simplify
- SphericalSurface3D: contour3d_to_2d
- WireMixin: to_wire_with_linesegments (use new methods, for 2D and 3D)
- ArcEllipse2d: point_belongs, abscissa, init.
- Face3D: face_inside - now considers inners_contours
- BoundingBox: point_belongs now considers bounds.
- ContourMixin: delete_shared_contour_section
- PlaneFace3D: merge_faces
- Contour2D: divide
- Step: raise NotimplementedError when it's not possible to instatiate assembly object.
- STL: handle mutiple space as separator
- fix: protect gmsh import

### Refactor
- Contour2D: cut_by_wire
- Contour2D: extract_with_points displaced to WireMixin
- Contour2D: extract_contour displaced to WireMixin and renamed to extract
- Contour2D: split_contour_with_sorted_points displaced to WireMixin and renamed to split_with_sorted_points
- Contour2D: get_divided_contours
- FullArc2D, FullArc3D: create FullArc Abstract class.
- Contour2D: ordering_contour
- WireMixin: order_wire
- Contour2D: delete cut_by_linesegments
- split faces.py into surfaces.py, faces.py and shells.py 
- ContourMixin: from_points
- ClosedShell3D: improve performance for boolean operations
- Face3D: reduce the triangulation discretization resolution of Toroidal and Cylindrical to improve redering performance.
- Cylinder: inheritance directly from ClosedShell3D
- Edges: cache middle_points and unit_direction_vector 
- Arc: add optional parameter center
- unittests: find dynamicly the folder for the json
- Arc: point_distance
- BSplineCurve: is_close
- CompositePrimitive3D: babylon_points
- WireMixin: split_with_sorted_points -> if a wire, and given points are start and end, return self directly.
- ContourMixin: contours_from_edges
- ExtrusionSurface3D: simplify bsplinecurve3d_to_2d method

### Changed
- better surface3d plots
- sphere methods renamed in_points & to_point_skin to inner points & skin_points
- Improve CylincricalFace3D and ToroidalFace3D rendering mesh.
- remove useless attribute in Bspline serialization
- Change python suport version from >=3.7 to >= 3.9
- LICENSE changed from GPL to Lesser GPL 
- Readme logo updated
- CI: do not check quality on tag

### Unittests
- Arc2D: test_arc_intersections
- TestEdge2DIntersections: test intersections for all edges.
- Circle2D: test_circle_intersections
- Contour2D: test_crossings, test_intersection_contour_with
- BSplineCurve: get_intersection_sections
- BSplineCurve2D: edge_intersections, arc_intersections, bsplinecurve_intersections
- CylindricalFace3D: test_triangulation_quality
- CylindricalSurface3D: test_point_projection
- BSplineCurve: point_projection
- ClosedShel3D: cut_by_plane
- Arc3D.minimum_distance_points_line
- New unittests for plane3d.
- ClosedShel3D: intersection
- Arcellipse2D: complementary
- Contour2D: contours_from_edges.
- PlaneFace3D: merge_faces
- Contour2D: divide.
- BSplineFace3D: test_linesegment_intersections_approximation.
- CylindricalFace3D: split_by_plane.

v0.10.0 [Released 20/04/2023]

### New Features
* Write .msh file (with stream)
* Arc: reverse
* BSplineCurve2D: offset
* Circle2D: bsplinecurve_intersections, point_distance
* ConicalSurface3D, CylindricalSurface3D: plot method
* BSplineCurve3D: minimum distance
* volmdlr.edge: FullArcEllipse
* BSplineCurve: evaluate_single
* Wire2: hash
* Contour3D: hash
* LineSegment3D, LineSegment2D, Arc3D, Arc2D, BSpline3D, BSpline2D: get_shared_section(), delete_shared_section()
* Contour2D: closest_point_to_point2, get_furthest_point_to_point2
* Block: octree, quadtree, subdivide_block

### Fixed
* Bspline in sweep
* Plane3D: plane_intersections
* fixes to step assemblies
* LineSegment3D: matrix_distance
* fixes to wire
* Arc: split. Case when spliting point is the start or end point.
* BplineCurve2D: tangent, vector_direction, normal_vector
* BSplineCurve: abscissa, line_intersections
* Add some important fixes to unittests: missing two __init__py files.
* Contour2D, Contour3D: merge_with()
* Edge: change unit_direction_vector and unit_normal_vector to concrete methods
* stl: add _standalone_in_db to Stl class
* BSplineSurface3D: merge_with
* Documentation: Add introduction to volmdlr technology
* BSplineSurface3D: refactor bsplinecurve3d_to_2d to take into account periodic behavior
* OpenedRoundedLineSegments2D/ClosedRoundedLineSegments2D: fix radius type
* Surface3D: debug some special cases while using face_from_contours3d.
* Step: debug some special cases while reading step file.
* BSplineSurface3D: fix simplify_surface method.
* Improve pylint code quality.
* PeriodicalSurface: enhance some parametric transformations.

### Removed
- stl: remove default value in from_stream method

### Changed

- argument convexe in volmdlr.cloud has been renamed to convex
- Add some missing docstrings in volmdlr.faces
- Using full arcs for Circles primitives

### Performance improvements
- BSplineCurve: compilation of some functions used by from_points_interpolation classmethod.
- BSplineSurface3D: compilation of some functions used in the evaluation of a parametric point.
- eq & hash: Some eq and hash methods have been fixed. starting from clases Point and Vector.
- BSplinecurve2D: point_belongs
- lighten some dicts with optional name
- Step reader: refactor to_volume_model. Remove the dependency of the method of creating a graph.

### Refactorings
- ContourMixin: to_polygon (for both 2D and 3D)
- BSplineCurve2D.point_distance 
- new dataclass EdgeStyle: to be used in several plot methods. simplifying its structure.


### Unittests
* BSplineCurve2D: offset, point_distance, point_belongs
* Circle2D: bspline_intersections, point_distance
* Unittests for Vector2D
* Unittests for Point2D
* Unittests for Vector3D
* Unittests for Point3D
* LineSegment3D: test_matrix_distance
* LineSegment3D, LineSegment2D, Arc3D, Arc2D, BSpline3D, BSpline2D: get_shared_section(), delete_shared_section()
* Contour3D: merge_with()
* Contour2D: closest_point_to_point2, get_furthest_point_to_point2

## v0.9.3

- build: bump dessia common to 0.10.0
- build: remove useless jsonschema dep
- build: update package.xml for freecad

## v0.9.1

### Fixed
- build: manifest was not shipping bspline_compiled
- fixed many pylint errors: 13/03/2023
- fix contour2d: divide

### Documentation
 - typo in CONTRIBUTING.md
 - typo in README.md

## v0.9.0 [released 03/26/2023]

### New Features
* Unit coversion factor parameter added to the end of the from_step arguments parameter (So we can convert the units correctly)
* SphericalSurface3D: rotation, translation, frame_mapping
* read steps: Identify assemblies in a step file.
* ClosedTriangleShell3D: to_trimesh method
* PointCloud3D: add method shell_distances to compute distances from triangular mesh in PointCloud3D
* BSplineSurface3D: Now the plot method uses u and v curves
* Create .geo and .msh files (Mesh geometries with GMSH)
* RevolutionSurface3D: point3d_to_2d, point2d_to_3d, plot, rectangular_cut, from_step
* RevolutionFace3D
* WiriMixin: from points: general method for Wire3D and 2D and for Contour2D and 3D.
* Added package.xml metadata in order to be listed in the FreeCAD Addon Manager
* Edge: local_discretization
* ArcEllipse2d: point_at_abscissa, translation, split, point_distance.

### Fixed

* WireMixin: abscissa (add tolerance as parameter)
* OpenRoundedLineSegment2D: deleted discretization_points() so it uses the one from WireMixin.
* Contour2D: moved bounding_rectangle and get_bounding_rectangle to Wire2D.
* BSplineCurve: from_points_interpolation, uses centripedal method for better fitting.
* Conical, Cylindrical and Toroidal Surfaces 3D: fix face_from_contours - bug when step file doesnot follow a standard.
* BSplineSurface3D: debug linesegment2d_to_3d method.
* Parametric operations with BSpline curves.
* OpenTriangleShell3D: fix from_mesh_data method.
* PeriodicalSurface: fix face from contours.
* LineSegment2D.line_intersections: verify if colinear first.
* Cylinder: to_dict, min_distance_to_other_cylinder.
* Step_assemblies: consider when no transformation is needed.
* fix some pydocstyle errors
* Script/step/workflow: Update Workflow, use last version of dessia_common
* LineSegment3D: Rotation method update due to points attribute deletion
* ConicalSurface3D: fix from_step class method by adding the angle convertion factor
* fix f string usage
* Add some typings
* Step: Step translator now handles some EDGE_LOOP inconsistencies coming from step files
* Arc2d: point_belongs, abscissa.


### Removed

- edges: remove attributes points from lines & linesegments for performance purpose


### Performance improvements

- wires.py's 2D objects: chache bounding_rectangle results
- faces.py's Triangle3D objects: subdescription points and triangles
- EdgeCollection3D: new object for displaying series of edges
- BSplineSurface3D: compile BSplineSurface3D.derivatives
- Contour2D.area(): save area in a cache variable.
- Contour2D.__eq__(): verify contour length first, when verify if two contours are the same.
- Contour2D.is_inside(): verify first if the area of the contour2 is not smaller that contour 1.
- Disabling pointer in to_dict for most primitives
- Better hash for shells, contours & wires 


### Refactorings
- Remove usage of deprecated method old_coordinates and new_coordinates
- Indicate 'inplace' methods as deprecated
* Wire: extract_with_points

### Documentation
- BoundingBox docstrings

### Unittests
- ConicalSurface3D: face_from_contours, bsplinecurve3d_to_2d.
- CompositePrimitive2D: rotation, translation, frame_mapping
- core.py: delete_double_point, step_ids_to_str
- CompositePrimitive3D: plot
- BoundingRectangle: bounds, plot, area, center, b_rectangle_intersection, is_inside_b_rectangle, point_belongs,
intersection_area, distance_to_b_rectangle, distance_to_point
- BoundingBox: center, add, to_dict, points, from_bounding_boxes, from_points, to_frame, volume, bbox_intersection,
is_inside_bbox, intersection_volume, distance_to_bbox, point_belongs, distance_to_point, plot
* VolumeModel: eq, volume, rotation, translation, frame_mapping, bounding_box, plot
* Wire: extract_with_points, split_with_two_points
* Arc2d: point_belongs, abscissa.
* ArcEllipse2d: point_belongs, abscissa, init, translation, split, point_at_abscissa, point_distance.

### CI
- add spell check to pylint with pyenchant
- make code_pydocstyle more explicit
- upload html coverage to cdn.dessia.tech
- limit time effect on master & testing

## v0.8.0 [Released 26/01/2023]

### New Features

- PlaneFace3D: project_faces
- OpenShell3D: project_coincident_faces_of
- GmshParser: to_vtk
- BSplineCurve: derivatives
- ClosedPolygon2D: point_belongs, now the user can choose whether points on the edge of the polygon
            should be considered inside or not.
- ArcEllipse2D: line_intersections, frame_mapping, linesegment_intersections
- Line2D: point_belongs, frame_mapping()
- New Class wires.Ellipse2D
- Ellipse2D: point_over_ellipse(), line_intersections(), linesegment_intersections(), discretization_points(),
abscissa(), point_angle_with_major_dir(), area(), rotation(), tranlation(), frame_mapping()
- Plane3D: is_parallel, fullarc_intersections
- Arc2D: cut_betweeen_two_points
- Contour3D: linesegment_intersections, line_intersections
- Circle3D: primitives: [Arc3D, Arc3D], get_primitives, abscissa, linesegment_intersections
- Arc3D: line_intersections, linesegment_intersections
- new module utils: intersections -> circle_3d_linesegment_intersections
- hash for Frame2D
- Ellipse3D: point_belongs, abscissa, length, to_2d
- CylindricalSurface3D: point_on_surface, is_coincident, arcellipse3d_to_2d
- BSplineSurface3D: derivatives

### Fixed

- PlaneFace3D: cut_by_coincident_face (consider self.inner_contours inside face)
- Contour2D: bounding_rectangle (specify number_points for discretization_points), point_belongs
- Line2D: line_intersections
- BSplineCurve2D: line_intersections
- PlaneFace3D: cut_by_coincident_face (consider self.inner_contours inside face)
- BSplineCurve2D: bounding_rectangle (specify number_points for discretization_points)
- Mesh: delete_duplicated_nodes
- BSplineSurface3D: fix arc3d_to_2d method
- Frame3D : fix from_point_and_vector method ( error for the case vector=main_axis)
- BSplineCurve2D: linesegment_intersections
- Contour2D: merge_primitives_with
- BSplineCurve: fix to take into account weighted B-spline curves.
- Step: fix reading of rational BSpline curves and surfaces from step file.
- BSplineCurve2D: tangent (use position/length)
- Babylon: some scene settings for better rendering
- Arc2D: fix get_center: name referenced before assignement
- SphericalSurface3D : enhancement of primitives parametrization on surface parametric domain.
- BSplineSurface3D: debug linesegment2d_to_3d method.
- Parametric operations with BSpline curves.
- OpenTriangleShell3D: fix from_mesh_data method
- pydocstyle fixes
- bounding box: fix for cylindrical and BSplineCurve3D
- contour2d: ordering_primitives, order_primitives
- Plane3D: plane_intersections, is_coindident
- contour2d: ordering_primitives, order_primitives
- Linesegment2D: infinite_primitive
- Arc2D: point_belongs
- Arc2D: infinite_primitive
- Wire2D: infinite_intersections
- infinite primitive offset of linesegment
- Ellispe3D: discretization_points
- BSplineSurface: Improved surface periodicity calculation

### Removed

- babylon script remaining functions

### Performance improvements
- ClosedPolygon2D: triangulation
- Cylinder: min_distance_to_other_cylinder
- BSplineCurve: discretization_points
- Face3D: triangulation
- triangulation performance by use of Node2D instead of points (x15 on casing)
- cache variable self._polygon_point_belongs_100, to avoid recalculating each
time we have to verify if a point is inside
- Improvements in BSplineSurface3D.point3d_to_2d performance
- Triangle3D serialization speed-up
- Serialization without memo for faces
- Custom serialization for BsplineCurves

### Refactorings

- Basis2D, Basis3D, Frame2D, Frame3D: old_coordinates and new_coordinates method are now deprecated.
local_to_global_coordinates and global_to_local_coordinates are the new more explicit ones.
- Line3D: intersections

### Unittests

- Contour2D: point_belongs
- Basis2D, Basis3D, Frame2D, Frame3D: local_to_global_coordinates and global_to_local_coordinates
- ArcEllipse2D: linesegment_intersections
- LineSegment2D: to_wire
- Line2D: point_belongs
- BSplineCurve2D: line_intersections
- Ellipse2D.point_over_ellipse()
- Ellipse2D.line_intersections()
- Ellipse2D.linesegment_intersections()
- Ellipse2D.discretization_points()
- Ellipse2D.abscissa()
- Ellipse2D.point_angle_with_major_dir()
- Ellipse2D.area()
- Ellipse2D.rotation()
- Ellipse2D.tranlation()
- Ellipse2D.frame_mapping()
- Line2D.frame_mapping()
- Plane3D: plane_intersections, fullarc_intersections, is_parallel, is_coincident
- Contour2D: offset
- ArcEllipse3D.to_2d()
- Circle3D: point_belongs
- Circle3D: discretization_points
- Arc3D: line_intersections, linesegment_intersections
- Contour2D: ordering_contour, is_ordered, order_contour
- Ellipse3D: point_belongs, abscissa, length, to_2d, discretization_points
- CylindricalSurface3D: point_on_surface, is_coincident

### CI

- Mandatory CHANGELOG.md update for PR
- pre-commit checks with cython-lint

## v0.7.0

### New Features

- Open/Closed TriangleShells: ability to implement specific algorithm to triangles
- Block: faces_center (calculate directly point in the middle of the faces)
- Circle2D: split_by_line
- BoundingRectangle: bounds, plot, area, center, b_rectangle_intersection, is_inside_b_rectangle, point_belongs, intersection_area, distance_to_b_rectangle, distance_to_point
- Cylinder: random_point_inside, interference_volume_with_other_cylinder, lhs_points_inside
- CylindricalSurface3D: line_intersections, linesegment_intersections, plane_intersection
- Line2D: point_distance
- Line3D: to_2d
- Line3D: skew_to (verifies if two Line3D are skew)
- LineSegment3D: line_interserctions
- ArcEllipse3D: discretization_points
- FullArc3D: linesegment_intersections
- Line: sort_points_along_line
- Line2D: point_belongs
- ArcEllipse2D: length, point_belongs, abscissa, bounding_rectangle, straight_line_area, discretization_points, reverse

### Fixed

- Contour2D: point_belongs
- BsplineCurve: abscissa (use different start point between 0 and length)
- Arc3D: plot
- Cylinder: point_belongs
- FullArc3D: plot (use discretization_points instead of discretise)
- Face3D: line_intersections: consider borders
- STL: from stream (use BinaryFile and StringFile instead of io.BinaryIO and FileIO)
- Step: from stream (use BinaryFile instead of io.BinaryIO)
- Contour: is_overlapping (consider intersecting_points is empty)
- LineSegment2D: to_wire (use discretization_points instead of discretise)
- ArcEllipse2D: to_3d
- Fix boolean operations when faces are 100% coincident
- Fix some to_step methods from edges.py and faces.py


### Performance improvements

- Avoid unneeded bbox computation


### Refactorings

- cleanup of ClosedShell (double methods with Openshells)
- LineSegment3D: intersections
- Line2D: sort_points_along_line



### Unittests

- PlaneFace3D: line_intersections
- BsplineCurve: abscissa
- Circle2D: split_by_line
- BoundingRectangle: area, center, intersection, is_inside, point_belongs, intersection_area, distance_to_point, distance_to_b_rectangle
- Cylinder: point_belongs, random_point_inside, interference_volume_with_other_cylinder, min_distance_to_other_cylinder, is_intersecting_other_cylinder, lhs_points_inside
- CylindricalFace3D: linesegment_intersections
- CylindricalSurface3D: line_intersections
- Line3D: line_distance
- Line3D: skew_to
- Line3D: intersections
- LineSegment3D: line_intersections
- LineSegment3D: linesegment_intersections
- Contour: is_overlapping
- LineSegment2D: line_intersections
- ArcEllipse3D: discretization_points
- FullArc3D: linesegment_intersections
- Line2D: sort_points_along_line
- Line3D: sort_points_along_line
- ArcEllipse2D: length, point_belongs, abscissa, bounding_rectangle, straight_line_area, discretization_points, reverse


## v0.6.1 [12/13/2022]

### Changes

- Import from dessia_common are now performed from dessia_common.core

### Fixed
- infinite primitive offset of linesegment

## v0.6.0 [11/7/2022]

### New Features

- Stl:load_from_file, to_volume_model
- Surface2D: copy (specific method)
- GmshParser: read_file (.msh) and related methods, define_triangular_element_mesh, define_tetrahedron_element_mesh
- Circle2D: primitives (defined with 2 Arc2D)
- Node2D/3D, TriangularElement, QuadrilateralElement2D, TriangularElement3D
- ElementsGroup: nodes, elements_per_node
- Mesh: bounding_rectangle, delete_duplicated_nodes
- PlaneFace3D: cut_by_coincident_face
- Vector2D: to_step
- BSplineCurve2D: to_step
- LineSegment3D: to_bspline_curve
- BSplineCurve3D: from_geomdl_curve
- Surface2D: line_crossings
- Surface2D: from_contour
- BSplineSurface3D: simpifly_surface - verifies if BSplineSurface3D could be a Plane3D
- OpenShell3D: to_step_face_ids
- Contour2D: repair_cut_contour
- Circle2D: cut_by_line

### Fixed

- Contour3D: average_center_point (use edge_polygon.points instead of points)
- Contour: edges_order_with_adjacent_contour
- Arc2D: translate_inplace
- Arc2D: point_belongs
- Arc2D: abscissa (consider point2d == arc2d.start/end)
- Arc2D: split (how to choose the interior point)
- Wire: extract_primitives (consider point1 and point2 belong to the same primitive, REMOVE Contour.extract_primitives)
- LineSegment: abcissa (consider point2d == arc2d.start/end)
- Contour2D: cut_by_wire
- Contour2D: point_belongs (bug when contour has only one primitive, like FullArc2D)
- Contour: contours_from_edges
- PlaneFace3D: face_intersections
- Edge: insert_knots_and_mutiplicity
- BSplineCurve3D: from_step
- Surface2D: cut_by_line
- Circle3D: to_step
- ArcEllipse3D.to_2d()
- infinite primitive offset of linesegment
- Contour3D: order_contour.

### Performance improvements

- Improve reading STEP files (Faster BSplineCurve3D.look_up_table, Better info when _edges not following eachother_ )
- Improve multiple substractions
- Speedup Contour2D.point_belongs using bounding_rectangle
- Custom to dicts for Shells and primitives inheriting


### Refactorings

- Normalize STL methods regarding STEP
- Refacor and update old code in mesh.py
- Define a Parent class 'Triangle' for Triangle2D/3D


### Unittests

- Wire: extract_primitives, extract_without_primitives


## v0.5.0

### New Features

- Contour: is_overlapping, is_supperposing
- Point, Edges and Wires: axial_symmetry
- Surface2D: rotation, rotation_inplace
- Wire2D: bsplinecurve_crossings,  bsplinecurve_intersections
- Cylinder: min_distance_to_other_cylinder, is_intersecting_other_cylinder
- New point_distance method for Wire3D

### Fixed

- Wire3D.babylonjs
- BSplineSurface3D.merge_with (consider overlapping, intersecting surfaces)
- Wire.extract_primitives (consider point1 & point2 belong to the same primitive)
- Wire.extract_without_primitives (consider the primitives’ order to choose the primitives)
- Contour.shared_primitives_with (consider contours sharing a lot of primitives groups)
- Contour2D.contour_intersections (check if the point is not already in the lis)
- Line.is_between_points (consider point1==point2)
- BSplineCurve2D.split (consider point==start/end)
- Contour3D.bounding_box (use _utd_bounding_box to be defined as a property)
- BSplineSurface3D.grid2d_deformed (add more constraints to compute surface deformation)
- BSplineSurface3D.from_cylindrical_faces (consider **kwargs parameters)
- Duplicated methods cleaned
- triangulation of planar faces
- Wire3D: fix Bounding box
- Wire3D: Bounding box
- Arc2D: primitives bad calculation (arc2d)
- Update plotdata in setup.py
- add some fixes pydocstyle

### Performance improvements

- Remove Copy param from movement of primitives and add inplace methods
- Improve union operations
- Return the same result type (a boolean) in Contour.is_sharing_primitives_with
- Add hidden attribute _bounding_rectangle for Contour2D
- Add hidden attribute _length for BSplineCurve2D/3D
- Consider different types of primitives in Wire.wire_intersections/wire_crossings
- Add hidden attribute _length for Edge

### Refactorings

- Define _eq_ in Contour (to be used for both 2D and 3D)
- Use Grid2D object in different BSplineSurface3D methods (especially: to_2d_with_dimension)
- Define length in LineSegment (to be used for both 2D and 3D)
- Delete diplicated methods (length and point_at_abscissa) from Contour3D (inherit from Wire)
- Define a Parent class 'Bsplinecurve' to mutulize Bsplinecurve2D/3D methods
- Clean duplicated methods
- Define length in LineSegment (to be used for both 2D and 3D)
- Delete diplicated methods (length and point_at_abscissa) from Contour3D (inherit from Wire)
- Define a Parent class 'Bsplinecurve' to mutulize Bsplinecurve2D/3D methods


## v0.4.0
### Fixed
- various fixes in cuts of wires and contours
- Fix of missing face in Union
- following dessia_common v0.7.0


## v0.3.0

### New Features
- Bspline with dimensions
- cut_by_line for Surface2D
- Bspline merge

### Fixed
- Various Steps improvement
- Bspline periodicity in step reading
- sewing improvements
- Substraction of shells

## v0.2.10

### New Features

- union of shells (only with planeface for the moment
- Sewing of polygon3D
- Concav hull of PointCloud2D

## v0.2.9

### New Features

- support STL import & export
- point cloud2D & cloud3D

## v0.2.8

### New Features

- support stringIO in step save

### Fixes

- depack of point2D
- to_vector2D

### Performance improvements

- better bounding box for cylindrical face


## [v0.2.7]
### Changed
- direction vector of linesegments are now normalized

### New Features

- straight line area for BsplineCurve2D
- split of circleby start end
- closedpolygon2d is_trigo
- Auto-adaptative camera/edge width babylonjs
- splitting of bsplinecurve2d
- BezierSurface3D implemented
- added rotation and translation for faces
- new classes BezierCurve2D and BezierCurve3D
- spherical surface
- (core): update plot_data method
- update plot_data methods in wires and edges
- step almost working for cylindrical, conical toroidal
- difference between intersections and crossings
- plot_data version set to 0.3.8 or above

### Fixes

- support of mixed vector point in to step
- remove debug mode babylonjs
- remove sci notation in step export
- use stable cdn for babylonjs
- sweep extrusion length
- line circle intersection with tolerance, normal and dir vector for arc
- offset of wire
- remove useless non serializable attr
- secondmoment area from straight lines
- reversed faces in extrusion correction
- enhancement of rotation/translation of shells
- bug fix BezierCurve2D and 3D
- eq and hash for basis and frames
- shell and frame mapped shell correctly read
- small try except added for step reading
- all SHAPE_REPRESENTATION are now read
- Arc3D from step full debug
- arc3d to 2d in bspline3d surface
- missing faces at end of sweep
- splitting faces and arcs
- perf in display nodes and toroidal aspect
- setup.py requires plot_data>=0.3.9
- (primitives2d): serialization
- debug of shell method
- porting shells methods
- Debug of conical faces
- Porting cylinders and hollow
- porting from missing from_contour3d for planeface
- reading steps, but artefact on faces
- Correcting arc from_step

### Performance improvements

- LineSegment2D.points is non serializable attribute
- ClosedPolygon2D.line_segment is non_serializable_attributes
- Optimization of mesh generation

#### Refactorings
- (edges): put data argument back into Arc2D.plot_data()
- (edges): redefined Arc2D.plot_data()

## v0.2.6

### Changed
- debugs on frame 2D

### Optimized
- babylon data generation speed up

## v0.2.5

### Added
- translation and rotation for various primitives

### Changed
- Frame3D rotation takes also into account origin
- following plot_data v0.5.3

## v0.2.4
### Added
- handle spherical surfaces
- positionning of parts in STEP reading

## v0.2.1
### Added
- step export

## v0.2

### Changed
- modules -2D or *3D renamed in *2d, *3d
- point and vector declared with their x, y, z vm.Point2D((0, 0)) -> vm.Point2D(0, 0)
- separating in new modules: display, wires, edges...
- PEP8: method names
- PointAtCurvilinearAbscissa changed to point_at_abscissa
- MPLPlot changed to plot()
- plot now returns only ax instead of fig, ax

## v0.1.11

### Added
- Calculate the distance between LineSegment3D/LS3D, Arc3D/LS3D, Arc3D/Arc3D and between CylindricalFace3D too.
- Use PlaneFace3D with contours2D in a classic way and use it with contours3D with a 'from_contours3d' as CylindricalFace3D does.
- Calculate the distance between CylindricalFace3D and PlaneFace3D.
- Calculate the distance between CylindricalFace3D, PlaneFace3D and ToroidalFace3D.
- contours2d.tessel_points which gives all points of a contour2d, and .points the end points of primitives.
- Implementation of ConicalFace3D in Core and RevolvedProfile.
- Implementation of SphericalFace3D in Core.
- BSplineFace3D works.

### Changed
- cut_contours in Face3D which take all points from a Contour2D, not one side like before. Furthermore, it is light and quick.

## [v0.1.10]
- typings
- workflow to instanciate point

## [v0.1.9]

### Added
- mesh module

## [v0.1.8]

### Added
- color and alpha options for various primitives
- line segments intersection

### Debug
- arcs: is_trigo and angle were sometimes false

## [v0.1.7]

### Added
- random vector and points
- dashed line option in babylon of LineSegment3D
- Measure2D
- babylon_data: a dict language to describe models to be unpacked by a babylonjs unpacker

### Removed
- constants o2D, x2D, y2D...: use O2D, X2D...

### Changed
- Mesure -> Measure3D<|MERGE_RESOLUTION|>--- conflicted
+++ resolved
@@ -24,33 +24,30 @@
 
 #### faces.py
 - PlaneFace3D: circle_intersections.
+
 #### wires.py
 - delete remaining inplace methods in wires.py
+
 #### shells.py
 - Fixes to boolean operations.
 
-<<<<<<< HEAD
-=======
-### Refactor
-
->>>>>>> b86dcf7e
 #### utils
 - common_operations separate_points_by_closeness: consider more than two cluster groups.
+
 #### curves
 - Circle3D: circle_intersectios when the circle are coplanar.
-<<<<<<< HEAD
 
 #### core_compiled
 - Frame2D: fix rotation
 
-
-=======
+### Refactor
+
+#### faces.py
+- Face3D: create a generic method for calculating intersections between two faces: _generic_face_intersections.
+#### curves.py
 - Circle2D: Now, it needs a Frame2D and a radius instead of a Center and a Radius. This allows to easily control the circle's direction (clockwise/counterclockwise)
 #### edges.py
 - Arc2D: Arc 2D now must follow the same rotation direction of its circle.
->>>>>>> b86dcf7e
-### Refactor
-- Face3D: create a generic method for calculating intersections between two faces: _generic_face_intersections.
 
 ### Changed
 - ToroidalSurface3D: init param tore_radius and small_radius changed to major_radius and minor_radius respectevely.
