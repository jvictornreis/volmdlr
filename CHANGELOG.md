--- conflicted
+++ resolved
@@ -6,16 +6,12 @@
 and this project adheres to [Semantic Versioning](https://semver.org/spec/v2.0.0.html).
 
 
-<<<<<<< HEAD
 ## v0.9.1
 
 ### Fixed
 - build: manifest was not shipping bspline_compiled
 
-## v0.9.0 [released ]
-=======
 ## v0.9.0 [released 03/26/2023]
->>>>>>> 86d02ff2
 
 ### New Features
 
