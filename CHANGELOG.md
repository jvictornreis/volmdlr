--- conflicted
+++ resolved
@@ -29,13 +29,10 @@
 ### Fixed
 #### edges.py
 - BSplineCurve3D: move_frame_along
-<<<<<<< HEAD
 - Arc2D: start and end angle, and arc angle.
+- Contour2D: merge_with (consider abs_tol in is_sharing_primitives_with checking)
 - BezierCurve: trim.
-=======
-- arc2d: start and end angle, and arc angle.
-- Contour2D: merge_with (consider abs_tol in is_sharing_primitives_with checking)
->>>>>>> c036bc1f
+
 
 #### faces.py
 - Toroidalface ConicalFace intersections.
