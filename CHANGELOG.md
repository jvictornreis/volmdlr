# Changelog

All notable changes to this project will be documented in this file.

The format is based on [Keep a Changelog](https://keepachangelog.com/en/1.0.0/),
and this project adheres to [Semantic Versioning](https://semver.org/spec/v2.0.0.html).


## v0.13.0 [future]

### New Features
- Line: reverse.

### Fixed
- Sweep with non smoth path
- plot of vector3D.
- BSplineSurface3D: point3d_to_2d, improve inital condition.
- EdgeCollection3D: babylon_meshes.
- BSplineCurve3D: trim
- FullArc3D: hash
- SphericalSurface3D: enhance repair_periodicity_method
<<<<<<< HEAD
- edges.py: general improvements.
=======
- Step: assembly import
>>>>>>> 043479f7
- BSplineFace3D: fix neutral_fiber
- BSplineSurface3D: improve bsplinecurve3d_to_3d.


### Refactor
- refator some classes' init in primitives3D. 
- Shells: refactor.
- Composite_primitives
- Surface3D: enhance repair_primitives_periodicity method.
- BSplineCurve: replace periodic bool parameter with verification inside from_points_intepolation method.

### Changed
- Moves functions from step.py to volmdlr.utils.step_reader

### Unittests
-

## v0.12.0 [unreleased]


### New Features
- New module: cad_simplification - OctreeBlockSimplify, TrippleExtrusionSimplify
- shells.py : function to performe union operations for a given list of shells.
- ClosedShell3D: is_face_intersecting, is_intersecting_with
- BoundingBox: get_points_inside_bbox, size
- Vector3D: unit_vector
- Face3D: split_inner_contour_intersecting_cutting_contours
- Shell3D: get_ray_casting_line_segment
- WireMixin: get_connected_wire, is_sharing_primitives_with
- OpenShell3D: faces_graph
- Plane3D: arc_intersections, bsplinecurve_intersections
- common_operations: split_wire_by_plane
- SphericalSurface3D: line_intersections, linesegment_intersections.
- Sweep with muitiform profile contour.
- minimum_distance: face-to-face, shell-to-shell
- OpenShell3D: from_faces (using faces graph)
- SphericalFace3D: from_contours3d_and_rectangular_cut

### Fixed
- ClosedShell3D: is_face_inside, get_subtraction_valid_faces, valid_intersection_faces, point_belongs
- ContourMixin: delete_shared_contour_section, reorder_contour_at_point, are_extremity_points_touching
- RevolutionSurface3D: fix some special cases whiling transforming from 3D space to parametric domain.
- fix drone python version
- BSplineFace3D: neutral_fiber
- BSplineSurface3D: arc3d_to_2d, removes repeated parametric points if any.
- surfaces.Plane3D: linesegment_intersections
- Step export
- Face3D: is_linesegment_crossing.
- Edge: fix orientation of edges commig from step.
- BSplineCurve3D: from_step.
- Export to step file
- Step import
- Edge: fix orientation of edges commig from step.
- Sphere: point_belongs, inherits from ClosedShell3D instead of RevolvedProfile
- Step import.
- PeriodicalSurface: linesegment3d_to_2d, takes into account small 3D line segments that should be actually 3D arcs
- babylondata: removes empty objects.
- ClosedPolygon2D: point_belongs.
- Fullarc: get_reverse.
- Arc2D: point_belongs
- ArcEllipse2D: point_at_abscissa
- Frame3D: import/export step.
- BSplineFace3D: neutral_fiber.
- Step: read_lines, take into account the space character in step entity names
- Circle3D: fix trim.
- Edge: from_step trim of periodic curves with different orientation of original edge
- Arc3D: fix abscissa, fix get_arc_point_angle
- add missing toleraces to some methods.
- Arc3D: line_intersections
- Line3D: minimum_distance_points
- remove arcellipse handleling for bspline2d_3d.


### Refactor
- ClosedShell3D: point_belongs, get_non_intersecting_faces
- BoundingBox: bbox_intersection
- Face3D: get_face_cutting_contours
- parametric.py: fix numerical instability in some functions used in Arc3D to parametric surface domain transformation.
- intersections: get_bsplinecurve_intersections generalization, so it can also be used
to calculate intersections between a plane 3d and bsplinecurve3d.
- Big refactor: New module curves.py containing classes as Line, Circle and Ellipse.
Most edges will now be formed by a curve and a start and end points. Unittests for all these classes have been created.
All adequations have been done for all tests and existing scripts.

- bspline_compiled: refactor binomial_coefficient for performance.
- Improve step translator.
- Delete inplace methods: rotation, translation and frame_mapping
- OpenShell3D: faces_graph.
- RevolutionSurface3D: Improve init and methods

### Changed
- OpenShell3D: faces_graph is now vertices_graph. faces_graph method now represents the faces' topology of the shell.

### Unittests
- FullArc2D: split_between_two_points
- Face3D: set_operations_new_faces
- ClosedShell3D: point_belongs
- Plane3D: arc_intersections, bsplinecurve_intersections
- common_operations: split_wire_by_plane
- SphericalSurface3D: line_intersections, linesegment_intersections.

## v0.11.0


### New Features
- BSplineCurve, Edge: simplify
- Plane3D: angle_between_planes, plane_betweeen_two_planes
- Edge: intersections, crossings, validate_crossings
- Arc2D: bsplinecurve_intersections, arc_intersections, arcellipse_intersections.
- ArcEllipse2D: bsplinecurve_intersections
- get_circle_intersections added to volmdlr.utils.intersections, so it can be used to calculate intersections between two arcs 2d.
- get_bsplinecurve_intersections added to volmdlr.utils.intersections. Used to calculate intersection between a bspline and another edge.
- Wire2D: edge_intersections, wire_intersections, edge_crossings, edge_intersections, validate_edge_crossings, validate_wire_crossings
- Contour2D: split_contour_with_sorted_points, intersection_contour_with
- CylindricalSurface3D: point_projection, point_distance
- ToroidalSurface3D: point_projection
- BsplineCurve: point_distance, point_belongs
- ContourMixin: is_adjacent
- Wire2D: area
- Circle2D: bsplinecurve_intersections.
- add tolerance param to many methods from edges and wires.
- Surface3D: add contour healing into face_from_contours3d method.
- ExtrusionSurface3D: implement missing cases for linesegment2d_to_3d method.
- BSplineSurface3D: to_plane3d
- BSplineFace3D: to_planeface3d
- BSplineCurve, Arc, LineSegment: is_close
- Core: get_edge_index_in_list, edge_in_list
- mesh: TetrahedralElementQuadratic 
- GmshParser: define_quadratic_tetrahedron_element_mesh
- GmshParser: to_vtk (consider quadratic tetrahedron element)
- VolumeModel: to_msh (consider both order 1 and 2)
- Assembly: define a volmdlr Assembly object.
- Edge: direction_independent_is_close
- Arcellipse2D, 3D: complementary, translation
- Arcellipse2D, 3D: complementary
- Face3D: is_linesegment_crossing, linesegment_intersections_approximation.
- Assembly: define a volmdlr Assembly object.
- Contour2D: copy
- LineSegment2D: copy
- FullArcEllipse3D: split
- ArcEllipse3D: split, point_at_abscissa
- Vector: is_perpendicular_to
- babylonjs: add nested meshes
- CylindricalFace3D, ConicalFace3D, ToroidalFace3D, BSplineFace3D: neutral_fiber
- VolumeModel: get_shells
- WireMixin: wires_from_edges
- DisplayMesh3D: triangulation_faces
- Woodpecker CI setup
- ContourMixin: primitive_section_over_contour.
- Face3D: split_by_plane

### Fixed
- 2D conversion: create 2D function name in core_compiled
- LineSegment, Arc, BSplineCurve: get_shared_section()
- bSpline2D: linesegment_intersections
- BsplineCurve: from_points_interpolation
- Coverage: use coverage rc to enable cython coverage
- ClosedShel3D: cut_by_plane
- ClosedShell3D: union
- BSplineSurface3D: take into account oppened contour while using face_from_contours3d
- BsplineCurve: simplify
- Dessiaobject inheritance up-to-date
- Edge: unit_direction_vector, unit_normal_vector, split_between_two_points
- VolumeModel: get_mesh_lines (change tolerance 1e-20 to 1e-6)
- RevolutionSurface: fix some parametric operations.
- ClosedShel3D: intersection method
- Fix: plots
- add some fixes to pydocstyle errors
- ToroidalSurface3D: fix some parametric operations.
- Node2D, Node3D: is_close
- SphericalSurface3D: enhance arc3d_to_2d and bsplinecurve3d_to_2d.
- BSplineface3D: linesegment2d_to_3d, bsplinecurve2d_to_3d.
- OpenShell3D: get_geo_lines (use primitive.is_close)
- Basis3D: normalize
- Contour3D: from_step removes repeated edges from primitives list
- Face3D: add fixes to divide_face.
- ExtrusionSurface3D: linesegment2d_to_3d.
- Surface3D: repair_primitive_periodicity
- BSplineSurface3D: ban useless attr in serialization 
- utils.parametric: fix contour2d_healing
- BSplineSurface3D: ban useless attr in serialization
- BSplineCurve: simplify
- SphericalSurface3D: contour3d_to_2d
- WireMixin: to_wire_with_linesegments (use new methods, for 2D and 3D)
- ArcEllipse2d: point_belongs, abscissa, init.
- Face3D: face_inside - now considers inners_contours
- BoundingBox: point_belongs now considers bounds.
- ContourMixin: delete_shared_contour_section
- PlaneFace3D: merge_faces
- Contour2D: divide
- Step: raise NotimplementedError when it's not possible to instatiate assembly object.
- STL: handle mutiple space as separator
- fix: protect gmsh import

### Refactor
- Contour2D: cut_by_wire
- Contour2D: extract_with_points displaced to WireMixin
- Contour2D: extract_contour displaced to WireMixin and renamed to extract
- Contour2D: split_contour_with_sorted_points displaced to WireMixin and renamed to split_with_sorted_points
- Contour2D: get_divided_contours
- FullArc2D, FullArc3D: create FullArc Abstract class.
- Contour2D: ordering_contour
- WireMixin: order_wire
- Contour2D: delete cut_by_linesegments
- split faces.py into surfaces.py, faces.py and shells.py 
- ContourMixin: from_points
- ClosedShell3D: improve performance for boolean operations
- Face3D: reduce the triangulation discretization resolution of Toroidal and Cylindrical to improve redering performance.
- Cylinder: inheritance directly from ClosedShell3D
- Edges: cache middle_points and unit_direction_vector 
- Arc: add optional parameter center
- unittests: find dynamicly the folder for the json
- Arc: point_distance
- BSplineCurve: is_close
- CompositePrimitive3D: babylon_points
- WireMixin: split_with_sorted_points -> if a wire, and given points are start and end, return self directly.
- ContourMixin: contours_from_edges
- ExtrusionSurface3D: simplify bsplinecurve3d_to_2d method

### Changed
- better surface3d plots
- sphere methods renamed in_points & to_point_skin to inner points & skin_points
- Improve CylincricalFace3D and ToroidalFace3D rendering mesh.
- remove useless attribute in Bspline serialization
- Change python suport version from >=3.7 to >= 3.9
- LICENSE changed from GPL to Lesser GPL 
- Readme logo updated
- CI: do not check quality on tag

### Unittests
- Arc2D: test_arc_intersections
- TestEdge2DIntersections: test intersections for all edges.
- Circle2D: test_circle_intersections
- Contour2D: test_crossings, test_intersection_contour_with
- BSplineCurve: get_intersection_sections
- BSplineCurve2D: edge_intersections, arc_intersections, bsplinecurve_intersections
- CylindricalFace3D: test_triangulation_quality
- CylindricalSurface3D: test_point_projection
- BSplineCurve: point_projection
- ClosedShel3D: cut_by_plane
- Arc3D.minimum_distance_points_line
- New unittests for plane3d.
- ClosedShel3D: intersection
- Arcellipse2D: complementary
- Contour2D: contours_from_edges.
- PlaneFace3D: merge_faces
- Contour2D: divide.
- BSplineFace3D: test_linesegment_intersections_approximation.
- CylindricalFace3D: split_by_plane.

v0.10.0 [Released 20/04/2023]

### New Features
* Write .msh file (with stream)
* Arc: reverse
* BSplineCurve2D: offset
* Circle2D: bsplinecurve_intersections, point_distance
* ConicalSurface3D, CylindricalSurface3D: plot method
* BSplineCurve3D: minimum distance
* volmdlr.edge: FullArcEllipse
* BSplineCurve: evaluate_single
* Wire2: hash
* Contour3D: hash
* LineSegment3D, LineSegment2D, Arc3D, Arc2D, BSpline3D, BSpline2D: get_shared_section(), delete_shared_section()
* Contour2D: closest_point_to_point2, get_furthest_point_to_point2
* Block: octree, quadtree, subdivide_block

### Fixed
* Bspline in sweep
* Plane3D: plane_intersections
* fixes to step assemblies
* LineSegment3D: matrix_distance
* fixes to wire
* Arc: split. Case when spliting point is the start or end point.
* BplineCurve2D: tangent, vector_direction, normal_vector
* BSplineCurve: abscissa, line_intersections
* Add some important fixes to unittests: missing two __init__py files.
* Contour2D, Contour3D: merge_with()
* Edge: change unit_direction_vector and unit_normal_vector to concrete methods
* stl: add _standalone_in_db to Stl class
* BSplineSurface3D: merge_with
* Documentation: Add introduction to volmdlr technology
* BSplineSurface3D: refactor bsplinecurve3d_to_2d to take into account periodic behavior
* OpenedRoundedLineSegments2D/ClosedRoundedLineSegments2D: fix radius type
* Surface3D: debug some special cases while using face_from_contours3d.
* Step: debug some special cases while reading step file.
* BSplineSurface3D: fix simplify_surface method.
* Improve pylint code quality.
* PeriodicalSurface: enhance some parametric transformations.

### Removed
- stl: remove default value in from_stream method

### Changed

- argument convexe in volmdlr.cloud has been renamed to convex
- Add some missing docstrings in volmdlr.faces
- Using full arcs for Circles primitives

### Performance improvements
- BSplineCurve: compilation of some functions used by from_points_interpolation classmethod.
- BSplineSurface3D: compilation of some functions used in the evaluation of a parametric point.
- eq & hash: Some eq and hash methods have been fixed. starting from clases Point and Vector.
- BSplinecurve2D: point_belongs
- lighten some dicts with optional name
- Step reader: refactor to_volume_model. Remove the dependency of the method of creating a graph.

### Refactorings
- ContourMixin: to_polygon (for both 2D and 3D)
- BSplineCurve2D.point_distance 
- new dataclass EdgeStyle: to be used in several plot methods. simplifying its structure.


### Unittests
* BSplineCurve2D: offset, point_distance, point_belongs
* Circle2D: bspline_intersections, point_distance
* Unittests for Vector2D
* Unittests for Point2D
* Unittests for Vector3D
* Unittests for Point3D
* LineSegment3D: test_matrix_distance
* LineSegment3D, LineSegment2D, Arc3D, Arc2D, BSpline3D, BSpline2D: get_shared_section(), delete_shared_section()
* Contour3D: merge_with()
* Contour2D: closest_point_to_point2, get_furthest_point_to_point2

## v0.9.3

- build: bump dessia common to 0.10.0
- build: remove useless jsonschema dep
- build: update package.xml for freecad

## v0.9.1

### Fixed
- build: manifest was not shipping bspline_compiled
- fixed many pylint errors: 13/03/2023
- fix contour2d: divide

### Documentation
 - typo in CONTRIBUTING.md
 - typo in README.md

## v0.9.0 [released 03/26/2023]

### New Features
* Unit coversion factor parameter added to the end of the from_step arguments parameter (So we can convert the units correctly)
* SphericalSurface3D: rotation, translation, frame_mapping
* read steps: Identify assemblies in a step file.
* ClosedTriangleShell3D: to_trimesh method
* PointCloud3D: add method shell_distances to compute distances from triangular mesh in PointCloud3D
* BSplineSurface3D: Now the plot method uses u and v curves
* Create .geo and .msh files (Mesh geometries with GMSH)
* RevolutionSurface3D: point3d_to_2d, point2d_to_3d, plot, rectangular_cut, from_step
* RevolutionFace3D
* WiriMixin: from points: general method for Wire3D and 2D and for Contour2D and 3D.
* Added package.xml metadata in order to be listed in the FreeCAD Addon Manager
* Edge: local_discretization
* ArcEllipse2d: point_at_abscissa, translation, split, point_distance.

### Fixed

* WireMixin: abscissa (add tolerance as parameter)
* OpenRoundedLineSegment2D: deleted discretization_points() so it uses the one from WireMixin.
* Contour2D: moved bounding_rectangle and get_bounding_rectangle to Wire2D.
* BSplineCurve: from_points_interpolation, uses centripedal method for better fitting.
* Conical, Cylindrical and Toroidal Surfaces 3D: fix face_from_contours - bug when step file doesnot follow a standard.
* BSplineSurface3D: debug linesegment2d_to_3d method.
* Parametric operations with BSpline curves.
* OpenTriangleShell3D: fix from_mesh_data method.
* PeriodicalSurface: fix face from contours.
* LineSegment2D.line_intersections: verify if colinear first.
* Cylinder: to_dict, min_distance_to_other_cylinder.
* Step_assemblies: consider when no transformation is needed.
* fix some pydocstyle errors
* Script/step/workflow: Update Workflow, use last version of dessia_common
* LineSegment3D: Rotation method update due to points attribute deletion
* ConicalSurface3D: fix from_step class method by adding the angle convertion factor
* fix f string usage
* Add some typings
* Step: Step translator now handles some EDGE_LOOP inconsistencies coming from step files
* Arc2d: point_belongs, abscissa.


### Removed

- edges: remove attributes points from lines & linesegments for performance purpose


### Performance improvements

- wires.py's 2D objects: chache bounding_rectangle results
- faces.py's Triangle3D objects: subdescription points and triangles
- EdgeCollection3D: new object for displaying series of edges
- BSplineSurface3D: compile BSplineSurface3D.derivatives
- Contour2D.area(): save area in a cache variable.
- Contour2D.__eq__(): verify contour length first, when verify if two contours are the same.
- Contour2D.is_inside(): verify first if the area of the contour2 is not smaller that contour 1.
- Disabling pointer in to_dict for most primitives
- Better hash for shells, contours & wires 


### Refactorings
- Remove usage of deprecated method old_coordinates and new_coordinates
- Indicate 'inplace' methods as deprecated
* Wire: extract_with_points

### Documentation
- BoundingBox docstrings

### Unittests
- ConicalSurface3D: face_from_contours, bsplinecurve3d_to_2d.
- CompositePrimitive2D: rotation, translation, frame_mapping
- core.py: delete_double_point, step_ids_to_str
- CompositePrimitive3D: plot
- BoundingRectangle: bounds, plot, area, center, b_rectangle_intersection, is_inside_b_rectangle, point_belongs,
intersection_area, distance_to_b_rectangle, distance_to_point
- BoundingBox: center, add, to_dict, points, from_bounding_boxes, from_points, to_frame, volume, bbox_intersection,
is_inside_bbox, intersection_volume, distance_to_bbox, point_belongs, distance_to_point, plot
* VolumeModel: eq, volume, rotation, translation, frame_mapping, bounding_box, plot
* Wire: extract_with_points, split_with_two_points
* Arc2d: point_belongs, abscissa.
* ArcEllipse2d: point_belongs, abscissa, init, translation, split, point_at_abscissa, point_distance.

### CI
- add spell check to pylint with pyenchant
- make code_pydocstyle more explicit
- upload html coverage to cdn.dessia.tech
- limit time effect on master & testing

## v0.8.0 [Released 26/01/2023]

### New Features

- PlaneFace3D: project_faces
- OpenShell3D: project_coincident_faces_of
- GmshParser: to_vtk
- BSplineCurve: derivatives
- ClosedPolygon2D: point_belongs, now the user can choose whether points on the edge of the polygon
            should be considered inside or not.
- ArcEllipse2D: line_intersections, frame_mapping, linesegment_intersections
- Line2D: point_belongs, frame_mapping()
- New Class wires.Ellipse2D
- Ellipse2D: point_over_ellipse(), line_intersections(), linesegment_intersections(), discretization_points(),
abscissa(), point_angle_with_major_dir(), area(), rotation(), tranlation(), frame_mapping()
- Plane3D: is_parallel, fullarc_intersections
- Arc2D: cut_betweeen_two_points
- Contour3D: linesegment_intersections, line_intersections
- Circle3D: primitives: [Arc3D, Arc3D], get_primitives, abscissa, linesegment_intersections
- Arc3D: line_intersections, linesegment_intersections
- new module utils: intersections -> circle_3d_linesegment_intersections
- hash for Frame2D
- Ellipse3D: point_belongs, abscissa, length, to_2d
- CylindricalSurface3D: point_on_surface, is_coincident, arcellipse3d_to_2d
- BSplineSurface3D: derivatives

### Fixed

- PlaneFace3D: cut_by_coincident_face (consider self.inner_contours inside face)
- Contour2D: bounding_rectangle (specify number_points for discretization_points), point_belongs
- Line2D: line_intersections
- BSplineCurve2D: line_intersections
- PlaneFace3D: cut_by_coincident_face (consider self.inner_contours inside face)
- BSplineCurve2D: bounding_rectangle (specify number_points for discretization_points)
- Mesh: delete_duplicated_nodes
- BSplineSurface3D: fix arc3d_to_2d method
- Frame3D : fix from_point_and_vector method ( error for the case vector=main_axis)
- BSplineCurve2D: linesegment_intersections
- Contour2D: merge_primitives_with
- BSplineCurve: fix to take into account weighted B-spline curves.
- Step: fix reading of rational BSpline curves and surfaces from step file.
- BSplineCurve2D: tangent (use position/length)
- Babylon: some scene settings for better rendering
- Arc2D: fix get_center: name referenced before assignement
- SphericalSurface3D : enhancement of primitives parametrization on surface parametric domain.
- BSplineSurface3D: debug linesegment2d_to_3d method.
- Parametric operations with BSpline curves.
- OpenTriangleShell3D: fix from_mesh_data method
- pydocstyle fixes
- bounding box: fix for cylindrical and BSplineCurve3D
- contour2d: ordering_primitives, order_primitives
- Plane3D: plane_intersections, is_coindident
- contour2d: ordering_primitives, order_primitives
- Linesegment2D: infinite_primitive
- Arc2D: point_belongs
- Arc2D: infinite_primitive
- Wire2D: infinite_intersections
- infinite primitive offset of linesegment
- Ellispe3D: discretization_points
- BSplineSurface: Improved surface periodicity calculation

### Removed

- babylon script remaining functions

### Performance improvements
- ClosedPolygon2D: triangulation
- Cylinder: min_distance_to_other_cylinder
- BSplineCurve: discretization_points
- Face3D: triangulation
- triangulation performance by use of Node2D instead of points (x15 on casing)
- cache variable self._polygon_point_belongs_100, to avoid recalculating each
time we have to verify if a point is inside
- Improvements in BSplineSurface3D.point3d_to_2d performance
- Triangle3D serialization speed-up
- Serialization without memo for faces
- Custom serialization for BsplineCurves

### Refactorings

- Basis2D, Basis3D, Frame2D, Frame3D: old_coordinates and new_coordinates method are now deprecated.
local_to_global_coordinates and global_to_local_coordinates are the new more explicit ones.
- Line3D: intersections

### Unittests

- Contour2D: point_belongs
- Basis2D, Basis3D, Frame2D, Frame3D: local_to_global_coordinates and global_to_local_coordinates
- ArcEllipse2D: linesegment_intersections
- LineSegment2D: to_wire
- Line2D: point_belongs
- BSplineCurve2D: line_intersections
- Ellipse2D.point_over_ellipse()
- Ellipse2D.line_intersections()
- Ellipse2D.linesegment_intersections()
- Ellipse2D.discretization_points()
- Ellipse2D.abscissa()
- Ellipse2D.point_angle_with_major_dir()
- Ellipse2D.area()
- Ellipse2D.rotation()
- Ellipse2D.tranlation()
- Ellipse2D.frame_mapping()
- Line2D.frame_mapping()
- Plane3D: plane_intersections, fullarc_intersections, is_parallel, is_coincident
- Contour2D: offset
- ArcEllipse3D.to_2d()
- Circle3D: point_belongs
- Circle3D: discretization_points
- Arc3D: line_intersections, linesegment_intersections
- Contour2D: ordering_contour, is_ordered, order_contour
- Ellipse3D: point_belongs, abscissa, length, to_2d, discretization_points
- CylindricalSurface3D: point_on_surface, is_coincident

### CI

- Mandatory CHANGELOG.md update for PR
- pre-commit checks with cython-lint

## v0.7.0

### New Features

- Open/Closed TriangleShells: ability to implement specific algorithm to triangles
- Block: faces_center (calculate directly point in the middle of the faces)
- Circle2D: split_by_line
- BoundingRectangle: bounds, plot, area, center, b_rectangle_intersection, is_inside_b_rectangle, point_belongs, intersection_area, distance_to_b_rectangle, distance_to_point
- Cylinder: random_point_inside, interference_volume_with_other_cylinder, lhs_points_inside
- CylindricalSurface3D: line_intersections, linesegment_intersections, plane_intersection
- Line2D: point_distance
- Line3D: to_2d
- Line3D: skew_to (verifies if two Line3D are skew)
- LineSegment3D: line_interserctions
- ArcEllipse3D: discretization_points
- FullArc3D: linesegment_intersections
- Line: sort_points_along_line
- Line2D: point_belongs
- ArcEllipse2D: length, point_belongs, abscissa, bounding_rectangle, straight_line_area, discretization_points, reverse

### Fixed

- Contour2D: point_belongs
- BsplineCurve: abscissa (use different start point between 0 and length)
- Arc3D: plot
- Cylinder: point_belongs
- FullArc3D: plot (use discretization_points instead of discretise)
- Face3D: line_intersections: consider borders
- STL: from stream (use BinaryFile and StringFile instead of io.BinaryIO and FileIO)
- Step: from stream (use BinaryFile instead of io.BinaryIO)
- Contour: is_overlapping (consider intersecting_points is empty)
- LineSegment2D: to_wire (use discretization_points instead of discretise)
- ArcEllipse2D: to_3d
- Fix boolean operations when faces are 100% coincident
- Fix some to_step methods from edges.py and faces.py


### Performance improvements

- Avoid unneeded bbox computation


### Refactorings

- cleanup of ClosedShell (double methods with Openshells)
- LineSegment3D: intersections
- Line2D: sort_points_along_line



### Unittests

- PlaneFace3D: line_intersections
- BsplineCurve: abscissa
- Circle2D: split_by_line
- BoundingRectangle: area, center, intersection, is_inside, point_belongs, intersection_area, distance_to_point, distance_to_b_rectangle
- Cylinder: point_belongs, random_point_inside, interference_volume_with_other_cylinder, min_distance_to_other_cylinder, is_intersecting_other_cylinder, lhs_points_inside
- CylindricalFace3D: linesegment_intersections
- CylindricalSurface3D: line_intersections
- Line3D: line_distance
- Line3D: skew_to
- Line3D: intersections
- LineSegment3D: line_intersections
- LineSegment3D: linesegment_intersections
- Contour: is_overlapping
- LineSegment2D: line_intersections
- ArcEllipse3D: discretization_points
- FullArc3D: linesegment_intersections
- Line2D: sort_points_along_line
- Line3D: sort_points_along_line
- ArcEllipse2D: length, point_belongs, abscissa, bounding_rectangle, straight_line_area, discretization_points, reverse


## v0.6.1 [12/13/2022]

### Changes

- Import from dessia_common are now performed from dessia_common.core

### Fixed
- infinite primitive offset of linesegment

## v0.6.0 [11/7/2022]

### New Features

- Stl:load_from_file, to_volume_model
- Surface2D: copy (specific method)
- GmshParser: read_file (.msh) and related methods, define_triangular_element_mesh, define_tetrahedron_element_mesh
- Circle2D: primitives (defined with 2 Arc2D)
- Node2D/3D, TriangularElement, QuadrilateralElement2D, TriangularElement3D
- ElementsGroup: nodes, elements_per_node
- Mesh: bounding_rectangle, delete_duplicated_nodes
- PlaneFace3D: cut_by_coincident_face
- Vector2D: to_step
- BSplineCurve2D: to_step
- LineSegment3D: to_bspline_curve
- BSplineCurve3D: from_geomdl_curve
- Surface2D: line_crossings
- Surface2D: from_contour
- BSplineSurface3D: simpifly_surface - verifies if BSplineSurface3D could be a Plane3D
- OpenShell3D: to_step_face_ids
- Contour2D: repair_cut_contour
- Circle2D: cut_by_line

### Fixed

- Contour3D: average_center_point (use edge_polygon.points instead of points)
- Contour: edges_order_with_adjacent_contour
- Arc2D: translate_inplace
- Arc2D: point_belongs
- Arc2D: abscissa (consider point2d == arc2d.start/end)
- Arc2D: split (how to choose the interior point)
- Wire: extract_primitives (consider point1 and point2 belong to the same primitive, REMOVE Contour.extract_primitives)
- LineSegment: abcissa (consider point2d == arc2d.start/end)
- Contour2D: cut_by_wire
- Contour2D: point_belongs (bug when contour has only one primitive, like FullArc2D)
- Contour: contours_from_edges
- PlaneFace3D: face_intersections
- Edge: insert_knots_and_mutiplicity
- BSplineCurve3D: from_step
- Surface2D: cut_by_line
- Circle3D: to_step
- ArcEllipse3D.to_2d()
- infinite primitive offset of linesegment
- Contour3D: order_contour.

### Performance improvements

- Improve reading STEP files (Faster BSplineCurve3D.look_up_table, Better info when _edges not following eachother_ )
- Improve multiple substractions
- Speedup Contour2D.point_belongs using bounding_rectangle
- Custom to dicts for Shells and primitives inheriting


### Refactorings

- Normalize STL methods regarding STEP
- Refacor and update old code in mesh.py
- Define a Parent class 'Triangle' for Triangle2D/3D


### Unittests

- Wire: extract_primitives, extract_without_primitives


## v0.5.0

### New Features

- Contour: is_overlapping, is_supperposing
- Point, Edges and Wires: axial_symmetry
- Surface2D: rotation, rotation_inplace
- Wire2D: bsplinecurve_crossings,  bsplinecurve_intersections
- Cylinder: min_distance_to_other_cylinder, is_intersecting_other_cylinder
- New point_distance method for Wire3D

### Fixed

- Wire3D.babylonjs
- BSplineSurface3D.merge_with (consider overlapping, intersecting surfaces)
- Wire.extract_primitives (consider point1 & point2 belong to the same primitive)
- Wire.extract_without_primitives (consider the primitives’ order to choose the primitives)
- Contour.shared_primitives_with (consider contours sharing a lot of primitives groups)
- Contour2D.contour_intersections (check if the point is not already in the lis)
- Line.is_between_points (consider point1==point2)
- BSplineCurve2D.split (consider point==start/end)
- Contour3D.bounding_box (use _utd_bounding_box to be defined as a property)
- BSplineSurface3D.grid2d_deformed (add more constraints to compute surface deformation)
- BSplineSurface3D.from_cylindrical_faces (consider **kwargs parameters)
- Duplicated methods cleaned
- triangulation of planar faces
- Wire3D: fix Bounding box
- Wire3D: Bounding box
- Arc2D: primitives bad calculation (arc2d)
- Update plotdata in setup.py
- add some fixes pydocstyle

### Performance improvements

- Remove Copy param from movement of primitives and add inplace methods
- Improve union operations
- Return the same result type (a boolean) in Contour.is_sharing_primitives_with
- Add hidden attribute _bounding_rectangle for Contour2D
- Add hidden attribute _length for BSplineCurve2D/3D
- Consider different types of primitives in Wire.wire_intersections/wire_crossings
- Add hidden attribute _length for Edge

### Refactorings

- Define _eq_ in Contour (to be used for both 2D and 3D)
- Use Grid2D object in different BSplineSurface3D methods (especially: to_2d_with_dimension)
- Define length in LineSegment (to be used for both 2D and 3D)
- Delete diplicated methods (length and point_at_abscissa) from Contour3D (inherit from Wire)
- Define a Parent class 'Bsplinecurve' to mutulize Bsplinecurve2D/3D methods
- Clean duplicated methods
- Define length in LineSegment (to be used for both 2D and 3D)
- Delete diplicated methods (length and point_at_abscissa) from Contour3D (inherit from Wire)
- Define a Parent class 'Bsplinecurve' to mutulize Bsplinecurve2D/3D methods


## v0.4.0
### Fixed
- various fixes in cuts of wires and contours
- Fix of missing face in Union
- following dessia_common v0.7.0


## v0.3.0

### New Features
- Bspline with dimensions
- cut_by_line for Surface2D
- Bspline merge

### Fixed
- Various Steps improvement
- Bspline periodicity in step reading
- sewing improvements
- Substraction of shells

## v0.2.10

### New Features

- union of shells (only with planeface for the moment
- Sewing of polygon3D
- Concav hull of PointCloud2D

## v0.2.9

### New Features

- support STL import & export
- point cloud2D & cloud3D

## v0.2.8

### New Features

- support stringIO in step save

### Fixes

- depack of point2D
- to_vector2D

### Performance improvements

- better bounding box for cylindrical face


## [v0.2.7]
### Changed
- direction vector of linesegments are now normalized

### New Features

- straight line area for BsplineCurve2D
- split of circleby start end
- closedpolygon2d is_trigo
- Auto-adaptative camera/edge width babylonjs
- splitting of bsplinecurve2d
- BezierSurface3D implemented
- added rotation and translation for faces
- new classes BezierCurve2D and BezierCurve3D
- spherical surface
- (core): update plot_data method
- update plot_data methods in wires and edges
- step almost working for cylindrical, conical toroidal
- difference between intersections and crossings
- plot_data version set to 0.3.8 or above

### Fixes

- support of mixed vector point in to step
- remove debug mode babylonjs
- remove sci notation in step export
- use stable cdn for babylonjs
- sweep extrusion length
- line circle intersection with tolerance, normal and dir vector for arc
- offset of wire
- remove useless non serializable attr
- secondmoment area from straight lines
- reversed faces in extrusion correction
- enhancement of rotation/translation of shells
- bug fix BezierCurve2D and 3D
- eq and hash for basis and frames
- shell and frame mapped shell correctly read
- small try except added for step reading
- all SHAPE_REPRESENTATION are now read
- Arc3D from step full debug
- arc3d to 2d in bspline3d surface
- missing faces at end of sweep
- splitting faces and arcs
- perf in display nodes and toroidal aspect
- setup.py requires plot_data>=0.3.9
- (primitives2d): serialization
- debug of shell method
- porting shells methods
- Debug of conical faces
- Porting cylinders and hollow
- porting from missing from_contour3d for planeface
- reading steps, but artefact on faces
- Correcting arc from_step

### Performance improvements

- LineSegment2D.points is non serializable attribute
- ClosedPolygon2D.line_segment is non_serializable_attributes
- Optimization of mesh generation

#### Refactorings
- (edges): put data argument back into Arc2D.plot_data()
- (edges): redefined Arc2D.plot_data()

## v0.2.6

### Changed
- debugs on frame 2D

### Optimized
- babylon data generation speed up

## v0.2.5

### Added
- translation and rotation for various primitives

### Changed
- Frame3D rotation takes also into account origin
- following plot_data v0.5.3

## v0.2.4
### Added
- handle spherical surfaces
- positionning of parts in STEP reading

## v0.2.1
### Added
- step export

## v0.2

### Changed
- modules -2D or *3D renamed in *2d, *3d
- point and vector declared with their x, y, z vm.Point2D((0, 0)) -> vm.Point2D(0, 0)
- separating in new modules: display, wires, edges...
- PEP8: method names
- PointAtCurvilinearAbscissa changed to point_at_abscissa
- MPLPlot changed to plot()
- plot now returns only ax instead of fig, ax

## v0.1.11

### Added
- Calculate the distance between LineSegment3D/LS3D, Arc3D/LS3D, Arc3D/Arc3D and between CylindricalFace3D too.
- Use PlaneFace3D with contours2D in a classic way and use it with contours3D with a 'from_contours3d' as CylindricalFace3D does.
- Calculate the distance between CylindricalFace3D and PlaneFace3D.
- Calculate the distance between CylindricalFace3D, PlaneFace3D and ToroidalFace3D.
- contours2d.tessel_points which gives all points of a contour2d, and .points the end points of primitives.
- Implementation of ConicalFace3D in Core and RevolvedProfile.
- Implementation of SphericalFace3D in Core.
- BSplineFace3D works.

### Changed
- cut_contours in Face3D which take all points from a Contour2D, not one side like before. Furthermore, it is light and quick.

## [v0.1.10]
- typings
- workflow to instanciate point

## [v0.1.9]

### Added
- mesh module

## [v0.1.8]

### Added
- color and alpha options for various primitives
- line segments intersection

### Debug
- arcs: is_trigo and angle were sometimes false

## [v0.1.7]

### Added
- random vector and points
- dashed line option in babylon of LineSegment3D
- Measure2D
- babylon_data: a dict language to describe models to be unpacked by a babylonjs unpacker

### Removed
- constants o2D, x2D, y2D...: use O2D, X2D...

### Changed
- Mesure -> Measure3D<|MERGE_RESOLUTION|>--- conflicted
+++ resolved
@@ -19,11 +19,8 @@
 - BSplineCurve3D: trim
 - FullArc3D: hash
 - SphericalSurface3D: enhance repair_periodicity_method
-<<<<<<< HEAD
+- Step: assembly import
 - edges.py: general improvements.
-=======
-- Step: assembly import
->>>>>>> 043479f7
 - BSplineFace3D: fix neutral_fiber
 - BSplineSurface3D: improve bsplinecurve3d_to_3d.
 
