# Changelog

All notable changes to this project will be documented in this file.

The format is based on [Keep a Changelog](https://keepachangelog.com/en/1.0.0/),
and this project adheres to [Semantic Versioning](https://semver.org/spec/v2.0.0.html).


## v0.17.0 [Future]
### New Features

#### curves.py
- Ellipse3D: to_step
#### edges.py
- ArcEllipse3D/FullArcEllipse3D: to_step

#### faces.py
-

#### edges.py
-

#### surfaces.py
-

### Fixed
#### edges.py
- BSplineCurve3D: move_frame_along
- arc2d: start and end angle, and arc angle.

#### faces.py
- Toroidalface ConicalFace intersections.

<<<<<<< HEAD
#### step.py
- Fix Step.create_connections with wireframe models
- Fix TRIMMED_CURVE import

#### core.py
- Fix Compound step export for wireframe models.

=======
#### edges.py
- edge: intersections -> new parameter force_sort, to force sorting intersection points along curve.
>>>>>>> ed972e57

#### surfaces.py
-

#### wires.py

### Refactor

#### surfaces.py
- ToroidalSuface3D: toroidal_surface_intersections
- Contour2D - point_belongs
- ConicalSurface3D: Refactoring of the conical surface definition in accordance with ISO 10303.

### Changed
- load_from_file -> from_json
- Delete outdated_methods: bbox_intersections -> is_intersecting | b_rectangle_intersections -> is_intersecting
- For points in the interior of an object: point_belongs -> point_inside
- For points ON an object: point_belongs
- edges/curves.py cut_between_two_points -> trim
- defines ordering of curve methods
- npy -> np
- 
### Unittests
- Toroidalface ConicalFace intersections.

## v0.16.0

### New Features
- added missing hash and eq methods to several classes
- ArcEllipse2D/3D: get_shared_section and delete_shared_section.
- ConicalSurface3D: conicalsurface_intersections.
- cad_simplification: AlphaWrapSimplify
- nurbs/operations: link_curves

#### edges.py
- BSplineCurve: decompose into béziers patches of same degree.
- BSplineCurve: merge_with and merge_with_curves

#### faces.py
- Add primitives_mapping property: returns a dictionary containing the correspondence between the parametric and 3D boundaries of the faces.
- grid_points: returns a grid of points inside the surface2d of the face.

#### surfaces.py
- CylindricalSurface3D: parametric_points_to_3d
- ToroidalSurface3D: parametric_points_to_3d
- SphericalSurface3D: parametric_points_to_3d
- ConicalSurface3D: parametric_points_to_3d
- ExtrusionSurface3D: parametric_points_to_3d
- RevolutionSurface3D: parametric_points_to_3d
- Plane3D: parametric_points_to_3d
- BSplineSurface3D: parametric_points_to_3d
- BSplineSurface3D: decompose.
- BSplineSurface3D:extract_curves method. Extracts curves from the surface given an ordered list of parameters in u or v direction.
- ToroidalSurface3D: torus-torus intersections.

### Fixed
- review hash and eq methods.
- fix pylint.
- Add some missing docstrings.
- Add _serializable_dict to points and vectors objects. This method is important to some platform checks, as they don't inherite from DessiaObject anymore.

#### curves.py
- Ellipse2D/3D: mutualize length method.
- Circle2D: abscissa method - consider frame direction during rotation.
- Line: is_close.
- Circle3D: Line intersections

#### edges.py
- BSplineCurve: handles exceptions in simplify method.
- BSplineCurve: Consider overlaping curves also as periodic.
- BSplineCurve.simplify: handles exceptions.
- Arc2D: plot_data
- LineSegment3D: planar_revolution.
- BSplineCurve: abscissa: use curve decomposition.
- BSplineCurve: trim.

#### faces.py
- Face3D: enhance from_contours3d.
- Face3D: enhance from_contours3d. Checks if inner contours position are according outer contour position in parametric domain for periodical surfaces.
- Face3D: divide_face_with_closed_cutting_contours - if inner_contour.area()/outer_contour.area() < 1e-9 ignore it.
- Face3D: point_belongs

#### primitives3d.py
- RevolvedProfile: to_dict

#### surface.py
- PeriodicalSurface: handles exceptions in connect_contours method.
- ExtrusionSurface3D: fullarcellipse3d_to_2d
- ExtrusionSurface3D: generalization of the _repair_points_order method to repair the order of parametric points of edges after transformation.
- ToroidalSurface3D: increases precision of point3d_to_2d.
- Surface3D: repeair_primitives_periodicity. Treat special case on surfaces with singularities.
- ToroidalSurface3D: plane_intersections.
- Remove duplicated attributes.

#### wires.py
- Contour2D: cut_by_line.
- ContourMixin: is_ordered().


#### step.py
- Step: uses Regular Expressions to improve the performance.

#### core.py
- Add missing dark_mode parameter in save_babylonjs_to_file method.

### Refactor
- Big refactor to improve and simplify complex and long methods in various modules. 

#### surfaces.py
- contour3d_to_2d/contour2d_to_3d: Add option to return also a dictionary with the correspondence between the parametric and 3D primitives.
- BSplineSurface3D: point3d_to_2d, improve the method to ensure convergence

#### display.py
- refactor DisplayMesh.
- refactor DisplayMesh to Mesh3D
- enable stl / ply / 3mf / obj import and export with Mesh3D object
- implement various Mesh3D manipulations methods
- improve performance

### Changed
- Edge.split_between_two_points -> trim
- surfaces.py: point_on_surface -> point_belongs
- Numpyfy BSplines

### Build
- try adding github actions to testpypi

### Unittests
- 

## 0.15.2

### build
- fix build test before upload to pypi

## 0.15.1

### build

- Use pip install instead of setuptools install in order to avoid .egg being generating and preventing PyPI upload

## v0.15.0

### New Features

#### core_compiled.py
- Point2D/Point3D: allow users to use a point or a list of points direct inside a numpy array. ex.: np.array(volmdlr.O3D)
- Point2D/Point3D: in_list. ** ATTENTION:** -> use in_list instead of volmdlr.core.point_in_list.
- cad_simplification: VoxelizationSimplify, TripleExtrusionSimplify, TriangleDecimationSimplify.

#### surfaces.py
- ToroidalSurface3D: line_intersections, linesegment_intersections, plane_intersections
- ToroidalSurface3D: cylindricalSurface_intersections, circle_intersections, fullarc_intersections, dict_to_object, conicalsurface_intersections, sphericalsurface_intersections
- ToroidalSurface3D: Handles degenerated surfaces (major_radius < minor_radius).
- CylindricalSurface3D: circle_intersections, sphericalsurface_intersections, cylindricalsurface_intersections
- ToroidalFace3D: PlaneFace3D intersectios.
- SphericalSurface3D: circle_intersections, arc_intersections, ellipse_intersections, arcellipse_intersections, sphericalsurface_intersections
- ConicalSurface3D: sphericalsurface_intersections
- General improvements on sufaces\` parametric operations.
- Surface2D: triangulation. Set tri_opt equal to "p".

#### edges.py
- BsplineCurve3D: circle_intersections.
- ArcEllipse3D/FullArcEllipse3D: line_intersections.

#### faces.py
- Face3D: get_face_polygons

#### curves.py
- Circle3D: point_distance.
#### shell.py
- OpenTriangleShell3D: triangle decimation
- ClosedTriangleShell3D: turn_normals_outwards, are_normals_pointing_outwards, turn_normals_inwards, are_normals_pointing_inwards
- DiplayTriangleShell3D: concatenate

#### core.py
- BoundingBox: is_close, scale
- BoundingBox: triangle_intersects_voxel, is_intersecting_triangle
#### discrete_representation.py
- Voxelization: from_mesh_data
- OctreeBasedVoxelization


#### step.py
- Support to Datakit CrossCadWare STEP file format.

### Fixed
- Drone : run generate sdist and generate bdist_wheel only on master
- drone.yml: add distribution types to be uploaded into pypi.

#### core.py
- VolumeModel: get_mesh_lines (change tolerance to 1e-5)

#### edges.py 
- Arc2D: direction conservation in rotation / translation / frame_mapping.
- FullArcEllipse: angle_start, angle_end.

#### surfaces.py
- ToroidalSurface3D: line_intersections, linesegment_intersections, plane_intersections.
- ConicalSurface3D: circle_generatrixes direction.
- PeriodicalSurface: handles exceptions in connect_contours method.
- ExtrusionSurface3D: fullarcellipse3d_to_2d
- ExtrusionSurface3D: generalization of the _repair_points_order method to repair the order of parametric points of edges after transformation.
- ToroidalSurface3D: increases precision of point3d_to_2d.
- Plane3D: plane intersections.

#### faces.py
- ToroidalFace3D: PlaneFace3D intersections.
- PlaneFace3D: circle_intersections. planeface_intersections
- BsplineFace3D: adjacent_direction_uu
- PlaneFace3D: project_faces (check first if surfaces are coincident)

#### wires.py
- delete remaining inplace methods in wires.py

#### shells.py
- Fixes to boolean operations. Added some tolerance parameters to some methods. 
- Shell3D: get_geo_lines (consider edge.inverse in get_edge_index_in_list check), is_shell_open
- DisplayTriangleShell3D: eq, data_eq, hash, data_hash, concatenate

#### surfaces.py 
- SphericalSurface3D: use circle 3d instead of polygon3D for plotting. 
- add bigger precision to plane-plane intersections.

#### utils
- common_operations separate_points_by_closeness: consider more than two cluster groups.

#### curves.py
- Circle3D: circle_intersectios when the circle are coplanar.
- Circle2D: Now, it needs a Frame2D and a radius instead of a Center and a Radius. This allows to easily control the circle's direction (clockwise/counterclockwise)

#### surfaces.py
- ExtrusionSurface3D: enhance parametric operations.

#### edges.py
- bsplineCurve: line_intersections. 

#### discrete_representation.py
- MatrixBasedVoxelization: _logical_operation
- Remove inheritance from ABC for platform usage

#### cad_simplification.py
- Remove inheritance from ABC for platform usage

### Refactor
- Face3D: create a generic method for calculating intersections between two faces: _generic_face_intersections.
- Voxelization: refactor class methods

#### core.py
- babylon_data: avoid using bounding_box for performance
- BoundingBox: uses numpy to improve performance.

#### core_compiled
- Frame2D: fix rotation, now it has an optional parameter rotate_basis, set to False by default option, so the user can specify if he wants to rotate also the basis of the frame.

#### edges.py
- Circle2D: Now, it needs a Frame2D and a radius instead of a Center and a Radius. This allows to easily control the circle's direction (clockwise/counterclockwise)
- Arc2D: Arc 2D now must follow the same rotation direction of its circle.
- LineSegment2D/3D: The line attribute from which the line segment was defined was converted to a property, for performance and memory efficiency reasons.
- BSplineCurve: improve line_intersections performance. 

#### faces.py
- Face3D: create a generic method for calculating intersections between two faces: _generic_face_intersections.

#### primitives3d.py
- Sweep: accepts an optional parameter starting_frame that can control the orientation of the profile.
- Block: get_bounding_box

#### shells.py
- boolean operations - now works also for triangle meshed objects, containing coincident faces.
#### surfaces.py
- ExtrusionSurface3D: Uses edge abscissa as u parameter.
- ExtrusionSurface3D: general improvements in parametric operations.


### Changed
- ToroidalSurface3D: init param tore_radius and small_radius changed to major_radius and minor_radius respectevely.
- ToroidalSurface3D: plots now use Circles 3D instead of ClosedPolygon3D. Performance improved.
- CylindricalSurface3D: More comprehesive plot
- BoundingBox: from_bounding_boxes
- BSplineCurve: improve line_intersections performance.
- core_compiled.pyx: update typing because Point2D, Point3D, Vector2D and Vector3D are now extension types (C structures.)
- BSplineCurve: improve line_intersections performance.
- SphericalSurface3D: enhance bsplinecurve3d_to_2d.

### Unittests
#### curves 
- Circle3D: new case to test_circle_intersections, new test: test_point_distance.
#### surfaces
- ToroidalSurface3D: test_line_intersections, test_plane_intersections, test_cylindrical_surface_intersections, test_circle_intersections
- CylindricalSurface3D:  test_circle_intersections.
#### faces
- ToroidalFace3D: PlaneFace3D intersectios.
- SphericalSurface3D: circle_intersections, arc_intersections, arcellipse_intersections
- PlaneFace3D: point_belongs
#### core
- BoundingBox: is_close, scale
#### primitives3d
- Block: from_bounding_box, get_bounding_box

## v0.14.0

### New Features
- DisplayTriangleShell3D: a TriangleShell3D optimized for performance of display / saving / loading.
- BSplineSurface3D: from_points_interpolation, from_points_approximation.
- nurbs module.
- New curves classes: Hyperbola2D and Hyperbola3D.
- Line: closest_point_on_line, from_point_and_vector
- Line2D: get_slope, get_y_intersection.
- New curves classes: Parabola2D/3D.
- ConicalSurface3D: line/line_segment intersections, perpendicular_plane_intersection
- ConicalSurface3D: line/line_segment intersections, perpendicular_plane_intersection, parallel_plane_intersections, concurent_plane_intersections, plane_intersections.
- Hyperbola2D/3D and Parabola2D/3D: split
- PlaneFace3D: conicalface_intersections
- CylindricalSurface3D: conicalsurface_intersections
- CylindricalFace3D: conicalface_intersections
- Curve: general_method curve_intersections
- Parabola2d/3D / Hyperbola2D/3D: point_belongs, tangent
- BSplineCurve: point_to_parameter, abscissa_to_parameter.
- Basis3D: is_normilized, is_orthogonal, is_orthonormal.
- BSplineSurface3D: fullarcellipse3d_to_2d
- ClosedPolygon2D: points_in_polygon

### Fixed
- add missing name attributes to classmethods.
- fixed circular imports
- BSplineSurface3D: from_points_interpolation, from_points_approximation.
- ConicalFace3D: point_belongs
- nurbs.core: find_multiplicity, evaluate_curve.
- LineSegment3d: line_intersections.
- Circle2D: line_intersections
- Step.read_lines: handles name with # character in name.
- ExtrusionSurface3D: enhance 3D to parametric operations.
- BSplineCurve: direction_vector, point_at_abscissa, abscissa, trim
- ConicalSurface3D and RevolutionSurface3D: bsplinecurve3d_to_2d when start or and points are at surface singularity
- ClosedCurves: discretization_points
- ArcEllipse3D: is_close
- LineSegment3D: revolution
- FullArcEllipse3D, FullArcEllipse2D: discretization_points
- ConicalSurface3D: linesegment2d_to_3d
- BSplineSurface3D: bsplinecurve3d_to_2d, prevents code execution from stopping when point3d_to_2d does not converge
- BSplineSurface3D: derivatives
- BSplineCurve: split
- Matrix based discrete representation: boolean operations
- read the docs settings
- fix: move code complexity at end
- ClosedPolygon2D: points_in_polygon, fix include_edge_points
- ClosedShell3D: is_face_between_shells

### Refactor
- TriangleShell3D: various improvement such as get_bounding_box, to_mesh_data, from_mesh_data, to_dict, dict_to_object

### Changed
- Cache BSplineCurve points into a numpy array to reduce memory usage.
- Vector2D, Vector3D: __repr__
- core_compiled: cdef functions' names.
- Vector2D, Vector3D, Point2D, Point3D: transformed into extension types for memory performance
- limit warning on step reading
- BSplineSurface3D: point3d_to_2d

### Unittests
- Hyperbola2D/3D: line_intersections
- Parabola2D/3D: line_intersections
- ConicalSurface3D: test_line_intersections, test_plane_intersections.

## v0.13.0

### New Features
- Line: reverse.
- BSplineCurve: Remove dependencies from the geomdl library.
- perf: to_dict/dict_to_obj of OpenTriangleShell3D
- Cylinder / Cone / HollowCylinder: from_center_point_and_axis
- Cone: remove inheritance from RevolvedProfile
- Ellipse2D: point_distance, bounding rectangle, ellipse_intersections
- Curve: local_discretization
- Ellipse3D: line_intersections, linesegment_intersections, ellipse_intersections
- ArcEllipse3D : Linesegment_intersections, arcellipse_intersections
- Circle3D: circle_intersections, ellipse_intersections
- Circle2D: ellipse_intersections.
- Arc3D: arc_intersections, arcellipse_intersections
- Wire3D/Contour3D: edge_intersections, wire_intersections
- BSpline3D: arc_intersections
- New module: discrete_representation for voxelization of 3D geometries and pixelization of 2D geometries
- BSplineSurface3D: partial removal of dependencies on geomdl objects

### Fixed
- Sweep with non smoth path
- plot of vector3D.
- BSplineSurface3D: point3d_to_2d, improve inital condition.
- EdgeCollection3D: babylon_meshes.
- BSplineCurve3D: trim
- FullArc3D: hash
- SphericalSurface3D: enhance repair_periodicity_method
- CylindricalSurface3D: concurrent_plane_intersection
- BSplineFace3D: fix neutral_fiber
- Step: assembly import
- BSplineFace3D: fix bounding_box.
- Ellipse3D: from_step
- edges.py: general improvements.
- ExtrusionSurface3D: point3d_to_2d.
- ExtrusionSurface3D: enhance parametric operations when the surface is periodic.
- BSplineFace3D: fix neutral_fiber
- BSplineSurface3D: improve bsplinecurve3d_to_2d.
- BSplineSurface3D: improve bsplinecurve3d_to_3d.
- Circle2D: plot
- Line3D: fix Line3D plot()
- Vector2D: plot()
- fix RevolutionFace3D init parameter wire to edge.
- Update documentation
- fix Sweep: bug when first primitive is an arc.
- fix closedshell3d volume
- Step.py: enhance step import/export
- VolumeModel: get_shells
- step.py uses deque in stack based algorithms
- VolumeModel: get_shells
- add error protection stl
- Sweep - add raise ValueError if section too big in comparision to arc radiuses
- Update cython version requirement in setup.py
- Step import: handles when there is an empty assembly in the file.
- Ellipse2D: point_at_abscissa
- ultis.common_operations: get_edge_distance_to_point and get_get_abscissa_discretization from edges so it can be used in curves too.
- edges.Edge._generic_minimum_distance
- LineSegment3D: distance_linesegment
- BSpline3D: linesegment_intersections

### Refactor
- refator some classes' init in primitives3D. 
- Shells: refactor.
- Composite_primitives
- Surface3D: enhance repair_primitives_periodicity method.
- volmdlr.utils.intersections:
- BSplineCurve: replace periodic bool parameter with verification inside from_points_intepolation method.
- Wire3D: removes heritage from volmdlr.core.CompositePrimitive3D
- BSplineCurve3D: bounding_box
- edges: minimum_distance.
- BSplineSurface3D: bsplinecurve3d_to_2d
- BSplineCurve: transform some attributs into lazy evaluation and Caching
- BSplineSurface3D: transform some attributs into lazy evaluation and Caching
- BSplineSurface3D: store control_points as numpy array for memory efficiency
- PlaneFace3D: distance_to_point -> point_distance
- remove normalize() methods for Vectors. Replaced by unit_vector(), it returns a new normalized vector.
- Cylinder / Cone / HollowCylinder: docstrings, typings, style, coherence
- BSplineSurface3D: point3d_to_2d performance improvements.


### Changed
- Moves functions from step.py to volmdlr.utils.step_reader
- Cylinder / HollowCylinder: `from_extremal_points` is now depracted. Use `from_end_points` instead (for lexical reason)

### Unittests
- Cylinder / Cone / HollowCylinder
- Ellipse2D: point_distance
- Ellipse3D: test_ellipse_intersections, test_linesegment_intersections
- ArcEllipse3D : Linesegment_intersections, arcellipse_intersections
- Circle3D: circle_intersections.
- Arc3D: arc_intersections, arcellipse_intersections, test_minimum_distance_bspline
- BSplineCurve3D: test_bspline_linesegment_minimum_distance, test_bspline_linesegment_intersections
- Contour3D: test_edge_intersections

## v0.12.0


### New Features
- New module: cad_simplification - OctreeBlockSimplify, TrippleExtrusionSimplify
- shells.py : function to performe union operations for a given list of shells.
- ClosedShell3D: is_face_intersecting, is_intersecting_with
- BoundingBox: get_points_inside_bbox, size
- Vector3D: unit_vector
- Face3D: split_inner_contour_intersecting_cutting_contours
- Shell3D: get_ray_casting_line_segment
- WireMixin: get_connected_wire, is_sharing_primitives_with
- OpenShell3D: faces_graph
- Plane3D: arc_intersections, bsplinecurve_intersections
- common_operations: split_wire_by_plane
- SphericalSurface3D: line_intersections, linesegment_intersections.
- Sweep with muitiform profile contour.
- minimum_distance: face-to-face, shell-to-shell
- OpenShell3D: from_faces (using faces graph)
- SphericalFace3D: from_contours3d_and_rectangular_cut
- RevolutionSurface3D: Translation
- wires.WireMixin: from_circle
- curves.CircleMixin: trim
- Face3D: point_distance
- BSplineCurve3D: revolution method.

### Fixed
- ClosedShell3D: is_face_inside, get_subtraction_valid_faces, valid_intersection_faces, point_belongs
- ContourMixin: delete_shared_contour_section, reorder_contour_at_point, are_extremity_points_touching
- RevolutionSurface3D: fix some special cases whiling transforming from 3D space to parametric domain.
- fix drone python version
- BSplineFace3D: neutral_fiber
- BSplineSurface3D: arc3d_to_2d, removes repeated parametric points if any.
- surfaces.Plane3D: linesegment_intersections
- Step export
- Face3D: is_linesegment_crossing.
- Edge: fix orientation of edges commig from step.
- BSplineCurve3D: from_step.
- Export to step file
- Step import
- Edge: fix orientation of edges commig from step.
- Sphere: point_belongs, inherits from ClosedShell3D instead of RevolvedProfile
- Step import.
- PeriodicalSurface: linesegment3d_to_2d, takes into account small 3D line segments that should be actually 3D arcs
- babylondata: removes empty objects.
- ClosedPolygon2D: point_belongs.
- Fullarc: get_reverse.
- Arc2D: point_belongs
- ArcEllipse2D: point_at_abscissa
- Frame3D: import/export step.
- BSplineFace3D: neutral_fiber.
- Step: read_lines, take into account the space character in step entity names
- Circle3D: fix trim.
- Edge: from_step trim of periodic curves with different orientation of original edge
- Arc3D: fix abscissa, fix get_arc_point_angle
- add missing toleraces to some methods.
- Arc3D: line_intersections
- Line3D: minimum_distance_points
- remove arcellipse handleling for bspline2d_3d.
- plot of vector3D
- Ellipse3D: discretization_points.

### Refactor
- ClosedShell3D: point_belongs, get_non_intersecting_faces
- BoundingBox: bbox_intersection
- Face3D: get_face_cutting_contours
- parametric.py: fix numerical instability in some functions used in Arc3D to parametric surface domain transformation.
- intersections: get_bsplinecurve_intersections generalization, so it can also be used
to calculate intersections between a plane 3d and bsplinecurve3d.
- Big refactor: New module curves.py containing classes as Line, Circle and Ellipse.
Most edges will now be formed by a curve and a start and end points. Unittests for all these classes have been created.
All adequations have been done for all tests and existing scripts.

- bspline_compiled: refactor binomial_coefficient for performance.
- Improve step translator.
- Delete inplace methods: rotation, translation and frame_mapping. replace by juste the rotation, translation and frame_mapping. objects are no longer changed inplace, a new transformed object is returned each time.
- OpenShell3D: faces_graph.
- RevolutionSurface3D: Improve init and methods

### Changed
- OpenShell3D: faces_graph is now vertices_graph. faces_graph method now represents the faces' topology of the shell.

### Unittests
- FullArc2D: split_between_two_points
- Face3D: set_operations_new_faces
- ClosedShell3D: point_belongs
- Plane3D: arc_intersections, bsplinecurve_intersections
- common_operations: split_wire_by_plane
- SphericalSurface3D: line_intersections, linesegment_intersections.

## v0.11.0


### New Features
- BSplineCurve, Edge: simplify
- Plane3D: angle_between_planes, plane_betweeen_two_planes
- Edge: intersections, crossings, validate_crossings
- Arc2D: bsplinecurve_intersections, arc_intersections, arcellipse_intersections.
- ArcEllipse2D: bsplinecurve_intersections
- get_circle_intersections added to volmdlr.utils.intersections, so it can be used to calculate intersections between two arcs 2d.
- get_bsplinecurve_intersections added to volmdlr.utils.intersections. Used to calculate intersection between a bspline and another edge.
- Wire2D: edge_intersections, wire_intersections, edge_crossings, edge_intersections, validate_edge_crossings, validate_wire_crossings
- Contour2D: split_contour_with_sorted_points, intersection_contour_with
- CylindricalSurface3D: point_projection, point_distance
- ToroidalSurface3D: point_projection
- BsplineCurve: point_distance, point_belongs
- ContourMixin: is_adjacent
- Wire2D: area
- Circle2D: bsplinecurve_intersections.
- add tolerance param to many methods from edges and wires.
- Surface3D: add contour healing into face_from_contours3d method.
- ExtrusionSurface3D: implement missing cases for linesegment2d_to_3d method.
- BSplineSurface3D: to_plane3d
- BSplineFace3D: to_planeface3d
- BSplineCurve, Arc, LineSegment: is_close
- Core: get_edge_index_in_list, edge_in_list
- mesh: TetrahedralElementQuadratic 
- GmshParser: define_quadratic_tetrahedron_element_mesh
- GmshParser: to_vtk (consider quadratic tetrahedron element)
- VolumeModel: to_msh (consider both order 1 and 2)
- Assembly: define a volmdlr Assembly object.
- Edge: direction_independent_is_close
- Arcellipse2D, 3D: complementary, translation
- Arcellipse2D, 3D: complementary
- Face3D: is_linesegment_crossing, linesegment_intersections_approximation.
- Assembly: define a volmdlr Assembly object.
- Contour2D: copy
- LineSegment2D: copy
- FullArcEllipse3D: split
- ArcEllipse3D: split, point_at_abscissa
- Vector: is_perpendicular_to
- babylonjs: add nested meshes
- CylindricalFace3D, ConicalFace3D, ToroidalFace3D, BSplineFace3D: neutral_fiber
- VolumeModel: get_shells
- WireMixin: wires_from_edges
- DisplayMesh3D: triangulation_faces
- Woodpecker CI setup
- ContourMixin: primitive_section_over_contour.
- Face3D: split_by_plane

### Fixed
- 2D conversion: create 2D function name in core_compiled
- LineSegment, Arc, BSplineCurve: get_shared_section()
- bSpline2D: linesegment_intersections
- BsplineCurve: from_points_interpolation
- Coverage: use coverage rc to enable cython coverage
- ClosedShel3D: cut_by_plane
- ClosedShell3D: union
- BSplineSurface3D: take into account oppened contour while using face_from_contours3d
- BsplineCurve: simplify
- Dessiaobject inheritance up-to-date
- Edge: unit_direction_vector, unit_normal_vector, split_between_two_points
- VolumeModel: get_mesh_lines (change tolerance 1e-20 to 1e-6)
- RevolutionSurface: fix some parametric operations.
- ClosedShel3D: intersection method
- Fix: plots
- add some fixes to pydocstyle errors
- ToroidalSurface3D: fix some parametric operations.
- Node2D, Node3D: is_close
- SphericalSurface3D: enhance arc3d_to_2d and bsplinecurve3d_to_2d.
- BSplineface3D: linesegment2d_to_3d, bsplinecurve2d_to_3d.
- OpenShell3D: get_geo_lines (use primitive.is_close)
- Basis3D: normalize
- Contour3D: from_step removes repeated edges from primitives list
- Face3D: add fixes to divide_face.
- ExtrusionSurface3D: linesegment2d_to_3d.
- Surface3D: repair_primitive_periodicity
- BSplineSurface3D: ban useless attr in serialization 
- utils.parametric: fix contour2d_healing
- BSplineSurface3D: ban useless attr in serialization
- BSplineCurve: simplify
- SphericalSurface3D: contour3d_to_2d
- WireMixin: to_wire_with_linesegments (use new methods, for 2D and 3D)
- ArcEllipse2d: point_belongs, abscissa, init.
- Face3D: face_inside - now considers inners_contours
- BoundingBox: point_belongs now considers bounds.
- ContourMixin: delete_shared_contour_section
- PlaneFace3D: merge_faces
- Contour2D: divide
- Step: raise NotimplementedError when it's not possible to instatiate assembly object.
- STL: handle mutiple space as separator
- fix: protect gmsh import

### Refactor
- Contour2D: cut_by_wire
- Contour2D: extract_with_points displaced to WireMixin
- Contour2D: extract_contour displaced to WireMixin and renamed to extract
- Contour2D: split_contour_with_sorted_points displaced to WireMixin and renamed to split_with_sorted_points
- Contour2D: get_divided_contours
- FullArc2D, FullArc3D: create FullArc Abstract class.
- Contour2D: ordering_contour
- WireMixin: order_wire
- Contour2D: delete cut_by_linesegments
- split faces.py into surfaces.py, faces.py and shells.py 
- ContourMixin: from_points
- ClosedShell3D: improve performance for boolean operations
- Face3D: reduce the triangulation discretization resolution of Toroidal and Cylindrical to improve redering performance.
- Cylinder: inheritance directly from ClosedShell3D
- Edges: cache middle_points and unit_direction_vector 
- Arc: add optional parameter center
- unittests: find dynamicly the folder for the json
- Arc: point_distance
- BSplineCurve: is_close
- CompositePrimitive3D: babylon_points
- WireMixin: split_with_sorted_points -> if a wire, and given points are start and end, return self directly.
- ContourMixin: contours_from_edges
- ExtrusionSurface3D: simplify bsplinecurve3d_to_2d method

### Changed
- better surface3d plots
- sphere methods renamed in_points & to_point_skin to inner points & skin_points
- Improve CylincricalFace3D and ToroidalFace3D rendering mesh.
- remove useless attribute in Bspline serialization
- Change python suport version from >=3.7 to >= 3.9
- LICENSE changed from GPL to Lesser GPL 
- Readme logo updated
- CI: do not check quality on tag

### Unittests
- Arc2D: test_arc_intersections
- TestEdge2DIntersections: test intersections for all edges.
- Circle2D: test_circle_intersections
- Contour2D: test_crossings, test_intersection_contour_with
- BSplineCurve: get_intersection_sections
- BSplineCurve2D: edge_intersections, arc_intersections, bsplinecurve_intersections
- CylindricalFace3D: test_triangulation_quality
- CylindricalSurface3D: test_point_projection
- BSplineCurve: point_projection
- ClosedShel3D: cut_by_plane
- Arc3D.minimum_distance_points_line
- New unittests for plane3d.
- ClosedShel3D: intersection
- Arcellipse2D: complementary
- Contour2D: contours_from_edges.
- PlaneFace3D: merge_faces
- Contour2D: divide.
- BSplineFace3D: test_linesegment_intersections_approximation.
- CylindricalFace3D: split_by_plane.

v0.10.0 [Released 20/04/2023]

### New Features
* Write .msh file (with stream)
* Arc: reverse
* BSplineCurve2D: offset
* Circle2D: bsplinecurve_intersections, point_distance
* ConicalSurface3D, CylindricalSurface3D: plot method
* BSplineCurve3D: minimum distance
* volmdlr.edge: FullArcEllipse
* BSplineCurve: evaluate_single
* Wire2: hash
* Contour3D: hash
* LineSegment3D, LineSegment2D, Arc3D, Arc2D, BSpline3D, BSpline2D: get_shared_section(), delete_shared_section()
* Contour2D: closest_point_to_point2, get_furthest_point_to_point2
* Block: octree, quadtree, subdivide_block

### Fixed
* Bspline in sweep
* Plane3D: plane_intersections
* fixes to step assemblies
* LineSegment3D: matrix_distance
* fixes to wire
* Arc: split. Case when spliting point is the start or end point.
* BplineCurve2D: tangent, vector_direction, normal_vector
* BSplineCurve: abscissa, line_intersections
* Add some important fixes to unittests: missing two __init__py files.
* Contour2D, Contour3D: merge_with()
* Edge: change unit_direction_vector and unit_normal_vector to concrete methods
* stl: add _standalone_in_db to Stl class
* BSplineSurface3D: merge_with
* Documentation: Add introduction to volmdlr technology
* BSplineSurface3D: refactor bsplinecurve3d_to_2d to take into account periodic behavior
* OpenedRoundedLineSegments2D/ClosedRoundedLineSegments2D: fix radius type
* Surface3D: debug some special cases while using face_from_contours3d.
* Step: debug some special cases while reading step file.
* BSplineSurface3D: fix simplify_surface method.
* Improve pylint code quality.
* PeriodicalSurface: enhance some parametric transformations.

### Removed
- stl: remove default value in from_stream method

### Changed

- argument convexe in volmdlr.cloud has been renamed to convex
- Add some missing docstrings in volmdlr.faces
- Using full arcs for Circles primitives

### Performance improvements
- BSplineCurve: compilation of some functions used by from_points_interpolation classmethod.
- BSplineSurface3D: compilation of some functions used in the evaluation of a parametric point.
- eq & hash: Some eq and hash methods have been fixed. starting from clases Point and Vector.
- BSplinecurve2D: point_belongs
- lighten some dicts with optional name
- Step reader: refactor to_volume_model. Remove the dependency of the method of creating a graph.

### Refactorings
- ContourMixin: to_polygon (for both 2D and 3D)
- BSplineCurve2D.point_distance 
- new dataclass EdgeStyle: to be used in several plot methods. simplifying its structure.


### Unittests
* BSplineCurve2D: offset, point_distance, point_belongs
* Circle2D: bspline_intersections, point_distance
* Unittests for Vector2D
* Unittests for Point2D
* Unittests for Vector3D
* Unittests for Point3D
* LineSegment3D: test_matrix_distance
* LineSegment3D, LineSegment2D, Arc3D, Arc2D, BSpline3D, BSpline2D: get_shared_section(), delete_shared_section()
* Contour3D: merge_with()
* Contour2D: closest_point_to_point2, get_furthest_point_to_point2

## v0.9.3

- build: bump dessia common to 0.10.0
- build: remove useless jsonschema dep
- build: update package.xml for freecad

## v0.9.1

### Fixed
- build: manifest was not shipping bspline_compiled
- fixed many pylint errors: 13/03/2023
- fix contour2d: divide

### Documentation
 - typo in CONTRIBUTING.md
 - typo in README.md

## v0.9.0 [released 03/26/2023]

### New Features
* Unit coversion factor parameter added to the end of the from_step arguments parameter (So we can convert the units correctly)
* SphericalSurface3D: rotation, translation, frame_mapping
* read steps: Identify assemblies in a step file.
* ClosedTriangleShell3D: to_trimesh method
* PointCloud3D: add method shell_distances to compute distances from triangular mesh in PointCloud3D
* BSplineSurface3D: Now the plot method uses u and v curves
* Create .geo and .msh files (Mesh geometries with GMSH)
* RevolutionSurface3D: point3d_to_2d, point2d_to_3d, plot, rectangular_cut, from_step
* RevolutionFace3D
* WiriMixin: from points: general method for Wire3D and 2D and for Contour2D and 3D.
* Added package.xml metadata in order to be listed in the FreeCAD Addon Manager
* Edge: local_discretization
* ArcEllipse2d: point_at_abscissa, translation, split, point_distance.

### Fixed

* WireMixin: abscissa (add tolerance as parameter)
* OpenRoundedLineSegment2D: deleted discretization_points() so it uses the one from WireMixin.
* Contour2D: moved bounding_rectangle and get_bounding_rectangle to Wire2D.
* BSplineCurve: from_points_interpolation, uses centripedal method for better fitting.
* Conical, Cylindrical and Toroidal Surfaces 3D: fix face_from_contours - bug when step file doesnot follow a standard.
* BSplineSurface3D: debug linesegment2d_to_3d method.
* Parametric operations with BSpline curves.
* OpenTriangleShell3D: fix from_mesh_data method.
* PeriodicalSurface: fix face from contours.
* LineSegment2D.line_intersections: verify if colinear first.
* Cylinder: to_dict, min_distance_to_other_cylinder.
* Step_assemblies: consider when no transformation is needed.
* fix some pydocstyle errors
* Script/step/workflow: Update Workflow, use last version of dessia_common
* LineSegment3D: Rotation method update due to points attribute deletion
* ConicalSurface3D: fix from_step class method by adding the angle convertion factor
* fix f string usage
* Add some typings
* Step: Step translator now handles some EDGE_LOOP inconsistencies coming from step files
* Arc2d: point_belongs, abscissa.


### Removed

- edges: remove attributes points from lines & linesegments for performance purpose


### Performance improvements

- wires.py's 2D objects: chache bounding_rectangle results
- faces.py's Triangle3D objects: subdescription points and triangles
- EdgeCollection3D: new object for displaying series of edges
- BSplineSurface3D: compile BSplineSurface3D.derivatives
- Contour2D.area(): save area in a cache variable.
- Contour2D.__eq__(): verify contour length first, when verify if two contours are the same.
- Contour2D.is_inside(): verify first if the area of the contour2 is not smaller that contour 1.
- Disabling pointer in to_dict for most primitives
- Better hash for shells, contours & wires 


### Refactorings
- Remove usage of deprecated method old_coordinates and new_coordinates
- Indicate 'inplace' methods as deprecated
* Wire: extract_with_points

### Documentation
- BoundingBox docstrings

### Unittests
- ConicalSurface3D: face_from_contours, bsplinecurve3d_to_2d.
- CompositePrimitive2D: rotation, translation, frame_mapping
- core.py: delete_double_point, step_ids_to_str
- CompositePrimitive3D: plot
- BoundingRectangle: bounds, plot, area, center, b_rectangle_intersection, is_inside_b_rectangle, point_belongs,
intersection_area, distance_to_b_rectangle, distance_to_point
- BoundingBox: center, add, to_dict, points, from_bounding_boxes, from_points, to_frame, volume, bbox_intersection,
is_inside_bbox, intersection_volume, distance_to_bbox, point_belongs, distance_to_point, plot
* VolumeModel: eq, volume, rotation, translation, frame_mapping, bounding_box, plot
* Wire: extract_with_points, split_with_two_points
* Arc2d: point_belongs, abscissa.
* ArcEllipse2d: point_belongs, abscissa, init, translation, split, point_at_abscissa, point_distance.

### CI
- add spell check to pylint with pyenchant
- make code_pydocstyle more explicit
- upload html coverage to cdn.dessia.tech
- limit time effect on master & testing

## v0.8.0 [Released 26/01/2023]

### New Features

- PlaneFace3D: project_faces
- OpenShell3D: project_coincident_faces_of
- GmshParser: to_vtk
- BSplineCurve: derivatives
- ClosedPolygon2D: point_belongs, now the user can choose whether points on the edge of the polygon
            should be considered inside or not.
- ArcEllipse2D: line_intersections, frame_mapping, linesegment_intersections
- Line2D: point_belongs, frame_mapping()
- New Class wires.Ellipse2D
- Ellipse2D: point_over_ellipse(), line_intersections(), linesegment_intersections(), discretization_points(),
abscissa(), point_angle_with_major_dir(), area(), rotation(), tranlation(), frame_mapping()
- Plane3D: is_parallel, fullarc_intersections
- Arc2D: cut_betweeen_two_points
- Contour3D: linesegment_intersections, line_intersections
- Circle3D: primitives: [Arc3D, Arc3D], get_primitives, abscissa, linesegment_intersections
- Arc3D: line_intersections, linesegment_intersections
- new module utils: intersections -> circle_3d_linesegment_intersections
- hash for Frame2D
- Ellipse3D: point_belongs, abscissa, length, to_2d
- CylindricalSurface3D: point_on_surface, is_coincident, arcellipse3d_to_2d
- BSplineSurface3D: derivatives

### Fixed

- PlaneFace3D: cut_by_coincident_face (consider self.inner_contours inside face)
- Contour2D: bounding_rectangle (specify number_points for discretization_points), point_belongs
- Line2D: line_intersections
- BSplineCurve2D: line_intersections
- PlaneFace3D: cut_by_coincident_face (consider self.inner_contours inside face)
- BSplineCurve2D: bounding_rectangle (specify number_points for discretization_points)
- Mesh: delete_duplicated_nodes
- BSplineSurface3D: fix arc3d_to_2d method
- Frame3D : fix from_point_and_vector method ( error for the case vector=main_axis)
- BSplineCurve2D: linesegment_intersections
- Contour2D: merge_primitives_with
- BSplineCurve: fix to take into account weighted B-spline curves.
- Step: fix reading of rational BSpline curves and surfaces from step file.
- BSplineCurve2D: tangent (use position/length)
- Babylon: some scene settings for better rendering
- Arc2D: fix get_center: name referenced before assignement
- SphericalSurface3D : enhancement of primitives parametrization on surface parametric domain.
- BSplineSurface3D: debug linesegment2d_to_3d method.
- Parametric operations with BSpline curves.
- OpenTriangleShell3D: fix from_mesh_data method
- pydocstyle fixes
- bounding box: fix for cylindrical and BSplineCurve3D
- contour2d: ordering_primitives, order_primitives
- Plane3D: plane_intersections, is_coindident
- contour2d: ordering_primitives, order_primitives
- Linesegment2D: infinite_primitive
- Arc2D: point_belongs
- Arc2D: infinite_primitive
- Wire2D: infinite_intersections
- infinite primitive offset of linesegment
- Ellispe3D: discretization_points
- BSplineSurface: Improved surface periodicity calculation

### Removed

- babylon script remaining functions

### Performance improvements
- ClosedPolygon2D: triangulation
- Cylinder: min_distance_to_other_cylinder
- BSplineCurve: discretization_points
- Face3D: triangulation
- triangulation performance by use of Node2D instead of points (x15 on casing)
- cache variable self._polygon_point_belongs_100, to avoid recalculating each
time we have to verify if a point is inside
- Improvements in BSplineSurface3D.point3d_to_2d performance
- Triangle3D serialization speed-up
- Serialization without memo for faces
- Custom serialization for BsplineCurves

### Refactorings

- Basis2D, Basis3D, Frame2D, Frame3D: old_coordinates and new_coordinates method are now deprecated.
local_to_global_coordinates and global_to_local_coordinates are the new more explicit ones.
- Line3D: intersections

### Unittests

- Contour2D: point_belongs
- Basis2D, Basis3D, Frame2D, Frame3D: local_to_global_coordinates and global_to_local_coordinates
- ArcEllipse2D: linesegment_intersections
- LineSegment2D: to_wire
- Line2D: point_belongs
- BSplineCurve2D: line_intersections
- Ellipse2D.point_over_ellipse()
- Ellipse2D.line_intersections()
- Ellipse2D.linesegment_intersections()
- Ellipse2D.discretization_points()
- Ellipse2D.abscissa()
- Ellipse2D.point_angle_with_major_dir()
- Ellipse2D.area()
- Ellipse2D.rotation()
- Ellipse2D.tranlation()
- Ellipse2D.frame_mapping()
- Line2D.frame_mapping()
- Plane3D: plane_intersections, fullarc_intersections, is_parallel, is_coincident
- Contour2D: offset
- ArcEllipse3D.to_2d()
- Circle3D: point_belongs
- Circle3D: discretization_points
- Arc3D: line_intersections, linesegment_intersections
- Contour2D: ordering_contour, is_ordered, order_contour
- Ellipse3D: point_belongs, abscissa, length, to_2d, discretization_points
- CylindricalSurface3D: point_on_surface, is_coincident

### CI

- Mandatory CHANGELOG.md update for PR
- pre-commit checks with cython-lint

## v0.7.0

### New Features

- Open/Closed TriangleShells: ability to implement specific algorithm to triangles
- Block: faces_center (calculate directly point in the middle of the faces)
- Circle2D: split_by_line
- BoundingRectangle: bounds, plot, area, center, b_rectangle_intersection, is_inside_b_rectangle, point_belongs, intersection_area, distance_to_b_rectangle, distance_to_point
- Cylinder: random_point_inside, interference_volume_with_other_cylinder, lhs_points_inside
- CylindricalSurface3D: line_intersections, linesegment_intersections, plane_intersection
- Line2D: point_distance
- Line3D: to_2d
- Line3D: skew_to (verifies if two Line3D are skew)
- LineSegment3D: line_interserctions
- ArcEllipse3D: discretization_points
- FullArc3D: linesegment_intersections
- Line: sort_points_along_line
- Line2D: point_belongs
- ArcEllipse2D: length, point_belongs, abscissa, bounding_rectangle, straight_line_area, discretization_points, reverse

### Fixed

- Contour2D: point_belongs
- BsplineCurve: abscissa (use different start point between 0 and length)
- Arc3D: plot
- Cylinder: point_belongs
- FullArc3D: plot (use discretization_points instead of discretise)
- Face3D: line_intersections: consider borders
- STL: from stream (use BinaryFile and StringFile instead of io.BinaryIO and FileIO)
- Step: from stream (use BinaryFile instead of io.BinaryIO)
- Contour: is_overlapping (consider intersecting_points is empty)
- LineSegment2D: to_wire (use discretization_points instead of discretise)
- ArcEllipse2D: to_3d
- Fix boolean operations when faces are 100% coincident
- Fix some to_step methods from edges.py and faces.py


### Performance improvements

- Avoid unneeded bbox computation


### Refactorings

- cleanup of ClosedShell (double methods with Openshells)
- LineSegment3D: intersections
- Line2D: sort_points_along_line



### Unittests

- PlaneFace3D: line_intersections
- BsplineCurve: abscissa
- Circle2D: split_by_line
- BoundingRectangle: area, center, intersection, is_inside, point_belongs, intersection_area, distance_to_point, distance_to_b_rectangle
- Cylinder: point_belongs, random_point_inside, interference_volume_with_other_cylinder, min_distance_to_other_cylinder, is_intersecting_other_cylinder, lhs_points_inside
- CylindricalFace3D: linesegment_intersections
- CylindricalSurface3D: line_intersections
- Line3D: line_distance
- Line3D: skew_to
- Line3D: intersections
- LineSegment3D: line_intersections
- LineSegment3D: linesegment_intersections
- Contour: is_overlapping
- LineSegment2D: line_intersections
- ArcEllipse3D: discretization_points
- FullArc3D: linesegment_intersections
- Line2D: sort_points_along_line
- Line3D: sort_points_along_line
- ArcEllipse2D: length, point_belongs, abscissa, bounding_rectangle, straight_line_area, discretization_points, reverse


## v0.6.1 [12/13/2022]

### Changes

- Import from dessia_common are now performed from dessia_common.core

### Fixed
- infinite primitive offset of linesegment

## v0.6.0 [11/7/2022]

### New Features

- Stl:load_from_file, to_volume_model
- Surface2D: copy (specific method)
- GmshParser: read_file (.msh) and related methods, define_triangular_element_mesh, define_tetrahedron_element_mesh
- Circle2D: primitives (defined with 2 Arc2D)
- Node2D/3D, TriangularElement, QuadrilateralElement2D, TriangularElement3D
- ElementsGroup: nodes, elements_per_node
- Mesh: bounding_rectangle, delete_duplicated_nodes
- PlaneFace3D: cut_by_coincident_face
- Vector2D: to_step
- BSplineCurve2D: to_step
- LineSegment3D: to_bspline_curve
- BSplineCurve3D: from_geomdl_curve
- Surface2D: line_crossings
- Surface2D: from_contour
- BSplineSurface3D: simpifly_surface - verifies if BSplineSurface3D could be a Plane3D
- OpenShell3D: to_step_face_ids
- Contour2D: repair_cut_contour
- Circle2D: cut_by_line

### Fixed

- Contour3D: average_center_point (use edge_polygon.points instead of points)
- Contour: edges_order_with_adjacent_contour
- Arc2D: translate_inplace
- Arc2D: point_belongs
- Arc2D: abscissa (consider point2d == arc2d.start/end)
- Arc2D: split (how to choose the interior point)
- Wire: extract_primitives (consider point1 and point2 belong to the same primitive, REMOVE Contour.extract_primitives)
- LineSegment: abcissa (consider point2d == arc2d.start/end)
- Contour2D: cut_by_wire
- Contour2D: point_belongs (bug when contour has only one primitive, like FullArc2D)
- Contour: contours_from_edges
- PlaneFace3D: face_intersections
- Edge: insert_knots_and_mutiplicity
- BSplineCurve3D: from_step
- Surface2D: cut_by_line
- Circle3D: to_step
- ArcEllipse3D.to_2d()
- infinite primitive offset of linesegment
- Contour3D: order_contour.

### Performance improvements

- Improve reading STEP files (Faster BSplineCurve3D.look_up_table, Better info when _edges not following eachother_ )
- Improve multiple substractions
- Speedup Contour2D.point_belongs using bounding_rectangle
- Custom to dicts for Shells and primitives inheriting


### Refactorings

- Normalize STL methods regarding STEP
- Refacor and update old code in mesh.py
- Define a Parent class 'Triangle' for Triangle2D/3D


### Unittests

- Wire: extract_primitives, extract_without_primitives


## v0.5.0

### New Features

- Contour: is_overlapping, is_supperposing
- Point, Edges and Wires: axial_symmetry
- Surface2D: rotation, rotation_inplace
- Wire2D: bsplinecurve_crossings,  bsplinecurve_intersections
- Cylinder: min_distance_to_other_cylinder, is_intersecting_other_cylinder
- New point_distance method for Wire3D

### Fixed

- Wire3D.babylonjs
- BSplineSurface3D.merge_with (consider overlapping, intersecting surfaces)
- Wire.extract_primitives (consider point1 & point2 belong to the same primitive)
- Wire.extract_without_primitives (consider the primitives’ order to choose the primitives)
- Contour.shared_primitives_with (consider contours sharing a lot of primitives groups)
- Contour2D.contour_intersections (check if the point is not already in the lis)
- Line.is_between_points (consider point1==point2)
- BSplineCurve2D.split (consider point==start/end)
- Contour3D.bounding_box (use _utd_bounding_box to be defined as a property)
- BSplineSurface3D.grid2d_deformed (add more constraints to compute surface deformation)
- BSplineSurface3D.from_cylindrical_faces (consider **kwargs parameters)
- Duplicated methods cleaned
- triangulation of planar faces
- Wire3D: fix Bounding box
- Wire3D: Bounding box
- Arc2D: primitives bad calculation (arc2d)
- Update plotdata in setup.py
- add some fixes pydocstyle

### Performance improvements

- Remove Copy param from movement of primitives and add inplace methods
- Improve union operations
- Return the same result type (a boolean) in Contour.is_sharing_primitives_with
- Add hidden attribute _bounding_rectangle for Contour2D
- Add hidden attribute _length for BSplineCurve2D/3D
- Consider different types of primitives in Wire.wire_intersections/wire_crossings
- Add hidden attribute _length for Edge

### Refactorings

- Define _eq_ in Contour (to be used for both 2D and 3D)
- Use Grid2D object in different BSplineSurface3D methods (especially: to_2d_with_dimension)
- Define length in LineSegment (to be used for both 2D and 3D)
- Delete diplicated methods (length and point_at_abscissa) from Contour3D (inherit from Wire)
- Define a Parent class 'Bsplinecurve' to mutulize Bsplinecurve2D/3D methods
- Clean duplicated methods
- Define length in LineSegment (to be used for both 2D and 3D)
- Delete diplicated methods (length and point_at_abscissa) from Contour3D (inherit from Wire)
- Define a Parent class 'Bsplinecurve' to mutulize Bsplinecurve2D/3D methods


## v0.4.0
### Fixed
- various fixes in cuts of wires and contours
- Fix of missing face in Union
- following dessia_common v0.7.0


## v0.3.0

### New Features
- Bspline with dimensions
- cut_by_line for Surface2D
- Bspline merge

### Fixed
- Various Steps improvement
- Bspline periodicity in step reading
- sewing improvements
- Substraction of shells

## v0.2.10

### New Features

- union of shells (only with planeface for the moment
- Sewing of polygon3D
- Concav hull of PointCloud2D

## v0.2.9

### New Features

- support STL import & export
- point cloud2D & cloud3D

## v0.2.8

### New Features

- support stringIO in step save

### Fixes

- depack of point2D
- to_vector2D

### Performance improvements

- better bounding box for cylindrical face


## [v0.2.7]
### Changed
- direction vector of linesegments are now normalized

### New Features

- straight line area for BsplineCurve2D
- split of circleby start end
- closedpolygon2d is_trigo
- Auto-adaptative camera/edge width babylonjs
- splitting of bsplinecurve2d
- BezierSurface3D implemented
- added rotation and translation for faces
- new classes BezierCurve2D and BezierCurve3D
- spherical surface
- (core): update plot_data method
- update plot_data methods in wires and edges
- step almost working for cylindrical, conical toroidal
- difference between intersections and crossings
- plot_data version set to 0.3.8 or above

### Fixes

- support of mixed vector point in to step
- remove debug mode babylonjs
- remove sci notation in step export
- use stable cdn for babylonjs
- sweep extrusion length
- line circle intersection with tolerance, normal and dir vector for arc
- offset of wire
- remove useless non serializable attr
- secondmoment area from straight lines
- reversed faces in extrusion correction
- enhancement of rotation/translation of shells
- bug fix BezierCurve2D and 3D
- eq and hash for basis and frames
- shell and frame mapped shell correctly read
- small try except added for step reading
- all SHAPE_REPRESENTATION are now read
- Arc3D from step full debug
- arc3d to 2d in bspline3d surface
- missing faces at end of sweep
- splitting faces and arcs
- perf in display nodes and toroidal aspect
- setup.py requires plot_data>=0.3.9
- (primitives2d): serialization
- debug of shell method
- porting shells methods
- Debug of conical faces
- Porting cylinders and hollow
- porting from missing from_contour3d for planeface
- reading steps, but artefact on faces
- Correcting arc from_step

### Performance improvements

- LineSegment2D.points is non serializable attribute
- ClosedPolygon2D.line_segment is non_serializable_attributes
- Optimization of mesh generation

#### Refactorings
- (edges): put data argument back into Arc2D.plot_data()
- (edges): redefined Arc2D.plot_data()

## v0.2.6

### Changed
- debugs on frame 2D

### Optimized
- babylon data generation speed up

## v0.2.5

### Added
- translation and rotation for various primitives

### Changed
- Frame3D rotation takes also into account origin
- following plot_data v0.5.3

## v0.2.4
### Added
- handle spherical surfaces
- positionning of parts in STEP reading

## v0.2.1
### Added
- step export

## v0.2

### Changed
- modules -2D or *3D renamed in *2d, *3d
- point and vector declared with their x, y, z vm.Point2D((0, 0)) -> vm.Point2D(0, 0)
- separating in new modules: display, wires, edges...
- PEP8: method names
- PointAtCurvilinearAbscissa changed to point_at_abscissa
- MPLPlot changed to plot()
- plot now returns only ax instead of fig, ax

## v0.1.11

### Added
- Calculate the distance between LineSegment3D/LS3D, Arc3D/LS3D, Arc3D/Arc3D and between CylindricalFace3D too.
- Use PlaneFace3D with contours2D in a classic way and use it with contours3D with a 'from_contours3d' as CylindricalFace3D does.
- Calculate the distance between CylindricalFace3D and PlaneFace3D.
- Calculate the distance between CylindricalFace3D, PlaneFace3D and ToroidalFace3D.
- contours2d.tessel_points which gives all points of a contour2d, and .points the end points of primitives.
- Implementation of ConicalFace3D in Core and RevolvedProfile.
- Implementation of SphericalFace3D in Core.
- BSplineFace3D works.

### Changed
- cut_contours in Face3D which take all points from a Contour2D, not one side like before. Furthermore, it is light and quick.

## [v0.1.10]
- typings
- workflow to instanciate point

## [v0.1.9]

### Added
- mesh module

## [v0.1.8]

### Added
- color and alpha options for various primitives
- line segments intersection

### Debug
- arcs: is_trigo and angle were sometimes false

## [v0.1.7]

### Added
- random vector and points
- dashed line option in babylon of LineSegment3D
- Measure2D
- babylon_data: a dict language to describe models to be unpacked by a babylonjs unpacker

### Removed
- constants o2D, x2D, y2D...: use O2D, X2D...

### Changed
- Mesure -> Measure3D<|MERGE_RESOLUTION|>--- conflicted
+++ resolved
@@ -31,7 +31,6 @@
 #### faces.py
 - Toroidalface ConicalFace intersections.
 
-<<<<<<< HEAD
 #### step.py
 - Fix Step.create_connections with wireframe models
 - Fix TRIMMED_CURVE import
@@ -39,10 +38,8 @@
 #### core.py
 - Fix Compound step export for wireframe models.
 
-=======
 #### edges.py
 - edge: intersections -> new parameter force_sort, to force sorting intersection points along curve.
->>>>>>> ed972e57
 
 #### surfaces.py
 -
