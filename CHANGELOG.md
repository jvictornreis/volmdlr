# Changelog

All notable changes to this project will be documented in this file.

The format is based on [Keep a Changelog](https://keepachangelog.com/en/1.0.0/),
and this project adheres to [Semantic Versioning](https://semver.org/spec/v2.0.0.html).

## v0.14.0 [future]

<<<<<<< HEAD
## v0.14.0 [future]

## v0.13.0 [future]
### New Features
- nurbs module.

=======
### New Features
-
>>>>>>> 2c3a47c2
### Fixed
- add missing name attributes to classmethods
- 
### Refactor
-
### Changed
-
### Unittests
-

## v0.13.0 [unreleased]

### New Features
- Line: reverse.
- BSplineCurve: Remove dependencies from the geomdl library.
- perf: to_dict/dict_to_obj of OpenTriangleShell3D
- Cylinder / Cone / HollowCylinder: from_center_point_and_axis
- Cone: remove inheritance from RevolvedProfile
- Ellipse2D: point_distance, bounding rectangle, ellipse_intersections
- Curve: local_discretization
- Ellipse3D: line_intersections, linesegment_intersections, ellipse_intersections
- ArcEllipse3D : Linesegment_intersections, arcellipse_intersections
- Circle3D: circle_intersections, ellipse_intersections
- Circle2D: ellipse_intersections.
- Arc3D: arc_intersections, arcellipse_intersections
- Wire3D/Contour3D: edge_intersections, wire_intersections
- BSpline3D: arc_intersections
- New module: discrete_representation for voxelization of 3D geometries and pixelization of 2D geometries
- BSplineSurface3D: partial removal of dependencies on geomdl objects
- BSplineSurface3D: from_points_interpolation, from_points_approximation

### Fixed
- Sweep with non smoth path
- plot of vector3D.
- BSplineSurface3D: point3d_to_2d, improve inital condition.
- EdgeCollection3D: babylon_meshes.
- BSplineCurve3D: trim
- FullArc3D: hash
- SphericalSurface3D: enhance repair_periodicity_method
- CylindricalSurface3D: concurrent_plane_intersection
- BSplineFace3D: fix neutral_fiber
- Step: assembly import
- BSplineFace3D: fix bounding_box.
- Ellipse3D: from_step
- edges.py: general improvements.
- ExtrusionSurface3D: point3d_to_2d.
- ExtrusionSurface3D: enhance parametric operations when the surface is periodic.
- BSplineFace3D: fix neutral_fiber
- BSplineSurface3D: improve bsplinecurve3d_to_2d.
- BSplineSurface3D: improve bsplinecurve3d_to_3d.
- Circle2D: plot
- Line3D: fix Line3D plot()
- Vector2D: plot()
- fix RevolutionFace3D init parameter wire to edge.
- fix Sweep: bug when first primitive is an arc.
- fix closedshell3d volume
- Step.py: enhance step import/export
- VolumeModel: get_shells
- step.py uses deque in stack based algorithms
- VolumeModel: get_shells
- add error protection stl
- Sweep - add raise ValueError if section too big in comparision to arc radiuses
- Update cython version requirement in setup.py
- Step import: handles when there is an empty assembly in the file.
- Ellipse2D: point_at_abscissa
- ultis.common_operations: get_edge_distance_to_point and get_get_abscissa_discretization from edges so it can be used in curves too.
- edges.Edge._generic_minimum_distance
- LineSegment3D: distance_linesegment
- BSpline3D: linesegment_intersections

### Refactor
- refator some classes' init in primitives3D. 
- Shells: refactor.
- Composite_primitives
- Surface3D: enhance repair_primitives_periodicity method.
- volmdlr.utils.intersections:
- BSplineCurve: replace periodic bool parameter with verification inside from_points_intepolation method.
- Wire3D: removes heritage from volmdlr.core.CompositePrimitive3D
- BSplineCurve3D: bounding_box
- edges: minimum_distance.
- BSplineSurface3D: bsplinecurve3d_to_2d
- BSplineCurve: transform some attributs into lazy evaluation and Caching
- BSplineSurface3D: transform some attributs into lazy evaluation and Caching
- BSplineSurface3D: store control_points as numpy array for memory efficiency
- PlaneFace3D: distance_to_point -> point_distance
- remove normalize() methods
- Cylinder / Cone / HollowCylinder: docstrings, typings, style, coherence
- BSplineSurface3D: point3d_to_2d performance improvements.


### Changed
- Moves functions from step.py to volmdlr.utils.step_reader
- Cylinder / HollowCylinder: `from_extremal_points` is now depracted. Use `from_end_points` instead (for lexical reason)

### Unittests
- Cylinder / Cone / HollowCylinder
- Ellipse2D: point_distance
- Ellipse3D: test_ellipse_intersections, test_linesegment_intersections
- ArcEllipse3D : Linesegment_intersections, arcellipse_intersections
- Circle3D: circle_intersections.
- Arc3D: arc_intersections, arcellipse_intersections, test_minimum_distance_bspline
- BSplineCurve3D: test_bspline_linesegment_minimum_distance, test_bspline_linesegment_intersections
- Contour3D: test_edge_intersections

## v0.12.0


### New Features
- New module: cad_simplification - OctreeBlockSimplify, TrippleExtrusionSimplify
- shells.py : function to performe union operations for a given list of shells.
- ClosedShell3D: is_face_intersecting, is_intersecting_with
- BoundingBox: get_points_inside_bbox, size
- Vector3D: unit_vector
- Face3D: split_inner_contour_intersecting_cutting_contours
- Shell3D: get_ray_casting_line_segment
- WireMixin: get_connected_wire, is_sharing_primitives_with
- OpenShell3D: faces_graph
- Plane3D: arc_intersections, bsplinecurve_intersections
- common_operations: split_wire_by_plane
- SphericalSurface3D: line_intersections, linesegment_intersections.
- Sweep with muitiform profile contour.
- minimum_distance: face-to-face, shell-to-shell
- OpenShell3D: from_faces (using faces graph)
- SphericalFace3D: from_contours3d_and_rectangular_cut
- RevolutionSurface3D: Translation
- wires.WireMixin: from_circle
- curves.CircleMixin: trim
- Face3D: point_distance
- BSplineCurve3D: revolution method.

### Fixed
- ClosedShell3D: is_face_inside, get_subtraction_valid_faces, valid_intersection_faces, point_belongs
- ContourMixin: delete_shared_contour_section, reorder_contour_at_point, are_extremity_points_touching
- RevolutionSurface3D: fix some special cases whiling transforming from 3D space to parametric domain.
- fix drone python version
- BSplineFace3D: neutral_fiber
- BSplineSurface3D: arc3d_to_2d, removes repeated parametric points if any.
- surfaces.Plane3D: linesegment_intersections
- Step export
- Face3D: is_linesegment_crossing.
- Edge: fix orientation of edges commig from step.
- BSplineCurve3D: from_step.
- Export to step file
- Step import
- Edge: fix orientation of edges commig from step.
- Sphere: point_belongs, inherits from ClosedShell3D instead of RevolvedProfile
- Step import.
- PeriodicalSurface: linesegment3d_to_2d, takes into account small 3D line segments that should be actually 3D arcs
- babylondata: removes empty objects.
- ClosedPolygon2D: point_belongs.
- Fullarc: get_reverse.
- Arc2D: point_belongs
- ArcEllipse2D: point_at_abscissa
- Frame3D: import/export step.
- BSplineFace3D: neutral_fiber.
- Step: read_lines, take into account the space character in step entity names
- Circle3D: fix trim.
- Edge: from_step trim of periodic curves with different orientation of original edge
- Arc3D: fix abscissa, fix get_arc_point_angle
- add missing toleraces to some methods.
- Arc3D: line_intersections
- Line3D: minimum_distance_points
- remove arcellipse handleling for bspline2d_3d.
- plot of vector3D
- Ellipse3D: discretization_points.

### Refactor
- ClosedShell3D: point_belongs, get_non_intersecting_faces
- BoundingBox: bbox_intersection
- Face3D: get_face_cutting_contours
- parametric.py: fix numerical instability in some functions used in Arc3D to parametric surface domain transformation.
- intersections: get_bsplinecurve_intersections generalization, so it can also be used
to calculate intersections between a plane 3d and bsplinecurve3d.
- Big refactor: New module curves.py containing classes as Line, Circle and Ellipse.
Most edges will now be formed by a curve and a start and end points. Unittests for all these classes have been created.
All adequations have been done for all tests and existing scripts.

- bspline_compiled: refactor binomial_coefficient for performance.
- Improve step translator.
- Delete inplace methods: rotation, translation and frame_mapping
- OpenShell3D: faces_graph.
- RevolutionSurface3D: Improve init and methods

### Changed
- OpenShell3D: faces_graph is now vertices_graph. faces_graph method now represents the faces' topology of the shell.

### Unittests
- FullArc2D: split_between_two_points
- Face3D: set_operations_new_faces
- ClosedShell3D: point_belongs
- Plane3D: arc_intersections, bsplinecurve_intersections
- common_operations: split_wire_by_plane
- SphericalSurface3D: line_intersections, linesegment_intersections.

## v0.11.0


### New Features
- BSplineCurve, Edge: simplify
- Plane3D: angle_between_planes, plane_betweeen_two_planes
- Edge: intersections, crossings, validate_crossings
- Arc2D: bsplinecurve_intersections, arc_intersections, arcellipse_intersections.
- ArcEllipse2D: bsplinecurve_intersections
- get_circle_intersections added to volmdlr.utils.intersections, so it can be used to calculate intersections between two arcs 2d.
- get_bsplinecurve_intersections added to volmdlr.utils.intersections. Used to calculate intersection between a bspline and another edge.
- Wire2D: edge_intersections, wire_intersections, edge_crossings, edge_intersections, validate_edge_crossings, validate_wire_crossings
- Contour2D: split_contour_with_sorted_points, intersection_contour_with
- CylindricalSurface3D: point_projection, point_distance
- ToroidalSurface3D: point_projection
- BsplineCurve: point_distance, point_belongs
- ContourMixin: is_adjacent
- Wire2D: area
- Circle2D: bsplinecurve_intersections.
- add tolerance param to many methods from edges and wires.
- Surface3D: add contour healing into face_from_contours3d method.
- ExtrusionSurface3D: implement missing cases for linesegment2d_to_3d method.
- BSplineSurface3D: to_plane3d
- BSplineFace3D: to_planeface3d
- BSplineCurve, Arc, LineSegment: is_close
- Core: get_edge_index_in_list, edge_in_list
- mesh: TetrahedralElementQuadratic 
- GmshParser: define_quadratic_tetrahedron_element_mesh
- GmshParser: to_vtk (consider quadratic tetrahedron element)
- VolumeModel: to_msh (consider both order 1 and 2)
- Assembly: define a volmdlr Assembly object.
- Edge: direction_independent_is_close
- Arcellipse2D, 3D: complementary, translation
- Arcellipse2D, 3D: complementary
- Face3D: is_linesegment_crossing, linesegment_intersections_approximation.
- Assembly: define a volmdlr Assembly object.
- Contour2D: copy
- LineSegment2D: copy
- FullArcEllipse3D: split
- ArcEllipse3D: split, point_at_abscissa
- Vector: is_perpendicular_to
- babylonjs: add nested meshes
- CylindricalFace3D, ConicalFace3D, ToroidalFace3D, BSplineFace3D: neutral_fiber
- VolumeModel: get_shells
- WireMixin: wires_from_edges
- DisplayMesh3D: triangulation_faces
- Woodpecker CI setup
- ContourMixin: primitive_section_over_contour.
- Face3D: split_by_plane

### Fixed
- 2D conversion: create 2D function name in core_compiled
- LineSegment, Arc, BSplineCurve: get_shared_section()
- bSpline2D: linesegment_intersections
- BsplineCurve: from_points_interpolation
- Coverage: use coverage rc to enable cython coverage
- ClosedShel3D: cut_by_plane
- ClosedShell3D: union
- BSplineSurface3D: take into account oppened contour while using face_from_contours3d
- BsplineCurve: simplify
- Dessiaobject inheritance up-to-date
- Edge: unit_direction_vector, unit_normal_vector, split_between_two_points
- VolumeModel: get_mesh_lines (change tolerance 1e-20 to 1e-6)
- RevolutionSurface: fix some parametric operations.
- ClosedShel3D: intersection method
- Fix: plots
- add some fixes to pydocstyle errors
- ToroidalSurface3D: fix some parametric operations.
- Node2D, Node3D: is_close
- SphericalSurface3D: enhance arc3d_to_2d and bsplinecurve3d_to_2d.
- BSplineface3D: linesegment2d_to_3d, bsplinecurve2d_to_3d.
- OpenShell3D: get_geo_lines (use primitive.is_close)
- Basis3D: normalize
- Contour3D: from_step removes repeated edges from primitives list
- Face3D: add fixes to divide_face.
- ExtrusionSurface3D: linesegment2d_to_3d.
- Surface3D: repair_primitive_periodicity
- BSplineSurface3D: ban useless attr in serialization 
- utils.parametric: fix contour2d_healing
- BSplineSurface3D: ban useless attr in serialization
- BSplineCurve: simplify
- SphericalSurface3D: contour3d_to_2d
- WireMixin: to_wire_with_linesegments (use new methods, for 2D and 3D)
- ArcEllipse2d: point_belongs, abscissa, init.
- Face3D: face_inside - now considers inners_contours
- BoundingBox: point_belongs now considers bounds.
- ContourMixin: delete_shared_contour_section
- PlaneFace3D: merge_faces
- Contour2D: divide
- Step: raise NotimplementedError when it's not possible to instatiate assembly object.
- STL: handle mutiple space as separator
- fix: protect gmsh import

### Refactor
- Contour2D: cut_by_wire
- Contour2D: extract_with_points displaced to WireMixin
- Contour2D: extract_contour displaced to WireMixin and renamed to extract
- Contour2D: split_contour_with_sorted_points displaced to WireMixin and renamed to split_with_sorted_points
- Contour2D: get_divided_contours
- FullArc2D, FullArc3D: create FullArc Abstract class.
- Contour2D: ordering_contour
- WireMixin: order_wire
- Contour2D: delete cut_by_linesegments
- split faces.py into surfaces.py, faces.py and shells.py 
- ContourMixin: from_points
- ClosedShell3D: improve performance for boolean operations
- Face3D: reduce the triangulation discretization resolution of Toroidal and Cylindrical to improve redering performance.
- Cylinder: inheritance directly from ClosedShell3D
- Edges: cache middle_points and unit_direction_vector 
- Arc: add optional parameter center
- unittests: find dynamicly the folder for the json
- Arc: point_distance
- BSplineCurve: is_close
- CompositePrimitive3D: babylon_points
- WireMixin: split_with_sorted_points -> if a wire, and given points are start and end, return self directly.
- ContourMixin: contours_from_edges
- ExtrusionSurface3D: simplify bsplinecurve3d_to_2d method

### Changed
- better surface3d plots
- sphere methods renamed in_points & to_point_skin to inner points & skin_points
- Improve CylincricalFace3D and ToroidalFace3D rendering mesh.
- remove useless attribute in Bspline serialization
- Change python suport version from >=3.7 to >= 3.9
- LICENSE changed from GPL to Lesser GPL 
- Readme logo updated
- CI: do not check quality on tag

### Unittests
- Arc2D: test_arc_intersections
- TestEdge2DIntersections: test intersections for all edges.
- Circle2D: test_circle_intersections
- Contour2D: test_crossings, test_intersection_contour_with
- BSplineCurve: get_intersection_sections
- BSplineCurve2D: edge_intersections, arc_intersections, bsplinecurve_intersections
- CylindricalFace3D: test_triangulation_quality
- CylindricalSurface3D: test_point_projection
- BSplineCurve: point_projection
- ClosedShel3D: cut_by_plane
- Arc3D.minimum_distance_points_line
- New unittests for plane3d.
- ClosedShel3D: intersection
- Arcellipse2D: complementary
- Contour2D: contours_from_edges.
- PlaneFace3D: merge_faces
- Contour2D: divide.
- BSplineFace3D: test_linesegment_intersections_approximation.
- CylindricalFace3D: split_by_plane.

v0.10.0 [Released 20/04/2023]

### New Features
* Write .msh file (with stream)
* Arc: reverse
* BSplineCurve2D: offset
* Circle2D: bsplinecurve_intersections, point_distance
* ConicalSurface3D, CylindricalSurface3D: plot method
* BSplineCurve3D: minimum distance
* volmdlr.edge: FullArcEllipse
* BSplineCurve: evaluate_single
* Wire2: hash
* Contour3D: hash
* LineSegment3D, LineSegment2D, Arc3D, Arc2D, BSpline3D, BSpline2D: get_shared_section(), delete_shared_section()
* Contour2D: closest_point_to_point2, get_furthest_point_to_point2
* Block: octree, quadtree, subdivide_block

### Fixed
* Bspline in sweep
* Plane3D: plane_intersections
* fixes to step assemblies
* LineSegment3D: matrix_distance
* fixes to wire
* Arc: split. Case when spliting point is the start or end point.
* BplineCurve2D: tangent, vector_direction, normal_vector
* BSplineCurve: abscissa, line_intersections
* Add some important fixes to unittests: missing two __init__py files.
* Contour2D, Contour3D: merge_with()
* Edge: change unit_direction_vector and unit_normal_vector to concrete methods
* stl: add _standalone_in_db to Stl class
* BSplineSurface3D: merge_with
* Documentation: Add introduction to volmdlr technology
* BSplineSurface3D: refactor bsplinecurve3d_to_2d to take into account periodic behavior
* OpenedRoundedLineSegments2D/ClosedRoundedLineSegments2D: fix radius type
* Surface3D: debug some special cases while using face_from_contours3d.
* Step: debug some special cases while reading step file.
* BSplineSurface3D: fix simplify_surface method.
* Improve pylint code quality.
* PeriodicalSurface: enhance some parametric transformations.

### Removed
- stl: remove default value in from_stream method

### Changed

- argument convexe in volmdlr.cloud has been renamed to convex
- Add some missing docstrings in volmdlr.faces
- Using full arcs for Circles primitives

### Performance improvements
- BSplineCurve: compilation of some functions used by from_points_interpolation classmethod.
- BSplineSurface3D: compilation of some functions used in the evaluation of a parametric point.
- eq & hash: Some eq and hash methods have been fixed. starting from clases Point and Vector.
- BSplinecurve2D: point_belongs
- lighten some dicts with optional name
- Step reader: refactor to_volume_model. Remove the dependency of the method of creating a graph.

### Refactorings
- ContourMixin: to_polygon (for both 2D and 3D)
- BSplineCurve2D.point_distance 
- new dataclass EdgeStyle: to be used in several plot methods. simplifying its structure.


### Unittests
* BSplineCurve2D: offset, point_distance, point_belongs
* Circle2D: bspline_intersections, point_distance
* Unittests for Vector2D
* Unittests for Point2D
* Unittests for Vector3D
* Unittests for Point3D
* LineSegment3D: test_matrix_distance
* LineSegment3D, LineSegment2D, Arc3D, Arc2D, BSpline3D, BSpline2D: get_shared_section(), delete_shared_section()
* Contour3D: merge_with()
* Contour2D: closest_point_to_point2, get_furthest_point_to_point2

## v0.9.3

- build: bump dessia common to 0.10.0
- build: remove useless jsonschema dep
- build: update package.xml for freecad

## v0.9.1

### Fixed
- build: manifest was not shipping bspline_compiled
- fixed many pylint errors: 13/03/2023
- fix contour2d: divide

### Documentation
 - typo in CONTRIBUTING.md
 - typo in README.md

## v0.9.0 [released 03/26/2023]

### New Features
* Unit coversion factor parameter added to the end of the from_step arguments parameter (So we can convert the units correctly)
* SphericalSurface3D: rotation, translation, frame_mapping
* read steps: Identify assemblies in a step file.
* ClosedTriangleShell3D: to_trimesh method
* PointCloud3D: add method shell_distances to compute distances from triangular mesh in PointCloud3D
* BSplineSurface3D: Now the plot method uses u and v curves
* Create .geo and .msh files (Mesh geometries with GMSH)
* RevolutionSurface3D: point3d_to_2d, point2d_to_3d, plot, rectangular_cut, from_step
* RevolutionFace3D
* WiriMixin: from points: general method for Wire3D and 2D and for Contour2D and 3D.
* Added package.xml metadata in order to be listed in the FreeCAD Addon Manager
* Edge: local_discretization
* ArcEllipse2d: point_at_abscissa, translation, split, point_distance.

### Fixed

* WireMixin: abscissa (add tolerance as parameter)
* OpenRoundedLineSegment2D: deleted discretization_points() so it uses the one from WireMixin.
* Contour2D: moved bounding_rectangle and get_bounding_rectangle to Wire2D.
* BSplineCurve: from_points_interpolation, uses centripedal method for better fitting.
* Conical, Cylindrical and Toroidal Surfaces 3D: fix face_from_contours - bug when step file doesnot follow a standard.
* BSplineSurface3D: debug linesegment2d_to_3d method.
* Parametric operations with BSpline curves.
* OpenTriangleShell3D: fix from_mesh_data method.
* PeriodicalSurface: fix face from contours.
* LineSegment2D.line_intersections: verify if colinear first.
* Cylinder: to_dict, min_distance_to_other_cylinder.
* Step_assemblies: consider when no transformation is needed.
* fix some pydocstyle errors
* Script/step/workflow: Update Workflow, use last version of dessia_common
* LineSegment3D: Rotation method update due to points attribute deletion
* ConicalSurface3D: fix from_step class method by adding the angle convertion factor
* fix f string usage
* Add some typings
* Step: Step translator now handles some EDGE_LOOP inconsistencies coming from step files
* Arc2d: point_belongs, abscissa.


### Removed

- edges: remove attributes points from lines & linesegments for performance purpose


### Performance improvements

- wires.py's 2D objects: chache bounding_rectangle results
- faces.py's Triangle3D objects: subdescription points and triangles
- EdgeCollection3D: new object for displaying series of edges
- BSplineSurface3D: compile BSplineSurface3D.derivatives
- Contour2D.area(): save area in a cache variable.
- Contour2D.__eq__(): verify contour length first, when verify if two contours are the same.
- Contour2D.is_inside(): verify first if the area of the contour2 is not smaller that contour 1.
- Disabling pointer in to_dict for most primitives
- Better hash for shells, contours & wires 


### Refactorings
- Remove usage of deprecated method old_coordinates and new_coordinates
- Indicate 'inplace' methods as deprecated
* Wire: extract_with_points

### Documentation
- BoundingBox docstrings

### Unittests
- ConicalSurface3D: face_from_contours, bsplinecurve3d_to_2d.
- CompositePrimitive2D: rotation, translation, frame_mapping
- core.py: delete_double_point, step_ids_to_str
- CompositePrimitive3D: plot
- BoundingRectangle: bounds, plot, area, center, b_rectangle_intersection, is_inside_b_rectangle, point_belongs,
intersection_area, distance_to_b_rectangle, distance_to_point
- BoundingBox: center, add, to_dict, points, from_bounding_boxes, from_points, to_frame, volume, bbox_intersection,
is_inside_bbox, intersection_volume, distance_to_bbox, point_belongs, distance_to_point, plot
* VolumeModel: eq, volume, rotation, translation, frame_mapping, bounding_box, plot
* Wire: extract_with_points, split_with_two_points
* Arc2d: point_belongs, abscissa.
* ArcEllipse2d: point_belongs, abscissa, init, translation, split, point_at_abscissa, point_distance.

### CI
- add spell check to pylint with pyenchant
- make code_pydocstyle more explicit
- upload html coverage to cdn.dessia.tech
- limit time effect on master & testing

## v0.8.0 [Released 26/01/2023]

### New Features

- PlaneFace3D: project_faces
- OpenShell3D: project_coincident_faces_of
- GmshParser: to_vtk
- BSplineCurve: derivatives
- ClosedPolygon2D: point_belongs, now the user can choose whether points on the edge of the polygon
            should be considered inside or not.
- ArcEllipse2D: line_intersections, frame_mapping, linesegment_intersections
- Line2D: point_belongs, frame_mapping()
- New Class wires.Ellipse2D
- Ellipse2D: point_over_ellipse(), line_intersections(), linesegment_intersections(), discretization_points(),
abscissa(), point_angle_with_major_dir(), area(), rotation(), tranlation(), frame_mapping()
- Plane3D: is_parallel, fullarc_intersections
- Arc2D: cut_betweeen_two_points
- Contour3D: linesegment_intersections, line_intersections
- Circle3D: primitives: [Arc3D, Arc3D], get_primitives, abscissa, linesegment_intersections
- Arc3D: line_intersections, linesegment_intersections
- new module utils: intersections -> circle_3d_linesegment_intersections
- hash for Frame2D
- Ellipse3D: point_belongs, abscissa, length, to_2d
- CylindricalSurface3D: point_on_surface, is_coincident, arcellipse3d_to_2d
- BSplineSurface3D: derivatives

### Fixed

- PlaneFace3D: cut_by_coincident_face (consider self.inner_contours inside face)
- Contour2D: bounding_rectangle (specify number_points for discretization_points), point_belongs
- Line2D: line_intersections
- BSplineCurve2D: line_intersections
- PlaneFace3D: cut_by_coincident_face (consider self.inner_contours inside face)
- BSplineCurve2D: bounding_rectangle (specify number_points for discretization_points)
- Mesh: delete_duplicated_nodes
- BSplineSurface3D: fix arc3d_to_2d method
- Frame3D : fix from_point_and_vector method ( error for the case vector=main_axis)
- BSplineCurve2D: linesegment_intersections
- Contour2D: merge_primitives_with
- BSplineCurve: fix to take into account weighted B-spline curves.
- Step: fix reading of rational BSpline curves and surfaces from step file.
- BSplineCurve2D: tangent (use position/length)
- Babylon: some scene settings for better rendering
- Arc2D: fix get_center: name referenced before assignement
- SphericalSurface3D : enhancement of primitives parametrization on surface parametric domain.
- BSplineSurface3D: debug linesegment2d_to_3d method.
- Parametric operations with BSpline curves.
- OpenTriangleShell3D: fix from_mesh_data method
- pydocstyle fixes
- bounding box: fix for cylindrical and BSplineCurve3D
- contour2d: ordering_primitives, order_primitives
- Plane3D: plane_intersections, is_coindident
- contour2d: ordering_primitives, order_primitives
- Linesegment2D: infinite_primitive
- Arc2D: point_belongs
- Arc2D: infinite_primitive
- Wire2D: infinite_intersections
- infinite primitive offset of linesegment
- Ellispe3D: discretization_points
- BSplineSurface: Improved surface periodicity calculation

### Removed

- babylon script remaining functions

### Performance improvements
- ClosedPolygon2D: triangulation
- Cylinder: min_distance_to_other_cylinder
- BSplineCurve: discretization_points
- Face3D: triangulation
- triangulation performance by use of Node2D instead of points (x15 on casing)
- cache variable self._polygon_point_belongs_100, to avoid recalculating each
time we have to verify if a point is inside
- Improvements in BSplineSurface3D.point3d_to_2d performance
- Triangle3D serialization speed-up
- Serialization without memo for faces
- Custom serialization for BsplineCurves

### Refactorings

- Basis2D, Basis3D, Frame2D, Frame3D: old_coordinates and new_coordinates method are now deprecated.
local_to_global_coordinates and global_to_local_coordinates are the new more explicit ones.
- Line3D: intersections

### Unittests

- Contour2D: point_belongs
- Basis2D, Basis3D, Frame2D, Frame3D: local_to_global_coordinates and global_to_local_coordinates
- ArcEllipse2D: linesegment_intersections
- LineSegment2D: to_wire
- Line2D: point_belongs
- BSplineCurve2D: line_intersections
- Ellipse2D.point_over_ellipse()
- Ellipse2D.line_intersections()
- Ellipse2D.linesegment_intersections()
- Ellipse2D.discretization_points()
- Ellipse2D.abscissa()
- Ellipse2D.point_angle_with_major_dir()
- Ellipse2D.area()
- Ellipse2D.rotation()
- Ellipse2D.tranlation()
- Ellipse2D.frame_mapping()
- Line2D.frame_mapping()
- Plane3D: plane_intersections, fullarc_intersections, is_parallel, is_coincident
- Contour2D: offset
- ArcEllipse3D.to_2d()
- Circle3D: point_belongs
- Circle3D: discretization_points
- Arc3D: line_intersections, linesegment_intersections
- Contour2D: ordering_contour, is_ordered, order_contour
- Ellipse3D: point_belongs, abscissa, length, to_2d, discretization_points
- CylindricalSurface3D: point_on_surface, is_coincident

### CI

- Mandatory CHANGELOG.md update for PR
- pre-commit checks with cython-lint

## v0.7.0

### New Features

- Open/Closed TriangleShells: ability to implement specific algorithm to triangles
- Block: faces_center (calculate directly point in the middle of the faces)
- Circle2D: split_by_line
- BoundingRectangle: bounds, plot, area, center, b_rectangle_intersection, is_inside_b_rectangle, point_belongs, intersection_area, distance_to_b_rectangle, distance_to_point
- Cylinder: random_point_inside, interference_volume_with_other_cylinder, lhs_points_inside
- CylindricalSurface3D: line_intersections, linesegment_intersections, plane_intersection
- Line2D: point_distance
- Line3D: to_2d
- Line3D: skew_to (verifies if two Line3D are skew)
- LineSegment3D: line_interserctions
- ArcEllipse3D: discretization_points
- FullArc3D: linesegment_intersections
- Line: sort_points_along_line
- Line2D: point_belongs
- ArcEllipse2D: length, point_belongs, abscissa, bounding_rectangle, straight_line_area, discretization_points, reverse

### Fixed

- Contour2D: point_belongs
- BsplineCurve: abscissa (use different start point between 0 and length)
- Arc3D: plot
- Cylinder: point_belongs
- FullArc3D: plot (use discretization_points instead of discretise)
- Face3D: line_intersections: consider borders
- STL: from stream (use BinaryFile and StringFile instead of io.BinaryIO and FileIO)
- Step: from stream (use BinaryFile instead of io.BinaryIO)
- Contour: is_overlapping (consider intersecting_points is empty)
- LineSegment2D: to_wire (use discretization_points instead of discretise)
- ArcEllipse2D: to_3d
- Fix boolean operations when faces are 100% coincident
- Fix some to_step methods from edges.py and faces.py


### Performance improvements

- Avoid unneeded bbox computation


### Refactorings

- cleanup of ClosedShell (double methods with Openshells)
- LineSegment3D: intersections
- Line2D: sort_points_along_line



### Unittests

- PlaneFace3D: line_intersections
- BsplineCurve: abscissa
- Circle2D: split_by_line
- BoundingRectangle: area, center, intersection, is_inside, point_belongs, intersection_area, distance_to_point, distance_to_b_rectangle
- Cylinder: point_belongs, random_point_inside, interference_volume_with_other_cylinder, min_distance_to_other_cylinder, is_intersecting_other_cylinder, lhs_points_inside
- CylindricalFace3D: linesegment_intersections
- CylindricalSurface3D: line_intersections
- Line3D: line_distance
- Line3D: skew_to
- Line3D: intersections
- LineSegment3D: line_intersections
- LineSegment3D: linesegment_intersections
- Contour: is_overlapping
- LineSegment2D: line_intersections
- ArcEllipse3D: discretization_points
- FullArc3D: linesegment_intersections
- Line2D: sort_points_along_line
- Line3D: sort_points_along_line
- ArcEllipse2D: length, point_belongs, abscissa, bounding_rectangle, straight_line_area, discretization_points, reverse


## v0.6.1 [12/13/2022]

### Changes

- Import from dessia_common are now performed from dessia_common.core

### Fixed
- infinite primitive offset of linesegment

## v0.6.0 [11/7/2022]

### New Features

- Stl:load_from_file, to_volume_model
- Surface2D: copy (specific method)
- GmshParser: read_file (.msh) and related methods, define_triangular_element_mesh, define_tetrahedron_element_mesh
- Circle2D: primitives (defined with 2 Arc2D)
- Node2D/3D, TriangularElement, QuadrilateralElement2D, TriangularElement3D
- ElementsGroup: nodes, elements_per_node
- Mesh: bounding_rectangle, delete_duplicated_nodes
- PlaneFace3D: cut_by_coincident_face
- Vector2D: to_step
- BSplineCurve2D: to_step
- LineSegment3D: to_bspline_curve
- BSplineCurve3D: from_geomdl_curve
- Surface2D: line_crossings
- Surface2D: from_contour
- BSplineSurface3D: simpifly_surface - verifies if BSplineSurface3D could be a Plane3D
- OpenShell3D: to_step_face_ids
- Contour2D: repair_cut_contour
- Circle2D: cut_by_line

### Fixed

- Contour3D: average_center_point (use edge_polygon.points instead of points)
- Contour: edges_order_with_adjacent_contour
- Arc2D: translate_inplace
- Arc2D: point_belongs
- Arc2D: abscissa (consider point2d == arc2d.start/end)
- Arc2D: split (how to choose the interior point)
- Wire: extract_primitives (consider point1 and point2 belong to the same primitive, REMOVE Contour.extract_primitives)
- LineSegment: abcissa (consider point2d == arc2d.start/end)
- Contour2D: cut_by_wire
- Contour2D: point_belongs (bug when contour has only one primitive, like FullArc2D)
- Contour: contours_from_edges
- PlaneFace3D: face_intersections
- Edge: insert_knots_and_mutiplicity
- BSplineCurve3D: from_step
- Surface2D: cut_by_line
- Circle3D: to_step
- ArcEllipse3D.to_2d()
- infinite primitive offset of linesegment
- Contour3D: order_contour.

### Performance improvements

- Improve reading STEP files (Faster BSplineCurve3D.look_up_table, Better info when _edges not following eachother_ )
- Improve multiple substractions
- Speedup Contour2D.point_belongs using bounding_rectangle
- Custom to dicts for Shells and primitives inheriting


### Refactorings

- Normalize STL methods regarding STEP
- Refacor and update old code in mesh.py
- Define a Parent class 'Triangle' for Triangle2D/3D


### Unittests

- Wire: extract_primitives, extract_without_primitives


## v0.5.0

### New Features

- Contour: is_overlapping, is_supperposing
- Point, Edges and Wires: axial_symmetry
- Surface2D: rotation, rotation_inplace
- Wire2D: bsplinecurve_crossings,  bsplinecurve_intersections
- Cylinder: min_distance_to_other_cylinder, is_intersecting_other_cylinder
- New point_distance method for Wire3D

### Fixed

- Wire3D.babylonjs
- BSplineSurface3D.merge_with (consider overlapping, intersecting surfaces)
- Wire.extract_primitives (consider point1 & point2 belong to the same primitive)
- Wire.extract_without_primitives (consider the primitives’ order to choose the primitives)
- Contour.shared_primitives_with (consider contours sharing a lot of primitives groups)
- Contour2D.contour_intersections (check if the point is not already in the lis)
- Line.is_between_points (consider point1==point2)
- BSplineCurve2D.split (consider point==start/end)
- Contour3D.bounding_box (use _utd_bounding_box to be defined as a property)
- BSplineSurface3D.grid2d_deformed (add more constraints to compute surface deformation)
- BSplineSurface3D.from_cylindrical_faces (consider **kwargs parameters)
- Duplicated methods cleaned
- triangulation of planar faces
- Wire3D: fix Bounding box
- Wire3D: Bounding box
- Arc2D: primitives bad calculation (arc2d)
- Update plotdata in setup.py
- add some fixes pydocstyle

### Performance improvements

- Remove Copy param from movement of primitives and add inplace methods
- Improve union operations
- Return the same result type (a boolean) in Contour.is_sharing_primitives_with
- Add hidden attribute _bounding_rectangle for Contour2D
- Add hidden attribute _length for BSplineCurve2D/3D
- Consider different types of primitives in Wire.wire_intersections/wire_crossings
- Add hidden attribute _length for Edge

### Refactorings

- Define _eq_ in Contour (to be used for both 2D and 3D)
- Use Grid2D object in different BSplineSurface3D methods (especially: to_2d_with_dimension)
- Define length in LineSegment (to be used for both 2D and 3D)
- Delete diplicated methods (length and point_at_abscissa) from Contour3D (inherit from Wire)
- Define a Parent class 'Bsplinecurve' to mutulize Bsplinecurve2D/3D methods
- Clean duplicated methods
- Define length in LineSegment (to be used for both 2D and 3D)
- Delete diplicated methods (length and point_at_abscissa) from Contour3D (inherit from Wire)
- Define a Parent class 'Bsplinecurve' to mutulize Bsplinecurve2D/3D methods


## v0.4.0
### Fixed
- various fixes in cuts of wires and contours
- Fix of missing face in Union
- following dessia_common v0.7.0


## v0.3.0

### New Features
- Bspline with dimensions
- cut_by_line for Surface2D
- Bspline merge

### Fixed
- Various Steps improvement
- Bspline periodicity in step reading
- sewing improvements
- Substraction of shells

## v0.2.10

### New Features

- union of shells (only with planeface for the moment
- Sewing of polygon3D
- Concav hull of PointCloud2D

## v0.2.9

### New Features

- support STL import & export
- point cloud2D & cloud3D

## v0.2.8

### New Features

- support stringIO in step save

### Fixes

- depack of point2D
- to_vector2D

### Performance improvements

- better bounding box for cylindrical face


## [v0.2.7]
### Changed
- direction vector of linesegments are now normalized

### New Features

- straight line area for BsplineCurve2D
- split of circleby start end
- closedpolygon2d is_trigo
- Auto-adaptative camera/edge width babylonjs
- splitting of bsplinecurve2d
- BezierSurface3D implemented
- added rotation and translation for faces
- new classes BezierCurve2D and BezierCurve3D
- spherical surface
- (core): update plot_data method
- update plot_data methods in wires and edges
- step almost working for cylindrical, conical toroidal
- difference between intersections and crossings
- plot_data version set to 0.3.8 or above

### Fixes

- support of mixed vector point in to step
- remove debug mode babylonjs
- remove sci notation in step export
- use stable cdn for babylonjs
- sweep extrusion length
- line circle intersection with tolerance, normal and dir vector for arc
- offset of wire
- remove useless non serializable attr
- secondmoment area from straight lines
- reversed faces in extrusion correction
- enhancement of rotation/translation of shells
- bug fix BezierCurve2D and 3D
- eq and hash for basis and frames
- shell and frame mapped shell correctly read
- small try except added for step reading
- all SHAPE_REPRESENTATION are now read
- Arc3D from step full debug
- arc3d to 2d in bspline3d surface
- missing faces at end of sweep
- splitting faces and arcs
- perf in display nodes and toroidal aspect
- setup.py requires plot_data>=0.3.9
- (primitives2d): serialization
- debug of shell method
- porting shells methods
- Debug of conical faces
- Porting cylinders and hollow
- porting from missing from_contour3d for planeface
- reading steps, but artefact on faces
- Correcting arc from_step

### Performance improvements

- LineSegment2D.points is non serializable attribute
- ClosedPolygon2D.line_segment is non_serializable_attributes
- Optimization of mesh generation

#### Refactorings
- (edges): put data argument back into Arc2D.plot_data()
- (edges): redefined Arc2D.plot_data()

## v0.2.6

### Changed
- debugs on frame 2D

### Optimized
- babylon data generation speed up

## v0.2.5

### Added
- translation and rotation for various primitives

### Changed
- Frame3D rotation takes also into account origin
- following plot_data v0.5.3

## v0.2.4
### Added
- handle spherical surfaces
- positionning of parts in STEP reading

## v0.2.1
### Added
- step export

## v0.2

### Changed
- modules -2D or *3D renamed in *2d, *3d
- point and vector declared with their x, y, z vm.Point2D((0, 0)) -> vm.Point2D(0, 0)
- separating in new modules: display, wires, edges...
- PEP8: method names
- PointAtCurvilinearAbscissa changed to point_at_abscissa
- MPLPlot changed to plot()
- plot now returns only ax instead of fig, ax

## v0.1.11

### Added
- Calculate the distance between LineSegment3D/LS3D, Arc3D/LS3D, Arc3D/Arc3D and between CylindricalFace3D too.
- Use PlaneFace3D with contours2D in a classic way and use it with contours3D with a 'from_contours3d' as CylindricalFace3D does.
- Calculate the distance between CylindricalFace3D and PlaneFace3D.
- Calculate the distance between CylindricalFace3D, PlaneFace3D and ToroidalFace3D.
- contours2d.tessel_points which gives all points of a contour2d, and .points the end points of primitives.
- Implementation of ConicalFace3D in Core and RevolvedProfile.
- Implementation of SphericalFace3D in Core.
- BSplineFace3D works.

### Changed
- cut_contours in Face3D which take all points from a Contour2D, not one side like before. Furthermore, it is light and quick.

## [v0.1.10]
- typings
- workflow to instanciate point

## [v0.1.9]

### Added
- mesh module

## [v0.1.8]

### Added
- color and alpha options for various primitives
- line segments intersection

### Debug
- arcs: is_trigo and angle were sometimes false

## [v0.1.7]

### Added
- random vector and points
- dashed line option in babylon of LineSegment3D
- Measure2D
- babylon_data: a dict language to describe models to be unpacked by a babylonjs unpacker

### Removed
- constants o2D, x2D, y2D...: use O2D, X2D...

### Changed
- Mesure -> Measure3D<|MERGE_RESOLUTION|>--- conflicted
+++ resolved
@@ -7,17 +7,9 @@
 
 ## v0.14.0 [future]
 
-<<<<<<< HEAD
-## v0.14.0 [future]
-
-## v0.13.0 [future]
 ### New Features
 - nurbs module.
 
-=======
-### New Features
--
->>>>>>> 2c3a47c2
 ### Fixed
 - add missing name attributes to classmethods
 - 
