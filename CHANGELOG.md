--- conflicted
+++ resolved
@@ -22,6 +22,8 @@
 * BSplineCurve2D: bounding_rectangle (specify number_points for discretization_points)
 * Mesh: delete_duplicated_nodes
 * BSplineSurface3D: fix arc3d_to_2d method
+* BSplineCurve2D: linesegment_intersections
+* Contour2D: merge_primitives_with
 
 
 ### Removed
@@ -100,12 +102,9 @@
 * Step: from stream (use BinaryFile instead of io.BinaryIO)
 * Contour: is_overlapping (consider intersecting_points is empty)
 * LineSegment2D: to_wire (use discretization_points instead of discretise)
-<<<<<<< HEAD
 * Line2D: line_intersections
 * BSplineCurve2D: line_intersections
-=======
 * PlaneFace3D: cut_by_coincident_face (consider self.inner_contours inside face)
->>>>>>> ca8ae45b
 * ArcEllipse2D: to_3d
 * Fix boolean operations when faces are 100% coincident
 * Fix some to_step methods from edges.py and faces.py
