--- conflicted
+++ resolved
@@ -5,7 +5,7 @@
 The format is based on [Keep a Changelog](https://keepachangelog.com/en/1.0.0/),
 and this project adheres to [Semantic Versioning](https://semver.org/spec/v2.0.0.html).
 
-## v0.10.0 [Unreleased yet]
+## v0.10.0 [Released 20/04/2023]
 
 ### New Features
 
@@ -86,11 +86,8 @@
 - fix contour2d: divide
 
 ### Documentation
-<<<<<<< HEAD
  - typo in CONTRIBUTING.md
-=======
  - typo in README.md
->>>>>>> 317421c2
 
 ## v0.9.0 [released 03/26/2023]
 
