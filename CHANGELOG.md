# Changelog

All notable changes to this project will be documented in this file.

The format is based on [Keep a Changelog](https://keepachangelog.com/en/1.0.0/),
and this project adheres to [Semantic Versioning](https://semver.org/spec/v2.0.0.html).

## v0.15.0 [future]

### New Features
<<<<<<< HEAD
- ToroidalSurface3D: line_intersections, linesegment_intersections, plane_intersections 
- ToroidalFace3D: PlaneFace3D intersectios.
- ToroidalFace3D: CylindricalFace3D intersections
- OpenTriangleShell3D: triangle decimation

### Fixed
=======

#### surfaces.py
- ToroidalSurface3D: line_intersections, linesegment_intersections, plane_intersections
- ToroidalSurface3D: cylindricalSurface_intersections, circle_intersections, fullarc_intersections, dict_to_object,
- CylindricalSurface3D: circle_intersections
- ToroidalFace3D: PlaneFace3D intersectios.
#### edges.py
- BsplineCurve3D: circle_intersections.
#### curves.py
- Circle3D: point_distance.
#### shell.py
- OpenTriangleShell3D: triangle decimation

### Fixed

#### faces.py
>>>>>>> 6a809f8e
- PlaneFace3D: circle_intersections.
#### wires.py
- delete remaining inplace methods in wires.py
#### shells.py
- Fixes to boolean operations.
<<<<<<< HEAD
=======
#### utils
- common_operations separate_points_by_closeness: consider more than two cluster groups.
#### curves
- Circle3D: circle_intersectios when the circle are coplanar.
>>>>>>> 6a809f8e

### Refactor
- Face3D: create a generic method for calculating intersections between two faces: _generic_face_intersections.

### Changed
- ToroidalSurface3D: init param tore_radius and small_radius changed to major_radius and minor_radius respectevely.
- ToroidalSurface3D: plots now use Circles 3D instead of ClosedPolygon3D. Performance improved.
- CylindricalSurface3D: More comprehesive plot

### Unittests
#### curves 
- Circle3D: new case to test_circle_intersections, new test: test_point_distance.
#### surfaces
- ToroidalSurface3D: test_line_intersections, test_plane_intersections, test_cylindrical_surface_intersections, test_circle_intersections
- CylindricalSurface3D:  test_circle_intersections.
#### faces
- ToroidalFace3D: PlaneFace3D intersectios.

## v0.14.0

### New Features
- DisplayTriangleShell3D: a TriangleShell3D optimized for performance of display / saving / loading.
- BSplineSurface3D: from_points_interpolation, from_points_approximation.
- nurbs module.
- New curves classes: Hyperbola2D and Hyperbola3D.
- Line: closest_point_on_line, from_point_and_vector
- Line2D: get_slope, get_y_intersection.
- New curves classes: Parabola2D/3D.
- ConicalSurface3D: line/line_segment intersections, perpendicular_plane_intersection
- ConicalSurface3D: line/line_segment intersections, perpendicular_plane_intersection, parallel_plane_intersections, concurent_plane_intersections, plane_intersections.
- Hyperbola2D/3D and Parabola2D/3D: split
- PlaneFace3D: conicalface_intersections
- CylindricalSurface3D: conicalsurface_intersections
- CylindricalFace3D: conicalface_intersections
- Curve: general_method curve_intersections
- Parabola2d/3D / Hyperbola2D/3D: point_belongs, tangent
- BSplineCurve: point_to_parameter, abscissa_to_parameter.
- Basis3D: is_normilized, is_orthogonal, is_orthonormal.
- BSplineSurface3D: fullarcellipse3d_to_2d
- ClosedPolygon2D: points_in_polygon

### Fixed
- add missing name attributes to classmethods.
- fixed circular imports
- BSplineSurface3D: from_points_interpolation, from_points_approximation.
- ConicalFace3D: point_belongs
- nurbs.core: find_multiplicity, evaluate_curve.
- LineSegment3d: line_intersections.
- Circle2D: line_intersections
- Step.read_lines: handles name with # character in name.
- ExtrusionSurface3D: enhance 3D to parametric operations.
- BSplineCurve: direction_vector, point_at_abscissa, abscissa, trim
- ConicalSurface3D and RevolutionSurface3D: bsplinecurve3d_to_2d when start or and points are at surface singularity
- ClosedCurves: discretization_points
- ArcEllipse3D: is_close
- LineSegment3D: revolution
- FullArcEllipse3D, FullArcEllipse2D: discretization_points
- ConicalSurface3D: linesegment2d_to_3d
- BSplineSurface3D: bsplinecurve3d_to_2d, prevents code execution from stopping when point3d_to_2d does not converge
- BSplineSurface3D: derivatives
- BSplineCurve: split
- Matrix based discrete representation: boolean operations
- read the docs settings
- fix: move code complexity at end
- 
### Refactor
- TriangleShell3D: various improvement such as get_bounding_box, to_mesh_data, from_mesh_data, to_dict, dict_to_object

### Changed
- Cache BSplineCurve points into a numpy array to reduce memory usage.
- Vector2D, Vector3D: __repr__
- core_compiled: cdef functions' names.
- Vector2D, Vector3D, Point2D, Point3D: transformed into extension types for memory performance
- limit warning on step reading
- BSplineSurface3D: point3d_to_2d

### Unittests
- Hyperbola2D/3D: line_intersections
- Parabola2D/3D: line_intersections
- ConicalSurface3D: test_line_intersections, test_plane_intersections.

## v0.13.0

### New Features
- Line: reverse.
- BSplineCurve: Remove dependencies from the geomdl library.
- perf: to_dict/dict_to_obj of OpenTriangleShell3D
- Cylinder / Cone / HollowCylinder: from_center_point_and_axis
- Cone: remove inheritance from RevolvedProfile
- Ellipse2D: point_distance, bounding rectangle, ellipse_intersections
- Curve: local_discretization
- Ellipse3D: line_intersections, linesegment_intersections, ellipse_intersections
- ArcEllipse3D : Linesegment_intersections, arcellipse_intersections
- Circle3D: circle_intersections, ellipse_intersections
- Circle2D: ellipse_intersections.
- Arc3D: arc_intersections, arcellipse_intersections
- Wire3D/Contour3D: edge_intersections, wire_intersections
- BSpline3D: arc_intersections
- New module: discrete_representation for voxelization of 3D geometries and pixelization of 2D geometries
- BSplineSurface3D: partial removal of dependencies on geomdl objects

### Fixed
- Sweep with non smoth path
- plot of vector3D.
- BSplineSurface3D: point3d_to_2d, improve inital condition.
- EdgeCollection3D: babylon_meshes.
- BSplineCurve3D: trim
- FullArc3D: hash
- SphericalSurface3D: enhance repair_periodicity_method
- CylindricalSurface3D: concurrent_plane_intersection
- BSplineFace3D: fix neutral_fiber
- Step: assembly import
- BSplineFace3D: fix bounding_box.
- Ellipse3D: from_step
- edges.py: general improvements.
- ExtrusionSurface3D: point3d_to_2d.
- ExtrusionSurface3D: enhance parametric operations when the surface is periodic.
- BSplineFace3D: fix neutral_fiber
- BSplineSurface3D: improve bsplinecurve3d_to_2d.
- BSplineSurface3D: improve bsplinecurve3d_to_3d.
- Circle2D: plot
- Line3D: fix Line3D plot()
- Vector2D: plot()
- fix RevolutionFace3D init parameter wire to edge.
- Update documentation
- fix Sweep: bug when first primitive is an arc.
- fix closedshell3d volume
- Step.py: enhance step import/export
- VolumeModel: get_shells
- step.py uses deque in stack based algorithms
- VolumeModel: get_shells
- add error protection stl
- Sweep - add raise ValueError if section too big in comparision to arc radiuses
- Update cython version requirement in setup.py
- Step import: handles when there is an empty assembly in the file.
- Ellipse2D: point_at_abscissa
- ultis.common_operations: get_edge_distance_to_point and get_get_abscissa_discretization from edges so it can be used in curves too.
- edges.Edge._generic_minimum_distance
- LineSegment3D: distance_linesegment
- BSpline3D: linesegment_intersections

### Refactor
- refator some classes' init in primitives3D. 
- Shells: refactor.
- Composite_primitives
- Surface3D: enhance repair_primitives_periodicity method.
- volmdlr.utils.intersections:
- BSplineCurve: replace periodic bool parameter with verification inside from_points_intepolation method.
- Wire3D: removes heritage from volmdlr.core.CompositePrimitive3D
- BSplineCurve3D: bounding_box
- edges: minimum_distance.
- BSplineSurface3D: bsplinecurve3d_to_2d
- BSplineCurve: transform some attributs into lazy evaluation and Caching
- BSplineSurface3D: transform some attributs into lazy evaluation and Caching
- BSplineSurface3D: store control_points as numpy array for memory efficiency
- PlaneFace3D: distance_to_point -> point_distance
- remove normalize() methods for Vectors. Replaced by unit_vector(), it returns a new normalized vector.
- Cylinder / Cone / HollowCylinder: docstrings, typings, style, coherence
- BSplineSurface3D: point3d_to_2d performance improvements.


### Changed
- Moves functions from step.py to volmdlr.utils.step_reader
- Cylinder / HollowCylinder: `from_extremal_points` is now depracted. Use `from_end_points` instead (for lexical reason)

### Unittests
- Cylinder / Cone / HollowCylinder
- Ellipse2D: point_distance
- Ellipse3D: test_ellipse_intersections, test_linesegment_intersections
- ArcEllipse3D : Linesegment_intersections, arcellipse_intersections
- Circle3D: circle_intersections.
- Arc3D: arc_intersections, arcellipse_intersections, test_minimum_distance_bspline
- BSplineCurve3D: test_bspline_linesegment_minimum_distance, test_bspline_linesegment_intersections
- Contour3D: test_edge_intersections

## v0.12.0


### New Features
- New module: cad_simplification - OctreeBlockSimplify, TrippleExtrusionSimplify
- shells.py : function to performe union operations for a given list of shells.
- ClosedShell3D: is_face_intersecting, is_intersecting_with
- BoundingBox: get_points_inside_bbox, size
- Vector3D: unit_vector
- Face3D: split_inner_contour_intersecting_cutting_contours
- Shell3D: get_ray_casting_line_segment
- WireMixin: get_connected_wire, is_sharing_primitives_with
- OpenShell3D: faces_graph
- Plane3D: arc_intersections, bsplinecurve_intersections
- common_operations: split_wire_by_plane
- SphericalSurface3D: line_intersections, linesegment_intersections.
- Sweep with muitiform profile contour.
- minimum_distance: face-to-face, shell-to-shell
- OpenShell3D: from_faces (using faces graph)
- SphericalFace3D: from_contours3d_and_rectangular_cut
- RevolutionSurface3D: Translation
- wires.WireMixin: from_circle
- curves.CircleMixin: trim
- Face3D: point_distance
- BSplineCurve3D: revolution method.

### Fixed
- ClosedShell3D: is_face_inside, get_subtraction_valid_faces, valid_intersection_faces, point_belongs
- ContourMixin: delete_shared_contour_section, reorder_contour_at_point, are_extremity_points_touching
- RevolutionSurface3D: fix some special cases whiling transforming from 3D space to parametric domain.
- fix drone python version
- BSplineFace3D: neutral_fiber
- BSplineSurface3D: arc3d_to_2d, removes repeated parametric points if any.
- surfaces.Plane3D: linesegment_intersections
- Step export
- Face3D: is_linesegment_crossing.
- Edge: fix orientation of edges commig from step.
- BSplineCurve3D: from_step.
- Export to step file
- Step import
- Edge: fix orientation of edges commig from step.
- Sphere: point_belongs, inherits from ClosedShell3D instead of RevolvedProfile
- Step import.
- PeriodicalSurface: linesegment3d_to_2d, takes into account small 3D line segments that should be actually 3D arcs
- babylondata: removes empty objects.
- ClosedPolygon2D: point_belongs.
- Fullarc: get_reverse.
- Arc2D: point_belongs
- ArcEllipse2D: point_at_abscissa
- Frame3D: import/export step.
- BSplineFace3D: neutral_fiber.
- Step: read_lines, take into account the space character in step entity names
- Circle3D: fix trim.
- Edge: from_step trim of periodic curves with different orientation of original edge
- Arc3D: fix abscissa, fix get_arc_point_angle
- add missing toleraces to some methods.
- Arc3D: line_intersections
- Line3D: minimum_distance_points
- remove arcellipse handleling for bspline2d_3d.
- plot of vector3D
- Ellipse3D: discretization_points.

### Refactor
- ClosedShell3D: point_belongs, get_non_intersecting_faces
- BoundingBox: bbox_intersection
- Face3D: get_face_cutting_contours
- parametric.py: fix numerical instability in some functions used in Arc3D to parametric surface domain transformation.
- intersections: get_bsplinecurve_intersections generalization, so it can also be used
to calculate intersections between a plane 3d and bsplinecurve3d.
- Big refactor: New module curves.py containing classes as Line, Circle and Ellipse.
Most edges will now be formed by a curve and a start and end points. Unittests for all these classes have been created.
All adequations have been done for all tests and existing scripts.

- bspline_compiled: refactor binomial_coefficient for performance.
- Improve step translator.
- Delete inplace methods: rotation, translation and frame_mapping. replace by juste the rotation, translation and frame_mapping. objects are no longer changed inplace, a new transformed object is returned each time.
- OpenShell3D: faces_graph.
- RevolutionSurface3D: Improve init and methods

### Changed
- OpenShell3D: faces_graph is now vertices_graph. faces_graph method now represents the faces' topology of the shell.

### Unittests
- FullArc2D: split_between_two_points
- Face3D: set_operations_new_faces
- ClosedShell3D: point_belongs
- Plane3D: arc_intersections, bsplinecurve_intersections
- common_operations: split_wire_by_plane
- SphericalSurface3D: line_intersections, linesegment_intersections.

## v0.11.0


### New Features
- BSplineCurve, Edge: simplify
- Plane3D: angle_between_planes, plane_betweeen_two_planes
- Edge: intersections, crossings, validate_crossings
- Arc2D: bsplinecurve_intersections, arc_intersections, arcellipse_intersections.
- ArcEllipse2D: bsplinecurve_intersections
- get_circle_intersections added to volmdlr.utils.intersections, so it can be used to calculate intersections between two arcs 2d.
- get_bsplinecurve_intersections added to volmdlr.utils.intersections. Used to calculate intersection between a bspline and another edge.
- Wire2D: edge_intersections, wire_intersections, edge_crossings, edge_intersections, validate_edge_crossings, validate_wire_crossings
- Contour2D: split_contour_with_sorted_points, intersection_contour_with
- CylindricalSurface3D: point_projection, point_distance
- ToroidalSurface3D: point_projection
- BsplineCurve: point_distance, point_belongs
- ContourMixin: is_adjacent
- Wire2D: area
- Circle2D: bsplinecurve_intersections.
- add tolerance param to many methods from edges and wires.
- Surface3D: add contour healing into face_from_contours3d method.
- ExtrusionSurface3D: implement missing cases for linesegment2d_to_3d method.
- BSplineSurface3D: to_plane3d
- BSplineFace3D: to_planeface3d
- BSplineCurve, Arc, LineSegment: is_close
- Core: get_edge_index_in_list, edge_in_list
- mesh: TetrahedralElementQuadratic 
- GmshParser: define_quadratic_tetrahedron_element_mesh
- GmshParser: to_vtk (consider quadratic tetrahedron element)
- VolumeModel: to_msh (consider both order 1 and 2)
- Assembly: define a volmdlr Assembly object.
- Edge: direction_independent_is_close
- Arcellipse2D, 3D: complementary, translation
- Arcellipse2D, 3D: complementary
- Face3D: is_linesegment_crossing, linesegment_intersections_approximation.
- Assembly: define a volmdlr Assembly object.
- Contour2D: copy
- LineSegment2D: copy
- FullArcEllipse3D: split
- ArcEllipse3D: split, point_at_abscissa
- Vector: is_perpendicular_to
- babylonjs: add nested meshes
- CylindricalFace3D, ConicalFace3D, ToroidalFace3D, BSplineFace3D: neutral_fiber
- VolumeModel: get_shells
- WireMixin: wires_from_edges
- DisplayMesh3D: triangulation_faces
- Woodpecker CI setup
- ContourMixin: primitive_section_over_contour.
- Face3D: split_by_plane

### Fixed
- 2D conversion: create 2D function name in core_compiled
- LineSegment, Arc, BSplineCurve: get_shared_section()
- bSpline2D: linesegment_intersections
- BsplineCurve: from_points_interpolation
- Coverage: use coverage rc to enable cython coverage
- ClosedShel3D: cut_by_plane
- ClosedShell3D: union
- BSplineSurface3D: take into account oppened contour while using face_from_contours3d
- BsplineCurve: simplify
- Dessiaobject inheritance up-to-date
- Edge: unit_direction_vector, unit_normal_vector, split_between_two_points
- VolumeModel: get_mesh_lines (change tolerance 1e-20 to 1e-6)
- RevolutionSurface: fix some parametric operations.
- ClosedShel3D: intersection method
- Fix: plots
- add some fixes to pydocstyle errors
- ToroidalSurface3D: fix some parametric operations.
- Node2D, Node3D: is_close
- SphericalSurface3D: enhance arc3d_to_2d and bsplinecurve3d_to_2d.
- BSplineface3D: linesegment2d_to_3d, bsplinecurve2d_to_3d.
- OpenShell3D: get_geo_lines (use primitive.is_close)
- Basis3D: normalize
- Contour3D: from_step removes repeated edges from primitives list
- Face3D: add fixes to divide_face.
- ExtrusionSurface3D: linesegment2d_to_3d.
- Surface3D: repair_primitive_periodicity
- BSplineSurface3D: ban useless attr in serialization 
- utils.parametric: fix contour2d_healing
- BSplineSurface3D: ban useless attr in serialization
- BSplineCurve: simplify
- SphericalSurface3D: contour3d_to_2d
- WireMixin: to_wire_with_linesegments (use new methods, for 2D and 3D)
- ArcEllipse2d: point_belongs, abscissa, init.
- Face3D: face_inside - now considers inners_contours
- BoundingBox: point_belongs now considers bounds.
- ContourMixin: delete_shared_contour_section
- PlaneFace3D: merge_faces
- Contour2D: divide
- Step: raise NotimplementedError when it's not possible to instatiate assembly object.
- STL: handle mutiple space as separator
- fix: protect gmsh import

### Refactor
- Contour2D: cut_by_wire
- Contour2D: extract_with_points displaced to WireMixin
- Contour2D: extract_contour displaced to WireMixin and renamed to extract
- Contour2D: split_contour_with_sorted_points displaced to WireMixin and renamed to split_with_sorted_points
- Contour2D: get_divided_contours
- FullArc2D, FullArc3D: create FullArc Abstract class.
- Contour2D: ordering_contour
- WireMixin: order_wire
- Contour2D: delete cut_by_linesegments
- split faces.py into surfaces.py, faces.py and shells.py 
- ContourMixin: from_points
- ClosedShell3D: improve performance for boolean operations
- Face3D: reduce the triangulation discretization resolution of Toroidal and Cylindrical to improve redering performance.
- Cylinder: inheritance directly from ClosedShell3D
- Edges: cache middle_points and unit_direction_vector 
- Arc: add optional parameter center
- unittests: find dynamicly the folder for the json
- Arc: point_distance
- BSplineCurve: is_close
- CompositePrimitive3D: babylon_points
- WireMixin: split_with_sorted_points -> if a wire, and given points are start and end, return self directly.
- ContourMixin: contours_from_edges
- ExtrusionSurface3D: simplify bsplinecurve3d_to_2d method

### Changed
- better surface3d plots
- sphere methods renamed in_points & to_point_skin to inner points & skin_points
- Improve CylincricalFace3D and ToroidalFace3D rendering mesh.
- remove useless attribute in Bspline serialization
- Change python suport version from >=3.7 to >= 3.9
- LICENSE changed from GPL to Lesser GPL 
- Readme logo updated
- CI: do not check quality on tag

### Unittests
- Arc2D: test_arc_intersections
- TestEdge2DIntersections: test intersections for all edges.
- Circle2D: test_circle_intersections
- Contour2D: test_crossings, test_intersection_contour_with
- BSplineCurve: get_intersection_sections
- BSplineCurve2D: edge_intersections, arc_intersections, bsplinecurve_intersections
- CylindricalFace3D: test_triangulation_quality
- CylindricalSurface3D: test_point_projection
- BSplineCurve: point_projection
- ClosedShel3D: cut_by_plane
- Arc3D.minimum_distance_points_line
- New unittests for plane3d.
- ClosedShel3D: intersection
- Arcellipse2D: complementary
- Contour2D: contours_from_edges.
- PlaneFace3D: merge_faces
- Contour2D: divide.
- BSplineFace3D: test_linesegment_intersections_approximation.
- CylindricalFace3D: split_by_plane.

v0.10.0 [Released 20/04/2023]

### New Features
* Write .msh file (with stream)
* Arc: reverse
* BSplineCurve2D: offset
* Circle2D: bsplinecurve_intersections, point_distance
* ConicalSurface3D, CylindricalSurface3D: plot method
* BSplineCurve3D: minimum distance
* volmdlr.edge: FullArcEllipse
* BSplineCurve: evaluate_single
* Wire2: hash
* Contour3D: hash
* LineSegment3D, LineSegment2D, Arc3D, Arc2D, BSpline3D, BSpline2D: get_shared_section(), delete_shared_section()
* Contour2D: closest_point_to_point2, get_furthest_point_to_point2
* Block: octree, quadtree, subdivide_block

### Fixed
* Bspline in sweep
* Plane3D: plane_intersections
* fixes to step assemblies
* LineSegment3D: matrix_distance
* fixes to wire
* Arc: split. Case when spliting point is the start or end point.
* BplineCurve2D: tangent, vector_direction, normal_vector
* BSplineCurve: abscissa, line_intersections
* Add some important fixes to unittests: missing two __init__py files.
* Contour2D, Contour3D: merge_with()
* Edge: change unit_direction_vector and unit_normal_vector to concrete methods
* stl: add _standalone_in_db to Stl class
* BSplineSurface3D: merge_with
* Documentation: Add introduction to volmdlr technology
* BSplineSurface3D: refactor bsplinecurve3d_to_2d to take into account periodic behavior
* OpenedRoundedLineSegments2D/ClosedRoundedLineSegments2D: fix radius type
* Surface3D: debug some special cases while using face_from_contours3d.
* Step: debug some special cases while reading step file.
* BSplineSurface3D: fix simplify_surface method.
* Improve pylint code quality.
* PeriodicalSurface: enhance some parametric transformations.

### Removed
- stl: remove default value in from_stream method

### Changed

- argument convexe in volmdlr.cloud has been renamed to convex
- Add some missing docstrings in volmdlr.faces
- Using full arcs for Circles primitives

### Performance improvements
- BSplineCurve: compilation of some functions used by from_points_interpolation classmethod.
- BSplineSurface3D: compilation of some functions used in the evaluation of a parametric point.
- eq & hash: Some eq and hash methods have been fixed. starting from clases Point and Vector.
- BSplinecurve2D: point_belongs
- lighten some dicts with optional name
- Step reader: refactor to_volume_model. Remove the dependency of the method of creating a graph.

### Refactorings
- ContourMixin: to_polygon (for both 2D and 3D)
- BSplineCurve2D.point_distance 
- new dataclass EdgeStyle: to be used in several plot methods. simplifying its structure.


### Unittests
* BSplineCurve2D: offset, point_distance, point_belongs
* Circle2D: bspline_intersections, point_distance
* Unittests for Vector2D
* Unittests for Point2D
* Unittests for Vector3D
* Unittests for Point3D
* LineSegment3D: test_matrix_distance
* LineSegment3D, LineSegment2D, Arc3D, Arc2D, BSpline3D, BSpline2D: get_shared_section(), delete_shared_section()
* Contour3D: merge_with()
* Contour2D: closest_point_to_point2, get_furthest_point_to_point2

## v0.9.3

- build: bump dessia common to 0.10.0
- build: remove useless jsonschema dep
- build: update package.xml for freecad

## v0.9.1

### Fixed
- build: manifest was not shipping bspline_compiled
- fixed many pylint errors: 13/03/2023
- fix contour2d: divide

### Documentation
 - typo in CONTRIBUTING.md
 - typo in README.md

## v0.9.0 [released 03/26/2023]

### New Features
* Unit coversion factor parameter added to the end of the from_step arguments parameter (So we can convert the units correctly)
* SphericalSurface3D: rotation, translation, frame_mapping
* read steps: Identify assemblies in a step file.
* ClosedTriangleShell3D: to_trimesh method
* PointCloud3D: add method shell_distances to compute distances from triangular mesh in PointCloud3D
* BSplineSurface3D: Now the plot method uses u and v curves
* Create .geo and .msh files (Mesh geometries with GMSH)
* RevolutionSurface3D: point3d_to_2d, point2d_to_3d, plot, rectangular_cut, from_step
* RevolutionFace3D
* WiriMixin: from points: general method for Wire3D and 2D and for Contour2D and 3D.
* Added package.xml metadata in order to be listed in the FreeCAD Addon Manager
* Edge: local_discretization
* ArcEllipse2d: point_at_abscissa, translation, split, point_distance.

### Fixed

* WireMixin: abscissa (add tolerance as parameter)
* OpenRoundedLineSegment2D: deleted discretization_points() so it uses the one from WireMixin.
* Contour2D: moved bounding_rectangle and get_bounding_rectangle to Wire2D.
* BSplineCurve: from_points_interpolation, uses centripedal method for better fitting.
* Conical, Cylindrical and Toroidal Surfaces 3D: fix face_from_contours - bug when step file doesnot follow a standard.
* BSplineSurface3D: debug linesegment2d_to_3d method.
* Parametric operations with BSpline curves.
* OpenTriangleShell3D: fix from_mesh_data method.
* PeriodicalSurface: fix face from contours.
* LineSegment2D.line_intersections: verify if colinear first.
* Cylinder: to_dict, min_distance_to_other_cylinder.
* Step_assemblies: consider when no transformation is needed.
* fix some pydocstyle errors
* Script/step/workflow: Update Workflow, use last version of dessia_common
* LineSegment3D: Rotation method update due to points attribute deletion
* ConicalSurface3D: fix from_step class method by adding the angle convertion factor
* fix f string usage
* Add some typings
* Step: Step translator now handles some EDGE_LOOP inconsistencies coming from step files
* Arc2d: point_belongs, abscissa.


### Removed

- edges: remove attributes points from lines & linesegments for performance purpose


### Performance improvements

- wires.py's 2D objects: chache bounding_rectangle results
- faces.py's Triangle3D objects: subdescription points and triangles
- EdgeCollection3D: new object for displaying series of edges
- BSplineSurface3D: compile BSplineSurface3D.derivatives
- Contour2D.area(): save area in a cache variable.
- Contour2D.__eq__(): verify contour length first, when verify if two contours are the same.
- Contour2D.is_inside(): verify first if the area of the contour2 is not smaller that contour 1.
- Disabling pointer in to_dict for most primitives
- Better hash for shells, contours & wires 


### Refactorings
- Remove usage of deprecated method old_coordinates and new_coordinates
- Indicate 'inplace' methods as deprecated
* Wire: extract_with_points

### Documentation
- BoundingBox docstrings

### Unittests
- ConicalSurface3D: face_from_contours, bsplinecurve3d_to_2d.
- CompositePrimitive2D: rotation, translation, frame_mapping
- core.py: delete_double_point, step_ids_to_str
- CompositePrimitive3D: plot
- BoundingRectangle: bounds, plot, area, center, b_rectangle_intersection, is_inside_b_rectangle, point_belongs,
intersection_area, distance_to_b_rectangle, distance_to_point
- BoundingBox: center, add, to_dict, points, from_bounding_boxes, from_points, to_frame, volume, bbox_intersection,
is_inside_bbox, intersection_volume, distance_to_bbox, point_belongs, distance_to_point, plot
* VolumeModel: eq, volume, rotation, translation, frame_mapping, bounding_box, plot
* Wire: extract_with_points, split_with_two_points
* Arc2d: point_belongs, abscissa.
* ArcEllipse2d: point_belongs, abscissa, init, translation, split, point_at_abscissa, point_distance.

### CI
- add spell check to pylint with pyenchant
- make code_pydocstyle more explicit
- upload html coverage to cdn.dessia.tech
- limit time effect on master & testing

## v0.8.0 [Released 26/01/2023]

### New Features

- PlaneFace3D: project_faces
- OpenShell3D: project_coincident_faces_of
- GmshParser: to_vtk
- BSplineCurve: derivatives
- ClosedPolygon2D: point_belongs, now the user can choose whether points on the edge of the polygon
            should be considered inside or not.
- ArcEllipse2D: line_intersections, frame_mapping, linesegment_intersections
- Line2D: point_belongs, frame_mapping()
- New Class wires.Ellipse2D
- Ellipse2D: point_over_ellipse(), line_intersections(), linesegment_intersections(), discretization_points(),
abscissa(), point_angle_with_major_dir(), area(), rotation(), tranlation(), frame_mapping()
- Plane3D: is_parallel, fullarc_intersections
- Arc2D: cut_betweeen_two_points
- Contour3D: linesegment_intersections, line_intersections
- Circle3D: primitives: [Arc3D, Arc3D], get_primitives, abscissa, linesegment_intersections
- Arc3D: line_intersections, linesegment_intersections
- new module utils: intersections -> circle_3d_linesegment_intersections
- hash for Frame2D
- Ellipse3D: point_belongs, abscissa, length, to_2d
- CylindricalSurface3D: point_on_surface, is_coincident, arcellipse3d_to_2d
- BSplineSurface3D: derivatives

### Fixed

- PlaneFace3D: cut_by_coincident_face (consider self.inner_contours inside face)
- Contour2D: bounding_rectangle (specify number_points for discretization_points), point_belongs
- Line2D: line_intersections
- BSplineCurve2D: line_intersections
- PlaneFace3D: cut_by_coincident_face (consider self.inner_contours inside face)
- BSplineCurve2D: bounding_rectangle (specify number_points for discretization_points)
- Mesh: delete_duplicated_nodes
- BSplineSurface3D: fix arc3d_to_2d method
- Frame3D : fix from_point_and_vector method ( error for the case vector=main_axis)
- BSplineCurve2D: linesegment_intersections
- Contour2D: merge_primitives_with
- BSplineCurve: fix to take into account weighted B-spline curves.
- Step: fix reading of rational BSpline curves and surfaces from step file.
- BSplineCurve2D: tangent (use position/length)
- Babylon: some scene settings for better rendering
- Arc2D: fix get_center: name referenced before assignement
- SphericalSurface3D : enhancement of primitives parametrization on surface parametric domain.
- BSplineSurface3D: debug linesegment2d_to_3d method.
- Parametric operations with BSpline curves.
- OpenTriangleShell3D: fix from_mesh_data method
- pydocstyle fixes
- bounding box: fix for cylindrical and BSplineCurve3D
- contour2d: ordering_primitives, order_primitives
- Plane3D: plane_intersections, is_coindident
- contour2d: ordering_primitives, order_primitives
- Linesegment2D: infinite_primitive
- Arc2D: point_belongs
- Arc2D: infinite_primitive
- Wire2D: infinite_intersections
- infinite primitive offset of linesegment
- Ellispe3D: discretization_points
- BSplineSurface: Improved surface periodicity calculation

### Removed

- babylon script remaining functions

### Performance improvements
- ClosedPolygon2D: triangulation
- Cylinder: min_distance_to_other_cylinder
- BSplineCurve: discretization_points
- Face3D: triangulation
- triangulation performance by use of Node2D instead of points (x15 on casing)
- cache variable self._polygon_point_belongs_100, to avoid recalculating each
time we have to verify if a point is inside
- Improvements in BSplineSurface3D.point3d_to_2d performance
- Triangle3D serialization speed-up
- Serialization without memo for faces
- Custom serialization for BsplineCurves

### Refactorings

- Basis2D, Basis3D, Frame2D, Frame3D: old_coordinates and new_coordinates method are now deprecated.
local_to_global_coordinates and global_to_local_coordinates are the new more explicit ones.
- Line3D: intersections

### Unittests

- Contour2D: point_belongs
- Basis2D, Basis3D, Frame2D, Frame3D: local_to_global_coordinates and global_to_local_coordinates
- ArcEllipse2D: linesegment_intersections
- LineSegment2D: to_wire
- Line2D: point_belongs
- BSplineCurve2D: line_intersections
- Ellipse2D.point_over_ellipse()
- Ellipse2D.line_intersections()
- Ellipse2D.linesegment_intersections()
- Ellipse2D.discretization_points()
- Ellipse2D.abscissa()
- Ellipse2D.point_angle_with_major_dir()
- Ellipse2D.area()
- Ellipse2D.rotation()
- Ellipse2D.tranlation()
- Ellipse2D.frame_mapping()
- Line2D.frame_mapping()
- Plane3D: plane_intersections, fullarc_intersections, is_parallel, is_coincident
- Contour2D: offset
- ArcEllipse3D.to_2d()
- Circle3D: point_belongs
- Circle3D: discretization_points
- Arc3D: line_intersections, linesegment_intersections
- Contour2D: ordering_contour, is_ordered, order_contour
- Ellipse3D: point_belongs, abscissa, length, to_2d, discretization_points
- CylindricalSurface3D: point_on_surface, is_coincident

### CI

- Mandatory CHANGELOG.md update for PR
- pre-commit checks with cython-lint

## v0.7.0

### New Features

- Open/Closed TriangleShells: ability to implement specific algorithm to triangles
- Block: faces_center (calculate directly point in the middle of the faces)
- Circle2D: split_by_line
- BoundingRectangle: bounds, plot, area, center, b_rectangle_intersection, is_inside_b_rectangle, point_belongs, intersection_area, distance_to_b_rectangle, distance_to_point
- Cylinder: random_point_inside, interference_volume_with_other_cylinder, lhs_points_inside
- CylindricalSurface3D: line_intersections, linesegment_intersections, plane_intersection
- Line2D: point_distance
- Line3D: to_2d
- Line3D: skew_to (verifies if two Line3D are skew)
- LineSegment3D: line_interserctions
- ArcEllipse3D: discretization_points
- FullArc3D: linesegment_intersections
- Line: sort_points_along_line
- Line2D: point_belongs
- ArcEllipse2D: length, point_belongs, abscissa, bounding_rectangle, straight_line_area, discretization_points, reverse

### Fixed

- Contour2D: point_belongs
- BsplineCurve: abscissa (use different start point between 0 and length)
- Arc3D: plot
- Cylinder: point_belongs
- FullArc3D: plot (use discretization_points instead of discretise)
- Face3D: line_intersections: consider borders
- STL: from stream (use BinaryFile and StringFile instead of io.BinaryIO and FileIO)
- Step: from stream (use BinaryFile instead of io.BinaryIO)
- Contour: is_overlapping (consider intersecting_points is empty)
- LineSegment2D: to_wire (use discretization_points instead of discretise)
- ArcEllipse2D: to_3d
- Fix boolean operations when faces are 100% coincident
- Fix some to_step methods from edges.py and faces.py


### Performance improvements

- Avoid unneeded bbox computation


### Refactorings

- cleanup of ClosedShell (double methods with Openshells)
- LineSegment3D: intersections
- Line2D: sort_points_along_line



### Unittests

- PlaneFace3D: line_intersections
- BsplineCurve: abscissa
- Circle2D: split_by_line
- BoundingRectangle: area, center, intersection, is_inside, point_belongs, intersection_area, distance_to_point, distance_to_b_rectangle
- Cylinder: point_belongs, random_point_inside, interference_volume_with_other_cylinder, min_distance_to_other_cylinder, is_intersecting_other_cylinder, lhs_points_inside
- CylindricalFace3D: linesegment_intersections
- CylindricalSurface3D: line_intersections
- Line3D: line_distance
- Line3D: skew_to
- Line3D: intersections
- LineSegment3D: line_intersections
- LineSegment3D: linesegment_intersections
- Contour: is_overlapping
- LineSegment2D: line_intersections
- ArcEllipse3D: discretization_points
- FullArc3D: linesegment_intersections
- Line2D: sort_points_along_line
- Line3D: sort_points_along_line
- ArcEllipse2D: length, point_belongs, abscissa, bounding_rectangle, straight_line_area, discretization_points, reverse


## v0.6.1 [12/13/2022]

### Changes

- Import from dessia_common are now performed from dessia_common.core

### Fixed
- infinite primitive offset of linesegment

## v0.6.0 [11/7/2022]

### New Features

- Stl:load_from_file, to_volume_model
- Surface2D: copy (specific method)
- GmshParser: read_file (.msh) and related methods, define_triangular_element_mesh, define_tetrahedron_element_mesh
- Circle2D: primitives (defined with 2 Arc2D)
- Node2D/3D, TriangularElement, QuadrilateralElement2D, TriangularElement3D
- ElementsGroup: nodes, elements_per_node
- Mesh: bounding_rectangle, delete_duplicated_nodes
- PlaneFace3D: cut_by_coincident_face
- Vector2D: to_step
- BSplineCurve2D: to_step
- LineSegment3D: to_bspline_curve
- BSplineCurve3D: from_geomdl_curve
- Surface2D: line_crossings
- Surface2D: from_contour
- BSplineSurface3D: simpifly_surface - verifies if BSplineSurface3D could be a Plane3D
- OpenShell3D: to_step_face_ids
- Contour2D: repair_cut_contour
- Circle2D: cut_by_line

### Fixed

- Contour3D: average_center_point (use edge_polygon.points instead of points)
- Contour: edges_order_with_adjacent_contour
- Arc2D: translate_inplace
- Arc2D: point_belongs
- Arc2D: abscissa (consider point2d == arc2d.start/end)
- Arc2D: split (how to choose the interior point)
- Wire: extract_primitives (consider point1 and point2 belong to the same primitive, REMOVE Contour.extract_primitives)
- LineSegment: abcissa (consider point2d == arc2d.start/end)
- Contour2D: cut_by_wire
- Contour2D: point_belongs (bug when contour has only one primitive, like FullArc2D)
- Contour: contours_from_edges
- PlaneFace3D: face_intersections
- Edge: insert_knots_and_mutiplicity
- BSplineCurve3D: from_step
- Surface2D: cut_by_line
- Circle3D: to_step
- ArcEllipse3D.to_2d()
- infinite primitive offset of linesegment
- Contour3D: order_contour.

### Performance improvements

- Improve reading STEP files (Faster BSplineCurve3D.look_up_table, Better info when _edges not following eachother_ )
- Improve multiple substractions
- Speedup Contour2D.point_belongs using bounding_rectangle
- Custom to dicts for Shells and primitives inheriting


### Refactorings

- Normalize STL methods regarding STEP
- Refacor and update old code in mesh.py
- Define a Parent class 'Triangle' for Triangle2D/3D


### Unittests

- Wire: extract_primitives, extract_without_primitives


## v0.5.0

### New Features

- Contour: is_overlapping, is_supperposing
- Point, Edges and Wires: axial_symmetry
- Surface2D: rotation, rotation_inplace
- Wire2D: bsplinecurve_crossings,  bsplinecurve_intersections
- Cylinder: min_distance_to_other_cylinder, is_intersecting_other_cylinder
- New point_distance method for Wire3D

### Fixed

- Wire3D.babylonjs
- BSplineSurface3D.merge_with (consider overlapping, intersecting surfaces)
- Wire.extract_primitives (consider point1 & point2 belong to the same primitive)
- Wire.extract_without_primitives (consider the primitives’ order to choose the primitives)
- Contour.shared_primitives_with (consider contours sharing a lot of primitives groups)
- Contour2D.contour_intersections (check if the point is not already in the lis)
- Line.is_between_points (consider point1==point2)
- BSplineCurve2D.split (consider point==start/end)
- Contour3D.bounding_box (use _utd_bounding_box to be defined as a property)
- BSplineSurface3D.grid2d_deformed (add more constraints to compute surface deformation)
- BSplineSurface3D.from_cylindrical_faces (consider **kwargs parameters)
- Duplicated methods cleaned
- triangulation of planar faces
- Wire3D: fix Bounding box
- Wire3D: Bounding box
- Arc2D: primitives bad calculation (arc2d)
- Update plotdata in setup.py
- add some fixes pydocstyle

### Performance improvements

- Remove Copy param from movement of primitives and add inplace methods
- Improve union operations
- Return the same result type (a boolean) in Contour.is_sharing_primitives_with
- Add hidden attribute _bounding_rectangle for Contour2D
- Add hidden attribute _length for BSplineCurve2D/3D
- Consider different types of primitives in Wire.wire_intersections/wire_crossings
- Add hidden attribute _length for Edge

### Refactorings

- Define _eq_ in Contour (to be used for both 2D and 3D)
- Use Grid2D object in different BSplineSurface3D methods (especially: to_2d_with_dimension)
- Define length in LineSegment (to be used for both 2D and 3D)
- Delete diplicated methods (length and point_at_abscissa) from Contour3D (inherit from Wire)
- Define a Parent class 'Bsplinecurve' to mutulize Bsplinecurve2D/3D methods
- Clean duplicated methods
- Define length in LineSegment (to be used for both 2D and 3D)
- Delete diplicated methods (length and point_at_abscissa) from Contour3D (inherit from Wire)
- Define a Parent class 'Bsplinecurve' to mutulize Bsplinecurve2D/3D methods


## v0.4.0
### Fixed
- various fixes in cuts of wires and contours
- Fix of missing face in Union
- following dessia_common v0.7.0


## v0.3.0

### New Features
- Bspline with dimensions
- cut_by_line for Surface2D
- Bspline merge

### Fixed
- Various Steps improvement
- Bspline periodicity in step reading
- sewing improvements
- Substraction of shells

## v0.2.10

### New Features

- union of shells (only with planeface for the moment
- Sewing of polygon3D
- Concav hull of PointCloud2D

## v0.2.9

### New Features

- support STL import & export
- point cloud2D & cloud3D

## v0.2.8

### New Features

- support stringIO in step save

### Fixes

- depack of point2D
- to_vector2D

### Performance improvements

- better bounding box for cylindrical face


## [v0.2.7]
### Changed
- direction vector of linesegments are now normalized

### New Features

- straight line area for BsplineCurve2D
- split of circleby start end
- closedpolygon2d is_trigo
- Auto-adaptative camera/edge width babylonjs
- splitting of bsplinecurve2d
- BezierSurface3D implemented
- added rotation and translation for faces
- new classes BezierCurve2D and BezierCurve3D
- spherical surface
- (core): update plot_data method
- update plot_data methods in wires and edges
- step almost working for cylindrical, conical toroidal
- difference between intersections and crossings
- plot_data version set to 0.3.8 or above

### Fixes

- support of mixed vector point in to step
- remove debug mode babylonjs
- remove sci notation in step export
- use stable cdn for babylonjs
- sweep extrusion length
- line circle intersection with tolerance, normal and dir vector for arc
- offset of wire
- remove useless non serializable attr
- secondmoment area from straight lines
- reversed faces in extrusion correction
- enhancement of rotation/translation of shells
- bug fix BezierCurve2D and 3D
- eq and hash for basis and frames
- shell and frame mapped shell correctly read
- small try except added for step reading
- all SHAPE_REPRESENTATION are now read
- Arc3D from step full debug
- arc3d to 2d in bspline3d surface
- missing faces at end of sweep
- splitting faces and arcs
- perf in display nodes and toroidal aspect
- setup.py requires plot_data>=0.3.9
- (primitives2d): serialization
- debug of shell method
- porting shells methods
- Debug of conical faces
- Porting cylinders and hollow
- porting from missing from_contour3d for planeface
- reading steps, but artefact on faces
- Correcting arc from_step

### Performance improvements

- LineSegment2D.points is non serializable attribute
- ClosedPolygon2D.line_segment is non_serializable_attributes
- Optimization of mesh generation

#### Refactorings
- (edges): put data argument back into Arc2D.plot_data()
- (edges): redefined Arc2D.plot_data()

## v0.2.6

### Changed
- debugs on frame 2D

### Optimized
- babylon data generation speed up

## v0.2.5

### Added
- translation and rotation for various primitives

### Changed
- Frame3D rotation takes also into account origin
- following plot_data v0.5.3

## v0.2.4
### Added
- handle spherical surfaces
- positionning of parts in STEP reading

## v0.2.1
### Added
- step export

## v0.2

### Changed
- modules -2D or *3D renamed in *2d, *3d
- point and vector declared with their x, y, z vm.Point2D((0, 0)) -> vm.Point2D(0, 0)
- separating in new modules: display, wires, edges...
- PEP8: method names
- PointAtCurvilinearAbscissa changed to point_at_abscissa
- MPLPlot changed to plot()
- plot now returns only ax instead of fig, ax

## v0.1.11

### Added
- Calculate the distance between LineSegment3D/LS3D, Arc3D/LS3D, Arc3D/Arc3D and between CylindricalFace3D too.
- Use PlaneFace3D with contours2D in a classic way and use it with contours3D with a 'from_contours3d' as CylindricalFace3D does.
- Calculate the distance between CylindricalFace3D and PlaneFace3D.
- Calculate the distance between CylindricalFace3D, PlaneFace3D and ToroidalFace3D.
- contours2d.tessel_points which gives all points of a contour2d, and .points the end points of primitives.
- Implementation of ConicalFace3D in Core and RevolvedProfile.
- Implementation of SphericalFace3D in Core.
- BSplineFace3D works.

### Changed
- cut_contours in Face3D which take all points from a Contour2D, not one side like before. Furthermore, it is light and quick.

## [v0.1.10]
- typings
- workflow to instanciate point

## [v0.1.9]

### Added
- mesh module

## [v0.1.8]

### Added
- color and alpha options for various primitives
- line segments intersection

### Debug
- arcs: is_trigo and angle were sometimes false

## [v0.1.7]

### Added
- random vector and points
- dashed line option in babylon of LineSegment3D
- Measure2D
- babylon_data: a dict language to describe models to be unpacked by a babylonjs unpacker

### Removed
- constants o2D, x2D, y2D...: use O2D, X2D...

### Changed
- Mesure -> Measure3D<|MERGE_RESOLUTION|>--- conflicted
+++ resolved
@@ -8,15 +8,6 @@
 ## v0.15.0 [future]
 
 ### New Features
-<<<<<<< HEAD
-- ToroidalSurface3D: line_intersections, linesegment_intersections, plane_intersections 
-- ToroidalFace3D: PlaneFace3D intersectios.
-- ToroidalFace3D: CylindricalFace3D intersections
-- OpenTriangleShell3D: triangle decimation
-
-### Fixed
-=======
-
 #### surfaces.py
 - ToroidalSurface3D: line_intersections, linesegment_intersections, plane_intersections
 - ToroidalSurface3D: cylindricalSurface_intersections, circle_intersections, fullarc_intersections, dict_to_object,
@@ -32,19 +23,15 @@
 ### Fixed
 
 #### faces.py
->>>>>>> 6a809f8e
 - PlaneFace3D: circle_intersections.
 #### wires.py
 - delete remaining inplace methods in wires.py
 #### shells.py
 - Fixes to boolean operations.
-<<<<<<< HEAD
-=======
 #### utils
 - common_operations separate_points_by_closeness: consider more than two cluster groups.
 #### curves
 - Circle3D: circle_intersectios when the circle are coplanar.
->>>>>>> 6a809f8e
 
 ### Refactor
 - Face3D: create a generic method for calculating intersections between two faces: _generic_face_intersections.
