--- conflicted
+++ resolved
@@ -102,11 +102,7 @@
 - ToroidalSurface3D: init param tore_radius and small_radius changed to major_radius and minor_radius respectevely.
 - ToroidalSurface3D: plots now use Circles 3D instead of ClosedPolygon3D. Performance improved.
 - CylindricalSurface3D: More comprehesive plot
-<<<<<<< HEAD
-- BSplineCurve: improve line_intersections performance.
-=======
 - core_compiled.pyx: update typing because Point2D, Point3D, Vector2D and Vector3D are now extension types (C structures.)
->>>>>>> 965bf104
 
 ### Unittests
 #### curves 
