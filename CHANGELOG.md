--- conflicted
+++ resolved
@@ -24,12 +24,9 @@
 - Step: assembly import
 - BSplineFace3D: fix neutral_fiber
 - BSplineSurface3D: improve bsplinecurve3d_to_3d.
-<<<<<<< HEAD
 - Circle2D: plot
-=======
 - Line3D: fix Line3D plot()
 - Vector2D: plot()
->>>>>>> af8c0f5c
 
 ### Refactor
 - refator some classes' init in primitives3D. 
