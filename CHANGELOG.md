# Changelog

All notable changes to this project will be documented in this file.

The format is based on [Keep a Changelog](https://keepachangelog.com/en/1.0.0/),
and this project adheres to [Semantic Versioning](https://semver.org/spec/v2.0.0.html).

## v0.9.0 [Unrealeased]

### New Features

* Create .geo and .msh files (Mesh geometries with GMSH)


### Fixed

* WireMixin: abscissa (add tolerance as parameter)
* OpenRoundedLineSegment2D: deleted discretization_points() so it uses the one from WireMixin.
* Contour2D: moved bounding_rectangle and get_bounding_rectangle to Wire2D. 

### Removed


### Performance improvements
* wires.py's 2D objects: chache bounding_rectangle results

### Refactorings


### Unittests



## v0.8.0 [Testing]

### New Features

* PlaneFace3D: project_faces
* OpenShell3D: project_coincident_faces_of
* GmshParser: to_vtk
<<<<<<< HEAD
* Create .geo and .msh files (Mesh geometries with GMSH)
* Write .msh file (with stream)
=======
* BSplineCurve: derivatives
* ClosedPolygon2D: point_belongs, now the user can choose whether points on the edge of the polygon
            should be considered inside or not.
* ArcEllipse2D: line_intersections, frame_mapping, linesegment_intersections
>>>>>>> b4f427d7


### Fixed

* PlaneFace3D: cut_by_coincident_face (consider self.inner_contours inside face)
* Contour2D: bounding_rectangle (specify number_points for discretization_points)
* BSplineCurve2D: bounding_rectangle (specify number_points for discretization_points)
* Mesh: delete_duplicated_nodes
* BSplineSurface3D: fix arc3d_to_2d method
* Frame3D : fix from_point_and_vector method ( error for the case vector=main_axis)
* BSplineCurve2D: linesegment_intersections
* Contour2D: merge_primitives_with
* BSplineCurve: fix to take into account weighted B-spline curves.
* Step: fix reading of rational BSpline curves and surfaces from step file.
* BSplineCurve2D: tangent (use position/length)
* Babylon: some scene settings for better rendering
* Arc2D: fix get_center: name referenced before assignement

### Removed

* babylon script remaining functions

### Performance improvements
* ClosedPolygon2D: triangulation
* Cylinder: min_distance_to_other_cylinder
* BSplineCurve: discretization_points
* Face3D: triangulation
* BSplineSurface3D: compile BSplineSurface3D.derivatives


### Refactorings
* Basis2D, Basis3D, Frame2D, Frame3D: old_coordinates and new_coordinates method are now deprecated.
local_to_global_coordinates and global_to_local_coordinates are the new more explicit ones.


### Unittests

* Contour2D: point_belongs
* Basis2D, Basis3D, Frame2D, Frame3D: local_to_global_coordinates and global_to_local_coordinates
* ArcEllipse2D: linesegment_intersections

### CI

* Mandatory CHANGELOG.md update for PR
* pre-commit checks with cython-lint

## v0.7.0

### New Features

* Open/Closed TriangleShells: ability to implement specific algorithm to triangles
* Block: faces_center (calculate directly point in the middle of the faces)
* Circle2D: split_by_line
* BoundingRectangle: bounds, plot, area, center, b_rectangle_intersection, is_inside_b_rectangle, point_belongs, intersection_area, distance_to_b_rectangle, distance_to_point
* Cylinder: random_point_inside, interference_volume_with_other_cylinder, lhs_points_inside
* CylindricalSurface3D: line_intersections, linesegment_intersections, plane_intersection
* Line2D: point_distance
* Line3D: to_2d
* Line3D: skew_to (verifies if two Line3D are skew)
* LineSegment3D: line_interserctions
* ArcEllipse3D: discretization_points
* FullArc3D: linesegment_intersections
* Line: sort_points_along_line
* Line2D: point_belongs
* ArcEllipse2D: length, point_belongs, abscissa, bounding_rectangle, straight_line_area, discretization_points, reverse
* New Class wires.Ellipse2D
* Ellipse2D.point_over_ellipse()
* Ellipse2D.line_intersections()
* Ellipse2D.linesegment_intersections()
* Ellipse2D.discretization_points()
* Ellipse2D.abscissa()
* Ellipse2D.point_angle_with_major_dir()
* Ellipse2D.area()
* Ellipse2D.rotation()
* Ellipse2D.tranlation()
* Ellipse2D.frame_mapping()
* Line2D.frame_mapping()
* Plane3D: is_parallel, fullarc_intersections
* Arc2D: cut_betweeen_two_points
* Contour3D: linesegment_intersections, line_intersections
* Circle3D: primitives: [Arc3D, Arc3D], get_primitives, abscissa, linesegment_intersections
* Arc3D: line_intersections, linesegment_intersections
* new module utils: intersections -> circle_3d_linesegment_intersections
* hash for Frame2D
* Ellipse3D: point_belongs, abscissa, length, to_2d
* CylindricalSurface3D: point_on_surface, is_coincident, arcellipse3d_to_2d
* BSplineSurface3D: derivatives

### Fixed

* Contour2D: point_belongs
* BsplineCurve: abscissa (use different start point between 0 and length)
* Arc3D: plot
* Cylinder: point_belongs
* FullArc3D: plot (use discretization_points instead of discretise)
* Face3D: line_intersections: consider borders
* STL: from stream (use BinaryFile and StringFile instead of io.BinaryIO and FileIO)
* Step: from stream (use BinaryFile instead of io.BinaryIO)
* Contour: is_overlapping (consider intersecting_points is empty)
* LineSegment2D: to_wire (use discretization_points instead of discretise)
* Line2D: line_intersections
* BSplineCurve2D: line_intersections
* PlaneFace3D: cut_by_coincident_face (consider self.inner_contours inside face)
* ArcEllipse2D: to_3d
* Fix boolean operations when faces are 100% coincident
* Fix some to_step methods from edges.py and faces.py
* bounding box: fix for cylindrical and BSplineCurve3D
* contour2d: ordering_primitives, order_primitives
* Plane3D: plane_intersections, is_coindident
* contour2d: ordering_primitives, order_primitives
* Linesegment2D: infinite_primitive
* Arc2D: point_belongs
* Arc2D: infinite_primitive
* Wire2D: infinite_intersections
* infinite primitive offset of linesegment
* Ellispe3D: discretization_points
* BSplineSurface: Improved surface periodicity calculation


### Performance improvements

* Avoid unneeded bbox computation
* triangulation performance by use of Node2D instead of points (x15 on casing)
* cache variable self._polygon_point_belongs_100, to avoid recalculating each
time we have to verify if a point is inside
* Improvements in BSplineSurface3D.point3d_to_2d performance


### Refactorings

* cleanup of ClosedShell (double methods with Openshells)
* LineSegment3D: intersections
* Line2D: sort_points_along_line
* Line3D: intersections


### Unittests

* PlaneFace3D: line_intersections
* BsplineCurve: abscissa
* Circle2D: split_by_line
* BoundingRectangle: area, center, intersection, is_inside, point_belongs, intersection_area, distance_to_point, distance_to_b_rectangle
* Cylinder: point_belongs, random_point_inside, interference_volume_with_other_cylinder, min_distance_to_other_cylinder, is_intersecting_other_cylinder, lhs_points_inside
* CylindricalFace3D: linesegment_intersections
* CylindricalSurface3D: line_intersections
* Line3D: line_distance
* Line3D: skew_to
* Line3D: intersections
* LineSegment3D: line_intersections
* LineSegment3D: linesegment_intersections
* Contour: is_overlapping
* LineSegment2D: to_wire
* Line2D: point_belongs
* BSplineCurve2D: line_intersections
* LineSegment2D: line_intersections
* ArcEllipse3D: discretization_points
* FullArc3D: linesegment_intersections
* Line2D: sort_points_along_line
* Line3D: sort_points_along_line
* ArcEllipse2D: length, point_belongs, abscissa, bounding_rectangle, straight_line_area, discretization_points, reverse
* Ellipse2D.point_over_ellipse()
* Ellipse2D.line_intersections()
* Ellipse2D.linesegment_intersections()
* Ellipse2D.discretization_points()
* Ellipse2D.abscissa()
* Ellipse2D.point_angle_with_major_dir()
* Ellipse2D.area()
* Ellipse2D.rotation()
* Ellipse2D.tranlation()
* Ellipse2D.frame_mapping()
* Line2D.frame_mapping()
* Plane3D: plane_intersections, fullarc_intersections, is_parallel, is_coincident
* Contour2D: offset
* ArcEllipse3D.to_2d()
* Circle3D: point_belongs
* Circle3D: discretization_points
* Arc3D: line_intersections, linesegment_intersections
* Contour2D: ordering_contour, is_ordered, order_contour
* Ellipse3D: point_belongs, abscissa, length, to_2d, discretization_points
* CylindricalSurface3D: point_on_surface, is_coincident


## v0.6.1 [12/13/2022]

### Changes

* Import from dessia_common are now performed from dessia_common.core

### Fixed
* infinite primitive offset of linesegment

## v0.6.0 [11/7/2022]

### New Features

* Stl:load_from_file, to_volume_model
* Surface2D: copy (specific method)
* GmshParser: read_file (.msh) and related methods, define_triangular_element_mesh, define_tetrahedron_element_mesh
* Circle2D: primitives (defined with 2 Arc2D)
* Node2D/3D, TriangularElement, QuadrilateralElement2D, TriangularElement3D
* ElementsGroup: nodes, elements_per_node
* Mesh: bounding_rectangle, delete_duplicated_nodes
* PlaneFace3D: cut_by_coincident_face
* Vector2D: to_step
* BSplineCurve2D: to_step
* LineSegment3D: to_bspline_curve
* BSplineCurve3D: from_geomdl_curve
* Surface2D: line_crossings
* Surface2D: from_contour
* BSplineSurface3D: simpifly_surface - verifies if BSplineSurface3D could be a Plane3D
* OpenShell3D: to_step_face_ids
* Contour2D: repair_cut_contour
* Circle2D: cut_by_line

### Fixed

* Contour3D: average_center_point (use edge_polygon.points instead of points)
* Contour: edges_order_with_adjacent_contour
* Arc2D: translate_inplace
* Arc2D: point_belongs
* Arc2D: abscissa (consider point2d == arc2d.start/end)
* Arc2D: split (how to choose the interior point)
* Wire: extract_primitives (consider point1 and point2 belong to the same primitive, REMOVE Contour.extract_primitives)
* LineSegment: abcissa (consider point2d == arc2d.start/end)
* Contour2D: cut_by_wire
* Contour2D: point_belongs (bug when contour has only one primitive, like FullArc2D)
* Contour: contours_from_edges
* PlaneFace3D: face_intersections
* Edge: insert_knots_and_mutiplicity
* BSplineCurve3D: from_step
* Surface2D: cut_by_line
* Circle3D: to_step
* ArcEllipse3D.to_2d()
* infinite primitive offset of linesegment

### Performance improvements

* Improve reading STEP files (Faster BSplineCurve3D.look_up_table, Better info when _edges not following eachother_ )
* Improve multiple substractions
* Speedup Contour2D.point_belongs using bounding_rectangle
* Custom to dicts for Shells and primitives inheriting


### Refactorings

* Normalize STL methods regarding STEP
* Refacor and update old code in mesh.py
* Define a Parent class 'Triangle' for Triangle2D/3D


### Unittests

* Wire: extract_primitives, extract_without_primitives


## v0.5.0

### New Features

* Contour: is_overlapping, is_supperposing
* Point, Edges and Wires: axial_symmetry
* Surface2D: rotation, rotation_inplace
* Wire2D: bsplinecurve_crossings,  bsplinecurve_intersections
* Cylinder: min_distance_to_other_cylinder, is_intersecting_other_cylinder
* New point_distance method for Wire3D

### Fixed

* Wire3D.babylonjs
* BSplineSurface3D.merge_with (consider overlapping, intersecting surfaces)
* Wire.extract_primitives (consider point1 & point2 belong to the same primitive)
* Wire.extract_without_primitives (consider the primitives’ order to choose the primitives)
* Contour.shared_primitives_with (consider contours sharing a lot of primitives groups)
* Contour2D.contour_intersections (check if the point is not already in the lis)
* Line.is_between_points (consider point1==point2)
* BSplineCurve2D.split (consider point==start/end)
* Contour3D.bounding_box (use _utd_bounding_box to be defined as a property)
* BSplineSurface3D.grid2d_deformed (add more constraints to compute surface deformation)
* BSplineSurface3D.from_cylindrical_faces (consider **kwargs parameters)
* Duplicated methods cleaned
* triangulation of planar faces
* Wire3D: fix Bounding box
* Wire3D: Bounding box
* Arc2D: primitives bad calculation (arc2d)
* Update plotdata in setup.py
* add some fixes pydocstyle

### Performance improvements

* Remove Copy param from movement of primitives and add inplace methods
* Improve union operations
* Return the same result type (a boolean) in Contour.is_sharing_primitives_with
* Add hidden attribute _bounding_rectangle for Contour2D
* Add hidden attribute _length for BSplineCurve2D/3D
* Consider different types of primitives in Wire.wire_intersections/wire_crossings
* Add hidden attribute _length for Edge

### Refactorings

* Define _eq_ in Contour (to be used for both 2D and 3D)
* Use Grid2D object in different BSplineSurface3D methods (especially: to_2d_with_dimension)
* Define length in LineSegment (to be used for both 2D and 3D)
* Delete diplicated methods (length and point_at_abscissa) from Contour3D (inherit from Wire)
* Define a Parent class 'Bsplinecurve' to mutulize Bsplinecurve2D/3D methods
* Clean duplicated methods
* Define length in LineSegment (to be used for both 2D and 3D)
* Delete diplicated methods (length and point_at_abscissa) from Contour3D (inherit from Wire)
* Define a Parent class 'Bsplinecurve' to mutulize Bsplinecurve2D/3D methods


## v0.4.0
### Fixed
* various fixes in cuts of wires and contours
* Fix of missing face in Union
* following dessia_common v0.7.0


## v0.3.0

### New Features
* Bspline with dimensions
* cut_by_line for Surface2D
* Bspline merge

### Fixed
* Various Steps improvement
* Bspline periodicity in step reading
* sewing improvements
* Substraction of shells

## v0.2.10

### New Features

* union of shells (only with planeface for the moment
* Sewing of polygon3D
* Concav hull of PointCloud2D

## v0.2.9

### New Features

* support STL import & export
* point cloud2D & cloud3D

## v0.2.8

### New Features

* support stringIO in step save

### Fixes

* depack of point2D
* to_vector2D

### Performance improvements

* better bounding box for cylindrical face


## [v0.2.7]
### Changed
* direction vector of linesegments are now normalized

### New Features

* straight line area for BsplineCurve2D
* split of circleby start end
* closedpolygon2d is_trigo
* Auto-adaptative camera/edge width babylonjs
* splitting of bsplinecurve2d
* BezierSurface3D implemented
* added rotation and translation for faces
* new classes BezierCurve2D and BezierCurve3D
* spherical surface
* (core): update plot_data method
* update plot_data methods in wires and edges
* step almost working for cylindrical, conical toroidal
* difference between intersections and crossings
* plot_data version set to 0.3.8 or above

### Fixes

* support of mixed vector point in to step
* remove debug mode babylonjs
* remove sci notation in step export
* use stable cdn for babylonjs
* sweep extrusion length
* line circle intersection with tolerance, normal and dir vector for arc
* offset of wire
* remove useless non serializable attr
* secondmoment area from straight lines
* reversed faces in extrusion correction
* enhancement of rotation/translation of shells
* bug fix BezierCurve2D and 3D
* eq and hash for basis and frames
* shell and frame mapped shell correctly read
* small try except added for step reading
* all SHAPE_REPRESENTATION are now read
* Arc3D from step full debug
* arc3d to 2d in bspline3d surface
* missing faces at end of sweep
* splitting faces and arcs
* perf in display nodes and toroidal aspect
* setup.py requires plot_data>=0.3.9
* (primitives2d): serialization
* debug of shell method
* porting shells methods
* Debug of conical faces
* Porting cylinders and hollow
* porting from missing from_contour3d for planeface
* reading steps, but artefact on faces
* Correcting arc from_step

### Performance improvements

* LineSegment2D.points is non serializable attribute
* ClosedPolygon2D.line_segment is non_serializable_attributes
* Optimization of mesh generation

#### Refactorings
* (edges): put data argument back into Arc2D.plot_data()
* (edges): redefined Arc2D.plot_data()

## v0.2.6

### Changed
- debugs on frame 2D

### Optimized
- babylon data generation speed up

## v0.2.5

### Added
- translation and rotation for various primitives

### Changed
- Frame3D rotation takes also into account origin
- following plot_data v0.5.3

## v0.2.4
### Added
- handle spherical surfaces
- positionning of parts in STEP reading

## v0.2.1
### Added
- step export

## v0.2

### Changed
- modules *2D or *3D renamed in *2d, *3d
- point and vector declared with their x, y, z vm.Point2D((0, 0)) -> vm.Point2D(0, 0)
- separating in new modules: display, wires, edges...
- PEP8: method names
- PointAtCurvilinearAbscissa changed to point_at_abscissa
- MPLPlot changed to plot()
- plot now returns only ax instead of fig, ax

## v0.1.11

### Added
- Calculate the distance between LineSegment3D/LS3D, Arc3D/LS3D, Arc3D/Arc3D and between CylindricalFace3D too.
- Use PlaneFace3D with contours2D in a classic way and use it with contours3D with a 'from_contours3d' as CylindricalFace3D does.
- Calculate the distance between CylindricalFace3D and PlaneFace3D.
- Calculate the distance between CylindricalFace3D, PlaneFace3D and ToroidalFace3D.
- contours2d.tessel_points which gives all points of a contour2d, and .points the end points of primitives.
- Implementation of ConicalFace3D in Core and RevolvedProfile.
- Implementation of SphericalFace3D in Core.
- BSplineFace3D works.

### Changed
- cut_contours in Face3D which take all points from a Contour2D, not one side like before. Furthermore, it is light and quick.

## [v0.1.10]
- typings
- workflow to instanciate point

## [v0.1.9]

### Added
- mesh module

## [v0.1.8]

### Added
- color and alpha options for various primitives
- line segments intersection

### Debug
- arcs: is_trigo and angle were sometimes false

## [v0.1.7]

### Added
- random vector and points
- dashed line option in babylon of LineSegment3D
- Measure2D
- babylon_data: a dict language to describe models to be unpacked by a babylonjs unpacker

### Removed
- constants o2D, x2D, y2D...: use O2D, X2D...

### Changed
- Mesure -> Measure3D<|MERGE_RESOLUTION|>--- conflicted
+++ resolved
@@ -10,6 +10,7 @@
 ### New Features
 
 * Create .geo and .msh files (Mesh geometries with GMSH)
+* Write .msh file (with stream)
 
 
 ### Fixed
@@ -18,11 +19,14 @@
 * OpenRoundedLineSegment2D: deleted discretization_points() so it uses the one from WireMixin.
 * Contour2D: moved bounding_rectangle and get_bounding_rectangle to Wire2D. 
 
+
 ### Removed
 
 
 ### Performance improvements
+
 * wires.py's 2D objects: chache bounding_rectangle results
+
 
 ### Refactorings
 
@@ -38,15 +42,10 @@
 * PlaneFace3D: project_faces
 * OpenShell3D: project_coincident_faces_of
 * GmshParser: to_vtk
-<<<<<<< HEAD
-* Create .geo and .msh files (Mesh geometries with GMSH)
-* Write .msh file (with stream)
-=======
 * BSplineCurve: derivatives
 * ClosedPolygon2D: point_belongs, now the user can choose whether points on the edge of the polygon
             should be considered inside or not.
 * ArcEllipse2D: line_intersections, frame_mapping, linesegment_intersections
->>>>>>> b4f427d7
 
 
 ### Fixed
@@ -78,6 +77,7 @@
 
 
 ### Refactorings
+
 * Basis2D, Basis3D, Frame2D, Frame3D: old_coordinates and new_coordinates method are now deprecated.
 local_to_global_coordinates and global_to_local_coordinates are the new more explicit ones.
 
