# Changelog

All notable changes to this project will be documented in this file.

The format is based on [Keep a Changelog](https://keepachangelog.com/en/1.0.0/),
and this project adheres to [Semantic Versioning](https://semver.org/spec/v2.0.0.html).


## v0.13.0 [future]

### New Features
- 

### Fixed
<<<<<<< HEAD
- Sweep with non smoth path.
=======
- Sweep with non smoth path
- plot of vector3D.
>>>>>>> 3fa95665

### Refactor
-

### Changed
-

### Unittests
-

## v0.12.0 [unreleased]


### New Features
- New module: cad_simplification - OctreeBlockSimplify, TrippleExtrusionSimplify
- shells.py : function to performe union operations for a given list of shells.
- ClosedShell3D: is_face_intersecting, is_intersecting_with
- BoundingBox: get_points_inside_bbox, size
- Vector3D: unit_vector
- Face3D: split_inner_contour_intersecting_cutting_contours
- Shell3D: get_ray_casting_line_segment
- WireMixin: get_connected_wire, is_sharing_primitives_with
- OpenShell3D: faces_graph
- Plane3D: arc_intersections, bsplinecurve_intersections
- common_operations: split_wire_by_plane
- SphericalSurface3D: line_intersections, linesegment_intersections.
- Sweep with muitiform profile contour.
- minimum_distance: face-to-face, shell-to-shell
- OpenShell3D: from_faces (using faces graph)
- SphericalFace3D: from_contours3d_and_rectangular_cut

### Fixed
- ClosedShell3D: is_face_inside, get_subtraction_valid_faces, valid_intersection_faces, point_belongs
- ContourMixin: delete_shared_contour_section, reorder_contour_at_point, are_extremity_points_touching
- RevolutionSurface3D: fix some special cases whiling transforming from 3D space to parametric domain.
- fix drone python version
- BSplineFace3D: neutral_fiber
- BSplineSurface3D: arc3d_to_2d, removes repeated parametric points if any.
- surfaces.Plane3D: linesegment_intersections
- Step export
- Face3D: is_linesegment_crossing.
- Edge: fix orientation of edges commig from step.
- BSplineCurve3D: from_step.
- Export to step file
- Step import
- Edge: fix orientation of edges commig from step.
- Sphere: point_belongs, inherits from ClosedShell3D instead of RevolvedProfile
- Step import.
- PeriodicalSurface: linesegment3d_to_2d, takes into account small 3D line segments that should be actually 3D arcs
- babylondata: removes empty objects.
- ClosedPolygon2D: point_belongs.
- Fullarc: get_reverse.
- Arc2D: point_belongs
- ArcEllipse2D: point_at_abscissa
- Frame3D: import/export step.
- BSplineFace3D: neutral_fiber.
- Step: read_lines, take into account the space character in step entity names
- Circle3D: fix trim.
- Edge: from_step trim of periodic curves with different orientation of original edge
- Arc3D: fix abscissa, fix get_arc_point_angle
- add missing toleraces to some methods.
- Arc3D: line_intersections
- Line3D: minimum_distance_points
- remove arcellipse handleling for bspline2d_3d.


### Refactor
- ClosedShell3D: point_belongs, get_non_intersecting_faces
- BoundingBox: bbox_intersection
- Face3D: get_face_cutting_contours
- parametric.py: fix numerical instability in some functions used in Arc3D to parametric surface domain transformation.
- intersections: get_bsplinecurve_intersections generalization, so it can also be used
to calculate intersections between a plane 3d and bsplinecurve3d.
- Big refactor: New module curves.py containing classes as Line, Circle and Ellipse.
Most edges will now be formed by a curve and a start and end points. Unittests for all these classes have been created.
All adequations have been done for all tests and existing scripts.

- bspline_compiled: refactor binomial_coefficient for performance.
- Improve step translator.
- Delete inplace methods: rotation, translation and frame_mapping
- OpenShell3D: faces_graph.
- RevolutionSurface3D: Improve init and methods


### Changed
- OpenShell3D: faces_graph is now vertices_graph. faces_graph method now represents the faces' topology of the shell.

### Unittests
- FullArc2D: split_between_two_points
- Face3D: set_operations_new_faces
- ClosedShell3D: point_belongs
- Plane3D: arc_intersections, bsplinecurve_intersections
- common_operations: split_wire_by_plane
- SphericalSurface3D: line_intersections, linesegment_intersections.

## v0.11.0


### New Features
- BSplineCurve, Edge: simplify
- Plane3D: angle_between_planes, plane_betweeen_two_planes
- Edge: intersections, crossings, validate_crossings
- Arc2D: bsplinecurve_intersections, arc_intersections, arcellipse_intersections.
- ArcEllipse2D: bsplinecurve_intersections
- get_circle_intersections added to volmdlr.utils.intersections, so it can be used to calculate intersections between two arcs 2d.
- get_bsplinecurve_intersections added to volmdlr.utils.intersections. Used to calculate intersection between a bspline and another edge.
- Wire2D: edge_intersections, wire_intersections, edge_crossings, edge_intersections, validate_edge_crossings, validate_wire_crossings
- Contour2D: split_contour_with_sorted_points, intersection_contour_with
- CylindricalSurface3D: point_projection, point_distance
- ToroidalSurface3D: point_projection
- BsplineCurve: point_distance, point_belongs
- ContourMixin: is_adjacent
- Wire2D: area
- Circle2D: bsplinecurve_intersections.
- add tolerance param to many methods from edges and wires.
- Surface3D: add contour healing into face_from_contours3d method.
- ExtrusionSurface3D: implement missing cases for linesegment2d_to_3d method.
- BSplineSurface3D: to_plane3d
- BSplineFace3D: to_planeface3d
- BSplineCurve, Arc, LineSegment: is_close
- Core: get_edge_index_in_list, edge_in_list
- mesh: TetrahedralElementQuadratic 
- GmshParser: define_quadratic_tetrahedron_element_mesh
- GmshParser: to_vtk (consider quadratic tetrahedron element)
- VolumeModel: to_msh (consider both order 1 and 2)
- Assembly: define a volmdlr Assembly object.
- Edge: direction_independent_is_close
- Arcellipse2D, 3D: complementary, translation
- Arcellipse2D, 3D: complementary
- Face3D: is_linesegment_crossing, linesegment_intersections_approximation.
- Assembly: define a volmdlr Assembly object.
- Contour2D: copy
- LineSegment2D: copy
- FullArcEllipse3D: split
- ArcEllipse3D: split, point_at_abscissa
- Vector: is_perpendicular_to
- babylonjs: add nested meshes
- CylindricalFace3D, ConicalFace3D, ToroidalFace3D, BSplineFace3D: neutral_fiber
- VolumeModel: get_shells
- WireMixin: wires_from_edges
- DisplayMesh3D: triangulation_faces
- Woodpecker CI setup
- ContourMixin: primitive_section_over_contour.
- Face3D: split_by_plane

### Fixed
- 2D conversion: create 2D function name in core_compiled
- LineSegment, Arc, BSplineCurve: get_shared_section()
- bSpline2D: linesegment_intersections
- BsplineCurve: from_points_interpolation
- Coverage: use coverage rc to enable cython coverage
- ClosedShel3D: cut_by_plane
- ClosedShell3D: union
- BSplineSurface3D: take into account oppened contour while using face_from_contours3d
- BsplineCurve: simplify
- Dessiaobject inheritance up-to-date
- Edge: unit_direction_vector, unit_normal_vector, split_between_two_points
- VolumeModel: get_mesh_lines (change tolerance 1e-20 to 1e-6)
- RevolutionSurface: fix some parametric operations.
- ClosedShel3D: intersection method
- Fix: plots
- add some fixes to pydocstyle errors
- ToroidalSurface3D: fix some parametric operations.
- Node2D, Node3D: is_close
- SphericalSurface3D: enhance arc3d_to_2d and bsplinecurve3d_to_2d.
- BSplineface3D: linesegment2d_to_3d, bsplinecurve2d_to_3d.
- OpenShell3D: get_geo_lines (use primitive.is_close)
- Basis3D: normalize
- Contour3D: from_step removes repeated edges from primitives list
- Face3D: add fixes to divide_face.
- ExtrusionSurface3D: linesegment2d_to_3d.
- Surface3D: repair_primitive_periodicity
- BSplineSurface3D: ban useless attr in serialization 
- utils.parametric: fix contour2d_healing
- BSplineSurface3D: ban useless attr in serialization
- BSplineCurve: simplify
- SphericalSurface3D: contour3d_to_2d
- WireMixin: to_wire_with_linesegments (use new methods, for 2D and 3D)
- ArcEllipse2d: point_belongs, abscissa, init.
- Face3D: face_inside - now considers inners_contours
- BoundingBox: point_belongs now considers bounds.
- ContourMixin: delete_shared_contour_section
- PlaneFace3D: merge_faces
- Contour2D: divide
- Step: raise NotimplementedError when it's not possible to instatiate assembly object.
- STL: handle mutiple space as separator
- fix: protect gmsh import

### Refactor
- Contour2D: cut_by_wire
- Contour2D: extract_with_points displaced to WireMixin
- Contour2D: extract_contour displaced to WireMixin and renamed to extract
- Contour2D: split_contour_with_sorted_points displaced to WireMixin and renamed to split_with_sorted_points
- Contour2D: get_divided_contours
- FullArc2D, FullArc3D: create FullArc Abstract class.
- Contour2D: ordering_contour
- WireMixin: order_wire
- Contour2D: delete cut_by_linesegments
- split faces.py into surfaces.py, faces.py and shells.py 
- ContourMixin: from_points
- ClosedShell3D: improve performance for boolean operations
- Face3D: reduce the triangulation discretization resolution of Toroidal and Cylindrical to improve redering performance.
- Cylinder: inheritance directly from ClosedShell3D
- Edges: cache middle_points and unit_direction_vector 
- Arc: add optional parameter center
- unittests: find dynamicly the folder for the json
- Arc: point_distance
- BSplineCurve: is_close
- CompositePrimitive3D: babylon_points
- WireMixin: split_with_sorted_points -> if a wire, and given points are start and end, return self directly.
- ContourMixin: contours_from_edges
- ExtrusionSurface3D: simplify bsplinecurve3d_to_2d method

### Changed
- better surface3d plots
- sphere methods renamed in_points & to_point_skin to inner points & skin_points
- Improve CylincricalFace3D and ToroidalFace3D rendering mesh.
- remove useless attribute in Bspline serialization
- Change python suport version from >=3.7 to >= 3.9
- LICENSE changed from GPL to Lesser GPL 
- Readme logo updated
- CI: do not check quality on tag

### Unittests
- Arc2D: test_arc_intersections
- TestEdge2DIntersections: test intersections for all edges.
- Circle2D: test_circle_intersections
- Contour2D: test_crossings, test_intersection_contour_with
- BSplineCurve: get_intersection_sections
- BSplineCurve2D: edge_intersections, arc_intersections, bsplinecurve_intersections
- CylindricalFace3D: test_triangulation_quality
- CylindricalSurface3D: test_point_projection
- BSplineCurve: point_projection
- ClosedShel3D: cut_by_plane
- Arc3D.minimum_distance_points_line
- New unittests for plane3d.
- ClosedShel3D: intersection
- Arcellipse2D: complementary
- Contour2D: contours_from_edges.
- PlaneFace3D: merge_faces
- Contour2D: divide.
- BSplineFace3D: test_linesegment_intersections_approximation.
- CylindricalFace3D: split_by_plane.

v0.10.0 [Released 20/04/2023]

### New Features
* Write .msh file (with stream)
* Arc: reverse
* BSplineCurve2D: offset
* Circle2D: bsplinecurve_intersections, point_distance
* ConicalSurface3D, CylindricalSurface3D: plot method
* BSplineCurve3D: minimum distance
* volmdlr.edge: FullArcEllipse
* BSplineCurve: evaluate_single
* Wire2: hash
* Contour3D: hash
* LineSegment3D, LineSegment2D, Arc3D, Arc2D, BSpline3D, BSpline2D: get_shared_section(), delete_shared_section()
* Contour2D: closest_point_to_point2, get_furthest_point_to_point2
* Block: octree, quadtree, subdivide_block

### Fixed
* Bspline in sweep
* Plane3D: plane_intersections
* fixes to step assemblies
* LineSegment3D: matrix_distance
* fixes to wire
* Arc: split. Case when spliting point is the start or end point.
* BplineCurve2D: tangent, vector_direction, normal_vector
* BSplineCurve: abscissa, line_intersections
* Add some important fixes to unittests: missing two __init__py files.
* Contour2D, Contour3D: merge_with()
* Edge: change unit_direction_vector and unit_normal_vector to concrete methods
* stl: add _standalone_in_db to Stl class
* BSplineSurface3D: merge_with
* Documentation: Add introduction to volmdlr technology
* BSplineSurface3D: refactor bsplinecurve3d_to_2d to take into account periodic behavior
* OpenedRoundedLineSegments2D/ClosedRoundedLineSegments2D: fix radius type
* Surface3D: debug some special cases while using face_from_contours3d.
* Step: debug some special cases while reading step file.
* BSplineSurface3D: fix simplify_surface method.
* Improve pylint code quality.
* PeriodicalSurface: enhance some parametric transformations.

### Removed
- stl: remove default value in from_stream method

### Changed

- argument convexe in volmdlr.cloud has been renamed to convex
- Add some missing docstrings in volmdlr.faces
- Using full arcs for Circles primitives

### Performance improvements
- BSplineCurve: compilation of some functions used by from_points_interpolation classmethod.
- BSplineSurface3D: compilation of some functions used in the evaluation of a parametric point.
- eq & hash: Some eq and hash methods have been fixed. starting from clases Point and Vector.
- BSplinecurve2D: point_belongs
- lighten some dicts with optional name
- Step reader: refactor to_volume_model. Remove the dependency of the method of creating a graph.

### Refactorings
- ContourMixin: to_polygon (for both 2D and 3D)
- BSplineCurve2D.point_distance 
- new dataclass EdgeStyle: to be used in several plot methods. simplifying its structure.


### Unittests
* BSplineCurve2D: offset, point_distance, point_belongs
* Circle2D: bspline_intersections, point_distance
* Unittests for Vector2D
* Unittests for Point2D
* Unittests for Vector3D
* Unittests for Point3D
* LineSegment3D: test_matrix_distance
* LineSegment3D, LineSegment2D, Arc3D, Arc2D, BSpline3D, BSpline2D: get_shared_section(), delete_shared_section()
* Contour3D: merge_with()
* Contour2D: closest_point_to_point2, get_furthest_point_to_point2

## v0.9.3

- build: bump dessia common to 0.10.0
- build: remove useless jsonschema dep
- build: update package.xml for freecad

## v0.9.1

### Fixed
- build: manifest was not shipping bspline_compiled
- fixed many pylint errors: 13/03/2023
- fix contour2d: divide

### Documentation
 - typo in CONTRIBUTING.md
 - typo in README.md

## v0.9.0 [released 03/26/2023]

### New Features
* Unit coversion factor parameter added to the end of the from_step arguments parameter (So we can convert the units correctly)
* SphericalSurface3D: rotation, translation, frame_mapping
* read steps: Identify assemblies in a step file.
* ClosedTriangleShell3D: to_trimesh method
* PointCloud3D: add method shell_distances to compute distances from triangular mesh in PointCloud3D
* BSplineSurface3D: Now the plot method uses u and v curves
* Create .geo and .msh files (Mesh geometries with GMSH)
* RevolutionSurface3D: point3d_to_2d, point2d_to_3d, plot, rectangular_cut, from_step
* RevolutionFace3D
* WiriMixin: from points: general method for Wire3D and 2D and for Contour2D and 3D.
* Added package.xml metadata in order to be listed in the FreeCAD Addon Manager
* Edge: local_discretization
* ArcEllipse2d: point_at_abscissa, translation, split, point_distance.

### Fixed

* WireMixin: abscissa (add tolerance as parameter)
* OpenRoundedLineSegment2D: deleted discretization_points() so it uses the one from WireMixin.
* Contour2D: moved bounding_rectangle and get_bounding_rectangle to Wire2D.
* BSplineCurve: from_points_interpolation, uses centripedal method for better fitting.
* Conical, Cylindrical and Toroidal Surfaces 3D: fix face_from_contours - bug when step file doesnot follow a standard.
* BSplineSurface3D: debug linesegment2d_to_3d method.
* Parametric operations with BSpline curves.
* OpenTriangleShell3D: fix from_mesh_data method.
* PeriodicalSurface: fix face from contours.
* LineSegment2D.line_intersections: verify if colinear first.
* Cylinder: to_dict, min_distance_to_other_cylinder.
* Step_assemblies: consider when no transformation is needed.
* fix some pydocstyle errors
* Script/step/workflow: Update Workflow, use last version of dessia_common
* LineSegment3D: Rotation method update due to points attribute deletion
* ConicalSurface3D: fix from_step class method by adding the angle convertion factor
* fix f string usage
* Add some typings
* Step: Step translator now handles some EDGE_LOOP inconsistencies coming from step files
* Arc2d: point_belongs, abscissa.


### Removed

- edges: remove attributes points from lines & linesegments for performance purpose


### Performance improvements

- wires.py's 2D objects: chache bounding_rectangle results
- faces.py's Triangle3D objects: subdescription points and triangles
- EdgeCollection3D: new object for displaying series of edges
- BSplineSurface3D: compile BSplineSurface3D.derivatives
- Contour2D.area(): save area in a cache variable.
- Contour2D.__eq__(): verify contour length first, when verify if two contours are the same.
- Contour2D.is_inside(): verify first if the area of the contour2 is not smaller that contour 1.
- Disabling pointer in to_dict for most primitives
- Better hash for shells, contours & wires 


### Refactorings
- Remove usage of deprecated method old_coordinates and new_coordinates
- Indicate 'inplace' methods as deprecated
* Wire: extract_with_points

### Documentation
- BoundingBox docstrings

### Unittests
- ConicalSurface3D: face_from_contours, bsplinecurve3d_to_2d.
- CompositePrimitive2D: rotation, translation, frame_mapping
- core.py: delete_double_point, step_ids_to_str
- CompositePrimitive3D: plot
- BoundingRectangle: bounds, plot, area, center, b_rectangle_intersection, is_inside_b_rectangle, point_belongs,
intersection_area, distance_to_b_rectangle, distance_to_point
- BoundingBox: center, add, to_dict, points, from_bounding_boxes, from_points, to_frame, volume, bbox_intersection,
is_inside_bbox, intersection_volume, distance_to_bbox, point_belongs, distance_to_point, plot
* VolumeModel: eq, volume, rotation, translation, frame_mapping, bounding_box, plot
* Wire: extract_with_points, split_with_two_points
* Arc2d: point_belongs, abscissa.
* ArcEllipse2d: point_belongs, abscissa, init, translation, split, point_at_abscissa, point_distance.

### CI
- add spell check to pylint with pyenchant
- make code_pydocstyle more explicit
- upload html coverage to cdn.dessia.tech
- limit time effect on master & testing

## v0.8.0 [Released 26/01/2023]

### New Features

- PlaneFace3D: project_faces
- OpenShell3D: project_coincident_faces_of
- GmshParser: to_vtk
- BSplineCurve: derivatives
- ClosedPolygon2D: point_belongs, now the user can choose whether points on the edge of the polygon
            should be considered inside or not.
- ArcEllipse2D: line_intersections, frame_mapping, linesegment_intersections
- Line2D: point_belongs, frame_mapping()
- New Class wires.Ellipse2D
- Ellipse2D: point_over_ellipse(), line_intersections(), linesegment_intersections(), discretization_points(),
abscissa(), point_angle_with_major_dir(), area(), rotation(), tranlation(), frame_mapping()
- Plane3D: is_parallel, fullarc_intersections
- Arc2D: cut_betweeen_two_points
- Contour3D: linesegment_intersections, line_intersections
- Circle3D: primitives: [Arc3D, Arc3D], get_primitives, abscissa, linesegment_intersections
- Arc3D: line_intersections, linesegment_intersections
- new module utils: intersections -> circle_3d_linesegment_intersections
- hash for Frame2D
- Ellipse3D: point_belongs, abscissa, length, to_2d
- CylindricalSurface3D: point_on_surface, is_coincident, arcellipse3d_to_2d
- BSplineSurface3D: derivatives

### Fixed

- PlaneFace3D: cut_by_coincident_face (consider self.inner_contours inside face)
- Contour2D: bounding_rectangle (specify number_points for discretization_points), point_belongs
- Line2D: line_intersections
- BSplineCurve2D: line_intersections
- PlaneFace3D: cut_by_coincident_face (consider self.inner_contours inside face)
- BSplineCurve2D: bounding_rectangle (specify number_points for discretization_points)
- Mesh: delete_duplicated_nodes
- BSplineSurface3D: fix arc3d_to_2d method
- Frame3D : fix from_point_and_vector method ( error for the case vector=main_axis)
- BSplineCurve2D: linesegment_intersections
- Contour2D: merge_primitives_with
- BSplineCurve: fix to take into account weighted B-spline curves.
- Step: fix reading of rational BSpline curves and surfaces from step file.
- BSplineCurve2D: tangent (use position/length)
- Babylon: some scene settings for better rendering
- Arc2D: fix get_center: name referenced before assignement
- SphericalSurface3D : enhancement of primitives parametrization on surface parametric domain.
- BSplineSurface3D: debug linesegment2d_to_3d method.
- Parametric operations with BSpline curves.
- OpenTriangleShell3D: fix from_mesh_data method
- pydocstyle fixes
- bounding box: fix for cylindrical and BSplineCurve3D
- contour2d: ordering_primitives, order_primitives
- Plane3D: plane_intersections, is_coindident
- contour2d: ordering_primitives, order_primitives
- Linesegment2D: infinite_primitive
- Arc2D: point_belongs
- Arc2D: infinite_primitive
- Wire2D: infinite_intersections
- infinite primitive offset of linesegment
- Ellispe3D: discretization_points
- BSplineSurface: Improved surface periodicity calculation

### Removed

- babylon script remaining functions

### Performance improvements
- ClosedPolygon2D: triangulation
- Cylinder: min_distance_to_other_cylinder
- BSplineCurve: discretization_points
- Face3D: triangulation
- triangulation performance by use of Node2D instead of points (x15 on casing)
- cache variable self._polygon_point_belongs_100, to avoid recalculating each
time we have to verify if a point is inside
- Improvements in BSplineSurface3D.point3d_to_2d performance
- Triangle3D serialization speed-up
- Serialization without memo for faces
- Custom serialization for BsplineCurves

### Refactorings

- Basis2D, Basis3D, Frame2D, Frame3D: old_coordinates and new_coordinates method are now deprecated.
local_to_global_coordinates and global_to_local_coordinates are the new more explicit ones.
- Line3D: intersections

### Unittests

- Contour2D: point_belongs
- Basis2D, Basis3D, Frame2D, Frame3D: local_to_global_coordinates and global_to_local_coordinates
- ArcEllipse2D: linesegment_intersections
- LineSegment2D: to_wire
- Line2D: point_belongs
- BSplineCurve2D: line_intersections
- Ellipse2D.point_over_ellipse()
- Ellipse2D.line_intersections()
- Ellipse2D.linesegment_intersections()
- Ellipse2D.discretization_points()
- Ellipse2D.abscissa()
- Ellipse2D.point_angle_with_major_dir()
- Ellipse2D.area()
- Ellipse2D.rotation()
- Ellipse2D.tranlation()
- Ellipse2D.frame_mapping()
- Line2D.frame_mapping()
- Plane3D: plane_intersections, fullarc_intersections, is_parallel, is_coincident
- Contour2D: offset
- ArcEllipse3D.to_2d()
- Circle3D: point_belongs
- Circle3D: discretization_points
- Arc3D: line_intersections, linesegment_intersections
- Contour2D: ordering_contour, is_ordered, order_contour
- Ellipse3D: point_belongs, abscissa, length, to_2d, discretization_points
- CylindricalSurface3D: point_on_surface, is_coincident

### CI

- Mandatory CHANGELOG.md update for PR
- pre-commit checks with cython-lint

## v0.7.0

### New Features

- Open/Closed TriangleShells: ability to implement specific algorithm to triangles
- Block: faces_center (calculate directly point in the middle of the faces)
- Circle2D: split_by_line
- BoundingRectangle: bounds, plot, area, center, b_rectangle_intersection, is_inside_b_rectangle, point_belongs, intersection_area, distance_to_b_rectangle, distance_to_point
- Cylinder: random_point_inside, interference_volume_with_other_cylinder, lhs_points_inside
- CylindricalSurface3D: line_intersections, linesegment_intersections, plane_intersection
- Line2D: point_distance
- Line3D: to_2d
- Line3D: skew_to (verifies if two Line3D are skew)
- LineSegment3D: line_interserctions
- ArcEllipse3D: discretization_points
- FullArc3D: linesegment_intersections
- Line: sort_points_along_line
- Line2D: point_belongs
- ArcEllipse2D: length, point_belongs, abscissa, bounding_rectangle, straight_line_area, discretization_points, reverse

### Fixed

- Contour2D: point_belongs
- BsplineCurve: abscissa (use different start point between 0 and length)
- Arc3D: plot
- Cylinder: point_belongs
- FullArc3D: plot (use discretization_points instead of discretise)
- Face3D: line_intersections: consider borders
- STL: from stream (use BinaryFile and StringFile instead of io.BinaryIO and FileIO)
- Step: from stream (use BinaryFile instead of io.BinaryIO)
- Contour: is_overlapping (consider intersecting_points is empty)
- LineSegment2D: to_wire (use discretization_points instead of discretise)
- ArcEllipse2D: to_3d
- Fix boolean operations when faces are 100% coincident
- Fix some to_step methods from edges.py and faces.py


### Performance improvements

- Avoid unneeded bbox computation


### Refactorings

- cleanup of ClosedShell (double methods with Openshells)
- LineSegment3D: intersections
- Line2D: sort_points_along_line



### Unittests

- PlaneFace3D: line_intersections
- BsplineCurve: abscissa
- Circle2D: split_by_line
- BoundingRectangle: area, center, intersection, is_inside, point_belongs, intersection_area, distance_to_point, distance_to_b_rectangle
- Cylinder: point_belongs, random_point_inside, interference_volume_with_other_cylinder, min_distance_to_other_cylinder, is_intersecting_other_cylinder, lhs_points_inside
- CylindricalFace3D: linesegment_intersections
- CylindricalSurface3D: line_intersections
- Line3D: line_distance
- Line3D: skew_to
- Line3D: intersections
- LineSegment3D: line_intersections
- LineSegment3D: linesegment_intersections
- Contour: is_overlapping
- LineSegment2D: line_intersections
- ArcEllipse3D: discretization_points
- FullArc3D: linesegment_intersections
- Line2D: sort_points_along_line
- Line3D: sort_points_along_line
- ArcEllipse2D: length, point_belongs, abscissa, bounding_rectangle, straight_line_area, discretization_points, reverse


## v0.6.1 [12/13/2022]

### Changes

- Import from dessia_common are now performed from dessia_common.core

### Fixed
- infinite primitive offset of linesegment

## v0.6.0 [11/7/2022]

### New Features

- Stl:load_from_file, to_volume_model
- Surface2D: copy (specific method)
- GmshParser: read_file (.msh) and related methods, define_triangular_element_mesh, define_tetrahedron_element_mesh
- Circle2D: primitives (defined with 2 Arc2D)
- Node2D/3D, TriangularElement, QuadrilateralElement2D, TriangularElement3D
- ElementsGroup: nodes, elements_per_node
- Mesh: bounding_rectangle, delete_duplicated_nodes
- PlaneFace3D: cut_by_coincident_face
- Vector2D: to_step
- BSplineCurve2D: to_step
- LineSegment3D: to_bspline_curve
- BSplineCurve3D: from_geomdl_curve
- Surface2D: line_crossings
- Surface2D: from_contour
- BSplineSurface3D: simpifly_surface - verifies if BSplineSurface3D could be a Plane3D
- OpenShell3D: to_step_face_ids
- Contour2D: repair_cut_contour
- Circle2D: cut_by_line

### Fixed

- Contour3D: average_center_point (use edge_polygon.points instead of points)
- Contour: edges_order_with_adjacent_contour
- Arc2D: translate_inplace
- Arc2D: point_belongs
- Arc2D: abscissa (consider point2d == arc2d.start/end)
- Arc2D: split (how to choose the interior point)
- Wire: extract_primitives (consider point1 and point2 belong to the same primitive, REMOVE Contour.extract_primitives)
- LineSegment: abcissa (consider point2d == arc2d.start/end)
- Contour2D: cut_by_wire
- Contour2D: point_belongs (bug when contour has only one primitive, like FullArc2D)
- Contour: contours_from_edges
- PlaneFace3D: face_intersections
- Edge: insert_knots_and_mutiplicity
- BSplineCurve3D: from_step
- Surface2D: cut_by_line
- Circle3D: to_step
- ArcEllipse3D.to_2d()
- infinite primitive offset of linesegment
- Contour3D: order_contour.

### Performance improvements

- Improve reading STEP files (Faster BSplineCurve3D.look_up_table, Better info when _edges not following eachother_ )
- Improve multiple substractions
- Speedup Contour2D.point_belongs using bounding_rectangle
- Custom to dicts for Shells and primitives inheriting


### Refactorings

- Normalize STL methods regarding STEP
- Refacor and update old code in mesh.py
- Define a Parent class 'Triangle' for Triangle2D/3D


### Unittests

- Wire: extract_primitives, extract_without_primitives


## v0.5.0

### New Features

- Contour: is_overlapping, is_supperposing
- Point, Edges and Wires: axial_symmetry
- Surface2D: rotation, rotation_inplace
- Wire2D: bsplinecurve_crossings,  bsplinecurve_intersections
- Cylinder: min_distance_to_other_cylinder, is_intersecting_other_cylinder
- New point_distance method for Wire3D

### Fixed

- Wire3D.babylonjs
- BSplineSurface3D.merge_with (consider overlapping, intersecting surfaces)
- Wire.extract_primitives (consider point1 & point2 belong to the same primitive)
- Wire.extract_without_primitives (consider the primitives’ order to choose the primitives)
- Contour.shared_primitives_with (consider contours sharing a lot of primitives groups)
- Contour2D.contour_intersections (check if the point is not already in the lis)
- Line.is_between_points (consider point1==point2)
- BSplineCurve2D.split (consider point==start/end)
- Contour3D.bounding_box (use _utd_bounding_box to be defined as a property)
- BSplineSurface3D.grid2d_deformed (add more constraints to compute surface deformation)
- BSplineSurface3D.from_cylindrical_faces (consider **kwargs parameters)
- Duplicated methods cleaned
- triangulation of planar faces
- Wire3D: fix Bounding box
- Wire3D: Bounding box
- Arc2D: primitives bad calculation (arc2d)
- Update plotdata in setup.py
- add some fixes pydocstyle

### Performance improvements

- Remove Copy param from movement of primitives and add inplace methods
- Improve union operations
- Return the same result type (a boolean) in Contour.is_sharing_primitives_with
- Add hidden attribute _bounding_rectangle for Contour2D
- Add hidden attribute _length for BSplineCurve2D/3D
- Consider different types of primitives in Wire.wire_intersections/wire_crossings
- Add hidden attribute _length for Edge

### Refactorings

- Define _eq_ in Contour (to be used for both 2D and 3D)
- Use Grid2D object in different BSplineSurface3D methods (especially: to_2d_with_dimension)
- Define length in LineSegment (to be used for both 2D and 3D)
- Delete diplicated methods (length and point_at_abscissa) from Contour3D (inherit from Wire)
- Define a Parent class 'Bsplinecurve' to mutulize Bsplinecurve2D/3D methods
- Clean duplicated methods
- Define length in LineSegment (to be used for both 2D and 3D)
- Delete diplicated methods (length and point_at_abscissa) from Contour3D (inherit from Wire)
- Define a Parent class 'Bsplinecurve' to mutulize Bsplinecurve2D/3D methods


## v0.4.0
### Fixed
- various fixes in cuts of wires and contours
- Fix of missing face in Union
- following dessia_common v0.7.0


## v0.3.0

### New Features
- Bspline with dimensions
- cut_by_line for Surface2D
- Bspline merge

### Fixed
- Various Steps improvement
- Bspline periodicity in step reading
- sewing improvements
- Substraction of shells

## v0.2.10

### New Features

- union of shells (only with planeface for the moment
- Sewing of polygon3D
- Concav hull of PointCloud2D

## v0.2.9

### New Features

- support STL import & export
- point cloud2D & cloud3D

## v0.2.8

### New Features

- support stringIO in step save

### Fixes

- depack of point2D
- to_vector2D

### Performance improvements

- better bounding box for cylindrical face


## [v0.2.7]
### Changed
- direction vector of linesegments are now normalized

### New Features

- straight line area for BsplineCurve2D
- split of circleby start end
- closedpolygon2d is_trigo
- Auto-adaptative camera/edge width babylonjs
- splitting of bsplinecurve2d
- BezierSurface3D implemented
- added rotation and translation for faces
- new classes BezierCurve2D and BezierCurve3D
- spherical surface
- (core): update plot_data method
- update plot_data methods in wires and edges
- step almost working for cylindrical, conical toroidal
- difference between intersections and crossings
- plot_data version set to 0.3.8 or above

### Fixes

- support of mixed vector point in to step
- remove debug mode babylonjs
- remove sci notation in step export
- use stable cdn for babylonjs
- sweep extrusion length
- line circle intersection with tolerance, normal and dir vector for arc
- offset of wire
- remove useless non serializable attr
- secondmoment area from straight lines
- reversed faces in extrusion correction
- enhancement of rotation/translation of shells
- bug fix BezierCurve2D and 3D
- eq and hash for basis and frames
- shell and frame mapped shell correctly read
- small try except added for step reading
- all SHAPE_REPRESENTATION are now read
- Arc3D from step full debug
- arc3d to 2d in bspline3d surface
- missing faces at end of sweep
- splitting faces and arcs
- perf in display nodes and toroidal aspect
- setup.py requires plot_data>=0.3.9
- (primitives2d): serialization
- debug of shell method
- porting shells methods
- Debug of conical faces
- Porting cylinders and hollow
- porting from missing from_contour3d for planeface
- reading steps, but artefact on faces
- Correcting arc from_step

### Performance improvements

- LineSegment2D.points is non serializable attribute
- ClosedPolygon2D.line_segment is non_serializable_attributes
- Optimization of mesh generation

#### Refactorings
- (edges): put data argument back into Arc2D.plot_data()
- (edges): redefined Arc2D.plot_data()

## v0.2.6

### Changed
- debugs on frame 2D

### Optimized
- babylon data generation speed up

## v0.2.5

### Added
- translation and rotation for various primitives

### Changed
- Frame3D rotation takes also into account origin
- following plot_data v0.5.3

## v0.2.4
### Added
- handle spherical surfaces
- positionning of parts in STEP reading

## v0.2.1
### Added
- step export

## v0.2

### Changed
- modules -2D or *3D renamed in *2d, *3d
- point and vector declared with their x, y, z vm.Point2D((0, 0)) -> vm.Point2D(0, 0)
- separating in new modules: display, wires, edges...
- PEP8: method names
- PointAtCurvilinearAbscissa changed to point_at_abscissa
- MPLPlot changed to plot()
- plot now returns only ax instead of fig, ax

## v0.1.11

### Added
- Calculate the distance between LineSegment3D/LS3D, Arc3D/LS3D, Arc3D/Arc3D and between CylindricalFace3D too.
- Use PlaneFace3D with contours2D in a classic way and use it with contours3D with a 'from_contours3d' as CylindricalFace3D does.
- Calculate the distance between CylindricalFace3D and PlaneFace3D.
- Calculate the distance between CylindricalFace3D, PlaneFace3D and ToroidalFace3D.
- contours2d.tessel_points which gives all points of a contour2d, and .points the end points of primitives.
- Implementation of ConicalFace3D in Core and RevolvedProfile.
- Implementation of SphericalFace3D in Core.
- BSplineFace3D works.

### Changed
- cut_contours in Face3D which take all points from a Contour2D, not one side like before. Furthermore, it is light and quick.

## [v0.1.10]
- typings
- workflow to instanciate point

## [v0.1.9]

### Added
- mesh module

## [v0.1.8]

### Added
- color and alpha options for various primitives
- line segments intersection

### Debug
- arcs: is_trigo and angle were sometimes false

## [v0.1.7]

### Added
- random vector and points
- dashed line option in babylon of LineSegment3D
- Measure2D
- babylon_data: a dict language to describe models to be unpacked by a babylonjs unpacker

### Removed
- constants o2D, x2D, y2D...: use O2D, X2D...

### Changed
- Mesure -> Measure3D<|MERGE_RESOLUTION|>--- conflicted
+++ resolved
@@ -12,12 +12,8 @@
 - 
 
 ### Fixed
-<<<<<<< HEAD
-- Sweep with non smoth path.
-=======
 - Sweep with non smoth path
 - plot of vector3D.
->>>>>>> 3fa95665
 
 ### Refactor
 -
