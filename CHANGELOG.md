# Changelog

All notable changes to this project will be documented in this file.

The format is based on [Keep a Changelog](https://keepachangelog.com/en/1.0.0/),
and this project adheres to [Semantic Versioning](https://semver.org/spec/v2.0.0.html).


## Unrealeased

### New Features

* Block: faces_center (calculate directly point in the middle of the faces)
* Circle2D: split_by_line
* BoundingRectangle: bounds, plot, area, center, b_rectangle_intersection, is_inside_b_rectangle, point_belongs, intersection_area, distance_to_b_rectangle, distance_to_point
* Cylinder: random_point_inside, interference_volume_with_other_cylinder, lhs_points_inside
* CylindricalSurface3D: line_intersections, linesegment_intersections, plane_intersection
* Line2D: point_distance

* Line3D: to_2d
* ArcEllipse2D: straight_line_area
* Line3D: skew_to: Verifies if two Line3D are skew
* LineSegment3D.line_interserctions



### Fixed

* BsplineCurve: abscissa (use different start point between 0 and length)
* Arc3D: plot
* Fix some to_step methods from edges.py and faces.py
* Cylinder: point_belongs
* FullArc3D: plot (use discretization_points instead of discretise)
* Face3D.line_intersections: consider borders
* STL: from stream (use BinaryFile and StringFile instead of io.BinaryIO and FileIO)
* Step: from stream (use BinaryFile instead of io.BinaryIO)
* Contour: is_overlapping (consider intersecting_points is empty)
<<<<<<< HEAD
* PlaneFace3D: cut_by_coincident_face (consider self.inner_contours inside face)
=======
* LineSegment2D: to_wire (use discretization_points instead of discretise)

>>>>>>> cc29e1d1


### Performance improvements

* Avoid unneeded bbox computation

### Refactorings
* LineSegment3D.intersections


### Unittests

* PlaneFace3D: line_intersections
* BsplineCurve: abscissa
* Circle2D: split_by_line
* BoundingRectangle: area, center, intersection, is_inside, point_belongs, intersection_area, distance_to_point, distance_to_b_rectangle
* Cylinder: point_belongs, random_point_inside, interference_volume_with_other_cylinder, min_distance_to_other_cylinder, is_intersecting_other_cylinder, lhs_points_inside
* CylindricalFace3D: linesegment_intersections
* CylindricalSurface3D: line_intersections
* Line3D: line_distance
* Line3D: skew_to
* Line3D: intersections
* LineSegment3D: line_intersections
* LineSegment3D: linesegment_intersections
* Contour: is_overlapping
* LineSegment2D: to_wire


## v0.6.0 [11/7/2022]

### New Features

* Stl:load_from_file, to_volume_model
* Surface2D: copy (specific method)
* GmshParser: read_file (.msh) and related methods, define_triangular_element_mesh, define_tetrahedron_element_mesh
* Circle2D: primitives (defined with 2 Arc2D)
* Node2D/3D, TriangularElement, QuadrilateralElement2D, TriangularElement3D
* ElementsGroup: nodes, elements_per_node
* Mesh: bounding_rectangle, delete_duplicated_nodes
* PlaneFace3D: cut_by_coincident_face
* Vector2D: to_step
* BSplineCurve2D: to_step
* LineSegment3D: to_bspline_curve
* BSplineCurve3D: from_geomdl_curve
* Surface2D: line_crossings
* Surface2D: from_contour
* BSplineSurface3D: simpifly_surface - verifies if BSplineSurface3D could be a Plane3D
* OpenShell3D: to_step_face_ids
* Contour2D: repair_cut_contour
* Circle2D: cut_by_line

### Fixed

* Contour3D: average_center_point (use edge_polygon.points instead of points)
* Contour: edges_order_with_adjacent_contour
* Arc2D: translate_inplace
* Arc2D: point_belongs
* Arc2D: abscissa (consider point2d == arc2d.start/end)
* Arc2D: split (how to choose the interior point)
* Wire: extract_primitives (consider point1 and point2 belong to the same primitive, REMOVE Contour.extract_primitives)
* LineSegment: abcissa (consider point2d == arc2d.start/end)
* Contour2D: cut_by_wire
* Contour2D: point_belongs (bug when contour has only one primitive, like FullArc2D)
* Contour: contours_from_edges
* PlaneFace3D: face_intersections
* Edge: insert_knots_and_mutiplicity
* BSplineCurve3D: from_step
* Surface2D: cut_by_line
* Circle3D: to_step


### Performance improvements

* Improve reading STEP files (Faster BSplineCurve3D.look_up_table, Better info when _edges not following eachother_ )
* Improve multiple substractions
* Speedup Contour2D.point_belongs using bounding_rectangle
* Custom to dicts for Shells and primitives inheriting


### Refactorings

* Normalize STL methods regarding STEP
* Refacor and update old code in mesh.py
* Define a Parent class 'Triangle' for Triangle2D/3D


### Unittests

* Wire: extract_primitives, extract_without_primitives


## v0.5.0

### New Features

* Contour: is_overlapping, is_supperposing
* Point, Edges and Wires: axial_symmetry
* Surface2D: rotation, rotation_inplace
* Wire2D: bsplinecurve_crossings,  bsplinecurve_intersections
* Cylinder: min_distance_to_other_cylinder, is_intersecting_other_cylinder
* New point_distance method for Wire3D

### Fixed

* Wire3D.babylonjs
* BSplineSurface3D.merge_with (consider overlapping, intersecting surfaces)
* Wire.extract_primitives (consider point1 & point2 belong to the same primitive)
* Wire.extract_without_primitives (consider the primitives’ order to choose the primitives)
* Contour.shared_primitives_with (consider contours sharing a lot of primitives groups)
* Contour2D.contour_intersections (check if the point is not already in the lis)
* Line.is_between_points (consider point1==point2)
* BSplineCurve2D.split (consider point==start/end)
* Contour3D.bounding_box (use _utd_bounding_box to be defined as a property)
* BSplineSurface3D.grid2d_deformed (add more constraints to compute surface deformation)
* BSplineSurface3D.from_cylindrical_faces (consider **kwargs parameters)
* Duplicated methods cleaned
* triangulation of planar faces

### Performance improvements

* Remove Copy param from movement of primitives and add inplace methods
* Improve union operations
* Return the same result type (a boolean) in Contour.is_sharing_primitives_with
* Add hidden attribute _bounding_rectangle for Contour2D
* Add hidden attribute _length for BSplineCurve2D/3D
* Consider different types of primitives in Wire.wire_intersections/wire_crossings
* Add hidden attribute _length for Edge

### Refactorings

* Define _eq_ in Contour (to be used for both 2D and 3D)
* Use Grid2D object in different BSplineSurface3D methods (especially: to_2d_with_dimension)
* Define length in LineSegment (to be used for both 2D and 3D)
* Delete diplicated methods (length and point_at_abscissa) from Contour3D (inherit from Wire)
* Define a Parent class 'Bsplinecurve' to mutulize Bsplinecurve2D/3D methods
* Clean duplicated methods
* Define length in LineSegment (to be used for both 2D and 3D)
* Delete diplicated methods (length and point_at_abscissa) from Contour3D (inherit from Wire)
* Define a Parent class 'Bsplinecurve' to mutulize Bsplinecurve2D/3D methods


## v0.4.0
### Fixed
* various fixes in cuts of wires and contours
* Fix of missing face in Union
* following dessia_common v0.7.0


## v0.3.0

### New Features
* Bspline with dimensions
* cut_by_line for Surface2D
* Bspline merge

### Fixed
* Various Steps improvement
* Bspline periodicity in step reading
* sewing improvements
* Substraction of shells

## v0.2.10

### New Features

* union of shells (only with planeface for the moment 
* Sewing of polygon3D
* Concav hull of PointCloud2D

## v0.2.9

### New Features

* support STL import & export
* point cloud2D & cloud3D

## v0.2.8

### New Features

* support stringIO in step save

### Fixes

* depack of point2D
* to_vector2D

### Performance improvements

* better bounding box for cylindrical face


## [v0.2.7]
### Changed
* direction vector of linesegments are now normalized

### New Features

* straight line area for BsplineCurve2D
* split of circleby start end
* closedpolygon2d is_trigo
* Auto-adaptative camera/edge width babylonjs
* splitting of bsplinecurve2d
* BezierSurface3D implemented
* added rotation and translation for faces
* new classes BezierCurve2D and BezierCurve3D
* spherical surface
* (core): update plot_data method
* update plot_data methods in wires and edges
* step almost working for cylindrical, conical toroidal
* difference between intersections and crossings
* plot_data version set to 0.3.8 or above

### Fixes

* support of mixed vector point in to step
* remove debug mode babylonjs
* remove sci notation in step export
* use stable cdn for babylonjs
* sweep extrusion length
* line circle intersection with tolerance, normal and dir vector for arc
* offset of wire
* remove useless non serializable attr
* secondmoment area from straight lines
* reversed faces in extrusion correction
* enhancement of rotation/translation of shells
* bug fix BezierCurve2D and 3D
* eq and hash for basis and frames
* shell and frame mapped shell correctly read
* small try except added for step reading
* all SHAPE_REPRESENTATION are now read
* Arc3D from step full debug
* arc3d to 2d in bspline3d surface
* missing faces at end of sweep
* splitting faces and arcs
* perf in display nodes and toroidal aspect
* setup.py requires plot_data>=0.3.9
* (primitives2d): serialization
* debug of shell method
* porting shells methods
* Debug of conical faces
* Porting cylinders and hollow
* porting from missing from_contour3d for planeface
* reading steps, but artefact on faces
* Correcting arc from_step

### Performance improvements

* LineSegment2D.points is non serializable attribute
* ClosedPolygon2D.line_segment is non_serializable_attributes
* Optimization of mesh generation

#### Refactorings
* (edges): put data argument back into Arc2D.plot_data()
* (edges): redefined Arc2D.plot_data()

## v0.2.6

### Changed
- debugs on frame 2D 

### Optimized
- babylon data generation speed up

## v0.2.5

### Added
- translation and rotation for various primitives

### Changed
- Frame3D rotation takes also into account origin
- following plot_data v0.5.3

## v0.2.4
### Added
- handle spherical surfaces
- positionning of parts in STEP reading

## v0.2.1
### Added
- step export

## v0.2

### Changed
- modules *2D or *3D renamed in *2d, *3d
- point and vector declared with their x, y, z vm.Point2D((0, 0)) -> vm.Point2D(0, 0)
- separating in new modules: display, wires, edges...
- PEP8: method names
- PointAtCurvilinearAbscissa changed to point_at_abscissa
- MPLPlot changed to plot()
- plot now returns only ax instead of fig, ax 

## v0.1.11

### Added 
- Calculate the distance between LineSegment3D/LS3D, Arc3D/LS3D, Arc3D/Arc3D and between CylindricalFace3D too.
- Use PlaneFace3D with contours2D in a classic way and use it with contours3D with a 'from_contours3d' as CylindricalFace3D does.
- Calculate the distance between CylindricalFace3D and PlaneFace3D.
- Calculate the distance between CylindricalFace3D, PlaneFace3D and ToroidalFace3D.
- contours2d.tessel_points which gives all points of a contour2d, and .points the end points of primitives.
- Implementation of ConicalFace3D in Core and RevolvedProfile.
- Implementation of SphericalFace3D in Core.
- BSplineFace3D works.

### Changed
- cut_contours in Face3D which take all points from a Contour2D, not one side like before. Furthermore, it is light and quick.

## [v0.1.10]
- typings
- workflow to instanciate point

## [v0.1.9]

### Added
- mesh module

## [v0.1.8]

### Added
- color and alpha options for various primitives
- line segments intersection
 
### Debug
- arcs: is_trigo and angle were sometimes false

## [v0.1.7]

### Added
- random vector and points
- dashed line option in babylon of LineSegment3D
- Measure2D
- babylon_data: a dict language to describe models to be unpacked by a babylonjs unpacker

### Removed
- constants o2D, x2D, y2D...: use O2D, X2D...

### Changed
- Mesure -> Measure3D<|MERGE_RESOLUTION|>--- conflicted
+++ resolved
@@ -35,12 +35,8 @@
 * STL: from stream (use BinaryFile and StringFile instead of io.BinaryIO and FileIO)
 * Step: from stream (use BinaryFile instead of io.BinaryIO)
 * Contour: is_overlapping (consider intersecting_points is empty)
-<<<<<<< HEAD
+* LineSegment2D: to_wire (use discretization_points instead of discretise)
 * PlaneFace3D: cut_by_coincident_face (consider self.inner_contours inside face)
-=======
-* LineSegment2D: to_wire (use discretization_points instead of discretise)
-
->>>>>>> cc29e1d1
 
 
 ### Performance improvements
