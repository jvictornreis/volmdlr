--- conflicted
+++ resolved
@@ -7,8 +7,6 @@
 
 
 ## Unrealeased
-
-## v0.6.0 [11/7/2022]
 
 ### New Features
 
@@ -22,15 +20,13 @@
 
 * BsplineCurve: abscissa (use different start point between 0 and length)
 * Arc3D: plot
-<<<<<<< HEAD
+* Fix some to_step methods from edges.py and faces.py
 * Cylinder: point_belongs
-=======
-* fix Some to_step methods from edges.py and faces.py
->>>>>>> 0807934b
-
-
-### Performance improvements
-
+
+
+### Performance improvements
+
+* Avoid unneeded bbox computation
 
 
 ### Refactorings
@@ -46,7 +42,7 @@
 * Cylinder: point_belongs, random_point_inside, interference_volume_with_other_cylinder, min_distance_to_other_cylinder, is_intersecting_other_cylinder, lhs_points_inside
 
 
-## v0.6.0 [Unrealeased]
+## v0.6.0 [11/7/2022]
 
 ### New Features
 
