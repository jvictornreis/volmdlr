--- conflicted
+++ resolved
@@ -117,11 +117,8 @@
 - Arc3D: line_intersections
 - Line3D: minimum_distance_points
 - remove arcellipse handleling for bspline2d_3d.
-<<<<<<< HEAD
 - plot of vector3D
 - Ellipse3D: discretization_points.
-=======
->>>>>>> ba68e096
 
 ### Refactor
 - ClosedShell3D: point_belongs, get_non_intersecting_faces
