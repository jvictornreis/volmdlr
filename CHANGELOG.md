--- conflicted
+++ resolved
@@ -13,12 +13,9 @@
 ### New Features
 
 * Block: faces_center (calculate directly point in the middle of the faces)
-<<<<<<< HEAD
 * Create .geo and .msh files (Mesh geometries with GMSH)
-=======
 * Circle2D: split_by_line
 * BoundingRectangle: bounds, plot, area, center, b_rectangle_intersection, is_inside_b_rectangle, point_belongs, intersection_area, distance_to_b_rectangle, distance_to_point
->>>>>>> f3ea018e
 
 
 ### Fixed
