--- conflicted
+++ resolved
@@ -19,12 +19,9 @@
 - BSplineCurve3D: trim
 - FullArc3D: hash
 - SphericalSurface3D: enhance repair_periodicity_method
-<<<<<<< HEAD
 - ExtrusionSurface3D: point3d_to_2d.
 - ExtrusionSurface3D: enhance parametric operations when the surface is periodic.
-=======
 - BSplineFace3D: fix neutral_fiber
->>>>>>> 005fa7de
 
 ### Refactor
 - refator some classes' init in primitives3D. 
