# Changelog

All notable changes to this project will be documented in this file.

The format is based on [Keep a Changelog](https://keepachangelog.com/en/1.0.0/),
and this project adheres to [Semantic Versioning](https://semver.org/spec/v2.0.0.html).

## Unrealeased

### New Features


### Fixed

* Contour2D: bounding_rectangle (specify number_points for discretization_points)
* BSplineCurve2D: bounding_rectangle (specify number_points for discretization_points)


### Performance improvements


### Refactorings


### Unittests

* Contour2D: point_belongs



## Unrealeased

### New Features

* Block: faces_center (calculate directly point in the middle of the faces)
* Circle2D: split_by_line
* BoundingRectangle: bounds, plot, area, center, b_rectangle_intersection, is_inside_b_rectangle, point_belongs, intersection_area, distance_to_b_rectangle, distance_to_point
* Cylinder: random_point_inside, interference_volume_with_other_cylinder, lhs_points_inside
* CylindricalSurface3D: line_intersections, linesegment_intersections, plane_intersection
* Line2D: point_distance
* Line3D: to_2d
* Line3D: skew_to (verifies if two Line3D are skew)
* LineSegment3D: line_interserctions
* ArcEllipse3D: discretization_points
* FullArc3D: linesegment_intersections
* Line: sort_points_along_line
* Line2D: point_belongs
* ArcEllipse2D: length, point_belongs, abscissa, bounding_rectangle, straight_line_area, discretization_points, reverse
* New Class wires.Ellipse2D
* Ellipse2D.point_over_ellipse()
* Ellipse2D.line_intersections()
* Ellipse2D.linesegment_intersections()
* Ellipse2D.discretization_points()
* Ellipse2D.abscissa()
* Ellipse2D.point_angle_with_major_dir()
* Ellipse2D.area()
* Ellipse2D.rotation()
* Ellipse2D.tranlation()
* Ellipse2D.frame_mapping()
* Line2D.frame_mapping()
* Plane3D: is_parallel, fullarc_intersections
<<<<<<< HEAD
=======
* Arc2D: cut_betweeen_two_points
>>>>>>> 04ad8ac9
* Contour3D: linesegment_intersections, line_intersections
* Circle3D: primitives: [Arc3D, Arc3D], get_primitives, abscissa, linesegment_intersections
* Arc3D: line_intersections, linesegment_intersections
* new module utils: intersections -> circle_3d_linesegment_intersections
* hash for Frame2D
* Ellipse3D: point_belongs, abscissa, length, to_2d
* CylindricalSurface3D: point_on_surface, is_coincident, arcellipse3d_to_2d


### Fixed

* Contour2D: point_belongs
* BsplineCurve: abscissa (use different start point between 0 and length)
* Arc3D: plot
* Cylinder: point_belongs
* FullArc3D: plot (use discretization_points instead of discretise)
* Face3D: line_intersections: consider borders
* STL: from stream (use BinaryFile and StringFile instead of io.BinaryIO and FileIO)
* Step: from stream (use BinaryFile instead of io.BinaryIO)
* Contour: is_overlapping (consider intersecting_points is empty)
* LineSegment2D: to_wire (use discretization_points instead of discretise)
* Line2D: line_intersections
* BSplineCurve2D: line_intersections
* ArcEllipse2D: to_3d
* Fix boolean operations when faces are 100% coincident
* Fix some to_step methods from edges.py and faces.py
* Plane3D: plane_intersections, is_coindident
<<<<<<< HEAD
* contour2d: ordering_primitives, order_primitives
=======
* Linesegment2D: infinite_primitive
* Arc2D: point_belongs
* Arc2D: infinite_primitive
* Wire2D: infinite_intersections
>>>>>>> 04ad8ac9
* infinite primitive offset of linesegment
* Ellispe3D: discretization_points

### Performance improvements

* Avoid unneeded bbox computation
* cache variable self._polygon_point_belongs_100, to avoid recalculating each
time we have to verify if a point is inside


### Refactorings
* LineSegment3D: intersections
* Line2D: sort_points_along_line
* Line3D: intersections


### Unittests

* PlaneFace3D: line_intersections
* BsplineCurve: abscissa
* Circle2D: split_by_line
* BoundingRectangle: area, center, intersection, is_inside, point_belongs, intersection_area, distance_to_point, distance_to_b_rectangle
* Cylinder: point_belongs, random_point_inside, interference_volume_with_other_cylinder, min_distance_to_other_cylinder, is_intersecting_other_cylinder, lhs_points_inside
* CylindricalFace3D: linesegment_intersections
* CylindricalSurface3D: line_intersections
* Line3D: line_distance
* Line3D: skew_to
* Line3D: intersections
* LineSegment3D: line_intersections
* LineSegment3D: linesegment_intersections
* Contour: is_overlapping
* LineSegment2D: to_wire
* Line2D: point_belongs
* BSplineCurve2D: line_intersections
* LineSegment2D: line_intersections
* ArcEllipse3D: discretization_points
* FullArc3D: linesegment_intersections
* Line2D: sort_points_along_line
* Line3D: sort_points_along_line
* ArcEllipse2D: length, point_belongs, abscissa, bounding_rectangle, straight_line_area, discretization_points, reverse
* Ellipse2D.point_over_ellipse()
* Ellipse2D.line_intersections()
* Ellipse2D.linesegment_intersections()
* Ellipse2D.discretization_points()
* Ellipse2D.abscissa()
* Ellipse2D.point_angle_with_major_dir()
* Ellipse2D.area()
* Ellipse2D.rotation()
* Ellipse2D.tranlation()
* Ellipse2D.frame_mapping()
* Line2D.frame_mapping()
* Plane3D: plane_intersections, fullarc_intersections, is_parallel, is_coincident
<<<<<<< HEAD
=======
* Contour2D: offset
>>>>>>> 04ad8ac9
* ArcEllipse3D.to_2d()
* Circle3D: point_belongs
* Circle3D: discretization_points
* Arc3D: line_intersections, linesegment_intersections
* Contour2D: ordering_contour, is_ordered, order_contour
* Ellipse3D: point_belongs, abscissa, length, to_2d, discretization_points
* CylindricalSurface3D: point_on_surface, is_coincident

## v0.6.1 [12/13/2022]

### Changes

* Import from dessia_common are now performed from dessia_common.core

### Fixed
* infinite primitive offset of linesegment

## v0.6.0 [11/7/2022]

### New Features

* Stl:load_from_file, to_volume_model
* Surface2D: copy (specific method)
* GmshParser: read_file (.msh) and related methods, define_triangular_element_mesh, define_tetrahedron_element_mesh
* Circle2D: primitives (defined with 2 Arc2D)
* Node2D/3D, TriangularElement, QuadrilateralElement2D, TriangularElement3D
* ElementsGroup: nodes, elements_per_node
* Mesh: bounding_rectangle, delete_duplicated_nodes
* PlaneFace3D: cut_by_coincident_face
* Vector2D: to_step
* BSplineCurve2D: to_step
* LineSegment3D: to_bspline_curve
* BSplineCurve3D: from_geomdl_curve
* Surface2D: line_crossings
* Surface2D: from_contour
* BSplineSurface3D: simpifly_surface - verifies if BSplineSurface3D could be a Plane3D
* OpenShell3D: to_step_face_ids
* Contour2D: repair_cut_contour
* Circle2D: cut_by_line

### Fixed

* Contour3D: average_center_point (use edge_polygon.points instead of points)
* Contour: edges_order_with_adjacent_contour
* Arc2D: translate_inplace
* Arc2D: point_belongs
* Arc2D: abscissa (consider point2d == arc2d.start/end)
* Arc2D: split (how to choose the interior point)
* Wire: extract_primitives (consider point1 and point2 belong to the same primitive, REMOVE Contour.extract_primitives)
* LineSegment: abcissa (consider point2d == arc2d.start/end)
* Contour2D: cut_by_wire
* Contour2D: point_belongs (bug when contour has only one primitive, like FullArc2D)
* Contour: contours_from_edges
* PlaneFace3D: face_intersections
* Edge: insert_knots_and_mutiplicity
* BSplineCurve3D: from_step
* Surface2D: cut_by_line
* Circle3D: to_step
* ArcEllipse3D.to_2d()
* infinite primitive offset of linesegment

### Performance improvements

* Improve reading STEP files (Faster BSplineCurve3D.look_up_table, Better info when _edges not following eachother_ )
* Improve multiple substractions
* Speedup Contour2D.point_belongs using bounding_rectangle
* Custom to dicts for Shells and primitives inheriting


### Refactorings

* Normalize STL methods regarding STEP
* Refacor and update old code in mesh.py
* Define a Parent class 'Triangle' for Triangle2D/3D


### Unittests

* Wire: extract_primitives, extract_without_primitives


## v0.5.0

### New Features

* Contour: is_overlapping, is_supperposing
* Point, Edges and Wires: axial_symmetry
* Surface2D: rotation, rotation_inplace
* Wire2D: bsplinecurve_crossings,  bsplinecurve_intersections
* Cylinder: min_distance_to_other_cylinder, is_intersecting_other_cylinder
* New point_distance method for Wire3D

### Fixed

* Wire3D.babylonjs
* BSplineSurface3D.merge_with (consider overlapping, intersecting surfaces)
* Wire.extract_primitives (consider point1 & point2 belong to the same primitive)
* Wire.extract_without_primitives (consider the primitives’ order to choose the primitives)
* Contour.shared_primitives_with (consider contours sharing a lot of primitives groups)
* Contour2D.contour_intersections (check if the point is not already in the lis)
* Line.is_between_points (consider point1==point2)
* BSplineCurve2D.split (consider point==start/end)
* Contour3D.bounding_box (use _utd_bounding_box to be defined as a property)
* BSplineSurface3D.grid2d_deformed (add more constraints to compute surface deformation)
* BSplineSurface3D.from_cylindrical_faces (consider **kwargs parameters)
* Duplicated methods cleaned
* triangulation of planar faces

### Performance improvements

* Remove Copy param from movement of primitives and add inplace methods
* Improve union operations
* Return the same result type (a boolean) in Contour.is_sharing_primitives_with
* Add hidden attribute _bounding_rectangle for Contour2D
* Add hidden attribute _length for BSplineCurve2D/3D
* Consider different types of primitives in Wire.wire_intersections/wire_crossings
* Add hidden attribute _length for Edge

### Refactorings

* Define _eq_ in Contour (to be used for both 2D and 3D)
* Use Grid2D object in different BSplineSurface3D methods (especially: to_2d_with_dimension)
* Define length in LineSegment (to be used for both 2D and 3D)
* Delete diplicated methods (length and point_at_abscissa) from Contour3D (inherit from Wire)
* Define a Parent class 'Bsplinecurve' to mutulize Bsplinecurve2D/3D methods
* Clean duplicated methods
* Define length in LineSegment (to be used for both 2D and 3D)
* Delete diplicated methods (length and point_at_abscissa) from Contour3D (inherit from Wire)
* Define a Parent class 'Bsplinecurve' to mutulize Bsplinecurve2D/3D methods


## v0.4.0
### Fixed
* various fixes in cuts of wires and contours
* Fix of missing face in Union
* following dessia_common v0.7.0


## v0.3.0

### New Features
* Bspline with dimensions
* cut_by_line for Surface2D
* Bspline merge

### Fixed
* Various Steps improvement
* Bspline periodicity in step reading
* sewing improvements
* Substraction of shells

## v0.2.10

### New Features

* union of shells (only with planeface for the moment 
* Sewing of polygon3D
* Concav hull of PointCloud2D

## v0.2.9

### New Features

* support STL import & export
* point cloud2D & cloud3D

## v0.2.8

### New Features

* support stringIO in step save

### Fixes

* depack of point2D
* to_vector2D

### Performance improvements

* better bounding box for cylindrical face


## [v0.2.7]
### Changed
* direction vector of linesegments are now normalized

### New Features

* straight line area for BsplineCurve2D
* split of circleby start end
* closedpolygon2d is_trigo
* Auto-adaptative camera/edge width babylonjs
* splitting of bsplinecurve2d
* BezierSurface3D implemented
* added rotation and translation for faces
* new classes BezierCurve2D and BezierCurve3D
* spherical surface
* (core): update plot_data method
* update plot_data methods in wires and edges
* step almost working for cylindrical, conical toroidal
* difference between intersections and crossings
* plot_data version set to 0.3.8 or above

### Fixes

* support of mixed vector point in to step
* remove debug mode babylonjs
* remove sci notation in step export
* use stable cdn for babylonjs
* sweep extrusion length
* line circle intersection with tolerance, normal and dir vector for arc
* offset of wire
* remove useless non serializable attr
* secondmoment area from straight lines
* reversed faces in extrusion correction
* enhancement of rotation/translation of shells
* bug fix BezierCurve2D and 3D
* eq and hash for basis and frames
* shell and frame mapped shell correctly read
* small try except added for step reading
* all SHAPE_REPRESENTATION are now read
* Arc3D from step full debug
* arc3d to 2d in bspline3d surface
* missing faces at end of sweep
* splitting faces and arcs
* perf in display nodes and toroidal aspect
* setup.py requires plot_data>=0.3.9
* (primitives2d): serialization
* debug of shell method
* porting shells methods
* Debug of conical faces
* Porting cylinders and hollow
* porting from missing from_contour3d for planeface
* reading steps, but artefact on faces
* Correcting arc from_step

### Performance improvements

* LineSegment2D.points is non serializable attribute
* ClosedPolygon2D.line_segment is non_serializable_attributes
* Optimization of mesh generation

#### Refactorings
* (edges): put data argument back into Arc2D.plot_data()
* (edges): redefined Arc2D.plot_data()

## v0.2.6

### Changed
- debugs on frame 2D 

### Optimized
- babylon data generation speed up

## v0.2.5

### Added
- translation and rotation for various primitives

### Changed
- Frame3D rotation takes also into account origin
- following plot_data v0.5.3

## v0.2.4
### Added
- handle spherical surfaces
- positionning of parts in STEP reading

## v0.2.1
### Added
- step export

## v0.2

### Changed
- modules *2D or *3D renamed in *2d, *3d
- point and vector declared with their x, y, z vm.Point2D((0, 0)) -> vm.Point2D(0, 0)
- separating in new modules: display, wires, edges...
- PEP8: method names
- PointAtCurvilinearAbscissa changed to point_at_abscissa
- MPLPlot changed to plot()
- plot now returns only ax instead of fig, ax 

## v0.1.11

### Added 
- Calculate the distance between LineSegment3D/LS3D, Arc3D/LS3D, Arc3D/Arc3D and between CylindricalFace3D too.
- Use PlaneFace3D with contours2D in a classic way and use it with contours3D with a 'from_contours3d' as CylindricalFace3D does.
- Calculate the distance between CylindricalFace3D and PlaneFace3D.
- Calculate the distance between CylindricalFace3D, PlaneFace3D and ToroidalFace3D.
- contours2d.tessel_points which gives all points of a contour2d, and .points the end points of primitives.
- Implementation of ConicalFace3D in Core and RevolvedProfile.
- Implementation of SphericalFace3D in Core.
- BSplineFace3D works.

### Changed
- cut_contours in Face3D which take all points from a Contour2D, not one side like before. Furthermore, it is light and quick.

## [v0.1.10]
- typings
- workflow to instanciate point

## [v0.1.9]

### Added
- mesh module

## [v0.1.8]

### Added
- color and alpha options for various primitives
- line segments intersection
 
### Debug
- arcs: is_trigo and angle were sometimes false

## [v0.1.7]

### Added
- random vector and points
- dashed line option in babylon of LineSegment3D
- Measure2D
- babylon_data: a dict language to describe models to be unpacked by a babylonjs unpacker

### Removed
- constants o2D, x2D, y2D...: use O2D, X2D...

### Changed
- Mesure -> Measure3D<|MERGE_RESOLUTION|>--- conflicted
+++ resolved
@@ -59,10 +59,7 @@
 * Ellipse2D.frame_mapping()
 * Line2D.frame_mapping()
 * Plane3D: is_parallel, fullarc_intersections
-<<<<<<< HEAD
-=======
 * Arc2D: cut_betweeen_two_points
->>>>>>> 04ad8ac9
 * Contour3D: linesegment_intersections, line_intersections
 * Circle3D: primitives: [Arc3D, Arc3D], get_primitives, abscissa, linesegment_intersections
 * Arc3D: line_intersections, linesegment_intersections
@@ -90,14 +87,11 @@
 * Fix boolean operations when faces are 100% coincident
 * Fix some to_step methods from edges.py and faces.py
 * Plane3D: plane_intersections, is_coindident
-<<<<<<< HEAD
 * contour2d: ordering_primitives, order_primitives
-=======
 * Linesegment2D: infinite_primitive
 * Arc2D: point_belongs
 * Arc2D: infinite_primitive
 * Wire2D: infinite_intersections
->>>>>>> 04ad8ac9
 * infinite primitive offset of linesegment
 * Ellispe3D: discretization_points
 
@@ -150,10 +144,7 @@
 * Ellipse2D.frame_mapping()
 * Line2D.frame_mapping()
 * Plane3D: plane_intersections, fullarc_intersections, is_parallel, is_coincident
-<<<<<<< HEAD
-=======
 * Contour2D: offset
->>>>>>> 04ad8ac9
 * ArcEllipse3D.to_2d()
 * Circle3D: point_belongs
 * Circle3D: discretization_points
