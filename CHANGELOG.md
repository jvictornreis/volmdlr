--- conflicted
+++ resolved
@@ -10,47 +10,27 @@
 
 ### New Features
 
-<<<<<<< HEAD
-*
-=======
 * Block: faces_center (calculate directly point in the middle of the faces)
->>>>>>> 66196238
-
-
-### Fixed
-
-<<<<<<< HEAD
+
+
+### Fixed
+
+* BsplineCurve: abscissa (use different start point between 0 and length)
 * Arc3D: plot
-=======
-* BsplineCurve: abscissa (use different start point between 0 and length)
-
->>>>>>> 66196238
-
-
-### Performance improvements
-
-<<<<<<< HEAD
-*
-=======
->>>>>>> 66196238
+
+
+### Performance improvements
+
 
 
 ### Refactorings
 
-<<<<<<< HEAD
-*
-=======
->>>>>>> 66196238
 
 
 ### Unittests
 
-<<<<<<< HEAD
-*
-=======
 * BsplineCurve: abscissa
 
->>>>>>> 66196238
 
 
 ## v0.6.0 [Unrealeased]
