--- conflicted
+++ resolved
@@ -40,11 +40,8 @@
 - BSplineCurve: Consider overlaping curves also as periodic.
 - BSplineCurve.simplify: handles exceptions.
 - Arc2D: plot_data
-<<<<<<< HEAD
 - LineSegment3D: planar_revolution.
-=======
 - BSplineCurve: decompose into béziers patches of same degree.
->>>>>>> 600cdc94
 
 #### faces.py
 - Face3D: enhance from_contours3d.
