# Changelog

All notable changes to this project will be documented in this file.

The format is based on [Keep a Changelog](https://keepachangelog.com/en/1.0.0/),
and this project adheres to [Semantic Versioning](https://semver.org/spec/v2.0.0.html).


## v0.16.0 [future]

### New Features
- added missing hash and eq methods to several classes
- ArcEllipse2D/3D: get_shared_section and delete_shared_section.
- ConicalSurface3D: conicalsurface_intersections

#### edges.py
- BSplineCurve: decompose into béziers patches of same degree.

#### faces.py
- Add primitives_mapping property: returns a dictionary containing the correspondence between the parametric and 3D boundaries of the faces.
- grid_points: returns a grid of points inside the surface2d of the face.

#### surfaces.py
- CylindricalSurface3D: parametric_points_to_3d
- ToroidalSurface3D: parametric_points_to_3d
- SphericalSurface3D: parametric_points_to_3d
- ConicalSurface3D: parametric_points_to_3d
- ExtrusionSurface3D: parametric_points_to_3d
- RevolutionSurface3D: parametric_points_to_3d
- Plane3D: parametric_points_to_3d
- BSplineSurface3D: parametric_points_to_3d
- BSplineSurface3D: decompose
<<<<<<< HEAD
- BSplineSurface3D:extract_curves method. Extracts curves from the surface given an ordered list of parameters in u or v direction.
=======
>>>>>>> 613f9cfd

### Fixed
- review hash and eq methods
- fix pylint.
- Add some missing docstrings.

#### curves.py
- Ellipse2D/3D: mutualize length method.
- Circle2D: abscissa method - consider frame direction during rotation.
- Line: is_close.
- Circle3D: Line intersections

#### edges.py
- BSplineCurve: handles exceptions in simplify method.
- BSplineCurve: Consider overlaping curves also as periodic.
- BSplineCurve.simplify: handles exceptions.
- Arc2D: plot_data
- LineSegment3D: planar_revolution.
- BSplineCurve: abscissa.

#### faces.py
- Face3D: enhance from_contours3d.
- Face3D: divide_face_with_closed_cutting_contours - if inner_contour.area()/outer_contour.area() < 1e-9 ignore it.
- Face3D: point_belongs

#### primitives3d.py
- RevolvedProfile: to_dict

#### surface.py
- PeriodicalSurface: handles exceptions in connect_contours method.
- ExtrusionSurface3D: fullarcellipse3d_to_2d
- ExtrusionSurface3D: generalization of the _repair_points_order method to repair the order of parametric points of edges after transformation.
- ToroidalSurface3D: increases precision of point3d_to_2d.
- Surface3D: repeair_primitives_periodicity. Treat special case on surfaces with singularities.
- ToroidalSurface3D: plane_intersections.

#### wires.py
- Contour2D: cut_by_line.
- ContourMixin: is_ordered().


#### step.py
- Step: uses Regular Expressions to improve the performance.

#### core.py
- Add missing dark_mode parameter in save_babylonjs_to_file method.

### Refactor
- Big refactor to improve and simplify complex and long methods in various modules. 

#### surfaces.py
- contour3d_to_2d/contour2d_to_3d: Add option to return also a dictionary with the correspondence between the parametric and 3D primitives.
- BSplineSurface3D: point3d_to_2d

#### display.py
- refactor DisplayMesh

### Changed
- Edge.split_between_two_points -> trim
- surfaces.py: point_on_surface -> point_belongs

### Unittests
- 

## 0.15.2

### build
- fix build test before upload to pypi

## 0.15.1

### build

- Use pip install instead of setuptools install in order to avoid .egg being generating and preventing PyPI upload


## v0.15.0

### New Features

#### core_compiled.py
- Point2D/Point3D: allow users to use a point or a list of points direct inside a numpy array. ex.: np.array(volmdlr.O3D)
- Point2D/Point3D: in_list. ** ATTENTION:** -> use in_list instead of volmdlr.core.point_in_list.
- cad_simplification: VoxelizationSimplify, TripleExtrusionSimplify, TriangleDecimationSimplify.

#### surfaces.py
- ToroidalSurface3D: line_intersections, linesegment_intersections, plane_intersections
- ToroidalSurface3D: cylindricalSurface_intersections, circle_intersections, fullarc_intersections, dict_to_object, conicalsurface_intersections, sphericalsurface_intersections
- ToroidalSurface3D: Handles degenerated surfaces (major_radius < minor_radius).
- CylindricalSurface3D: circle_intersections, sphericalsurface_intersections, cylindricalsurface_intersections
- ToroidalFace3D: PlaneFace3D intersectios.
- SphericalSurface3D: circle_intersections, arc_intersections, ellipse_intersections, arcellipse_intersections, sphericalsurface_intersections
- ConicalSurface3D: sphericalsurface_intersections
- General improvements on sufaces\` parametric operations.
- Surface2D: triangulation. Set tri_opt equal to "p".

#### edges.py
- BsplineCurve3D: circle_intersections.
- ArcEllipse3D/FullArcEllipse3D: line_intersections.

#### faces.py
- Face3D: get_face_polygons

#### curves.py
- Circle3D: point_distance.
#### shell.py
- OpenTriangleShell3D: triangle decimation
- ClosedTriangleShell3D: turn_normals_outwards, are_normals_pointing_outwards, turn_normals_inwards, are_normals_pointing_inwards
- DiplayTriangleShell3D: concatenate

#### core.py
- BoundingBox: is_close, scale
- BoundingBox: triangle_intersects_voxel, is_intersecting_triangle
#### discrete_representation.py
- Voxelization: from_mesh_data
- OctreeBasedVoxelization


#### step.py
- Support to Datakit CrossCadWare STEP file format.

### Fixed
- Drone : run generate sdist and generate bdist_wheel only on master
- drone.yml: add distribution types to be uploaded into pypi.

#### core.py
- VolumeModel: get_mesh_lines (change tolerance to 1e-5)

#### edges.py 
- Arc2D: direction conservation in rotation / translation / frame_mapping.
- FullArcEllipse: angle_start, angle_end.

#### surfaces.py
- ToroidalSurface3D: line_intersections, linesegment_intersections, plane_intersections.
- ConicalSurface3D: circle_generatrixes direction.
- PeriodicalSurface: handles exceptions in connect_contours method.
- ExtrusionSurface3D: fullarcellipse3d_to_2d
- ExtrusionSurface3D: generalization of the _repair_points_order method to repair the order of parametric points of edges after transformation.
- ToroidalSurface3D: increases precision of point3d_to_2d.
- Plane3D: plane intersections.

#### faces.py
- ToroidalFace3D: PlaneFace3D intersections.
- PlaneFace3D: circle_intersections. planeface_intersections
- BsplineFace3D: adjacent_direction_uu
- PlaneFace3D: project_faces (check first if surfaces are coincident)

#### wires.py
- delete remaining inplace methods in wires.py

#### shells.py
- Fixes to boolean operations. Added some tolerance parameters to some methods. 
- Shell3D: get_geo_lines (consider edge.inverse in get_edge_index_in_list check), is_shell_open
- DisplayTriangleShell3D: eq, data_eq, hash, data_hash, concatenate

#### surfaces.py 
- SphericalSurface3D: use circle 3d instead of polygon3D for plotting. 
- add bigger precision to plane-plane intersections.

#### utils
- common_operations separate_points_by_closeness: consider more than two cluster groups.

#### curves.py
- Circle3D: circle_intersectios when the circle are coplanar.
- Circle2D: Now, it needs a Frame2D and a radius instead of a Center and a Radius. This allows to easily control the circle's direction (clockwise/counterclockwise)

#### surfaces.py
- ExtrusionSurface3D: enhance parametric operations.

#### edges.py
- bsplineCurve: line_intersections. 

#### discrete_representation.py
- MatrixBasedVoxelization: _logical_operation
- Remove inheritance from ABC for platform usage

#### cad_simplification.py
- Remove inheritance from ABC for platform usage

### Refactor
- Face3D: create a generic method for calculating intersections between two faces: _generic_face_intersections.
- Voxelization: refactor class methods

#### core.py
- babylon_data: avoid using bounding_box for performance
- BoundingBox: uses numpy to improve performance.

#### core_compiled
- Frame2D: fix rotation, now it has an optional parameter rotate_basis, set to False by default option, so the user can specify if he wants to rotate also the basis of the frame.

#### edges.py
- Circle2D: Now, it needs a Frame2D and a radius instead of a Center and a Radius. This allows to easily control the circle's direction (clockwise/counterclockwise)
- Arc2D: Arc 2D now must follow the same rotation direction of its circle.
- LineSegment2D/3D: The line attribute from which the line segment was defined was converted to a property, for performance and memory efficiency reasons.
- BSplineCurve: improve line_intersections performance. 

#### faces.py
- Face3D: create a generic method for calculating intersections between two faces: _generic_face_intersections.

#### primitives3d.py
- Sweep: accepts an optional parameter starting_frame that can control the orientation of the profile.
- Block: get_bounding_box

#### shells.py
- boolean operations - now works also for triangle meshed objects, containing coincident faces.
#### surfaces.py
- ExtrusionSurface3D: Uses edge abscissa as u parameter.
- ExtrusionSurface3D: general improvements in parametric operations.


### Changed
- ToroidalSurface3D: init param tore_radius and small_radius changed to major_radius and minor_radius respectevely.
- ToroidalSurface3D: plots now use Circles 3D instead of ClosedPolygon3D. Performance improved.
- CylindricalSurface3D: More comprehesive plot
- BoundingBox: from_bounding_boxes
- BSplineCurve: improve line_intersections performance.
- core_compiled.pyx: update typing because Point2D, Point3D, Vector2D and Vector3D are now extension types (C structures.)
- BSplineCurve: improve line_intersections performance.
- SphericalSurface3D: enhance bsplinecurve3d_to_2d.


### Unittests
#### curves 
- Circle3D: new case to test_circle_intersections, new test: test_point_distance.
#### surfaces
- ToroidalSurface3D: test_line_intersections, test_plane_intersections, test_cylindrical_surface_intersections, test_circle_intersections
- CylindricalSurface3D:  test_circle_intersections.
#### faces
- ToroidalFace3D: PlaneFace3D intersectios.
- SphericalSurface3D: circle_intersections, arc_intersections, arcellipse_intersections
- PlaneFace3D: point_belongs
#### core
- BoundingBox: is_close, scale
#### primitives3d
- Block: from_bounding_box, get_bounding_box

## v0.14.0

### New Features
- DisplayTriangleShell3D: a TriangleShell3D optimized for performance of display / saving / loading.
- BSplineSurface3D: from_points_interpolation, from_points_approximation.
- nurbs module.
- New curves classes: Hyperbola2D and Hyperbola3D.
- Line: closest_point_on_line, from_point_and_vector
- Line2D: get_slope, get_y_intersection.
- New curves classes: Parabola2D/3D.
- ConicalSurface3D: line/line_segment intersections, perpendicular_plane_intersection
- ConicalSurface3D: line/line_segment intersections, perpendicular_plane_intersection, parallel_plane_intersections, concurent_plane_intersections, plane_intersections.
- Hyperbola2D/3D and Parabola2D/3D: split
- PlaneFace3D: conicalface_intersections
- CylindricalSurface3D: conicalsurface_intersections
- CylindricalFace3D: conicalface_intersections
- Curve: general_method curve_intersections
- Parabola2d/3D / Hyperbola2D/3D: point_belongs, tangent
- BSplineCurve: point_to_parameter, abscissa_to_parameter.
- Basis3D: is_normilized, is_orthogonal, is_orthonormal.
- BSplineSurface3D: fullarcellipse3d_to_2d
- ClosedPolygon2D: points_in_polygon

### Fixed
- add missing name attributes to classmethods.
- fixed circular imports
- BSplineSurface3D: from_points_interpolation, from_points_approximation.
- ConicalFace3D: point_belongs
- nurbs.core: find_multiplicity, evaluate_curve.
- LineSegment3d: line_intersections.
- Circle2D: line_intersections
- Step.read_lines: handles name with # character in name.
- ExtrusionSurface3D: enhance 3D to parametric operations.
- BSplineCurve: direction_vector, point_at_abscissa, abscissa, trim
- ConicalSurface3D and RevolutionSurface3D: bsplinecurve3d_to_2d when start or and points are at surface singularity
- ClosedCurves: discretization_points
- ArcEllipse3D: is_close
- LineSegment3D: revolution
- FullArcEllipse3D, FullArcEllipse2D: discretization_points
- ConicalSurface3D: linesegment2d_to_3d
- BSplineSurface3D: bsplinecurve3d_to_2d, prevents code execution from stopping when point3d_to_2d does not converge
- BSplineSurface3D: derivatives
- BSplineCurve: split
- Matrix based discrete representation: boolean operations
- read the docs settings
- fix: move code complexity at end
- ClosedPolygon2D: points_in_polygon, fix include_edge_points
- ClosedShell3D: is_face_between_shells

### Refactor
- TriangleShell3D: various improvement such as get_bounding_box, to_mesh_data, from_mesh_data, to_dict, dict_to_object

### Changed
- Cache BSplineCurve points into a numpy array to reduce memory usage.
- Vector2D, Vector3D: __repr__
- core_compiled: cdef functions' names.
- Vector2D, Vector3D, Point2D, Point3D: transformed into extension types for memory performance
- limit warning on step reading
- BSplineSurface3D: point3d_to_2d

### Unittests
- Hyperbola2D/3D: line_intersections
- Parabola2D/3D: line_intersections
- ConicalSurface3D: test_line_intersections, test_plane_intersections.

## v0.13.0

### New Features
- Line: reverse.
- BSplineCurve: Remove dependencies from the geomdl library.
- perf: to_dict/dict_to_obj of OpenTriangleShell3D
- Cylinder / Cone / HollowCylinder: from_center_point_and_axis
- Cone: remove inheritance from RevolvedProfile
- Ellipse2D: point_distance, bounding rectangle, ellipse_intersections
- Curve: local_discretization
- Ellipse3D: line_intersections, linesegment_intersections, ellipse_intersections
- ArcEllipse3D : Linesegment_intersections, arcellipse_intersections
- Circle3D: circle_intersections, ellipse_intersections
- Circle2D: ellipse_intersections.
- Arc3D: arc_intersections, arcellipse_intersections
- Wire3D/Contour3D: edge_intersections, wire_intersections
- BSpline3D: arc_intersections
- New module: discrete_representation for voxelization of 3D geometries and pixelization of 2D geometries
- BSplineSurface3D: partial removal of dependencies on geomdl objects

### Fixed
- Sweep with non smoth path
- plot of vector3D.
- BSplineSurface3D: point3d_to_2d, improve inital condition.
- EdgeCollection3D: babylon_meshes.
- BSplineCurve3D: trim
- FullArc3D: hash
- SphericalSurface3D: enhance repair_periodicity_method
- CylindricalSurface3D: concurrent_plane_intersection
- BSplineFace3D: fix neutral_fiber
- Step: assembly import
- BSplineFace3D: fix bounding_box.
- Ellipse3D: from_step
- edges.py: general improvements.
- ExtrusionSurface3D: point3d_to_2d.
- ExtrusionSurface3D: enhance parametric operations when the surface is periodic.
- BSplineFace3D: fix neutral_fiber
- BSplineSurface3D: improve bsplinecurve3d_to_2d.
- BSplineSurface3D: improve bsplinecurve3d_to_3d.
- Circle2D: plot
- Line3D: fix Line3D plot()
- Vector2D: plot()
- fix RevolutionFace3D init parameter wire to edge.
- Update documentation
- fix Sweep: bug when first primitive is an arc.
- fix closedshell3d volume
- Step.py: enhance step import/export
- VolumeModel: get_shells
- step.py uses deque in stack based algorithms
- VolumeModel: get_shells
- add error protection stl
- Sweep - add raise ValueError if section too big in comparision to arc radiuses
- Update cython version requirement in setup.py
- Step import: handles when there is an empty assembly in the file.
- Ellipse2D: point_at_abscissa
- ultis.common_operations: get_edge_distance_to_point and get_get_abscissa_discretization from edges so it can be used in curves too.
- edges.Edge._generic_minimum_distance
- LineSegment3D: distance_linesegment
- BSpline3D: linesegment_intersections

### Refactor
- refator some classes' init in primitives3D. 
- Shells: refactor.
- Composite_primitives
- Surface3D: enhance repair_primitives_periodicity method.
- volmdlr.utils.intersections:
- BSplineCurve: replace periodic bool parameter with verification inside from_points_intepolation method.
- Wire3D: removes heritage from volmdlr.core.CompositePrimitive3D
- BSplineCurve3D: bounding_box
- edges: minimum_distance.
- BSplineSurface3D: bsplinecurve3d_to_2d
- BSplineCurve: transform some attributs into lazy evaluation and Caching
- BSplineSurface3D: transform some attributs into lazy evaluation and Caching
- BSplineSurface3D: store control_points as numpy array for memory efficiency
- PlaneFace3D: distance_to_point -> point_distance
- remove normalize() methods for Vectors. Replaced by unit_vector(), it returns a new normalized vector.
- Cylinder / Cone / HollowCylinder: docstrings, typings, style, coherence
- BSplineSurface3D: point3d_to_2d performance improvements.


### Changed
- Moves functions from step.py to volmdlr.utils.step_reader
- Cylinder / HollowCylinder: `from_extremal_points` is now depracted. Use `from_end_points` instead (for lexical reason)

### Unittests
- Cylinder / Cone / HollowCylinder
- Ellipse2D: point_distance
- Ellipse3D: test_ellipse_intersections, test_linesegment_intersections
- ArcEllipse3D : Linesegment_intersections, arcellipse_intersections
- Circle3D: circle_intersections.
- Arc3D: arc_intersections, arcellipse_intersections, test_minimum_distance_bspline
- BSplineCurve3D: test_bspline_linesegment_minimum_distance, test_bspline_linesegment_intersections
- Contour3D: test_edge_intersections

## v0.12.0


### New Features
- New module: cad_simplification - OctreeBlockSimplify, TrippleExtrusionSimplify
- shells.py : function to performe union operations for a given list of shells.
- ClosedShell3D: is_face_intersecting, is_intersecting_with
- BoundingBox: get_points_inside_bbox, size
- Vector3D: unit_vector
- Face3D: split_inner_contour_intersecting_cutting_contours
- Shell3D: get_ray_casting_line_segment
- WireMixin: get_connected_wire, is_sharing_primitives_with
- OpenShell3D: faces_graph
- Plane3D: arc_intersections, bsplinecurve_intersections
- common_operations: split_wire_by_plane
- SphericalSurface3D: line_intersections, linesegment_intersections.
- Sweep with muitiform profile contour.
- minimum_distance: face-to-face, shell-to-shell
- OpenShell3D: from_faces (using faces graph)
- SphericalFace3D: from_contours3d_and_rectangular_cut
- RevolutionSurface3D: Translation
- wires.WireMixin: from_circle
- curves.CircleMixin: trim
- Face3D: point_distance
- BSplineCurve3D: revolution method.

### Fixed
- ClosedShell3D: is_face_inside, get_subtraction_valid_faces, valid_intersection_faces, point_belongs
- ContourMixin: delete_shared_contour_section, reorder_contour_at_point, are_extremity_points_touching
- RevolutionSurface3D: fix some special cases whiling transforming from 3D space to parametric domain.
- fix drone python version
- BSplineFace3D: neutral_fiber
- BSplineSurface3D: arc3d_to_2d, removes repeated parametric points if any.
- surfaces.Plane3D: linesegment_intersections
- Step export
- Face3D: is_linesegment_crossing.
- Edge: fix orientation of edges commig from step.
- BSplineCurve3D: from_step.
- Export to step file
- Step import
- Edge: fix orientation of edges commig from step.
- Sphere: point_belongs, inherits from ClosedShell3D instead of RevolvedProfile
- Step import.
- PeriodicalSurface: linesegment3d_to_2d, takes into account small 3D line segments that should be actually 3D arcs
- babylondata: removes empty objects.
- ClosedPolygon2D: point_belongs.
- Fullarc: get_reverse.
- Arc2D: point_belongs
- ArcEllipse2D: point_at_abscissa
- Frame3D: import/export step.
- BSplineFace3D: neutral_fiber.
- Step: read_lines, take into account the space character in step entity names
- Circle3D: fix trim.
- Edge: from_step trim of periodic curves with different orientation of original edge
- Arc3D: fix abscissa, fix get_arc_point_angle
- add missing toleraces to some methods.
- Arc3D: line_intersections
- Line3D: minimum_distance_points
- remove arcellipse handleling for bspline2d_3d.
- plot of vector3D
- Ellipse3D: discretization_points.

### Refactor
- ClosedShell3D: point_belongs, get_non_intersecting_faces
- BoundingBox: bbox_intersection
- Face3D: get_face_cutting_contours
- parametric.py: fix numerical instability in some functions used in Arc3D to parametric surface domain transformation.
- intersections: get_bsplinecurve_intersections generalization, so it can also be used
to calculate intersections between a plane 3d and bsplinecurve3d.
- Big refactor: New module curves.py containing classes as Line, Circle and Ellipse.
Most edges will now be formed by a curve and a start and end points. Unittests for all these classes have been created.
All adequations have been done for all tests and existing scripts.

- bspline_compiled: refactor binomial_coefficient for performance.
- Improve step translator.
- Delete inplace methods: rotation, translation and frame_mapping. replace by juste the rotation, translation and frame_mapping. objects are no longer changed inplace, a new transformed object is returned each time.
- OpenShell3D: faces_graph.
- RevolutionSurface3D: Improve init and methods

### Changed
- OpenShell3D: faces_graph is now vertices_graph. faces_graph method now represents the faces' topology of the shell.

### Unittests
- FullArc2D: split_between_two_points
- Face3D: set_operations_new_faces
- ClosedShell3D: point_belongs
- Plane3D: arc_intersections, bsplinecurve_intersections
- common_operations: split_wire_by_plane
- SphericalSurface3D: line_intersections, linesegment_intersections.

## v0.11.0


### New Features
- BSplineCurve, Edge: simplify
- Plane3D: angle_between_planes, plane_betweeen_two_planes
- Edge: intersections, crossings, validate_crossings
- Arc2D: bsplinecurve_intersections, arc_intersections, arcellipse_intersections.
- ArcEllipse2D: bsplinecurve_intersections
- get_circle_intersections added to volmdlr.utils.intersections, so it can be used to calculate intersections between two arcs 2d.
- get_bsplinecurve_intersections added to volmdlr.utils.intersections. Used to calculate intersection between a bspline and another edge.
- Wire2D: edge_intersections, wire_intersections, edge_crossings, edge_intersections, validate_edge_crossings, validate_wire_crossings
- Contour2D: split_contour_with_sorted_points, intersection_contour_with
- CylindricalSurface3D: point_projection, point_distance
- ToroidalSurface3D: point_projection
- BsplineCurve: point_distance, point_belongs
- ContourMixin: is_adjacent
- Wire2D: area
- Circle2D: bsplinecurve_intersections.
- add tolerance param to many methods from edges and wires.
- Surface3D: add contour healing into face_from_contours3d method.
- ExtrusionSurface3D: implement missing cases for linesegment2d_to_3d method.
- BSplineSurface3D: to_plane3d
- BSplineFace3D: to_planeface3d
- BSplineCurve, Arc, LineSegment: is_close
- Core: get_edge_index_in_list, edge_in_list
- mesh: TetrahedralElementQuadratic 
- GmshParser: define_quadratic_tetrahedron_element_mesh
- GmshParser: to_vtk (consider quadratic tetrahedron element)
- VolumeModel: to_msh (consider both order 1 and 2)
- Assembly: define a volmdlr Assembly object.
- Edge: direction_independent_is_close
- Arcellipse2D, 3D: complementary, translation
- Arcellipse2D, 3D: complementary
- Face3D: is_linesegment_crossing, linesegment_intersections_approximation.
- Assembly: define a volmdlr Assembly object.
- Contour2D: copy
- LineSegment2D: copy
- FullArcEllipse3D: split
- ArcEllipse3D: split, point_at_abscissa
- Vector: is_perpendicular_to
- babylonjs: add nested meshes
- CylindricalFace3D, ConicalFace3D, ToroidalFace3D, BSplineFace3D: neutral_fiber
- VolumeModel: get_shells
- WireMixin: wires_from_edges
- DisplayMesh3D: triangulation_faces
- Woodpecker CI setup
- ContourMixin: primitive_section_over_contour.
- Face3D: split_by_plane

### Fixed
- 2D conversion: create 2D function name in core_compiled
- LineSegment, Arc, BSplineCurve: get_shared_section()
- bSpline2D: linesegment_intersections
- BsplineCurve: from_points_interpolation
- Coverage: use coverage rc to enable cython coverage
- ClosedShel3D: cut_by_plane
- ClosedShell3D: union
- BSplineSurface3D: take into account oppened contour while using face_from_contours3d
- BsplineCurve: simplify
- Dessiaobject inheritance up-to-date
- Edge: unit_direction_vector, unit_normal_vector, split_between_two_points
- VolumeModel: get_mesh_lines (change tolerance 1e-20 to 1e-6)
- RevolutionSurface: fix some parametric operations.
- ClosedShel3D: intersection method
- Fix: plots
- add some fixes to pydocstyle errors
- ToroidalSurface3D: fix some parametric operations.
- Node2D, Node3D: is_close
- SphericalSurface3D: enhance arc3d_to_2d and bsplinecurve3d_to_2d.
- BSplineface3D: linesegment2d_to_3d, bsplinecurve2d_to_3d.
- OpenShell3D: get_geo_lines (use primitive.is_close)
- Basis3D: normalize
- Contour3D: from_step removes repeated edges from primitives list
- Face3D: add fixes to divide_face.
- ExtrusionSurface3D: linesegment2d_to_3d.
- Surface3D: repair_primitive_periodicity
- BSplineSurface3D: ban useless attr in serialization 
- utils.parametric: fix contour2d_healing
- BSplineSurface3D: ban useless attr in serialization
- BSplineCurve: simplify
- SphericalSurface3D: contour3d_to_2d
- WireMixin: to_wire_with_linesegments (use new methods, for 2D and 3D)
- ArcEllipse2d: point_belongs, abscissa, init.
- Face3D: face_inside - now considers inners_contours
- BoundingBox: point_belongs now considers bounds.
- ContourMixin: delete_shared_contour_section
- PlaneFace3D: merge_faces
- Contour2D: divide
- Step: raise NotimplementedError when it's not possible to instatiate assembly object.
- STL: handle mutiple space as separator
- fix: protect gmsh import

### Refactor
- Contour2D: cut_by_wire
- Contour2D: extract_with_points displaced to WireMixin
- Contour2D: extract_contour displaced to WireMixin and renamed to extract
- Contour2D: split_contour_with_sorted_points displaced to WireMixin and renamed to split_with_sorted_points
- Contour2D: get_divided_contours
- FullArc2D, FullArc3D: create FullArc Abstract class.
- Contour2D: ordering_contour
- WireMixin: order_wire
- Contour2D: delete cut_by_linesegments
- split faces.py into surfaces.py, faces.py and shells.py 
- ContourMixin: from_points
- ClosedShell3D: improve performance for boolean operations
- Face3D: reduce the triangulation discretization resolution of Toroidal and Cylindrical to improve redering performance.
- Cylinder: inheritance directly from ClosedShell3D
- Edges: cache middle_points and unit_direction_vector 
- Arc: add optional parameter center
- unittests: find dynamicly the folder for the json
- Arc: point_distance
- BSplineCurve: is_close
- CompositePrimitive3D: babylon_points
- WireMixin: split_with_sorted_points -> if a wire, and given points are start and end, return self directly.
- ContourMixin: contours_from_edges
- ExtrusionSurface3D: simplify bsplinecurve3d_to_2d method

### Changed
- better surface3d plots
- sphere methods renamed in_points & to_point_skin to inner points & skin_points
- Improve CylincricalFace3D and ToroidalFace3D rendering mesh.
- remove useless attribute in Bspline serialization
- Change python suport version from >=3.7 to >= 3.9
- LICENSE changed from GPL to Lesser GPL 
- Readme logo updated
- CI: do not check quality on tag

### Unittests
- Arc2D: test_arc_intersections
- TestEdge2DIntersections: test intersections for all edges.
- Circle2D: test_circle_intersections
- Contour2D: test_crossings, test_intersection_contour_with
- BSplineCurve: get_intersection_sections
- BSplineCurve2D: edge_intersections, arc_intersections, bsplinecurve_intersections
- CylindricalFace3D: test_triangulation_quality
- CylindricalSurface3D: test_point_projection
- BSplineCurve: point_projection
- ClosedShel3D: cut_by_plane
- Arc3D.minimum_distance_points_line
- New unittests for plane3d.
- ClosedShel3D: intersection
- Arcellipse2D: complementary
- Contour2D: contours_from_edges.
- PlaneFace3D: merge_faces
- Contour2D: divide.
- BSplineFace3D: test_linesegment_intersections_approximation.
- CylindricalFace3D: split_by_plane.

v0.10.0 [Released 20/04/2023]

### New Features
* Write .msh file (with stream)
* Arc: reverse
* BSplineCurve2D: offset
* Circle2D: bsplinecurve_intersections, point_distance
* ConicalSurface3D, CylindricalSurface3D: plot method
* BSplineCurve3D: minimum distance
* volmdlr.edge: FullArcEllipse
* BSplineCurve: evaluate_single
* Wire2: hash
* Contour3D: hash
* LineSegment3D, LineSegment2D, Arc3D, Arc2D, BSpline3D, BSpline2D: get_shared_section(), delete_shared_section()
* Contour2D: closest_point_to_point2, get_furthest_point_to_point2
* Block: octree, quadtree, subdivide_block

### Fixed
* Bspline in sweep
* Plane3D: plane_intersections
* fixes to step assemblies
* LineSegment3D: matrix_distance
* fixes to wire
* Arc: split. Case when spliting point is the start or end point.
* BplineCurve2D: tangent, vector_direction, normal_vector
* BSplineCurve: abscissa, line_intersections
* Add some important fixes to unittests: missing two __init__py files.
* Contour2D, Contour3D: merge_with()
* Edge: change unit_direction_vector and unit_normal_vector to concrete methods
* stl: add _standalone_in_db to Stl class
* BSplineSurface3D: merge_with
* Documentation: Add introduction to volmdlr technology
* BSplineSurface3D: refactor bsplinecurve3d_to_2d to take into account periodic behavior
* OpenedRoundedLineSegments2D/ClosedRoundedLineSegments2D: fix radius type
* Surface3D: debug some special cases while using face_from_contours3d.
* Step: debug some special cases while reading step file.
* BSplineSurface3D: fix simplify_surface method.
* Improve pylint code quality.
* PeriodicalSurface: enhance some parametric transformations.

### Removed
- stl: remove default value in from_stream method

### Changed

- argument convexe in volmdlr.cloud has been renamed to convex
- Add some missing docstrings in volmdlr.faces
- Using full arcs for Circles primitives

### Performance improvements
- BSplineCurve: compilation of some functions used by from_points_interpolation classmethod.
- BSplineSurface3D: compilation of some functions used in the evaluation of a parametric point.
- eq & hash: Some eq and hash methods have been fixed. starting from clases Point and Vector.
- BSplinecurve2D: point_belongs
- lighten some dicts with optional name
- Step reader: refactor to_volume_model. Remove the dependency of the method of creating a graph.

### Refactorings
- ContourMixin: to_polygon (for both 2D and 3D)
- BSplineCurve2D.point_distance 
- new dataclass EdgeStyle: to be used in several plot methods. simplifying its structure.


### Unittests
* BSplineCurve2D: offset, point_distance, point_belongs
* Circle2D: bspline_intersections, point_distance
* Unittests for Vector2D
* Unittests for Point2D
* Unittests for Vector3D
* Unittests for Point3D
* LineSegment3D: test_matrix_distance
* LineSegment3D, LineSegment2D, Arc3D, Arc2D, BSpline3D, BSpline2D: get_shared_section(), delete_shared_section()
* Contour3D: merge_with()
* Contour2D: closest_point_to_point2, get_furthest_point_to_point2

## v0.9.3

- build: bump dessia common to 0.10.0
- build: remove useless jsonschema dep
- build: update package.xml for freecad

## v0.9.1

### Fixed
- build: manifest was not shipping bspline_compiled
- fixed many pylint errors: 13/03/2023
- fix contour2d: divide

### Documentation
 - typo in CONTRIBUTING.md
 - typo in README.md

## v0.9.0 [released 03/26/2023]

### New Features
* Unit coversion factor parameter added to the end of the from_step arguments parameter (So we can convert the units correctly)
* SphericalSurface3D: rotation, translation, frame_mapping
* read steps: Identify assemblies in a step file.
* ClosedTriangleShell3D: to_trimesh method
* PointCloud3D: add method shell_distances to compute distances from triangular mesh in PointCloud3D
* BSplineSurface3D: Now the plot method uses u and v curves
* Create .geo and .msh files (Mesh geometries with GMSH)
* RevolutionSurface3D: point3d_to_2d, point2d_to_3d, plot, rectangular_cut, from_step
* RevolutionFace3D
* WiriMixin: from points: general method for Wire3D and 2D and for Contour2D and 3D.
* Added package.xml metadata in order to be listed in the FreeCAD Addon Manager
* Edge: local_discretization
* ArcEllipse2d: point_at_abscissa, translation, split, point_distance.

### Fixed

* WireMixin: abscissa (add tolerance as parameter)
* OpenRoundedLineSegment2D: deleted discretization_points() so it uses the one from WireMixin.
* Contour2D: moved bounding_rectangle and get_bounding_rectangle to Wire2D.
* BSplineCurve: from_points_interpolation, uses centripedal method for better fitting.
* Conical, Cylindrical and Toroidal Surfaces 3D: fix face_from_contours - bug when step file doesnot follow a standard.
* BSplineSurface3D: debug linesegment2d_to_3d method.
* Parametric operations with BSpline curves.
* OpenTriangleShell3D: fix from_mesh_data method.
* PeriodicalSurface: fix face from contours.
* LineSegment2D.line_intersections: verify if colinear first.
* Cylinder: to_dict, min_distance_to_other_cylinder.
* Step_assemblies: consider when no transformation is needed.
* fix some pydocstyle errors
* Script/step/workflow: Update Workflow, use last version of dessia_common
* LineSegment3D: Rotation method update due to points attribute deletion
* ConicalSurface3D: fix from_step class method by adding the angle convertion factor
* fix f string usage
* Add some typings
* Step: Step translator now handles some EDGE_LOOP inconsistencies coming from step files
* Arc2d: point_belongs, abscissa.


### Removed

- edges: remove attributes points from lines & linesegments for performance purpose


### Performance improvements

- wires.py's 2D objects: chache bounding_rectangle results
- faces.py's Triangle3D objects: subdescription points and triangles
- EdgeCollection3D: new object for displaying series of edges
- BSplineSurface3D: compile BSplineSurface3D.derivatives
- Contour2D.area(): save area in a cache variable.
- Contour2D.__eq__(): verify contour length first, when verify if two contours are the same.
- Contour2D.is_inside(): verify first if the area of the contour2 is not smaller that contour 1.
- Disabling pointer in to_dict for most primitives
- Better hash for shells, contours & wires 


### Refactorings
- Remove usage of deprecated method old_coordinates and new_coordinates
- Indicate 'inplace' methods as deprecated
* Wire: extract_with_points

### Documentation
- BoundingBox docstrings

### Unittests
- ConicalSurface3D: face_from_contours, bsplinecurve3d_to_2d.
- CompositePrimitive2D: rotation, translation, frame_mapping
- core.py: delete_double_point, step_ids_to_str
- CompositePrimitive3D: plot
- BoundingRectangle: bounds, plot, area, center, b_rectangle_intersection, is_inside_b_rectangle, point_belongs,
intersection_area, distance_to_b_rectangle, distance_to_point
- BoundingBox: center, add, to_dict, points, from_bounding_boxes, from_points, to_frame, volume, bbox_intersection,
is_inside_bbox, intersection_volume, distance_to_bbox, point_belongs, distance_to_point, plot
* VolumeModel: eq, volume, rotation, translation, frame_mapping, bounding_box, plot
* Wire: extract_with_points, split_with_two_points
* Arc2d: point_belongs, abscissa.
* ArcEllipse2d: point_belongs, abscissa, init, translation, split, point_at_abscissa, point_distance.

### CI
- add spell check to pylint with pyenchant
- make code_pydocstyle more explicit
- upload html coverage to cdn.dessia.tech
- limit time effect on master & testing

## v0.8.0 [Released 26/01/2023]

### New Features

- PlaneFace3D: project_faces
- OpenShell3D: project_coincident_faces_of
- GmshParser: to_vtk
- BSplineCurve: derivatives
- ClosedPolygon2D: point_belongs, now the user can choose whether points on the edge of the polygon
            should be considered inside or not.
- ArcEllipse2D: line_intersections, frame_mapping, linesegment_intersections
- Line2D: point_belongs, frame_mapping()
- New Class wires.Ellipse2D
- Ellipse2D: point_over_ellipse(), line_intersections(), linesegment_intersections(), discretization_points(),
abscissa(), point_angle_with_major_dir(), area(), rotation(), tranlation(), frame_mapping()
- Plane3D: is_parallel, fullarc_intersections
- Arc2D: cut_betweeen_two_points
- Contour3D: linesegment_intersections, line_intersections
- Circle3D: primitives: [Arc3D, Arc3D], get_primitives, abscissa, linesegment_intersections
- Arc3D: line_intersections, linesegment_intersections
- new module utils: intersections -> circle_3d_linesegment_intersections
- hash for Frame2D
- Ellipse3D: point_belongs, abscissa, length, to_2d
- CylindricalSurface3D: point_on_surface, is_coincident, arcellipse3d_to_2d
- BSplineSurface3D: derivatives

### Fixed

- PlaneFace3D: cut_by_coincident_face (consider self.inner_contours inside face)
- Contour2D: bounding_rectangle (specify number_points for discretization_points), point_belongs
- Line2D: line_intersections
- BSplineCurve2D: line_intersections
- PlaneFace3D: cut_by_coincident_face (consider self.inner_contours inside face)
- BSplineCurve2D: bounding_rectangle (specify number_points for discretization_points)
- Mesh: delete_duplicated_nodes
- BSplineSurface3D: fix arc3d_to_2d method
- Frame3D : fix from_point_and_vector method ( error for the case vector=main_axis)
- BSplineCurve2D: linesegment_intersections
- Contour2D: merge_primitives_with
- BSplineCurve: fix to take into account weighted B-spline curves.
- Step: fix reading of rational BSpline curves and surfaces from step file.
- BSplineCurve2D: tangent (use position/length)
- Babylon: some scene settings for better rendering
- Arc2D: fix get_center: name referenced before assignement
- SphericalSurface3D : enhancement of primitives parametrization on surface parametric domain.
- BSplineSurface3D: debug linesegment2d_to_3d method.
- Parametric operations with BSpline curves.
- OpenTriangleShell3D: fix from_mesh_data method
- pydocstyle fixes
- bounding box: fix for cylindrical and BSplineCurve3D
- contour2d: ordering_primitives, order_primitives
- Plane3D: plane_intersections, is_coindident
- contour2d: ordering_primitives, order_primitives
- Linesegment2D: infinite_primitive
- Arc2D: point_belongs
- Arc2D: infinite_primitive
- Wire2D: infinite_intersections
- infinite primitive offset of linesegment
- Ellispe3D: discretization_points
- BSplineSurface: Improved surface periodicity calculation

### Removed

- babylon script remaining functions

### Performance improvements
- ClosedPolygon2D: triangulation
- Cylinder: min_distance_to_other_cylinder
- BSplineCurve: discretization_points
- Face3D: triangulation
- triangulation performance by use of Node2D instead of points (x15 on casing)
- cache variable self._polygon_point_belongs_100, to avoid recalculating each
time we have to verify if a point is inside
- Improvements in BSplineSurface3D.point3d_to_2d performance
- Triangle3D serialization speed-up
- Serialization without memo for faces
- Custom serialization for BsplineCurves

### Refactorings

- Basis2D, Basis3D, Frame2D, Frame3D: old_coordinates and new_coordinates method are now deprecated.
local_to_global_coordinates and global_to_local_coordinates are the new more explicit ones.
- Line3D: intersections

### Unittests

- Contour2D: point_belongs
- Basis2D, Basis3D, Frame2D, Frame3D: local_to_global_coordinates and global_to_local_coordinates
- ArcEllipse2D: linesegment_intersections
- LineSegment2D: to_wire
- Line2D: point_belongs
- BSplineCurve2D: line_intersections
- Ellipse2D.point_over_ellipse()
- Ellipse2D.line_intersections()
- Ellipse2D.linesegment_intersections()
- Ellipse2D.discretization_points()
- Ellipse2D.abscissa()
- Ellipse2D.point_angle_with_major_dir()
- Ellipse2D.area()
- Ellipse2D.rotation()
- Ellipse2D.tranlation()
- Ellipse2D.frame_mapping()
- Line2D.frame_mapping()
- Plane3D: plane_intersections, fullarc_intersections, is_parallel, is_coincident
- Contour2D: offset
- ArcEllipse3D.to_2d()
- Circle3D: point_belongs
- Circle3D: discretization_points
- Arc3D: line_intersections, linesegment_intersections
- Contour2D: ordering_contour, is_ordered, order_contour
- Ellipse3D: point_belongs, abscissa, length, to_2d, discretization_points
- CylindricalSurface3D: point_on_surface, is_coincident

### CI

- Mandatory CHANGELOG.md update for PR
- pre-commit checks with cython-lint

## v0.7.0

### New Features

- Open/Closed TriangleShells: ability to implement specific algorithm to triangles
- Block: faces_center (calculate directly point in the middle of the faces)
- Circle2D: split_by_line
- BoundingRectangle: bounds, plot, area, center, b_rectangle_intersection, is_inside_b_rectangle, point_belongs, intersection_area, distance_to_b_rectangle, distance_to_point
- Cylinder: random_point_inside, interference_volume_with_other_cylinder, lhs_points_inside
- CylindricalSurface3D: line_intersections, linesegment_intersections, plane_intersection
- Line2D: point_distance
- Line3D: to_2d
- Line3D: skew_to (verifies if two Line3D are skew)
- LineSegment3D: line_interserctions
- ArcEllipse3D: discretization_points
- FullArc3D: linesegment_intersections
- Line: sort_points_along_line
- Line2D: point_belongs
- ArcEllipse2D: length, point_belongs, abscissa, bounding_rectangle, straight_line_area, discretization_points, reverse

### Fixed

- Contour2D: point_belongs
- BsplineCurve: abscissa (use different start point between 0 and length)
- Arc3D: plot
- Cylinder: point_belongs
- FullArc3D: plot (use discretization_points instead of discretise)
- Face3D: line_intersections: consider borders
- STL: from stream (use BinaryFile and StringFile instead of io.BinaryIO and FileIO)
- Step: from stream (use BinaryFile instead of io.BinaryIO)
- Contour: is_overlapping (consider intersecting_points is empty)
- LineSegment2D: to_wire (use discretization_points instead of discretise)
- ArcEllipse2D: to_3d
- Fix boolean operations when faces are 100% coincident
- Fix some to_step methods from edges.py and faces.py


### Performance improvements

- Avoid unneeded bbox computation


### Refactorings

- cleanup of ClosedShell (double methods with Openshells)
- LineSegment3D: intersections
- Line2D: sort_points_along_line



### Unittests

- PlaneFace3D: line_intersections
- BsplineCurve: abscissa
- Circle2D: split_by_line
- BoundingRectangle: area, center, intersection, is_inside, point_belongs, intersection_area, distance_to_point, distance_to_b_rectangle
- Cylinder: point_belongs, random_point_inside, interference_volume_with_other_cylinder, min_distance_to_other_cylinder, is_intersecting_other_cylinder, lhs_points_inside
- CylindricalFace3D: linesegment_intersections
- CylindricalSurface3D: line_intersections
- Line3D: line_distance
- Line3D: skew_to
- Line3D: intersections
- LineSegment3D: line_intersections
- LineSegment3D: linesegment_intersections
- Contour: is_overlapping
- LineSegment2D: line_intersections
- ArcEllipse3D: discretization_points
- FullArc3D: linesegment_intersections
- Line2D: sort_points_along_line
- Line3D: sort_points_along_line
- ArcEllipse2D: length, point_belongs, abscissa, bounding_rectangle, straight_line_area, discretization_points, reverse


## v0.6.1 [12/13/2022]

### Changes

- Import from dessia_common are now performed from dessia_common.core

### Fixed
- infinite primitive offset of linesegment

## v0.6.0 [11/7/2022]

### New Features

- Stl:load_from_file, to_volume_model
- Surface2D: copy (specific method)
- GmshParser: read_file (.msh) and related methods, define_triangular_element_mesh, define_tetrahedron_element_mesh
- Circle2D: primitives (defined with 2 Arc2D)
- Node2D/3D, TriangularElement, QuadrilateralElement2D, TriangularElement3D
- ElementsGroup: nodes, elements_per_node
- Mesh: bounding_rectangle, delete_duplicated_nodes
- PlaneFace3D: cut_by_coincident_face
- Vector2D: to_step
- BSplineCurve2D: to_step
- LineSegment3D: to_bspline_curve
- BSplineCurve3D: from_geomdl_curve
- Surface2D: line_crossings
- Surface2D: from_contour
- BSplineSurface3D: simpifly_surface - verifies if BSplineSurface3D could be a Plane3D
- OpenShell3D: to_step_face_ids
- Contour2D: repair_cut_contour
- Circle2D: cut_by_line

### Fixed

- Contour3D: average_center_point (use edge_polygon.points instead of points)
- Contour: edges_order_with_adjacent_contour
- Arc2D: translate_inplace
- Arc2D: point_belongs
- Arc2D: abscissa (consider point2d == arc2d.start/end)
- Arc2D: split (how to choose the interior point)
- Wire: extract_primitives (consider point1 and point2 belong to the same primitive, REMOVE Contour.extract_primitives)
- LineSegment: abcissa (consider point2d == arc2d.start/end)
- Contour2D: cut_by_wire
- Contour2D: point_belongs (bug when contour has only one primitive, like FullArc2D)
- Contour: contours_from_edges
- PlaneFace3D: face_intersections
- Edge: insert_knots_and_mutiplicity
- BSplineCurve3D: from_step
- Surface2D: cut_by_line
- Circle3D: to_step
- ArcEllipse3D.to_2d()
- infinite primitive offset of linesegment
- Contour3D: order_contour.

### Performance improvements

- Improve reading STEP files (Faster BSplineCurve3D.look_up_table, Better info when _edges not following eachother_ )
- Improve multiple substractions
- Speedup Contour2D.point_belongs using bounding_rectangle
- Custom to dicts for Shells and primitives inheriting


### Refactorings

- Normalize STL methods regarding STEP
- Refacor and update old code in mesh.py
- Define a Parent class 'Triangle' for Triangle2D/3D


### Unittests

- Wire: extract_primitives, extract_without_primitives


## v0.5.0

### New Features

- Contour: is_overlapping, is_supperposing
- Point, Edges and Wires: axial_symmetry
- Surface2D: rotation, rotation_inplace
- Wire2D: bsplinecurve_crossings,  bsplinecurve_intersections
- Cylinder: min_distance_to_other_cylinder, is_intersecting_other_cylinder
- New point_distance method for Wire3D

### Fixed

- Wire3D.babylonjs
- BSplineSurface3D.merge_with (consider overlapping, intersecting surfaces)
- Wire.extract_primitives (consider point1 & point2 belong to the same primitive)
- Wire.extract_without_primitives (consider the primitives’ order to choose the primitives)
- Contour.shared_primitives_with (consider contours sharing a lot of primitives groups)
- Contour2D.contour_intersections (check if the point is not already in the lis)
- Line.is_between_points (consider point1==point2)
- BSplineCurve2D.split (consider point==start/end)
- Contour3D.bounding_box (use _utd_bounding_box to be defined as a property)
- BSplineSurface3D.grid2d_deformed (add more constraints to compute surface deformation)
- BSplineSurface3D.from_cylindrical_faces (consider **kwargs parameters)
- Duplicated methods cleaned
- triangulation of planar faces
- Wire3D: fix Bounding box
- Wire3D: Bounding box
- Arc2D: primitives bad calculation (arc2d)
- Update plotdata in setup.py
- add some fixes pydocstyle

### Performance improvements

- Remove Copy param from movement of primitives and add inplace methods
- Improve union operations
- Return the same result type (a boolean) in Contour.is_sharing_primitives_with
- Add hidden attribute _bounding_rectangle for Contour2D
- Add hidden attribute _length for BSplineCurve2D/3D
- Consider different types of primitives in Wire.wire_intersections/wire_crossings
- Add hidden attribute _length for Edge

### Refactorings

- Define _eq_ in Contour (to be used for both 2D and 3D)
- Use Grid2D object in different BSplineSurface3D methods (especially: to_2d_with_dimension)
- Define length in LineSegment (to be used for both 2D and 3D)
- Delete diplicated methods (length and point_at_abscissa) from Contour3D (inherit from Wire)
- Define a Parent class 'Bsplinecurve' to mutulize Bsplinecurve2D/3D methods
- Clean duplicated methods
- Define length in LineSegment (to be used for both 2D and 3D)
- Delete diplicated methods (length and point_at_abscissa) from Contour3D (inherit from Wire)
- Define a Parent class 'Bsplinecurve' to mutulize Bsplinecurve2D/3D methods


## v0.4.0
### Fixed
- various fixes in cuts of wires and contours
- Fix of missing face in Union
- following dessia_common v0.7.0


## v0.3.0

### New Features
- Bspline with dimensions
- cut_by_line for Surface2D
- Bspline merge

### Fixed
- Various Steps improvement
- Bspline periodicity in step reading
- sewing improvements
- Substraction of shells

## v0.2.10

### New Features

- union of shells (only with planeface for the moment
- Sewing of polygon3D
- Concav hull of PointCloud2D

## v0.2.9

### New Features

- support STL import & export
- point cloud2D & cloud3D

## v0.2.8

### New Features

- support stringIO in step save

### Fixes

- depack of point2D
- to_vector2D

### Performance improvements

- better bounding box for cylindrical face


## [v0.2.7]
### Changed
- direction vector of linesegments are now normalized

### New Features

- straight line area for BsplineCurve2D
- split of circleby start end
- closedpolygon2d is_trigo
- Auto-adaptative camera/edge width babylonjs
- splitting of bsplinecurve2d
- BezierSurface3D implemented
- added rotation and translation for faces
- new classes BezierCurve2D and BezierCurve3D
- spherical surface
- (core): update plot_data method
- update plot_data methods in wires and edges
- step almost working for cylindrical, conical toroidal
- difference between intersections and crossings
- plot_data version set to 0.3.8 or above

### Fixes

- support of mixed vector point in to step
- remove debug mode babylonjs
- remove sci notation in step export
- use stable cdn for babylonjs
- sweep extrusion length
- line circle intersection with tolerance, normal and dir vector for arc
- offset of wire
- remove useless non serializable attr
- secondmoment area from straight lines
- reversed faces in extrusion correction
- enhancement of rotation/translation of shells
- bug fix BezierCurve2D and 3D
- eq and hash for basis and frames
- shell and frame mapped shell correctly read
- small try except added for step reading
- all SHAPE_REPRESENTATION are now read
- Arc3D from step full debug
- arc3d to 2d in bspline3d surface
- missing faces at end of sweep
- splitting faces and arcs
- perf in display nodes and toroidal aspect
- setup.py requires plot_data>=0.3.9
- (primitives2d): serialization
- debug of shell method
- porting shells methods
- Debug of conical faces
- Porting cylinders and hollow
- porting from missing from_contour3d for planeface
- reading steps, but artefact on faces
- Correcting arc from_step

### Performance improvements

- LineSegment2D.points is non serializable attribute
- ClosedPolygon2D.line_segment is non_serializable_attributes
- Optimization of mesh generation

#### Refactorings
- (edges): put data argument back into Arc2D.plot_data()
- (edges): redefined Arc2D.plot_data()

## v0.2.6

### Changed
- debugs on frame 2D

### Optimized
- babylon data generation speed up

## v0.2.5

### Added
- translation and rotation for various primitives

### Changed
- Frame3D rotation takes also into account origin
- following plot_data v0.5.3

## v0.2.4
### Added
- handle spherical surfaces
- positionning of parts in STEP reading

## v0.2.1
### Added
- step export

## v0.2

### Changed
- modules -2D or *3D renamed in *2d, *3d
- point and vector declared with their x, y, z vm.Point2D((0, 0)) -> vm.Point2D(0, 0)
- separating in new modules: display, wires, edges...
- PEP8: method names
- PointAtCurvilinearAbscissa changed to point_at_abscissa
- MPLPlot changed to plot()
- plot now returns only ax instead of fig, ax

## v0.1.11

### Added
- Calculate the distance between LineSegment3D/LS3D, Arc3D/LS3D, Arc3D/Arc3D and between CylindricalFace3D too.
- Use PlaneFace3D with contours2D in a classic way and use it with contours3D with a 'from_contours3d' as CylindricalFace3D does.
- Calculate the distance between CylindricalFace3D and PlaneFace3D.
- Calculate the distance between CylindricalFace3D, PlaneFace3D and ToroidalFace3D.
- contours2d.tessel_points which gives all points of a contour2d, and .points the end points of primitives.
- Implementation of ConicalFace3D in Core and RevolvedProfile.
- Implementation of SphericalFace3D in Core.
- BSplineFace3D works.

### Changed
- cut_contours in Face3D which take all points from a Contour2D, not one side like before. Furthermore, it is light and quick.

## [v0.1.10]
- typings
- workflow to instanciate point

## [v0.1.9]

### Added
- mesh module

## [v0.1.8]

### Added
- color and alpha options for various primitives
- line segments intersection

### Debug
- arcs: is_trigo and angle were sometimes false

## [v0.1.7]

### Added
- random vector and points
- dashed line option in babylon of LineSegment3D
- Measure2D
- babylon_data: a dict language to describe models to be unpacked by a babylonjs unpacker

### Removed
- constants o2D, x2D, y2D...: use O2D, X2D...

### Changed
- Mesure -> Measure3D<|MERGE_RESOLUTION|>--- conflicted
+++ resolved
@@ -30,10 +30,7 @@
 - Plane3D: parametric_points_to_3d
 - BSplineSurface3D: parametric_points_to_3d
 - BSplineSurface3D: decompose
-<<<<<<< HEAD
 - BSplineSurface3D:extract_curves method. Extracts curves from the surface given an ordered list of parameters in u or v direction.
-=======
->>>>>>> 613f9cfd
 
 ### Fixed
 - review hash and eq methods
