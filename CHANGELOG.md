# Changelog

All notable changes to this project will be documented in this file.

The format is based on [Keep a Changelog](https://keepachangelog.com/en/1.0.0/),
and this project adheres to [Semantic Versioning](https://semver.org/spec/v2.0.0.html).

## v0.14.0 [future]

### New Features
- DisplayTriangleShell3D: a TriangleShell3D optimized for performance of display / saving / loading.
- BSplineSurface3D: from_points_interpolation, from_points_approximation.
- nurbs module.
- New curves classes: Hyperbola2D and Hyperbola3D.
- Line: closest_point_on_line, from_point_and_vector
- Line2D: get_slope, get_y_intersection.
- New curves classes: Parabola2D/3D.
- ConicalSurface3D: line/line_segment intersections, perpendicular_plane_intersection
- ConicalSurface3D: line/line_segment intersections, perpendicular_plane_intersection, parallel_plane_intersections, concurent_plane_intersections, plane_intersections.
- Hyperbola2D/3D and Parabola2D/3D: split
- PlaneFace3D: conicalface_intersections
- BSplineCurve: point_to_parameter, abscissa_to_parameter.

### Fixed
- add missing name attributes to classmethods.
- fixed circular imports
- BSplineSurface3D: from_points_interpolation, from_points_approximation.
- ConicalFace3D: point_belongs
- nurbs.core: find_multiplicity, evaluate_curve.
- Step.read_lines: handles name with # character in name.
<<<<<<< HEAD
- BSplineCurve: direction_vector, point_at_abscissa, abscissa, trim

=======
- ExtrusionSurface3D: enhance 3D to parametric operations.
>>>>>>> 48568096

### Refactor
- TriangleShell3D: various improvement such as get_bounding_box, to_mesh_data, from_mesh_data, to_dict, dict_to_object

### Changed
- Cache BSplineCurve points into a numpy array to reduce memory usage.
- Vector2D, Vector3D: __repr__
- core_compiled: cdef functions' names.
- Vector2D, Vector3D, Point2D, Point3D: transformed into extension types for memory performance
- limit warning on step reading

### Unittests
- Hyperbola2D/3D: line_intersections
- Parabola2D/3D: line_intersections
- ConicalSurface3D: test_line_intersections, test_plane_intersections.

## v0.13.0 [unreleased]

### New Features
- Line: reverse.
- BSplineCurve: Remove dependencies from the geomdl library.
- perf: to_dict/dict_to_obj of OpenTriangleShell3D
- Cylinder / Cone / HollowCylinder: from_center_point_and_axis
- Cone: remove inheritance from RevolvedProfile
- Ellipse2D: point_distance, bounding rectangle, ellipse_intersections
- Curve: local_discretization
- Ellipse3D: line_intersections, linesegment_intersections, ellipse_intersections
- ArcEllipse3D : Linesegment_intersections, arcellipse_intersections
- Circle3D: circle_intersections, ellipse_intersections
- Circle2D: ellipse_intersections.
- Arc3D: arc_intersections, arcellipse_intersections
- Wire3D/Contour3D: edge_intersections, wire_intersections
- BSpline3D: arc_intersections
- New module: discrete_representation for voxelization of 3D geometries and pixelization of 2D geometries
- BSplineSurface3D: partial removal of dependencies on geomdl objects

### Fixed
- Sweep with non smoth path
- plot of vector3D.
- BSplineSurface3D: point3d_to_2d, improve inital condition.
- EdgeCollection3D: babylon_meshes.
- BSplineCurve3D: trim
- FullArc3D: hash
- SphericalSurface3D: enhance repair_periodicity_method
- CylindricalSurface3D: concurrent_plane_intersection
- BSplineFace3D: fix neutral_fiber
- Step: assembly import
- BSplineFace3D: fix bounding_box.
- Ellipse3D: from_step
- edges.py: general improvements.
- ExtrusionSurface3D: point3d_to_2d.
- ExtrusionSurface3D: enhance parametric operations when the surface is periodic.
- BSplineFace3D: fix neutral_fiber
- BSplineSurface3D: improve bsplinecurve3d_to_2d.
- BSplineSurface3D: improve bsplinecurve3d_to_3d.
- Circle2D: plot
- Line3D: fix Line3D plot()
- Vector2D: plot()
- fix RevolutionFace3D init parameter wire to edge.
- fix Sweep: bug when first primitive is an arc.
- fix closedshell3d volume
- Step.py: enhance step import/export
- VolumeModel: get_shells
- step.py uses deque in stack based algorithms
- VolumeModel: get_shells
- add error protection stl
- Sweep - add raise ValueError if section too big in comparision to arc radiuses
- Update cython version requirement in setup.py
- Step import: handles when there is an empty assembly in the file.
- Ellipse2D: point_at_abscissa
- ultis.common_operations: get_edge_distance_to_point and get_get_abscissa_discretization from edges so it can be used in curves too.
- edges.Edge._generic_minimum_distance
- LineSegment3D: distance_linesegment
- BSpline3D: linesegment_intersections

### Refactor
- refator some classes' init in primitives3D. 
- Shells: refactor.
- Composite_primitives
- Surface3D: enhance repair_primitives_periodicity method.
- volmdlr.utils.intersections:
- BSplineCurve: replace periodic bool parameter with verification inside from_points_intepolation method.
- Wire3D: removes heritage from volmdlr.core.CompositePrimitive3D
- BSplineCurve3D: bounding_box
- edges: minimum_distance.
- BSplineSurface3D: bsplinecurve3d_to_2d
- BSplineCurve: transform some attributs into lazy evaluation and Caching
- BSplineSurface3D: transform some attributs into lazy evaluation and Caching
- BSplineSurface3D: store control_points as numpy array for memory efficiency
- PlaneFace3D: distance_to_point -> point_distance
- remove normalize() methods
- Cylinder / Cone / HollowCylinder: docstrings, typings, style, coherence
- BSplineSurface3D: point3d_to_2d performance improvements.


### Changed
- Moves functions from step.py to volmdlr.utils.step_reader
- Cylinder / HollowCylinder: `from_extremal_points` is now depracted. Use `from_end_points` instead (for lexical reason)

### Unittests
- Cylinder / Cone / HollowCylinder
- Ellipse2D: point_distance
- Ellipse3D: test_ellipse_intersections, test_linesegment_intersections
- ArcEllipse3D : Linesegment_intersections, arcellipse_intersections
- Circle3D: circle_intersections.
- Arc3D: arc_intersections, arcellipse_intersections, test_minimum_distance_bspline
- BSplineCurve3D: test_bspline_linesegment_minimum_distance, test_bspline_linesegment_intersections
- Contour3D: test_edge_intersections

## v0.12.0


### New Features
- New module: cad_simplification - OctreeBlockSimplify, TrippleExtrusionSimplify
- shells.py : function to performe union operations for a given list of shells.
- ClosedShell3D: is_face_intersecting, is_intersecting_with
- BoundingBox: get_points_inside_bbox, size
- Vector3D: unit_vector
- Face3D: split_inner_contour_intersecting_cutting_contours
- Shell3D: get_ray_casting_line_segment
- WireMixin: get_connected_wire, is_sharing_primitives_with
- OpenShell3D: faces_graph
- Plane3D: arc_intersections, bsplinecurve_intersections
- common_operations: split_wire_by_plane
- SphericalSurface3D: line_intersections, linesegment_intersections.
- Sweep with muitiform profile contour.
- minimum_distance: face-to-face, shell-to-shell
- OpenShell3D: from_faces (using faces graph)
- SphericalFace3D: from_contours3d_and_rectangular_cut
- RevolutionSurface3D: Translation
- wires.WireMixin: from_circle
- curves.CircleMixin: trim
- Face3D: point_distance
- BSplineCurve3D: revolution method.

### Fixed
- ClosedShell3D: is_face_inside, get_subtraction_valid_faces, valid_intersection_faces, point_belongs
- ContourMixin: delete_shared_contour_section, reorder_contour_at_point, are_extremity_points_touching
- RevolutionSurface3D: fix some special cases whiling transforming from 3D space to parametric domain.
- fix drone python version
- BSplineFace3D: neutral_fiber
- BSplineSurface3D: arc3d_to_2d, removes repeated parametric points if any.
- surfaces.Plane3D: linesegment_intersections
- Step export
- Face3D: is_linesegment_crossing.
- Edge: fix orientation of edges commig from step.
- BSplineCurve3D: from_step.
- Export to step file
- Step import
- Edge: fix orientation of edges commig from step.
- Sphere: point_belongs, inherits from ClosedShell3D instead of RevolvedProfile
- Step import.
- PeriodicalSurface: linesegment3d_to_2d, takes into account small 3D line segments that should be actually 3D arcs
- babylondata: removes empty objects.
- ClosedPolygon2D: point_belongs.
- Fullarc: get_reverse.
- Arc2D: point_belongs
- ArcEllipse2D: point_at_abscissa
- Frame3D: import/export step.
- BSplineFace3D: neutral_fiber.
- Step: read_lines, take into account the space character in step entity names
- Circle3D: fix trim.
- Edge: from_step trim of periodic curves with different orientation of original edge
- Arc3D: fix abscissa, fix get_arc_point_angle
- add missing toleraces to some methods.
- Arc3D: line_intersections
- Line3D: minimum_distance_points
- remove arcellipse handleling for bspline2d_3d.
- plot of vector3D
- Ellipse3D: discretization_points.

### Refactor
- ClosedShell3D: point_belongs, get_non_intersecting_faces
- BoundingBox: bbox_intersection
- Face3D: get_face_cutting_contours
- parametric.py: fix numerical instability in some functions used in Arc3D to parametric surface domain transformation.
- intersections: get_bsplinecurve_intersections generalization, so it can also be used
to calculate intersections between a plane 3d and bsplinecurve3d.
- Big refactor: New module curves.py containing classes as Line, Circle and Ellipse.
Most edges will now be formed by a curve and a start and end points. Unittests for all these classes have been created.
All adequations have been done for all tests and existing scripts.

- bspline_compiled: refactor binomial_coefficient for performance.
- Improve step translator.
- Delete inplace methods: rotation, translation and frame_mapping
- OpenShell3D: faces_graph.
- RevolutionSurface3D: Improve init and methods

### Changed
- OpenShell3D: faces_graph is now vertices_graph. faces_graph method now represents the faces' topology of the shell.

### Unittests
- FullArc2D: split_between_two_points
- Face3D: set_operations_new_faces
- ClosedShell3D: point_belongs
- Plane3D: arc_intersections, bsplinecurve_intersections
- common_operations: split_wire_by_plane
- SphericalSurface3D: line_intersections, linesegment_intersections.

## v0.11.0


### New Features
- BSplineCurve, Edge: simplify
- Plane3D: angle_between_planes, plane_betweeen_two_planes
- Edge: intersections, crossings, validate_crossings
- Arc2D: bsplinecurve_intersections, arc_intersections, arcellipse_intersections.
- ArcEllipse2D: bsplinecurve_intersections
- get_circle_intersections added to volmdlr.utils.intersections, so it can be used to calculate intersections between two arcs 2d.
- get_bsplinecurve_intersections added to volmdlr.utils.intersections. Used to calculate intersection between a bspline and another edge.
- Wire2D: edge_intersections, wire_intersections, edge_crossings, edge_intersections, validate_edge_crossings, validate_wire_crossings
- Contour2D: split_contour_with_sorted_points, intersection_contour_with
- CylindricalSurface3D: point_projection, point_distance
- ToroidalSurface3D: point_projection
- BsplineCurve: point_distance, point_belongs
- ContourMixin: is_adjacent
- Wire2D: area
- Circle2D: bsplinecurve_intersections.
- add tolerance param to many methods from edges and wires.
- Surface3D: add contour healing into face_from_contours3d method.
- ExtrusionSurface3D: implement missing cases for linesegment2d_to_3d method.
- BSplineSurface3D: to_plane3d
- BSplineFace3D: to_planeface3d
- BSplineCurve, Arc, LineSegment: is_close
- Core: get_edge_index_in_list, edge_in_list
- mesh: TetrahedralElementQuadratic 
- GmshParser: define_quadratic_tetrahedron_element_mesh
- GmshParser: to_vtk (consider quadratic tetrahedron element)
- VolumeModel: to_msh (consider both order 1 and 2)
- Assembly: define a volmdlr Assembly object.
- Edge: direction_independent_is_close
- Arcellipse2D, 3D: complementary, translation
- Arcellipse2D, 3D: complementary
- Face3D: is_linesegment_crossing, linesegment_intersections_approximation.
- Assembly: define a volmdlr Assembly object.
- Contour2D: copy
- LineSegment2D: copy
- FullArcEllipse3D: split
- ArcEllipse3D: split, point_at_abscissa
- Vector: is_perpendicular_to
- babylonjs: add nested meshes
- CylindricalFace3D, ConicalFace3D, ToroidalFace3D, BSplineFace3D: neutral_fiber
- VolumeModel: get_shells
- WireMixin: wires_from_edges
- DisplayMesh3D: triangulation_faces
- Woodpecker CI setup
- ContourMixin: primitive_section_over_contour.
- Face3D: split_by_plane

### Fixed
- 2D conversion: create 2D function name in core_compiled
- LineSegment, Arc, BSplineCurve: get_shared_section()
- bSpline2D: linesegment_intersections
- BsplineCurve: from_points_interpolation
- Coverage: use coverage rc to enable cython coverage
- ClosedShel3D: cut_by_plane
- ClosedShell3D: union
- BSplineSurface3D: take into account oppened contour while using face_from_contours3d
- BsplineCurve: simplify
- Dessiaobject inheritance up-to-date
- Edge: unit_direction_vector, unit_normal_vector, split_between_two_points
- VolumeModel: get_mesh_lines (change tolerance 1e-20 to 1e-6)
- RevolutionSurface: fix some parametric operations.
- ClosedShel3D: intersection method
- Fix: plots
- add some fixes to pydocstyle errors
- ToroidalSurface3D: fix some parametric operations.
- Node2D, Node3D: is_close
- SphericalSurface3D: enhance arc3d_to_2d and bsplinecurve3d_to_2d.
- BSplineface3D: linesegment2d_to_3d, bsplinecurve2d_to_3d.
- OpenShell3D: get_geo_lines (use primitive.is_close)
- Basis3D: normalize
- Contour3D: from_step removes repeated edges from primitives list
- Face3D: add fixes to divide_face.
- ExtrusionSurface3D: linesegment2d_to_3d.
- Surface3D: repair_primitive_periodicity
- BSplineSurface3D: ban useless attr in serialization 
- utils.parametric: fix contour2d_healing
- BSplineSurface3D: ban useless attr in serialization
- BSplineCurve: simplify
- SphericalSurface3D: contour3d_to_2d
- WireMixin: to_wire_with_linesegments (use new methods, for 2D and 3D)
- ArcEllipse2d: point_belongs, abscissa, init.
- Face3D: face_inside - now considers inners_contours
- BoundingBox: point_belongs now considers bounds.
- ContourMixin: delete_shared_contour_section
- PlaneFace3D: merge_faces
- Contour2D: divide
- Step: raise NotimplementedError when it's not possible to instatiate assembly object.
- STL: handle mutiple space as separator
- fix: protect gmsh import

### Refactor
- Contour2D: cut_by_wire
- Contour2D: extract_with_points displaced to WireMixin
- Contour2D: extract_contour displaced to WireMixin and renamed to extract
- Contour2D: split_contour_with_sorted_points displaced to WireMixin and renamed to split_with_sorted_points
- Contour2D: get_divided_contours
- FullArc2D, FullArc3D: create FullArc Abstract class.
- Contour2D: ordering_contour
- WireMixin: order_wire
- Contour2D: delete cut_by_linesegments
- split faces.py into surfaces.py, faces.py and shells.py 
- ContourMixin: from_points
- ClosedShell3D: improve performance for boolean operations
- Face3D: reduce the triangulation discretization resolution of Toroidal and Cylindrical to improve redering performance.
- Cylinder: inheritance directly from ClosedShell3D
- Edges: cache middle_points and unit_direction_vector 
- Arc: add optional parameter center
- unittests: find dynamicly the folder for the json
- Arc: point_distance
- BSplineCurve: is_close
- CompositePrimitive3D: babylon_points
- WireMixin: split_with_sorted_points -> if a wire, and given points are start and end, return self directly.
- ContourMixin: contours_from_edges
- ExtrusionSurface3D: simplify bsplinecurve3d_to_2d method

### Changed
- better surface3d plots
- sphere methods renamed in_points & to_point_skin to inner points & skin_points
- Improve CylincricalFace3D and ToroidalFace3D rendering mesh.
- remove useless attribute in Bspline serialization
- Change python suport version from >=3.7 to >= 3.9
- LICENSE changed from GPL to Lesser GPL 
- Readme logo updated
- CI: do not check quality on tag

### Unittests
- Arc2D: test_arc_intersections
- TestEdge2DIntersections: test intersections for all edges.
- Circle2D: test_circle_intersections
- Contour2D: test_crossings, test_intersection_contour_with
- BSplineCurve: get_intersection_sections
- BSplineCurve2D: edge_intersections, arc_intersections, bsplinecurve_intersections
- CylindricalFace3D: test_triangulation_quality
- CylindricalSurface3D: test_point_projection
- BSplineCurve: point_projection
- ClosedShel3D: cut_by_plane
- Arc3D.minimum_distance_points_line
- New unittests for plane3d.
- ClosedShel3D: intersection
- Arcellipse2D: complementary
- Contour2D: contours_from_edges.
- PlaneFace3D: merge_faces
- Contour2D: divide.
- BSplineFace3D: test_linesegment_intersections_approximation.
- CylindricalFace3D: split_by_plane.

v0.10.0 [Released 20/04/2023]

### New Features
* Write .msh file (with stream)
* Arc: reverse
* BSplineCurve2D: offset
* Circle2D: bsplinecurve_intersections, point_distance
* ConicalSurface3D, CylindricalSurface3D: plot method
* BSplineCurve3D: minimum distance
* volmdlr.edge: FullArcEllipse
* BSplineCurve: evaluate_single
* Wire2: hash
* Contour3D: hash
* LineSegment3D, LineSegment2D, Arc3D, Arc2D, BSpline3D, BSpline2D: get_shared_section(), delete_shared_section()
* Contour2D: closest_point_to_point2, get_furthest_point_to_point2
* Block: octree, quadtree, subdivide_block

### Fixed
* Bspline in sweep
* Plane3D: plane_intersections
* fixes to step assemblies
* LineSegment3D: matrix_distance
* fixes to wire
* Arc: split. Case when spliting point is the start or end point.
* BplineCurve2D: tangent, vector_direction, normal_vector
* BSplineCurve: abscissa, line_intersections
* Add some important fixes to unittests: missing two __init__py files.
* Contour2D, Contour3D: merge_with()
* Edge: change unit_direction_vector and unit_normal_vector to concrete methods
* stl: add _standalone_in_db to Stl class
* BSplineSurface3D: merge_with
* Documentation: Add introduction to volmdlr technology
* BSplineSurface3D: refactor bsplinecurve3d_to_2d to take into account periodic behavior
* OpenedRoundedLineSegments2D/ClosedRoundedLineSegments2D: fix radius type
* Surface3D: debug some special cases while using face_from_contours3d.
* Step: debug some special cases while reading step file.
* BSplineSurface3D: fix simplify_surface method.
* Improve pylint code quality.
* PeriodicalSurface: enhance some parametric transformations.

### Removed
- stl: remove default value in from_stream method

### Changed

- argument convexe in volmdlr.cloud has been renamed to convex
- Add some missing docstrings in volmdlr.faces
- Using full arcs for Circles primitives

### Performance improvements
- BSplineCurve: compilation of some functions used by from_points_interpolation classmethod.
- BSplineSurface3D: compilation of some functions used in the evaluation of a parametric point.
- eq & hash: Some eq and hash methods have been fixed. starting from clases Point and Vector.
- BSplinecurve2D: point_belongs
- lighten some dicts with optional name
- Step reader: refactor to_volume_model. Remove the dependency of the method of creating a graph.

### Refactorings
- ContourMixin: to_polygon (for both 2D and 3D)
- BSplineCurve2D.point_distance 
- new dataclass EdgeStyle: to be used in several plot methods. simplifying its structure.


### Unittests
* BSplineCurve2D: offset, point_distance, point_belongs
* Circle2D: bspline_intersections, point_distance
* Unittests for Vector2D
* Unittests for Point2D
* Unittests for Vector3D
* Unittests for Point3D
* LineSegment3D: test_matrix_distance
* LineSegment3D, LineSegment2D, Arc3D, Arc2D, BSpline3D, BSpline2D: get_shared_section(), delete_shared_section()
* Contour3D: merge_with()
* Contour2D: closest_point_to_point2, get_furthest_point_to_point2

## v0.9.3

- build: bump dessia common to 0.10.0
- build: remove useless jsonschema dep
- build: update package.xml for freecad

## v0.9.1

### Fixed
- build: manifest was not shipping bspline_compiled
- fixed many pylint errors: 13/03/2023
- fix contour2d: divide

### Documentation
 - typo in CONTRIBUTING.md
 - typo in README.md

## v0.9.0 [released 03/26/2023]

### New Features
* Unit coversion factor parameter added to the end of the from_step arguments parameter (So we can convert the units correctly)
* SphericalSurface3D: rotation, translation, frame_mapping
* read steps: Identify assemblies in a step file.
* ClosedTriangleShell3D: to_trimesh method
* PointCloud3D: add method shell_distances to compute distances from triangular mesh in PointCloud3D
* BSplineSurface3D: Now the plot method uses u and v curves
* Create .geo and .msh files (Mesh geometries with GMSH)
* RevolutionSurface3D: point3d_to_2d, point2d_to_3d, plot, rectangular_cut, from_step
* RevolutionFace3D
* WiriMixin: from points: general method for Wire3D and 2D and for Contour2D and 3D.
* Added package.xml metadata in order to be listed in the FreeCAD Addon Manager
* Edge: local_discretization
* ArcEllipse2d: point_at_abscissa, translation, split, point_distance.

### Fixed

* WireMixin: abscissa (add tolerance as parameter)
* OpenRoundedLineSegment2D: deleted discretization_points() so it uses the one from WireMixin.
* Contour2D: moved bounding_rectangle and get_bounding_rectangle to Wire2D.
* BSplineCurve: from_points_interpolation, uses centripedal method for better fitting.
* Conical, Cylindrical and Toroidal Surfaces 3D: fix face_from_contours - bug when step file doesnot follow a standard.
* BSplineSurface3D: debug linesegment2d_to_3d method.
* Parametric operations with BSpline curves.
* OpenTriangleShell3D: fix from_mesh_data method.
* PeriodicalSurface: fix face from contours.
* LineSegment2D.line_intersections: verify if colinear first.
* Cylinder: to_dict, min_distance_to_other_cylinder.
* Step_assemblies: consider when no transformation is needed.
* fix some pydocstyle errors
* Script/step/workflow: Update Workflow, use last version of dessia_common
* LineSegment3D: Rotation method update due to points attribute deletion
* ConicalSurface3D: fix from_step class method by adding the angle convertion factor
* fix f string usage
* Add some typings
* Step: Step translator now handles some EDGE_LOOP inconsistencies coming from step files
* Arc2d: point_belongs, abscissa.


### Removed

- edges: remove attributes points from lines & linesegments for performance purpose


### Performance improvements

- wires.py's 2D objects: chache bounding_rectangle results
- faces.py's Triangle3D objects: subdescription points and triangles
- EdgeCollection3D: new object for displaying series of edges
- BSplineSurface3D: compile BSplineSurface3D.derivatives
- Contour2D.area(): save area in a cache variable.
- Contour2D.__eq__(): verify contour length first, when verify if two contours are the same.
- Contour2D.is_inside(): verify first if the area of the contour2 is not smaller that contour 1.
- Disabling pointer in to_dict for most primitives
- Better hash for shells, contours & wires 


### Refactorings
- Remove usage of deprecated method old_coordinates and new_coordinates
- Indicate 'inplace' methods as deprecated
* Wire: extract_with_points

### Documentation
- BoundingBox docstrings

### Unittests
- ConicalSurface3D: face_from_contours, bsplinecurve3d_to_2d.
- CompositePrimitive2D: rotation, translation, frame_mapping
- core.py: delete_double_point, step_ids_to_str
- CompositePrimitive3D: plot
- BoundingRectangle: bounds, plot, area, center, b_rectangle_intersection, is_inside_b_rectangle, point_belongs,
intersection_area, distance_to_b_rectangle, distance_to_point
- BoundingBox: center, add, to_dict, points, from_bounding_boxes, from_points, to_frame, volume, bbox_intersection,
is_inside_bbox, intersection_volume, distance_to_bbox, point_belongs, distance_to_point, plot
* VolumeModel: eq, volume, rotation, translation, frame_mapping, bounding_box, plot
* Wire: extract_with_points, split_with_two_points
* Arc2d: point_belongs, abscissa.
* ArcEllipse2d: point_belongs, abscissa, init, translation, split, point_at_abscissa, point_distance.

### CI
- add spell check to pylint with pyenchant
- make code_pydocstyle more explicit
- upload html coverage to cdn.dessia.tech
- limit time effect on master & testing

## v0.8.0 [Released 26/01/2023]

### New Features

- PlaneFace3D: project_faces
- OpenShell3D: project_coincident_faces_of
- GmshParser: to_vtk
- BSplineCurve: derivatives
- ClosedPolygon2D: point_belongs, now the user can choose whether points on the edge of the polygon
            should be considered inside or not.
- ArcEllipse2D: line_intersections, frame_mapping, linesegment_intersections
- Line2D: point_belongs, frame_mapping()
- New Class wires.Ellipse2D
- Ellipse2D: point_over_ellipse(), line_intersections(), linesegment_intersections(), discretization_points(),
abscissa(), point_angle_with_major_dir(), area(), rotation(), tranlation(), frame_mapping()
- Plane3D: is_parallel, fullarc_intersections
- Arc2D: cut_betweeen_two_points
- Contour3D: linesegment_intersections, line_intersections
- Circle3D: primitives: [Arc3D, Arc3D], get_primitives, abscissa, linesegment_intersections
- Arc3D: line_intersections, linesegment_intersections
- new module utils: intersections -> circle_3d_linesegment_intersections
- hash for Frame2D
- Ellipse3D: point_belongs, abscissa, length, to_2d
- CylindricalSurface3D: point_on_surface, is_coincident, arcellipse3d_to_2d
- BSplineSurface3D: derivatives

### Fixed

- PlaneFace3D: cut_by_coincident_face (consider self.inner_contours inside face)
- Contour2D: bounding_rectangle (specify number_points for discretization_points), point_belongs
- Line2D: line_intersections
- BSplineCurve2D: line_intersections
- PlaneFace3D: cut_by_coincident_face (consider self.inner_contours inside face)
- BSplineCurve2D: bounding_rectangle (specify number_points for discretization_points)
- Mesh: delete_duplicated_nodes
- BSplineSurface3D: fix arc3d_to_2d method
- Frame3D : fix from_point_and_vector method ( error for the case vector=main_axis)
- BSplineCurve2D: linesegment_intersections
- Contour2D: merge_primitives_with
- BSplineCurve: fix to take into account weighted B-spline curves.
- Step: fix reading of rational BSpline curves and surfaces from step file.
- BSplineCurve2D: tangent (use position/length)
- Babylon: some scene settings for better rendering
- Arc2D: fix get_center: name referenced before assignement
- SphericalSurface3D : enhancement of primitives parametrization on surface parametric domain.
- BSplineSurface3D: debug linesegment2d_to_3d method.
- Parametric operations with BSpline curves.
- OpenTriangleShell3D: fix from_mesh_data method
- pydocstyle fixes
- bounding box: fix for cylindrical and BSplineCurve3D
- contour2d: ordering_primitives, order_primitives
- Plane3D: plane_intersections, is_coindident
- contour2d: ordering_primitives, order_primitives
- Linesegment2D: infinite_primitive
- Arc2D: point_belongs
- Arc2D: infinite_primitive
- Wire2D: infinite_intersections
- infinite primitive offset of linesegment
- Ellispe3D: discretization_points
- BSplineSurface: Improved surface periodicity calculation

### Removed

- babylon script remaining functions

### Performance improvements
- ClosedPolygon2D: triangulation
- Cylinder: min_distance_to_other_cylinder
- BSplineCurve: discretization_points
- Face3D: triangulation
- triangulation performance by use of Node2D instead of points (x15 on casing)
- cache variable self._polygon_point_belongs_100, to avoid recalculating each
time we have to verify if a point is inside
- Improvements in BSplineSurface3D.point3d_to_2d performance
- Triangle3D serialization speed-up
- Serialization without memo for faces
- Custom serialization for BsplineCurves

### Refactorings

- Basis2D, Basis3D, Frame2D, Frame3D: old_coordinates and new_coordinates method are now deprecated.
local_to_global_coordinates and global_to_local_coordinates are the new more explicit ones.
- Line3D: intersections

### Unittests

- Contour2D: point_belongs
- Basis2D, Basis3D, Frame2D, Frame3D: local_to_global_coordinates and global_to_local_coordinates
- ArcEllipse2D: linesegment_intersections
- LineSegment2D: to_wire
- Line2D: point_belongs
- BSplineCurve2D: line_intersections
- Ellipse2D.point_over_ellipse()
- Ellipse2D.line_intersections()
- Ellipse2D.linesegment_intersections()
- Ellipse2D.discretization_points()
- Ellipse2D.abscissa()
- Ellipse2D.point_angle_with_major_dir()
- Ellipse2D.area()
- Ellipse2D.rotation()
- Ellipse2D.tranlation()
- Ellipse2D.frame_mapping()
- Line2D.frame_mapping()
- Plane3D: plane_intersections, fullarc_intersections, is_parallel, is_coincident
- Contour2D: offset
- ArcEllipse3D.to_2d()
- Circle3D: point_belongs
- Circle3D: discretization_points
- Arc3D: line_intersections, linesegment_intersections
- Contour2D: ordering_contour, is_ordered, order_contour
- Ellipse3D: point_belongs, abscissa, length, to_2d, discretization_points
- CylindricalSurface3D: point_on_surface, is_coincident

### CI

- Mandatory CHANGELOG.md update for PR
- pre-commit checks with cython-lint

## v0.7.0

### New Features

- Open/Closed TriangleShells: ability to implement specific algorithm to triangles
- Block: faces_center (calculate directly point in the middle of the faces)
- Circle2D: split_by_line
- BoundingRectangle: bounds, plot, area, center, b_rectangle_intersection, is_inside_b_rectangle, point_belongs, intersection_area, distance_to_b_rectangle, distance_to_point
- Cylinder: random_point_inside, interference_volume_with_other_cylinder, lhs_points_inside
- CylindricalSurface3D: line_intersections, linesegment_intersections, plane_intersection
- Line2D: point_distance
- Line3D: to_2d
- Line3D: skew_to (verifies if two Line3D are skew)
- LineSegment3D: line_interserctions
- ArcEllipse3D: discretization_points
- FullArc3D: linesegment_intersections
- Line: sort_points_along_line
- Line2D: point_belongs
- ArcEllipse2D: length, point_belongs, abscissa, bounding_rectangle, straight_line_area, discretization_points, reverse

### Fixed

- Contour2D: point_belongs
- BsplineCurve: abscissa (use different start point between 0 and length)
- Arc3D: plot
- Cylinder: point_belongs
- FullArc3D: plot (use discretization_points instead of discretise)
- Face3D: line_intersections: consider borders
- STL: from stream (use BinaryFile and StringFile instead of io.BinaryIO and FileIO)
- Step: from stream (use BinaryFile instead of io.BinaryIO)
- Contour: is_overlapping (consider intersecting_points is empty)
- LineSegment2D: to_wire (use discretization_points instead of discretise)
- ArcEllipse2D: to_3d
- Fix boolean operations when faces are 100% coincident
- Fix some to_step methods from edges.py and faces.py


### Performance improvements

- Avoid unneeded bbox computation


### Refactorings

- cleanup of ClosedShell (double methods with Openshells)
- LineSegment3D: intersections
- Line2D: sort_points_along_line



### Unittests

- PlaneFace3D: line_intersections
- BsplineCurve: abscissa
- Circle2D: split_by_line
- BoundingRectangle: area, center, intersection, is_inside, point_belongs, intersection_area, distance_to_point, distance_to_b_rectangle
- Cylinder: point_belongs, random_point_inside, interference_volume_with_other_cylinder, min_distance_to_other_cylinder, is_intersecting_other_cylinder, lhs_points_inside
- CylindricalFace3D: linesegment_intersections
- CylindricalSurface3D: line_intersections
- Line3D: line_distance
- Line3D: skew_to
- Line3D: intersections
- LineSegment3D: line_intersections
- LineSegment3D: linesegment_intersections
- Contour: is_overlapping
- LineSegment2D: line_intersections
- ArcEllipse3D: discretization_points
- FullArc3D: linesegment_intersections
- Line2D: sort_points_along_line
- Line3D: sort_points_along_line
- ArcEllipse2D: length, point_belongs, abscissa, bounding_rectangle, straight_line_area, discretization_points, reverse


## v0.6.1 [12/13/2022]

### Changes

- Import from dessia_common are now performed from dessia_common.core

### Fixed
- infinite primitive offset of linesegment

## v0.6.0 [11/7/2022]

### New Features

- Stl:load_from_file, to_volume_model
- Surface2D: copy (specific method)
- GmshParser: read_file (.msh) and related methods, define_triangular_element_mesh, define_tetrahedron_element_mesh
- Circle2D: primitives (defined with 2 Arc2D)
- Node2D/3D, TriangularElement, QuadrilateralElement2D, TriangularElement3D
- ElementsGroup: nodes, elements_per_node
- Mesh: bounding_rectangle, delete_duplicated_nodes
- PlaneFace3D: cut_by_coincident_face
- Vector2D: to_step
- BSplineCurve2D: to_step
- LineSegment3D: to_bspline_curve
- BSplineCurve3D: from_geomdl_curve
- Surface2D: line_crossings
- Surface2D: from_contour
- BSplineSurface3D: simpifly_surface - verifies if BSplineSurface3D could be a Plane3D
- OpenShell3D: to_step_face_ids
- Contour2D: repair_cut_contour
- Circle2D: cut_by_line

### Fixed

- Contour3D: average_center_point (use edge_polygon.points instead of points)
- Contour: edges_order_with_adjacent_contour
- Arc2D: translate_inplace
- Arc2D: point_belongs
- Arc2D: abscissa (consider point2d == arc2d.start/end)
- Arc2D: split (how to choose the interior point)
- Wire: extract_primitives (consider point1 and point2 belong to the same primitive, REMOVE Contour.extract_primitives)
- LineSegment: abcissa (consider point2d == arc2d.start/end)
- Contour2D: cut_by_wire
- Contour2D: point_belongs (bug when contour has only one primitive, like FullArc2D)
- Contour: contours_from_edges
- PlaneFace3D: face_intersections
- Edge: insert_knots_and_mutiplicity
- BSplineCurve3D: from_step
- Surface2D: cut_by_line
- Circle3D: to_step
- ArcEllipse3D.to_2d()
- infinite primitive offset of linesegment
- Contour3D: order_contour.

### Performance improvements

- Improve reading STEP files (Faster BSplineCurve3D.look_up_table, Better info when _edges not following eachother_ )
- Improve multiple substractions
- Speedup Contour2D.point_belongs using bounding_rectangle
- Custom to dicts for Shells and primitives inheriting


### Refactorings

- Normalize STL methods regarding STEP
- Refacor and update old code in mesh.py
- Define a Parent class 'Triangle' for Triangle2D/3D


### Unittests

- Wire: extract_primitives, extract_without_primitives


## v0.5.0

### New Features

- Contour: is_overlapping, is_supperposing
- Point, Edges and Wires: axial_symmetry
- Surface2D: rotation, rotation_inplace
- Wire2D: bsplinecurve_crossings,  bsplinecurve_intersections
- Cylinder: min_distance_to_other_cylinder, is_intersecting_other_cylinder
- New point_distance method for Wire3D

### Fixed

- Wire3D.babylonjs
- BSplineSurface3D.merge_with (consider overlapping, intersecting surfaces)
- Wire.extract_primitives (consider point1 & point2 belong to the same primitive)
- Wire.extract_without_primitives (consider the primitives’ order to choose the primitives)
- Contour.shared_primitives_with (consider contours sharing a lot of primitives groups)
- Contour2D.contour_intersections (check if the point is not already in the lis)
- Line.is_between_points (consider point1==point2)
- BSplineCurve2D.split (consider point==start/end)
- Contour3D.bounding_box (use _utd_bounding_box to be defined as a property)
- BSplineSurface3D.grid2d_deformed (add more constraints to compute surface deformation)
- BSplineSurface3D.from_cylindrical_faces (consider **kwargs parameters)
- Duplicated methods cleaned
- triangulation of planar faces
- Wire3D: fix Bounding box
- Wire3D: Bounding box
- Arc2D: primitives bad calculation (arc2d)
- Update plotdata in setup.py
- add some fixes pydocstyle

### Performance improvements

- Remove Copy param from movement of primitives and add inplace methods
- Improve union operations
- Return the same result type (a boolean) in Contour.is_sharing_primitives_with
- Add hidden attribute _bounding_rectangle for Contour2D
- Add hidden attribute _length for BSplineCurve2D/3D
- Consider different types of primitives in Wire.wire_intersections/wire_crossings
- Add hidden attribute _length for Edge

### Refactorings

- Define _eq_ in Contour (to be used for both 2D and 3D)
- Use Grid2D object in different BSplineSurface3D methods (especially: to_2d_with_dimension)
- Define length in LineSegment (to be used for both 2D and 3D)
- Delete diplicated methods (length and point_at_abscissa) from Contour3D (inherit from Wire)
- Define a Parent class 'Bsplinecurve' to mutulize Bsplinecurve2D/3D methods
- Clean duplicated methods
- Define length in LineSegment (to be used for both 2D and 3D)
- Delete diplicated methods (length and point_at_abscissa) from Contour3D (inherit from Wire)
- Define a Parent class 'Bsplinecurve' to mutulize Bsplinecurve2D/3D methods


## v0.4.0
### Fixed
- various fixes in cuts of wires and contours
- Fix of missing face in Union
- following dessia_common v0.7.0


## v0.3.0

### New Features
- Bspline with dimensions
- cut_by_line for Surface2D
- Bspline merge

### Fixed
- Various Steps improvement
- Bspline periodicity in step reading
- sewing improvements
- Substraction of shells

## v0.2.10

### New Features

- union of shells (only with planeface for the moment
- Sewing of polygon3D
- Concav hull of PointCloud2D

## v0.2.9

### New Features

- support STL import & export
- point cloud2D & cloud3D

## v0.2.8

### New Features

- support stringIO in step save

### Fixes

- depack of point2D
- to_vector2D

### Performance improvements

- better bounding box for cylindrical face


## [v0.2.7]
### Changed
- direction vector of linesegments are now normalized

### New Features

- straight line area for BsplineCurve2D
- split of circleby start end
- closedpolygon2d is_trigo
- Auto-adaptative camera/edge width babylonjs
- splitting of bsplinecurve2d
- BezierSurface3D implemented
- added rotation and translation for faces
- new classes BezierCurve2D and BezierCurve3D
- spherical surface
- (core): update plot_data method
- update plot_data methods in wires and edges
- step almost working for cylindrical, conical toroidal
- difference between intersections and crossings
- plot_data version set to 0.3.8 or above

### Fixes

- support of mixed vector point in to step
- remove debug mode babylonjs
- remove sci notation in step export
- use stable cdn for babylonjs
- sweep extrusion length
- line circle intersection with tolerance, normal and dir vector for arc
- offset of wire
- remove useless non serializable attr
- secondmoment area from straight lines
- reversed faces in extrusion correction
- enhancement of rotation/translation of shells
- bug fix BezierCurve2D and 3D
- eq and hash for basis and frames
- shell and frame mapped shell correctly read
- small try except added for step reading
- all SHAPE_REPRESENTATION are now read
- Arc3D from step full debug
- arc3d to 2d in bspline3d surface
- missing faces at end of sweep
- splitting faces and arcs
- perf in display nodes and toroidal aspect
- setup.py requires plot_data>=0.3.9
- (primitives2d): serialization
- debug of shell method
- porting shells methods
- Debug of conical faces
- Porting cylinders and hollow
- porting from missing from_contour3d for planeface
- reading steps, but artefact on faces
- Correcting arc from_step

### Performance improvements

- LineSegment2D.points is non serializable attribute
- ClosedPolygon2D.line_segment is non_serializable_attributes
- Optimization of mesh generation

#### Refactorings
- (edges): put data argument back into Arc2D.plot_data()
- (edges): redefined Arc2D.plot_data()

## v0.2.6

### Changed
- debugs on frame 2D

### Optimized
- babylon data generation speed up

## v0.2.5

### Added
- translation and rotation for various primitives

### Changed
- Frame3D rotation takes also into account origin
- following plot_data v0.5.3

## v0.2.4
### Added
- handle spherical surfaces
- positionning of parts in STEP reading

## v0.2.1
### Added
- step export

## v0.2

### Changed
- modules -2D or *3D renamed in *2d, *3d
- point and vector declared with their x, y, z vm.Point2D((0, 0)) -> vm.Point2D(0, 0)
- separating in new modules: display, wires, edges...
- PEP8: method names
- PointAtCurvilinearAbscissa changed to point_at_abscissa
- MPLPlot changed to plot()
- plot now returns only ax instead of fig, ax

## v0.1.11

### Added
- Calculate the distance between LineSegment3D/LS3D, Arc3D/LS3D, Arc3D/Arc3D and between CylindricalFace3D too.
- Use PlaneFace3D with contours2D in a classic way and use it with contours3D with a 'from_contours3d' as CylindricalFace3D does.
- Calculate the distance between CylindricalFace3D and PlaneFace3D.
- Calculate the distance between CylindricalFace3D, PlaneFace3D and ToroidalFace3D.
- contours2d.tessel_points which gives all points of a contour2d, and .points the end points of primitives.
- Implementation of ConicalFace3D in Core and RevolvedProfile.
- Implementation of SphericalFace3D in Core.
- BSplineFace3D works.

### Changed
- cut_contours in Face3D which take all points from a Contour2D, not one side like before. Furthermore, it is light and quick.

## [v0.1.10]
- typings
- workflow to instanciate point

## [v0.1.9]

### Added
- mesh module

## [v0.1.8]

### Added
- color and alpha options for various primitives
- line segments intersection

### Debug
- arcs: is_trigo and angle were sometimes false

## [v0.1.7]

### Added
- random vector and points
- dashed line option in babylon of LineSegment3D
- Measure2D
- babylon_data: a dict language to describe models to be unpacked by a babylonjs unpacker

### Removed
- constants o2D, x2D, y2D...: use O2D, X2D...

### Changed
- Mesure -> Measure3D<|MERGE_RESOLUTION|>--- conflicted
+++ resolved
@@ -28,12 +28,9 @@
 - ConicalFace3D: point_belongs
 - nurbs.core: find_multiplicity, evaluate_curve.
 - Step.read_lines: handles name with # character in name.
-<<<<<<< HEAD
+- ExtrusionSurface3D: enhance 3D to parametric operations.
 - BSplineCurve: direction_vector, point_at_abscissa, abscissa, trim
 
-=======
-- ExtrusionSurface3D: enhance 3D to parametric operations.
->>>>>>> 48568096
 
 ### Refactor
 - TriangleShell3D: various improvement such as get_bounding_box, to_mesh_data, from_mesh_data, to_dict, dict_to_object
