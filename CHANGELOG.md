# Changelog

All notable changes to this project will be documented in this file.

The format is based on [Keep a Changelog](https://keepachangelog.com/en/1.0.0/),
and this project adheres to [Semantic Versioning](https://semver.org/spec/v2.0.0.html).


## Unrealeased

### New Features

* Gmsh: read_file (.msh) and related methods, define_triangular_element_mesh, define_tetrahedron_element_mesh
* Circle2D: primitives (defined with 2 Arc2D)
*

### Fixed

* Contour3D: average_center_point (use edge_polygon.points instead of points)
* Contour: edges_order_with_adjacent_contour
<<<<<<< HEAD
* Wire: extract_primitives (consider point1 and point2 belong to the same primitive, delete Contour.extract_primitives)
=======
* Arc2D: Abcissa (consider point2d == arc2d.start/end)
>>>>>>> 81887597


### Performance improvements

*
*

### Refactorings

*
*


## v0.5.0

### New Features

* Contour: is_overlapping, is_supperposing
* Point, Edges and Wires: axial_symmetry
* Surface2D: rotation, rotation_inplace
* Wire2D: bsplinecurve_crossings,  bsplinecurve_intersections
* Cylinder: min_distance_to_other_cylinder, is_intersecting_other_cylinder
* New point_distance method for Wire3D

### Fixed

* Wire3D.babylonjs
* BSplineSurface3D.merge_with (consider overlapping, intersecting surfaces)
* Wire.extract_primitives (consider point1 & point2 belong to the same primitive)
* Wire.extract_without_primitives (consider the primitives’ order to choose the primitives)
* Contour.shared_primitives_with (consider contours sharing a lot of primitives groups)
* Contour2D.contour_intersections (check if the point is not already in the lis)
* Line.is_between_points (consider point1==point2)
* BSplineCurve2D.split (consider point==start/end)
* Contour3D.bounding_box (use _utd_bounding_box to be defined as a property)
* BSplineSurface3D.grid2d_deformed (add more constraints to compute surface deformation)
* BSplineSurface3D.from_cylindrical_faces (consider **kwargs parameters)
* Duplicated methods cleaned
* triangulation of planar faces

### Performance improvements

* Remove Copy param from movement of primitives and add inplace methods
* Improve union operations
* Return the same result type (a boolean) in Contour.is_sharing_primitives_with
* Add hidden attribute _bounding_rectangle for Contour2D
* Add hidden attribute _length for BSplineCurve2D/3D
* Consider different types of primitives in Wire.wire_intersections/wire_crossings
* Add hidden attribute _length for Edge



### Refactorings

* Define _eq_ in Contour (to be used for both 2D and 3D)
* Use Grid2D object in different BSplineSurface3D methods (especially: to_2d_with_dimension)
* Define length in LineSegment (to be used for both 2D and 3D)
* Delete diplicated methods (length and point_at_abscissa) from Contour3D (inherit from Wire)
* Define a Parent class 'Bsplinecurve' to mutulize Bsplinecurve2D/3D methods
* Clean duplicated methods
* Define length in LineSegment (to be used for both 2D and 3D)
* Delete diplicated methods (length and point_at_abscissa) from Contour3D (inherit from Wire)
* Define a Parent class 'Bsplinecurve' to mutulize Bsplinecurve2D/3D methods





## v0.4.0
### Fixed
* various fixes in cuts of wires and contours
* Fix of missing face in Union
* following dessia_common v0.7.0


## v0.3.0

### New Features
* Bspline with dimensions
* cut_by_line for Surface2D
* Bspline merge

### Fixed
* Various Steps improvement
* Bspline periodicity in step reading
* sewing improvements
* Substraction of shells

## v0.2.10

### New Features

* union of shells (only with planeface for the moment 
* Sewing of polygon3D
* Concav hull of PointCloud2D

## v0.2.9

### New Features

* support STL import & export
* point cloud2D & cloud3D

## v0.2.8

### New Features

* support stringIO in step save

### Fixes

* depack of point2D
* to_vector2D

### Performance improvements

* better bounding box for cylindrical face


## [v0.2.7]
### Changed
* direction vector of linesegments are now normalized

### New Features

* straight line area for BsplineCurve2D
* split of circleby start end
* closedpolygon2d is_trigo
* Auto-adaptative camera/edge width babylonjs
* splitting of bsplinecurve2d
* BezierSurface3D implemented
* added rotation and translation for faces
* new classes BezierCurve2D and BezierCurve3D
* spherical surface
* (core): update plot_data method
* update plot_data methods in wires and edges
* step almost working for cylindrical, conical toroidal
* difference between intersections and crossings
* plot_data version set to 0.3.8 or above

### Fixes

* support of mixed vector point in to step
* remove debug mode babylonjs
* remove sci notation in step export
* use stable cdn for babylonjs
* sweep extrusion length
* line circle intersection with tolerance, normal and dir vector for arc
* offset of wire
* remove useless non serializable attr
* secondmoment area from straight lines
* reversed faces in extrusion correction
* enhancement of rotation/translation of shells
* bug fix BezierCurve2D and 3D
* eq and hash for basis and frames
* shell and frame mapped shell correctly read
* small try except added for step reading
* all SHAPE_REPRESENTATION are now read
* Arc3D from step full debug
* arc3d to 2d in bspline3d surface
* missing faces at end of sweep
* splitting faces and arcs
* perf in display nodes and toroidal aspect
* setup.py requires plot_data>=0.3.9
* (primitives2d): serialization
* debug of shell method
* porting shells methods
* Debug of conical faces
* Porting cylinders and hollow
* porting from missing from_contour3d for planeface
* reading steps, but artefact on faces
* Correcting arc from_step

### Performance improvements

* LineSegment2D.points is non serializable attribute
* ClosedPolygon2D.line_segment is non_serializable_attributes
* Optimization of mesh generation

#### Refactorings
* (edges): put data argument back into Arc2D.plot_data()
* (edges): redefined Arc2D.plot_data()

## v0.2.6

### Changed
- debugs on frame 2D 

### Optimized
- babylon data generation speed up

## v0.2.5

### Added
- translation and rotation for various primitives

### Changed
- Frame3D rotation takes also into account origin
- following plot_data v0.5.3

## v0.2.4
### Added
- handle spherical surfaces
- positionning of parts in STEP reading

## v0.2.1
### Added
- step export

## v0.2

### Changed
- modules *2D or *3D renamed in *2d, *3d
- point and vector declared with their x, y, z vm.Point2D((0, 0)) -> vm.Point2D(0, 0)
- separating in new modules: display, wires, edges...
- PEP8: method names
- PointAtCurvilinearAbscissa changed to point_at_abscissa
- MPLPlot changed to plot()
- plot now returns only ax instead of fig, ax 

## v0.1.11

### Added 
- Calculate the distance between LineSegment3D/LS3D, Arc3D/LS3D, Arc3D/Arc3D and between CylindricalFace3D too.
- Use PlaneFace3D with contours2D in a classic way and use it with contours3D with a 'from_contours3d' as CylindricalFace3D does.
- Calculate the distance between CylindricalFace3D and PlaneFace3D.
- Calculate the distance between CylindricalFace3D, PlaneFace3D and ToroidalFace3D.
- contours2d.tessel_points which gives all points of a contour2d, and .points the end points of primitives.
- Implementation of ConicalFace3D in Core and RevolvedProfile.
- Implementation of SphericalFace3D in Core.
- BSplineFace3D works.

### Changed
- cut_contours in Face3D which take all points from a Contour2D, not one side like before. Furthermore, it is light and quick.

## [v0.1.10]
- typings
- workflow to instanciate point

## [v0.1.9]

### Added
- mesh module

## [v0.1.8]

### Added
- color and alpha options for various primitives
- line segments intersection
 
### Debug
- arcs: is_trigo and angle were sometimes false

## [v0.1.7]

### Added
- random vector and points
- dashed line option in babylon of LineSegment3D
- Measure2D
- babylon_data: a dict language to describe models to be unpacked by a babylonjs unpacker

### Removed
- constants o2D, x2D, y2D...: use O2D, X2D...

### Changed
- Mesure -> Measure3D<|MERGE_RESOLUTION|>--- conflicted
+++ resolved
@@ -18,11 +18,9 @@
 
 * Contour3D: average_center_point (use edge_polygon.points instead of points)
 * Contour: edges_order_with_adjacent_contour
-<<<<<<< HEAD
+* Arc2D: Abcissa (consider point2d == arc2d.start/end)
 * Wire: extract_primitives (consider point1 and point2 belong to the same primitive, delete Contour.extract_primitives)
-=======
-* Arc2D: Abcissa (consider point2d == arc2d.start/end)
->>>>>>> 81887597
+*
 
 
 ### Performance improvements
