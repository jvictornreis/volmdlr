--- conflicted
+++ resolved
@@ -7,15 +7,6 @@
 
 ## v0.10.0 [Unreleased yet]
 
-<<<<<<< HEAD
-## v0.9.1
-
-### Fixed
-- build: manifest was not shipping bspline_compiled
-- fixed many pylint errors: 13/03/2023
-
-## v0.9.0 [released 03/26/2023]
-=======
 ### New Features
 
 * Write .msh file (with stream)
@@ -56,8 +47,13 @@
 * Unittests for Vector3D
 * Unittests for Point3D
 
+
+## v0.9.1
+
+### Fixed
+- build: manifest was not shipping bspline_compiled
+- fixed many pylint errors: 13/03/2023
 ## v0.9.0 [Released 06/03/2023]
->>>>>>> ae699ef9
 
 ### New Features
 
