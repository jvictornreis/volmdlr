# Changelog

All notable changes to this project will be documented in this file.

The format is based on [Keep a Changelog](https://keepachangelog.com/en/1.0.0/),
and this project adheres to [Semantic Versioning](https://semver.org/spec/v2.0.0.html).

## Unrealeased
<<<<<<< HEAD
### Fixed
* Remove Copy param from movement of primitives and add inplace methods
=======
*improvements to union operations
>>>>>>> 93ecb289

## v0.4.0
### Fixed
* various fixes in cuts of wires and contours
* Fix of missing face in Union
* following dessia_common v0.7.0

## v0.3.0

### New Features
* Bspline with dimensions
* cut_by_line for Surface2D
* Bspline merge

### Fixed
* Various Steps improvement
* Bspline periodicity in step reading
* sewing improvements
* Substraction of shells

## v0.2.10

### New Features

* union of shells (only with planeface for the moment 
* Sewing of polygon3D
* Concav hull of PointCloud2D

## v0.2.9

### New Features

* support STL import & export
* point cloud2D & cloud3D

## v0.2.8

### New Features

* support stringIO in step save

### Fixes

* depack of point2D
* to_vector2D

### Performance improvements

* better bounding box for cylindrical face


## [v0.2.7]
### Changed
* direction vector of linesegments are now normalized

### New Features

* straight line area for BsplineCurve2D
* split of circleby start end
* closedpolygon2d is_trigo
* Auto-adaptative camera/edge width babylonjs
* splitting of bsplinecurve2d
* BezierSurface3D implemented
* added rotation and translation for faces
* new classes BezierCurve2D and BezierCurve3D
* spherical surface
* (core): update plot_data method
* update plot_data methods in wires and edges
* step almost working for cylindrical, conical toroidal
* difference between intersections and crossings
* plot_data version set to 0.3.8 or above

### Fixes

* support of mixed vector point in to step
* remove debug mode babylonjs
* remove sci notation in step export
* use stable cdn for babylonjs
* sweep extrusion length
* line circle intersection with tolerance, normal and dir vector for arc
* offset of wire
* remove useless non serializable attr
* secondmoment area from straight lines
* reversed faces in extrusion correction
* enhancement of rotation/translation of shells
* bug fix BezierCurve2D and 3D
* eq and hash for basis and frames
* shell and frame mapped shell correctly read
* small try except added for step reading
* all SHAPE_REPRESENTATION are now read
* Arc3D from step full debug
* arc3d to 2d in bspline3d surface
* missing faces at end of sweep
* splitting faces and arcs
* perf in display nodes and toroidal aspect
* setup.py requires plot_data>=0.3.9
* (primitives2d): serialization
* debug of shell method
* porting shells methods
* Debug of conical faces
* Porting cylinders and hollow
* porting from missing from_contour3d for planeface
* reading steps, but artefact on faces
* Correcting arc from_step

### Performance improvements

* LineSegment2D.points is non serializable attribute
* ClosedPolygon2D.line_segment is non_serializable_attributes
* Optimization of mesh generation

#### Refactorings
* (edges): put data argument back into Arc2D.plot_data()
* (edges): redefined Arc2D.plot_data()

## v0.2.6

### Changed
- debugs on frame 2D 

### Optimized
- babylon data generation speed up

## v0.2.5

### Added
- translation and rotation for various primitives

### Changed
- Frame3D rotation takes also into account origin
- following plot_data v0.5.3

## v0.2.4
### Added
- handle spherical surfaces
- positionning of parts in STEP reading

## v0.2.1
### Added
- step export

## v0.2

### Changed
- modules *2D or *3D renamed in *2d, *3d
- point and vector declared with their x, y, z vm.Point2D((0, 0)) -> vm.Point2D(0, 0)
- separating in new modules: display, wires, edges...
- PEP8: method names
- PointAtCurvilinearAbscissa changed to point_at_abscissa
- MPLPlot changed to plot()
- plot now returns only ax instead of fig, ax 

## v0.1.11

### Added 
- Calculate the distance between LineSegment3D/LS3D, Arc3D/LS3D, Arc3D/Arc3D and between CylindricalFace3D too.
- Use PlaneFace3D with contours2D in a classic way and use it with contours3D with a 'from_contours3d' as CylindricalFace3D does.
- Calculate the distance between CylindricalFace3D and PlaneFace3D.
- Calculate the distance between CylindricalFace3D, PlaneFace3D and ToroidalFace3D.
- contours2d.tessel_points which gives all points of a contour2d, and .points the end points of primitives.
- Implementation of ConicalFace3D in Core and RevolvedProfile.
- Implementation of SphericalFace3D in Core.
- BSplineFace3D works.

### Changed
- cut_contours in Face3D which take all points from a Contour2D, not one side like before. Furthermore, it is light and quick.

## [v0.1.10]
- typings
- workflow to instanciate point

## [v0.1.9]

### Added
- mesh module

## [v0.1.8]

### Added
- color and alpha options for various primitives
- line segments intersection
 
### Debug
- arcs: is_trigo and angle were sometimes false

## [v0.1.7]

### Added
- random vector and points
- dashed line option in babylon of LineSegment3D
- Measure2D
- babylon_data: a dict language to describe models to be unpacked by a babylonjs unpacker

### Removed
- constants o2D, x2D, y2D...: use O2D, X2D...

### Changed
- Mesure -> Measure3D<|MERGE_RESOLUTION|>--- conflicted
+++ resolved
@@ -6,12 +6,9 @@
 and this project adheres to [Semantic Versioning](https://semver.org/spec/v2.0.0.html).
 
 ## Unrealeased
-<<<<<<< HEAD
 ### Fixed
 * Remove Copy param from movement of primitives and add inplace methods
-=======
 *improvements to union operations
->>>>>>> 93ecb289
 
 ## v0.4.0
 ### Fixed
