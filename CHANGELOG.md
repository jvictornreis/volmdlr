# Changelog

All notable changes to this project will be documented in this file.

The format is based on [Keep a Changelog](https://keepachangelog.com/en/1.0.0/),
and this project adheres to [Semantic Versioning](https://semver.org/spec/v2.0.0.html).


## v0.17.0 [Future]
### New Features
#### edges.py
-

#### faces.py
-

#### edges.py
-

#### surfaces.py
-


### Fixed
#### edges.py
-

#### faces.py
-

#### edges.py
-

#### surfaces.py
-

#### wires.py
- Contour2D - point_belongs

### Changed
- load_from_file -> from_json
- Delete outdated_methods: bbox_intersections -> is_intersecting | b_rectangle_intersections -> is_intersecting
<<<<<<< HEAD
- For points in the interior of an object: point_belongs -> point_inside
- For points ON an object: point_belongs
=======
- edges/curves.py cut_between_two_points -> trim
- defines ordering of curve methods
>>>>>>> fe3bcccd

### Unittests


## v0.16.0

### New Features
- added missing hash and eq methods to several classes
- ArcEllipse2D/3D: get_shared_section and delete_shared_section.
- ConicalSurface3D: conicalsurface_intersections.
- cad_simplification: AlphaWrapSimplify
- nurbs/operations: link_curves

#### edges.py
- BSplineCurve: decompose into béziers patches of same degree.
- BSplineCurve: merge_with and merge_with_curves

#### faces.py
- Add primitives_mapping property: returns a dictionary containing the correspondence between the parametric and 3D boundaries of the faces.
- grid_points: returns a grid of points inside the surface2d of the face.

#### surfaces.py
- CylindricalSurface3D: parametric_points_to_3d
- ToroidalSurface3D: parametric_points_to_3d
- SphericalSurface3D: parametric_points_to_3d
- ConicalSurface3D: parametric_points_to_3d
- ExtrusionSurface3D: parametric_points_to_3d
- RevolutionSurface3D: parametric_points_to_3d
- Plane3D: parametric_points_to_3d
- BSplineSurface3D: parametric_points_to_3d
- BSplineSurface3D: decompose.
- BSplineSurface3D:extract_curves method. Extracts curves from the surface given an ordered list of parameters in u or v direction.
- ToroidalSurface3D: torus-torus intersections.

### Fixed
- review hash and eq methods.
- fix pylint.
- Add some missing docstrings.
- Add _serializable_dict to points and vectors objects. This method is important to some platform checks, as they don't inherite from DessiaObject anymore.

#### curves.py
- Ellipse2D/3D: mutualize length method.
- Circle2D: abscissa method - consider frame direction during rotation.
- Line: is_close.
- Circle3D: Line intersections

#### edges.py
- BSplineCurve: handles exceptions in simplify method.
- BSplineCurve: Consider overlaping curves also as periodic.
- BSplineCurve.simplify: handles exceptions.
- Arc2D: plot_data
- LineSegment3D: planar_revolution.
- BSplineCurve: abscissa: use curve decomposition.
- BSplineCurve: trim.

#### faces.py
- Face3D: enhance from_contours3d.
- Face3D: enhance from_contours3d. Checks if inner contours position are according outer contour position in parametric domain for periodical surfaces.
- Face3D: divide_face_with_closed_cutting_contours - if inner_contour.area()/outer_contour.area() < 1e-9 ignore it.
- Face3D: point_belongs

#### primitives3d.py
- RevolvedProfile: to_dict

#### surface.py
- PeriodicalSurface: handles exceptions in connect_contours method.
- ExtrusionSurface3D: fullarcellipse3d_to_2d
- ExtrusionSurface3D: generalization of the _repair_points_order method to repair the order of parametric points of edges after transformation.
- ToroidalSurface3D: increases precision of point3d_to_2d.
- Surface3D: repeair_primitives_periodicity. Treat special case on surfaces with singularities.
- ToroidalSurface3D: plane_intersections.
- Remove duplicated attributes.

#### wires.py
- Contour2D: cut_by_line.
- ContourMixin: is_ordered().


#### step.py
- Step: uses Regular Expressions to improve the performance.

#### core.py
- Add missing dark_mode parameter in save_babylonjs_to_file method.

### Refactor
- Big refactor to improve and simplify complex and long methods in various modules. 

#### surfaces.py
- contour3d_to_2d/contour2d_to_3d: Add option to return also a dictionary with the correspondence between the parametric and 3D primitives.
- BSplineSurface3D: point3d_to_2d, improve the method to ensure convergence

#### display.py
- refactor DisplayMesh.
- refactor DisplayMesh to Mesh3D
- enable stl / ply / 3mf / obj import and export with Mesh3D object
- implement various Mesh3D manipulations methods
- improve performance

### Changed
- Edge.split_between_two_points -> trim
- surfaces.py: point_on_surface -> point_belongs
- Numpyfy BSplines

### Build
- try adding github actions to testpypi

### Unittests
- 

## 0.15.2

### build
- fix build test before upload to pypi

## 0.15.1

### build

- Use pip install instead of setuptools install in order to avoid .egg being generating and preventing PyPI upload

## v0.15.0

### New Features

#### core_compiled.py
- Point2D/Point3D: allow users to use a point or a list of points direct inside a numpy array. ex.: np.array(volmdlr.O3D)
- Point2D/Point3D: in_list. ** ATTENTION:** -> use in_list instead of volmdlr.core.point_in_list.
- cad_simplification: VoxelizationSimplify, TripleExtrusionSimplify, TriangleDecimationSimplify.

#### surfaces.py
- ToroidalSurface3D: line_intersections, linesegment_intersections, plane_intersections
- ToroidalSurface3D: cylindricalSurface_intersections, circle_intersections, fullarc_intersections, dict_to_object, conicalsurface_intersections, sphericalsurface_intersections
- ToroidalSurface3D: Handles degenerated surfaces (major_radius < minor_radius).
- CylindricalSurface3D: circle_intersections, sphericalsurface_intersections, cylindricalsurface_intersections
- ToroidalFace3D: PlaneFace3D intersectios.
- SphericalSurface3D: circle_intersections, arc_intersections, ellipse_intersections, arcellipse_intersections, sphericalsurface_intersections
- ConicalSurface3D: sphericalsurface_intersections
- General improvements on sufaces\` parametric operations.
- Surface2D: triangulation. Set tri_opt equal to "p".

#### edges.py
- BsplineCurve3D: circle_intersections.
- ArcEllipse3D/FullArcEllipse3D: line_intersections.

#### faces.py
- Face3D: get_face_polygons

#### curves.py
- Circle3D: point_distance.
#### shell.py
- OpenTriangleShell3D: triangle decimation
- ClosedTriangleShell3D: turn_normals_outwards, are_normals_pointing_outwards, turn_normals_inwards, are_normals_pointing_inwards
- DiplayTriangleShell3D: concatenate

#### core.py
- BoundingBox: is_close, scale
- BoundingBox: triangle_intersects_voxel, is_intersecting_triangle
#### discrete_representation.py
- Voxelization: from_mesh_data
- OctreeBasedVoxelization


#### step.py
- Support to Datakit CrossCadWare STEP file format.

### Fixed
- Drone : run generate sdist and generate bdist_wheel only on master
- drone.yml: add distribution types to be uploaded into pypi.

#### core.py
- VolumeModel: get_mesh_lines (change tolerance to 1e-5)

#### edges.py 
- Arc2D: direction conservation in rotation / translation / frame_mapping.
- FullArcEllipse: angle_start, angle_end.

#### surfaces.py
- ToroidalSurface3D: line_intersections, linesegment_intersections, plane_intersections.
- ConicalSurface3D: circle_generatrixes direction.
- PeriodicalSurface: handles exceptions in connect_contours method.
- ExtrusionSurface3D: fullarcellipse3d_to_2d
- ExtrusionSurface3D: generalization of the _repair_points_order method to repair the order of parametric points of edges after transformation.
- ToroidalSurface3D: increases precision of point3d_to_2d.
- Plane3D: plane intersections.

#### faces.py
- ToroidalFace3D: PlaneFace3D intersections.
- PlaneFace3D: circle_intersections. planeface_intersections
- BsplineFace3D: adjacent_direction_uu
- PlaneFace3D: project_faces (check first if surfaces are coincident)

#### wires.py
- delete remaining inplace methods in wires.py

#### shells.py
- Fixes to boolean operations. Added some tolerance parameters to some methods. 
- Shell3D: get_geo_lines (consider edge.inverse in get_edge_index_in_list check), is_shell_open
- DisplayTriangleShell3D: eq, data_eq, hash, data_hash, concatenate

#### surfaces.py 
- SphericalSurface3D: use circle 3d instead of polygon3D for plotting. 
- add bigger precision to plane-plane intersections.

#### utils
- common_operations separate_points_by_closeness: consider more than two cluster groups.

#### curves.py
- Circle3D: circle_intersectios when the circle are coplanar.
- Circle2D: Now, it needs a Frame2D and a radius instead of a Center and a Radius. This allows to easily control the circle's direction (clockwise/counterclockwise)

#### surfaces.py
- ExtrusionSurface3D: enhance parametric operations.

#### edges.py
- bsplineCurve: line_intersections. 

#### discrete_representation.py
- MatrixBasedVoxelization: _logical_operation
- Remove inheritance from ABC for platform usage

#### cad_simplification.py
- Remove inheritance from ABC for platform usage

### Refactor
- Face3D: create a generic method for calculating intersections between two faces: _generic_face_intersections.
- Voxelization: refactor class methods

#### core.py
- babylon_data: avoid using bounding_box for performance
- BoundingBox: uses numpy to improve performance.

#### core_compiled
- Frame2D: fix rotation, now it has an optional parameter rotate_basis, set to False by default option, so the user can specify if he wants to rotate also the basis of the frame.

#### edges.py
- Circle2D: Now, it needs a Frame2D and a radius instead of a Center and a Radius. This allows to easily control the circle's direction (clockwise/counterclockwise)
- Arc2D: Arc 2D now must follow the same rotation direction of its circle.
- LineSegment2D/3D: The line attribute from which the line segment was defined was converted to a property, for performance and memory efficiency reasons.
- BSplineCurve: improve line_intersections performance. 

#### faces.py
- Face3D: create a generic method for calculating intersections between two faces: _generic_face_intersections.

#### primitives3d.py
- Sweep: accepts an optional parameter starting_frame that can control the orientation of the profile.
- Block: get_bounding_box

#### shells.py
- boolean operations - now works also for triangle meshed objects, containing coincident faces.
#### surfaces.py
- ExtrusionSurface3D: Uses edge abscissa as u parameter.
- ExtrusionSurface3D: general improvements in parametric operations.


### Changed
- ToroidalSurface3D: init param tore_radius and small_radius changed to major_radius and minor_radius respectevely.
- ToroidalSurface3D: plots now use Circles 3D instead of ClosedPolygon3D. Performance improved.
- CylindricalSurface3D: More comprehesive plot
- BoundingBox: from_bounding_boxes
- BSplineCurve: improve line_intersections performance.
- core_compiled.pyx: update typing because Point2D, Point3D, Vector2D and Vector3D are now extension types (C structures.)
- BSplineCurve: improve line_intersections performance.
- SphericalSurface3D: enhance bsplinecurve3d_to_2d.

### Unittests
#### curves 
- Circle3D: new case to test_circle_intersections, new test: test_point_distance.
#### surfaces
- ToroidalSurface3D: test_line_intersections, test_plane_intersections, test_cylindrical_surface_intersections, test_circle_intersections
- CylindricalSurface3D:  test_circle_intersections.
#### faces
- ToroidalFace3D: PlaneFace3D intersectios.
- SphericalSurface3D: circle_intersections, arc_intersections, arcellipse_intersections
- PlaneFace3D: point_belongs
#### core
- BoundingBox: is_close, scale
#### primitives3d
- Block: from_bounding_box, get_bounding_box

## v0.14.0

### New Features
- DisplayTriangleShell3D: a TriangleShell3D optimized for performance of display / saving / loading.
- BSplineSurface3D: from_points_interpolation, from_points_approximation.
- nurbs module.
- New curves classes: Hyperbola2D and Hyperbola3D.
- Line: closest_point_on_line, from_point_and_vector
- Line2D: get_slope, get_y_intersection.
- New curves classes: Parabola2D/3D.
- ConicalSurface3D: line/line_segment intersections, perpendicular_plane_intersection
- ConicalSurface3D: line/line_segment intersections, perpendicular_plane_intersection, parallel_plane_intersections, concurent_plane_intersections, plane_intersections.
- Hyperbola2D/3D and Parabola2D/3D: split
- PlaneFace3D: conicalface_intersections
- CylindricalSurface3D: conicalsurface_intersections
- CylindricalFace3D: conicalface_intersections
- Curve: general_method curve_intersections
- Parabola2d/3D / Hyperbola2D/3D: point_belongs, tangent
- BSplineCurve: point_to_parameter, abscissa_to_parameter.
- Basis3D: is_normilized, is_orthogonal, is_orthonormal.
- BSplineSurface3D: fullarcellipse3d_to_2d
- ClosedPolygon2D: points_in_polygon

### Fixed
- add missing name attributes to classmethods.
- fixed circular imports
- BSplineSurface3D: from_points_interpolation, from_points_approximation.
- ConicalFace3D: point_belongs
- nurbs.core: find_multiplicity, evaluate_curve.
- LineSegment3d: line_intersections.
- Circle2D: line_intersections
- Step.read_lines: handles name with # character in name.
- ExtrusionSurface3D: enhance 3D to parametric operations.
- BSplineCurve: direction_vector, point_at_abscissa, abscissa, trim
- ConicalSurface3D and RevolutionSurface3D: bsplinecurve3d_to_2d when start or and points are at surface singularity
- ClosedCurves: discretization_points
- ArcEllipse3D: is_close
- LineSegment3D: revolution
- FullArcEllipse3D, FullArcEllipse2D: discretization_points
- ConicalSurface3D: linesegment2d_to_3d
- BSplineSurface3D: bsplinecurve3d_to_2d, prevents code execution from stopping when point3d_to_2d does not converge
- BSplineSurface3D: derivatives
- BSplineCurve: split
- Matrix based discrete representation: boolean operations
- read the docs settings
- fix: move code complexity at end
- ClosedPolygon2D: points_in_polygon, fix include_edge_points
- ClosedShell3D: is_face_between_shells

### Refactor
- TriangleShell3D: various improvement such as get_bounding_box, to_mesh_data, from_mesh_data, to_dict, dict_to_object

### Changed
- Cache BSplineCurve points into a numpy array to reduce memory usage.
- Vector2D, Vector3D: __repr__
- core_compiled: cdef functions' names.
- Vector2D, Vector3D, Point2D, Point3D: transformed into extension types for memory performance
- limit warning on step reading
- BSplineSurface3D: point3d_to_2d

### Unittests
- Hyperbola2D/3D: line_intersections
- Parabola2D/3D: line_intersections
- ConicalSurface3D: test_line_intersections, test_plane_intersections.

## v0.13.0

### New Features
- Line: reverse.
- BSplineCurve: Remove dependencies from the geomdl library.
- perf: to_dict/dict_to_obj of OpenTriangleShell3D
- Cylinder / Cone / HollowCylinder: from_center_point_and_axis
- Cone: remove inheritance from RevolvedProfile
- Ellipse2D: point_distance, bounding rectangle, ellipse_intersections
- Curve: local_discretization
- Ellipse3D: line_intersections, linesegment_intersections, ellipse_intersections
- ArcEllipse3D : Linesegment_intersections, arcellipse_intersections
- Circle3D: circle_intersections, ellipse_intersections
- Circle2D: ellipse_intersections.
- Arc3D: arc_intersections, arcellipse_intersections
- Wire3D/Contour3D: edge_intersections, wire_intersections
- BSpline3D: arc_intersections
- New module: discrete_representation for voxelization of 3D geometries and pixelization of 2D geometries
- BSplineSurface3D: partial removal of dependencies on geomdl objects

### Fixed
- Sweep with non smoth path
- plot of vector3D.
- BSplineSurface3D: point3d_to_2d, improve inital condition.
- EdgeCollection3D: babylon_meshes.
- BSplineCurve3D: trim
- FullArc3D: hash
- SphericalSurface3D: enhance repair_periodicity_method
- CylindricalSurface3D: concurrent_plane_intersection
- BSplineFace3D: fix neutral_fiber
- Step: assembly import
- BSplineFace3D: fix bounding_box.
- Ellipse3D: from_step
- edges.py: general improvements.
- ExtrusionSurface3D: point3d_to_2d.
- ExtrusionSurface3D: enhance parametric operations when the surface is periodic.
- BSplineFace3D: fix neutral_fiber
- BSplineSurface3D: improve bsplinecurve3d_to_2d.
- BSplineSurface3D: improve bsplinecurve3d_to_3d.
- Circle2D: plot
- Line3D: fix Line3D plot()
- Vector2D: plot()
- fix RevolutionFace3D init parameter wire to edge.
- Update documentation
- fix Sweep: bug when first primitive is an arc.
- fix closedshell3d volume
- Step.py: enhance step import/export
- VolumeModel: get_shells
- step.py uses deque in stack based algorithms
- VolumeModel: get_shells
- add error protection stl
- Sweep - add raise ValueError if section too big in comparision to arc radiuses
- Update cython version requirement in setup.py
- Step import: handles when there is an empty assembly in the file.
- Ellipse2D: point_at_abscissa
- ultis.common_operations: get_edge_distance_to_point and get_get_abscissa_discretization from edges so it can be used in curves too.
- edges.Edge._generic_minimum_distance
- LineSegment3D: distance_linesegment
- BSpline3D: linesegment_intersections

### Refactor
- refator some classes' init in primitives3D. 
- Shells: refactor.
- Composite_primitives
- Surface3D: enhance repair_primitives_periodicity method.
- volmdlr.utils.intersections:
- BSplineCurve: replace periodic bool parameter with verification inside from_points_intepolation method.
- Wire3D: removes heritage from volmdlr.core.CompositePrimitive3D
- BSplineCurve3D: bounding_box
- edges: minimum_distance.
- BSplineSurface3D: bsplinecurve3d_to_2d
- BSplineCurve: transform some attributs into lazy evaluation and Caching
- BSplineSurface3D: transform some attributs into lazy evaluation and Caching
- BSplineSurface3D: store control_points as numpy array for memory efficiency
- PlaneFace3D: distance_to_point -> point_distance
- remove normalize() methods for Vectors. Replaced by unit_vector(), it returns a new normalized vector.
- Cylinder / Cone / HollowCylinder: docstrings, typings, style, coherence
- BSplineSurface3D: point3d_to_2d performance improvements.


### Changed
- Moves functions from step.py to volmdlr.utils.step_reader
- Cylinder / HollowCylinder: `from_extremal_points` is now depracted. Use `from_end_points` instead (for lexical reason)

### Unittests
- Cylinder / Cone / HollowCylinder
- Ellipse2D: point_distance
- Ellipse3D: test_ellipse_intersections, test_linesegment_intersections
- ArcEllipse3D : Linesegment_intersections, arcellipse_intersections
- Circle3D: circle_intersections.
- Arc3D: arc_intersections, arcellipse_intersections, test_minimum_distance_bspline
- BSplineCurve3D: test_bspline_linesegment_minimum_distance, test_bspline_linesegment_intersections
- Contour3D: test_edge_intersections

## v0.12.0


### New Features
- New module: cad_simplification - OctreeBlockSimplify, TrippleExtrusionSimplify
- shells.py : function to performe union operations for a given list of shells.
- ClosedShell3D: is_face_intersecting, is_intersecting_with
- BoundingBox: get_points_inside_bbox, size
- Vector3D: unit_vector
- Face3D: split_inner_contour_intersecting_cutting_contours
- Shell3D: get_ray_casting_line_segment
- WireMixin: get_connected_wire, is_sharing_primitives_with
- OpenShell3D: faces_graph
- Plane3D: arc_intersections, bsplinecurve_intersections
- common_operations: split_wire_by_plane
- SphericalSurface3D: line_intersections, linesegment_intersections.
- Sweep with muitiform profile contour.
- minimum_distance: face-to-face, shell-to-shell
- OpenShell3D: from_faces (using faces graph)
- SphericalFace3D: from_contours3d_and_rectangular_cut
- RevolutionSurface3D: Translation
- wires.WireMixin: from_circle
- curves.CircleMixin: trim
- Face3D: point_distance
- BSplineCurve3D: revolution method.

### Fixed
- ClosedShell3D: is_face_inside, get_subtraction_valid_faces, valid_intersection_faces, point_belongs
- ContourMixin: delete_shared_contour_section, reorder_contour_at_point, are_extremity_points_touching
- RevolutionSurface3D: fix some special cases whiling transforming from 3D space to parametric domain.
- fix drone python version
- BSplineFace3D: neutral_fiber
- BSplineSurface3D: arc3d_to_2d, removes repeated parametric points if any.
- surfaces.Plane3D: linesegment_intersections
- Step export
- Face3D: is_linesegment_crossing.
- Edge: fix orientation of edges commig from step.
- BSplineCurve3D: from_step.
- Export to step file
- Step import
- Edge: fix orientation of edges commig from step.
- Sphere: point_belongs, inherits from ClosedShell3D instead of RevolvedProfile
- Step import.
- PeriodicalSurface: linesegment3d_to_2d, takes into account small 3D line segments that should be actually 3D arcs
- babylondata: removes empty objects.
- ClosedPolygon2D: point_belongs.
- Fullarc: get_reverse.
- Arc2D: point_belongs
- ArcEllipse2D: point_at_abscissa
- Frame3D: import/export step.
- BSplineFace3D: neutral_fiber.
- Step: read_lines, take into account the space character in step entity names
- Circle3D: fix trim.
- Edge: from_step trim of periodic curves with different orientation of original edge
- Arc3D: fix abscissa, fix get_arc_point_angle
- add missing toleraces to some methods.
- Arc3D: line_intersections
- Line3D: minimum_distance_points
- remove arcellipse handleling for bspline2d_3d.
- plot of vector3D
- Ellipse3D: discretization_points.

### Refactor
- ClosedShell3D: point_belongs, get_non_intersecting_faces
- BoundingBox: bbox_intersection
- Face3D: get_face_cutting_contours
- parametric.py: fix numerical instability in some functions used in Arc3D to parametric surface domain transformation.
- intersections: get_bsplinecurve_intersections generalization, so it can also be used
to calculate intersections between a plane 3d and bsplinecurve3d.
- Big refactor: New module curves.py containing classes as Line, Circle and Ellipse.
Most edges will now be formed by a curve and a start and end points. Unittests for all these classes have been created.
All adequations have been done for all tests and existing scripts.

- bspline_compiled: refactor binomial_coefficient for performance.
- Improve step translator.
- Delete inplace methods: rotation, translation and frame_mapping. replace by juste the rotation, translation and frame_mapping. objects are no longer changed inplace, a new transformed object is returned each time.
- OpenShell3D: faces_graph.
- RevolutionSurface3D: Improve init and methods

### Changed
- OpenShell3D: faces_graph is now vertices_graph. faces_graph method now represents the faces' topology of the shell.

### Unittests
- FullArc2D: split_between_two_points
- Face3D: set_operations_new_faces
- ClosedShell3D: point_belongs
- Plane3D: arc_intersections, bsplinecurve_intersections
- common_operations: split_wire_by_plane
- SphericalSurface3D: line_intersections, linesegment_intersections.

## v0.11.0


### New Features
- BSplineCurve, Edge: simplify
- Plane3D: angle_between_planes, plane_betweeen_two_planes
- Edge: intersections, crossings, validate_crossings
- Arc2D: bsplinecurve_intersections, arc_intersections, arcellipse_intersections.
- ArcEllipse2D: bsplinecurve_intersections
- get_circle_intersections added to volmdlr.utils.intersections, so it can be used to calculate intersections between two arcs 2d.
- get_bsplinecurve_intersections added to volmdlr.utils.intersections. Used to calculate intersection between a bspline and another edge.
- Wire2D: edge_intersections, wire_intersections, edge_crossings, edge_intersections, validate_edge_crossings, validate_wire_crossings
- Contour2D: split_contour_with_sorted_points, intersection_contour_with
- CylindricalSurface3D: point_projection, point_distance
- ToroidalSurface3D: point_projection
- BsplineCurve: point_distance, point_belongs
- ContourMixin: is_adjacent
- Wire2D: area
- Circle2D: bsplinecurve_intersections.
- add tolerance param to many methods from edges and wires.
- Surface3D: add contour healing into face_from_contours3d method.
- ExtrusionSurface3D: implement missing cases for linesegment2d_to_3d method.
- BSplineSurface3D: to_plane3d
- BSplineFace3D: to_planeface3d
- BSplineCurve, Arc, LineSegment: is_close
- Core: get_edge_index_in_list, edge_in_list
- mesh: TetrahedralElementQuadratic 
- GmshParser: define_quadratic_tetrahedron_element_mesh
- GmshParser: to_vtk (consider quadratic tetrahedron element)
- VolumeModel: to_msh (consider both order 1 and 2)
- Assembly: define a volmdlr Assembly object.
- Edge: direction_independent_is_close
- Arcellipse2D, 3D: complementary, translation
- Arcellipse2D, 3D: complementary
- Face3D: is_linesegment_crossing, linesegment_intersections_approximation.
- Assembly: define a volmdlr Assembly object.
- Contour2D: copy
- LineSegment2D: copy
- FullArcEllipse3D: split
- ArcEllipse3D: split, point_at_abscissa
- Vector: is_perpendicular_to
- babylonjs: add nested meshes
- CylindricalFace3D, ConicalFace3D, ToroidalFace3D, BSplineFace3D: neutral_fiber
- VolumeModel: get_shells
- WireMixin: wires_from_edges
- DisplayMesh3D: triangulation_faces
- Woodpecker CI setup
- ContourMixin: primitive_section_over_contour.
- Face3D: split_by_plane

### Fixed
- 2D conversion: create 2D function name in core_compiled
- LineSegment, Arc, BSplineCurve: get_shared_section()
- bSpline2D: linesegment_intersections
- BsplineCurve: from_points_interpolation
- Coverage: use coverage rc to enable cython coverage
- ClosedShel3D: cut_by_plane
- ClosedShell3D: union
- BSplineSurface3D: take into account oppened contour while using face_from_contours3d
- BsplineCurve: simplify
- Dessiaobject inheritance up-to-date
- Edge: unit_direction_vector, unit_normal_vector, split_between_two_points
- VolumeModel: get_mesh_lines (change tolerance 1e-20 to 1e-6)
- RevolutionSurface: fix some parametric operations.
- ClosedShel3D: intersection method
- Fix: plots
- add some fixes to pydocstyle errors
- ToroidalSurface3D: fix some parametric operations.
- Node2D, Node3D: is_close
- SphericalSurface3D: enhance arc3d_to_2d and bsplinecurve3d_to_2d.
- BSplineface3D: linesegment2d_to_3d, bsplinecurve2d_to_3d.
- OpenShell3D: get_geo_lines (use primitive.is_close)
- Basis3D: normalize
- Contour3D: from_step removes repeated edges from primitives list
- Face3D: add fixes to divide_face.
- ExtrusionSurface3D: linesegment2d_to_3d.
- Surface3D: repair_primitive_periodicity
- BSplineSurface3D: ban useless attr in serialization 
- utils.parametric: fix contour2d_healing
- BSplineSurface3D: ban useless attr in serialization
- BSplineCurve: simplify
- SphericalSurface3D: contour3d_to_2d
- WireMixin: to_wire_with_linesegments (use new methods, for 2D and 3D)
- ArcEllipse2d: point_belongs, abscissa, init.
- Face3D: face_inside - now considers inners_contours
- BoundingBox: point_belongs now considers bounds.
- ContourMixin: delete_shared_contour_section
- PlaneFace3D: merge_faces
- Contour2D: divide
- Step: raise NotimplementedError when it's not possible to instatiate assembly object.
- STL: handle mutiple space as separator
- fix: protect gmsh import

### Refactor
- Contour2D: cut_by_wire
- Contour2D: extract_with_points displaced to WireMixin
- Contour2D: extract_contour displaced to WireMixin and renamed to extract
- Contour2D: split_contour_with_sorted_points displaced to WireMixin and renamed to split_with_sorted_points
- Contour2D: get_divided_contours
- FullArc2D, FullArc3D: create FullArc Abstract class.
- Contour2D: ordering_contour
- WireMixin: order_wire
- Contour2D: delete cut_by_linesegments
- split faces.py into surfaces.py, faces.py and shells.py 
- ContourMixin: from_points
- ClosedShell3D: improve performance for boolean operations
- Face3D: reduce the triangulation discretization resolution of Toroidal and Cylindrical to improve redering performance.
- Cylinder: inheritance directly from ClosedShell3D
- Edges: cache middle_points and unit_direction_vector 
- Arc: add optional parameter center
- unittests: find dynamicly the folder for the json
- Arc: point_distance
- BSplineCurve: is_close
- CompositePrimitive3D: babylon_points
- WireMixin: split_with_sorted_points -> if a wire, and given points are start and end, return self directly.
- ContourMixin: contours_from_edges
- ExtrusionSurface3D: simplify bsplinecurve3d_to_2d method

### Changed
- better surface3d plots
- sphere methods renamed in_points & to_point_skin to inner points & skin_points
- Improve CylincricalFace3D and ToroidalFace3D rendering mesh.
- remove useless attribute in Bspline serialization
- Change python suport version from >=3.7 to >= 3.9
- LICENSE changed from GPL to Lesser GPL 
- Readme logo updated
- CI: do not check quality on tag

### Unittests
- Arc2D: test_arc_intersections
- TestEdge2DIntersections: test intersections for all edges.
- Circle2D: test_circle_intersections
- Contour2D: test_crossings, test_intersection_contour_with
- BSplineCurve: get_intersection_sections
- BSplineCurve2D: edge_intersections, arc_intersections, bsplinecurve_intersections
- CylindricalFace3D: test_triangulation_quality
- CylindricalSurface3D: test_point_projection
- BSplineCurve: point_projection
- ClosedShel3D: cut_by_plane
- Arc3D.minimum_distance_points_line
- New unittests for plane3d.
- ClosedShel3D: intersection
- Arcellipse2D: complementary
- Contour2D: contours_from_edges.
- PlaneFace3D: merge_faces
- Contour2D: divide.
- BSplineFace3D: test_linesegment_intersections_approximation.
- CylindricalFace3D: split_by_plane.

v0.10.0 [Released 20/04/2023]

### New Features
* Write .msh file (with stream)
* Arc: reverse
* BSplineCurve2D: offset
* Circle2D: bsplinecurve_intersections, point_distance
* ConicalSurface3D, CylindricalSurface3D: plot method
* BSplineCurve3D: minimum distance
* volmdlr.edge: FullArcEllipse
* BSplineCurve: evaluate_single
* Wire2: hash
* Contour3D: hash
* LineSegment3D, LineSegment2D, Arc3D, Arc2D, BSpline3D, BSpline2D: get_shared_section(), delete_shared_section()
* Contour2D: closest_point_to_point2, get_furthest_point_to_point2
* Block: octree, quadtree, subdivide_block

### Fixed
* Bspline in sweep
* Plane3D: plane_intersections
* fixes to step assemblies
* LineSegment3D: matrix_distance
* fixes to wire
* Arc: split. Case when spliting point is the start or end point.
* BplineCurve2D: tangent, vector_direction, normal_vector
* BSplineCurve: abscissa, line_intersections
* Add some important fixes to unittests: missing two __init__py files.
* Contour2D, Contour3D: merge_with()
* Edge: change unit_direction_vector and unit_normal_vector to concrete methods
* stl: add _standalone_in_db to Stl class
* BSplineSurface3D: merge_with
* Documentation: Add introduction to volmdlr technology
* BSplineSurface3D: refactor bsplinecurve3d_to_2d to take into account periodic behavior
* OpenedRoundedLineSegments2D/ClosedRoundedLineSegments2D: fix radius type
* Surface3D: debug some special cases while using face_from_contours3d.
* Step: debug some special cases while reading step file.
* BSplineSurface3D: fix simplify_surface method.
* Improve pylint code quality.
* PeriodicalSurface: enhance some parametric transformations.

### Removed
- stl: remove default value in from_stream method

### Changed

- argument convexe in volmdlr.cloud has been renamed to convex
- Add some missing docstrings in volmdlr.faces
- Using full arcs for Circles primitives

### Performance improvements
- BSplineCurve: compilation of some functions used by from_points_interpolation classmethod.
- BSplineSurface3D: compilation of some functions used in the evaluation of a parametric point.
- eq & hash: Some eq and hash methods have been fixed. starting from clases Point and Vector.
- BSplinecurve2D: point_belongs
- lighten some dicts with optional name
- Step reader: refactor to_volume_model. Remove the dependency of the method of creating a graph.

### Refactorings
- ContourMixin: to_polygon (for both 2D and 3D)
- BSplineCurve2D.point_distance 
- new dataclass EdgeStyle: to be used in several plot methods. simplifying its structure.


### Unittests
* BSplineCurve2D: offset, point_distance, point_belongs
* Circle2D: bspline_intersections, point_distance
* Unittests for Vector2D
* Unittests for Point2D
* Unittests for Vector3D
* Unittests for Point3D
* LineSegment3D: test_matrix_distance
* LineSegment3D, LineSegment2D, Arc3D, Arc2D, BSpline3D, BSpline2D: get_shared_section(), delete_shared_section()
* Contour3D: merge_with()
* Contour2D: closest_point_to_point2, get_furthest_point_to_point2

## v0.9.3

- build: bump dessia common to 0.10.0
- build: remove useless jsonschema dep
- build: update package.xml for freecad

## v0.9.1

### Fixed
- build: manifest was not shipping bspline_compiled
- fixed many pylint errors: 13/03/2023
- fix contour2d: divide

### Documentation
 - typo in CONTRIBUTING.md
 - typo in README.md

## v0.9.0 [released 03/26/2023]

### New Features
* Unit coversion factor parameter added to the end of the from_step arguments parameter (So we can convert the units correctly)
* SphericalSurface3D: rotation, translation, frame_mapping
* read steps: Identify assemblies in a step file.
* ClosedTriangleShell3D: to_trimesh method
* PointCloud3D: add method shell_distances to compute distances from triangular mesh in PointCloud3D
* BSplineSurface3D: Now the plot method uses u and v curves
* Create .geo and .msh files (Mesh geometries with GMSH)
* RevolutionSurface3D: point3d_to_2d, point2d_to_3d, plot, rectangular_cut, from_step
* RevolutionFace3D
* WiriMixin: from points: general method for Wire3D and 2D and for Contour2D and 3D.
* Added package.xml metadata in order to be listed in the FreeCAD Addon Manager
* Edge: local_discretization
* ArcEllipse2d: point_at_abscissa, translation, split, point_distance.

### Fixed

* WireMixin: abscissa (add tolerance as parameter)
* OpenRoundedLineSegment2D: deleted discretization_points() so it uses the one from WireMixin.
* Contour2D: moved bounding_rectangle and get_bounding_rectangle to Wire2D.
* BSplineCurve: from_points_interpolation, uses centripedal method for better fitting.
* Conical, Cylindrical and Toroidal Surfaces 3D: fix face_from_contours - bug when step file doesnot follow a standard.
* BSplineSurface3D: debug linesegment2d_to_3d method.
* Parametric operations with BSpline curves.
* OpenTriangleShell3D: fix from_mesh_data method.
* PeriodicalSurface: fix face from contours.
* LineSegment2D.line_intersections: verify if colinear first.
* Cylinder: to_dict, min_distance_to_other_cylinder.
* Step_assemblies: consider when no transformation is needed.
* fix some pydocstyle errors
* Script/step/workflow: Update Workflow, use last version of dessia_common
* LineSegment3D: Rotation method update due to points attribute deletion
* ConicalSurface3D: fix from_step class method by adding the angle convertion factor
* fix f string usage
* Add some typings
* Step: Step translator now handles some EDGE_LOOP inconsistencies coming from step files
* Arc2d: point_belongs, abscissa.


### Removed

- edges: remove attributes points from lines & linesegments for performance purpose


### Performance improvements

- wires.py's 2D objects: chache bounding_rectangle results
- faces.py's Triangle3D objects: subdescription points and triangles
- EdgeCollection3D: new object for displaying series of edges
- BSplineSurface3D: compile BSplineSurface3D.derivatives
- Contour2D.area(): save area in a cache variable.
- Contour2D.__eq__(): verify contour length first, when verify if two contours are the same.
- Contour2D.is_inside(): verify first if the area of the contour2 is not smaller that contour 1.
- Disabling pointer in to_dict for most primitives
- Better hash for shells, contours & wires 


### Refactorings
- Remove usage of deprecated method old_coordinates and new_coordinates
- Indicate 'inplace' methods as deprecated
* Wire: extract_with_points

### Documentation
- BoundingBox docstrings

### Unittests
- ConicalSurface3D: face_from_contours, bsplinecurve3d_to_2d.
- CompositePrimitive2D: rotation, translation, frame_mapping
- core.py: delete_double_point, step_ids_to_str
- CompositePrimitive3D: plot
- BoundingRectangle: bounds, plot, area, center, b_rectangle_intersection, is_inside_b_rectangle, point_belongs,
intersection_area, distance_to_b_rectangle, distance_to_point
- BoundingBox: center, add, to_dict, points, from_bounding_boxes, from_points, to_frame, volume, bbox_intersection,
is_inside_bbox, intersection_volume, distance_to_bbox, point_belongs, distance_to_point, plot
* VolumeModel: eq, volume, rotation, translation, frame_mapping, bounding_box, plot
* Wire: extract_with_points, split_with_two_points
* Arc2d: point_belongs, abscissa.
* ArcEllipse2d: point_belongs, abscissa, init, translation, split, point_at_abscissa, point_distance.

### CI
- add spell check to pylint with pyenchant
- make code_pydocstyle more explicit
- upload html coverage to cdn.dessia.tech
- limit time effect on master & testing

## v0.8.0 [Released 26/01/2023]

### New Features

- PlaneFace3D: project_faces
- OpenShell3D: project_coincident_faces_of
- GmshParser: to_vtk
- BSplineCurve: derivatives
- ClosedPolygon2D: point_belongs, now the user can choose whether points on the edge of the polygon
            should be considered inside or not.
- ArcEllipse2D: line_intersections, frame_mapping, linesegment_intersections
- Line2D: point_belongs, frame_mapping()
- New Class wires.Ellipse2D
- Ellipse2D: point_over_ellipse(), line_intersections(), linesegment_intersections(), discretization_points(),
abscissa(), point_angle_with_major_dir(), area(), rotation(), tranlation(), frame_mapping()
- Plane3D: is_parallel, fullarc_intersections
- Arc2D: cut_betweeen_two_points
- Contour3D: linesegment_intersections, line_intersections
- Circle3D: primitives: [Arc3D, Arc3D], get_primitives, abscissa, linesegment_intersections
- Arc3D: line_intersections, linesegment_intersections
- new module utils: intersections -> circle_3d_linesegment_intersections
- hash for Frame2D
- Ellipse3D: point_belongs, abscissa, length, to_2d
- CylindricalSurface3D: point_on_surface, is_coincident, arcellipse3d_to_2d
- BSplineSurface3D: derivatives

### Fixed

- PlaneFace3D: cut_by_coincident_face (consider self.inner_contours inside face)
- Contour2D: bounding_rectangle (specify number_points for discretization_points), point_belongs
- Line2D: line_intersections
- BSplineCurve2D: line_intersections
- PlaneFace3D: cut_by_coincident_face (consider self.inner_contours inside face)
- BSplineCurve2D: bounding_rectangle (specify number_points for discretization_points)
- Mesh: delete_duplicated_nodes
- BSplineSurface3D: fix arc3d_to_2d method
- Frame3D : fix from_point_and_vector method ( error for the case vector=main_axis)
- BSplineCurve2D: linesegment_intersections
- Contour2D: merge_primitives_with
- BSplineCurve: fix to take into account weighted B-spline curves.
- Step: fix reading of rational BSpline curves and surfaces from step file.
- BSplineCurve2D: tangent (use position/length)
- Babylon: some scene settings for better rendering
- Arc2D: fix get_center: name referenced before assignement
- SphericalSurface3D : enhancement of primitives parametrization on surface parametric domain.
- BSplineSurface3D: debug linesegment2d_to_3d method.
- Parametric operations with BSpline curves.
- OpenTriangleShell3D: fix from_mesh_data method
- pydocstyle fixes
- bounding box: fix for cylindrical and BSplineCurve3D
- contour2d: ordering_primitives, order_primitives
- Plane3D: plane_intersections, is_coindident
- contour2d: ordering_primitives, order_primitives
- Linesegment2D: infinite_primitive
- Arc2D: point_belongs
- Arc2D: infinite_primitive
- Wire2D: infinite_intersections
- infinite primitive offset of linesegment
- Ellispe3D: discretization_points
- BSplineSurface: Improved surface periodicity calculation

### Removed

- babylon script remaining functions

### Performance improvements
- ClosedPolygon2D: triangulation
- Cylinder: min_distance_to_other_cylinder
- BSplineCurve: discretization_points
- Face3D: triangulation
- triangulation performance by use of Node2D instead of points (x15 on casing)
- cache variable self._polygon_point_belongs_100, to avoid recalculating each
time we have to verify if a point is inside
- Improvements in BSplineSurface3D.point3d_to_2d performance
- Triangle3D serialization speed-up
- Serialization without memo for faces
- Custom serialization for BsplineCurves

### Refactorings

- Basis2D, Basis3D, Frame2D, Frame3D: old_coordinates and new_coordinates method are now deprecated.
local_to_global_coordinates and global_to_local_coordinates are the new more explicit ones.
- Line3D: intersections

### Unittests

- Contour2D: point_belongs
- Basis2D, Basis3D, Frame2D, Frame3D: local_to_global_coordinates and global_to_local_coordinates
- ArcEllipse2D: linesegment_intersections
- LineSegment2D: to_wire
- Line2D: point_belongs
- BSplineCurve2D: line_intersections
- Ellipse2D.point_over_ellipse()
- Ellipse2D.line_intersections()
- Ellipse2D.linesegment_intersections()
- Ellipse2D.discretization_points()
- Ellipse2D.abscissa()
- Ellipse2D.point_angle_with_major_dir()
- Ellipse2D.area()
- Ellipse2D.rotation()
- Ellipse2D.tranlation()
- Ellipse2D.frame_mapping()
- Line2D.frame_mapping()
- Plane3D: plane_intersections, fullarc_intersections, is_parallel, is_coincident
- Contour2D: offset
- ArcEllipse3D.to_2d()
- Circle3D: point_belongs
- Circle3D: discretization_points
- Arc3D: line_intersections, linesegment_intersections
- Contour2D: ordering_contour, is_ordered, order_contour
- Ellipse3D: point_belongs, abscissa, length, to_2d, discretization_points
- CylindricalSurface3D: point_on_surface, is_coincident

### CI

- Mandatory CHANGELOG.md update for PR
- pre-commit checks with cython-lint

## v0.7.0

### New Features

- Open/Closed TriangleShells: ability to implement specific algorithm to triangles
- Block: faces_center (calculate directly point in the middle of the faces)
- Circle2D: split_by_line
- BoundingRectangle: bounds, plot, area, center, b_rectangle_intersection, is_inside_b_rectangle, point_belongs, intersection_area, distance_to_b_rectangle, distance_to_point
- Cylinder: random_point_inside, interference_volume_with_other_cylinder, lhs_points_inside
- CylindricalSurface3D: line_intersections, linesegment_intersections, plane_intersection
- Line2D: point_distance
- Line3D: to_2d
- Line3D: skew_to (verifies if two Line3D are skew)
- LineSegment3D: line_interserctions
- ArcEllipse3D: discretization_points
- FullArc3D: linesegment_intersections
- Line: sort_points_along_line
- Line2D: point_belongs
- ArcEllipse2D: length, point_belongs, abscissa, bounding_rectangle, straight_line_area, discretization_points, reverse

### Fixed

- Contour2D: point_belongs
- BsplineCurve: abscissa (use different start point between 0 and length)
- Arc3D: plot
- Cylinder: point_belongs
- FullArc3D: plot (use discretization_points instead of discretise)
- Face3D: line_intersections: consider borders
- STL: from stream (use BinaryFile and StringFile instead of io.BinaryIO and FileIO)
- Step: from stream (use BinaryFile instead of io.BinaryIO)
- Contour: is_overlapping (consider intersecting_points is empty)
- LineSegment2D: to_wire (use discretization_points instead of discretise)
- ArcEllipse2D: to_3d
- Fix boolean operations when faces are 100% coincident
- Fix some to_step methods from edges.py and faces.py


### Performance improvements

- Avoid unneeded bbox computation


### Refactorings

- cleanup of ClosedShell (double methods with Openshells)
- LineSegment3D: intersections
- Line2D: sort_points_along_line



### Unittests

- PlaneFace3D: line_intersections
- BsplineCurve: abscissa
- Circle2D: split_by_line
- BoundingRectangle: area, center, intersection, is_inside, point_belongs, intersection_area, distance_to_point, distance_to_b_rectangle
- Cylinder: point_belongs, random_point_inside, interference_volume_with_other_cylinder, min_distance_to_other_cylinder, is_intersecting_other_cylinder, lhs_points_inside
- CylindricalFace3D: linesegment_intersections
- CylindricalSurface3D: line_intersections
- Line3D: line_distance
- Line3D: skew_to
- Line3D: intersections
- LineSegment3D: line_intersections
- LineSegment3D: linesegment_intersections
- Contour: is_overlapping
- LineSegment2D: line_intersections
- ArcEllipse3D: discretization_points
- FullArc3D: linesegment_intersections
- Line2D: sort_points_along_line
- Line3D: sort_points_along_line
- ArcEllipse2D: length, point_belongs, abscissa, bounding_rectangle, straight_line_area, discretization_points, reverse


## v0.6.1 [12/13/2022]

### Changes

- Import from dessia_common are now performed from dessia_common.core

### Fixed
- infinite primitive offset of linesegment

## v0.6.0 [11/7/2022]

### New Features

- Stl:load_from_file, to_volume_model
- Surface2D: copy (specific method)
- GmshParser: read_file (.msh) and related methods, define_triangular_element_mesh, define_tetrahedron_element_mesh
- Circle2D: primitives (defined with 2 Arc2D)
- Node2D/3D, TriangularElement, QuadrilateralElement2D, TriangularElement3D
- ElementsGroup: nodes, elements_per_node
- Mesh: bounding_rectangle, delete_duplicated_nodes
- PlaneFace3D: cut_by_coincident_face
- Vector2D: to_step
- BSplineCurve2D: to_step
- LineSegment3D: to_bspline_curve
- BSplineCurve3D: from_geomdl_curve
- Surface2D: line_crossings
- Surface2D: from_contour
- BSplineSurface3D: simpifly_surface - verifies if BSplineSurface3D could be a Plane3D
- OpenShell3D: to_step_face_ids
- Contour2D: repair_cut_contour
- Circle2D: cut_by_line

### Fixed

- Contour3D: average_center_point (use edge_polygon.points instead of points)
- Contour: edges_order_with_adjacent_contour
- Arc2D: translate_inplace
- Arc2D: point_belongs
- Arc2D: abscissa (consider point2d == arc2d.start/end)
- Arc2D: split (how to choose the interior point)
- Wire: extract_primitives (consider point1 and point2 belong to the same primitive, REMOVE Contour.extract_primitives)
- LineSegment: abcissa (consider point2d == arc2d.start/end)
- Contour2D: cut_by_wire
- Contour2D: point_belongs (bug when contour has only one primitive, like FullArc2D)
- Contour: contours_from_edges
- PlaneFace3D: face_intersections
- Edge: insert_knots_and_mutiplicity
- BSplineCurve3D: from_step
- Surface2D: cut_by_line
- Circle3D: to_step
- ArcEllipse3D.to_2d()
- infinite primitive offset of linesegment
- Contour3D: order_contour.

### Performance improvements

- Improve reading STEP files (Faster BSplineCurve3D.look_up_table, Better info when _edges not following eachother_ )
- Improve multiple substractions
- Speedup Contour2D.point_belongs using bounding_rectangle
- Custom to dicts for Shells and primitives inheriting


### Refactorings

- Normalize STL methods regarding STEP
- Refacor and update old code in mesh.py
- Define a Parent class 'Triangle' for Triangle2D/3D


### Unittests

- Wire: extract_primitives, extract_without_primitives


## v0.5.0

### New Features

- Contour: is_overlapping, is_supperposing
- Point, Edges and Wires: axial_symmetry
- Surface2D: rotation, rotation_inplace
- Wire2D: bsplinecurve_crossings,  bsplinecurve_intersections
- Cylinder: min_distance_to_other_cylinder, is_intersecting_other_cylinder
- New point_distance method for Wire3D

### Fixed

- Wire3D.babylonjs
- BSplineSurface3D.merge_with (consider overlapping, intersecting surfaces)
- Wire.extract_primitives (consider point1 & point2 belong to the same primitive)
- Wire.extract_without_primitives (consider the primitives’ order to choose the primitives)
- Contour.shared_primitives_with (consider contours sharing a lot of primitives groups)
- Contour2D.contour_intersections (check if the point is not already in the lis)
- Line.is_between_points (consider point1==point2)
- BSplineCurve2D.split (consider point==start/end)
- Contour3D.bounding_box (use _utd_bounding_box to be defined as a property)
- BSplineSurface3D.grid2d_deformed (add more constraints to compute surface deformation)
- BSplineSurface3D.from_cylindrical_faces (consider **kwargs parameters)
- Duplicated methods cleaned
- triangulation of planar faces
- Wire3D: fix Bounding box
- Wire3D: Bounding box
- Arc2D: primitives bad calculation (arc2d)
- Update plotdata in setup.py
- add some fixes pydocstyle

### Performance improvements

- Remove Copy param from movement of primitives and add inplace methods
- Improve union operations
- Return the same result type (a boolean) in Contour.is_sharing_primitives_with
- Add hidden attribute _bounding_rectangle for Contour2D
- Add hidden attribute _length for BSplineCurve2D/3D
- Consider different types of primitives in Wire.wire_intersections/wire_crossings
- Add hidden attribute _length for Edge

### Refactorings

- Define _eq_ in Contour (to be used for both 2D and 3D)
- Use Grid2D object in different BSplineSurface3D methods (especially: to_2d_with_dimension)
- Define length in LineSegment (to be used for both 2D and 3D)
- Delete diplicated methods (length and point_at_abscissa) from Contour3D (inherit from Wire)
- Define a Parent class 'Bsplinecurve' to mutulize Bsplinecurve2D/3D methods
- Clean duplicated methods
- Define length in LineSegment (to be used for both 2D and 3D)
- Delete diplicated methods (length and point_at_abscissa) from Contour3D (inherit from Wire)
- Define a Parent class 'Bsplinecurve' to mutulize Bsplinecurve2D/3D methods


## v0.4.0
### Fixed
- various fixes in cuts of wires and contours
- Fix of missing face in Union
- following dessia_common v0.7.0


## v0.3.0

### New Features
- Bspline with dimensions
- cut_by_line for Surface2D
- Bspline merge

### Fixed
- Various Steps improvement
- Bspline periodicity in step reading
- sewing improvements
- Substraction of shells

## v0.2.10

### New Features

- union of shells (only with planeface for the moment
- Sewing of polygon3D
- Concav hull of PointCloud2D

## v0.2.9

### New Features

- support STL import & export
- point cloud2D & cloud3D

## v0.2.8

### New Features

- support stringIO in step save

### Fixes

- depack of point2D
- to_vector2D

### Performance improvements

- better bounding box for cylindrical face


## [v0.2.7]
### Changed
- direction vector of linesegments are now normalized

### New Features

- straight line area for BsplineCurve2D
- split of circleby start end
- closedpolygon2d is_trigo
- Auto-adaptative camera/edge width babylonjs
- splitting of bsplinecurve2d
- BezierSurface3D implemented
- added rotation and translation for faces
- new classes BezierCurve2D and BezierCurve3D
- spherical surface
- (core): update plot_data method
- update plot_data methods in wires and edges
- step almost working for cylindrical, conical toroidal
- difference between intersections and crossings
- plot_data version set to 0.3.8 or above

### Fixes

- support of mixed vector point in to step
- remove debug mode babylonjs
- remove sci notation in step export
- use stable cdn for babylonjs
- sweep extrusion length
- line circle intersection with tolerance, normal and dir vector for arc
- offset of wire
- remove useless non serializable attr
- secondmoment area from straight lines
- reversed faces in extrusion correction
- enhancement of rotation/translation of shells
- bug fix BezierCurve2D and 3D
- eq and hash for basis and frames
- shell and frame mapped shell correctly read
- small try except added for step reading
- all SHAPE_REPRESENTATION are now read
- Arc3D from step full debug
- arc3d to 2d in bspline3d surface
- missing faces at end of sweep
- splitting faces and arcs
- perf in display nodes and toroidal aspect
- setup.py requires plot_data>=0.3.9
- (primitives2d): serialization
- debug of shell method
- porting shells methods
- Debug of conical faces
- Porting cylinders and hollow
- porting from missing from_contour3d for planeface
- reading steps, but artefact on faces
- Correcting arc from_step

### Performance improvements

- LineSegment2D.points is non serializable attribute
- ClosedPolygon2D.line_segment is non_serializable_attributes
- Optimization of mesh generation

#### Refactorings
- (edges): put data argument back into Arc2D.plot_data()
- (edges): redefined Arc2D.plot_data()

## v0.2.6

### Changed
- debugs on frame 2D

### Optimized
- babylon data generation speed up

## v0.2.5

### Added
- translation and rotation for various primitives

### Changed
- Frame3D rotation takes also into account origin
- following plot_data v0.5.3

## v0.2.4
### Added
- handle spherical surfaces
- positionning of parts in STEP reading

## v0.2.1
### Added
- step export

## v0.2

### Changed
- modules -2D or *3D renamed in *2d, *3d
- point and vector declared with their x, y, z vm.Point2D((0, 0)) -> vm.Point2D(0, 0)
- separating in new modules: display, wires, edges...
- PEP8: method names
- PointAtCurvilinearAbscissa changed to point_at_abscissa
- MPLPlot changed to plot()
- plot now returns only ax instead of fig, ax

## v0.1.11

### Added
- Calculate the distance between LineSegment3D/LS3D, Arc3D/LS3D, Arc3D/Arc3D and between CylindricalFace3D too.
- Use PlaneFace3D with contours2D in a classic way and use it with contours3D with a 'from_contours3d' as CylindricalFace3D does.
- Calculate the distance between CylindricalFace3D and PlaneFace3D.
- Calculate the distance between CylindricalFace3D, PlaneFace3D and ToroidalFace3D.
- contours2d.tessel_points which gives all points of a contour2d, and .points the end points of primitives.
- Implementation of ConicalFace3D in Core and RevolvedProfile.
- Implementation of SphericalFace3D in Core.
- BSplineFace3D works.

### Changed
- cut_contours in Face3D which take all points from a Contour2D, not one side like before. Furthermore, it is light and quick.

## [v0.1.10]
- typings
- workflow to instanciate point

## [v0.1.9]

### Added
- mesh module

## [v0.1.8]

### Added
- color and alpha options for various primitives
- line segments intersection

### Debug
- arcs: is_trigo and angle were sometimes false

## [v0.1.7]

### Added
- random vector and points
- dashed line option in babylon of LineSegment3D
- Measure2D
- babylon_data: a dict language to describe models to be unpacked by a babylonjs unpacker

### Removed
- constants o2D, x2D, y2D...: use O2D, X2D...

### Changed
- Mesure -> Measure3D<|MERGE_RESOLUTION|>--- conflicted
+++ resolved
@@ -40,13 +40,10 @@
 ### Changed
 - load_from_file -> from_json
 - Delete outdated_methods: bbox_intersections -> is_intersecting | b_rectangle_intersections -> is_intersecting
-<<<<<<< HEAD
 - For points in the interior of an object: point_belongs -> point_inside
 - For points ON an object: point_belongs
-=======
 - edges/curves.py cut_between_two_points -> trim
 - defines ordering of curve methods
->>>>>>> fe3bcccd
 
 ### Unittests
 
