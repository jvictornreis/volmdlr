--- conflicted
+++ resolved
@@ -1402,9 +1402,6 @@
 
         if self.root_nodes["NEXT_ASSEMBLY_USAGE_OCCURRENCE"]:
             return volmdlr.core.VolumeModel([self.instatiate_assembly(object_dict)])
-<<<<<<< HEAD
-        volume_model = volmdlr.core.VolumeModel([object_dict[shell_node] for shell_node in shell_nodes])
-=======
         primitives = []
         shapes = [object_dict[shape] for shape in shape_representations]
         for shape in shapes:
@@ -1414,7 +1411,6 @@
                 primitives.append(shape)
         volume_model = volmdlr.core.VolumeModel(primitives)
         #volume_model = volmdlr.core.VolumeModel([object_dict[shell_node] for shell_node in shell_nodes])
->>>>>>> 717d765f
         return volume_model
 
     def _helper_instantiate(self, node, object_dict, times, show_times):
