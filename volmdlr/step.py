--- conflicted
+++ resolved
@@ -8,17 +8,12 @@
 import matplotlib.pyplot as plt
 import networkx as nx
 import volmdlr
-<<<<<<< HEAD
-import volmdlr.primitives3d
-import volmdlr.faces
-=======
 import volmdlr.core
 import volmdlr.primitives3d
 import volmdlr.edges
 import volmdlr.wires
 import volmdlr.faces
 import volmdlr.shells
->>>>>>> 266ae2ed
 
 
 def step_split_arguments(function_arg):
@@ -373,11 +368,8 @@
             if node != '#0' and (self.functions[node].name == 'CLOSED_SHELL' or
                                  self.functions[node].name == "OPEN_SHELL"):
                 shells.append(object_dict[node])
-<<<<<<< HEAD
         return volmdlr.core.VolumeModel(shells)
-=======
-        return volmdlr.core.VolumeModel([shells])
->>>>>>> 266ae2ed
+
 
     def to_scatter_volume_model(self, name):
         object_dict = {}
