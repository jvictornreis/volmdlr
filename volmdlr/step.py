#!/usr/bin/env python3
# -*- coding: utf-8 -*-
"""
ISO STEP reader/writer.
"""

import time
from typing import List
from dataclasses import dataclass, field
import numpy as npy

import matplotlib.pyplot as plt
import networkx as nx
import plot_data.graph

import dessia_common.core as dc  # isort: skip
from dessia_common.files import BinaryFile  # isort: skip

import volmdlr
import volmdlr.core
import volmdlr.edges
import volmdlr.faces
import volmdlr.primitives3d
import volmdlr.wires


def set_to_list(step_set):
    """
    Convert a string representation of a set to a list of strings.

    :param step_set: String representation of a set, e.g. "{A,B,C}"
    :type step_set: str
    :return: List of strings, e.g. ["A", "B", "C"]
    :rtype: List[str]
    """
    char_list = step_set.split(',')
    char_list[0] = char_list[0][1:]
    char_list[-1] = char_list[-1][:-1]
    return list(char_list)


def step_split_arguments(function_arg):
    """
    Split the arguments of a function that doesn't start with '(' but end with ')'.

    ex: IN: '#123,#124,#125)'
       OUT: ['#123', '#124', '#125']
    """
    if len(function_arg) > 0 and function_arg[-1] != ')':
        function_arg += ')'
    arguments = []
    argument = ""
    if len(function_arg) > 0 and function_arg[0] == "(":
        function_arg += ")"
    parenthesis = 1
    for char in function_arg:
        if char == "(":
            parenthesis += 1

        if char != "," or parenthesis > 1:
            argument += char
        else:
            arguments.append(argument)
            argument = ""

        if char == ")":
            parenthesis -= 1
            if parenthesis == 0:
                arguments.append(argument[:-1])
                argument = ""
                break
    return arguments


def uncertainty_measure_with_unit(arguments, object_dict):
    """
    Gets the global length uncertainty.

    :param arguments: step primitive arguments
    :param object_dict: dictionary containing already instantiated objects.
    :return: Global length uncertainty.
    """
    length_measure = float(arguments[0].split('(')[1][:-1])
    return length_measure * object_dict[arguments[1]]


def conversion_based_unit_length_unit_named_unit(arguments, object_dict):
    """
    Gets the conversion based unit length.

    :param arguments: step primitive arguments
    :param object_dict: dictionary containing already instantiated objects.
    :return: conversion based unit length.
    """
    return object_dict[arguments[1]]


def length_measure_with_unit(arguments, object_dict):
    """
    Calculates the step file's si unit conversion factor.

    :param arguments: step primitive arguments
    :param object_dict: dictionary containing already instantiated objects.
    :return: si unit conversion factor.
    """
    if "(" in arguments[0]:
        length_measure = float(arguments[0].split('(')[1][:-1])
    else:
        length_measure = float(arguments[0])
    length_si_unit = object_dict[arguments[1]]
    return length_measure * length_si_unit


def conversion_based_unit_named_unit_plane_angle_unit(arguments, object_dict):
    """
    Gets the conversion based plane unit angle.

    :param arguments: step primitive arguments
    :param object_dict: dictionary containing already instantiated objects.
    :return: conversion based unit length.
    """
    return object_dict[arguments[1]]


def named_unit_plane_angle_unit_si_unit(arguments, object_dict):
    """
    Returns the dimension of plane angle measure.

    :param arguments: step primitive arguments
    :param object_dict: dictionary containing already instantiated objects.
    :return: SI unit dimension.
    """
    return SI_PREFIX[arguments[1]]


def named_unit_si_unit_solid_angle_unit(arguments, object_dict):
    """
    Returns the dimension of solid angle measure.

    :param arguments: step primitive arguments
    :param object_dict: dictionary containing already instantiated objects.
    :return: SI unit dimension.
    """
    return SI_PREFIX[arguments[1]]


def plane_angle_measure_with_unit(arguments, object_dict):
    """
    Returns the angle plane measure with the right unit.

    :param arguments: step primitive arguments
    :param object_dict: dictionary containing already instantiated objects.
    :return: angle measure in SI unit.
    """
    angle_measure = float(arguments[0].split('(')[1][:-1])
    angle_si_unit = object_dict[arguments[1]]
    return angle_measure * angle_si_unit


def length_unit_named_unit_si_unit(arguments, object_dict):
    """
    Gets the length si unit.

    :param arguments: step primitive arguments
    :param object_dict: dictionary containing already instantiated objects.
    :return: length si unit
    """
    si_unit_length = SI_PREFIX[arguments[1]]
    return si_unit_length


def geometric_representation_context_global_uncertainty_assigned_context_global_unit_assigned_context_representation_context(
        arguments, object_dict):
    """
    Gets the global length uncertainty.

    :param arguments: step primitive arguments
    :param object_dict: dictionary containing already instantiated objects.
    :return: Global length uncertainty.
    """
    length_global_uncertainty = object_dict[int(arguments[1][0][1:])]
    length_conversion_factor = object_dict[int(arguments[2][0][1:])]
    angle_conversion_factor = object_dict[int(arguments[2][1][1:])]
    return length_global_uncertainty, length_conversion_factor, angle_conversion_factor


def vertex_point(arguments, object_dict):
    """
    Returns the data in case of a VERTEX.
    """
    return object_dict[arguments[1]]


def axis1_placement(arguments, object_dict):
    """
    Returns the data in case of a AXIS1_PLACEMENT.
    """
    return object_dict[arguments[1]], object_dict[arguments[2]]


def oriented_edge(arguments, object_dict):
    """
    Returns the data in case of an ORIENTED_EDGE.
    """
    if not object_dict[arguments[3]]:
        # This can happen when the is too small
        return None
    edge_orientation = arguments[4]
    if edge_orientation == '.T.':
        return object_dict[arguments[3]]
    return object_dict[arguments[3]].reverse()


def face_outer_bound(arguments, object_dict):
    """
    Returns xx.

    :param arguments: DESCRIPTION
    :type arguments: TYPE
    :param object_dict: DESCRIPTION
    :type object_dict: TYPE
    :return: DESCRIPTION
    :rtype: TYPE

    """
    return object_dict[arguments[1]]


def face_bound(arguments, object_dict):
    """
    Returns xx.

    :param arguments: DESCRIPTION
    :type arguments: TYPE
    :param object_dict: DESCRIPTION
    :type object_dict: TYPE
    :return: DESCRIPTION
    :rtype: TYPE

    """
    return object_dict[arguments[1]]


def surface_curve(arguments, object_dict):
    """
    Returns xx.

    :param arguments: DESCRIPTION
    :type arguments: TYPE
    :param object_dict: DESCRIPTION
    :type object_dict: TYPE
    :return: DESCRIPTION
    :rtype: TYPE

    """
    return object_dict[arguments[1]]


def seam_curve(arguments, object_dict):
    """
    Returns xx.

    :param arguments: DESCRIPTION
    :type arguments: TYPE
    :param object_dict: DESCRIPTION
    :type object_dict: TYPE
    :return: DESCRIPTION
    :rtype: TYPE
    """
    return object_dict[arguments[1]]


def trimmed_curve(arguments, object_dict):
    """
    Returns xx.

    :param arguments: DESCRIPTION
    :type arguments: TYPE
    :param object_dict: DESCRIPTION
    :type object_dict: TYPE
    :return: DESCRIPTION
    :rtype: TYPE
    """

    curve = object_dict[arguments[1]]
    point1 = object_dict[int(arguments[2][0][1:])]
    point2 = object_dict[int(arguments[3][0][1:])]
    return curve.trim(point1=point1, point2=point2)


def vertex_loop(arguments, object_dict):
    """
    Returns the data in case of a VERTEX_LOOP.
    """
    return object_dict[arguments[1]]


def pcurve(arguments, object_dict):
    """
    Returns the data in case of a PCURVE.
    """
    return object_dict[arguments[1]]


def geometric_curve_set(arguments, object_dict):
    """
    Returns xx.

    :param arguments: DESCRIPTION
    :type arguments: TYPE
    :param object_dict: DESCRIPTION
    :type object_dict: TYPE
    :return: DESCRIPTION
    :rtype: TYPE

    """
    sub_objects = []
    for argument in arguments[1]:
        sub_obj = object_dict[int(argument[1:])]
        sub_objects.append(sub_obj)
    return sub_objects


def shell_based_surface_model(arguments, object_dict):
    """
    Returns the data in case of a Shell3D.
    """
    return object_dict[int(arguments[1][0][1:])]


def item_defined_transformation(arguments, object_dict):
    """
    Returns xx.

    :param arguments: DESCRIPTION
    :type arguments: TYPE
    :param object_dict: DESCRIPTION
    :type object_dict: TYPE
    :return: DESCRIPTION
    :rtype: TYPE

    """
    # Frame3D
    volmdlr_object1 = object_dict[arguments[2]]
    volmdlr_object2 = object_dict[arguments[3]]
    # TODO : how to frame map properly from these two Frame3D ?
    # return volmdlr_object2 - volmdlr_object1
    return [volmdlr_object1, volmdlr_object2]


def manifold_surface_shape_representation(arguments, object_dict):
    """
    Returns the data in case of a manifold_surface_shape_representation, interpreted as shell3D.
    """
    shells = []
    for arg in arguments[1]:
        if isinstance(object_dict[int(arg[1:])],
                      volmdlr.faces.OpenShell3D):
            shell = object_dict[int(arg[1:])]
            shells.append(shell)
    return shells


def manifold_solid_brep(arguments, object_dict):
    """
    Returns the data in case of a manifold_solid_brep with voids.
    """
    return object_dict[arguments[1]]


def brep_with_voids(arguments, object_dict):
    """
    Returns the data in case of a BREP with voids.
    """
    return object_dict[arguments[1]]


def shape_representation(arguments, object_dict):
    """
    Returns xx.

    :param arguments: DESCRIPTION
    :type arguments: TYPE
    :param object_dict: DESCRIPTION
    :type object_dict: TYPE
    :return: DESCRIPTION
    :rtype: TYPE

    """
    # does it have the extra argument comming from
    # SHAPE_REPRESENTATION_RELATIONSHIP ? In this cas return
    # them
    if len(arguments) == 4:
        shells = object_dict[int(arguments[3])]
        return shells
    shells = []
    frames = []
    for arg in arguments[1]:
        if int(arg[1:]) in object_dict and \
                isinstance(object_dict[int(arg[1:])], list) and \
                len(object_dict[int(arg[1:])]) == 1:
            shells.append(*object_dict[int(arg[1:])])
        elif int(arg[1:]) in object_dict and \
                isinstance(object_dict[int(arg[1:])],
                           volmdlr.faces.OpenShell3D):
            shells.append(object_dict[int(arg[1:])])
        elif int(arg[1:]) in object_dict and isinstance(object_dict[int(arg[1:])], volmdlr.Frame3D):
            # TODO: Is there something to read here ?
            frame = object_dict[int(arg[1:])]
            if not all(component is None for component in [frame.u, frame.u, frame.w]):
                frames.append(frame)
        elif int(arg[1:]) in object_dict and \
                isinstance(object_dict[int(arg[1:])],
                           volmdlr.edges.Arc3D):
            shells.append(object_dict[int(arg[1:])])
        elif int(arg[1:]) in object_dict and \
                isinstance(object_dict[int(arg[1:])],
                           volmdlr.edges.BSplineCurve3D):
            shells.append(object_dict[int(arg[1:])])
        else:
            pass
    if not shells and frames:
        return frames
    return shells


def advanced_brep_shape_representation(arguments, object_dict):
    """
    Returns xx.

    :param arguments: DESCRIPTION
    :type arguments: TYPE
    :param object_dict: DESCRIPTION
    :type object_dict: TYPE
    :return: DESCRIPTION
    :rtype: TYPE

    """
    shells = []
    for arg in arguments[1]:
        if isinstance(object_dict[int(arg[1:])],
                      volmdlr.faces.OpenShell3D):
            shells.append(object_dict[int(arg[1:])])
    return shells


def frame_map_closed_shell(closed_shells, item_defined_transformation_frames, shape_representation_frames):
    """
    Frame maps a closed shell in an assembly to its good position.

    :param closed_shells: DESCRIPTION
    :type closed_shells: volmdlr.faces.OpenShell3D
    :param item_defined_transformation_frames: DESCRIPTION
    :type item_defined_transformation_frames: TYPE
    :param shape_representation_frames: DESCRIPTION
    :type shape_representation_frames: TYPE
    :return: DESCRIPTION
    :rtype: TYPE

    """
    if item_defined_transformation_frames[0] == item_defined_transformation_frames[1]:
        return closed_shells
    if shape_representation_frames[0].origin.is_close(volmdlr.O3D):
        global_frame = shape_representation_frames[0]
    else:
        global_frame = [frame for frame in item_defined_transformation_frames if frame.origin.is_close(volmdlr.O3D)][0]
    transformed_frame = [frame for frame in item_defined_transformation_frames if frame != global_frame][0]
    new_closedshells = []

    for shell3d in closed_shells:
        basis_a = global_frame.basis()
        basis_b = transformed_frame.basis()
        A = npy.array([[basis_a.vectors[0].x, basis_a.vectors[0].y, basis_a.vectors[0].z],
                       [basis_a.vectors[1].x, basis_a.vectors[1].y, basis_a.vectors[1].z],
                       [basis_a.vectors[2].x, basis_a.vectors[2].y, basis_a.vectors[2].z]])
        B = npy.array([[basis_b.vectors[0].x, basis_b.vectors[0].y, basis_b.vectors[0].z],
                       [basis_b.vectors[1].x, basis_b.vectors[1].y, basis_b.vectors[1].z],
                       [basis_b.vectors[2].x, basis_b.vectors[2].y, basis_b.vectors[2].z]])
        transfer_matrix = npy.linalg.solve(A, B)
        u_vector = volmdlr.Vector3D(*transfer_matrix[0])
        v_vector = volmdlr.Vector3D(*transfer_matrix[1])
        w_vector = volmdlr.Vector3D(*transfer_matrix[2])
        new_frame = volmdlr.Frame3D(transformed_frame.origin, u_vector,
                                    v_vector,
                                    w_vector)
        new_faces = [face.frame_mapping(new_frame, 'old') for face in shell3d.faces]
        new_closed_shell3d = volmdlr.faces.ClosedShell3D(new_faces)
        new_closedshells.append(new_closed_shell3d)
    return new_closedshells


def representation_relationship_representation_relationship_with_transformation_shape_representation_relationship(
        arguments, object_dict):
    """
    Representation relationship with transformation shape. To clarify.
    """
    if arguments[2] in object_dict:
        if isinstance(object_dict[arguments[2]], list):  # arguments = {, , [], [], item_....}
            if object_dict[arguments[2]] and not isinstance(object_dict[arguments[2]][0], volmdlr.Frame3D) \
                    and isinstance(object_dict[arguments[3]][0], volmdlr.Frame3D):
                return frame_map_closed_shell(object_dict[arguments[2]],
                                              object_dict[arguments[4]], object_dict[arguments[3]])

            if object_dict[arguments[2]] and isinstance(object_dict[arguments[2]][0], volmdlr.Frame3D) and \
                    not isinstance(object_dict[arguments[3]][0], volmdlr.Frame3D):
                return frame_map_closed_shell(object_dict[arguments[3]],
                                              object_dict[arguments[4]], object_dict[arguments[2]])
            return []
        return []
    return []


def bounded_curve_b_spline_curve_b_spline_curve_with_knots_curve_geometric_representation_item_rational_b_spline_curve_representation_item(
        arguments, object_dict):
    """
    Bounded b spline with knots curve geometric representation item. To clarify.
    """
    modified_arguments = [''] + arguments
    if modified_arguments[-1] == "''":
        modified_arguments.pop()
    return STEP_TO_VOLMDLR['BOUNDED_CURVE, '
                           'B_SPLINE_CURVE, '
                           'B_SPLINE_CURVE_WITH_KNOTS, '
                           'CURVE, GEOMETRIC_REPRESENTATION_ITEM, '
                           'RATIONAL_B_SPLINE_CURVE, '
                           'REPRESENTATION_ITEM'].from_step(
        modified_arguments, object_dict)


def bounded_surface_b_spline_surface_b_spline_surface_with_knots_geometric_representation_item_rational_b_spline_surface_representation_item_surface(
        arguments, object_dict):
    """
    Bounded b spline surface with knots curve geometric representation item. To clarify.
    """
    modified_arguments = [''] + arguments
    if modified_arguments[-1] == "''":
        modified_arguments.pop()
    return STEP_TO_VOLMDLR['BOUNDED_SURFACE, B_SPLINE_SURFACE, '
                           'B_SPLINE_SURFACE_WITH_KNOTS, '
                           'GEOMETRIC_REPRESENTATION_ITEM, '
                           'RATIONAL_B_SPLINE_SURFACE, '
                           'REPRESENTATION_ITEM, SURFACE'].from_step(
        modified_arguments, object_dict)


def bounded_surface_b_spline_surface_b_spline_surface_with_knots_surface_geometric_representation_item_rational_b_spline_surface_representation_item(
        arguments, object_dict):
    """
    Bounded b spline surface with knots curve geometric representation item. To clarify.
    """
    modified_arguments = [''] + arguments
    if modified_arguments[-1] == "''":
        modified_arguments.pop()
    return STEP_TO_VOLMDLR['BOUNDED_SURFACE, B_SPLINE_SURFACE, '
                           'B_SPLINE_SURFACE_WITH_KNOTS, '
                           'GEOMETRIC_REPRESENTATION_ITEM, '
                           'RATIONAL_B_SPLINE_SURFACE, '
                           'REPRESENTATION_ITEM, SURFACE'].from_step(
        modified_arguments, object_dict)


class StepFunction(dc.DessiaObject):
    """
    Abstract class defining a step function.

    """

    def __init__(self, function_id, function_name, function_arg):
        self.id = function_id
        self.name = function_name
        self.arg = function_arg

        # TODO : Modifier ce qui suit et simplify
        if self.name == "":
            if self.arg[1][0] == 'B_SPLINE_SURFACE':
                self.simplify('B_SPLINE_SURFACE')
            if self.arg[1][0] == 'B_SPLINE_CURVE':
                self.simplify('B_SPLINE_CURVE')
        dc.DessiaObject.__init__(self, name=function_name)

    def simplify(self, new_name):
        # ITERATE ON SUBFUNCTIONS
        args = [subfun[1] for (i, subfun) in enumerate(self.arg) if
                (len(subfun[1]) != 0 or i == 0)]
        arguments = []
        for arg in args:
            if not arg:
                arguments.append("''")
            else:
                arguments.extend(arg)
        arguments.pop()  # DELETE REPRESENTATION_ITEM('')

        self.name = new_name
        self.arg = arguments


class Step(dc.DessiaObject):
    """
    Defines the Step class.

    """

    _standalone_in_db = True

    def __init__(self, lines: List[str], name: str = ''):
        self.functions, self.all_connections, self.connections = self.read_lines(lines)
        self._graph = None
        self.global_uncertainty = 1e-6
        self.length_conversion_factor = 1
        self.angle_conversion_factor = 1
        self.read_diagnostic = StepReaderReport

        dc.DessiaObject.__init__(self, name=name)

    def graph(self):
        if not self._graph:
            self._graph = self.create_graph()
        return self._graph

    @classmethod
    def from_stream(cls, stream: BinaryFile):
        stream.seek(0)
        lines = []
        for line in stream:
            line = line.decode("ISO-8859-1")
            line = line.replace("\r", "")
            lines.append(line)
        return cls(lines)

    @classmethod
    def from_file(cls, filepath: str = None):
        with open(filepath, "r", encoding="ISO-8859-1") as file:
            lines = []
            for line in file:
                lines.append(line)
        return cls(lines)

    def read_lines(self, lines):
        all_connections = []
        dict_connections = {}
        previous_line = ""
        functions = {}

        for line in lines:
            line = line.replace(" ", "")
            line = line.replace("\n", "")

            # SKIP EMPTY LINE
            if not line:
                continue

            # ASSEMBLE LINES IF THEY ARE SEPARATED
            if line[-1] != ';':
                previous_line = previous_line + line
                continue

            line = previous_line + line

            # SKIP HEADER
            if line[0] != "#":
                previous_line = str()
                continue

            function = line.split("=")
            function_id = int(function[0][1:])
            function_name_arg = function[1].split("(", 1)
            function_name = function_name_arg[0]
            function_arg = function_name_arg[1].split("#")
            function_connections = []
            connections = []
            # print(function_id, function_name)
            for connec in function_arg[1:]:
                connec = connec.split(",")
                connec = connec[0].split(")")
                if connec[0][-1] != "'":
                    function_connection = int(connec[0])
                    connections.append(function_connection)
                    function_connections.append(
                        (function_id, function_connection))
            # print(function_connections)
            dict_connections[function_id] = connections
            all_connections.extend(function_connections)

            previous_line = str()

            # FUNCTION ARGUMENTS
            function_arg = function_name_arg[1]
            arguments = step_split_arguments(function_arg)
            new_name = ''
            new_arguments = []
            if function_name == "":
                name_arg = self.step_subfunctions(arguments)
                for name, arg in name_arg:
                    new_name += name + ', '
                    new_arguments.extend(arg)
                new_name = new_name[:-2]
                function_name = new_name
                arguments = new_arguments
                for arg in arguments:
                    if arg[0] == '#':
                        function_connections.append(
                            (function_id, int(arg[1:])))
            # print('=', function_connections)

            for i, argument in enumerate(arguments):
                if argument[:2] == '(#' and argument[-1] == ')':
                    arg_list = set_to_list(argument)
                    arguments[i] = arg_list

            function = StepFunction(function_id, function_name, arguments)
            functions[function_id] = function

        return functions, all_connections, dict_connections

    def not_implemented(self):
        not_implemented = []
        for _, fun in self.functions.items():
            if fun.name not in STEP_TO_VOLMDLR:
                not_implemented.append(fun.name)
        return list(set(not_implemented))

    def create_graph(self):
        """
        Step functions graph.

        :return: A graph representation the step file structure.
        :rtype: nx.DiGraph
        """
        F = nx.DiGraph()
        labels = {}

        for function in self.functions.values():
            if function.name == 'SHAPE_REPRESENTATION_RELATIONSHIP':
                # Create short cut from id1 to id2
                id1 = int(function.arg[2][1:])
                id2 = int(function.arg[3][1:])
                elem1 = (function.id, id1)
                elem2 = (function.id, id2)
                self.all_connections.remove(elem1)
                self.all_connections.remove(elem2)
                self.all_connections.append((elem1[1], elem2[1]))

                self.functions[id1].arg.append(f'#{id2}')

            elif function.name in STEP_TO_VOLMDLR:
                F.add_node(function.id,
                           color='rgb(0, 0, 0)',
                           shape='.',
                           name=str(function.id))
                labels[function.id] = str(function.id) + ' ' + function.name

        # Delete connection if node not found
        node_list = list(F.nodes())
        delete_connection = []
        for connection in self.all_connections:
            if connection[0] not in node_list \
                    or connection[1] not in node_list:
                delete_connection.append(connection)
        for delete in delete_connection:
            self.all_connections.remove(delete)

        # Create graph connections
        F.add_edges_from(self.all_connections)

        # Remove single nodes
        delete_nodes = []
        for node in F.nodes:
            if F.degree(node) == 0:
                delete_nodes.append(node)
        for node in delete_nodes:
            F.remove_node(node)
            # G.remove_node(node)
        return F

    def draw_graph(self, graph=None, reduced=False):
        """
        Draw a graph for Step data.

        :param graph: DESCRIPTION, defaults to None
        :type graph: TYPE, optional
        :param reduced: DESCRIPTION, defaults to False
        :type reduced: TYPE, optional
        :return: DESCRIPTION
        :rtype: TYPE

        """

        delete = ['CARTESIAN_POINT', 'DIRECTION']
        if graph is None:
            new_graph = self.create_graph()
        else:
            new_graph = graph.copy()

        labels = {}
        for id_nb, function in self.functions.items():
            if id_nb in new_graph.nodes and not reduced:
                labels[id_nb] = str(id_nb) + ' ' + function.name
            elif id_nb in new_graph.nodes and reduced:
                if function.name not in delete:
                    labels[id_nb] = str(id_nb) + ' ' + function.name
                else:
                    new_graph.remove_node(id_nb)
        pos = nx.kamada_kawai_layout(new_graph)
        plt.figure()
        nx.draw_networkx_nodes(new_graph, pos)
        nx.draw_networkx_edges(new_graph, pos)
        nx.draw_networkx_labels(new_graph, pos, labels)

    def step_subfunctions(self, subfunctions):
        subfunctions = subfunctions[0]
        parenthesis_count = 0
        subfunction_names = []
        subfunction_args = []
        subfunction_name = ""
        subfunction_arg = ""
        for char in subfunctions:

            if char == "(":
                parenthesis_count += 1
                if parenthesis_count == 1:
                    subfunction_names.append(subfunction_name)
                    subfunction_name = ""
                else:
                    subfunction_arg += char

            elif char == ")":
                parenthesis_count -= 1
                if parenthesis_count == 0:
                    subfunction_args.append(subfunction_arg)
                    subfunction_arg = ""
                else:
                    subfunction_arg += char

            elif parenthesis_count == 0:
                subfunction_name += char

            else:
                subfunction_arg += char
        return [
            (subfunction_names[i], step_split_arguments(subfunction_args[i]))
            for i in range(len(subfunction_names))]

    def parse_arguments(self, arguments):
        for i, arg in enumerate(arguments):
            if isinstance(arg, str) and arg[0] == '#':
                arguments[i] = int(arg[1:])
            elif isinstance(arg, str) and arg[0:2] == '(#':
                argument = []
                arg_id = ""
                for char in arg[1:-1]:
                    if char == ',':
                        argument.append(arg_id)
                        arg_id = ""
                        continue

                    arg_id += char
                argument.append(arg_id)
                arguments[i] = argument

    def instantiate(self, name, arguments, object_dict, step_id):
        """
        Gives the volmdlr object related to the step function.
        """
        self.parse_arguments(arguments)

        fun_name = name.replace(', ', '_')
        fun_name = fun_name.lower()
        try:
            if hasattr(volmdlr.step, fun_name):
                volmdlr_object = getattr(volmdlr.step, fun_name)(arguments, object_dict)

            elif name in STEP_TO_VOLMDLR and hasattr(STEP_TO_VOLMDLR[name], "from_step"):
                volmdlr_object = STEP_TO_VOLMDLR[name].from_step(arguments, object_dict,
                                                                 name=name,
                                                                 step_id=step_id,
                                                                 global_uncertainty=self.global_uncertainty,
                                                                 length_conversion_factor=self.length_conversion_factor,
                                                                 angle_conversion_factor=self.angle_conversion_factor)

            else:
                raise NotImplementedError(f'Dont know how to interpret #{step_id} = {name}({arguments})')
        except (ValueError, NotImplementedError) as error:
            raise ValueError(f"Error while instantiating #{step_id} = {name}({arguments})") from error
        return volmdlr_object

    def create_node_list(self, stack):
        """
        Step functions graph as a list of nodes.

        :param stack: Initial list of shell nodes and assemblies entities.
        :type stack: List[int]
        :return: A list of nodes in the right order of dependency.
        :rtype: List[int]
        """
        list_head = []
        list_nodes = []
        visited_set = set()
        while stack:
            node = stack.pop(0)
            name = self.functions[node].name
            if node not in visited_set and name in STEP_TO_VOLMDLR:
                visited_set.add(node)
                if self.connections[node]:
                    list_nodes.append(node)
                    for c in self.connections[node]:
                        if c not in visited_set:
                            stack.append(c)
                else:
                    # Entities without connections should be instatiated first
                    list_head.append(node)
        return list_head + list_nodes[::-1]

<<<<<<< HEAD
    def get_shell_node_from_representation_entity(self, id_representation_entity):
        name_representation_entity = self.functions[id_representation_entity].name
        arg = self.functions[id_representation_entity].arg[1]
        if name_representation_entity == "MANIFOLD_SURFACE_SHAPE_REPRESENTATION":
            if self.functions[int(arg[0][1:])].name == "AXIS2_PLACEMENT_3D":
                id_solid_entity = int(arg[1][1:])
            else:
                id_solid_entity = int(arg[0][1:])
            if self.functions[id_solid_entity].name in {"CLOSED_SHELL", "OPEN_SHELL"}:
                return id_solid_entity
            id_shell = self.functions[id_solid_entity].arg[1]
            if isinstance(id_shell, list):
                return int(id_shell[0][1:])
            return int(id_shell[1:])
        if self.functions[int(arg[0][1:])].name == "AXIS2_PLACEMENT_3D":
            id_solid_entity = int(arg[1][1:])
        else:
            id_solid_entity = int(arg[0][1:])
        id_shell = self.functions[id_solid_entity].arg[1]
        if isinstance(id_shell, list):
            return int(id_shell[0][1:])
        return int(id_shell[1:])

    def get_frame_mapped_shell_node(self, node):
=======
    def get_shell_node_from_representation_entity(self, id_representation_entity: int):
>>>>>>> f4fe1e6d
        """
        Find the shell node ID related to a given representation entity.

        :param id_representation_entity: Representation entity ID.
        :type id_representation_entity: int
        :return: Shell ID.
        :rtype: int
        """
        name_representation_entity = self.functions[id_representation_entity].name
        arg = self.functions[id_representation_entity].arg[1]
        if name_representation_entity == "MANIFOLD_SURFACE_SHAPE_REPRESENTATION":
            if self.functions[int(arg[0][1:])].name == "AXIS2_PLACEMENT_3D":
                id_solid_entity = int(arg[1][1:])
            else:
                id_solid_entity = int(arg[0][1:])
            if self.functions[id_solid_entity].name in {"CLOSED_SHELL", "OPEN_SHELL"}:
                return id_solid_entity
            id_shell = self.functions[id_solid_entity].arg[1]
            if isinstance(id_shell, list):
                return int(id_shell[0][1:])
            return int(id_shell[1:])
        if self.functions[int(arg[0][1:])].name == "AXIS2_PLACEMENT_3D":
            id_solid_entity = int(arg[1][1:])
        else:
            id_solid_entity = int(arg[0][1:])
        id_shell = self.functions[id_solid_entity].arg[1]
        if isinstance(id_shell, list):
            return int(id_shell[0][1:])
        return int(id_shell[1:])

    def get_frame_mapped_shell_node(self, node: int):
        """
        Find the shell node in the assembly.

        :param node: Assembly step entity node.
        :type node: int
        :return: Shell ID.
        :rtype: int
        """
        id_representation_entity = None
        arguments = self.functions[node].arg
        name_arg1 = self.functions[int(arguments[2][1:])].name
        name_arg2 = self.functions[int(arguments[3][1:])].name
        if name_arg1 in STEP_REPRESENTATION_ENTITIES:
            id_representation_entity = int(arguments[2][1:])
        elif name_arg2 in STEP_REPRESENTATION_ENTITIES:
            id_representation_entity = int(arguments[3][1:])
        if id_representation_entity:
            return self.get_shell_node_from_representation_entity(id_representation_entity)
        id_shape_representation = int(arguments[3][1:])
        # The shape_representation can be a list of frames, if it's a list of frames
        # (len(self.functions[id_shape_representation].arg) != 4, I'm not sure if this is always true)
        # we should use the 3rd arg
        if len(self.functions[id_shape_representation].arg) != 4:
            id_shape_representation = int(arguments[2][1:])
        if self.functions[id_shape_representation].name == "SHAPE_REPRESENTATION":
            if len(self.functions[id_shape_representation].arg) != 4:
                return None
            id_representation_entity = int(self.functions[id_shape_representation].arg[3][1:])
            id_solid_entity = int(self.functions[id_representation_entity].arg[1][0][1:])
            id_shell = self.functions[id_solid_entity].arg[1]
            if isinstance(id_shell, list):
                return int(id_shell[0][1:])
            return int(id_shell[1:])
        id_representation_entity = int(self.functions[id_shape_representation].arg[1][1][1:])
        id_shell = self.functions[id_representation_entity].arg[1]
        if isinstance(id_shell, list):
            return int(id_shell[0][1:])
        return int(id_shell[1:])

    def to_volume_model(self, show_times: bool = False):
        """
        Translate a step file into a volmdlr object.

        :param show_times: if True, displays how many times a given class has been
            instantiated and the total time of all the instantiations of this
            given class.
        :type show_times: bool
        :return: A volmdlr solid object.
        :rtype: :class:`volmdlr.core.VolumeModel`
        """
        object_dict = {}
        times = {}
        frame_mapping_nodes = []
        shell_nodes = []
        for function in self.functions.values():
            if function.name == 'SHAPE_REPRESENTATION_RELATIONSHIP':
                # Create short cut from id1 to id2
                id1 = int(function.arg[2][1:])
                id2 = int(function.arg[3][1:])
                self.connections[id1].append(id2)
                self.functions[id1].arg.append(f'#{id2}')
        not_shell_nodes = []
        frame_mapped_shell_node = []

        for node in list(self.functions.keys()):
            if self.functions[node].name == 'REPRESENTATION_RELATIONSHIP, ' \
                                            'REPRESENTATION_RELATIONSHIP_WITH_TRANSFORMATION, ' \
                                            'SHAPE_REPRESENTATION_RELATIONSHIP':
                frame_mapping_nodes.append(node)
                shell_node = self.get_frame_mapped_shell_node(node)
                if shell_node:
                    frame_mapped_shell_node.append(shell_node)
            elif self.functions[node].name in {"CLOSED_SHELL", "OPEN_SHELL"}:
                shell_nodes.append(node)
            elif self.functions[node].name == 'GEOMETRIC_REPRESENTATION_CONTEXT, ' \
                                              'GLOBAL_UNCERTAINTY_ASSIGNED_CONTEXT, ' \
                                              'GLOBAL_UNIT_ASSIGNED_CONTEXT, REPRESENTATION_CONTEXT':
                object_dict, times = self._helper_instantiate(node, object_dict, times, show_times)
                arguments = self.functions[node].arg[:]
                self.global_uncertainty = object_dict[int(arguments[1][0][1:])]
                self.length_conversion_factor = object_dict[int(arguments[2][0][1:])]
                self.angle_conversion_factor = object_dict[int(arguments[2][1][1:])]

            elif self.functions[node].name == 'BREP_WITH_VOIDS':
                shell_nodes.append(node)
                not_shell_nodes.append(int(self.functions[node].arg[1][1:]))

        shell_nodes_copy = shell_nodes.copy()
        remove_nodes = list(set(frame_mapped_shell_node + not_shell_nodes))
        for node in remove_nodes:
            shell_nodes.remove(node)

        nodes = self.create_node_list(shell_nodes + frame_mapping_nodes)
        errors = set()
        for node in nodes:

            if node is None:
                continue
            object_dict, times = self._helper_instantiate(node, object_dict, times, show_times)

            if not object_dict[node]:
                errors.add(node)

        if show_times:
            print()
            for key, value in times.items():
                print(f'| {key} : {value}')
            print()
        shells = []
        step_number_faces = 0
        faces_read = 0
        if frame_mapping_nodes:
            for node in frame_mapping_nodes:
                shells.extend(object_dict[node])
        if not shells:
            for node in shell_nodes_copy:
                volmdlr_object = object_dict[node]
                if isinstance(volmdlr_object, list):
                    shells.extend(object_dict[node])
                else:
                    shells.append(volmdlr_object)
                    faces_read += len(volmdlr_object.faces)
                    step_number_faces += len(self.functions[node].arg[1])
            if step_number_faces and faces_read:
                self.read_diagnostic = StepReaderReport(self.name, step_number_faces, faces_read,
                                                        faces_read / step_number_faces, list(errors))
        volume_model = volmdlr.core.VolumeModel(shells)
        return volume_model

    def _helper_instantiate(self, node, object_dict, times, show_times):
        """
        Helper method to translate step entities into volmdlr objects.
        """
        instanciate_ids = [node]
        error = True
        while error:
            try:
                for instanciate_id in instanciate_ids[::-1]:
                    t = time.time()

                    volmdlr_object = self.instantiate(
                        self.functions[instanciate_id].name,
                        self.functions[instanciate_id].arg[:], object_dict, instanciate_id)
                    t = time.time() - t
                    object_dict[instanciate_id] = volmdlr_object
                    if show_times:
                        if volmdlr_object.__class__ not in times:
                            times[volmdlr_object.__class__] = [1, t]
                        else:
                            times[volmdlr_object.__class__][0] += 1
                            times[volmdlr_object.__class__][1] += t
                error = False
            except KeyError as key:
                # Sometimes the bfs search don't instanciate the nodes of a
                # depth in the right order, leading to error
                instanciate_ids.append(key.args[0])

        return object_dict, times

    def to_points(self):
        object_dict = {}
        points3d = []
        for stepfunction in self.functions.values():
            if stepfunction.name == 'CARTESIAN_POINT':
                # INSTANTIATION
                name = self.functions[stepfunction.id].name
                arguments = self.functions[stepfunction.id].arg[:]
                self.parse_arguments(arguments)
                # for i, arg in enumerate(arguments):
                #     if type(arg) == str and arg[0] == '#':
                #         arguments[i] = int(arg[1:])
                # print(arguments)
                if arguments[1].count(',') == 2:
                    volmdlr_object = STEP_TO_VOLMDLR[name].from_step(
                        arguments, object_dict)
                    points3d.append(volmdlr_object)

        # remove first point because it refers to origin
        return points3d[1:]

    def plot_data(self):
        graph = self.graph().copy()

        graph.remove_nodes_from([stepfunction.id for stepfunction
                                 in self.functions.values()
                                 if stepfunction.name in ['CARTESIAN_POINT', 'DIRECTION']])
        return [plot_data.graph.NetworkxGraph(graph=graph)]


@dataclass
class StepReaderReport:
    """
    Data class to save a report after translating a step file to volmdlr object.
    """
    step_name: str = " "
    total_number_of_faces: int = 0
    faces_read: int = 0
    sucess_rate: float = 0.0
    errors: list = field(default_factory=list)


STEP_TO_VOLMDLR = {
    # GEOMETRICAL ENTITIES
    'CARTESIAN_POINT': volmdlr.Point3D,
    'DIRECTION': volmdlr.Vector3D,
    'VECTOR': volmdlr.Vector3D,

    'AXIS1_PLACEMENT': None,
    'AXIS2_PLACEMENT_2D': None,  # ??????????????????
    'AXIS2_PLACEMENT_3D': volmdlr.Frame3D,

    'LINE': volmdlr.edges.Line3D,  # LineSegment3D,
    'CIRCLE': volmdlr.wires.Circle3D,
    'ELLIPSE': volmdlr.wires.Ellipse3D,
    'PARABOLA': None,
    'HYPERBOLA': None,
    # 'PCURVE': None,
    'CURVE_REPLICA': None,
    'OFFSET_CURVE_3D': None,
    'TRIMMED_CURVE': None,  # BSplineCurve3D cannot be trimmed on FreeCAD
    'B_SPLINE_CURVE': volmdlr.edges.BSplineCurve3D,
    'B_SPLINE_CURVE_WITH_KNOTS': volmdlr.edges.BSplineCurve3D,
    'BEZIER_CURVE': volmdlr.edges.BSplineCurve3D,
    'RATIONAL_B_SPLINE_CURVE': volmdlr.edges.BSplineCurve3D,
    'UNIFORM_CURVE': volmdlr.edges.BSplineCurve3D,
    'QUASI_UNIFORM_CURVE': volmdlr.edges.BSplineCurve3D,
    'SURFACE_CURVE': None,  # TOPOLOGICAL EDGE
    'SEAM_CURVE': None,
    # LineSegment3D, # TOPOLOGICAL EDGE ############################
    'COMPOSITE_CURVE_SEGMENT': None,  # TOPOLOGICAL EDGE
    'COMPOSITE_CURVE': volmdlr.wires.Wire3D,  # TOPOLOGICAL WIRE
    'COMPOSITE_CURVE_ON_SURFACE': volmdlr.wires.Wire3D,  # TOPOLOGICAL WIRE
    'BOUNDARY_CURVE': volmdlr.wires.Wire3D,  # TOPOLOGICAL WIRE

    'PLANE': volmdlr.faces.Plane3D,
    'CYLINDRICAL_SURFACE': volmdlr.faces.CylindricalSurface3D,
    'CONICAL_SURFACE': volmdlr.faces.ConicalSurface3D,
    'SPHERICAL_SURFACE': volmdlr.faces.SphericalSurface3D,
    'TOROIDAL_SURFACE': volmdlr.faces.ToroidalSurface3D,
    'DEGENERATE_TOROIDAL_SURFACE': None,
    'B_SPLINE_SURFACE_WITH_KNOTS': volmdlr.faces.BSplineSurface3D,
    'B_SPLINE_SURFACE': volmdlr.faces.BSplineSurface3D,
    'BEZIER_SURFACE': volmdlr.faces.BSplineSurface3D,
    'OFFSET_SURFACE': None,
    'SURFACE_REPLICA': None,
    'RATIONAL_B_SPLINE_SURFACE': volmdlr.faces.BSplineSurface3D,
    'RECTANGULAR_TRIMMED_SURFACE': None,
    'SURFACE_OF_LINEAR_EXTRUSION': volmdlr.faces.ExtrusionSurface3D,
    # CAN BE A BSplineSurface3D
    'SURFACE_OF_REVOLUTION': volmdlr.faces.RevolutionSurface3D,
    'UNIFORM_SURFACE': volmdlr.faces.BSplineSurface3D,
    'QUASI_UNIFORM_SURFACE': volmdlr.faces.BSplineSurface3D,
    'RECTANGULAR_COMPOSITE_SURFACE': volmdlr.faces.PlaneFace3D,  # TOPOLOGICAL FACES
    'CURVE_BOUNDED_SURFACE': volmdlr.faces.PlaneFace3D,  # TOPOLOGICAL FACE

    # Bsplines
    'BOUNDED_SURFACE, B_SPLINE_SURFACE, B_SPLINE_SURFACE_WITH_KNOTS, GEOMETRIC_REPRESENTATION_ITEM,'
    ' RATIONAL_B_SPLINE_SURFACE, REPRESENTATION_ITEM, SURFACE': volmdlr.faces.BSplineSurface3D,
    "BOUNDED_SURFACE, B_SPLINE_SURFACE, B_SPLINE_SURFACE_WITH_KNOTS, SURFACE, GEOMETRIC_REPRESENTATION_ITEM,"
    " RATIONAL_B_SPLINE_SURFACE, REPRESENTATION_ITEM": volmdlr.faces.BSplineSurface3D,
    # TOPOLOGICAL ENTITIES
    'VERTEX_POINT': None,

    'EDGE_CURVE': volmdlr.edges.Edge,  # LineSegment3D, # TOPOLOGICAL EDGE
    'ORIENTED_EDGE': None,  # TOPOLOGICAL EDGE
    # The one above can influence the direction with their last argument
    # TODO : maybe take them into consideration

    'FACE_BOUND': None,  # TOPOLOGICAL WIRE
    'FACE_OUTER_BOUND': None,  # TOPOLOGICAL WIRE
    # Both above can influence the direction with their last argument
    # TODO : maybe take them into consideration
    'EDGE_LOOP': volmdlr.wires.Contour3D,  # TOPOLOGICAL WIRE
    'POLY_LOOP': volmdlr.wires.Contour3D,  # TOPOLOGICAL WIRE
    'VERTEX_LOOP': None,  # TOPOLOGICAL WIRE

    'ADVANCED_FACE': volmdlr.faces.Face3D,
    'FACE_SURFACE': volmdlr.faces.Face3D,

    'CLOSED_SHELL': volmdlr.faces.ClosedShell3D,
    'OPEN_SHELL': volmdlr.faces.OpenShell3D,
    #        'ORIENTED_CLOSED_SHELL': None,
    'CONNECTED_FACE_SET': volmdlr.faces.OpenShell3D,
    'GEOMETRIC_CURVE_SET': None,

    # step subfunctions
    'UNCERTAINTY_MEASURE_WITH_UNIT': None,
    'CONVERSION_BASED_UNIT, LENGTH_UNIT, NAMED_UNIT': None,
    'LENGTH_MEASURE_WITH_UNIT': None,
    'LENGTH_UNIT, NAMED_UNIT, SI_UNIT': None,
    'PLANE_ANGLE_MEASURE_WITH_UNIT': None,
    'NAMED_UNIT, PLANE_ANGLE_UNIT, SI_UNIT': None,
    'CONVERSION_BASED_UNIT, NAMED_UNIT, PLANE_ANGLE_UNIT': None,
    'GEOMETRIC_REPRESENTATION_CONTEXT, GLOBAL_UNCERTAINTY_ASSIGNED_CONTEXT, GLOBAL_UNIT_ASSIGNED_CONTEXT, REPRESENTATION_CONTEXT': None,
    'REPRESENTATION_RELATIONSHIP, REPRESENTATION_RELATIONSHIP_WITH_TRANSFORMATION, SHAPE_REPRESENTATION_RELATIONSHIP': volmdlr.faces.OpenShell3D.translation,
    'SHELL_BASED_SURFACE_MODEL': None,
    'MANIFOLD_SURFACE_SHAPE_REPRESENTATION': None,
    'MANIFOLD_SOLID_BREP': None,
    'BREP_WITH_VOIDS': None,
    'SHAPE_REPRESENTATION': None,
    'ADVANCED_BREP_SHAPE_REPRESENTATION': None,
    'ITEM_DEFINED_TRANSFORMATION': None,
    'SHAPE_REPRESENTATION_RELATIONSHIP': None,

    'BOUNDED_CURVE, B_SPLINE_CURVE, B_SPLINE_CURVE_WITH_KNOTS, CURVE, GEOMETRIC_REPRESENTATION_ITEM, RATIONAL_B_SPLINE_CURVE, REPRESENTATION_ITEM': volmdlr.edges.BSplineCurve3D
}

VOLMDLR_TO_STEP = {}
for k, v in STEP_TO_VOLMDLR.items():
    if v:
        if v in VOLMDLR_TO_STEP:
            VOLMDLR_TO_STEP[v].append(k)
        else:
            VOLMDLR_TO_STEP[v] = [k]

SI_PREFIX = {'.EXA.': 1e18, '.PETA.': 1e15, '.TERA.': 1e12, '.GIGA.': 1e9, '.MEGA.': 1e6, '.KILO.': 1e3,
             '.HECTO.': 1e2, '.DECA.': 1e1, '$': 1, '.DECI.': 1e-1, '.CENTI.': 1e-2, '.MILLI.': 1e-3, '.MICRO.': 1e-6,
             '.NANO.': 1e-9, '.PICO.': 1e-12, '.FEMTO.': 1e-15, '.ATTO.': 1e-18}

STEP_REPRESENTATION_ENTITIES = {"ADVANCED_BREP_SHAPE_REPRESENTATION", "FACETED_BREP_SHAPE_REPRESENTATION",
                                "MANIFOLD_SURFACE_SHAPE_REPRESENTATION",
                                "GEOMETRICALLY_BOUNDED_WIREFRAME_SHAPE_REPRESENTATION",
                                "GEOMETRICALLY_BOUNDED_SURFACE_SHAPE_REPRESENTATION",
                                "EDGE_BASED_WIREFRAME_SHAPE_REPRESENTATION"
                                }<|MERGE_RESOLUTION|>--- conflicted
+++ resolved
@@ -910,34 +910,7 @@
                     list_head.append(node)
         return list_head + list_nodes[::-1]
 
-<<<<<<< HEAD
-    def get_shell_node_from_representation_entity(self, id_representation_entity):
-        name_representation_entity = self.functions[id_representation_entity].name
-        arg = self.functions[id_representation_entity].arg[1]
-        if name_representation_entity == "MANIFOLD_SURFACE_SHAPE_REPRESENTATION":
-            if self.functions[int(arg[0][1:])].name == "AXIS2_PLACEMENT_3D":
-                id_solid_entity = int(arg[1][1:])
-            else:
-                id_solid_entity = int(arg[0][1:])
-            if self.functions[id_solid_entity].name in {"CLOSED_SHELL", "OPEN_SHELL"}:
-                return id_solid_entity
-            id_shell = self.functions[id_solid_entity].arg[1]
-            if isinstance(id_shell, list):
-                return int(id_shell[0][1:])
-            return int(id_shell[1:])
-        if self.functions[int(arg[0][1:])].name == "AXIS2_PLACEMENT_3D":
-            id_solid_entity = int(arg[1][1:])
-        else:
-            id_solid_entity = int(arg[0][1:])
-        id_shell = self.functions[id_solid_entity].arg[1]
-        if isinstance(id_shell, list):
-            return int(id_shell[0][1:])
-        return int(id_shell[1:])
-
-    def get_frame_mapped_shell_node(self, node):
-=======
     def get_shell_node_from_representation_entity(self, id_representation_entity: int):
->>>>>>> f4fe1e6d
         """
         Find the shell node ID related to a given representation entity.
 
