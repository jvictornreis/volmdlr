--- conflicted
+++ resolved
@@ -378,11 +378,7 @@
 
             else:
                 raise NotImplementedError(f'Dont know how to interpret #{step_id} = {name}({arguments})')
-<<<<<<< HEAD
         except (ValueError, NotImplementedError, IndexError, AttributeError) as error:
-=======
-        except (ValueError, NotImplementedError, IndexError) as error:
->>>>>>> 78b851d3
             raise ValueError(f"Error while instantiating #{step_id} = {name}({arguments})") from error
         return volmdlr_object
 
