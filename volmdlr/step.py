--- conflicted
+++ resolved
@@ -309,11 +309,7 @@
     return edge
 
 
-<<<<<<< HEAD
-def composite_curve(arguments, object_dict):
-=======
 def composite_curve(arguments, *args, **kwargs):
->>>>>>> 9319acc4
     """
     Returns the data in case of a COMPOSITE_CURVE.
     """
@@ -712,10 +708,7 @@
 
     @property
     def root_nodes(self):
-<<<<<<< HEAD
-=======
         """Returns a dictionary containing the nodes of the step file function that are used as start points."""
->>>>>>> 9319acc4
         if not self._roots_nodes:
             self._roots_nodes = self.get_root_nodes()
         return self._roots_nodes
@@ -994,7 +987,6 @@
                 raise NotImplementedError(f'Dont know how to interpret #{step_id} = {name}({arguments})')
         except (ValueError, NotImplementedError) as error:
             raise ValueError(f"Error while instantiating #{step_id} = {name}({arguments})") from error
-        # print(step_id)
         return volmdlr_object
 
     def create_node_list(self, stack):
@@ -1107,10 +1099,7 @@
         return int(id_shell[1:])
 
     def shape_definition_representation_to_shell_node(self, shape_definition_representation_id):
-<<<<<<< HEAD
-=======
         """Returns the ID of the shell entity related to the given shape_definition_representation ID."""
->>>>>>> 9319acc4
         id_representation_entity = self.functions[shape_definition_representation_id].arg[1]
         function_name = self.functions[int(id_representation_entity[1:])].name
         if function_name in STEP_REPRESENTATION_ENTITIES:
@@ -1119,10 +1108,7 @@
             return self.get_shell_node_from_shape_representation(int(id_representation_entity[1:]))
 
     def product_definition_to_product(self, id_product_definition):
-<<<<<<< HEAD
-=======
         """Returns the ID of the product entity related to the given product_definition ID."""
->>>>>>> 9319acc4
         if self.functions[id_product_definition].name == "NEXT_ASSEMBLY_USAGE_OCCURRENCE":
             id_product_definition = int(self.functions[id_product_definition].arg[3][1:])
         id_product_definition_formation = self.functions[id_product_definition].arg[2]
@@ -1130,19 +1116,13 @@
         return int(id_product[1:])
 
     def shape_definition_representation_to_product_node(self, shape_definition_representation_id):
-<<<<<<< HEAD
-=======
         """Returns the ID of the product entity related to the given shape_definition_representation ID."""
->>>>>>> 9319acc4
         id_product_definition_shape = self.functions[shape_definition_representation_id].arg[0]
         id_product_definition = int(self.functions[int(id_product_definition_shape[1:])].arg[2][1:])
         return self.product_definition_to_product(id_product_definition)
 
     def get_root_nodes(self):
-<<<<<<< HEAD
-=======
         """Returns a dictionnary containing the nodes of the step file function that are used as start points."""
->>>>>>> 9319acc4
         next_assembly_usage_occurrence = []
         product_definitions = []
         shape_representation_relationship = []
@@ -1214,14 +1194,9 @@
             self.connections[id_product_definition].append(node)
             self.functions[id_product_definition].arg.append(f'#{node}')
             if self.functions[id_shape_representation].name == "SHAPE_REPRESENTATION" and \
-<<<<<<< HEAD
-                    len(self.functions[id_shape_representation].arg) == 4:
-                id_shape = int(self.functions[id_shape_representation].arg[3][1:])
-=======
                     len(self.functions[id_shape_representation].arg) >= 4:
                 # todo: take all the arg starting from index 3 to end ??? needs investigation
                 id_shape = int(self.functions[id_shape_representation].arg[-1][1:])
->>>>>>> 9319acc4
                 self.connections[id_product_definition].append(id_shape)
                 self.functions[id_product_definition].arg.append(f'#{id_shape}')
             elif self.functions[id_shape_representation].name in STEP_REPRESENTATION_ENTITIES:
@@ -1264,15 +1239,11 @@
                 # Sometimes the bfs search don't instanciate the nodes of a
                 # depth in the right order, leading to error
                 print(key.args[0])
-<<<<<<< HEAD
-                instanciate_ids.append(key.args[0])
-=======
                 if key.args[0] in assembly_data:
                     instanciate_ids.append(key.args[0])
                     instanciate_ids.extend(assembly_data[key.args[0]])
                 else:
                     instanciate_ids.append(key.args[0])
->>>>>>> 9319acc4
         return volmdlr_object
 
     def to_volume_model(self, show_times: bool = False):
