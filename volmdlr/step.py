#!/usr/bin/env python3
# -*- coding: utf-8 -*-
"""
ISO STEP reader/writer.
"""

import time
from typing import List
from collections import deque
from dataclasses import dataclass, field

import matplotlib.pyplot as plt
import networkx as nx
import plot_data.graph

import dessia_common.core as dc  # isort: skip
from dessia_common.files import BinaryFile  # isort: skip

import volmdlr
import volmdlr.core
import volmdlr.edges
import volmdlr.faces
import volmdlr.curves
import volmdlr.primitives3d
import volmdlr.wires
from volmdlr.utils import step_reader
from volmdlr.utils.step_reader import STEP_TO_VOLMDLR, STEP_REPRESENTATION_ENTITIES


class StepFunction(dc.DessiaObject):
    """
    Abstract class defining a step function.

    """

    def __init__(self, function_id, function_name, function_arg):
        self.id = function_id
        self.name = function_name
        self.arg = function_arg

        # TODO : modify this continuation and simplify
        if self.name == "":
            if self.arg[1][0] == 'B_SPLINE_SURFACE':
                self.simplify('B_SPLINE_SURFACE')
            if self.arg[1][0] == 'B_SPLINE_CURVE':
                self.simplify('B_SPLINE_CURVE')
        dc.DessiaObject.__init__(self, name=function_name)

    def simplify(self, new_name):
        """ADD DOCSTRING."""
        # ITERATE ON SUBFUNCTIONS
        args = [subfun[1] for (i, subfun) in enumerate(self.arg) if
                (len(subfun[1]) != 0 or i == 0)]
        arguments = []
        for arg in args:
            if not arg:
                arguments.append("''")
            else:
                arguments.extend(arg)
        arguments.pop()  # DELETE REPRESENTATION_ITEM('')

        self.name = new_name
        self.arg = arguments


class Step(dc.DessiaObject):
    """
    Defines the Step class.

    """

    _standalone_in_db = True

    def __init__(self, lines: List[str], name: str = ''):
        self.functions, self.connections = self.read_lines(lines)
        self._graph = None
        self.global_uncertainty = 1e-6
        self.length_conversion_factor = 1
        self.angle_conversion_factor = 1
        # self.read_diagnostic = StepReaderReport
        self._roots_nodes = None

        dc.DessiaObject.__init__(self, name=name)

    @property
    def all_connections(self):
        """Returns all pairs of connections."""
        list_connections = []
        for key, values in self.connections.items():
            for value in values:
                list_connections.append((key, value))
        return list_connections

    @property
    def root_nodes(self):
        """Returns a dictionary containing the nodes of the step file function that are used as start points."""
        if not self._roots_nodes:
            self._roots_nodes = self.get_root_nodes()
        return self._roots_nodes

    def graph(self):
        """Returns the step file networkx graph of dependencies."""
        if not self._graph:
            self._graph = self.create_graph()
        return self._graph

    @classmethod
    def from_stream(cls, stream: BinaryFile, name: str = ''):
        """Instantiate a Step object from a stream."""
        stream.seek(0)
        lines = []
        for line in stream:
            line = line.decode("ISO-8859-1")
            line = line.replace("\r", "")
            lines.append(line)
        return cls(lines, name=name)

    @classmethod
    def from_file(cls, filepath: str = None, name: str = ''):
        """Instantiate a Step object from a step file."""
        with open(filepath, "r", encoding="ISO-8859-1") as file:
            lines = []
            for line in file:
                lines.append(line)
        return cls(lines, name=name)

    def read_lines(self, lines):
        """Translate the step file into step functions objects."""
        dict_connections = {}
        previous_line = ""
        functions = {}
        for line in lines:
            # line = line.replace(" ", "")
            line = line.replace("\n", "")

            # SKIP EMPTY LINE
            if not line:
                continue

            # ASSEMBLE LINES IF THEY ARE SEPARATED
            if line[-1] != ';':
                previous_line = previous_line + line
                continue

            line = previous_line + line

            # SKIP HEADER
            if line[0] != "#":
                previous_line = str()
                continue

            function = line.split("=", maxsplit=1)
            function_id = int(function[0][1:].strip())
            function_name_arg = function[1].split("(", 1)
            function_name = function_name_arg[0].replace(" ", "")
            start_index_name = function_name_arg[1].find("'")
            if start_index_name != -1:
                end_index_name = function_name_arg[1].find("'", start_index_name + 1)
                if end_index_name != -1:
                    function_arg_string = function_name_arg[1][end_index_name + 1:]
                else:
                    function_arg_string = function_name_arg[1]
            else:
                function_arg_string = function_name_arg[1]
            function_arg = function_arg_string.split("#")
            connections = []
            for connec in function_arg[1:]:
                connec = connec.split(",")
                connec = connec[0].split(")")
                if connec[0][-1] != "'":
                    function_connection = int(connec[0])
                    connections.append(function_connection)

            previous_line = str()

            # FUNCTION ARGUMENTS
            functions, connections = self._helper_intantiate_step_functions(functions, connections,
                                                                            [function_id, function_name,
                                                                             function_name_arg])

            dict_connections[function_id] = connections

        return functions, dict_connections

    def _helper_intantiate_step_functions(self, functions, connections, function_parameters):
        """Helper function to read_lines."""
        function_id, function_name, function_name_arg = function_parameters
        function_arg = function_name_arg[1]
        arguments = step_reader.step_split_arguments(function_arg)
        new_name = ''
        new_arguments = []
        if function_name == "":
            name_arg = self.step_subfunctions(arguments)
            for name, arg in name_arg:
                new_name += name + ', '
                new_arguments.extend(arg)
            new_name = new_name[:-2]
            function_name = new_name
            arguments = new_arguments
            for arg in arguments:
                if arg[0] == '#':
                    connections.append(int(arg[1:]))

        for i, argument in enumerate(arguments):
            if argument[:2] == '(#' and argument[-1] == ')':
                arg_list = step_reader.set_to_list(argument)
                arguments[i] = arg_list

        function = StepFunction(function_id, function_name, arguments)
        functions[function_id] = function
        return functions, connections

    def not_implemented(self):
        not_implemented = []
        for _, fun in self.functions.items():
            if fun.name not in STEP_TO_VOLMDLR:
                not_implemented.append(fun.name)
        return list(set(not_implemented))

    def create_graph(self):
        """
        Step functions graph.

        :return: A graph representation the step file structure.
        :rtype: networkx.DiGraph
        """
        graph = nx.DiGraph()
        labels = {}

        for function in self.functions.values():
            if function.name == 'SHAPE_REPRESENTATION_RELATIONSHIP':
                # Create short cut from id1 to id2
                id1 = int(function.arg[2][1:])
                id2 = int(function.arg[3][1:])
                elem1 = (function.id, id1)
                elem2 = (function.id, id2)
                self.all_connections.remove(elem1)
                self.all_connections.remove(elem2)
                self.all_connections.append((elem1[1], elem2[1]))

                self.functions[id1].arg.append(f'#{id2}')

            elif function.name in STEP_TO_VOLMDLR:
                graph.add_node(function.id,
                               color='rgb(0, 0, 0)',
                               shape='.',
                               name=str(function.id))
                labels[function.id] = str(function.id) + ' ' + function.name

        # Delete connection if node not found
        node_list = list(graph.nodes())
        delete_connection = []
        for connection in self.all_connections:
            if connection[0] not in node_list \
                    or connection[1] not in node_list:
                delete_connection.append(connection)
        for delete in delete_connection:
            self.all_connections.remove(delete)

        # Create graph connections
        graph.add_edges_from(self.all_connections)

        # Remove single nodes
        delete_nodes = []
        for node in graph.nodes:
            if graph.degree(node) == 0:
                delete_nodes.append(node)
        for node in delete_nodes:
            graph.remove_node(node)
            # G.remove_node(node)
        return graph

    def draw_graph(self, graph=None, reduced=False):
        """
        Draw a graph for Step data.

        :param graph: DESCRIPTION, defaults to None
        :type graph: TYPE, optional
        :param reduced: DESCRIPTION, defaults to False
        :type reduced: TYPE, optional
        :return: DESCRIPTION
        :rtype: TYPE

        """

        delete = ['CARTESIAN_POINT', 'DIRECTION']
        if graph is None:
            new_graph = self.create_graph()
        else:
            new_graph = graph.copy()

        labels = {}
        for id_nb, function in self.functions.items():
            if id_nb in new_graph.nodes and not reduced:
                labels[id_nb] = str(id_nb) + ' ' + function.name
            elif id_nb in new_graph.nodes and reduced:
                if function.name not in delete:
                    labels[id_nb] = str(id_nb) + ' ' + function.name
                else:
                    new_graph.remove_node(id_nb)
        pos = nx.kamada_kawai_layout(new_graph)
        plt.figure()
        nx.draw_networkx_nodes(new_graph, pos)
        nx.draw_networkx_edges(new_graph, pos)
        nx.draw_networkx_labels(new_graph, pos, labels)

    @staticmethod
    def step_subfunctions(subfunctions):
        """Handles context elements from step file."""
        subfunctions = subfunctions[0].replace(" ", "")
        parenthesis_count = 0
        subfunction_names = []
        subfunction_args = []
        subfunction_name = ""
        subfunction_arg = ""
        for char in subfunctions:

            if char == "(":
                parenthesis_count += 1
                if parenthesis_count == 1:
                    subfunction_names.append(subfunction_name)
                    subfunction_name = ""
                else:
                    subfunction_arg += char

            elif char == ")":
                parenthesis_count -= 1
                if parenthesis_count == 0:
                    subfunction_args.append(subfunction_arg)
                    subfunction_arg = ""
                else:
                    subfunction_arg += char

            elif parenthesis_count == 0:
                subfunction_name += char

            else:
                subfunction_arg += char
        return [
            (subfunction_names[i], step_reader.step_split_arguments(subfunction_args[i]))
            for i in range(len(subfunction_names))]

    def parse_arguments(self, arguments):
        """Converts the arguments IDs from string to integer."""
        for i, arg in enumerate(arguments):
            if isinstance(arg, str) and arg[0] == '#':
                arguments[i] = int(arg[1:])
            elif isinstance(arg, str) and arg[0:2] == '(#':
                argument = []
                arg_id = ""
                for char in arg[1:-1]:
                    if char == ',':
                        argument.append(arg_id)
                        arg_id = ""
                        continue

                    arg_id += char
                argument.append(arg_id)
                arguments[i] = argument

    def instantiate(self, name, arguments, object_dict, step_id):
        """
        Gives the volmdlr object related to the step function.
        """
        self.parse_arguments(arguments)
        fun_name = name.replace(', ', '_')
        fun_name = fun_name.lower()
        try:
            if hasattr(step_reader, fun_name):
                volmdlr_object = getattr(step_reader, fun_name)(arguments, object_dict)

            elif name in STEP_TO_VOLMDLR and hasattr(STEP_TO_VOLMDLR[name], "from_step"):
                volmdlr_object = STEP_TO_VOLMDLR[name].from_step(
                    arguments, object_dict, name=name, step_id=step_id, global_uncertainty=self.global_uncertainty,
                    length_conversion_factor=self.length_conversion_factor,
                    angle_conversion_factor=self.angle_conversion_factor)

            else:
                raise NotImplementedError(f'Dont know how to interpret #{step_id} = {name}({arguments})')
        except (ValueError, NotImplementedError) as error:
            raise ValueError(f"Error while instantiating #{step_id} = {name}({arguments})") from error
        return volmdlr_object

    def create_node_list(self, initial_nodes):
        """
        Step functions graph as a list of nodes.

        :param initial_nodes: Initial list of shell nodes and assemblies entities.
        :type initial_nodes: List[int]
        :return: A list of nodes in the right order of dependency.
        :rtype: List[int]
        """
        list_head = []
        list_nodes = []
        visited_set = set()
        stack = deque(initial_nodes)
        while stack:
            node = stack.popleft()
            name = self.functions[node].name
            if node not in visited_set and name in STEP_TO_VOLMDLR:
                visited_set.add(node)
                if self.connections[node]:
                    list_nodes.append(node)
                    for connection in self.connections[node]:
                        if connection not in visited_set:
                            stack.append(connection)
                else:
                    # Entities without connections should be instantiated first
                    list_head.append(node)
        return list_head + list_nodes[::-1]

    def get_shell_node_from_representation_entity(self, id_representation_entity: int):
        """
        Find the shell node ID related to a given representation entity.

        :param id_representation_entity: Representation entity ID.
        :type id_representation_entity: int
        :return: Shell ID.
        :rtype: int
        """
        name_representation_entity = self.functions[id_representation_entity].name
        arg = self.functions[id_representation_entity].arg[1]
        if name_representation_entity == "MANIFOLD_SURFACE_SHAPE_REPRESENTATION":
            if self.functions[int(arg[0][1:])].name == "AXIS2_PLACEMENT_3D":
                id_solid_entity = int(arg[1][1:])
            else:
                id_solid_entity = int(arg[0][1:])
            if self.functions[id_solid_entity].name in {"CLOSED_SHELL", "OPEN_SHELL"}:
                return id_solid_entity
            id_shell = self.functions[id_solid_entity].arg[1]
            if isinstance(id_shell, list):
                return int(id_shell[0][1:])
            return int(id_shell[1:])
        if self.functions[int(arg[0][1:])].name == "AXIS2_PLACEMENT_3D":
            id_solid_entity = int(arg[1][1:])
        else:
            id_solid_entity = int(arg[0][1:])
        id_shell = self.functions[id_solid_entity].arg[1]
        if isinstance(id_shell, list):
            return int(id_shell[0][1:])
        return int(id_shell[1:])

    def get_shell_node_from_shape_representation(self, id_shape_representation: int):
        """
        Find the shell node ID related to a given shape representation.

        :param id_shape_representation: Representation entity ID.
        :type id_shape_representation: int
        :return: Shell ID.
        :rtype: int
        """
        if len(self.functions[id_shape_representation].arg) < 4:
            # From the step file, the SHAPE_REPRESENTATION entity has 3 arguments. But we add a 4th argument to
            # those SHAPE_REPRESENTATION entity that are related to a representation entity. So, if the length of arg
            # is less of 4 there is no representation entity related to it, and we return None.
            return None
        id_representation_entity = int(self.functions[id_shape_representation].arg[3][1:])
        id_solid_entity = int(self.functions[id_representation_entity].arg[1][0][1:])
        id_shell = self.functions[id_solid_entity].arg[1]
        if isinstance(id_shell, list):
            return int(id_shell[0][1:])
        return int(id_shell[1:])

    def get_frame_mapped_shell_node(self, node: int):
        """
        Find the shell node in the assembly.

        :param node: Assembly step entity node.
        :type node: int
        :return: Shell ID.
        :rtype: int
        """
        id_representation_entity = None
        arguments = self.functions[node].arg
        name_arg1 = self.functions[int(arguments[2][1:])].name
        name_arg2 = self.functions[int(arguments[3][1:])].name
        if name_arg1 in STEP_REPRESENTATION_ENTITIES:
            id_representation_entity = int(arguments[2][1:])
        elif name_arg2 in STEP_REPRESENTATION_ENTITIES:
            id_representation_entity = int(arguments[3][1:])
        if id_representation_entity:
            return self.get_shell_node_from_representation_entity(id_representation_entity)
        id_shape_representation = int(arguments[3][1:])
        if len(self.functions[id_shape_representation].arg) < 4:
            id_shape_representation = int(arguments[2][1:])
        if self.functions[id_shape_representation].name == "SHAPE_REPRESENTATION":
            return self.get_shell_node_from_shape_representation(id_shape_representation)
        id_representation_entity = int(self.functions[id_shape_representation].arg[1][1][1:])
        id_shell = self.functions[id_representation_entity].arg[1]
        if isinstance(id_shell, list):
            return int(id_shell[0][1:])
        return int(id_shell[1:])

    def shape_definition_representation_to_shell_node(self, shape_definition_representation_id):
        """Returns the ID of the shell entity related to the given shape_definition_representation ID."""
        id_representation_entity = self.functions[shape_definition_representation_id].arg[1]
        function_name = self.functions[int(id_representation_entity[1:])].name
        if function_name in STEP_REPRESENTATION_ENTITIES:
            return self.get_shell_node_from_representation_entity(int(id_representation_entity[1:]))
        if function_name == "SHAPE_REPRESENTATION":
            return self.get_shell_node_from_shape_representation(int(id_representation_entity[1:]))
        raise NotImplementedError("This shape representation has not yet been recognized by volmdlr step translator.")

    def product_definition_to_product(self, id_product_definition):
        """Returns the ID of the product entity related to the given product_definition ID."""
        if self.functions[id_product_definition].name == "NEXT_ASSEMBLY_USAGE_OCCURRENCE":
            id_product_definition = int(self.functions[id_product_definition].arg[3][1:])
        id_product_definition_formation = self.functions[id_product_definition].arg[2]
        id_product = self.functions[int(id_product_definition_formation[1:])].arg[2]
        return int(id_product[1:])

    def shape_definition_representation_to_product_node(self, shape_definition_representation_id):
        """Returns the ID of the product entity related to the given shape_definition_representation ID."""
        id_product_definition_shape = self.functions[shape_definition_representation_id].arg[0]
        id_product_definition = int(self.functions[int(id_product_definition_shape[1:])].arg[2][1:])
        return self.product_definition_to_product(id_product_definition)

    def get_root_nodes(self):
        """Returns a dictionary containing the nodes of the step file function that are used as start points."""
        next_assembly_usage_occurrence = []
        product_definitions = []
        shape_representation_relationship = []
        shape_representations = []
        shape_definition_representation = []
        shell_nodes = []
        geometric_representation_context = {}
        not_shell_nodes = []
        context_dependent_shape_representation = []
        for function in self.functions.values():
            if function.name == "NEXT_ASSEMBLY_USAGE_OCCURRENCE":
                next_assembly_usage_occurrence.append(function.id)
            elif function.name == "PRODUCT_DEFINITION":
                product_definitions.append(function.id)
            elif function.name == "SHAPE_REPRESENTATION_RELATIONSHIP":
                shape_representation_relationship.append(function.id)
                id_shape_representation = int(function.arg[3][1:])
                shape_representations.append(id_shape_representation)
            elif function.name == "SHAPE_DEFINITION_REPRESENTATION":
                id_shape_representation = int(function.arg[1][1:])
                shape_representations.append(id_shape_representation)
                id_geometric_context = int(self.functions[id_shape_representation].arg[-1][1:])
                geometric_representation_context[id_shape_representation] = id_geometric_context
                shape_definition_representation.append(function.id)
            elif function.name in {"CLOSED_SHELL", "OPEN_SHELL"}:
                shell_nodes.append(function.id)
            elif function.name == 'BREP_WITH_VOIDS':
                shell_nodes.append(function.id)
                not_shell_nodes.append(int(function.arg[1][1:]))
            elif function.name == "CONTEXT_DEPENDENT_SHAPE_REPRESENTATION":
                context_dependent_shape_representation.append(function.id)
        for node in not_shell_nodes:
            shell_nodes.remove(node)
        return {"NEXT_ASSEMBLY_USAGE_OCCURRENCE": next_assembly_usage_occurrence,
                "CONTEXT_DEPENDENT_SHAPE_REPRESENTATION": context_dependent_shape_representation,
                "PRODUCT_DEFINITION": product_definitions,
                "SHAPE_REPRESENTATION_RELATIONSHIP": shape_representation_relationship,
                "SHAPE_REPRESENTATION": shape_representations,
                "SHAPE_DEFINITION_REPRESENTATION": shape_definition_representation,
                "GEOMETRIC_REPRESENTATION_CONTEXT": geometric_representation_context,
                "SHELLS": shell_nodes}

    def get_assembly_structure(self):
        """
        Get assembly dependency structure.
        """
        assemblies_structure = {}
        assemblies = set()
        shapes = set()
        for node in self.root_nodes["NEXT_ASSEMBLY_USAGE_OCCURRENCE"]:
            function = self.functions[node]
            assembly_product_definition = int(function.arg[3][1:])
            assembly_node = int(self.functions[assembly_product_definition].arg[4][1:])
            assemblies_structure.setdefault(assembly_node, []).append(node)
            assemblies.add(assembly_node)
            id_product_definition = int(function.arg[4][1:])
            if len(self.functions[id_product_definition].arg) > 5:
                for arg in self.functions[id_product_definition].arg[5:]:
                    shapes.add(int(arg[1:]))
        valid_entities = assemblies.union(shapes)
        return assemblies_structure, valid_entities

    def get_assembly_data(self, assembly_usage_occurence, valid_entities, assembly_frame, object_dict):
        """
        Helper function to get assembly data.
        """
        assembly_shapes = []
        assembly_positions = []
        for node in assembly_usage_occurence:
            function = self.functions[node]
            id_product_definition = int(function.arg[4][1:])
            ids_shape_definition_representation = [int(arg[1:]) for
                                                   arg in self.functions[id_product_definition].arg[4:]
                                                   if int(arg[1:]) in valid_entities]
            assembly_shapes.extend(ids_shape_definition_representation)
            id_context_dependent_shape_representation = int(function.arg[-1][1:])
            id_transformation = int(self.functions[id_context_dependent_shape_representation].arg[0][1:])
            id_item_defined_transformation = int(self.functions[id_transformation].arg[4][1:])
            id_frame1 = int(self.functions[id_item_defined_transformation].arg[2][1:])
            id_frame2 = int(self.functions[id_item_defined_transformation].arg[3][1:])
            frame1 = object_dict[id_frame1]
            # frame2 = object_dict[id_frame2]
            if frame1 == assembly_frame:
                component_frame = id_frame2
            else:
                component_frame = id_frame1
            positions = [component_frame] * len(ids_shape_definition_representation)
            assembly_positions.extend(positions)
        return assembly_shapes, assembly_positions

    def context_dependent_shape_representation_to_next_assembly_usage_occurrence(self, node):
        """
        Returns id of the next_assembly_usage_occurrence related to the given context_dependent_shape_representation.
        """
        arg = self.functions[node].arg
        id_product_definition_shape = int(arg[1][1:])
        return int(self.functions[id_product_definition_shape].arg[2][1:])

    def create_connections(self):
        """
        Create connections between step entities.
        """
        for node in self.root_nodes['SHAPE_REPRESENTATION_RELATIONSHIP']:
            # Associate each step representation entity to its SHAPE_REPRESENTATION
            function = self.functions[node]
            id_shape_representation = int(function.arg[2][1:])
            id_shape = int(function.arg[3][1:])
            self.connections[id_shape_representation].append(id_shape)
            self.functions[id_shape_representation].arg.append(f'#{id_shape}')
        for node in self.root_nodes['SHAPE_DEFINITION_REPRESENTATION']:
            # Associate each step representation entity to its SHAPE_REPRESENTATION
            function = self.functions[node]
            id_product_definition_shape = int(function.arg[0][1:])
            id_product_definition = int(self.functions[id_product_definition_shape].arg[2][1:])
            id_shape_representation = int(function.arg[1][1:])
            self.connections[id_product_definition].append(node)
            self.functions[id_product_definition].arg.append(f'#{node}')
            if self.functions[id_shape_representation].name == "SHAPE_REPRESENTATION" and \
                    len(self.functions[id_shape_representation].arg) >= 4:
                # todo: take all the "arg" starting from index 3 to end ??? needs investigation
                id_shapes = [int(arg[1:]) for arg in self.functions[id_shape_representation].arg[3:]]
                self.connections[id_product_definition].extend(id_shapes)
                for id_shape in id_shapes:
                    self.functions[id_product_definition].arg.append(f'#{id_shape}')
            elif self.functions[id_shape_representation].name in STEP_REPRESENTATION_ENTITIES:
                self.connections[id_product_definition].append(id_shape_representation)
                self.functions[id_product_definition].arg.append(f'#{id_shape_representation}')

            shell_node = self.shape_definition_representation_to_shell_node(node)
            product_node = self.shape_definition_representation_to_product_node(node)
            if shell_node:
                self.connections[shell_node].append(product_node)
                self.functions[shell_node].arg.append(f'#{product_node}')

        for node in self.root_nodes['CONTEXT_DEPENDENT_SHAPE_REPRESENTATION']:
            next_assembly_usage_occurrence = \
                self.context_dependent_shape_representation_to_next_assembly_usage_occurrence(node)
            self.connections[next_assembly_usage_occurrence].append(node)
            self.functions[next_assembly_usage_occurrence].arg.append(f'#{node}')

    def instatiate_assembly(self, object_dict):
        assemblies_structure, valid_entities = self.get_assembly_structure()

        instantiate_ids = list(assemblies_structure.keys())
        error = True
        last_error = None
        none_primitives = set()
        assembly_shape_ids = []
        while error:
            try:
                # here we invert instantiate_ids because if the code enter inside the except
                # block, we want to loop from the last KeyError to the first. This avoids an infinite loop
                for instantiate_id in reversed(instantiate_ids):
                    if instantiate_id in object_dict or instantiate_id in none_primitives:
                        instantiate_ids.pop()
                        continue
                    product_id = self.shape_definition_representation_to_product_node(instantiate_id)
                    name = self.functions[product_id].arg[0]
                    id_shape_representation = int(self.functions[instantiate_id].arg[1][1:])
                    ids_frames = self.functions[id_shape_representation].arg[1]
                    self.parse_arguments(ids_frames)
                    assembly_frame = object_dict[ids_frames[0]]

                    assembly_shape_ids, assembly_position_ids = self.get_assembly_data(
                        assemblies_structure[instantiate_id], valid_entities, assembly_frame, object_dict)
                    assembly_positions = []
                    list_primitives = []
                    for id_shape, id_frame in zip(assembly_shape_ids, assembly_position_ids):
                        if id_shape not in none_primitives:
                            assembly_positions.append(object_dict[id_frame])
                            list_primitives.append(object_dict[id_shape])

                    if not list_primitives:
                        none_primitives.add(instantiate_id)
<<<<<<< HEAD
                        instantiate_ids.pop()
                        continue
                    list_primitives = [step_reader.map_primitive(primitive, assembly_frame, frame_primitive)
                                       if frame_primitive != assembly_frame else primitive
                                       for primitive, frame_primitive in zip(list_primitives, assembly_positions)]
                    volmdlr_object = volmdlr.core.Assembly(list_primitives, assembly_frame,
=======

                    volmdlr_object = volmdlr.core.Assembly(list_primitives, assembly_positions, assembly_frame,
>>>>>>> 69df6042
                                                           name=name)
                    object_dict[instantiate_id] = volmdlr_object
                    last_error = None
                error = False
            except KeyError as key:
                # Sometimes the search don't instantiate the nodes of a
                # depth in the right order, leading to error
                if last_error == key.args[0]:
                    raise NotImplementedError('Error instantiating assembly') from key
                if key.args[0] in assembly_shape_ids:
                    instantiate_ids.append(key.args[0])

                last_error = key.args[0]
        return volmdlr_object

    def to_volume_model(self, show_times: bool = False):
        """
        Translate a step file into a volmdlr object.

        :param show_times: if True, displays how many times a given class has been
            instantiated and the total time of all the instantiations of this
            given class.
        :type show_times: bool
        :return: A volmdlr solid object.
        :rtype: :class:`volmdlr.core.VolumeModel`
        """
        object_dict = {}
        times = {}
        self.create_connections()
        root_nodes = self.root_nodes
        # ------------------------------------------------------
        # TODO: This isn't a 100% right. Each SHAPE_REPRESENTATION has its own geometric context
        geometric_representation_dict = root_nodes["GEOMETRIC_REPRESENTATION_CONTEXT"]
        geometric_representation_nodes = list(geometric_representation_dict.values())
        object_dict, times = self._helper_instantiate(geometric_representation_nodes[0],
                                                      object_dict, times, show_times)
        arguments = self.functions[geometric_representation_nodes[0]].arg[:]
        self.global_uncertainty = object_dict[int(arguments[1][0][1:])]
        self.length_conversion_factor = object_dict[int(arguments[2][0][1:])]
        self.angle_conversion_factor = object_dict[int(arguments[2][1][1:])]
        # ------------------------------------------------------
        shape_representations = root_nodes["SHAPE_REPRESENTATION"]
        nodes = self.create_node_list(shape_representations)
        errors = set()
        for node in nodes:
            if node is None:
                continue
            object_dict, times = self._helper_instantiate(node, object_dict, times, show_times)

            if not object_dict[node]:
                errors.add(node)

        if show_times:
            print()
            for key, value in times.items():
                print(f'| {key} : {value}')
            print()

        if self.root_nodes["NEXT_ASSEMBLY_USAGE_OCCURRENCE"]:
            return volmdlr.core.VolumeModel([self.instatiate_assembly(object_dict)])
        primitives = []
        shapes = [object_dict[shape] for shape in shape_representations]
        for shape in shapes:
            if isinstance(shape, list):
                primitives.extend(shape)
            else:
                primitives.append(shape)
        volume_model = volmdlr.core.VolumeModel(primitives)
        # volume_model = volmdlr.core.VolumeModel([object_dict[shell_node] for shell_node in shell_nodes])
        return volume_model

    def _helper_instantiate(self, node, object_dict, times, show_times):
        """
        Helper method to translate step entities into volmdlr objects.
        """
        instantiate_ids = [node]
        error = True
        while error:
            try:
                # here we invert instantiate_ids because if the code enter inside the except
                # block, we want to loop from the last KeyError to the first. This avoids an infinite loop
                for instantiate_id in instantiate_ids[::-1]:
                    t_tracker = time.time()
                    volmdlr_object = self.instantiate(
                        self.functions[instantiate_id].name,
                        self.functions[instantiate_id].arg[:], object_dict, instantiate_id)
                    t_tracker = time.time() - t_tracker
                    object_dict[instantiate_id] = volmdlr_object
                    if show_times:
                        if volmdlr_object.__class__ not in times:
                            times[volmdlr_object.__class__] = [1, t_tracker]
                        else:
                            times[volmdlr_object.__class__][0] += 1
                            times[volmdlr_object.__class__][1] += t_tracker
                error = False
            except KeyError as key:
                # Sometimes the search don't instantiate the nodes of a
                # depth in the right order, leading to error
                instantiate_ids.append(key.args[0])

        return object_dict, times

    def to_points(self):
        """Returns a list containing all the points present in a step file."""
        object_dict = {}
        points3d = []
        for stepfunction in self.functions.values():
            if stepfunction.name == 'CARTESIAN_POINT':
                # INSTANTIATION
                name = self.functions[stepfunction.id].name
                arguments = self.functions[stepfunction.id].arg[:]
                self.parse_arguments(arguments)
                if arguments[1].count(',') == 2:
                    volmdlr_object = STEP_TO_VOLMDLR[name].from_step(
                        arguments, object_dict)
                    points3d.append(volmdlr_object)

        # remove first point because it refers to origin
        return points3d[1:]

    def plot_data(self):
        graph = self.graph().copy()

        graph.remove_nodes_from([stepfunction.id for stepfunction
                                 in self.functions.values()
                                 if stepfunction.name in ['CARTESIAN_POINT', 'DIRECTION']])
        return [plot_data.graph.NetworkxGraph(graph=graph)]


@dataclass
class StepReaderReport:
    """
    Data class to save a report after translating a step file to volmdlr object.
    """
    step_name: str = " "
    total_number_of_faces: int = 0
    faces_read: int = 0
    sucess_rate: float = 0.0
    errors: list = field(default_factory=list)<|MERGE_RESOLUTION|>--- conflicted
+++ resolved
@@ -691,17 +691,12 @@
 
                     if not list_primitives:
                         none_primitives.add(instantiate_id)
-<<<<<<< HEAD
                         instantiate_ids.pop()
                         continue
                     list_primitives = [step_reader.map_primitive(primitive, assembly_frame, frame_primitive)
                                        if frame_primitive != assembly_frame else primitive
                                        for primitive, frame_primitive in zip(list_primitives, assembly_positions)]
                     volmdlr_object = volmdlr.core.Assembly(list_primitives, assembly_frame,
-=======
-
-                    volmdlr_object = volmdlr.core.Assembly(list_primitives, assembly_positions, assembly_frame,
->>>>>>> 69df6042
                                                            name=name)
                     object_dict[instantiate_id] = volmdlr_object
                     last_error = None
