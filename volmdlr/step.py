--- conflicted
+++ resolved
@@ -547,18 +547,7 @@
         for node in shell_nodes + frame_mapping_nodes:
             self.graph.add_edge('#0', node)
 
-<<<<<<< HEAD
-        edges = list(
-            nx.algorithms.traversal.breadth_first_search.bfs_edges(
-                self.graph, "#0"))[::-1]
-
-        # edges = list(
-        #     nx.algorithms.traversal.edge_bfs(self.graph, "#0"))[::-1]
-
-        # self.draw_graph(self.graph, reduced=True)
-=======
         # self.draw_graph(self.graph, reduced=True, save=True)
->>>>>>> 366a031c
 
         nodes = []
         i = 1
