--- conflicted
+++ resolved
@@ -747,17 +747,7 @@
     """
     return bounded_surface_b_spline_surface_b_spline_surface_with_knots_geometric_representation_item_rational_b_spline_surface_representation_item_surface(
         arguments, object_dict)
-<<<<<<< HEAD
-=======
-
->>>>>>> 4368cacc
-
-def b_spline_surface_b_spline_surface_with_knots_rational_b_spline_surface_bounded_surface_representation_item_geometric_representation_item_surface(arguments, object_dict):
-    """
-    Bounded b spline surface with knots curve geometric representation item. To clarify.
-    """
-    return bounded_surface_b_spline_surface_b_spline_surface_with_knots_geometric_representation_item_rational_b_spline_surface_representation_item_surface(
-        arguments, object_dict)
+
 
 def b_spline_surface_b_spline_surface_with_knots_rational_b_spline_surface_bounded_surface_representation_item_geometric_representation_item_surface(arguments, object_dict):
     """
@@ -931,11 +921,7 @@
                 continue
 
             function = line.split("=", maxsplit=1)
-<<<<<<< HEAD
-            function_id = int(function[0][1:])
-=======
             function_id = int(function[0][1:].strip())
->>>>>>> 4368cacc
             function_name_arg = function[1].split("(", 1)
             function_name = function_name_arg[0].replace(" ", "")
             function_arg = function_name_arg[1].split("#")
