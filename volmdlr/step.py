#!/usr/bin/env python3
# -*- coding: utf-8 -*-
"""
ISO STEP reader/writer.
"""

import time
from typing import List
from dataclasses import dataclass, field
import numpy as npy

import matplotlib.pyplot as plt
import networkx as nx
import plot_data.graph

import dessia_common.core as dc  # isort: skip
from dessia_common.files import BinaryFile  # isort: skip

import volmdlr
import volmdlr.core
import volmdlr.edges
import volmdlr.faces
import volmdlr.curves
import volmdlr.primitives3d
import volmdlr.wires
from volmdlr import surfaces
from volmdlr import shells as vmshells


def set_to_list(step_set):
    """
    Convert a string representation of a set to a list of strings.

    :param step_set: String representation of a set, e.g. "{A,B,C}"
    :type step_set: str
    :return: List of strings, e.g. ["A", "B", "C"]
    :rtype: List[str]
    """
    char_list = step_set.split(',')
    char_list[0] = char_list[0][1:]
    char_list[-1] = char_list[-1][:-1]
    return list(char_list)


def step_split_arguments(function_arg):
    """
    Split the arguments of a function that doesn't start with '(' but end with ')'.

    ex: IN: '#123,#124,#125)'
       OUT: ['#123', '#124', '#125']
    """
    function_arg = function_arg.strip()
    if len(function_arg) > 0 and function_arg[-1] != ')':
        function_arg += ')'
    arguments = []
    argument = ""
    if len(function_arg) > 0 and function_arg[0] == "(":
        function_arg += ")"
    parenthesis = 1
    is_str = False
    for char in function_arg:
        if char == "(":
            parenthesis += 1

        if char == "'" and not is_str:
            is_str = True
        elif char == "'" and is_str:
            is_str = False
        # if char != "," or parenthesis > 1 or is_str:
        #     argument += char
        if not is_str and char == " ":
            continue
        if parenthesis > 1 or is_str:
            argument += char
        elif char != ",":
            argument += char
        else:
            arguments.append(argument)
            argument = ""

        if char == ")":
            parenthesis -= 1
            if parenthesis == 0:
                arguments.append(argument[:-1])
                break
    return arguments


def uncertainty_measure_with_unit(arguments, object_dict):
    """
    Gets the length uncertainty related to the shape representation.

    :param arguments: step primitive arguments
    :param object_dict: dictionary containing already instantiated objects.
    :return: Global length uncertainty.
    """
    length_measure = float(arguments[0].split('(')[1][:-1])
    return length_measure * object_dict[arguments[1]]


def conversion_based_unit_length_unit_named_unit(arguments, object_dict):
    """
    Gets the conversion based unit length.

    :param arguments: step primitive arguments
    :param object_dict: dictionary containing already instantiated objects.
    :return: conversion based unit length.
    """
    return object_dict[arguments[1]]


def length_measure_with_unit(arguments, object_dict):
    """
    Calculates the step file's SI unit conversion factor.

    :param arguments: step primitive arguments
    :param object_dict: dictionary containing already instantiated objects.
    :return: si unit conversion factor.
    """
    if "(" in arguments[0]:
        length_measure = float(arguments[0].split('(')[1][:-1])
    else:
        length_measure = float(arguments[0])
    length_si_unit = object_dict[arguments[1]]
    return length_measure * length_si_unit


def conversion_based_unit_named_unit_plane_angle_unit(arguments, object_dict):
    """
    Gets the conversion based plane unit angle.

    :param arguments: step primitive arguments
    :param object_dict: dictionary containing already instantiated objects.
    :return: conversion based unit length.
    """
    return object_dict[arguments[1]]


def named_unit_plane_angle_unit_si_unit(arguments, *args, **kwargs):
    """
    Returns the dimension of plane angle measure.

    :param arguments: step primitive arguments
    :return: SI unit dimension.
    """
    return SI_PREFIX[arguments[1]]


def named_unit_si_unit_solid_angle_unit(arguments, *args, **kwargs):
    """
    Returns the dimension of solid angle measure.

    :param arguments: step primitive arguments
    :return: SI unit dimension.
    """
    return SI_PREFIX[arguments[1]]


def named_unit_length_unit_si_unit(arguments, *args, **kwargs):
    """
    Returns the dimension of solid angle measure.

    :param arguments: step primitive arguments
    :return: SI unit dimension.
    """
    return SI_PREFIX[arguments[1]]


def plane_angle_measure_with_unit(arguments, object_dict):
    """
    Returns the angle plane measure with the right unit.

    :param arguments: step primitive arguments
    :param object_dict: dictionary containing already instantiated objects.
    :return: angle measure in SI unit.
    """
    angle_measure = float(arguments[0].split('(')[1][:-1])
    angle_si_unit = object_dict[arguments[1]]
    return angle_measure * angle_si_unit


def length_unit_named_unit_si_unit(arguments, *args, **kwargs):
    """
    Gets the length si unit.

    :param arguments: step primitive arguments
    :return: length si unit
    """
    si_unit_length = SI_PREFIX[arguments[1]]
    return si_unit_length


def geometric_representation_context_global_uncertainty_assigned_context_global_unit_assigned_context_representation_context(
        arguments, object_dict):
    """
    Gets the global length uncertainty.

    :param arguments: step primitive arguments
    :param object_dict: dictionary containing already instantiated objects.
    :return: Global length uncertainty.
    """
    length_global_uncertainty = object_dict[int(arguments[1][0][1:])]
    length_conversion_factor = object_dict[int(arguments[2][0][1:])]
    angle_conversion_factor = object_dict[int(arguments[2][1][1:])]
    return length_global_uncertainty, length_conversion_factor, angle_conversion_factor


def vertex_point(arguments, object_dict):
    """
    Returns the data in case of a VERTEX.
    """
    return object_dict[arguments[1]]


def axis1_placement(arguments, object_dict):
    """
    Returns the data in case of a AXIS1_PLACEMENT.
    """
    return object_dict[arguments[1]], object_dict[arguments[2]]


def oriented_edge(arguments, object_dict):
    """
    Returns the data in case of an ORIENTED_EDGE.
    """
    if not object_dict[arguments[3]]:
        # This can happen when the edge is too small
        return None
    edge_orientation = arguments[4]
    if edge_orientation == '.T.':
        return object_dict[arguments[3]]
    return object_dict[arguments[3]].reverse()


def face_outer_bound(arguments, object_dict):
    """
    Returns the data in case of a FACE_OUTER_BOUND.

    :param arguments: list containing the arguments of the FACE_OUTER_BOUND entity.
    :type arguments: list
    :param object_dict: Dictionary containing the objects already instantiated that will be used as arguments to the
        face_outer_bound entity.
    :type object_dict: dict
    :return: A Contour3D representing the BREP of a face.
    :rtype: volmdlr.wires.Contour3D
    """
    if arguments[2] == '.T.':
        return object_dict[arguments[1]]
    return object_dict[arguments[1]].invert()


def face_bound(arguments, object_dict):
    """
    Returns the data in case of a FACE_BOUND.

    :param arguments: list containing the arguments of the FACE_BOUND entity.
    :type arguments: list
    :param object_dict: Dictionary containing the objects already instantiated that will be used as arguments to the
        face_outer_bound entity.
    :type object_dict: dict
    :return: A Contour3D representing the BREP of a face.
    :rtype: volmdlr.wires.Contour3D
    """
    return object_dict[arguments[1]]


def surface_curve(arguments, object_dict):
    """
    Returns xx.

    :param arguments: DESCRIPTION
    :type arguments: TYPE
    :param object_dict: DESCRIPTION
    :type object_dict: TYPE
    :return: DESCRIPTION
    :rtype: TYPE

    """
    return object_dict[arguments[1]]


def seam_curve(arguments, object_dict):
    """
    Returns xx.

    :param arguments: DESCRIPTION
    :type arguments: TYPE
    :param object_dict: DESCRIPTION
    :type object_dict: TYPE
    :return: DESCRIPTION
    :rtype: TYPE
    """
    return object_dict[arguments[1]]


def trimmed_curve(arguments, object_dict):
    """
    Returns xx.

    :param arguments: DESCRIPTION
    :type arguments: TYPE
    :param object_dict: DESCRIPTION
    :type object_dict: TYPE
    :return: DESCRIPTION
    :rtype: TYPE
    """

    curve = object_dict[arguments[1]]
    point1 = object_dict[int(arguments[2][0][1:])]
    point2 = object_dict[int(arguments[3][0][1:])]
    return curve.trim(point1=point1, point2=point2)


def vertex_loop(arguments, object_dict):
    """
    Returns the data in case of a VERTEX_LOOP.
    """
    return object_dict[arguments[1]]


def composite_curve_segment(arguments, object_dict):
    """
    Returns the data in case of a COMPOSITE_CURVE_SEGMENT.
    """
    # arguments[0] = trasition_code (unused)
    # The transition_code type conveys the continuity properties of a composite curve or surface.
    # The continuity referred to is geometric, not parametric continuity.
    # arguments[1] = same_sense : BOOLEAN;
    # arguments[2] = parent_curve : curve;
    edge = object_dict[arguments[2]]
    if arguments[1] == ".F.":
        edge = edge.reverse()
    return edge


def composite_curve(arguments, object_dict):
    """
    Returns the data in case of a COMPOSITE_CURVE.
    """
    name = arguments[0]
    list_primitives = [object_dict[int(lp[1:])] for lp in arguments[1]]
    first_primitive = list_primitives[0]
    last_primitive = list_primitives[-1]
    if first_primitive.start.is_close(last_primitive.end):
        return volmdlr.wires.Contour3D(list_primitives, name)
    return volmdlr.wires.Wire3D(list_primitives, name)


def pcurve(arguments, object_dict):
    """
    Returns the data in case of a PCURVE.
    """
    return object_dict[arguments[1]]


def geometric_curve_set(arguments, object_dict):
    """
    Returns xx.

    :param arguments: DESCRIPTION
    :type arguments: TYPE
    :param object_dict: DESCRIPTION
    :type object_dict: TYPE
    :return: DESCRIPTION
    :rtype: TYPE

    """
    sub_objects = []
    for argument in arguments[1]:
        sub_obj = object_dict[int(argument[1:])]
        sub_objects.append(sub_obj)
    return sub_objects


def geometric_set(arguments, object_dict):
    """
    Returns xx.

    :param arguments: DESCRIPTION
    :type arguments: TYPE
    :param object_dict: DESCRIPTION
    :type object_dict: TYPE
    :return: DESCRIPTION
    :rtype: TYPE

    """
    sub_objects = []
    for argument in arguments[1]:
        sub_obj = object_dict[int(argument[1:])]
        sub_objects.append(sub_obj)
        print('GEOMETRIC_SET', sub_obj)
    return sub_objects


def shell_based_surface_model(arguments, object_dict):
    """
    Returns the data in case of a Shell3D.
    """
    if len(arguments[1]) == 1:
        return object_dict[int(arguments[1][0][1:])]
    primitives = [object_dict[int(arg[1:])] for arg in arguments[1]]
    return volmdlr.core.Compound(primitives)


def oriented_closed_shell(arguments, object_dict):
    """
    Returns the data in case of a Shell3D.
    """
    # TODO: How to use the orientation (arguments[3]
    return object_dict[arguments[2]]


def item_defined_transformation(arguments, object_dict):
    """
    Returns xx.

    :param arguments: DESCRIPTION
    :type arguments: TYPE
    :param object_dict: DESCRIPTION
    :type object_dict: TYPE
    :return: DESCRIPTION
    :rtype: TYPE

    """
    # Frame3D
    volmdlr_object1 = object_dict[arguments[2]]
    volmdlr_object2 = object_dict[arguments[3]]
    # TODO : how to frame map properly from these two Frame3D ?
    # return volmdlr_object2 - volmdlr_object1
    return [volmdlr_object1, volmdlr_object2]


# def geometrically_bounded_surface_shape_representation(arguments, object_dict):
#     """
#     Returns xx.
#
#     :param arguments: DESCRIPTION
#     :type arguments: TYPE
#     :param object_dict: DESCRIPTION
#     :type object_dict: TYPE
#     :return: DESCRIPTION
#     :rtype: TYPE
#
#     """
#     sub_objects = []
#     for argument in arguments[1]:
#         sub_obj = object_dict[int(argument[1:])]
#         sub_objects.append(sub_obj)
#     return sub_objects


def manifold_surface_shape_representation(arguments, object_dict):
    """
    Returns the data in case of a manifold_surface_shape_representation, interpreted as shell3D.
    """
    primitives = []
    for arg in arguments[1]:
        primitive = object_dict[int(arg[1:])]
        if isinstance(primitive, vmshells.OpenShell3D):
            primitives.append(primitive)
        if isinstance(primitive, volmdlr.core.Compound):
            counter = 0
            for sub_prim in primitive.primitives:
                sub_prim.name = arguments[0][1:-1] + str(counter)
                counter += 1
            primitives.append(primitive)
    if len(primitives) == 1:
        return primitives[0]
    return volmdlr.core.Compound(primitives)


def faceted_brep(arguments, object_dict):
    """
    Returns the data in case of a faceted_brep entity, interpreted as shell3D.
    """
    return object_dict[arguments[1]]


def faceted_brep_shape_representation(arguments, object_dict):
    """
    Returns the data in case of a faceted_brep_shape_representation, interpreted as shell3D.
    """
    if len(arguments[1]) == 1:
        return object_dict[int(arguments[1][0][1:])]
    shells = []
    for arg in arguments[1]:
        if isinstance(object_dict[int(arg[1:])],
                      vmshells.Shell3D):
            shell = object_dict[int(arg[1:])]
            shells.append(shell)
    return volmdlr.core.Compound(shells)


def manifold_solid_brep(arguments, object_dict):
    """
    Returns the data in case of a manifold_solid_brep with voids.
    """
    return object_dict[arguments[1]]


def brep_with_voids(arguments, object_dict):
    """
    Returns the data in case of a BREP with voids.
    """
    return object_dict[arguments[1]]


def shape_representation(arguments, object_dict):
    """
    Returns xx.

    :param arguments: DESCRIPTION
    :type arguments: TYPE
    :param object_dict: DESCRIPTION
    :type object_dict: TYPE
    :return: DESCRIPTION
    :rtype: TYPE

    """
    # does it have the extra argument coming from
    # SHAPE_REPRESENTATION_RELATIONSHIP ? In this case return
    # them
    if len(arguments) == 4:
        shells = object_dict[int(arguments[3])]
        return shells
    shells = []
    frames = []
    print('shape_representation', arguments)
    for arg in arguments[1]:
        if int(arg[1:]) in object_dict and \
                isinstance(object_dict[int(arg[1:])], list) and \
                len(object_dict[int(arg[1:])]) == 1:
            shells.append(*object_dict[int(arg[1:])])
        elif int(arg[1:]) in object_dict and \
                isinstance(object_dict[int(arg[1:])],
                           vmshells.Shell3D):
            shells.append(object_dict[int(arg[1:])])
        elif int(arg[1:]) in object_dict and isinstance(object_dict[int(arg[1:])], volmdlr.Frame3D):
            # TODO: Is there something to read here ?
            frame = object_dict[int(arg[1:])]
            if not all(component is None for component in [frame.u, frame.u, frame.w]):
                frames.append(frame)
        elif int(arg[1:]) in object_dict and \
                isinstance(object_dict[int(arg[1:])],
                           volmdlr.edges.Arc3D):
            shells.append(object_dict[int(arg[1:])])
        elif int(arg[1:]) in object_dict and \
                isinstance(object_dict[int(arg[1:])],
                           volmdlr.edges.BSplineCurve3D):
            shells.append(object_dict[int(arg[1:])])
        else:
            pass
    if not shells and frames:
        return frames
    return shells


def advanced_brep_shape_representation(arguments, object_dict):
    """
    Returns xx.

    :param arguments: DESCRIPTION
    :type arguments: TYPE
    :param object_dict: DESCRIPTION
    :type object_dict: TYPE
    :return: DESCRIPTION
    :rtype: TYPE

    """
    primitives = []
    for arg in arguments[1]:
        primitive = object_dict[int(arg[1:])]
<<<<<<< HEAD
        if isinstance(primitive, vmshells.OpenShell3D):
=======
        if isinstance(primitive, vmshells.Shell3D):
>>>>>>> 8a1d8b64
            primitives.append(primitive)
        if isinstance(primitive, volmdlr.core.Compound):
            counter = 0
            for sub_prim in primitive.primitives:
                sub_prim.name = arguments[0][1:-1] + str(counter)
                counter += 1
            primitives.append(primitive)
    if len(primitives) == 1:
        return primitives[0]
    return volmdlr.core.Compound(primitives)


def geometrically_bounded_surface_shape_representation(arguments, object_dict):
    """
    Returns xx.

    :param arguments: DESCRIPTION
    :type arguments: TYPE
    :param object_dict: DESCRIPTION
    :type object_dict: TYPE
    :return: DESCRIPTION
    :rtype: TYPE

    """
    primitives = []
    for arg in arguments[1]:
        primitives.extend(object_dict[int(arg[1:])])
    primitives = [primi for primi in primitives
                  if not isinstance(primi, volmdlr.Point3D)]
    if len(primitives) > 1:
        return volmdlr.core.Compound(primitives, name=arguments[0])
    return primitives


def map_primitive(primitive, global_frame, transformed_frame):
    """
    Frame maps a primitive in an assembly to its good position.

    :param primitive: primitive to map
    :type primitive: Primitive3D
    :param global_frame: Assembly frame
    :type global_frame: volmdlr.Frame3D
    :param transformed_frame: position of the primitive on the assembly
    :type transformed_frame: volmdlr.Frame3D
    :return: A new positioned primitive
    :rtype: Primitive3D

    """
    if global_frame == transformed_frame:
        return primitive
    basis_a = global_frame.basis()
    basis_b = transformed_frame.basis()
    matrix_a = npy.array([[basis_a.vectors[0].x, basis_a.vectors[0].y, basis_a.vectors[0].z],
                          [basis_a.vectors[1].x, basis_a.vectors[1].y, basis_a.vectors[1].z],
                          [basis_a.vectors[2].x, basis_a.vectors[2].y, basis_a.vectors[2].z]])
    matrix_b = npy.array([[basis_b.vectors[0].x, basis_b.vectors[0].y, basis_b.vectors[0].z],
                          [basis_b.vectors[1].x, basis_b.vectors[1].y, basis_b.vectors[1].z],
                          [basis_b.vectors[2].x, basis_b.vectors[2].y, basis_b.vectors[2].z]])
    transfer_matrix = npy.linalg.solve(matrix_a, matrix_b)
    u_vector = volmdlr.Vector3D(*transfer_matrix[0])
    v_vector = volmdlr.Vector3D(*transfer_matrix[1])
    w_vector = volmdlr.Vector3D(*transfer_matrix[2])
    new_frame = volmdlr.Frame3D(transformed_frame.origin, u_vector, v_vector, w_vector)

    new_primitive = primitive.frame_mapping(new_frame, 'old')
    return new_primitive


def frame_map_closed_shell(closed_shells, item_defined_transformation_frames, shape_representation_frames):
    """
    Frame maps a closed shell in an assembly to its good position.

    :param closed_shells: DESCRIPTION
    :type closed_shells: vmshells.OpenShell3D
    :param item_defined_transformation_frames: DESCRIPTION
    :type item_defined_transformation_frames: TYPE
    :param shape_representation_frames: DESCRIPTION
    :type shape_representation_frames: TYPE
    :return: DESCRIPTION
    :rtype: TYPE

    """
    if item_defined_transformation_frames[0] == item_defined_transformation_frames[1]:
        return closed_shells
    if shape_representation_frames[0].origin.is_close(volmdlr.O3D):
        global_frame = shape_representation_frames[0]
    else:
        global_frame = [frame for frame in item_defined_transformation_frames if frame.origin.is_close(volmdlr.O3D)][0]
    transformed_frame = [frame for frame in item_defined_transformation_frames if frame != global_frame][0]
    new_closedshells = []

    for shell3d in closed_shells:
        basis_a = global_frame.basis()
        basis_b = transformed_frame.basis()
        A = npy.array([[basis_a.vectors[0].x, basis_a.vectors[0].y, basis_a.vectors[0].z],
                       [basis_a.vectors[1].x, basis_a.vectors[1].y, basis_a.vectors[1].z],
                       [basis_a.vectors[2].x, basis_a.vectors[2].y, basis_a.vectors[2].z]])
        B = npy.array([[basis_b.vectors[0].x, basis_b.vectors[0].y, basis_b.vectors[0].z],
                       [basis_b.vectors[1].x, basis_b.vectors[1].y, basis_b.vectors[1].z],
                       [basis_b.vectors[2].x, basis_b.vectors[2].y, basis_b.vectors[2].z]])
        transfer_matrix = npy.linalg.solve(A, B)
        u_vector = volmdlr.Vector3D(*transfer_matrix[0])
        v_vector = volmdlr.Vector3D(*transfer_matrix[1])
        w_vector = volmdlr.Vector3D(*transfer_matrix[2])
        new_frame = volmdlr.Frame3D(transformed_frame.origin, u_vector, v_vector, w_vector)
        new_closedshells.append(shell3d.frame_mapping(new_frame, 'old'))
    return new_closedshells


def representation_relationship_representation_relationship_with_transformation_shape_representation_relationship(
        arguments, object_dict):
    """
    Representation relationship with transformation shape. To clarify.
    """
    if arguments[2] in object_dict:
        if isinstance(object_dict[arguments[2]], list):  # arguments = {, , [], [], item_....}
            if object_dict[arguments[2]] and not isinstance(object_dict[arguments[2]][0], volmdlr.Frame3D) \
                    and isinstance(object_dict[arguments[3]][0], volmdlr.Frame3D):
                return frame_map_closed_shell(object_dict[arguments[2]],
                                              object_dict[arguments[4]], object_dict[arguments[3]])

            if object_dict[arguments[2]] and isinstance(object_dict[arguments[2]][0], volmdlr.Frame3D) and \
                    not isinstance(object_dict[arguments[3]][0], volmdlr.Frame3D):
                return frame_map_closed_shell(object_dict[arguments[3]],
                                              object_dict[arguments[4]], object_dict[arguments[2]])
            return []
        return []
    return []


def bounded_curve_b_spline_curve_b_spline_curve_with_knots_curve_geometric_representation_item_rational_b_spline_curve_representation_item(
        arguments, object_dict):
    """
    Bounded b spline with knots curve geometric representation item. To clarify.
    """
    modified_arguments = [''] + arguments
    if modified_arguments[-1] == "''":
        modified_arguments.pop()
    return STEP_TO_VOLMDLR['BOUNDED_CURVE, '
                           'B_SPLINE_CURVE, '
                           'B_SPLINE_CURVE_WITH_KNOTS, '
                           'CURVE, GEOMETRIC_REPRESENTATION_ITEM, '
                           'RATIONAL_B_SPLINE_CURVE, '
                           'REPRESENTATION_ITEM'].from_step(
        modified_arguments, object_dict)


def b_spline_curve_b_spline_curve_with_knots_rational_b_spline_curve_bounded_curve_representation_item_geometric_representation_item_curve(
        arguments, object_dict):
    """
    Bounded b spline with knots curve geometric representation item. To clarify.
    """
    return bounded_curve_b_spline_curve_b_spline_curve_with_knots_curve_geometric_representation_item_rational_b_spline_curve_representation_item(arguments, object_dict)


def bounded_surface_b_spline_surface_b_spline_surface_with_knots_geometric_representation_item_rational_b_spline_surface_representation_item_surface(
        arguments, object_dict):
    """
    Bounded b spline surface with knots curve geometric representation item. To clarify.
    """
    modified_arguments = [''] + arguments
    if modified_arguments[-1] == "''":
        modified_arguments.pop()
    return STEP_TO_VOLMDLR['BOUNDED_SURFACE, B_SPLINE_SURFACE, '
                           'B_SPLINE_SURFACE_WITH_KNOTS, '
                           'GEOMETRIC_REPRESENTATION_ITEM, '
                           'RATIONAL_B_SPLINE_SURFACE, '
                           'REPRESENTATION_ITEM, SURFACE'].from_step(
        modified_arguments, object_dict)


def bounded_surface_b_spline_surface_b_spline_surface_with_knots_surface_geometric_representation_item_rational_b_spline_surface_representation_item(
        arguments, object_dict):
    """
    Bounded b spline surface with knots curve geometric representation item. To clarify.
    """
    return bounded_surface_b_spline_surface_b_spline_surface_with_knots_geometric_representation_item_rational_b_spline_surface_representation_item_surface(
        arguments, object_dict)


def b_spline_surface_b_spline_surface_with_knots_rational_b_spline_surface_bounded_surface_representation_item_geometric_representation_item_surface(arguments, object_dict):
    """
    Bounded b spline surface with knots curve geometric representation item. To clarify.
    """
    return bounded_surface_b_spline_surface_b_spline_surface_with_knots_geometric_representation_item_rational_b_spline_surface_representation_item_surface(
        arguments, object_dict)

def product_definition_shape(arguments, object_dict):
    """
    Returns the data in case of a product_definition_shape.
    """
    return object_dict[arguments[2]]


def product_definition(arguments, object_dict):
    """
    Returns the data in case of a product_definition.
    """
    return object_dict[arguments[2]]


def product_definition_formation(arguments, object_dict):
    """
    Returns the data in case of a product_definition_formation.
    """
    return object_dict[arguments[2]]


def product_definition_formation_with_specified_source(arguments, object_dict):
    """
    Returns the data in case of a product_definition_formation_with_specified_source.
    """
    return object_dict[arguments[2]]


def product(arguments, *args, **kwargs):
    """
    Returns the data in case of a product.
    """
    return arguments[0]


def application_context(arguments, *args, **kwargs):
    """
    Returns the data in case of an application_context.
    """
    return arguments[0]


def product_context(arguments, *args, **kwargs):
    """
    Returns the data in case of a product_context.
    """
    return arguments


class StepFunction(dc.DessiaObject):
    """
    Abstract class defining a step function.

    """

    def __init__(self, function_id, function_name, function_arg):
        self.id = function_id
        self.name = function_name
        self.arg = function_arg

        # TODO : modify this continuation and simplify
        if self.name == "":
            if self.arg[1][0] == 'B_SPLINE_SURFACE':
                self.simplify('B_SPLINE_SURFACE')
            if self.arg[1][0] == 'B_SPLINE_CURVE':
                self.simplify('B_SPLINE_CURVE')
        dc.DessiaObject.__init__(self, name=function_name)

    def simplify(self, new_name):
        """ADD DOCSTRING."""
        # ITERATE ON SUBFUNCTIONS
        args = [subfun[1] for (i, subfun) in enumerate(self.arg) if
                (len(subfun[1]) != 0 or i == 0)]
        arguments = []
        for arg in args:
            if not arg:
                arguments.append("''")
            else:
                arguments.extend(arg)
        arguments.pop()  # DELETE REPRESENTATION_ITEM('')

        self.name = new_name
        self.arg = arguments


class Step(dc.DessiaObject):
    """
    Defines the Step class.

    """

    _standalone_in_db = True

    def __init__(self, lines: List[str], name: str = ''):
        self.functions, self.all_connections, self.connections = self.read_lines(lines)
        self._graph = None
        self.global_uncertainty = 1e-6
        self.length_conversion_factor = 1
        self.angle_conversion_factor = 1
        # self.read_diagnostic = StepReaderReport
        self._roots_nodes = None

        dc.DessiaObject.__init__(self, name=name)

    @property
    def root_nodes(self):
        """Returns a dictionary containing the nodes of the step file function that are used as start points."""
        if not self._roots_nodes:
            self._roots_nodes = self.get_root_nodes()
        return self._roots_nodes

    def graph(self):
        """Returns the step file networkx graph of dependencies."""
        if not self._graph:
            self._graph = self.create_graph()
        return self._graph

    @classmethod
    def from_stream(cls, stream: BinaryFile):
        """Instantiate a Step object from a stream."""
        stream.seek(0)
        lines = []
        for line in stream:
            line = line.decode("ISO-8859-1")
            line = line.replace("\r", "")
            lines.append(line)
        return cls(lines)

    @classmethod
    def from_file(cls, filepath: str = None):
        """Instantiate a Step object from a step file."""
        with open(filepath, "r", encoding="utf-8") as file:
            lines = []
            for line in file:
                lines.append(line)
        return cls(lines)

    def read_lines(self, lines):
        """Translate the step file into step functions objects."""
        all_connections = []
        dict_connections = {}
        previous_line = ""
        functions = {}

        for line in lines:
            # line = line.replace(" ", "")
            line = line.replace("\n", "")

            # SKIP EMPTY LINE
            if not line:
                continue

            # ASSEMBLE LINES IF THEY ARE SEPARATED
            if line[-1] != ';':
                previous_line = previous_line + line
                continue

            line = previous_line + line

            # SKIP HEADER
            if line[0] != "#":
                previous_line = str()
                continue

            function = line.split("=", maxsplit=1)
            function_id = int(function[0][1:].strip())
            function_name_arg = function[1].split("(", 1)
            function_name = function_name_arg[0].replace(" ", "")
            function_arg = function_name_arg[1].split("#")
            function_connections = []
            connections = []
            for connec in function_arg[1:]:
                connec = connec.split(",")
                connec = connec[0].split(")")
                if connec[0][-1] != "'":
                    function_connection = int(connec[0])
                    connections.append(function_connection)
                    function_connections.append(
                        (function_id, function_connection))
            dict_connections[function_id] = connections
            all_connections.extend(function_connections)

            previous_line = str()

            # FUNCTION ARGUMENTS
            function_arg = function_name_arg[1]
            arguments = step_split_arguments(function_arg)
            new_name = ''
            new_arguments = []
            if function_name == "":
                name_arg = self.step_subfunctions(arguments)
                for name, arg in name_arg:
                    new_name += name + ', '
                    new_arguments.extend(arg)
                new_name = new_name[:-2]
                function_name = new_name
                arguments = new_arguments
                for arg in arguments:
                    if arg[0] == '#':
                        function_connections.append(
                            (function_id, int(arg[1:])))

            for i, argument in enumerate(arguments):
                if argument[:2] == '(#' and argument[-1] == ')':
                    arg_list = set_to_list(argument)
                    arguments[i] = arg_list

            function = StepFunction(function_id, function_name, arguments)
            functions[function_id] = function

        return functions, all_connections, dict_connections

    def not_implemented(self):
        not_implemented = []
        for _, fun in self.functions.items():
            if fun.name not in STEP_TO_VOLMDLR:
                not_implemented.append(fun.name)
        return list(set(not_implemented))

    def create_graph(self):
        """
        Step functions graph.

        :return: A graph representation the step file structure.
        :rtype: networkx.DiGraph
        """
        F = nx.DiGraph()
        labels = {}

        for function in self.functions.values():
            if function.name == 'SHAPE_REPRESENTATION_RELATIONSHIP':
                # Create short cut from id1 to id2
                id1 = int(function.arg[2][1:])
                id2 = int(function.arg[3][1:])
                elem1 = (function.id, id1)
                elem2 = (function.id, id2)
                self.all_connections.remove(elem1)
                self.all_connections.remove(elem2)
                self.all_connections.append((elem1[1], elem2[1]))

                self.functions[id1].arg.append(f'#{id2}')

            elif function.name in STEP_TO_VOLMDLR:
                F.add_node(function.id,
                           color='rgb(0, 0, 0)',
                           shape='.',
                           name=str(function.id))
                labels[function.id] = str(function.id) + ' ' + function.name

        # Delete connection if node not found
        node_list = list(F.nodes())
        delete_connection = []
        for connection in self.all_connections:
            if connection[0] not in node_list \
                    or connection[1] not in node_list:
                delete_connection.append(connection)
        for delete in delete_connection:
            self.all_connections.remove(delete)

        # Create graph connections
        F.add_edges_from(self.all_connections)

        # Remove single nodes
        delete_nodes = []
        for node in F.nodes:
            if F.degree(node) == 0:
                delete_nodes.append(node)
        for node in delete_nodes:
            F.remove_node(node)
            # G.remove_node(node)
        return F

    def draw_graph(self, graph=None, reduced=False):
        """
        Draw a graph for Step data.

        :param graph: DESCRIPTION, defaults to None
        :type graph: TYPE, optional
        :param reduced: DESCRIPTION, defaults to False
        :type reduced: TYPE, optional
        :return: DESCRIPTION
        :rtype: TYPE

        """

        delete = ['CARTESIAN_POINT', 'DIRECTION']
        if graph is None:
            new_graph = self.create_graph()
        else:
            new_graph = graph.copy()

        labels = {}
        for id_nb, function in self.functions.items():
            if id_nb in new_graph.nodes and not reduced:
                labels[id_nb] = str(id_nb) + ' ' + function.name
            elif id_nb in new_graph.nodes and reduced:
                if function.name not in delete:
                    labels[id_nb] = str(id_nb) + ' ' + function.name
                else:
                    new_graph.remove_node(id_nb)
        pos = nx.kamada_kawai_layout(new_graph)
        plt.figure()
        nx.draw_networkx_nodes(new_graph, pos)
        nx.draw_networkx_edges(new_graph, pos)
        nx.draw_networkx_labels(new_graph, pos, labels)

    @staticmethod
    def step_subfunctions(subfunctions):
        """Handles context elements from step file."""
        subfunctions = subfunctions[0].replace(" ", "")
        parenthesis_count = 0
        subfunction_names = []
        subfunction_args = []
        subfunction_name = ""
        subfunction_arg = ""
        for char in subfunctions:

            if char == "(":
                parenthesis_count += 1
                if parenthesis_count == 1:
                    subfunction_names.append(subfunction_name)
                    subfunction_name = ""
                else:
                    subfunction_arg += char

            elif char == ")":
                parenthesis_count -= 1
                if parenthesis_count == 0:
                    subfunction_args.append(subfunction_arg)
                    subfunction_arg = ""
                else:
                    subfunction_arg += char

            elif parenthesis_count == 0:
                subfunction_name += char

            else:
                subfunction_arg += char
        return [
            (subfunction_names[i], step_split_arguments(subfunction_args[i]))
            for i in range(len(subfunction_names))]

    def parse_arguments(self, arguments):
        """Converts the arguments IDs from string to integer."""
        for i, arg in enumerate(arguments):
            if isinstance(arg, str) and arg[0] == '#':
                arguments[i] = int(arg[1:])
            elif isinstance(arg, str) and arg[0:2] == '(#':
                argument = []
                arg_id = ""
                for char in arg[1:-1]:
                    if char == ',':
                        argument.append(arg_id)
                        arg_id = ""
                        continue

                    arg_id += char
                argument.append(arg_id)
                arguments[i] = argument

    def instantiate(self, name, arguments, object_dict, step_id):
        """
        Gives the volmdlr object related to the step function.
        """
        self.parse_arguments(arguments)
        fun_name = name.replace(', ', '_')
        fun_name = fun_name.lower()
        try:
            if hasattr(volmdlr.step, fun_name):
                volmdlr_object = getattr(volmdlr.step, fun_name)(arguments, object_dict)

            elif name in STEP_TO_VOLMDLR and hasattr(STEP_TO_VOLMDLR[name], "from_step"):
                volmdlr_object = STEP_TO_VOLMDLR[name].from_step(
                    arguments, object_dict, name=name, step_id=step_id, global_uncertainty=self.global_uncertainty,
                    length_conversion_factor=self.length_conversion_factor,
                    angle_conversion_factor=self.angle_conversion_factor)

            else:
                raise NotImplementedError(f'Dont know how to interpret #{step_id} = {name}({arguments})')
        except (ValueError, NotImplementedError) as error:
            raise ValueError(f"Error while instantiating #{step_id} = {name}({arguments})") from error
        return volmdlr_object

    def create_node_list(self, initial_nodes):
        """
        Step functions graph as a list of nodes.

        :param initial_nodes: Initial list of shell nodes and assemblies entities.
        :type initial_nodes: List[int]
        :return: A list of nodes in the right order of dependency.
        :rtype: List[int]
        """
        list_head = []
        list_nodes = []
        visited_set = set()
        stack = initial_nodes.copy()
        while stack:
            node = stack.pop(0)
            name = self.functions[node].name
            if node not in visited_set and name in STEP_TO_VOLMDLR:
                visited_set.add(node)
                if self.connections[node]:
                    list_nodes.append(node)
                    for connection in self.connections[node]:
                        if connection not in visited_set:
                            stack.append(connection)
                else:
                    # Entities without connections should be instantiated first
                    list_head.append(node)
        return list_head + list_nodes[::-1]

    def get_shell_node_from_representation_entity(self, id_representation_entity: int):
        """
        Find the shell node ID related to a given representation entity.

        :param id_representation_entity: Representation entity ID.
        :type id_representation_entity: int
        :return: Shell ID.
        :rtype: int
        """
        name_representation_entity = self.functions[id_representation_entity].name
        arg = self.functions[id_representation_entity].arg[1]
        if name_representation_entity == "MANIFOLD_SURFACE_SHAPE_REPRESENTATION":
            if self.functions[int(arg[0][1:])].name == "AXIS2_PLACEMENT_3D":
                id_solid_entity = int(arg[1][1:])
            else:
                id_solid_entity = int(arg[0][1:])
            if self.functions[id_solid_entity].name in {"CLOSED_SHELL", "OPEN_SHELL"}:
                return id_solid_entity
            id_shell = self.functions[id_solid_entity].arg[1]
            if isinstance(id_shell, list):
                return int(id_shell[0][1:])
            return int(id_shell[1:])
        if self.functions[int(arg[0][1:])].name == "AXIS2_PLACEMENT_3D":
            id_solid_entity = int(arg[1][1:])
        else:
            id_solid_entity = int(arg[0][1:])
        id_shell = self.functions[id_solid_entity].arg[1]
        if isinstance(id_shell, list):
            return int(id_shell[0][1:])
        return int(id_shell[1:])

    def get_shell_node_from_shape_representation(self, id_shape_representation: int):
        """
        Find the shell node ID related to a given shape representation.

        :param id_shape_representation: Representation entity ID.
        :type id_shape_representation: int
        :return: Shell ID.
        :rtype: int
        """
        if len(self.functions[id_shape_representation].arg) < 4:
            # From the step file, the SHAPE_REPRESENTATION entity has 3 arguments. But we add a 4th argument to
            # those SHAPE_REPRESENTATION entity that are related to a representation entity. So, if the length of arg
            # is less of 4 there is no representation entity related to it, and we return None.
            return None
        id_representation_entity = int(self.functions[id_shape_representation].arg[3][1:])
        id_solid_entity = int(self.functions[id_representation_entity].arg[1][0][1:])
        id_shell = self.functions[id_solid_entity].arg[1]
        if isinstance(id_shell, list):
            return int(id_shell[0][1:])
        return int(id_shell[1:])

    def get_frame_mapped_shell_node(self, node: int):
        """
        Find the shell node in the assembly.

        :param node: Assembly step entity node.
        :type node: int
        :return: Shell ID.
        :rtype: int
        """
        id_representation_entity = None
        arguments = self.functions[node].arg
        name_arg1 = self.functions[int(arguments[2][1:])].name
        name_arg2 = self.functions[int(arguments[3][1:])].name
        if name_arg1 in STEP_REPRESENTATION_ENTITIES:
            id_representation_entity = int(arguments[2][1:])
        elif name_arg2 in STEP_REPRESENTATION_ENTITIES:
            id_representation_entity = int(arguments[3][1:])
        if id_representation_entity:
            return self.get_shell_node_from_representation_entity(id_representation_entity)
        id_shape_representation = int(arguments[3][1:])
        if len(self.functions[id_shape_representation].arg) < 4:
            id_shape_representation = int(arguments[2][1:])
        if self.functions[id_shape_representation].name == "SHAPE_REPRESENTATION":
            return self.get_shell_node_from_shape_representation(id_shape_representation)
        id_representation_entity = int(self.functions[id_shape_representation].arg[1][1][1:])
        id_shell = self.functions[id_representation_entity].arg[1]
        if isinstance(id_shell, list):
            return int(id_shell[0][1:])
        return int(id_shell[1:])

    def shape_definition_representation_to_shell_node(self, shape_definition_representation_id):
        """Returns the ID of the shell entity related to the given shape_definition_representation ID."""
        id_representation_entity = self.functions[shape_definition_representation_id].arg[1]
        function_name = self.functions[int(id_representation_entity[1:])].name
        if function_name in STEP_REPRESENTATION_ENTITIES:
            return self.get_shell_node_from_representation_entity(int(id_representation_entity[1:]))
        if function_name == "SHAPE_REPRESENTATION":
            return self.get_shell_node_from_shape_representation(int(id_representation_entity[1:]))

    def product_definition_to_product(self, id_product_definition):
        """Returns the ID of the product entity related to the given product_definition ID."""
        if self.functions[id_product_definition].name == "NEXT_ASSEMBLY_USAGE_OCCURRENCE":
            id_product_definition = int(self.functions[id_product_definition].arg[3][1:])
        id_product_definition_formation = self.functions[id_product_definition].arg[2]
        id_product = self.functions[int(id_product_definition_formation[1:])].arg[2]
        return int(id_product[1:])

    def shape_definition_representation_to_product_node(self, shape_definition_representation_id):
        """Returns the ID of the product entity related to the given shape_definition_representation ID."""
        id_product_definition_shape = self.functions[shape_definition_representation_id].arg[0]
        id_product_definition = int(self.functions[int(id_product_definition_shape[1:])].arg[2][1:])
        return self.product_definition_to_product(id_product_definition)

    def get_root_nodes(self):
        """Returns a dictionary containing the nodes of the step file function that are used as start points."""
        next_assembly_usage_occurrence = []
        product_definitions = []
        shape_representation_relationship = []
        shape_representations = []
        shape_definition_representation = []
        shell_nodes = []
        geometric_representation_context = {}
        not_shell_nodes = []
        context_dependent_shape_representation = []
        for function in self.functions.values():
            if function.name == "NEXT_ASSEMBLY_USAGE_OCCURRENCE":
                next_assembly_usage_occurrence.append(function.id)
            elif function.name == "PRODUCT_DEFINITION":
                product_definitions.append(function.id)
            elif function.name == "SHAPE_REPRESENTATION_RELATIONSHIP":
                shape_representation_relationship.append(function.id)
                id_shape_representation = int(function.arg[3][1:])
                shape_representations.append(id_shape_representation)
            elif function.name == "SHAPE_DEFINITION_REPRESENTATION":
                id_shape_representation = int(function.arg[1][1:])
                shape_representations.append(id_shape_representation)
                id_geometric_context = int(self.functions[id_shape_representation].arg[-1][1:])
                geometric_representation_context[id_shape_representation] = id_geometric_context
                shape_definition_representation.append(function.id)
            elif function.name in {"CLOSED_SHELL", "OPEN_SHELL"}:
                shell_nodes.append(function.id)
            elif function.name == 'BREP_WITH_VOIDS':
                shell_nodes.append(function.id)
                not_shell_nodes.append(int(function.arg[1][1:]))
            elif function.name == "CONTEXT_DEPENDENT_SHAPE_REPRESENTATION":
                context_dependent_shape_representation.append(function.id)
        for node in not_shell_nodes:
            shell_nodes.remove(node)
        return {"NEXT_ASSEMBLY_USAGE_OCCURRENCE": next_assembly_usage_occurrence,
                "CONTEXT_DEPENDENT_SHAPE_REPRESENTATION": context_dependent_shape_representation,
                "PRODUCT_DEFINITION": product_definitions,
                "SHAPE_REPRESENTATION_RELATIONSHIP": shape_representation_relationship,
                "SHAPE_REPRESENTATION": shape_representations,
                "SHAPE_DEFINITION_REPRESENTATION": shape_definition_representation,
                "GEOMETRIC_REPRESENTATION_CONTEXT": geometric_representation_context,
                "SHELLS": shell_nodes}

    def get_assembly_data(self):
        root_nodes = self.root_nodes
        assemblies_shapes = {}
        assemblies_positions = {}
        assemblies = set()
        shapes = set()
        for node in root_nodes["NEXT_ASSEMBLY_USAGE_OCCURRENCE"]:
            function = self.functions[node]
            try:
                assembly_product_definition = int(function.arg[3][1:])
            except Exception:
                print(True)
            assembly_node = int(self.functions[assembly_product_definition].arg[4][1:])
            assemblies.add(assembly_node)
            id_product_definition = int(function.arg[4][1:])
            if len(self.functions[id_product_definition].arg) > 5:
                for arg in self.functions[id_product_definition].arg[5:]:
                    shapes.add(int(arg[1:]))
        valid_entities = assemblies.union(shapes)
        for node in root_nodes["NEXT_ASSEMBLY_USAGE_OCCURRENCE"]:
            function = self.functions[node]
            assembly_product_definition = int(function.arg[3][1:])
            assembly_node = int(self.functions[assembly_product_definition].arg[4][1:])
            id_product_definition = int(function.arg[4][1:])
            # if len(self.functions[id_product_definition].arg) == 5:
            #     ids_shape_definition_representation = [int(self.functions[id_product_definition].arg[4][1:])]
            # else:
            ids_shape_definition_representation = [int(arg[1:]) for
                                                   arg in self.functions[id_product_definition].arg[4:]
                                                   if int(arg[1:]) in valid_entities]
            assemblies_shapes.setdefault(assembly_node, []).extend(ids_shape_definition_representation)
            id_context_dependent_shape_representation = int(function.arg[-1][1:])
            id_transformation = int(self.functions[id_context_dependent_shape_representation].arg[0][1:])
            id_item_defined_transformation = int(self.functions[id_transformation].arg[4][1:])
            assembly_frame = int(self.functions[id_item_defined_transformation].arg[2][1:])
            component_frame = int(self.functions[id_item_defined_transformation].arg[3][1:])
            assemblies_positions.setdefault(assembly_node, {assembly_node: assembly_frame}).update(
                {shape_definition_representation: component_frame for shape_definition_representation
                 in ids_shape_definition_representation})
        return assemblies_shapes, assemblies_positions

    def context_dependent_shape_representation_to_next_assembly_usage_occurrence(self, node):
        """
        Returns id of the next_assembly_usage_occurrence related to the given context_dependent_shape_representation.
        """
        arg = self.functions[node].arg
        id_product_definition_shape = int(arg[1][1:])
        return int(self.functions[id_product_definition_shape].arg[2][1:])

    def create_connections(self):
        """
        Create connections between step entities.
        """
        for node in self.root_nodes['SHAPE_REPRESENTATION_RELATIONSHIP']:
            # Associate each step representation entity to its SHAPE_REPRESENTATION
            function = self.functions[node]
            id_shape_representation = int(function.arg[2][1:])
            id_shape = int(function.arg[3][1:])
            self.connections[id_shape_representation].append(id_shape)
            self.functions[id_shape_representation].arg.append(f'#{id_shape}')
        for node in self.root_nodes['SHAPE_DEFINITION_REPRESENTATION']:
            # Associate each step representation entity to its SHAPE_REPRESENTATION
            function = self.functions[node]
            id_product_definition_shape = int(function.arg[0][1:])
            id_product_definition = int(self.functions[id_product_definition_shape].arg[2][1:])
            id_shape_representation = int(function.arg[1][1:])
            self.connections[id_product_definition].append(node)
            self.functions[id_product_definition].arg.append(f'#{node}')
            if self.functions[id_shape_representation].name == "SHAPE_REPRESENTATION" and \
                    len(self.functions[id_shape_representation].arg) >= 4:
                # todo: take all the "arg" starting from index 3 to end ??? needs investigation
                id_shapes = [int(arg[1:]) for arg in self.functions[id_shape_representation].arg[3:]]
                self.connections[id_product_definition].extend(id_shapes)
                for id_shape in id_shapes:
                    self.functions[id_product_definition].arg.append(f'#{id_shape}')
            elif self.functions[id_shape_representation].name in STEP_REPRESENTATION_ENTITIES:
                self.connections[id_product_definition].append(id_shape_representation)
                self.functions[id_product_definition].arg.append(f'#{id_shape_representation}')

            shell_node = self.shape_definition_representation_to_shell_node(node)
            product_node = self.shape_definition_representation_to_product_node(node)
            if shell_node:
                self.connections[shell_node].append(product_node)
                self.functions[shell_node].arg.append(f'#{product_node}')

        for node in self.root_nodes['CONTEXT_DEPENDENT_SHAPE_REPRESENTATION']:
            next_assembly_usage_occurrence = \
                self.context_dependent_shape_representation_to_next_assembly_usage_occurrence(node)
            self.connections[next_assembly_usage_occurrence].append(node)
            self.functions[next_assembly_usage_occurrence].arg.append(f'#{node}')

    def instatiate_assembly(self, object_dict):
        assembly_data, assemblies_positions = self.get_assembly_data()
        # instanciate_ids = list(assemblies_shapes.keys())

        # assembly_data = self.get_assembly_data()
        instanciate_ids = list(assembly_data.keys())
        error = True
        last_error = None
        none_primitives = set()
        while error:
            try:
                # here we invert instantiate_ids because if the code enter inside the except
                # block, we want to loop from the last KeyError to the first. This avoids an infinite loop
                for instanciate_id in instanciate_ids[::-1]:
                    if instanciate_id in object_dict:
                        instanciate_ids.pop()
                        continue
                    product_id = self.shape_definition_representation_to_product_node(instanciate_id)
                    name = self.functions[product_id].arg[0]
                    # id_shape_representation = int(self.functions[instanciate_id].arg[1][1:])
                    # ids_frames = self.functions[id_shape_representation].arg[1]
                    # self.parse_arguments(ids_frames)

                    frames_dict = assemblies_positions[instanciate_id]
                    list_primitives = []
                    frames = [object_dict[frames_dict[instanciate_id]]]
                    for node in assembly_data[instanciate_id]:
                        if node in none_primitives:
                            assembly_data[instanciate_id].remove(node)
                            continue
                        primitives = object_dict[node]
                        frame = object_dict[frames_dict[node]]

                        if isinstance(primitives, list):
                            list_primitives.extend(primitives)
                            frames.extend([frame] * len(primitives))
                        else:
                            list_primitives.append(primitives)
                            frames.append(frame)
                    if not list_primitives:
                        none_primitives.add(instanciate_id)
                        instanciate_ids.pop()
                        continue
                    # list_primitives = [primi for primi in list_primitives
                    #                    if primi is not None]
                    volmdlr_object = volmdlr.core.Assembly(list_primitives, frames[1:], frames[0], name=name)
                    object_dict[instanciate_id] = volmdlr_object

                error = False
            except KeyError as key:
                # Sometimes the search don't instanciate the nodes of a
                # depth in the right order, leading to error
                if last_error == key.args[0]:
                    raise NotImplementedError('Error instantiating assembly') from key
                print('step reading keyerror', key.args[0])
                if key.args[0] in assembly_data:
                    instanciate_ids.append(key.args[0])
                    instanciate_ids.extend(assembly_data[key.args[0]])
                else:
                    instanciate_ids.append(key.args[0])
                last_error = key.args[0]
        return volmdlr_object

    def to_volume_model(self, show_times: bool = False):
        """
        Translate a step file into a volmdlr object.

        :param show_times: if True, displays how many times a given class has been
            instantiated and the total time of all the instantiations of this
            given class.
        :type show_times: bool
        :return: A volmdlr solid object.
        :rtype: :class:`volmdlr.core.VolumeModel`
        """
        object_dict = {}
        times = {}
        self.create_connections()
        print('step - graph created')
        root_nodes = self.root_nodes
        # ------------------------------------------------------
        # TODO: This isn't a 100% right. Each SHAPE_REPRESENTATION has its own geometric context
        geometric_representation_dict = root_nodes["GEOMETRIC_REPRESENTATION_CONTEXT"]
        geometric_representation_nodes = list(geometric_representation_dict.values())
        object_dict, times = self._helper_instantiate(geometric_representation_nodes[0],
                                                      object_dict, times, show_times)
        arguments = self.functions[geometric_representation_nodes[0]].arg[:]
        self.global_uncertainty = object_dict[int(arguments[1][0][1:])]
        self.length_conversion_factor = object_dict[int(arguments[2][0][1:])]
        self.angle_conversion_factor = object_dict[int(arguments[2][1][1:])]
        # ------------------------------------------------------
        shape_representations = root_nodes["SHAPE_REPRESENTATION"]
        nodes = self.create_node_list(shape_representations)
        errors = set()
        print('step - instanciating')
        for node in nodes:

            if node is None:
                continue
            object_dict, times = self._helper_instantiate(node, object_dict, times, show_times)

            if not object_dict[node]:
                errors.add(node)

        if show_times:
            print()
            for key, value in times.items():
                print(f'| {key} : {value}')
            print()

        if self.root_nodes["NEXT_ASSEMBLY_USAGE_OCCURRENCE"]:
            return volmdlr.core.VolumeModel([self.instatiate_assembly(object_dict)])
        primitives = []
        shapes = [object_dict[shape] for shape in shape_representations
                  if self.functions[shape].name != "SHAPE_REPRESENTATION"]
        for shape in shapes:
            if isinstance(shape, list):
                primitives.extend(shape)
            else:
                primitives.append(shape)
        volume_model = volmdlr.core.VolumeModel(primitives)
        # volume_model = volmdlr.core.VolumeModel([object_dict[shell_node] for shell_node in shell_nodes])
        return volume_model

    def _helper_instantiate(self, node, object_dict, times, show_times):
        """
        Helper method to translate step entities into volmdlr objects.
        """
        instanciate_ids = [node]
        error = True
        while error:
            try:
                # here we invert instantiate_ids because if the code enter inside the except
                # block, we want to loop from the last KeyError to the first. This avoids an infinite loop
                for instanciate_id in instanciate_ids[::-1]:
                    t = time.time()
                    volmdlr_object = self.instantiate(
                        self.functions[instanciate_id].name,
                        self.functions[instanciate_id].arg[:], object_dict, instanciate_id)
                    t = time.time() - t
                    object_dict[instanciate_id] = volmdlr_object
                    if show_times:
                        if volmdlr_object.__class__ not in times:
                            times[volmdlr_object.__class__] = [1, t]
                        else:
                            times[volmdlr_object.__class__][0] += 1
                            times[volmdlr_object.__class__][1] += t
                error = False
            except KeyError as key:
                # Sometimes the search don't instantiate the nodes of a
                # depth in the right order, leading to error
                instanciate_ids.append(key.args[0])

        return object_dict, times

    def to_points(self):
        """Returns a list containing all the points present in a step file."""
        object_dict = {}
        points3d = []
        for stepfunction in self.functions.values():
            if stepfunction.name == 'CARTESIAN_POINT':
                # INSTANTIATION
                name = self.functions[stepfunction.id].name
                arguments = self.functions[stepfunction.id].arg[:]
                self.parse_arguments(arguments)
                if arguments[1].count(',') == 2:
                    volmdlr_object = STEP_TO_VOLMDLR[name].from_step(
                        arguments, object_dict)
                    points3d.append(volmdlr_object)

        # remove first point because it refers to origin
        return points3d[1:]

    def plot_data(self):
        graph = self.graph().copy()

        graph.remove_nodes_from([stepfunction.id for stepfunction
                                 in self.functions.values()
                                 if stepfunction.name in ['CARTESIAN_POINT', 'DIRECTION']])
        return [plot_data.graph.NetworkxGraph(graph=graph)]


@dataclass
class StepReaderReport:
    """
    Data class to save a report after translating a step file to volmdlr object.
    """
    step_name: str = " "
    total_number_of_faces: int = 0
    faces_read: int = 0
    sucess_rate: float = 0.0
    errors: list = field(default_factory=list)


STEP_TO_VOLMDLR = {
    # GEOMETRICAL ENTITIES
    'CARTESIAN_POINT': volmdlr.Point3D,
    'DIRECTION': volmdlr.Vector3D,
    'VECTOR': volmdlr.Vector3D,

    'AXIS1_PLACEMENT': None,
    'AXIS2_PLACEMENT_2D': None,  # ??????????????????
    'AXIS2_PLACEMENT_3D': volmdlr.Frame3D,

    'LINE': volmdlr.curves.Line3D,  # LineSegment3D,
    'CIRCLE': volmdlr.curves.Circle3D,
    'ELLIPSE': volmdlr.curves.Ellipse3D,
    'PARABOLA': None,
    'HYPERBOLA': None,
    # 'PCURVE': None,
    'CURVE_REPLICA': None,
    'OFFSET_CURVE_3D': None,
    'TRIMMED_CURVE': None,  # BSplineCurve3D cannot be trimmed on FreeCAD
    'B_SPLINE_CURVE': volmdlr.edges.BSplineCurve3D,
    'B_SPLINE_CURVE_WITH_KNOTS': volmdlr.edges.BSplineCurve3D,
    'BEZIER_CURVE': volmdlr.edges.BSplineCurve3D,
    'RATIONAL_B_SPLINE_CURVE': volmdlr.edges.BSplineCurve3D,
    'UNIFORM_CURVE': volmdlr.edges.BSplineCurve3D,
    'QUASI_UNIFORM_CURVE': volmdlr.edges.BSplineCurve3D,
    'SURFACE_CURVE': None,  # TOPOLOGICAL EDGE
    'SEAM_CURVE': None,
    # LineSegment3D, # TOPOLOGICAL EDGE ############################
    'COMPOSITE_CURVE_SEGMENT': None,  # TOPOLOGICAL EDGE
    'COMPOSITE_CURVE': volmdlr.wires.Wire3D,  # TOPOLOGICAL WIRE
    'COMPOSITE_CURVE_ON_SURFACE': volmdlr.wires.Wire3D,  # TOPOLOGICAL WIRE
    'BOUNDARY_CURVE': volmdlr.wires.Wire3D,  # TOPOLOGICAL WIRE

    'PLANE': surfaces.Plane3D,
    'CYLINDRICAL_SURFACE': surfaces.CylindricalSurface3D,
    'CONICAL_SURFACE': surfaces.ConicalSurface3D,
    'SPHERICAL_SURFACE': surfaces.SphericalSurface3D,
    'TOROIDAL_SURFACE': surfaces.ToroidalSurface3D,
    'DEGENERATE_TOROIDAL_SURFACE': surfaces.ToroidalSurface3D,
    'B_SPLINE_SURFACE_WITH_KNOTS': surfaces.BSplineSurface3D,
    'B_SPLINE_SURFACE': surfaces.BSplineSurface3D,
    'BEZIER_SURFACE': surfaces.BSplineSurface3D,

    'OFFSET_SURFACE': None,
    'SURFACE_REPLICA': None,
    'RATIONAL_B_SPLINE_SURFACE': surfaces.BSplineSurface3D,
    'RECTANGULAR_TRIMMED_SURFACE': None,
    'SURFACE_OF_LINEAR_EXTRUSION': surfaces.ExtrusionSurface3D,
    # CAN BE A BSplineSurface3D
    'SURFACE_OF_REVOLUTION': surfaces.RevolutionSurface3D,
    'UNIFORM_SURFACE': surfaces.BSplineSurface3D,
    'QUASI_UNIFORM_SURFACE': surfaces.BSplineSurface3D,
    'RECTANGULAR_COMPOSITE_SURFACE': volmdlr.faces.PlaneFace3D,  # TOPOLOGICAL FACES
    'CURVE_BOUNDED_SURFACE': volmdlr.faces.PlaneFace3D,  # TOPOLOGICAL FACE

    # Bsplines
    'BOUNDED_SURFACE, B_SPLINE_SURFACE, B_SPLINE_SURFACE_WITH_KNOTS, GEOMETRIC_REPRESENTATION_ITEM,'
    ' RATIONAL_B_SPLINE_SURFACE, REPRESENTATION_ITEM, SURFACE': surfaces.BSplineSurface3D,
    "BOUNDED_SURFACE, B_SPLINE_SURFACE, B_SPLINE_SURFACE_WITH_KNOTS, SURFACE, GEOMETRIC_REPRESENTATION_ITEM,"
    " RATIONAL_B_SPLINE_SURFACE, REPRESENTATION_ITEM": surfaces.BSplineSurface3D,
    # TOPOLOGICAL ENTITIES
    'VERTEX_POINT': None,

    'EDGE_CURVE': volmdlr.edges.Edge,  # LineSegment3D, # TOPOLOGICAL EDGE
    'ORIENTED_EDGE': None,  # TOPOLOGICAL EDGE
    # The one above can influence the direction with their last argument
    # TODO : maybe take them into consideration

    'FACE_BOUND': None,  # TOPOLOGICAL WIRE
    'FACE_OUTER_BOUND': None,  # TOPOLOGICAL WIRE
    # Both above can influence the direction with their last argument
    # TODO : maybe take them into consideration
    'EDGE_LOOP': volmdlr.wires.Contour3D,  # TOPOLOGICAL WIRE
    'POLY_LOOP': volmdlr.wires.Contour3D,  # TOPOLOGICAL WIRE
    'VERTEX_LOOP': None,  # TOPOLOGICAL WIRE

    'ADVANCED_FACE': volmdlr.faces.Face3D,
    'FACE_SURFACE': volmdlr.faces.Face3D,

    'CLOSED_SHELL': vmshells.ClosedShell3D,
    'OPEN_SHELL': vmshells.OpenShell3D,
    #        'ORIENTED_CLOSED_SHELL': None,
    'CONNECTED_FACE_SET': vmshells.OpenShell3D,
    'GEOMETRIC_CURVE_SET': None,
    'GEOMETRIC_SET': None,

    # step subfunctions
    'UNCERTAINTY_MEASURE_WITH_UNIT': None,
    'CONVERSION_BASED_UNIT, LENGTH_UNIT, NAMED_UNIT': None,
    'LENGTH_MEASURE_WITH_UNIT': None,
    'LENGTH_UNIT, NAMED_UNIT, SI_UNIT': None,
    'PLANE_ANGLE_MEASURE_WITH_UNIT': None,
    'NAMED_UNIT, PLANE_ANGLE_UNIT, SI_UNIT': None,
    'CONVERSION_BASED_UNIT, NAMED_UNIT, PLANE_ANGLE_UNIT': None,
    'GEOMETRIC_REPRESENTATION_CONTEXT, GLOBAL_UNCERTAINTY_ASSIGNED_CONTEXT, GLOBAL_UNIT_ASSIGNED_CONTEXT, REPRESENTATION_CONTEXT': None,
    'REPRESENTATION_RELATIONSHIP, REPRESENTATION_RELATIONSHIP_WITH_TRANSFORMATION, SHAPE_REPRESENTATION_RELATIONSHIP': vmshells.OpenShell3D.translation,
    'SHELL_BASED_SURFACE_MODEL': None,
    'MANIFOLD_SURFACE_SHAPE_REPRESENTATION': None,
    'MANIFOLD_SOLID_BREP': None,
    'BREP_WITH_VOIDS': None,
    'SHAPE_REPRESENTATION': None,
    'GEOMETRICALLY_BOUNDED_SURFACE_SHAPE_REPRESENTATION': None,
    'ADVANCED_BREP_SHAPE_REPRESENTATION': None,
    "FACETED_BREP_SHAPE_REPRESENTATION": None,
    "GEOMETRICALLY_BOUNDED_WIREFRAME_SHAPE_REPRESENTATION": None,
    "EDGE_BASED_WIREFRAME_SHAPE_REPRESENTATION": None,
    'ITEM_DEFINED_TRANSFORMATION': None,
    'SHAPE_REPRESENTATION_RELATIONSHIP': None,
    "NEXT_ASSEMBLY_USAGE_OCCURRENCE": None,

    'BOUNDED_CURVE, B_SPLINE_CURVE, B_SPLINE_CURVE_WITH_KNOTS, CURVE, GEOMETRIC_REPRESENTATION_ITEM, RATIONAL_B_SPLINE_CURVE, REPRESENTATION_ITEM': volmdlr.edges.BSplineCurve3D,
    "APPLICATION_CONTEXT": None,
    "PRODUCT_DEFINITION_SHAPE": None,
    "PRODUCT_DEFINITION": None,
    "PRODUCT_DEFINITION_FORMATION": None,
    "PRODUCT": None,
}

VOLMDLR_TO_STEP = {}
for k, v in STEP_TO_VOLMDLR.items():
    if v:
        if v in VOLMDLR_TO_STEP:
            VOLMDLR_TO_STEP[v].append(k)
        else:
            VOLMDLR_TO_STEP[v] = [k]

SI_PREFIX = {'.EXA.': 1e18, '.PETA.': 1e15, '.TERA.': 1e12, '.GIGA.': 1e9, '.MEGA.': 1e6, '.KILO.': 1e3,
             '.HECTO.': 1e2, '.DECA.': 1e1, '$': 1, '.DECI.': 1e-1, '.CENTI.': 1e-2, '.MILLI.': 1e-3, '.MICRO.': 1e-6,
             '.NANO.': 1e-9, '.PICO.': 1e-12, '.FEMTO.': 1e-15, '.ATTO.': 1e-18}

STEP_REPRESENTATION_ENTITIES = {"ADVANCED_BREP_SHAPE_REPRESENTATION",
                                "FACETED_BREP_SHAPE_REPRESENTATION",
                                "MANIFOLD_SURFACE_SHAPE_REPRESENTATION",
                                "GEOMETRICALLY_BOUNDED_WIREFRAME_SHAPE_REPRESENTATION",
                                "GEOMETRICALLY_BOUNDED_SURFACE_SHAPE_REPRESENTATION",
                                "EDGE_BASED_WIREFRAME_SHAPE_REPRESENTATION"
                                }<|MERGE_RESOLUTION|>--- conflicted
+++ resolved
@@ -570,11 +570,7 @@
     primitives = []
     for arg in arguments[1]:
         primitive = object_dict[int(arg[1:])]
-<<<<<<< HEAD
-        if isinstance(primitive, vmshells.OpenShell3D):
-=======
         if isinstance(primitive, vmshells.Shell3D):
->>>>>>> 8a1d8b64
             primitives.append(primitive)
         if isinstance(primitive, volmdlr.core.Compound):
             counter = 0
