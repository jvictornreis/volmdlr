#!/usr/bin/env python3
# -*- coding: utf-8 -*-
"""
ISO STEP reader/writer.
"""

import time
from typing import List
import numpy as npy

import matplotlib.pyplot as plt
import networkx as nx
import plot_data.graph

import dessia_common.core as dc  # isort: skip
from dessia_common.files import BinaryFile  # isort: skip

import volmdlr
import volmdlr.core
import volmdlr.edges
import volmdlr.faces
import volmdlr.primitives3d
import volmdlr.wires


def set_to_list(step_set):
    """
    Convert a string representation of a set to a list of strings.

    :param step_set: String representation of a set, e.g. "{A,B,C}"
    :type step_set: str
    :return: List of strings, e.g. ["A", "B", "C"]
    :rtype: List[str]
    """
    char_list = step_set.split(',')
    char_list[0] = char_list[0][1:]
    char_list[-1] = char_list[-1][:-1]
    return list(char_list)


def step_split_arguments(function_arg):
    """
    Split the arguments of a function that doesn't start with '(' but end with
    ')'
    ex: IN: '#123,#124,#125)'
       OUT: ['#123', '#124', '#125']
    """
    if len(function_arg) > 0 and function_arg[-1] != ')':
        function_arg += ')'
    arguments = []
    argument = ""
    if len(function_arg) > 0 and function_arg[0] == "(":
        function_arg += ")"
    parenthesis = 1
    for char in function_arg:
        if char == "(":
            parenthesis += 1

        if char != "," or parenthesis > 1:
            argument += char
        else:
            arguments.append(argument)
            argument = ""

        if char == ")":
            parenthesis -= 1
            if parenthesis == 0:
                arguments.append(argument[:-1])
                argument = ""
                break
    return arguments


def uncertainty_measure_with_unit(arguments, object_dict):
    """
    Gets the global length uncertainty.

    :param arguments: step primitive arguments
    :param object_dict: dictionnary containing already instanciated objects.
    :return: Global length uncertainty.
    """
    length_measure = float(arguments[0].split('(')[1][:-1])
    return length_measure * object_dict[arguments[1]]


def conversion_based_unit_length_unit_named_unit(arguments, object_dict):
    """
    Gets the conversion based unit length.

    :param arguments: step primitive arguments
    :param object_dict: dictionnary containing already instanciated objects.
    :return: conversion based unit length.
    """
    return object_dict[arguments[1]]


def length_measure_with_unit(arguments, object_dict):
    """
    Calculates the step file's si unit conversion factor.

    :param arguments: step primitive arguments
    :param object_dict: dictionnary containing already instanciated objects.
    :return: si unit conversion factor.
    """
    length_measure = float(arguments[0].split('(')[1][:-1])
    length_si_unit = object_dict[arguments[1]]
    return length_measure * length_si_unit


def length_unit_named_unit_si_unit(arguments, object_dict):
    """
    Gets the length si unit.

    :param arguments: step primitive arguments
    :param object_dict: dictionnary containing already instanciated objects.
    :return: length si unit
    """
    si_unit_length = SI_PREFIX[arguments[1]]
    return si_unit_length


def geometric_representation_context_global_uncertainty_assigned_context_global_unit_assigned_context_representation_context(
        arguments, object_dict):
    """
    Gets the global length uncertainty.

    :param arguments: step primitive arguments
    :param object_dict: dictionnary containing already instanciated objects.
    :return: Global length uncertainty.
    """
    global_unit_uncertainty_ref = int(arguments[2][0][1:])
    length_global_uncertainty = object_dict[global_unit_uncertainty_ref]
    return length_global_uncertainty


def vertex_point(arguments, object_dict):
    """
    Returns the data in case of a VERTEX.
    """
    return object_dict[arguments[1]]


def oriented_edge(arguments, object_dict):
    """
    Returns the data in case of an ORIENTED_EDGE.
    """
    edge_orientation = arguments[4]
    if edge_orientation == '.T.':
        return object_dict[arguments[3]]
    return object_dict[arguments[3]].reverse()


def face_outer_bound(arguments, object_dict):
    """
    Returns xx.

    :param arguments: DESCRIPTION
    :type arguments: TYPE
    :param object_dict: DESCRIPTION
    :type object_dict: TYPE
    :return: DESCRIPTION
    :rtype: TYPE

    """
    return object_dict[arguments[1]]


def face_bound(arguments, object_dict):
    """
    Returns xx.

    :param arguments: DESCRIPTION
    :type arguments: TYPE
    :param object_dict: DESCRIPTION
    :type object_dict: TYPE
    :return: DESCRIPTION
    :rtype: TYPE

    """
    return object_dict[arguments[1]]


def surface_curve(arguments, object_dict):
    """
    Returns xx.

    :param arguments: DESCRIPTION
    :type arguments: TYPE
    :param object_dict: DESCRIPTION
    :type object_dict: TYPE
    :return: DESCRIPTION
    :rtype: TYPE

    """
    return object_dict[arguments[1]]


def seam_curve(arguments, object_dict):
    """
    Returns xx.

    :param arguments: DESCRIPTION
    :type arguments: TYPE
    :param object_dict: DESCRIPTION
    :type object_dict: TYPE
    :return: DESCRIPTION
    :rtype: TYPE
    """
    return object_dict[arguments[1]]


def trimmed_curve(arguments, object_dict):
    """
    Returns xx.

    :param arguments: DESCRIPTION
    :type arguments: TYPE
    :param object_dict: DESCRIPTION
    :type object_dict: TYPE
    :return: DESCRIPTION
    :rtype: TYPE
    """

    curve = object_dict[arguments[1]]
    point1 = object_dict[int(arguments[2][0][1:])]
    point2 = object_dict[int(arguments[3][0][1:])]
    return curve.trim(point1=point1, point2=point2)


def vertex_loop(arguments, object_dict):
    """
    Returns the data in case of a VERTEX_LOOP.
    """
    return object_dict[arguments[1]]


def pcurve(arguments, object_dict):
    """
    Returns the data in case of a PCURVE.
    """
    return object_dict[arguments[1]]


def geometric_curve_set(arguments, object_dict):
    """
    Returns xx.

    :param arguments: DESCRIPTION
    :type arguments: TYPE
    :param object_dict: DESCRIPTION
    :type object_dict: TYPE
    :return: DESCRIPTION
    :rtype: TYPE

    """
    sub_objects = []
    for argument in arguments[1]:
        sub_obj = object_dict[int(argument[1:])]
        sub_objects.append(sub_obj)
    return sub_objects


def shell_based_surface_model(arguments, object_dict):
    """
    Returns the data in case of a Shell3D.
    """
    return object_dict[int(arguments[1][0][1:])]


def item_defined_transformation(arguments, object_dict):
    """
    Returns xx.

    :param arguments: DESCRIPTION
    :type arguments: TYPE
    :param object_dict: DESCRIPTION
    :type object_dict: TYPE
    :return: DESCRIPTION
    :rtype: TYPE

    """
    # Frame3D
    volmdlr_object1 = object_dict[arguments[2]]
    volmdlr_object2 = object_dict[arguments[3]]
    # TODO : how to frame map properly from these two Frame3D ?
    # return volmdlr_object2 - volmdlr_object1
    return [volmdlr_object1, volmdlr_object2]


def manifold_surface_shape_representation(arguments, object_dict):
    """
    Returns the data in case of a manifold_surface_shape_representation, interpreted as shell3D.
    """
    shells = []
    for arg in arguments[1]:
        if isinstance(object_dict[int(arg[1:])],
                      volmdlr.faces.OpenShell3D):
            shell = object_dict[int(arg[1:])]
            shells.append(shell)
    return shells


def manifold_solid_brep(arguments, object_dict):
    """
    Returns the data in case of a manifold_solid_brep with voids.
    """
    return object_dict[arguments[1]]


def brep_with_voids(arguments, object_dict):
    """
    Returns the data in case of a BREP with voids.
    """
    return object_dict[arguments[1]]


def shape_representation(arguments, object_dict):
    """
    Returns xx.

    :param arguments: DESCRIPTION
    :type arguments: TYPE
    :param object_dict: DESCRIPTION
    :type object_dict: TYPE
    :return: DESCRIPTION
    :rtype: TYPE

    """
<<<<<<< HEAD
    # does it have the extra argument coming from
    # SHAPE_REPRESENTATION_RELATIONSHIP ? In this case
    # return them
    if len(arguments) == 4:
=======
    # does it have the extra argument comming from
    # SHAPE_REPRESENTATION_RELATIONSHIP ? In this cas return
    # them
    if len(arguments[:-1]) == 4:
>>>>>>> 9df3c9b6
        shells = object_dict[int(arguments[3])]
        return shells
    shells = []
    frames = []
    for arg in arguments[1]:
        if int(arg[1:]) in object_dict and \
                isinstance(object_dict[int(arg[1:])], list) and \
                len(object_dict[int(arg[1:])]) == 1:
            shells.append(*object_dict[int(arg[1:])])
        elif int(arg[1:]) in object_dict and \
                isinstance(object_dict[int(arg[1:])],
                           volmdlr.faces.OpenShell3D):
            shells.append(object_dict[int(arg[1:])])
        elif int(arg[1:]) in object_dict and \
                isinstance(object_dict[int(arg[1:])],
                           volmdlr.Frame3D):
            # TODO: Is there something to read here ?
            frames.append(object_dict[int(arg[1:])])
        elif int(arg[1:]) in object_dict and \
                isinstance(object_dict[int(arg[1:])],
                           volmdlr.edges.Arc3D):
            shells.append(object_dict[int(arg[1:])])
        elif int(arg[1:]) in object_dict and \
                isinstance(object_dict[int(arg[1:])],
                           volmdlr.edges.BSplineCurve3D):
            shells.append(object_dict[int(arg[1:])])
        else:
            pass
    if not shells and frames:
        return frames
    if shells and frames:
        raise NotImplementedError
    return shells


def advanced_brep_shape_representation(arguments, object_dict):
    """
    Returns xx.

    :param arguments: DESCRIPTION
    :type arguments: TYPE
    :param object_dict: DESCRIPTION
    :type object_dict: TYPE
    :return: DESCRIPTION
    :rtype: TYPE

    """
    shells = []
    for arg in arguments[1]:
        if isinstance(object_dict[int(arg[1:])],
                      volmdlr.faces.OpenShell3D):
            shells.append(object_dict[int(arg[1:])])
    return shells


def frame_map_closed_shell(closed_shells, item_defined_transformation_frames, shape_representation_frames):
    """
    Frame maps a closed shell in an assembly to its good position.

    :param arguments: DESCRIPTION
    :type arguments: TYPE
    :param object_dict: DESCRIPTION
    :type object_dict: TYPE
    :return: DESCRIPTION
    :rtype: TYPE

    """
    if shape_representation_frames[0].origin == volmdlr.O3D:
        global_frame = shape_representation_frames[0]
    else:
        global_frame = [frame for frame in item_defined_transformation_frames if frame.origin == volmdlr.O3D][0]
    transformed_frame = [frame for frame in item_defined_transformation_frames if frame != global_frame][0]
    new_closedshells = []

    for shell3d in closed_shells:
        basis_a = global_frame.basis()
        basis_b = transformed_frame.basis()
        A = npy.array([[basis_a.vectors[0].x, basis_a.vectors[0].y, basis_a.vectors[0].z],
                       [basis_a.vectors[1].x, basis_a.vectors[1].y, basis_a.vectors[1].z],
                       [basis_a.vectors[2].x, basis_a.vectors[2].y, basis_a.vectors[2].z]])
        B = npy.array([[basis_b.vectors[0].x, basis_b.vectors[0].y, basis_b.vectors[0].z],
                       [basis_b.vectors[1].x, basis_b.vectors[1].y, basis_b.vectors[1].z],
                       [basis_b.vectors[2].x, basis_b.vectors[2].y, basis_b.vectors[2].z]])
        transfer_matrix = npy.linalg.solve(A, B)
        u_vector = volmdlr.Vector3D(*transfer_matrix[0])
        v_vector = volmdlr.Vector3D(*transfer_matrix[1])
        w_vector = volmdlr.Vector3D(*transfer_matrix[2])
        new_frame = volmdlr.Frame3D(transformed_frame.origin, u_vector,
                                    v_vector,
                                    w_vector)
        new_faces = [face.frame_mapping(new_frame, 'old') for face in shell3d.faces]
        new_closed_shell3d = volmdlr.faces.ClosedShell3D(new_faces)
        new_closedshells.append(new_closed_shell3d)
    return new_closedshells


def representation_relationship_representation_relationship_with_transformation_shape_representation_relationship(
        arguments, object_dict):
    """
    Representation relationship with transformation shape. To clarify.
    """
    if arguments[2] in object_dict:
        if isinstance(object_dict[arguments[2]], list):  # arguments = {, , [], [], item_....}
            if object_dict[arguments[2]] and not isinstance(object_dict[arguments[2]][0], volmdlr.Frame3D)\
                          and isinstance(object_dict[arguments[3]][0], volmdlr.Frame3D):
                return frame_map_closed_shell(object_dict[arguments[2]],
                                              object_dict[arguments[4]], object_dict[arguments[3]])

            elif object_dict[arguments[2]] and isinstance(object_dict[arguments[2]][0], volmdlr.Frame3D) and\
                    not isinstance(object_dict[arguments[3]][0], volmdlr.Frame3D):
                return frame_map_closed_shell(object_dict[arguments[3]],
                                              object_dict[arguments[4]], object_dict[arguments[2]])
            return []
        return []
    return []


def bounded_curve_b_spline_curve_b_spline_curve_with_knots_curve_geometric_representation_item_rational_b_spline_curve_representation_item(
        arguments, object_dict):
    """
    Bounded b spline with knots curve geometric representation item. To clarify.
    """
    modified_arguments = [''] + arguments
    if modified_arguments[-1] == "''":
        modified_arguments.pop()
    return STEP_TO_VOLMDLR['BOUNDED_CURVE, '
                           'B_SPLINE_CURVE, '
                           'B_SPLINE_CURVE_WITH_KNOTS, '
                           'CURVE, GEOMETRIC_REPRESENTATION_ITEM, '
                           'RATIONAL_B_SPLINE_CURVE, '
                           'REPRESENTATION_ITEM'].from_step(
        modified_arguments, object_dict)


def bounded_surface_b_spline_surface_b_spline_surface_with_knots_geometric_representation_item_rational_b_spline_surface_representation_item_surface(
        arguments, object_dict):
    """
    Bounded b spline surface with knots curve geometric representation item. To clarify.
    """
    modified_arguments = [''] + arguments
    if modified_arguments[-1] == "''":
        modified_arguments.pop()
    return STEP_TO_VOLMDLR['BOUNDED_SURFACE, B_SPLINE_SURFACE, '
                           'B_SPLINE_SURFACE_WITH_KNOTS, '
                           'GEOMETRIC_REPRESENTATION_ITEM, '
                           'RATIONAL_B_SPLINE_SURFACE, '
                           'REPRESENTATION_ITEM, SURFACE'].from_step(
        modified_arguments, object_dict)


class StepFunction(dc.DessiaObject):
    """
    Abstract class defining a step function.

    """

    def __init__(self, function_id, function_name, function_arg):
        dc.DessiaObject.__init__(self)
        self.id = function_id
        self.name = function_name
        self.arg = function_arg

        # TODO : Modifier ce qui suit et simplify
        if self.name == "":
            if self.arg[1][0] == 'B_SPLINE_SURFACE':
                self.simplify('B_SPLINE_SURFACE')
            if self.arg[1][0] == 'B_SPLINE_CURVE':
                self.simplify('B_SPLINE_CURVE')
        dc.DessiaObject.__init__(self, name=function_name)

    def simplify(self, new_name):
        # ITERATE ON SUBFUNCTIONS
        args = [subfun[1] for (i, subfun) in enumerate(self.arg) if
                (len(subfun[1]) != 0 or i == 0)]
        arguments = []
        for arg in args:
            if not arg:
                arguments.append("''")
            else:
                arguments.extend(arg)
        arguments.pop()  # DELETE REPRESENTATION_ITEM('')

        self.name = new_name
        self.arg = arguments


class Step(dc.DessiaObject):
    """
    Defines the Step class.

    """

    def __init__(self, lines: List[str], name: str = ''):
        self.lines = lines
        self.functions, self.all_connections = self.read_lines()
        self._utd_graph = False
        self._graph = None
        self.global_uncertainty = 1e-6
        self.unit_conversion_factor = 1
        dc.DessiaObject.__init__(self, name=name)

    @property
    def graph(self):
        if not self._utd_graph:
            self._graph = self.create_graph()
            self._utd_graph = True
        return self._graph

    @classmethod
    def from_stream(cls, stream: BinaryFile = None):
        stream.seek(0)
        lines = []
        for line in stream:
            line = line.decode("ISO-8859-1")
            line = line.replace("\r", "")
            lines.append(line)
        return cls(lines)

    @classmethod
    def from_file(cls, filepath: str = None):
        with open(filepath, "r", encoding="ISO-8859-1") as file:
            lines = []
            for line in file:
                lines.append(line)
        return cls(lines)

    def read_lines(self):
        all_connections = []

        previous_line = ""
        functions = {}

        for line in self.lines:
            line = line.replace(" ", "")
            line = line.replace("\n", "")

            # SKIP EMPTY LINE
            if not line:
                continue

            # ASSEMBLE LINES IF THEY ARE SEPARATED
            if line[-1] != ';':
                previous_line = previous_line + line
                continue

            line = previous_line + line

            # SKIP HEADER
            if line[0] != "#":
                previous_line = str()
                continue

            function = line.split("=")
            function_id = int(function[0][1:])
            function_name_arg = function[1].split("(", 1)
            function_name = function_name_arg[0]
            function_arg = function_name_arg[1].split("#")
            function_connections = []
            # print(function_id, function_name)
            for connec in function_arg[1:]:
                connec = connec.split(",")
                connec = connec[0].split(")")
                if connec[0][-1] != "'":
                    function_connection = int(connec[0])
                    function_connections.append(
                        (function_id, function_connection))
            # print(function_connections)

            all_connections.extend(function_connections)

            previous_line = str()

            # FUNCTION ARGUMENTS
            function_arg = function_name_arg[1]
            arguments = step_split_arguments(function_arg)
            new_name = ''
            new_arguments = []
            if function_name == "":
                name_arg = self.step_subfunctions(arguments)
                for name, arg in name_arg:
                    new_name += name + ', '
                    new_arguments.extend(arg)
                new_name = new_name[:-2]
                function_name = new_name
                arguments = new_arguments
                for arg in arguments:
                    if arg[0] == '#':
                        function_connections.append(
                            (function_id, int(arg[1:])))
            # print('=', function_connections)

            for i, argument in enumerate(arguments):
                if argument[:2] == '(#' and argument[-1] == ')':
                    arg_list = set_to_list(argument)
                    arguments[i] = arg_list

            function = StepFunction(function_id, function_name, arguments)
            functions[function_id] = function

        return functions, all_connections

    def not_implemented(self):
        not_implemented = []
        for _, fun in self.functions.items():
            if fun.name not in STEP_TO_VOLMDLR:
                not_implemented.append(fun.name)
        return list(set(not_implemented))

    def create_graph(self):
        """
        Step functions graph
        :return:
        """
        G = nx.Graph()
        F = nx.DiGraph()
        labels = {}

        for function in self.functions.values():
            if function.name == 'SHAPE_REPRESENTATION_RELATIONSHIP':
                # Create short cut from id1 to id2
                id1 = int(function.arg[2][1:])
                id2 = int(function.arg[3][1:])
                elem1 = (function.id, id1)
                elem2 = (function.id, id2)
                self.all_connections.remove(elem1)
                self.all_connections.remove(elem2)
                self.all_connections.append((elem1[1], elem2[1]))

                self.functions[id1].arg.append('#{}'.format(id2))

            elif function.name in STEP_TO_VOLMDLR:
                G.add_node(function.id,
                           color='rgb(0, 0, 0)',
                           shape='.',
                           name=str(function.id))
                F.add_node(function.id,
                           color='rgb(0, 0, 0)',
                           shape='.',
                           name=str(function.id))
                labels[function.id] = str(function.id) + ' ' + function.name

        # Delete connection if node not found
        node_list = list(F.nodes())
        delete_connection = []
        for connection in self.all_connections:
            if connection[0] not in node_list \
                    or connection[1] not in node_list:
                delete_connection.append(connection)
        for delete in delete_connection:
            self.all_connections.remove(delete)

        # Create graph connections
        G.add_edges_from(self.all_connections)
        F.add_edges_from(self.all_connections)

        # Remove single nodes
        delete_nodes = []
        for node in F.nodes:
            if F.degree(node) == 0:
                delete_nodes.append(node)
        for node in delete_nodes:
            F.remove_node(node)
            G.remove_node(node)

        # if draw:
        #     # ----------------PLOT----------------
        #     pos = nx.kamada_kawai_layout(G)
        #     plt.figure()
        #     nx.draw_networkx_nodes(F, pos)
        #     nx.draw_networkx_edges(F, pos)
        #     nx.draw_networkx_labels(F, pos, labels)
        #     # ------------------------------------
        #
        # if html:
        #
        #     env = Environment(
        #         loader=PackageLoader('powertransmission', 'templates'),
        #         autoescape=select_autoescape(['html', 'xml']))
        #     template = env.get_template('graph_visJS.html')
        #
        #     nodes = []
        #     edges = []
        #     for label in list(labels.values()):
        #         nodes.append({'name': label, 'shape': 'circular'})
        #
        #     for edge in G.edges:
        #         edge_dict = {'inode1': int(edge[0]) - 1,
        #                      'inode2': int(edge[1]) - 1}
        #         edges.append(edge_dict)
        #
        #     options = {}
        #     s = template.render(
        #         name=self.stepfile,
        #         nodes=nodes,
        #         edges=edges,
        #         options=options)
        #
        #     with open('graph_visJS.html', 'wb') as file:
        #         file.write(s.encode('utf-8'))
        #
        #     webbrowser.open('file://' + os.path.realpath('graph_visJS.html'))

        return F

    def draw_graph(self, graph=None, reduced=False):
        """
        Draw a graph for Step data.

        :param graph: DESCRIPTION, defaults to None
        :type graph: TYPE, optional
        :param reduced: DESCRIPTION, defaults to False
        :type reduced: TYPE, optional
        :return: DESCRIPTION
        :rtype: TYPE

        """

        delete = ['CARTESIAN_POINT', 'DIRECTION']
        if graph is None:
            new_graph = self.create_graph()
        else:
            new_graph = graph.copy()

        labels = {}
        for id_nb, function in self.functions.items():
            if id_nb in new_graph.nodes and not reduced:
                labels[id_nb] = str(id_nb) + ' ' + function.name
            elif id_nb in new_graph.nodes and reduced:
                if function.name not in delete:
                    labels[id_nb] = str(id_nb) + ' ' + function.name
                else:
                    new_graph.remove_node(id_nb)
        pos = nx.kamada_kawai_layout(new_graph)
        plt.figure()
        nx.draw_networkx_nodes(new_graph, pos)
        nx.draw_networkx_edges(new_graph, pos)
        nx.draw_networkx_labels(new_graph, pos, labels)

    def step_subfunctions(self, subfunctions):
        subfunctions = subfunctions[0]
        parenthesis_count = 0
        subfunction_names = []
        subfunction_args = []
        subfunction_name = ""
        subfunction_arg = ""
        for char in subfunctions:

            if char == "(":
                parenthesis_count += 1
                if parenthesis_count == 1:
                    subfunction_names.append(subfunction_name)
                    subfunction_name = ""
                else:
                    subfunction_arg += char

            elif char == ")":
                parenthesis_count -= 1
                if parenthesis_count == 0:
                    subfunction_args.append(subfunction_arg)
                    subfunction_arg = ""
                else:
                    subfunction_arg += char

            elif parenthesis_count == 0:
                subfunction_name += char

            else:
                subfunction_arg += char
        return [
            (subfunction_names[i], step_split_arguments(subfunction_args[i]))
            for i in range(len(subfunction_names))]

    def parse_arguments(self, arguments):
        for i, arg in enumerate(arguments):
            if isinstance(arg, str) and arg[0] == '#':
                arguments[i] = int(arg[1:])
            elif isinstance(arg, str) and arg[0:2] == '(#':
                argument = []
                arg_id = ""
                for char in arg[1:-1]:
                    if char == ',':
                        argument.append(arg_id)
                        arg_id = ""
                        continue

                    arg_id += char
                argument.append(arg_id)
                arguments[i] = argument

    def instanciate(self, name, arguments, object_dict):
        """
        Gives the volmdlr object related to the step function.
        """
        self.parse_arguments(arguments)

        fun_name = name.replace(', ', '_')
        fun_name = fun_name.lower()
        if hasattr(volmdlr.step, fun_name):
            volmdlr_object = getattr(volmdlr.step, fun_name)(arguments, object_dict)

        elif name in STEP_TO_VOLMDLR and hasattr(STEP_TO_VOLMDLR[name], "from_step"):
            volmdlr_object = STEP_TO_VOLMDLR[name].from_step(arguments, object_dict)

        else:
            raise NotImplementedError(
                'Dont know how to interpret {} with args {}'.format(name,
                                                                    arguments))
        return volmdlr_object

    def to_volume_model(self, show_times: bool = False):
        """
        show_times=True displays the numer of times a given class has been
        instanciated and the totatl time of all the instanciations of this
        given class.
        """

        object_dict = {}

        self.graph.add_node("#0")
        frame_mapping_nodes = []
        shell_nodes = []
        unit_measure_nodes = []
        length_global_uncertainty_node = None
        conversion_factor_node = None
        # sr_nodes = []
        not_shell_nodes = []
        assembly_nodes = []
        for node in self.graph.nodes:
            if node != '#0' and self.functions[node].name == 'REPRESENTATION_RELATIONSHIP, REPRESENTATION_RELATIONSHIP_WITH_TRANSFORMATION, SHAPE_REPRESENTATION_RELATIONSHIP':
                frame_mapping_nodes.append(node)
            if node != '#0' and (self.functions[node].name in ["CLOSED_SHELL", "OPEN_SHELL"]):
                shell_nodes.append(node)
            if node != '#0' and self.functions[node].name == 'REPRESENTATION_RELATIONSHIP_REPRESENTATION_RELATIONSHIP_WITH_TRANSFORMATION_SHAPE_REPRESENTATION_RELATIONSHIP':
                assembly_nodes.append(node)
            # if node != '#0' and self.functions[node].name in [
            #     'UNCERTAINTY_MEASURE_WITH_UNIT', 'LENGTH_UNIT, NAMED_UNIT, SI_UNIT']:
            #     unit_measure_nodes.append(node)
            if node != '#0' and not length_global_uncertainty_node and self.functions[node].name ==\
                    'UNCERTAINTY_MEASURE_WITH_UNIT':
                length_global_uncertainty_node = node
            # if node != '#0' and self.functions[node].name == 'SHAPE_REPRESENTATION':
            #     # Really a shell node ?
            #     sr_nodes.append(node)
            if node != '#0' and self.functions[node].name == 'BREP_WITH_VOIDS':
                shell_nodes.append(node)
                not_shell_nodes.append(int(self.functions[node].arg[1][1:]))
        frame_mapped_shell_node = []
        for s_node in shell_nodes:
            for fm_node in frame_mapping_nodes:
                if nx.has_path(self.graph, source=fm_node, target=s_node):
                    frame_mapped_shell_node.append(s_node)
                    break
        shell_nodes_copy = shell_nodes.copy()
        remove_nodes = list(set(frame_mapped_shell_node + not_shell_nodes))
        for node in remove_nodes:
            shell_nodes.remove(node)

        for node in shell_nodes + frame_mapping_nodes:
            self.graph.add_edge('#0', node)

        # self.draw_graph(self.graph, reduced=True)

        nodes = []
        i = 1
        new_nodes = True
        while new_nodes:
            new_nodes = list(nx.descendants_at_distance(self.graph, '#0', i))[::-1]
            nodes.extend(new_nodes)
            i += 1

        # nodes = dessia_common.graph.explore_tree_from_leaves(self.graph)

        times = {}
        for i, node in enumerate([length_global_uncertainty_node] + nodes[::-1]):
            # instanciate_ids = [edge[1]]
            if node is None:
                continue
            instanciate_ids = [node]
            error = True
            while error:
                try:
                    for instanciate_id in instanciate_ids[::-1]:
                        t = time.time()
                        arguments = self.functions[instanciate_id].arg[:]
                        volmdlr_object = self.instanciate(
                            self.functions[instanciate_id].name,
                            self.functions[instanciate_id].arg[:] + [self.unit_conversion_factor], object_dict)
                        t = time.time() - t
                        object_dict[instanciate_id] = volmdlr_object
                        if show_times:
                            if volmdlr_object.__class__ not in times:
                                times[volmdlr_object.__class__] = [1, t]
                            else:
                                times[volmdlr_object.__class__][0] += 1
                                times[volmdlr_object.__class__][1] += t
                    error = False
                except KeyError as key:
                    # Sometimes the bfs search don't instanciate the nodes of a
                    # depth in the right order, leading to error
                    instanciate_ids.append(key.args[0])
            if i == 0:
                self.global_uncertainty = volmdlr_object
                self.unit_conversion_factor = object_dict[int(arguments[1][1:])]

        if show_times:
            print()
            for key, value in times.items():
                print(f'| {key} : {value}')
            print()

        shells = []
        if frame_mapping_nodes:
            for node in frame_mapping_nodes:
                shells.extend(object_dict[node])
        if not shells:
            for node in shell_nodes_copy:
                if isinstance(object_dict[node], list):
                    shells.extend(object_dict[node])
                else:
                    shells.append(object_dict[node])
        volume_model = volmdlr.core.VolumeModel(shells)
        # bounding_box = volume_model.bounding_box
        # volume_model = volume_model.translation(-bounding_box.center)
        return volume_model

    def to_points(self):
        object_dict = {}
        points3d = []
        for stepfunction in self.functions.values():
            if stepfunction.name == 'CARTESIAN_POINT':
                # INSTANCIATION
                name = self.functions[stepfunction.id].name
                arguments = self.functions[stepfunction.id].arg[:]
                self.parse_arguments(arguments)
                # for i, arg in enumerate(arguments):
                #     if type(arg) == str and arg[0] == '#':
                #         arguments[i] = int(arg[1:])
                # print(arguments)
                if arguments[1].count(',') == 2:
                    volmdlr_object = STEP_TO_VOLMDLR[name].from_step(
                        arguments, object_dict)
                    points3d.append(volmdlr_object)

        # remove first point because it refers to origin
        return points3d[1:]

    def plot_data(self):
        graph = self.graph.copy()

        graph.remove_nodes_from([stepfunction.id for stepfunction
                                 in self.functions.values()
                                 if stepfunction.name in ['CARTESIAN_POINT', 'DIRECTION']])
        return [plot_data.graph.NetworkxGraph(graph=graph)]


STEP_TO_VOLMDLR = {
    # GEOMETRICAL ENTITIES
    'CARTESIAN_POINT': volmdlr.Point3D,
    'DIRECTION': volmdlr.Vector3D,
    'VECTOR': volmdlr.Vector3D,

    'AXIS1_PLACEMENT': None,
    'AXIS2_PLACEMENT_2D': None,  # ??????????????????
    'AXIS2_PLACEMENT_3D': volmdlr.Frame3D,

    'LINE': volmdlr.edges.Line3D,  # LineSegment3D,
    'CIRCLE': volmdlr.wires.Circle3D,
    'ELLIPSE': volmdlr.wires.Ellipse3D,
    'PARABOLA': None,
    'HYPERBOLA': None,
    # 'PCURVE': None,
    'CURVE_REPLICA': None,
    'OFFSET_CURVE_3D': None,
    'TRIMMED_CURVE': None,  # BSplineCurve3D cannot be trimmed on FreeCAD
    'B_SPLINE_CURVE': volmdlr.edges.BSplineCurve3D,
    'B_SPLINE_CURVE_WITH_KNOTS': volmdlr.edges.BSplineCurve3D,
    'BEZIER_CURVE': volmdlr.edges.BSplineCurve3D,
    'RATIONAL_B_SPLINE_CURVE': volmdlr.edges.BSplineCurve3D,
    'UNIFORM_CURVE': volmdlr.edges.BSplineCurve3D,
    'QUASI_UNIFORM_CURVE': volmdlr.edges.BSplineCurve3D,
    'SURFACE_CURVE': None,  # TOPOLOGICAL EDGE
    'SEAM_CURVE': None,
    # LineSegment3D, # TOPOLOGICAL EDGE ############################
    'COMPOSITE_CURVE_SEGMENT': None,  # TOPOLOGICAL EDGE
    'COMPOSITE_CURVE': volmdlr.wires.Wire3D,  # TOPOLOGICAL WIRE
    'COMPOSITE_CURVE_ON_SURFACE': volmdlr.wires.Wire3D,  # TOPOLOGICAL WIRE
    'BOUNDARY_CURVE': volmdlr.wires.Wire3D,  # TOPOLOGICAL WIRE

    'PLANE': volmdlr.faces.Plane3D,
    'CYLINDRICAL_SURFACE': volmdlr.faces.CylindricalSurface3D,
    'CONICAL_SURFACE': volmdlr.faces.ConicalSurface3D,
    'SPHERICAL_SURFACE': volmdlr.faces.SphericalSurface3D,
    'TOROIDAL_SURFACE': volmdlr.faces.ToroidalSurface3D,
    'DEGENERATE_TOROIDAL_SURFACE': None,
    'B_SPLINE_SURFACE_WITH_KNOTS': volmdlr.faces.BSplineSurface3D,
    'B_SPLINE_SURFACE': volmdlr.faces.BSplineSurface3D,
    'BEZIER_SURFACE': volmdlr.faces.BSplineSurface3D,
    'OFFSET_SURFACE': None,
    'SURFACE_REPLICA': None,
    'RATIONAL_B_SPLINE_SURFACE': volmdlr.faces.BSplineSurface3D,
    'RECTANGULAR_TRIMMED_SURFACE': None,
    'SURFACE_OF_LINEAR_EXTRUSION': volmdlr.primitives3d.BSplineExtrusion,
    # CAN BE A BSplineSurface3D
    'SURFACE_OF_REVOLUTION': None,
    'UNIFORM_SURFACE': volmdlr.faces.BSplineSurface3D,
    'QUASI_UNIFORM_SURFACE': volmdlr.faces.BSplineSurface3D,
    'RECTANGULAR_COMPOSITE_SURFACE': volmdlr.faces.PlaneFace3D,  # TOPOLOGICAL FACES
    'CURVE_BOUNDED_SURFACE': volmdlr.faces.PlaneFace3D,  # TOPOLOGICAL FACE

    # Bsplines
    'BOUNDED_SURFACE, B_SPLINE_SURFACE, B_SPLINE_SURFACE_WITH_KNOTS, GEOMETRIC_REPRESENTATION_ITEM, RATIONAL_B_SPLINE_SURFACE, REPRESENTATION_ITEM, SURFACE': volmdlr.faces.BSplineSurface3D,

    # TOPOLOGICAL ENTITIES
    'VERTEX_POINT': None,

    'EDGE_CURVE': volmdlr.edges.Edge,  # LineSegment3D, # TOPOLOGICAL EDGE
    'ORIENTED_EDGE': None,  # TOPOLOGICAL EDGE
    # The one above can influence the direction with their last argument
    # TODO : maybe take them into consideration

    'FACE_BOUND': None,  # TOPOLOGICAL WIRE
    'FACE_OUTER_BOUND': None,  # TOPOLOGICAL WIRE
    # Both above can influence the direction with their last argument
    # TODO : maybe take them into consideration
    'EDGE_LOOP': volmdlr.wires.Contour3D,  # TOPOLOGICAL WIRE
    'POLY_LOOP': volmdlr.wires.Contour3D,  # TOPOLOGICAL WIRE
    'VERTEX_LOOP': None,  # TOPOLOGICAL WIRE

    'ADVANCED_FACE': volmdlr.faces.Face3D,
    'FACE_SURFACE': volmdlr.faces.Face3D,

    'CLOSED_SHELL': volmdlr.faces.ClosedShell3D,
    'OPEN_SHELL': volmdlr.faces.OpenShell3D,
    #        'ORIENTED_CLOSED_SHELL': None,
    'CONNECTED_FACE_SET': volmdlr.faces.OpenShell3D,
    'GEOMETRIC_CURVE_SET': None,

    # step subfunctions
    'UNCERTAINTY_MEASURE_WITH_UNIT': None,
    'CONVERSION_BASED_UNIT, LENGTH_UNIT, NAMED_UNIT': None,
    'LENGTH_MEASURE_WITH_UNIT': None,
    'LENGTH_UNIT, NAMED_UNIT, SI_UNIT': None,
    'GEOMETRIC_REPRESENTATION_CONTEXT, GLOBAL_UNCERTAINTY_ASSIGNED_CONTEXT, GLOBAL_UNIT_ASSIGNED_CONTEXT, REPRESENTATION_CONTEXT': None,
    'REPRESENTATION_RELATIONSHIP, REPRESENTATION_RELATIONSHIP_WITH_TRANSFORMATION, SHAPE_REPRESENTATION_RELATIONSHIP': volmdlr.faces.OpenShell3D.translation,
    'SHELL_BASED_SURFACE_MODEL': None,
    'MANIFOLD_SURFACE_SHAPE_REPRESENTATION': None,
    'MANIFOLD_SOLID_BREP': None,
    'BREP_WITH_VOIDS': None,
    'SHAPE_REPRESENTATION': None,
    'ADVANCED_BREP_SHAPE_REPRESENTATION': None,
    'ITEM_DEFINED_TRANSFORMATION': None,
    'SHAPE_REPRESENTATION_RELATIONSHIP': None,

    'BOUNDED_CURVE, B_SPLINE_CURVE, B_SPLINE_CURVE_WITH_KNOTS, CURVE, GEOMETRIC_REPRESENTATION_ITEM, RATIONAL_B_SPLINE_CURVE, REPRESENTATION_ITEM': volmdlr.edges.BSplineCurve3D
}

VOLMDLR_TO_STEP = {}
for k, v in STEP_TO_VOLMDLR.items():
    if v:
        if v in VOLMDLR_TO_STEP:
            VOLMDLR_TO_STEP[v].append(k)
        else:
            VOLMDLR_TO_STEP[v] = [k]

SI_PREFIX = {'.EXA.': 1e18, '.PETA.': 1e15, '.TERA.': 1e12, '.GIGA.': 1e9, '.MEGA.': 1e6, '.KILO.': 1e3,
             '.HECTO.': 1e2, '.DECA.': 1e1, '$': 1, '.DECI.': 1e-1, '.CENTI.': 1e-2, '.MILLI.': 1e-3, '.MICRO.': 1e-6,
             '.NANO.': 1e-9, '.PICO.': 1e-12, '.FEMTO.': 1e-15, '.ATTO.': 1e-18}<|MERGE_RESOLUTION|>--- conflicted
+++ resolved
@@ -326,17 +326,10 @@
     :rtype: TYPE
 
     """
-<<<<<<< HEAD
     # does it have the extra argument coming from
     # SHAPE_REPRESENTATION_RELATIONSHIP ? In this case
     # return them
-    if len(arguments) == 4:
-=======
-    # does it have the extra argument comming from
-    # SHAPE_REPRESENTATION_RELATIONSHIP ? In this cas return
-    # them
     if len(arguments[:-1]) == 4:
->>>>>>> 9df3c9b6
         shells = object_dict[int(arguments[3])]
         return shells
     shells = []
