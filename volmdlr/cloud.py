--- conflicted
+++ resolved
@@ -32,9 +32,6 @@
 
     @classmethod
     def from_stl(cls, file_path):
-<<<<<<< HEAD
-        list_points = vmstl.Stl.load_from_file(file_path).extract_points_BIS()
-=======
         """
         Creates a point cloud 3d from an stl file.
 
@@ -42,7 +39,6 @@
         :return: point cloud 3d object.
         """
         list_points = vmstl.Stl.from_file(file_path).extract_points_BIS()
->>>>>>> eb16f525
 
         return cls(list_points, name='from_stl')
 
