# -*- coding: utf-8 -*-
"""
Cloud of points classes.

"""

import math
from typing import List, Tuple

import dessia_common.core as dc
import matplotlib.pyplot as plt
from trimesh.proximity import closest_point

<<<<<<< HEAD
import dessia_common.core as dc
=======
>>>>>>> 40171b14
import volmdlr as vm
import volmdlr.faces as vmf
import volmdlr.primitives3d as p3d
import volmdlr.step as vstep
import volmdlr.stl as vmstl
# import volmdlr.core
import volmdlr.wires as vmw


class PointCloud3D(dc.DessiaObject):
    """
    Point Cloud3D, a list of points.

    :param points: a list of points.
    """

    def __init__(self, points: List[vm.Point3D], name: str = ''):
        self.points = points
        dc.DessiaObject.__init__(self, name=name)

    @classmethod
    def from_stl(cls, file_path):
        """
        Creates a point cloud 3d from an stl file.

        :param file_path: path to stl file.
        :return: point cloud 3d object.
        """
        list_points = vmstl.Stl.from_file(file_path).extract_points_BIS()

        return cls(list_points, name='from_stl')

    def _bounding_box(self):
        return vm.core.BoundingBox.from_points(self.points)

    def to_2d(self, plane_origin, x, y):
        list_points2d = [pt3d.to_2d(plane_origin, x, y) for pt3d in self.points]
        return PointCloud2D(list_points2d, name='3d_to_2d')

    def extract(self, u, umin, umax):  # -> List[PointCloud3D] :
        extracted_points = []
        for points in self.points:
            dist_to_plane = points.dot(u)
            if dist_to_plane > umin and dist_to_plane < umax:
                extracted_points.append(points)
        return PointCloud3D(extracted_points)

    def determine_extrusion_vector(self):
        bbox = self._bounding_box()
        xyz_bbox = [[bbox.xmin, bbox.xmax], [bbox.ymin, bbox.ymax], [bbox.zmin, bbox.zmax]]
        xyz_list = [l[1] - l[0] for l in xyz_bbox]
        absxyz_list, xyz_vect = [abs(length) for length in xyz_list], [vm.X3D, vm.Y3D, vm.Z3D]
        posmax = xyz_list.index(max(absxyz_list))
        normal = xyz_vect[posmax]
        vec1, vec2 = xyz_vect[posmax - 2], xyz_vect[posmax - 1]

        return posmax, normal, vec1, vec2

    def position_plane(self, posmax, resolution):
        bbox = self._bounding_box()
        xyz_bbox = [[bbox.xmin, bbox.xmax], [bbox.ymin, bbox.ymax], [bbox.zmin, bbox.zmax]]
        dist_between_plane = (xyz_bbox[posmax][1] - xyz_bbox[posmax][0]) / (resolution - 1)
        position_plane = [xyz_bbox[posmax][0] + n * dist_between_plane for n in range(resolution)]

        return dist_between_plane, position_plane

    @staticmethod
    def check_area_polygon(initial_polygon2d, position_plane,
                           normal, vec1, vec2):
        areas = [0] * len(initial_polygon2d)
        for n, poly in enumerate(initial_polygon2d):
            if poly is not None:
                areas[n] = poly.area()
        avg_area = sum(areas) / len(areas)

        polygon2d, polygon3d = [], []
        for n, poly in enumerate(initial_polygon2d):
            if poly is None or (poly.area() < avg_area / 10) and (n not in [0, len(initial_polygon2d) - 1]):
                continue
            if poly.area() < avg_area / 10:
                new_poly = vmw.ClosedPolygon2D.concave_hull(poly.points, -1, 0.000005)
                new_polygon = new_poly.to_3d(position_plane[n] * normal, vec1,
                                             vec2)
                polygon3d.append(new_polygon)
            else:

                polygon2d.append(poly)
                new_polygon = poly.to_3d(position_plane[n] * normal, vec1, vec2)
                polygon3d.append(new_polygon)

        return polygon3d

    def to_subcloud2d(self, pos_normal, vec1, vec2):
        subcloud2d_tosimp = self.to_2d(pos_normal, vec1, vec2)
        subcloud2d = subcloud2d_tosimp.simplify(resolution=5)
        return subcloud2d

    def to_shell(self, resolution: int = 10, normal=None, offset: float = 0):
        """ Creates a Shell from a Cloud of points 3D."""
        if normal is None:
            posmax, normal, vec1, vec2 = self.determine_extrusion_vector()
        else:
            posmax = 0
            for n, vect in enumerate([vm.X3D, vm.Y3D, vm.Z3D]):
                if vect == normal:
                    posmax = n
            vec1, vec2 = [vm.X3D, vm.Y3D, vm.Z3D][posmax - 2], [vm.X3D, vm.Y3D, vm.Z3D][posmax - 1]

        dist_between_plane, position_plane = self.position_plane(posmax=posmax,
                                                                 resolution=resolution)
        subcloud3d = [
            self.extract(
                normal,
                pos_plane -
                dist_between_plane /
                2,
                pos_plane +
                dist_between_plane /
                2) for pos_plane in position_plane]
        subcloud2d = [subcloud3d[n].to_subcloud2d(position_plane[n] * normal, vec1, vec2) for n in range(resolution)]

        # Offsetting
        if offset != 0:
            initial_polygon2d = [cloud2d.to_polygon(convex=True) for cloud2d in subcloud2d]
            position_plane, initial_polygon2d = self.offset_to_shell(position_plane, initial_polygon2d, offset)
        else:
            initial_polygon2d = [cloud2d.to_polygon() for cloud2d in subcloud2d]
        polygon3d = self.check_area_polygon(initial_polygon2d=initial_polygon2d,
                                            position_plane=position_plane,
                                            normal=normal,
                                            vec1=vec1, vec2=vec2)

        return self.generate_shell(polygon3d, normal, vec1, vec2)

    @classmethod
    def generate_shell(cls, polygon3d: List[vm.wires.ClosedPolygon3D],
                       normal: vm.Vector3D, vec1: vm.Vector3D, vec2: vm.Vector3D):
        """
        Generates a shell from a list of polygon 3d, using a sewing algorithm.

        :param polygon3d: list of polygon 3d to be sewed.
        :param normal: normal to the sewing plane.
        :param vec1: u vector in the sewing plane.
        :param vec2: v vector in the sewing plane.
        :return: return a shell.
        """
        position_plane = [p.points[0].dot(normal) for p in polygon3d]
        resolution = len(polygon3d)

        faces = []
        for n in range(resolution):
            poly1 = polygon3d[n]
            poly1_simplified = cls._helper_simplify_polygon(poly1, position_plane[n], normal, vec1, vec2)

            if n in (resolution - 1, 0):
                faces.append(
                    vmf.PlaneFace3D(surface3d=vmf.Plane3D.from_plane_vectors(position_plane[n] * normal, vec1, vec2),
                                    surface2d=cls._poly_to_surf2d(poly1_simplified, position_plane[n],
                                                                  normal, vec1, vec2)))

            if n != resolution - 1:
                poly2 = polygon3d[n + 1]
                poly2_simplified = cls._helper_simplify_polygon(poly2, position_plane[n + 1], normal, vec1, vec2)

                list_triangles_points = cls._helper_sew_polygons(poly1_simplified, poly2_simplified, vec1, vec2)
                list_faces = [vmf.Triangle3D(*triangle_points, alpha=0.9, color=(1, 0.1, 0.1))
                              for triangle_points in list_triangles_points]
                faces.extend(list_faces)
        return vmf.ClosedShell3D(faces)

    @staticmethod
    def _helper_simplify_polygon(polygon, position_plane, normal, vec1, vec2):
        poly_2d = polygon.to_2d(position_plane * normal, vec1, vec2)
        poly_2d_simplified = poly_2d.simplify_polygon(0.01, 1)
        if 1 - poly_2d_simplified.area() / poly_2d.area() > 0.3:
            poly_2d_simplified = poly_2d
        return poly_2d_simplified.to_3d(position_plane * normal, vec1, vec2)

    @staticmethod
    def _poly_to_surf2d(polygon, position_plane, normal, vec1, vec2):
        return vmf.Surface2D(polygon.to_2d(position_plane * normal, vec1, vec2), [])

    @staticmethod
    def _helper_sew_polygons(poly1, poly2, vec1, vec2):
        return poly1.sewing(poly2, vec1, vec2)

    def shell_distances(self, shells: vmf.OpenTriangleShell3D) -> Tuple['PointCloud3D', List[float], List[int]]:
        """
        Computes distance of point to shell for each point in self.points.

        :return: The point cloud of points projection on nearest triangle, their distances and the corresponding
        triangles index
        :rtype: Tuple[PointCloud3D, List[float], List[int]]
        """
        nearest_coords, distances, triangles_idx = self.shell_distances_ndarray(shells)
        return (PointCloud3D([vm.Point3D(*coords) for coords in nearest_coords]),
                distances.tolist(),
                triangles_idx.tolist())

    def shell_distances_ndarray(self, shells: vmf.OpenTriangleShell3D):
        """
        Computes distance of point to shell for each point in self.points in a numpy formatted data.

        :return: The point cloud of points projection on nearest triangle, their distances and the corresponding
        triangles index
        :rtype: Tuple[numpy.ndarray(float), numpy.ndarray(float), numpy.ndarray(int)]
        """
        shells_trimesh = shells.to_trimesh()
        return closest_point(shells_trimesh, self.to_coord_matrix())

    def to_coord_matrix(self) -> List[List[float]]:
        """Generate an n_points x 3 matrix of coordinates."""
        return [point.coordinates() for point in self.points]

    @classmethod
    def from_step(cls, step_file: str):
        """
        Creates a Clopud of Points from a step file.

        :param step_file: step file.
        :return: Point Cloud 3D.
        """
        step = vstep.Step(step_file)
        points = step.to_points()
        return cls(points)

    def plot(self, ax=None, color='k'):
        """
        Plot the cloud 3d.

        """
        ax = self.points[0].plot(ax=ax)
        for point in self.points[1::100]:
            point.plot(ax=ax, color=color)

        return ax

    def extended_cloud(self, distance_extended: float):
        # it works if distance_extended >= 0
        spheres, extended_points = [], []
        for point in self.points:
            extended_zone = p3d.Sphere(point, distance_extended)
            sphere_primitive = extended_zone.shell_faces[0]

            spheres.append(vmf.ClosedShell3D([sphere_primitive]))

            extended_points.extend(sphere_primitive.triangulation().points)

        for sphere in spheres:
            clean_extended_zone = []
            for point in extended_points:
                if not sphere.point_belongs(point):
                    clean_extended_zone.append(point)
            extended_points = clean_extended_zone

        return extended_points

    @staticmethod
    def offset_to_shell(positions_plane: List[vmf.Plane3D],
                        polygons2d: List[vmw.ClosedPolygon2D], offset: float):

        origin_f, origin_l = positions_plane[0], positions_plane[-1]

        new_position_plane = [origin_f - offset] + positions_plane[1:-1] + [origin_l + offset]
        polyconvexe = [vmw.ClosedPolygon2D.points_convex_hull(poly.points) for poly in polygons2d]
        new_poly = [poly.offset(offset) for poly in polyconvexe]

        return new_position_plane, new_poly


class PointCloud2D(dc.DessiaObject):
    """
    Point Cloud2D class.

    :param points: list of points for point cloud.
    """

    def __init__(self, points, name: str = ''):
        self.points = points
        dc.DessiaObject.__init__(self, name=name)

    def plot(self, ax=None, color='k'):
        """Plot a point cloud 2d using Matplotlib."""
        if ax is None:
            _, ax = plt.subplots()
        for point in self.points:
            point.plot(ax=ax, color=color)
        return ax

    def to_polygon(self, convex=False):
        """
        Use a Cloud point 2d to create a polygon.

        :param convex: if True, it will return a convex polygon. If false, it will search for a concave polygon.
        :return: closed polygon 2d.
        """
        if not self.points:
            return None

        # polygon = vmw.ClosedPolygon2D.convex_hull_points(self.points)
        if convex:
            polygon = vmw.ClosedPolygon2D.points_convex_hull(self.points)
        else:
            polygon = vmw.ClosedPolygon2D.concave_hull(self.points, -0.2, 0.000005)

        if polygon is None or math.isclose(polygon.area(), 0, abs_tol=1e-6):
            return None
        return polygon

    def bounding_rectangle(self):
        """
        Calculates the bounding rectangle for the point cloud.

        :return: bounds for bounding rectangle.
        """
        x_list, y_list = [p.x for p in self.points], [p.y for p in self.points]
        return min(x_list), max(x_list), min(y_list), max(y_list)

    def simplify(self, resolution=5):
        """Simplify cloud point 2d."""
        if not self.points:
            return PointCloud2D(self.points, name=self.name + '_none')

        xy_extr = list(self.bounding_rectangle())  # xmin, xmax, ymin, ymax

        x_slide = [xy_extr[0] + n * (xy_extr[1] - xy_extr[0]) / (resolution - 1) for n in range(resolution)]
        y_slide = [xy_extr[2] + n * (xy_extr[3] - xy_extr[2]) / (resolution - 1) for n in range(resolution)]

        points = []
        for x1, x2 in zip(x_slide, x_slide[1:] + [x_slide[0]]):
            for y1, y2 in zip(y_slide, y_slide[1:] + [y_slide[0]]):
                box_points = []
                for point in self.points:
                    if point.x >= x1 and point.x <= x2:
                        if point.y >= y1 and point.y <= y2:
                            box_points.append(point)
                points.append(box_points)

        polys = [vmw.ClosedPolygon2D.points_convex_hull(pts) for pts in points]
        clean_points = []
        for poly in polys:
            if poly is not None:
                clean_points += poly.points
        return PointCloud2D(clean_points, name=self.name + '_clean')

    def to_coord_matrix(self) -> List[List[float]]:
        """
        Generate a n_points x 2 matrix of coordinates.
        """
        return [point.coordinates() for point in self.points]<|MERGE_RESOLUTION|>--- conflicted
+++ resolved
@@ -11,10 +11,6 @@
 import matplotlib.pyplot as plt
 from trimesh.proximity import closest_point
 
-<<<<<<< HEAD
-import dessia_common.core as dc
-=======
->>>>>>> 40171b14
 import volmdlr as vm
 import volmdlr.faces as vmf
 import volmdlr.primitives3d as p3d
