--- conflicted
+++ resolved
@@ -346,10 +346,6 @@
 
         if polygon is None or math.isclose(polygon.area(), 0, abs_tol=1e-6):
             return None
-<<<<<<< HEAD
-=======
-
->>>>>>> ae699ef9
         return polygon
 
     def bounding_rectangle(self):
