--- conflicted
+++ resolved
@@ -68,19 +68,12 @@
         subcloud3d = [self.extract(normal, pos_plane-dist_between_plane/2, pos_plane+dist_between_plane/2) for pos_plane in position_plane]
         # print('subcloud3D CREATED')
         vec1, vec2 = xyz_vect[posmax-2], xyz_vect[posmax-1]
-<<<<<<< HEAD
         subcloud2d_tosimp = [subcloud3d[n].to_2d(position_plane[n]*normal, vec1, vec2) for n in range(resolution)]
         subcloud2d = [sub.simplify() for sub in subcloud2d_tosimp]
         
         # return subcloud2d
         print('subcloud2D CREATED')
         print('CREATING POLYGONS')
-=======
-        subcloud2d = [subcloud3d[n].to_2d(position_plane[n]*normal, vec1, vec2) for n in range(resolution)]
-        # print('subcloud2D CREATED')
-        # print('CREATING POLYGONS')
-        
->>>>>>> a786bd13
         initial_polygon2d = [cloud2d.to_polygon() for cloud2d in subcloud2d]
         
         polygon2d, polygon3d = [], []
@@ -92,33 +85,19 @@
                 polygon3d.append(poly.to_3d(pos_plane*normal, vec1, vec2))
 
         faces = []
-<<<<<<< HEAD
-        max_poly_resolution = int(sum([len(poly.points) for poly in polygon3d])/len(polygon3d))+1
-        
-        # fig = plt.figure()
-        # ax = Axes3D(fig)
-        # for poly in polygon3d :
-        #     poly.plot(ax=ax)
-=======
         # max_poly_resolution = int(sum([len(poly.points) for poly in polygon3d])/len(polygon3d))+1
->>>>>>> a786bd13
         
         for n in range(resolution):
             print('sewing polygon', round(n/resolution*100, 2), '%')
             poly1 = polygon3d[n]
-<<<<<<< HEAD
             # poly1 = poly1.simplify(0.01, 0.05)
 
-=======
-            poly1 = poly1.simplify(0.01, 0.05)
->>>>>>> a786bd13
             if n == resolution-1 or n == 0:
                 plane3d = vmf.Plane3D.from_plane_vectors(position_plane[n]*normal, vec1, vec2)
                 surf2d = vmf.Surface2D(polygon2d[n],[])
                 faces.append(vmf.PlaneFace3D(plane3d, surf2d))
             if n != resolution-1:
                 poly2 = polygon3d[n+1]
-<<<<<<< HEAD
                 # poly2 = poly2.simplify(0.01, 0.05)
                 # coords = poly1.sewin1g_with(poly2, vec1, vec2, normal, resolution = max_poly_resolution)
                 print('poly1: ', len(poly1.points), 'points')
@@ -127,15 +106,6 @@
                 coords = poly1.sewing(poly2)
                 for trio in coords :
                     faces.append(vmf.Triangle3D(trio[0], trio[1], trio[2]))
-=======
-                poly2 = poly2.simplify(0.01, 0.05)
-                # coords = poly1.sewin1g_with(poly2, vec1, vec2, normal, resolution = max_poly_resolution)
-                
-                coords = poly1.sewing(poly2)
-                for trio in coords :
-                    faces.append(vmf.Triangle3D(trio[0], trio[1], trio[2]))
-        
->>>>>>> a786bd13
         return vmf.ClosedShell3D(faces)
 
     @classmethod        
@@ -164,15 +134,10 @@
         return ax
     
     def to_polygon(self):
-<<<<<<< HEAD
-        # polygon = vmw.ClosedPolygon2D.points_convex_hull(self.points)
-        polygon = vmw.ClosedPolygon2D.concave_hull(self.points, 0.2, 0.0005)
-=======
         if not self.points:
             return None
         # polygon = vmw.ClosedPolygon2D.points_convex_hull(self.points)
         polygon = vmw.ClosedPolygon2D.concave_hull(self.points, -0.5, 0.0005)
->>>>>>> a786bd13
         # polygon = vmw.ClosedPolygon2D.convex_hull_points(self.points)
         if polygon is None or math.isclose(polygon.area(), 0, abs_tol = 1e-6) :
             return None
