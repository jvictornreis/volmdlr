#!/usr/bin/env python3
# -*- coding: utf-8 -*-
"""

"""


#import bezier

# from packaging import version
import warnings
import math
import numpy as npy
npy.seterr(divide='raise')

# from geomdl import NURBS
from geomdl import BSpline
from geomdl import utilities
import matplotlib.pyplot as plt
import  mpl_toolkits
from matplotlib.patches import Arc, FancyArrowPatch
from mpl_toolkits.mplot3d import Axes3D
# from mpl_toolkits.mplot3d import proj3d
# from matplotlib import __version__ as _mpl_version

import networkx as nx

from .core_compiled import (Vector2D, Vector3D, Point2D, Point3D,
                   O2D, X2D, Y2D, OXY,
                   Basis3D, Frame2D, Frame3D,
                   O3D, X3D, Y3D, Z3D,
                   LineSegment2DPointDistance,
                   PolygonPointBelongs,
                   )

from scipy.linalg import solve

import volmdlr.geometry as geometry
from volmdlr import plot_data
# from volmdlr import triangulation as tri
import triangle

import dessia_common as dc
# from typing import TypeVar, List, Tuple

from jinja2 import Environment, PackageLoader, select_autoescape

import webbrowser
import os

import tempfile
import subprocess

import random





def standardize_knot_vector(knot_vector):
    u0 = knot_vector[0]
    u1 = knot_vector[-1]
    standard_u_knots = []
    if u0 != 0 or u1 != 1:
        x = 1/(u1-u0)
        y = u0/(u0-u1)
        for u in knot_vector:
            standard_u_knots.append(u*x+y)
        return standard_u_knots
    else:
        return knot_vector


def find_and_replace(string, find, replace):
    """
    Finds a string in a string and replace it
    """
    index = string.find(find)
    if index != -1:
        try:
            # verifie si il reste pas des chiffre apres
            int(string[index+len(find)])
        except (ValueError, IndexError):
            # on remplace
            return string[:index]+replace+string[index+len(find):]
        else:
            return string[:index]+find_and_replace(string[index+len(find)], find, replace)
    return string

def step_split_arguments(function_arg):
    """
    Split the arguments of a function that doesn't start with '(' but end with ')'
    ex: IN: '#123,#124,#125)'
       OUT: ['#123', '#124', '#125']
    """
    if len(function_arg) > 0 and function_arg[-1] != ')':
            function_arg += ')'
    arguments = []
    argument = ""
    parenthesis = 1
    for char in function_arg:
        if char == "(":
            parenthesis += 1

        if char != "," or parenthesis > 1:
            argument += char
        else:
            arguments.append(argument)
            argument = ""

        if char == ")":
            parenthesis -= 1
            if parenthesis == 0:
                arguments.append(argument[:-1])
                argument = ""
                break
    return arguments

def set_to_list(step_set):
    char_list = step_set.split(',')
    char_list[0] = char_list[0][1:]
    char_list[-1] = char_list[-1][:-1]
    return [elem for elem in char_list]

def delete_node_and_predecessors(graph, node):
    predecessors = list(graph.predecessors(node))
    graph.remove_node(node)
    for predecessor in predecessors:
        delete_node_and_predecessors(graph, predecessor)

def delete_node_and_successors(graph, node):
    successors = list(graph.successors(node))
    graph.remove_node(node)
    for successor in successors:
        delete_node_and_successors(graph, successor)

def clockwise_angle(vector1, vector2):
    """
    Return the clockwise angle in radians between vector1 and vector2.
    """
    # print('vector1',vector1)
    # print('vector2',vector2)
    vector0 = Vector2D((0, 0))
    if vector0 in (vector1, vector2):
        return 0
    
    dot = vector1.Dot(vector2)
    norm_vec_1 = vector1.Norm()
    norm_vec_2 = vector2.Norm()
    sol = dot/(norm_vec_1*norm_vec_2)
    cross = vector1.Cross(vector2)
    if math.isclose(sol, 1, abs_tol=1e-6) :
        inner_angle = 0
    else :
        inner_angle = math.acos(sol)
    # print('cross', cross)
    
    if cross < 0:
        return inner_angle

    return 2*math.pi-inner_angle

def vectors3d_angle(vector1, vector2):
    dot = vector1.Dot(vector2)
    teta = math.acos(dot/vector1.Norm()/vector2.Norm())
    return teta

def delete_double_pos(points, triangles):
    
    points_to_indexes = {}
    
    for index, point in enumerate(points):
        if point not in points_to_indexes:
            points_to_indexes[point] = [index]
        else:
            points_to_indexes[point].append(index)
            
    new_points = []
    index_to_modified_index = {}
    for i, (point, indexes) in enumerate(points_to_indexes.items()):
        new_points.append(point)
        index_to_modified_index[indexes[0]] = i
    
    index_to_new_index = {}
    
    for indexes in points_to_indexes.values():
        for index in indexes[1:]:
            index_to_new_index[index] = indexes[0]
    
    new_triangles = []
    # print('triangles', triangles)
    for face_triangles in triangles:
        if face_triangles is None : 
            continue
        # print('face_triangles', face_triangles)
        new_face_triangles = []
        for triangle in face_triangles:
            # print('triangle', triangle)
            new_triangle = []
            for index in triangle:
                if index in index_to_new_index:
                    modified_index = index_to_modified_index[index_to_new_index[index]]
                else:
                    modified_index = index_to_modified_index[index]
                new_triangle.append(modified_index)
            new_face_triangles.append(tuple(new_triangle))
        new_triangles.append(new_face_triangles)
        
    return new_points, new_triangles




class Primitive2D(dc.DessiaObject):
    def __init__(self, name=''):
        self.name = name

class CompositePrimitive2D(Primitive2D):
    """
    A collection of simple primitives
    """
    def __init__(self, primitives, name=''):
        Primitive2D.__init__(self, name)
        self.primitives = primitives
        # self.UpdateBasisPrimitives()

    # def UpdateBasisPrimitives(self):
    #     basis_primitives = []
    #     for primitive in self.primitives:
    #         if hasattr(primitive, 'basis_primitives'):
    #             basis_primitives.extend(primitive.basis_primitives)
    #         else:
    #             basis_primitives.append(primitive)

    #     self.basis_primitives = basis_primitives


    def Rotation(self, center, angle, copy=True):
        if copy:
            return self.__class__([p.Rotation(center, angle, copy=True)\
                                   for p in self.primitives])
        else:
            for p in self.primitives:
                p.Rotation(center, angle, copy=False)
            self.UpdateBasisPrimitives()

    def Translation(self, offset, copy=True):
        if copy:
            return self.__class__([p.Translation(offset, copy=True)\
                                   for p in self.primitives])
        else:
            for p in self.primitives:
                p.Translation(offset, copy=False)
            self.UpdateBasisPrimitives()

    def frame_mapping(self, frame, side, copy=True):
        """
        side = 'old' or 'new'
        """
        if copy:
            return self.__class__([p.frame_mapping(frame, side, copy=True)\
                                   for p in self.primitives])
        else:
            for p in self.primitives:
                p.frame_mapping(frame, side, copy=False)
            self.UpdateBasisPrimitives()

    def To3D(self, plane_origin, x, y, name=None):
        if name is None:
            name = '3D of {}'.format(self.name)
        primitives3D = [p.To3D(plane_origin, x, y) for p in self.primitives]
        return CompositePrimitive3D(primitives3D, name)

    def MPLPlot(self, ax=None, color='k', arrow=False, width=None, plot_points=False):
        if ax is None:
            fig, ax = plt.subplots()
            ax.set_aspect('equal')
        else:
            fig = ax.figure

        for element in self.primitives:
            if element.__class__.__name__ == 'LineSegment2D':
                element.MPLPlot(ax, color, arrow, width, plot_points=plot_points)
            else:

                element.MPLPlot(ax, color=color)

        ax.margins(0.1)
        plt.show()

        return fig, ax

    def plot_data(self, name, fill=None, color='black', stroke_width=0.2, opacity=1):
        plot_data = {}
        plot_data['fill'] = fill
        plot_data['name'] = name
        plot_data['type'] = 'wire'
        plot_data['plot_data'] = []
        for item in self.primitives:
            plot_data['plot_data'].append(item.plot_data(color=color,
                                                        stroke_width=stroke_width,
                                                        opacity=opacity))
        return plot_data


class Wire2D(CompositePrimitive2D):
    """
    A collection of simple primitives, following each other making a wire
    """
    def __init__(self, primitives, name=''):
        CompositePrimitive2D.__init__(self, primitives, name)

    # TODO: method to check if it is a wire

    def Length(self):
        length = 0.
        for primitive in self.primitives:
            length += primitive.Length()
        return length

    def PointAtCurvilinearAbscissa(self, curvilinear_abscissa):
        length = 0.
        for primitive in self.primitives:
            primitive_length = primitive.Length()
            if length + primitive_length > curvilinear_abscissa:
                return primitive.PointAtCurvilinearAbscissa(curvilinear_abscissa - length)
            length += primitive_length
        return ValueError

    def plot_data(self, name='', fill=None, color='black', stroke_width=1, opacity=1):
        plot_data = {}
        plot_data['name'] = name
        plot_data['type'] = 'wire'
        plot_data['plot_data'] = []
        for item in self.primitives:
            plot_data['plot_data'].append(item.plot_data(color=color,
                                                        stroke_width=stroke_width,
                                                        opacity=opacity))
        return plot_data
    
    def line_intersection(self, line):
        intersection_points = []
        for primitive in self.primitives:
            pts = primitive.line_intersection(line)
            if pts is not None:
                if type(pts) is list:
                    intersection_points.extend(pts)
                else:
                    intersection_points.append(pts)
        if intersection_points:
            return intersection_points
        else:
            return None


class Contour2D(Wire2D):
    """
    A collection of 2D primitives forming a closed wire2D
    TODO : CenterOfMass and SecondMomentArea should be changed accordingly to
    Area considering the triangle drawn by the arcs
    """
    _non_serializable_attributes  = ['internal_arcs', 'external_arcs' ,'polygon', 'straight_line_contour_polygon']
    def __init__(self, primitives, name=''):
        Wire2D.__init__(self, primitives, name)
        self._utd_analysis = False

    def _primitives_analysis(self):
        """
        An internal arc is an arc that has his interior point inside the polygon
        """

        arcs = []
        internal_arcs = []
        external_arcs = []
        points_polygon = []
        points_straight_line_contour = []
        for primitive in self.primitives:
            if primitive.__class__.__name__ == 'LineSegment2D':
                points_polygon.extend(primitive.points)
                points_straight_line_contour.extend(primitive.points)
            elif primitive.__class__.__name__ == 'Arc2D':
#                points_polygon.append(primitive.center)
                points_polygon.append(primitive.start)
                points_polygon.append(primitive.end)
                arcs.append(primitive)
            elif primitive.__class__.__name__ == 'Circle2D':
                return None
            else:
                raise NotImplementedError('primitive of type {} is not handled'.format(primitive))

        polygon = Polygon2D(points_polygon)
        straight_line_contour_polygon = Polygon2D(points_straight_line_contour)
        
        for arc in arcs:
            if polygon.PointBelongs(arc.interior):
                internal_arcs.append(arc)
            else:
                external_arcs.append(arc)

        return internal_arcs, external_arcs, polygon, straight_line_contour_polygon
    
    def _get_internal_arcs(self):
        if not self._utd_analysis:
            (self._internal_arcs, self._external_arcs,
             self._polygon, self._straight_line_contour_polygon) = self._primitives_analysis()
            self._utd_analysis = True
        return self._internal_arcs
            
    internal_arcs = property(_get_internal_arcs)
    
    def _get_external_arcs(self):
        if not self._utd_analysis:
            (self._internal_arcs, self._external_arcs,
             self._polygon, self._straight_line_contour_polygon) = self._primitives_analysis()
            self._utd_analysis = True
        return self._internal_arcs
            
    external_arcs = property(_get_external_arcs)
    
    def _get_polygon(self):
        if not self._utd_analysis:
            (self._internal_arcs, self._external_arcs,
             self._polygon, self._straight_line_contour_polygon) = self._primitives_analysis()
            self._utd_analysis = True
        return self._polygon
            
    polygon = property(_get_polygon)
    
    def _get_straight_line_contour_polygon(self):
        if not self._utd_analysis:
            (self._internal_arcs, self._external_arcs,
             self._polygon, self._straight_line_contour_polygon) = self._primitives_analysis()
            self._utd_analysis = True
        return self._straight_line_contour_polygon
            
    straight_line_contour_polygon = property(_get_straight_line_contour_polygon)
    
    
    def point_belongs(self, point):
        for arc in self.internal_arcs:
            if arc.point_belongs(point):
                return False
        if self.polygon.PointBelongs(point):
            return True
        for arc in self.external_arcs:
            if arc.point_belongs(point):
                return True
        return False

    def point_distance(self, point):
        min_distance = self.primitives[0].point_distance(point)
        for primitive in self.primitives[1:]:
            distance = primitive.point_distance(point)
            if distance < min_distance:
                min_distance = distance
        return min_distance

    def bounding_points(self):
        points = self.straight_line_contour_polygon.points[:]
        for arc in self.internal_arcs + self.external_arcs:
            points.extend(arc.tessellation_points())
        xmin = min([p[0] for p in points])
        xmax = max([p[0] for p in points])
        ymin = min([p[1] for p in points])
        ymax = max([p[1] for p in points])
        return (Point2D((xmin, ymin)), Point2D((xmax, ymax)))

    def To3D(self, plane_origin, x, y, name=None):
        if name is None:
            name = '3D of {}'.format(self.name)
        primitives3D = [p.To3D(plane_origin, x, y) for p in self.primitives]
        return Contour3D(edges=primitives3D, name=name)

    def Area(self):
        if len(self.primitives) == 1:
            return self.primitives[0].Area()

        A = self.polygon.Area()

        for arc in self.internal_arcs:
            triangle = Polygon2D([arc.start, arc.center, arc.end])
            A = A - arc.Area() + triangle.Area()
        for arc in self.external_arcs:
            triangle = Polygon2D([arc.start, arc.center, arc.end])
            A = A + arc.Area() - triangle.Area()

        return A

    def CenterOfMass(self):
        if len(self.primitives) == 1:
            return self.primitives[0].CenterOfMass()

        area = self.polygon.Area()
        if area > 0.:
            c = area*self.polygon.CenterOfMass()
        else:
            c = O2D

        for arc in self.internal_arcs:
            arc_area = arc.Area()
            c -= arc_area*arc.CenterOfMass()
            area -= arc_area
        for arc in self.external_arcs:
            arc_area = arc.Area()
            c += arc_area*arc.CenterOfMass()
            area += arc_area
        if area != 0:
            return c/area
        else:
            return False

    def SecondMomentArea(self, point):
        if len(self.primitives) == 1:
            return self.primitives[0].SecondMomentArea(point)

        A = self.polygon.SecondMomentArea(point)
        for arc in self.internal_arcs:
            A -= arc.SecondMomentArea(point)
        for arc in self.external_arcs:
            A += arc.SecondMomentArea(point)

        return A
    
    def plot_data(self, name='', fill=None, marker=None, color='black', 
                  stroke_width=1, dash=False, opacity=1):

        plot_data = {}
        plot_data['fill'] = fill
        plot_data['name'] = name
        plot_data['type'] = 'contour'
        plot_data['plot_data'] = []
        for item in self.primitives:
            plot_data['plot_data'].append(item.plot_data(color=color,
                                                         stroke_width=stroke_width,
                                                         opacity=opacity))
        return plot_data

class Mesh2D:
    def __init__(self, contours, points_densities, default_density):
        self.contours = contours
        self.points_densities = points_densities
        self.default_density = default_density

    def GeoScript(self, filepath=''):
        s = ''
        ipt = 1# point index
        ipr = 1# primitive index
        points_index = {}
        #assigning an index to point
        for contour in self.contours:
            for primitive in contour.primitives:
                for point in primitive.geo_points:
                    try:
                        points_index[point]
                    except KeyError:
                        points_index[point]=ipt
                        try:
                            d=self.points_densities[point]
                        except KeyError:
                            d=self.default_density
                        s += 'Point({})={{{},{},0.,{}}};\n'.format(ipt,*point.vector,d)
                        ipt += 1
        contours_indices = []
        for contour in self.contours:
            contour_iprs = []
            for primitive in contour.primitives:
                spr,ipr2=primitive.GeoScript(ipr,[points_index[p] for p in primitive.geo_points])
                s+=spr
                contour_iprs.extend(range(ipr,ipr2))
                ipr=ipr2
            s+='Line Loop({}) = {{{}}};\n'.format(ipr,str(contour_iprs)[1:-1])
            contours_indices.append(ipr)
            ipr+=1
        s+='Plane Surface({}) = {{{}}};\n'.format(ipr,str(contours_indices)[1:-1])
        # Saving to file if required
        if filepath!='':
            with open(filepath, 'w') as file:
                file.write(s)
        return s

class Line(dc.DessiaObject):
    def __neg__(self):
        return self.__class__(self.points[::-1])

    def DirectionVector(self, unit=False):
        u = self.points[1] - self.points[0]
        if unit:
            u.Normalize()
        return u

    def NormalVector(self, unit=False):
        return self.DirectionVector(unit).NormalVector()

class Line2D(Primitive2D, Line):
    """
    Define an infinte line given by two points.
    """
    def __init__(self, point1, point2, name=''):
        Primitive2D.__init__(self, name=name)
        self.points=[point1, point2]

    def To3D(self, plane_origin, x1, x2):
        p3D = [p.To3D(plane_origin, x1, x2) for p in self.points]
        return Line2D(*p3D, self.name)

    def Rotation(self, center, angle, copy=True):
        if copy:
            return Line2D(*[p.Rotation(center, angle, copy=True) for p in self.points])
        else:
            for p in self.points:
                p.Rotation(center, angle, copy=False)

    def Translation(self, offset, copy=True):
        if copy:
            return Line2D(*[p.Translation(offset, copy=True) for p in self.points])
        else:
            for p in self.points:
                p.Translation(offset, copy=False)

    def point_distance(self, point, return_other_point=False):
        """
        Computes the distance of a point to line
        """
        p1, p2 = self.points
        u = p2 - p1
        t = (point-p1).Dot(u) / u.Norm()**2
        projection = p1 + t * u # Projection falls on the segment
        if return_other_point:
            return (point-projection).Norm(), projection
        return (point-projection).Norm()

    def PointProjection(self, point, curvilinear_abscissa=False):
        p1, p2 = self.points
        u = p2 - p1
        t = (point-p1).Dot(u) / u.Norm()**2
        projection = p1 + t * u
        if curvilinear_abscissa:
            return projection,t
        return projection

    def MPLPlot(self, ax=None, color='k', dashed=True):
        if ax is None:
            fig, ax = plt.subplots()
            ax.set_aspect('equal')
        else:
            fig = ax.figure
        
        p1, p2 = self.points

        # Axline disappeared in matplotlib 3.2.0 but was in 3.2.0.rc ...
        # TODO: if it comes back implement it...

        # if version.parse(_mpl_version) >= version.parse('3.2'):
        #     if dashed:
        #         ax.axline(*p1, *p2, dashes=[30, 5, 10, 5])
        #     else:
        #         ax.axline(*p1, *p2)
        # else:
        u = p2 - p1
        p3 = p1 - 3*u
        p4 = p2 + 4*u
        if dashed:
            ax.plot([p3[0], p4[0]], [p3[1], p4[1]], color=color, dashes=[30, 5, 10, 5])
        else:
            ax.plot([p3[0], p4[0]], [p3[1], p4[1]], color=color)


        return fig ,ax
    
    def plot_data(self, marker=None, color='black', stroke_width=1,
                 dash=False, opacity=1, arrow=False):
        p1, p2 = self.points
        u = p2 - p1
        p3 = p1 - 3*u
        p4 = p2 + 4*u
        return {'type' : 'line',
                'data' : [p3[0], p3[1],
                          p4[0], p4[1]],
                'color' : color,
                'marker' : marker,
                'size' : stroke_width,
                'dash' : dash,
                'opacity' : opacity,
                'arrow': arrow
                }

    def CreateTangentCircle(self, point, other_line):
        """
        Computes the two circles that are tangent to 2 lines and intersect
        a point located on one of the two lines.
        """

        # point will be called I(x_I, y_I)
        # self will be (AB)
        # line will be (CD)

        if math.isclose(self.point_distance(point), 0, abs_tol=1e-10):
            I = Vector2D((point[0], point[1]))
            A = Vector2D((self.points[0][0], self.points[0][1]))
            B = Vector2D((self.points[1][0], self.points[1][1]))
            C = Vector2D((other_line.points[0][0], other_line.points[0][1]))
            D = Vector2D((other_line.points[1][0], other_line.points[1][1]))

        elif math.isclose(other_line.point_distance(point), 0, abs_tol=1e-10):
            I = Vector2D((point[0], point[1]))
            C = Vector2D((self.points[0][0], self.points[0][1]))
            D = Vector2D((self.points[1][0], self.points[1][1]))
            A = Vector2D((other_line.points[0][0], other_line.points[0][1]))
            B = Vector2D((other_line.points[1][0], other_line.points[1][1]))
        else:
            raise AttributeError("The point isn't on any of the two lines")

        # CHANGEMENT DE REPAIRE
        new_u = Vector2D((B-A))
        new_u.Normalize()
        new_v = new_u.NormalVector(unit=True)
        new_basis = Frame2D(I, new_u, new_v)

        new_A = new_basis.NewCoordinates(A)
        new_B = new_basis.NewCoordinates(B)
        new_C = new_basis.NewCoordinates(C)
        new_D = new_basis.NewCoordinates(D)

# =============================================================================
# LES SEGMENTS DECRIVENT UNE SEULE ET MEME DROITE
#   => AUCUNE SOLUTION
# =============================================================================
        if new_C[1] == 0 and new_D[1] == 0:

            return None, None

# =============================================================================
# LES SEGMENTS SONT PARALLELES
#   => 1 SOLUTION
# =============================================================================
        elif math.isclose(self.DirectionVector(unit=True).Dot(other_line.NormalVector(unit=True)), 0, abs_tol=1e-06):

            segments_distance = abs(new_C[1] - new_A[1])
            r = segments_distance / 2
            new_circle_center = Point2D((0, npy.sign(new_C[1] - new_A[1])*r))
            circle_center = new_basis.OldCoordinates(new_circle_center)
            circle = Circle2D(circle_center, r)

            return circle, None

# =============================================================================
# LES SEGMENTS SONT PERPENDICULAIRES
#   => 2 SOLUTIONS
# =============================================================================
        elif math.isclose(self.DirectionVector(unit=True).Dot(other_line.DirectionVector(unit=True)), 0, abs_tol=1e-06):

            line_AB = Line2D(Point2D(new_A), Point2D(new_B))
            line_CD = Line2D(Point2D(new_C), Point2D(new_D))
            new_pt_K = Point2D.LinesIntersection(line_AB ,line_CD)

            r = abs(new_pt_K[0])
            new_circle_center1 = Point2D((0, r))
            new_circle_center2 = Point2D((0, -r))
            circle_center1 = new_basis.OldCoordinates(new_circle_center1)
            circle_center2 = new_basis.OldCoordinates(new_circle_center2)
            circle1 = Circle2D(circle_center1, r)
            circle2 = Circle2D(circle_center2, r)

            return circle1, circle2

# =============================================================================
# LES SEGMENTS SONT QUELCONQUES
#   => 2 SOLUTIONS
# =============================================================================
        else:

            line_AB = Line2D(Point2D(new_A), Point2D(new_B))
            line_CD = Line2D(Point2D(new_C), Point2D(new_D))
            new_pt_K = Point2D.LinesIntersection(line_AB ,line_CD)
            pt_K = Point2D(new_basis.OldCoordinates(new_pt_K))

            if pt_K == I:
                return None, None

            # CHANGEMENT DE REPERE:
            new_u2 = Vector2D(pt_K-I)
            new_u2.Normalize()
            new_v2 = new_u2.NormalVector(unit=True)
            new_basis2 = Frame2D(I, new_u2, new_v2)

            new_A = new_basis2.NewCoordinates(A)
            new_B = new_basis2.NewCoordinates(B)
            new_C = new_basis2.NewCoordinates(C)
            new_D = new_basis2.NewCoordinates(D)
            new_pt_K = new_basis2.NewCoordinates(pt_K)

            teta1 = math.atan2(new_C[1], new_C[0] - new_pt_K[0])
            teta2 = math.atan2(new_D[1], new_D[0] - new_pt_K[0])

            if teta1 < 0:
                teta1 += math.pi
            if teta2 < 0:
                teta2 += math.pi

            if not math.isclose(teta1, teta2, abs_tol=1e-08):
                if math.isclose(teta1, math.pi, abs_tol=1e-08) or math.isclose(teta1, 0., abs_tol=1e-08):
                    teta = teta2
                elif math.isclose(teta2, math.pi, abs_tol=1e-08) or math.isclose(teta2, 0., abs_tol=1e-08):
                    teta = teta1
            else:
                teta = teta1

            r1 = new_pt_K[0] * math.sin(teta) / (1 + math.cos(teta))
            r2 = new_pt_K[0] * math.sin(teta) / (1 - math.cos(teta))

            new_circle_center1 = Point2D((0, -r1))
            new_circle_center2 = Point2D((0, r2))

            circle_center1 = new_basis2.OldCoordinates(new_circle_center1)
            circle_center2 = new_basis2.OldCoordinates(new_circle_center2)

            if new_basis.NewCoordinates(circle_center1)[1] > 0:
                circle1 = Circle2D(circle_center1, r1)
                circle2 = Circle2D(circle_center2, r2)
            else:
                circle1 = Circle2D(circle_center2, r2)
                circle2 = Circle2D(circle_center1, r1)

            return circle1, circle2

class LineSegment2D(Line2D):
    """
    Define a line segment limited by two points
    """
    def __init__(self,point1, point2, name=''):
        Line2D.__init__(self, point1, point2, name = name)
        
    def to_dict(self):
        # improve the object structure ?
        dict_ = {}
        dict_['name'] = self.name
        dict_['point1'] = self.points[0].to_dict()
        dict_['point2'] = self.points[1].to_dict()
        dict_['object_class'] = 'volmdlr.core.LineSegment2D'
        return dict_
    
    @classmethod
    def dict_to_object(cls, dict_):
        return cls(point1 = Point2D.dict_to_object(dict_['point1']), 
                   point2 = Point2D.dict_to_object(dict_['point2']), name = dict_['name'])

    def _get_geo_points(self):
        return self.points

    geo_points=property(_get_geo_points)

    def Length(self):
        return self.points[1].point_distance(self.points[0])

    def PointAtCurvilinearAbscissa(self, curvilinear_abscissa):
        return self.points[0] + self.DirectionVector(unit=True) * curvilinear_abscissa

    def point_distance(self, point, return_other_point=False):
        """
        Computes the distance of a point to segment of line
        """
        if self.points[0] == self.points[1]:
            if return_other_point:
                return 0, Point2D(point)
            return 0
        distance, point = LineSegment2DPointDistance([p.vector for p in self.points], point.vector)
        if return_other_point:
            return distance, Point2D(point)
        return distance

    def PointProjection(self, point, curvilinear_abscissa=False):
        point, curv_abs = Line2D.PointProjection(self, point, True)
        if curv_abs <= 0.:
            point = self.points[0]
            curv_abs = 0.
        elif curv_abs >= 1.:
            point = self.points[1]
            curv_abs = 1.

        if curvilinear_abscissa:
            return point, curv_abs
        else:
            return point
        
    def PointProjection2(self, point, curvilinear_abscissa=False):
        """
        If the projection falls outside the LineSegment2D, returns None.
        """
        point, curv_abs = Line2D.PointProjection(self, point, True)
        if curv_abs < 0 or curv_abs > 1:
            if curvilinear_abscissa:
                return None, curv_abs
            else:
                return None

        if curvilinear_abscissa:
            return point, curv_abs
        else:
            return point
        
    # def line_intersection(self, line):
    #     point = Point2D.LinesIntersection(self, line)
    #     if point is not None:
    #         point_projection = self.PointProjection2(point)
    #         if line.__class__ is LineSegment2D:
    #             point_projection2 = line.PointProjection2(point)
    #             if point_projection is None or point_projection2 is None:
    #                 return None
    #         return point_projection
    #     else:
    #         return None
        
    def line_intersection(self, line):
        point = Point2D.LinesIntersection(self, line)
        if point is not None:
            point_projection1 = self.PointProjection2(point)
            if point_projection1 is None:
                return None
            
            if line.__class__ is LineSegment2D:
                point_projection2 = line.PointProjection2(point)
                if point_projection2 is None:
                    return None
                
            return point_projection1
        else:
            return None

    def MPLPlot(self, ax=None, color='k', arrow=False, width=None, plot_points=False):
        if ax is None:
            fig, ax = plt.subplots()
            # ax.set_aspect('equal')
        else:
            fig = ax.figure

        p1, p2 = self.points
        if arrow:
            if plot_points:
                ax.plot([p1[0], p2[0]], [p1[1], p2[1]], color=color, style='o-')
            else:
                ax.plot([p1[0], p2[0]], [p1[1], p2[1]], color=color)
                
            length = ((p1[0] - p2[0])**2 + (p1[1] - p2[1])**2)**0.5
            if width is None:
                width = length / 1000.
                head_length = length/20.
                head_width = head_length/2.
            else:
                head_width = 2*width
                head_length = head_width
            ax.arrow(p1[0], p1[1], (p2[0] - p1[0])/length*(length - head_length),
                     (p2[1] - p1[1])/length*(length - head_length),
                     head_width = head_width, fc = 'b', linewidth = 0,
                     head_length = head_length, width = width, alpha = 0.3)
        else:
            if width is None:
                width=1
            if plot_points:
                ax.plot([p1[0], p2[0]], [p1[1], p2[1]], color=color, marker='o', linewidth=width)
            else:
                ax.plot([p1[0], p2[0]], [p1[1], p2[1]], color=color, linewidth=width)
        return fig, ax

    def To3D(self, plane_origin, x1, x2):
        p3D=[p.To3D(plane_origin,x1,x2) for p in self.points]
        return LineSegment3D(*p3D,self.name)

    def to_line(self):
        return Line2D(*self.points)

    def Rotation(self, center, angle, copy=True):
        if copy:
            return LineSegment2D(*[p.Rotation(center,angle,copy=True) for p in self.points])
        else:
            for p in self.points:
                p.Rotation(center,angle,copy=False)

    def Translation(self, offset, copy=True):
        if copy:
            return LineSegment2D(*[p.Translation(offset,copy=True) for p in self.points])
        else:
            for p in self.points:
                p.Translation(offset,copy=False)

    def frame_mapping(self, frame, side, copy=True):
        """
        side = 'old' or 'new'
        """
        if side == 'old':
            if copy:
                return LineSegment2D(*[frame.OldCoordinates(p) for p in self.points])
            else:
                self.points = [frame.OldCoordinates(p) for p in self.points]
        if side == 'new':
            if copy:
                return LineSegment2D(*[frame.NewCoordinates(p) for p in self.points])
            else:
                self.points = [frame.NewCoordinates(p) for p in self.points]

    def GeoScript(self, primitive_index, points_indices):
        s='Line({}) = {{{}, {}}};\n'.format(primitive_index,*points_indices)
        return s,primitive_index+1

    def plot_data(self, marker=None, color='black', stroke_width=1,
                 dash=False, opacity=1, arrow=False):
        return {'type' : 'line',
                'data' : [self.points[0].vector[0], self.points[0].vector[1],
                          self.points[1].vector[0], self.points[1].vector[1]],
                'color' : color,
                'marker' : marker,
                'size' : stroke_width,
                'dash' : dash,
                'opacity' : opacity,
                'arrow': arrow
                }

    def CreateTangentCircle(self, point, other_line):
        circle1, circle2 = Line2D.CreateTangentCircle(other_line, point, self)
        if circle1 is not None:
            point_J1, curv_abs1 = Line2D.PointProjection(self, circle1.center, True)
            if curv_abs1 < 0. or curv_abs1 > 1.:
                circle1 = None
        if circle2 is not None:
            point_J2, curv_abs2 = Line2D.PointProjection(self, circle2.center, True)
            if curv_abs2 < 0. or curv_abs2 > 1.:
                circle2 = None
        return circle1, circle2


class Arc2D(Primitive2D):
    """
    angle: the angle measure always >= 0
    """
    def __init__(self, start, interior, end, name=''):
        Primitive2D.__init__(self, name)
        self.interior = interior
        self.start = start
        self.end = end
        xi, yi = interior.vector
        xe, ye = end.vector
        xs, ys = start.vector
        A = npy.array([[2*(xs-xi), 2*(ys-yi)],
                       [2*(xs-xe), 2*(ys-ye)]])
        b = - npy.array([xi**2 + yi**2 - xs**2 - ys**2,
                         xe**2 + ye**2 - xs**2 - ys**2])
        self.center = Point2D(solve(A,b))
        r1 = self.start - self.center
        r2 = self.end - self.center
        ri = self.interior - self.center

        self.radius = r1.Norm()
        angle1 = math.atan2(r1.vector[1], r1.vector[0])
        anglei = math.atan2(ri.vector[1], ri.vector[0])
        angle2 = math.atan2(r2.vector[1], r2.vector[0])
        
        # Going trigo/clock wise from start to interior
        if anglei < angle1:
            trigowise_path = (anglei+2*math.pi) - angle1
            clockwise_path = angle1 - anglei
        else:
            trigowise_path = anglei - angle1
            clockwise_path = angle1 - anglei + 2*math.pi
            
        # Going trigo wise from interior to interior
        if angle2 < anglei:
            trigowise_path += (angle2+2*math.pi) - anglei
            clockwise_path += anglei - angle2
        else:
            trigowise_path += angle2 - anglei
            clockwise_path += anglei - angle2 + 2*math.pi     
            
        if clockwise_path > trigowise_path:
            self.is_trigo = True
            self.angle1 = angle1
            self.angle2 = angle2
            self.angle = trigowise_path
        else:
            # Clock wise
            self.is_trigo = False
            self.angle1 = angle2
            self.angle2 = angle1
            self.angle = clockwise_path


    def _get_points(self):
        return [self.start,self.interior,self.end]

    points=property(_get_points)


    def _get_geo_points(self):
        return [self.start,self.interior,self.end]

    geo_points=property(_get_geo_points)

    # def tessellation_points(self, resolution_for_circle=40):
    #     number_points_tesselation = math.ceil(resolution_for_circle*abs(self.angle)/2/math.pi)
    #     if number_points_tesselation == 1:
    #         number_points_tesselation += 1
            
    #     points = []
    #     if not self.is_trigo:
    #         delta_angle = -abs(self.angle1-self.angle2)/(number_points_tesselation-1)
    #         delta_angle = -self.angle/(number_points_tesselation-1)
    #     else:
    #         delta_angle =  abs(self.angle1-self.angle2)/(number_points_tesselation-1)
    #         delta_angle = self.angle/(number_points_tesselation-1)
    #     points.append(self.start)
    #     for i in range(number_points_tesselation-2):
    #         point_to_add = points[-1].Rotation(self.center, delta_angle)
    #         points.append(point_to_add)
    #     points.append(self.end)
    #     return points
    
    def tessellation_points(self, resolution_for_circle=40):
        # TODO: change this to a simple rotation?
        number_points_tesselation = math.ceil(resolution_for_circle*abs(self.angle)/2/math.pi)
        if number_points_tesselation == 1:
            number_points_tesselation += 1
        
        # vector_start = Vector2D((self.start - self.center).vector)
        # vector_end = Vector2D((self.end - self.center).vector)
        # angle = clockwise_angle(vector_start, vector_end)
        # if not self.is_trigo:
        #     angle = - angle
        # delta_angle = angle/(number_points_tesselation-1)
        # points = []
        # points.append(self.start)
        # for i in range(number_points_tesselation-2):
        #     point_to_add = points[-1].Rotation(self.center, delta_angle)
        #     points.append(point_to_add)
        # points.append(self.end)
        l = self.Length()
        return [self.PointAtCurvilinearAbscissa(i/(number_points_tesselation-1)*l) for i in range(number_points_tesselation)]
        # return points
        
    def point_belongs(self, point):
        """
        Computes if the point belongs to the pizza slice drawn by the arc and its center
        """
        circle = Circle2D(self.center, self.radius)
        if not circle.point_belongs(point):
            return False
        vector_start = self.start - self.center
        vector_point = point - self.center
        vector_end  = self.end - self.center
        if self.is_trigo:
            vector_start, vector_end = vector_end, vector_start
        arc_angle = clockwise_angle(vector_start, vector_end)
        point_angle = clockwise_angle(vector_start, vector_point)
        if point_angle <= arc_angle:
            return True

    def point_distance(self, point):
        vector_start = self.start - self.center
        vector_point = point - self.center
        vector_end  = self.end - self.center
        if self.is_trigo:
            vector_start, vector_end = vector_end, vector_start
        arc_angle = clockwise_angle(vector_start, vector_end)
        point_angle = clockwise_angle(vector_start, vector_point)
        if point_angle <= arc_angle:
            return abs(LineSegment2D(point, self.center).Length()-self.radius)
        else:
            return min(LineSegment2D(point, self.start).Length(), LineSegment2D(point, self.end).Length())

    def line_intersection(self, line):
        points = self.tessellation_points()
        segments = []
        intersection_points = []
        for pt1, pt2 in zip(points[:-1], points[1:]):
            segments.append(LineSegment2D(pt1, pt2))
        for segment in segments:
            # intersection_point = Point2D.LinesIntersection(line, segment)
            intersection_point = segment.line_intersection(line)
            if intersection_point is not None:
                intersection_points.append(intersection_point)
        return intersection_points

    def Length(self):
        return self.radius * abs(self.angle)

    def PointAtCurvilinearAbscissa(self, curvilinear_abscissa):
        if self.is_trigo:
            return self.start.Rotation(self.center, curvilinear_abscissa/self.radius)
            # return self.start.Rotation(self.center, curvilinear_abscissa*self.angle)
        else:
            return self.start.Rotation(self.center, -curvilinear_abscissa/self.radius)
            # return self.start.Rotation(self.center, -curvilinear_abscissa*self.angle)

    def MiddlePoint(self):
        l = self.Length()
        return self.PointAtCurvilinearAbscissa(0.5*l)

    def GeoScript(self, primitive_index, points_indices):
        s='Circle({}) = {{{}, {}, {}}};\n'.format(primitive_index,*points_indices)
        return s,primitive_index+1

    def Area(self):
        if self.angle2<self.angle1:
            angle=self.angle2+2*math.pi-self.angle1
        else:
            angle=self.angle2-self.angle1
        return self.radius**2*angle/2

    def CenterOfMass(self):
#        u=self.middle.vector-self.center.vector
        u = self.MiddlePoint() - self.center
        u.Normalize()
        alpha = abs(self.angle)
        return self.center + 4/(3*alpha)*self.radius*math.sin(alpha*0.5)*u

    def MPLPlot(self, ax=None, color='k'):
        if ax is None:
            fig, ax = plt.subplots()
            ax.set_aspect('equal')
        else:
            fig = ax.figure

        pc = self.center.vector
#        ax.plot([pc[0]], [pc[1]], 'or')
#        ax.plot([self.interior[0]], [self.interior[1]], 'ob')
        ax.add_patch(Arc(pc, 2*self.radius, 2*self.radius, angle=0,
                    theta1=self.angle1*0.5/math.pi*360,
                    theta2=self.angle2*0.5/math.pi*360,
                    color=color))
        
        return fig, ax

    def To3D(self,plane_origin, x, y):
        ps = self.start.To3D(plane_origin, x, y)
        pi = self.interior.To3D(plane_origin, x, y)
        pe = self.end.To3D(plane_origin, x, y)

        return Arc3D(ps, pi, pe, name=self.name)

    def Rotation(self, center, angle, copy=True):
        if copy:
            return Arc2D(*[p.Rotation(center,angle,copy=True) for p in [self.start,self.interior,self.end]])
        else:
            self.__init__(*[p.Rotation(center,angle,copy=True) for p in [self.start,self.interior,self.end]])
#            self.start.Rotation(center,angle,copy=False)
#            self.interior.Rotation(center,angle,copy=False)
#            self.end.Rotation(center,angle,copy=False)

    def Translation(self, offset, copy=True):
        if copy:
            return Arc2D(*[p.Translation(offset,copy=True) for p in [self.start,self.interior,self.end]])
        else:
            self.__init__(*[p.Translation(offset,copy=True) for p in [self.start,self.interior,self.end]])
#            self.start.Translation(offset,copy=False)
#            self.interior.Translation(offset,copy=False)
#            self.end.Translation(offset,copy=False)

    def frame_mapping(self, frame, side, copy=True):
        """
        side = 'old' or 'new'
        """
        if copy:
            return Arc2D(*[p.frame_mapping(frame, side, copy=True) for p in [self.start,self.interior,self.end]])
        else:
            self.__init__(*[p.frame_mapping(frame, side, copy=True) for p in [self.start,self.interior,self.end]])
#            self.start.frame_mapping(frame, side,copy=False)
#            self.interior.frame_mapping(frame, side,copy=False)
#            self.end.frame_mapping(frame, side,copy=False)


    def SecondMomentArea(self, point):
        """
        Second moment area of part of disk
        """
        if self.angle2<self.angle1:
            angle2 = self.angle2+2*math.pi

        else:
            angle2 = self.angle2
        angle1 = self.angle1

        Ix = self.radius**4/8*(angle2-angle1+0.5*(math.sin(2*angle1)-math.sin(2*angle2)))
        Iy = self.radius**4/8*(angle2-angle1+0.5*(math.sin(2*angle2)-math.sin(2*angle1)))
        Ixy = self.radius**4/8*(math.cos(angle1)**2-math.cos(angle2)**2)
        Ic = npy.array([[Ix, Ixy], [Ixy, Iy]])
        return geometry.Huygens2D(Ic, self.Area(), self.center, point)

    def Discretise(self, num=10):
        list_node = []
        if (self.angle1 < 0) and (self.angle2 > 0):
            delta_angle = -self.angle1 + self.angle2
        elif (self.angle1 > 0) and (self.angle2 < 0):
            delta_angle =  (2*npy.pi + self.angle2) - self.angle1
        else:
            delta_angle = self.angle2 - self.angle1
        for angle in npy.arange(self.angle1, self.angle1 + delta_angle, delta_angle/(num*1.)):
            list_node.append(Point2D(self.center + self.radius*Vector2D((npy.cos(angle), npy.sin(angle)))))
        list_node.append(Point2D(self.center + self.radius*Vector2D((npy.cos(self.angle1 + delta_angle), npy.sin(self.angle1 + delta_angle)))))
        if list_node[0] == self.start:
            return list_node
        else:
            return list_node[::-1]

    def plot_data(self, marker=None, color='black', stroke_width=1, dash=False, opacity=1):
        list_node = self.Discretise()
        data = []
        for nd in list_node:
            data.append({'x': nd.vector[0], 'y': nd.vector[1]})
        return {'type' : 'arc',
                    'cx' : self.center.vector[0],
                    'cy' : self.center.vector[1],
                    'data' : data,
                    'r' : self.radius,
                    'color' : color,
                    'opacity' : opacity,
                    'size' : stroke_width,
                    'dash' : None,
                    'marker' : marker,
                    'angle1' : self.angle1,
                    'angle2' : self.angle2, }

class Circle2D(Contour2D):
    _non_serializable_attributes  = ['internal_arcs', 'external_arcs' ,'polygon', 'straight_line_contour_polygon', 'primitives']
    def __init__(self,center,radius,name=''):
        self.center = center
        self.radius = radius
        self.utd_geo_points = False
        
        Contour2D.__init__(self, [self], name=name)# !!! this is dangerous

    def _get_geo_points(self):
        if not self.utd_geo_points:
            self._geo_start = self.center+self.radius*Point2D((1,0))
            self.utd_geo_points = True
        return [self._geo_start, self.center, self._geo_start]

    geo_points = property(_get_geo_points)

    def tessellation_points(self, resolution=40):
        return [self.center + self.radius*math.cos(teta)*Vector2D((1,0)) + self.radius*math.sin(teta)*Vector2D((0,1)) \
                for teta in npy.linspace(0, 2*math.pi, resolution+1)][:-1]

    def point_belongs(self, point):
        return point.point_distance(self.center) <= self.radius

    def Length(self):
        return 2* math.pi * self.radius

    def GeoScript(self, primitive_index, points_indices):
        s = 'Circle({}) = {{{}, {}, {}}};\n'.format(primitive_index,*points_indices)
        return s, primitive_index+1

    def MPLPlot(self, ax, linestyle='-', color='k', linewidth=1):
        if ax is None:
            fig, ax = plt.subplots()
            ax.set_aspect('equal')
        else:
            fig = ax.figure

        pc = self.center.vector
        if self.radius > 0:
            ax.add_patch(Arc(pc,
                             2*self.radius,
                             2*self.radius,
                             angle=0,
                             theta1=0,
                             theta2=360,
                             color=color,
                             linestyle=linestyle,
                             linewidth=linewidth))
        return fig, ax

    def To3D(self, plane_origin, x, y):
        normal = x.Cross(y)
        pc = self.center.To3D(plane_origin, x, y)
        return Circle3D(pc, self.radius, normal, self.name)

    def Rotation(self, center, angle, copy=True):
        if copy:
            return Circle2D(self.center.Rotation(center,angle,copy=True),self.radius)
        else:
            self.center.Rotation(center,angle,copy=False)
            self.utd_geo_points=False

    def Translation(self,offset,copy=True):
        if copy:
            return Circle2D(self.center.Translation(offset,copy=True),self.radius)
        else:
            self.center.Translation(offset,copy=False)
            self.utd_geo_points=False

    def frame_mapping(self, frame, side, copy=True):
        """
        side = 'old' or 'new'
        """
        if side == 'old':
            if copy:
                return Circle2D(frame.OldCoordinates(self.center), self.radius)
            else:
                self.center = frame.OldCoordinates(self.center)
        if side == 'new':
            if copy:
                return Circle2D(frame.NewCoordinates(self.center), self.radius)
            else:
                self.points = frame.NewCoordinates(self.center)

    def Area(self):
        return math.pi*self.radius**2

    def SecondMomentArea(self, point):
        """
        Second moment area of part of disk
        """
        I = math.pi*self.radius**4/4
        Ic = npy.array([[I,0],[0,I]])
        return geometry.Huygens2D(Ic,self.Area(),self.center,point)

    def CenterOfMass(self):
        return self.center

    def point_symmetric(self, point):
        center = 2*point - self.center
        return Circle2D(center, self.radius)

    def plot_data(self, marker=None, color='black', stroke_width=1, opacity=1, fill=None):
        return {'type' : 'circle',
                'cx' : self.center.vector[0],
                'cy' : self.center.vector[1],
                'r' : self.radius,
                'color' : color,
                'opacity' : opacity,
                'size' : stroke_width,
                'dash' : None,
                'fill' : fill}

class Polygon2D(Contour2D):
    # TODO: inherit from contour?
    def __init__(self,points, name=''):
        self.points = points
        # primitives = []
        # for p1,p2 in zip(points,points[1:]+[points[0]]):
        #     primitives.append(LineSegment2D(p1,p2))

        # TODO: remove this?
        self.line_segments = self._LineSegments()

        Contour2D.__init__(self, self.line_segments, name)

    def copy(self):
        points = [p.copy() for p in self.points]
        return Polygon2D(points, self.name)

    def __hash__(self):
        return sum([hash(p) for p in self.points])

    def __eq__(self, other_):
        equal = True
        for point, other_point in zip(self.points, other_.points):
            equal = (equal and point == other_point)
        return equal

    def Area(self):

        x=[point.vector[0]for point in self.points]
        y=[point.vector[1]for point in self.points]

        return 0.5*npy.abs(npy.dot(x,npy.roll(y,1))-npy.dot(y,npy.roll(x,1)))

    def CenterOfMass(self):

        x = [point.vector[0] for point in self.points]
        y = [point.vector[1] for point in self.points]


        xi_xi1 = x+npy.roll(x,-1)
        yi_yi1 = y+npy.roll(y,-1)
        xi_yi1 = npy.multiply(x,npy.roll(y,-1))
        xi1_yi = npy.multiply(npy.roll(x,-1),y)

        a = 0.5*npy.sum(xi_yi1-xi1_yi)# signed area!
#        a=self.Area()
        if not math.isclose(a, 0, abs_tol=1e-08):
            cx = npy.sum(npy.multiply(xi_xi1,(xi_yi1-xi1_yi)))/6./a
            cy = npy.sum(npy.multiply(yi_yi1,(xi_yi1-xi1_yi)))/6./a
            return Point2D((cx, cy))

        else:
            raise NotImplementedError

    def PointBelongs(self, point):
        """
        Ray casting algorithm copied from internet...
        """
        return PolygonPointBelongs(point.vector, [p.vector for p in self.points])

    def SecondMomentArea(self, point):
        Ix, Iy, Ixy = 0, 0, 0
        for pi, pj in zip(self.points,self.points[1:]+[self.points[0]]):
            xi, yi = pi.vector-point.vector
            xj, yj = pj.vector-point.vector
            Ix += (yi**2 + yi*yj + yj**2)*(xi*yj - xj*yi)
            Iy += (xi**2 + xi*xj + xj**2)*(xi*yj - xj*yi)
            Ixy += (xi*yj + 2*xi*yi + 2*xj*yj + xj*yi)*(xi*yj - xj*yi)
        if Ix < 0:
            Ix =- Ix
            Iy =- Iy
            Ixy =- Ixy
        return npy.array([[Ix/12., Ixy/24.], [Ixy/24., Iy/12.]])

    def _LineSegments(self):
        lines=[]
        for p1, p2 in zip(self.points, self.points[1:]+[self.points[0]]):
            lines.append(LineSegment2D(p1,p2))
        return lines

    def Rotation(self, center, angle, copy=True):
        if copy:
            return Polygon2D([p.Rotation(center,angle,copy=True) for p in self.points])
        else:
            for p in self.points:
                p.Rotation(center,angle,copy=False)

    def Translation(self, offset, copy=True):
        if copy:
            return Polygon2D([p.Translation(offset,copy=True) for p in self.points])
        else:
            for p in self.points:
                p.Translation(offset,copy=False)

    def PointBorderDistance(self, point, return_other_point=False):
        """
        Compute the distance to the border distance of polygon
        Output is always positive, even if the point belongs to the polygon
        """
        d_min, other_point_min = self.line_segments[0].point_distance(point, return_other_point=True)
        for line in self.line_segments[1:]:
            d, other_point = line.point_distance(point, return_other_point=True)
            if d < d_min:
                d_min = d
                other_point_min = other_point
        if return_other_point:
            return d_min, other_point_min
        return d_min

    def SelfIntersect(self):
        epsilon = 0
        # BENTLEY-OTTMANN ALGORITHM
        # Sort the points along ascending x for the Sweep Line method
        sorted_index = sorted(range(len(self.points)), key=lambda p: (self.points[p][0], self.points[p][1]))
        nb = len(sorted_index)
        segments = []
        deleted = []

        while len(sorted_index) != 0: # While all the points haven't been swept
            # Stock the segments between 2 consecutive edges
            # Ex: for the ABCDE polygon, if Sweep Line is on C, the segments
            #   will be (C,B) and (C,D)
            if sorted_index[0]-1 < 0:
                segments.append((sorted_index[0], nb-1))
            else:
                segments.append((sorted_index[0], sorted_index[0]-1))
            if sorted_index[0] >= len(self.points)-1:
                segments.append((sorted_index[0], 0))
            else:
                segments.append((sorted_index[0], sorted_index[0]+1))


            # Once two edges linked by a segment have been swept, delete the
            # segment from the list
            to_del = []
            for index in deleted:
                if abs(index-sorted_index[0]) == 1 or abs(index-sorted_index[0]) == nb-1:
                    to_del.append((index, sorted_index[0]))
                    to_del.append((sorted_index[0], index))

            # Keep track of which edges have been swept
            deleted.append(sorted_index[0])
            sorted_index.pop(0)

            # Delete the segments that have just been swept
            index_to_del = []
            for i, segment in enumerate(segments):
                for seg_to_del in to_del:
                    if segment == seg_to_del:
                        index_to_del.append(i)
            for index in index_to_del[::-1]:
                segments.pop(index)

            # Checks if two segments are intersecting each other, returns True
            # if yes, otherwise the algorithm continues at WHILE
            for segment1 in segments:
                for segment2 in segments:
                    if segment1[0] != segment2[0] and segment1[1] != segment2[1] and segment1[0] != segment2[1] and segment1[1] != segment2[0]:

                        line1 = LineSegment2D(Point2D(self.points[segment1[0]]), Point2D(self.points[segment1[1]]))
                        line2 = LineSegment2D(Point2D(self.points[segment2[0]]), Point2D(self.points[segment2[1]]))

                        p, a, b = Point2D.LinesIntersection(line1, line2, True)

                        if p is not None:
                            if a >= 0+epsilon and a <= 1-epsilon and b >= 0+epsilon and b <= 1-epsilon:
                                return True, line1, line2

        return False, None, None


#    def Dict(self):
#        d = {'points': [point.Dict() for point in self.points], 'name':self.name}
#        return d
#
#    @classmethod
#    def DictToObject(cls, dict_):
#        return cls([Point2D.DictToObject(p) for p in dict_['points']], name=dict_['name'])

    def plot_data(self, marker=None, color='black', stroke_width=1, opacity=1):
        data = []
        for nd in self.points:
            data.append({'x': nd.vector[0], 'y': nd.vector[1]})
        return {'type' : 'wire',
                    'data' : data,
                    'color' : color,
                    'size' : stroke_width,
                    'dash' : None,
                    'marker' : marker,
                    'opacity' : opacity}

    # def MPLPlot(self, ax=None):
    #     if ax is None:
    #         fig, ax = plt.subplots()
    #         ax.set_aspect('equal')
    #     else:
    #         fig = ax.figure()

    #     ax.plot([p[0] for p in self.points]+[self.points[0][0]], [p[1] for p in self.points]+[self.points[0][1]], '-')
    #     return fig, ax

class Primitive3D(dc.DessiaObject):
    def __init__(self, basis_primitives=None, name=''):
        self.name = name
        self.primitives = basis_primitives # une liste
        if basis_primitives is None:
            self.primitives = []




class Plane3D(Primitive3D):
    def __init__(self, origin, vector1, vector2, name=''):
        self.origin = Point3D(origin.vector)
        vector1 = Vector3D(vector1.vector)
        vector1.Normalize()
        vector2 = Vector3D(vector2.vector)
        vector2.Normalize()
        self.vectors = [vector1, vector2]
        self.name = name
        self.normal = self.vectors[0].Cross(self.vectors[1])
        self.normal.Normalize()

    def __hash__(self):
        return sum([hash(v) for v in self.vectors]) + hash(self.origin)

    def __eq__(self, other_):
        equal = (self.origin == other_.origin
                 and self.vectors[0] == other_.vectors[0]
                 and self.vectors[1] == other_.vectors[1])
        return equal

    def to_dict(self):
        # improve the object structure ?
        dict_ = dc.DessiaObject.base_dict(self)
        dict_['vector1'] = self.vectors[0].to_dict()
        dict_['vector2'] = self.vectors[1].to_dict()
        dict_['origin'] = self.origin.to_dict()
        dict_['name'] = self.name
        dict_['object_class'] = 'volmdlr.core.Plane3D'
        return dict_

    @classmethod
    def from_step(cls, arguments, object_dict):
        frame3d = object_dict[arguments[1]]
        origin = frame3d.origin
        vector1 = frame3d.u
        vector2 = frame3d.v
        # TRANSFORMER EN 3D TOUS LES OBJETS LIES AU PLAN
        return cls(origin, vector1, vector2, arguments[0][1:-1])

    @classmethod
    def from_3_points(cls, point1, point2, point3):
        vector1 = point2 - point1
        vector2 = point3 - point1
        vector1.Normalize()
        vector2.Normalize()
        normal = vector1.Cross(vector2)
        normal.Normalize()
        vector = normal.Cross(vector1)
        return cls(point1.copy(), vector1.copy(), vector.copy())

    @classmethod
    def from_normal(cls, point, normal):
        v1 = normal.DeterministicUnitNormalVector()
        v2 = v1.Cross(normal)
        return cls(point, v1, v2)

    @classmethod
    def from_points(cls, points):
        if len(points) < 3:
            raise ValueError
        elif len(points) == 3:
            return cls.from_3_points(Point3D(points[0].vector), Vector3D(points[1].vector), Vector3D(points[2].vector))
        else:
            points = [p.copy() for p in points]
            indexes_to_del = []
            for i, point in enumerate(points[1:]):
                if point == points[0]:
                    indexes_to_del.append(i)
            for index in indexes_to_del[::-1]:
                del points[index+1]

            origin = Point3D(points[0].vector)
            vector1 = Vector3D(points[1]-origin)
            vector1.Normalize()
            vector2_min = Vector3D(points[2]-origin)
            vector2_min.Normalize()
            dot_min = abs(vector1.Dot(vector2_min))
            for point in points[3:]:
                vector2 = Vector3D(point-origin)
                vector2.Normalize()
                dot = abs(vector1.Dot(vector2))
                if dot < dot_min:
                    vector2_min = vector2
                    dot_min = dot
            return cls.from_3_points(origin, vector1+origin, vector2_min+origin)

    def point_on_plane(self, point):
        if math.isclose(self.normal.Dot(point-self.origin), 0, abs_tol=1e-6):
            return True
        return False

    def line_intersection(self, line):
        u = line.points[1] - line.points[0]
        w = line.points[0] - self.origin
        if math.isclose(self.normal.Dot(u), 0, abs_tol=1e-08):
            return None
        intersection_abscissea = - self.normal.Dot(w) / self.normal.Dot(u)
        return line.points[0] + intersection_abscissea * u

    def linesegment_intersection(self, linesegment, abscissea=False):
        u = linesegment.points[1] - linesegment.points[0]
        w = linesegment.points[0] - self.origin
        normalDotu = self.normal.Dot(u)
        if math.isclose(normalDotu, 0, abs_tol=1e-08):
            if abscissea:
                return None, None
            return None
        intersection_abscissea = - self.normal.Dot(w) / normalDotu
        if intersection_abscissea < 0 or intersection_abscissea > 1:
            if abscissea:
                return None, None
            return None
        if abscissea:
            return linesegment.points[0] + intersection_abscissea * u, intersection_abscissea
        return linesegment.points[0] + intersection_abscissea * u

    def equation_coefficients(self):
        """
        returns the a,b,c,d coefficient from equation ax+by+cz+d = 0
        """
        a, b, c = self.normal.vector
        d = -self.origin.Dot(self.normal)
        return (a, b, c, d)

    def plane_intersection(self, other_plane):
        line_direction = self.normal.Cross(other_plane.normal)

        if line_direction.Norm() < 1e-6:
            return None

        a1, b1, c1, d1 = self.equation_coefficients()
        a2, b2, c2, d2 = other_plane.equation_coefficients()

        if a1*b2-a2*b1 != 0.:
            x0 = (b1*d2-b2*d1)/(a1*b2-a2*b1)
            y0 = (a2*d1-a1*d2)/(a1*b2-a2*b1)
            point1 = Point3D((x0, y0, 0))
        else:
            y0 = (b2*d2-c2*d1)/(b1*c2-c1*b2)
            z0 = (c1*d1-b1*d2)/(b1*c2-c1*b2)
            point1 = Point3D((0, y0, z0))

        point2 = point1 + line_direction
        return Line3D(point1, point2)

    def Rotation(self, center, axis, angle, copy=True):
        if copy:
            new_origin = self.origin.Rotation(center, axis, angle, True)
            new_vector1 = self.vectors[0].Rotation(center, axis, angle, True)
            new_vector2 = self.vectors[1].Rotation(center, axis, angle, True)
            return Plane3D(new_origin, new_vector1, new_vector2, self.name)
        else:
            self.origin.Rotation(center, axis, angle, True)
            self.vectors[0].Rotation(center, axis, angle, True)
            self.vectors[1].Rotation(center, axis, angle, True)

    def Translation(self, offset, copy=True):
        if copy:
            new_origin = self.origin.Translation(offset, True)
            return Plane3D(new_origin, self.vectors[0], self.vectors[1], self.name)
        else:
            self.origin.Translation(offset, False)

    def frame_mapping(self, frame, side, copy=True):
        """
        side = 'old' or 'new'
        """
        if side == 'old':
            new_origin = frame.OldCoordinates(self.origin)
            new_vector1 = frame.Basis().OldCoordinates(self.vectors[0])
            new_vector2 = frame.Basis().OldCoordinates(self.vectors[1])
            if copy:
                return Plane3D(new_origin, new_vector1, new_vector2, self.name)
            else:
                self.origin = new_origin
                self.vectors = [new_vector1, new_vector2]
                self.normal = frame.Basis().OldCoordinates(self.normal)
                self.normal.Normalize()
        if side == 'new':
            new_origin = frame.NewCoordinates(self.origin)
            new_vector1 = frame.Basis().NewCoordinates(self.vectors[0])
            new_vector2 = frame.Basis().NewCoordinates(self.vectors[1])
            if copy:
                return Plane3D(new_origin, new_vector1, new_vector2, self.name)
            else:
                self.origin = new_origin
                self.vectors = [new_vector1, new_vector2]
                self.normal = frame.Basis().NewCoordinates(self.normal)
                self.normal.Normalize()

    def copy(self):
        new_origin = self.origin.Copy()
        new_vector1 = self.vectors[0].Copy()
        new_vector2 = self.vectors[1].Copy()
        return Plane3D(new_origin, new_vector1, new_vector2, self.name)

    def MPLPlot(self, ax=None):
        if ax is None:
            fig = plt.figure()
            ax = fig.add_subplot(111, projection='3d')
        else:
            fig = ax.figure

        self.origin.MPLPlot(ax)
        self.vectors[0].MPLPlot(ax, starting_point=self.origin, color='r')
        self.vectors[1].MPLPlot(ax, starting_point=self.origin, color='g')
        return fig, ax

    def Babylon(self):
        s = 'var myPlane = BABYLON.MeshBuilder.CreatePlane("myPlane", {width: 0.5, height: 0.5, sideOrientation: BABYLON.Mesh.DOUBLESIDE}, scene);\n'
        s += 'myPlane.setPositionWithLocalVector(new BABYLON.Vector3({},{},{}));\n'.format(self.origin[0], self.origin[1], self.origin[2])

        s += 'var axis1 = new BABYLON.Vector3({}, {}, {});\n'.format(self.vectors[0][0], self.vectors[0][1], self.vectors[0][2])
        s += 'var axis2 = new BABYLON.Vector3({}, {}, {});\n'.format(self.vectors[1][0], self.vectors[1][1], self.vectors[1][2])
        s += 'var axis3 = new BABYLON.Vector3({}, {}, {});\n'.format(self.normal[0], self.normal[1], self.normal[2])
        s += 'var orientation = BABYLON.Vector3.RotationFromAxis(axis1, axis2, axis3);\n'
        s += 'myPlane.rotation = orientation;\n'

        s += 'var planemat = new BABYLON.StandardMaterial("planemat", scene);\n'
        s += 'planemat.alpha = 0.4;\n'
        s += 'myPlane.material = planemat;\n'

        return s

PLANE3D_OXY = Plane3D(O3D, X3D, Y3D)
PLANE3D_OYZ = Plane3D(O3D, Y3D, Z3D)
PLANE3D_OZX = Plane3D(O3D, Z3D, X3D)



#    @classmethod
#    def DictToObject(cls, dict_):
#        vectors = [Vector3D.DictToObject(vector_dict) for vector_dict in dict_['vectors']]
#        return cls(*vectors)



XYZ = Basis3D(X3D, Y3D, Z3D)
YZX = Basis3D(Y3D, Z3D, X3D)
ZXY = Basis3D(Z3D, X3D, Y3D)




OXYZ = Frame3D(O3D, X3D, Y3D, Z3D)
OYZX = Frame3D(O3D, Y3D, Z3D, X3D)
OZXY = Frame3D(O3D, Z3D, X3D, Y3D)

class CylindricalSurface3D(Primitive3D):
    
    def __init__(self, frame, radius, name=''): 
        self.frame = frame
        self.radius = radius
        self.name = name
        V=frame.v
        V.Normalize()
        W=frame.w
        W.Normalize()
        self.plane = Plane3D(frame.origin,V,W)
        
    @classmethod
    def from_step(cls, arguments, object_dict):
        frame3d = object_dict[arguments[1]]
        radius=arguments[2]
        return cls(frame3d, radius, arguments[0][1:-1])
    

class ToroidalSurface3D(Primitive3D):
    
    def __init__(self, frame, rcenter, rcircle, name=''): 
        self.frame = frame
        self.rcenter = rcenter
        self.rcircle = rcircle
        self.name = name
        V=frame.v
        V.Normalize()
        W=frame.w
        W.Normalize()
        self.plane = Plane3D(frame.origin,V,W)
        
    @classmethod
    def from_step(cls, arguments, object_dict):
        frame3d = object_dict[arguments[1]]
        rcenter = arguments[2]
        rcircle = arguments[3]
        return cls(frame3d, rcenter, rcircle, arguments[0][1:-1])
    

# class EllipseSurface3D(Primitive3D):
    
#     def __init__(self, frame, R, r, name=''): 
#         self.frame = frame
#         self.R = R
#         self.r = r
#         self.name = name
#         V=frame.v #U représente la normale
#         V.Normalize()
#         W=frame.w
#         W.Normalize()
#         self.plane = Plane3D(frame.origin,V,W)
        
#     @classmethod
#     def from_step(cls, arguments, object_dict):
#         frame3d = object_dict[arguments[1]]
#         R=arguments[2]
#         r=arguments[3]
#         return cls(frame3d, R, r, arguments[0][1:-1])
        
class Line3D(Primitive3D, Line):
    _non_eq_attributes = ['name', 'basis_primitives', 'bounding_box']

    """
    Define an infinite line passing through the 2 points
    """
    def __init__(self, point1, point2, name=''):
        Primitive3D.__init__(self, basis_primitives=[point1, point2], name=name)
        self.points = [point1, point2]
        self.bounding_box = self._bounding_box()

    def __hash__(self):
        return sum([hash(p) for p in self.points]) + hash(self.bounding_box)

    def to_dict(self):
        # improve the object structure ?
        dict_ = {}
        dict_['name'] = self.name
        dict_['point1'] = self.points[0].to_dict()
        dict_['point2'] = self.points[1].to_dict()
        return dict_

    def _bounding_box(self):
        points = self.points

        xmin = min([pt[0] for pt in points])
        xmax = max([pt[0] for pt in points])
        ymin = min([pt[1] for pt in points])
        ymax = max([pt[1] for pt in points])
        zmin = min([pt[2] for pt in points])
        zmax = max([pt[2] for pt in points])

        return BoundingBox(xmin, xmax, ymin, ymax, zmin, zmax)

    def PointAtCurvilinearAbscissa(self, curvilinear_abscissa):
        return self.points[0] + (self.points[1]-self.points[0]) * curvilinear_abscissa

    def MPLPlot(self, ax=None, color='k', dashed=True):
        if ax is None:
            fig = plt.figure()
            ax = Axes3D(fig)
        else:
            fig = ax.figure

        # Line segment
        x = [p.vector[0] for p in self.points]
        y = [p.vector[1] for p in self.points]
        z = [p.vector[2] for p in self.points]
        ax.plot(x,y,z, 'ok')

        # Drawing 3 times length of segment on each side
        u = self.points[1] - self.points[0]
        x1, y1, z1 = (self.points[0] - 3*u).vector
        x2, y2, z2 = (self.points[1] + 3*u).vector
        if dashed:
            ax.plot([x1, x2], [y1, y2], [z1, z2], color=color, dashes=[30, 5, 10, 5])
        else:
            ax.plot([x1, x2], [y1, y2], [z1, z2], color=color)            
        return fig, ax

    def PlaneProjection2D(self, x, y):
        return Line2D(self.points[0].PlaneProjection2D(x, y),
                      self.points[1].PlaneProjection2D(x, y))

    def MinimumDistancePoints(self, other_line):
        """
        Returns the points on this line and the other line that are the closest
        of lines
        """
        u = self.points[1] - self.points[0]
        v = other_line.points[1] - other_line.points[0]
        w = self.points[0] - other_line.points[0]
        a = u.Dot(u)
        b = u.Dot(v)
        c = v.Dot(v)
        d = u.Dot(w)
        e = v.Dot(w)

        s = (b*e -c*d) / (a*c - b**2)
        t = (a*e -b*d) / (a*c - b**2)
        p1 = self.points[0] + s*u
        p2 = other_line.points[0] + t*v
        return p1, p2

    def Rotation(self, center, axis, angle, copy=True):
        if copy:
            return Line3D(*[p.Rotation(center, axis, angle, copy=True) for p in self.points])
        else:
            for p in self.points:
                p.Rotation(center, axis, angle, copy=False)

    def Translation(self, offset, copy=True):
        if copy:
            return Line3D(*[p.Translation(offset, copy=True) for p in self.points])
        else:
            for p in self.points:
                p.Translation(offset, copy=False)

    def frame_mapping(self, frame, side, copy=True):
        """
        side = 'old' or 'new'
        """
        if side == 'old':
            if copy:
                return Line3D(*[frame.OldCoordinates(p) for p in self.points])
            else:
                for p in self.points:
                    self.points = [frame.OldCoordinates(p) for p in self.points]
        if side == 'new':
            if copy:
                return Line3D(*[frame.NewCoordinates(p) for p in self.points])
            else:
                for p in self.points:
                    self.points = [frame.NewCoordinates(p) for p in self.points]

    def copy(self):
        return Line3D(*[p.Copy() for p in self.points])

    @classmethod
    def from_step(cls, arguments, object_dict):
        point1 = object_dict[arguments[1]]
        direction = object_dict[arguments[2]]
        point2 = point1 + direction
        return cls(point1, point2, arguments[0][1:-1])


class BSplineCurve3D(Primitive3D):
    def __init__(self, degree, control_points, knot_multiplicities, knots, weights=None, periodic=False, name=''):
        Primitive3D.__init__(self, basis_primitives=control_points, name=name)
        self.control_points = control_points
        self.degree = degree
        knots = standardize_knot_vector(knots)
        self.knots = knots
        self.knot_multiplicities = knot_multiplicities
        self.weights = weights
        self.periodic = periodic
        self.name = name

        curve = BSpline.Curve()
        curve.degree = degree
        if weights is None:
            P = [(control_points[i][0], control_points[i][1], control_points[i][2]) for i in range(len(control_points))]
            curve.ctrlpts = P
        else:
            Pw = [(control_points[i][0]*weights[i], control_points[i][1]*weights[i], control_points[i][2]*weights[i], weights[i]) for i in range(len(control_points))]
            curve.ctrlptsw = Pw
        knot_vector = []
        for i, knot in enumerate(knots):
            knot_vector.extend([knot]*knot_multiplicities[i])
        curve.knotvector = knot_vector
        curve.delta = 0.01
        curve_points = curve.evalpts

        self.curve = curve
        self.points = [Point3D((p[0], p[1], p[2])) for p in curve_points]

    def FreeCADExport(self, ip, ndigits=3):
        name = 'primitive{}'.format(ip)
        points = '['
        for i in range(len(self.control_points)):
            point = 'fc.Vector({},{},{}),'.format(self.control_points[i][0],self.control_points[i][1],self.control_points[i][2])
            points += point
        points = points[:-1]
        points += ']'
        # !!! : A QUOI SERT LE DERNIER ARG DE BSplineCurve (False)?
        # LA MULTIPLICITE EN 3e ARG ET LES KNOTS EN 2e ARG ?
        return '{} = Part.BSplineCurve({},{},{},{},{},{},{})\n'.format(name,points,self.knot_multiplicities,self.knots,self.periodic,self.degree,self.weights,False)

    @classmethod
    def from_step(cls, arguments, object_dict):
        name = arguments[0][1:-1]
        degree = int(arguments[1])
        points = [object_dict[int(i[1:])] for i in arguments[2]]
        curve_form = arguments[3]
        if arguments[4] == '.F.':
            closed_curve = False
        elif arguments[4] == '.T.':
            closed_curve = True
        else:
            raise ValueError
        self_intersect = arguments[5]
        knot_multiplicities = [int(i) for i in arguments[6][1:-1].split(",")]
        knots = [float(i) for i in arguments[7][1:-1].split(",")]
        knot_spec = arguments[8]
        knot_vector = []
        for i, knot in enumerate(knots):
            knot_vector.extend([knot]*knot_multiplicities[i])

        if 9 in range(len(arguments)):
            weight_data = [float(i) for i in arguments[9][1:-1].split(",")]
        else:
            weight_data = None

        # FORCING CLOSED_CURVE = FALSE:
        closed_curve = False
        return cls(degree, points, knot_multiplicities, knots, weight_data, closed_curve, name)

    def point_distance(self, pt1):
        distances = []
        for point in self.points:
#            vmpt = Point3D((point[1], point[2], point[3]))
            distances.append(pt1.point_distance(point))
        return min(distances)

    def Rotation(self, center, axis, angle, copy=True):
        new_control_points = [p.Rotation(center, axis, angle, True) for p in self.control_points]
        new_BSplineCurve3D = BSplineCurve3D(self.degree, new_control_points, self.knot_multiplicities, self.knots, self.weights, self.periodic, self.name)
        if copy:
            return new_BSplineCurve3D
        else:
            self.control_points = new_control_points
            self.curve = new_BSplineCurve3D.curve
            self.points = new_BSplineCurve3D.points

    def Translation(self, offset, copy=True):
        new_control_points = [p.Translation(offset, True) for p in self.control_points]
        new_BSplineCurve3D = BSplineCurve3D(self.degree, new_control_points, self.knot_multiplicities, self.knots, self.weights, self.periodic, self.name)
        if copy:
            return new_BSplineCurve3D
        else:
            self.control_points = new_control_points
            self.curve = new_BSplineCurve3D.curve
            self.points = new_BSplineCurve3D.points
    #Copy paste du LineSegment3D
    def MPLPlot(self, ax=None):
        if ax is None:
            fig = plt.figure()
            ax = fig.add_subplot(111, projection='3d')
        else:
            fig = ax.figure

        x=[p.vector[0] for p in self.points]
        y=[p.vector[1] for p in self.points]
        z=[p.vector[2] for p in self.points]
        ax.plot(x,y,z, 'o-k')
        return fig, ax


class Arc3D(Primitive3D):
    """
    An arc is defined by a starting point, an end point and an interior point
    
    """
    def __init__(self, start, interior, end, normal=None, name=''):
        """
        TODO : vérifier la position du centre et valeur du rayon pas seulement pour le cas particulier (s=e et i à 180°)    
    
        """
        self.start = start
        self.interior = interior
        self.end = end
        # self.normal = normal
        u1 = (self.interior - self.start)
        u2 = (self.interior - self.end)
        u1.Normalize()
        u2.Normalize()
        
        if normal is None:
            n = u2.Cross(u1)
            n.Normalize()
            self.normal = n
        else:
            n = normal
            n.Normalize()
            self.normal = normal
        
        if u1 == u2:
            u2=n.Cross(u1) #vecteur normé
            u2.Normalize()
            # if start != O3D:
                # u2 = start + interior
            # else:
                # u2 = 2 * interior
        # print('u1', u1)
        # print('n', n)        
        # print('u2', u2)
        v1 = n.Cross(u1)# v1 is normal, égal à u2
        v2 = n.Cross(u2)# égal à -u1
        
        # print('v1', v1)
        # print('v2', v2)

        p11 = 0.5 * (start + interior)# Mid point of segment s,m
        p12 = p11 + v1
        p21 = 0.5 * (end + interior)# Mid point of segment s,m
        p22 = p21 + v2

        # print('p11',p11)
        # print('p12',p12)
        # print('p21',p21)
        # print('p22',p22)
        
        l1 = Line3D(p11, p12)
        l2 = Line3D(p21, p22)
        
        # print('l1', l1)
        # print('l2', l2)
        
        c1, _ = l1.MinimumDistancePoints(l2)
        
        # print('minidistance pts', l1.MinimumDistancePoints(l2))
        # print('c1', c1)
        
        self.center = c1 
        self.radius = (self.center - self.start).Norm()

        # Determining angle

        r1 = (self.start).To2D(self.center, u1, v1)
        r2 = (self.end).To2D(self.center, u1, v1)
        ri = (self.interior).To2D(self.center, u1, v1)

        angle1 = math.atan2(r1.vector[1], r1.vector[0])
        anglei = math.atan2(ri.vector[1], ri.vector[0])
        angle2 = math.atan2(r2.vector[1], r2.vector[0])


        # Going trigo/clock wise from start to interior
        if anglei < angle1:
            trigowise_path = (anglei+2*math.pi) - angle1
            clockwise_path = angle1 - anglei
        else:
            trigowise_path = anglei - angle1
            clockwise_path = angle1 - anglei + 2*math.pi
            
        # Going trigo wise from interior to interior
        if angle2 < anglei:
            trigowise_path += (angle2+2*math.pi) - anglei
            clockwise_path += anglei - angle2
        else:
            trigowise_path += angle2 - anglei
            clockwise_path += anglei - angle2 + 2*math.pi     
            
        if clockwise_path > trigowise_path:
            self.is_trigo = True
            self.angle = trigowise_path
        else:
            # Clock wise
            self.is_trigo = False
            self.angle = clockwise_path                
        Primitive3D.__init__(self, basis_primitives=self.tessellation_points(), name=name)
        
    # @classmethod
    # def from_step(cls, arguments, object_dict):
    #     edges = []
    #     for edge in arguments[1]:
    #         edges.append(object_dict[int(edge[1:])])

    def _get_points(self):
        return self.tessellation_points()
        # return [self.start,self.interior,self.end]

    points=property(_get_points)

    def tessellation_points(self, resolution_for_circle=40):
        number_points_tesselation = math.ceil(resolution_for_circle*abs(0.5*self.angle/math.pi))
        l = self.Length()
        tessellation_points_3D = [self.PointAtCurvilinearAbscissa(l*i/(number_points_tesselation)) for i in range(number_points_tesselation+1)]
        return tessellation_points_3D

    def Length(self):
        return self.radius * abs(self.angle)

    def PointAtCurvilinearAbscissa(self, curvilinear_abscissa):
        return self.start.Rotation(self.center, self.normal, curvilinear_abscissa/self.radius, copy=True)

    def Rotation(self, rot_center, axis, angle, copy=True):
        if copy:
            new_start = self.start.Rotation(rot_center, axis, angle, True)
            new_interior = self.interior.Rotation(rot_center, axis, angle, True)
            new_end = self.end.Rotation(rot_center, axis, angle, True)
            return Arc3D(new_start, new_interior, new_end, name=self.name)
        else:
            self.center.Rotation(rot_center, axis, angle, False)
            self.start.Rotation(rot_center, axis, angle, False)
            self.interior.Rotation(rot_center, axis, angle, False)
            self.end.Rotation(rot_center, axis, angle, False)
            [p.Rotation(rot_center, axis, angle, False) for p in self.primitives]

    def Translation(self, offset, copy=True):
        if copy:
            new_start = self.start.Translation(offset, True)
            new_interior = self.interior.Translation(offset, True)
            new_end = self.end.Translation(offset, True)
            return Arc3D(new_start, new_interior, new_end, name=self.name)
        else:
            self.center.Translation(offset, False)
            self.start.Translation(offset, False)
            self.interior.Translation(offset, False)
            self.end.Translation(offset, False)
            [p.Translation(offset, False) for p in self.primitives]

    def MPLPlot(self, ax=None):
        if ax is None:
            fig = plt.figure()
            ax = Axes3D(fig)
        else:
            fig = None

        ax.plot([self.interior[0]], [self.interior[1]], [self.interior[2]], color='b')
        ax.plot([self.start[0]], [self.start[1]], [self.start[2]], c='r')
        ax.plot([self.end[0]], [self.end[1]], [self.end[2]], c='r')
        ax.plot([self.interior[0]], [self.interior[1]], [self.interior[2]], c='g')
        x = []
        y = []
        z = []
        for px, py, pz in self.tessellation_points():
            x.append(px)
            y.append(py)
            z.append(pz)

        ax.plot(x, y, z, 'k')
        return fig, ax

    def MPLPlot2D(self, x3d, y3D, ax, color='k'):
        if ax is None:
            fig = plt.figure()
            ax = fig.add_subplot(111, projection='3d')
        else:
            fig = ax.figure

        # TODO: Enhance this plot
        l = self.Length()
        x = []
        y = []
        for i in range(30):
            p = self.PointAtCurvilinearAbscissa(i/(29.)*l)
            xi, yi = p.PlaneProjection2D(X3D, Y3D)
            x.append(xi)
            y.append(yi)
        ax.plot(x, y, color=color)

        return fig, ax

    def FreeCADExport(self, name, ndigits=6):
        xs, ys, zs = round(1000*self.start, ndigits).vector
        xi, yi, zi = round(1000*self.interior, ndigits).vector
        xe, ye, ze = round(1000*self.end, ndigits).vector
        return '{} = Part.Arc(fc.Vector({},{},{}),fc.Vector({},{},{}),fc.Vector({},{},{}))\n'.format(name,xs,ys,zs,xi,yi,zi,xe,ye,ze)


class ArcEllipse3D(Primitive3D) :
    """
    An arc is defined by a starting point, an end point and an interior point
    
    """
    def __init__(self, start, interior, end, center, normal=None, name='', extra=None):
        self.start = start
        self.interior = interior
        self.end = end
        self.center = center
        
        u1 = (self.interior - self.start)
        u2 = (self.interior - self.end)
        u1.Normalize()
        u2.Normalize()
        
        if normal is None:
            n = u2.Cross(u1)
            n.Normalize()
            self.normal = n
        else:
            n = normal
            n.Normalize()
            self.normal = normal
        
        if u1 == u2:
            u2=n.Cross(u1) 
            u2.Normalize()
        
        v1 = n.Cross(u1)# v1 is normal, égal à u2
        # v2 = n.Cross(u2)# égal à -u1
        
        def theta_A_B(s,i,e,c): #theta=angle d'inclinaison ellipse par rapport à horizontal(sens horaire),A=demi grd axe, B=demi petit axe
            xs, ys, xi, yi, xe, ye = s[0]-c[0], s[1]-c[1], i[0]-c[0], i[1]-c[1], e[0]-c[0], e[1]-c[1]
            A = npy.array(([xs**2, ys**2, 2*xs*ys],
                          [xi**2, yi**2, 2*xi*yi],
                          [xe**2, ye**2, 2*xe*ye]))
            invA = npy.linalg.inv(A)
            One = npy.array(([1],
                            [1],
                            [1]))
            C = npy.dot(invA,One) #matrice colonne de taille 3
            theta = 0.5*math.atan(2*C[2]/(C[1]-C[0]))
            c1 = C[0]+C[1]
            c2 = (C[1]-C[0])/math.cos(2*theta)
            gdaxe = math.sqrt((2/(c1-c2)))
            ptax = math.sqrt((2/(c1+c2)))
            return theta, gdaxe, ptax
        
        plane = Plane3D.from_normal(center, normal)
        s_2D = start.PlaneProjection2D(plane.vectors[0], plane.vectors[1]) #On supprimer center+plan vect.. car on ne se préocuppe pas de la composante en hauteur en 2d
        i_2D = interior.PlaneProjection2D(plane.vectors[0], plane.vectors[1])
        e_2D = end.PlaneProjection2D(plane.vectors[0], plane.vectors[1])
        c_2D = center.PlaneProjection2D(plane.vectors[0], plane.vectors[1])
        
        if start==end :
            ex_2D = extra.PlaneProjection2D(plane.vectors[0], plane.vectors[1])
            theta, A, B = theta_A_B(s_2D,ex_2D,i_2D,c_2D)
        else : 
            theta, A, B = theta_A_B(s_2D,i_2D,e_2D,c_2D)
        
        self.Gradius = A
        self.Sradius = B
        self.teta = theta
        
        # Determining angle
        
        r1 = (self.start).To2D(self.center, u1, v1)
        r2 = (self.end).To2D(self.center, u1, v1)
        ri = (self.interior).To2D(self.center, u1, v1)

        angle1 = math.atan2(r1.vector[1], r1.vector[0])
        anglei = math.atan2(ri.vector[1], ri.vector[0])
        angle2 = math.atan2(r2.vector[1], r2.vector[0])


        # Going trigo/clock wise from start to interior
        if anglei < angle1:
            trigowise_path = (anglei+2*math.pi) - angle1
            clockwise_path = angle1 - anglei
        else:
            trigowise_path = anglei - angle1
            clockwise_path = angle1 - anglei + 2*math.pi
            
        # Going trigo wise from interior to interior
        if angle2 < anglei:
            trigowise_path += (angle2+2*math.pi) - anglei
            clockwise_path += anglei - angle2
        else:
            trigowise_path += angle2 - anglei
            clockwise_path += anglei - angle2 + 2*math.pi     
            
        if clockwise_path > trigowise_path:
            self.is_trigo = True
            self.angle = trigowise_path
        else:
            # Clock wise
            self.is_trigo = False
            self.angle = clockwise_path                
        Primitive3D.__init__(self, basis_primitives=self.tessellation_points(), name=name)
        
    
    def _get_points(self):
        return self.tessellation_points()
    
    points=property(_get_points)
    
    def tessellation_points(self, resolution_for_ellipse=40):
        number_points_tesselation = math.ceil(resolution_for_ellipse*abs(0.5*self.angle/math.pi))
        # l = self.Length()
        tessellation_points_3D = [Point3D([self.Gradius*math.cos(self.angle*i/(number_points_tesselation)+self.teta)+self.center[0]*self.normal[0],self.Sradius*math.sin(self.angle*i/(number_points_tesselation)+self.teta)+self.center[1]*self.normal[1],self.center[2]*self.normal[2]]) for i in range(number_points_tesselation+1)]
        return tessellation_points_3D
    
    def Length(self):
        # l=self.Gradius*math.cos(self.angle+self.teta)+self.Sradius*math.sin(self.angle+self.teta)
        return self.Gradius*math.cos(self.angle+self.teta)+self.Sradius*math.sin(self.angle+self.teta)
        # return self.angle*math.sqrt((self.Gradius**2+self.Sradius**2)/2)

    def MPLPlot(self, ax=None):
        if ax is None:
            fig = plt.figure()
            ax = Axes3D(fig)
        else:
            fig = None

        ax.plot([self.interior[0]], [self.interior[1]], [self.interior[2]], color='b')
        ax.plot([self.start[0]], [self.start[1]], [self.start[2]], c='r')
        ax.plot([self.end[0]], [self.end[1]], [self.end[2]], c='r')
        ax.plot([self.interior[0]], [self.interior[1]], [self.interior[2]], c='g')
        x = []
        y = []
        z = []
        for px, py, pz in self.tessellation_points():
            x.append(px)
            y.append(py)
            z.append(pz)

        ax.plot(x, y, z, 'k')
        return fig, ax

    def MPLPlot2D(self, x3d, y3D, ax, color='k'):
        if ax is None:
            fig = plt.figure()
            ax = fig.add_subplot(111, projection='3d')
        else:
            fig = ax.figure

        # TODO: Enhance this plot
        l = self.Length()
        x = []
        y = []
        for i in range(30):
            p = self.PointAtCurvilinearAbscissa(i/(29.)*l)
            xi, yi = p.PlaneProjection2D(X3D, Y3D)
            x.append(xi)
            y.append(yi)
        ax.plot(x, y, color=color)

        return fig, ax

    def FreeCADExport(self, name, ndigits=6):
        xs, ys, zs = round(1000*self.start, ndigits).vector
        xi, yi, zi = round(1000*self.interior, ndigits).vector
        xe, ye, ze = round(1000*self.end, ndigits).vector
        return '{} = Part.Arc(fc.Vector({},{},{}),fc.Vector({},{},{}),fc.Vector({},{},{}))\n'.format(name,xs,ys,zs,xi,yi,zi,xe,ye,ze)
 
class BSplineSurface3D(Primitive3D):
    def __init__(self, degree_u, degree_v, control_points, nb_u, nb_v, u_multiplicities, v_multiplicities, u_knots, v_knots, weights=None, name=''):
        Primitive3D.__init__(self, basis_primitives=control_points, name=name)
        self.control_points = control_points
        self.degree_u = degree_u
        self.degree_v = degree_v
        self.nb_u = nb_u
        self.nb_v = nb_v
        u_knots = standardize_knot_vector(u_knots)
        v_knots = standardize_knot_vector(v_knots)
        self.u_knots = u_knots
        self.v_knots = v_knots
        self.u_multiplicities = u_multiplicities
        self.v_multiplicities = v_multiplicities
        self.weights = weights


        self.control_points_table = []
        points_row = []
        i = 1
        for pt in control_points:
            points_row.append(pt)
            if i == nb_v:
                self.control_points_table.append(points_row)
                points_row = []
                i = 1
            else:
                i += 1
        surface = BSpline.Surface()
        surface.degree_u = degree_u
        surface.degree_v = degree_v
        if weights is None:
            P = [(control_points[i][0], control_points[i][1],
                  control_points[i][2]) for i in range(len(control_points))]
            surface.set_ctrlpts(P, nb_u, nb_v)
        else:
            Pw = [(control_points[i][0]*weights[i],
                   control_points[i][1]*weights[i], control_points[i][2]*weights[i],
                   weights[i]) for i in range(len(control_points))]
            surface.set_ctrlpts(Pw, nb_u, nb_v)
        knot_vector_u = []
        for i, u_knot in enumerate(u_knots):
            knot_vector_u.extend([u_knot]*u_multiplicities[i])
        knot_vector_v = []
        for i, v_knot in enumerate(v_knots):
            knot_vector_v.extend([v_knot]*v_multiplicities[i])
        surface.knotvector_u = knot_vector_u
        surface.knotvector_v = knot_vector_v
        surface.delta = 0.05
        surface_points = surface.evalpts

        self.surface = surface
        self.points = [Point3D((p[0], p[1], p[2])) for p in surface_points]
        
    def FreeCADExport(self, ip, ndigits=3):
        name = 'primitive{}'.format(ip)
        script = ""
        points = '['
        for i, pts_row in enumerate(self.control_points_table):
            pts = '['
            for j, pt in enumerate(pts_row):
                point = 'fc.Vector({},{},{}),'.format(pt[0],pt[1],pt[2])
                pts += point
            pts = pts[:-1] + '],'
            points += pts
        points = points[:-1] + ']'

        script += '{} = Part.BSplineSurface()\n'.format(name)
        if self.weights is None:
            script += '{}.buildFromPolesMultsKnots({},{},{},udegree={},vdegree={},uknots={},vknots={})\n'.format(name,points,self.u_multiplicities,self.v_multiplicities,self.degree_u,self.degree_v,self.u_knots,self.v_knots)
        else:
            script += '{}.buildFromPolesMultsKnots({},{},{},udegree={},vdegree={},uknots={},vknots={},weights={})\n'.format(name,points,self.u_multiplicities,self.v_multiplicities,self.degree_u,self.degree_v,self.u_knots,self.v_knots,self.weights)

        return script
    
    def Rotation(self, center, axis, angle, copy=True):
        new_control_points = [p.Rotation(center, axis, angle, True) for p in self.control_points]
        new_BSplineSurface3D = BSplineSurface3D(self.degree_u, self.degree_v, new_control_points, self.nb_u, self.nb_v, self.u_multiplicities, self.v_multiplicities, self.u_knots, self.v_knots, self.weights, self.name)
        if copy:
            return new_BSplineSurface3D
        else:
            self.control_points = new_control_points
            self.curve = new_BSplineSurface3D.curve
            self.points = new_BSplineSurface3D.points

    def Translation(self, offset, copy=True):
        new_control_points = [p.Translation(offset, True) for p in self.control_points]
        new_BSplineSurface3D = BSplineSurface3D(self.degree_u, self.degree_v, new_control_points, self.nb_u, self.nb_v, self.u_multiplicities, self.v_multiplicities, self.u_knots, self.v_knots, self.weights, self.name)
        if copy:
            return new_BSplineSurface3D
        else:
            self.control_points = new_control_points
            self.curve = new_BSplineSurface3D.curve
            self.points = new_BSplineSurface3D.points

    @classmethod
    def from_step(cls, arguments, object_dict):
        name = arguments[0][1:-1]
        
        degree_u = int(arguments[1])
        degree_v = int(arguments[2])
        points_sets = arguments[3][1:-1].split("),")
        points_sets = [elem+")" for elem in points_sets[:-1]]+[points_sets[-1]]
        control_points = []
        for points_set in points_sets:
            points = [object_dict[int(i[1:])] for i in points_set[1:-1].split(",")]
            nb_v = len(points)
            control_points.extend(points)
        nb_u = int(len(control_points) / nb_v)
        surface_form = arguments[4]
        if arguments[5] == '.F.':
            u_closed = False
        elif arguments[5] == '.T.':
            u_closed = True
        else:
            raise ValueError
        if arguments[6] == '.F.':
            v_closed = False
        elif arguments[6] == '.T.':
            v_closed = True
        else:
            raise ValueError
        self_intersect = arguments[7]
        u_multiplicities = [int(i) for i in arguments[8][1:-1].split(",")]
        v_multiplicities = [int(i) for i in arguments[9][1:-1].split(",")]
        u_knots = [float(i) for i in arguments[10][1:-1].split(",")]
        v_knots = [float(i) for i in arguments[11][1:-1].split(",")]
        knot_spec = arguments[12]
    
        if 13 in range(len(arguments)):
            weight_data = [float(i) for i in arguments[13][1:-1].replace("(", "").replace(")", "").split(",")]
        else:
            weight_data = None
    
        return cls(degree_u, degree_v, control_points, nb_u, nb_v, u_multiplicities, v_multiplicities, u_knots, v_knots, weight_data, name)
    
    
class BSplineExtrusion(Primitive3D):

    def __init__(self, obj, vectorextru, name=''):
        self.obj = obj
        vectorextru.Normalize()
        self.vectorextru = vectorextru
        # if obj.__class__ is Ellipse3D :
        self.points = obj.points
            # self.surface = obj.points
        
    @classmethod
    def from_step(cls, arguments, object_dict):
        name = arguments[0][1:-1]
        if object_dict[arguments[1]].__class__ is Ellipse3D:
            ell = object_dict[arguments[1]]
            vectextru = object_dict[arguments[2]]
            return cls(ell, vectextru, name)
        else : 
            # surface = BSpline.Surface()
            # surface.degree_u = degree_u
            # surface.degree_v = degree_v
            # if weights is None:
            #     P = [(control_points[i][0], control_points[i][1], control_points[i][2]) for i in range(len(control_points))]
            #     surface.set_ctrlpts(P, nb_u, nb_v)
            # else:
            #     Pw = [(control_points[i][0]*weights[i], control_points[i][1]*weights[i], control_points[i][2]*weights[i], weights[i]) for i in range(len(control_points))]
            #     surface.set_ctrlpts(Pw, nb_u, nb_v)
            # knot_vector_u = []
            # for i, u_knot in enumerate(u_knots):
            #     knot_vector_u.extend([u_knot]*u_multiplicities[i])
            # knot_vector_v = []
            # for i, v_knot in enumerate(v_knots):
            #     knot_vector_v.extend([v_knot]*v_multiplicities[i])
            # surface.knotvector_u = knot_vector_u
            # surface.knotvector_v = knot_vector_v
            # surface.delta = 0.05
            # surface_points = surface.evalpts
            
            # self.surface = surface
            # self.points = [Point3D((p[0], p[1], p[2])) for p in surface_points]
            return NotImplementedError  ## a adapter pour les bpsline
            

    # @classmethod
    # def from_step(cls, arguments, object_dict):
    #     name = arguments[0][1:-1]
        
        # degree_u = int(arguments[1])
        # degree_v = int(arguments[2])
        # points_sets = arguments[3][1:-1].split("),")
        # points_sets = [elem+")" for elem in points_sets[:-1]]+[points_sets[-1]]
        # control_points = []
        # for points_set in points_sets:
        #     points = [object_dict[int(i[1:])] for i in points_set[1:-1].split(",")]
        #     nb_v = len(points)
        #     control_points.extend(points)
        # nb_u = int(len(control_points) / nb_v)
        # surface_form = arguments[4]
        # if arguments[5] == '.F.':
        #     u_closed = False
        # elif arguments[5] == '.T.':
        #     u_closed = True
        # else:
        #     raise ValueError
        # if arguments[6] == '.F.':
        #     v_closed = False
        # elif arguments[6] == '.T.':
        #     v_closed = True
        # else:
        #     raise ValueError
        # self_intersect = arguments[7]
        # u_multiplicities = [int(i) for i in arguments[8][1:-1].split(",")]
        # v_multiplicities = [int(i) for i in arguments[9][1:-1].split(",")]
        # u_knots = [float(i) for i in arguments[10][1:-1].split(",")]
        # v_knots = [float(i) for i in arguments[11][1:-1].split(",")]
        # knot_spec = arguments[12]
    
        # if 13 in range(len(arguments)):
        #     weight_data = [float(i) for i in arguments[13][1:-1].replace("(", "").replace(")", "").split(",")]
        # else:
        #     weight_data = None
    
        # return cls(degree_u, degree_v, control_points, nb_u, nb_v, u_multiplicities, v_multiplicities, u_knots, v_knots, weight_data, name)
    
    
    
class CompositePrimitive3D(Primitive3D):
    _standalone_in_db = True
    _generic_eq = True
    _non_serializable_attributes  = ['basis_primitives']
    _non_eq_attributes = ['name', 'basis_primitives']
    _non_hash_attributes = []
    """
    A collection of simple primitives3D
    """
    def __init__(self, primitives, name=''):
        self.primitives = primitives
        basis_primitives=[]
        for primitive in primitives:
            if hasattr(primitive, 'basis_primitives'):
                basis_primitives.extend(primitive.primitives)
            else:
                basis_primitives.append(primitive)

        Primitive3D.__init__(self, basis_primitives=basis_primitives, name=name)

    # def __eq__(self, other_):
    #     equal = True
    #     for primitive, other_primitive in zip(self.primitives, other_.primitives):
    #         equal = (equal and primitive == other_primitive)
    #     return equal

    def UpdateBasisPrimitives(self):
        # TODO: This is a copy/paste from CompositePrimitive2D, in the future make a Common abstract class
        basis_primitives=[]
        for primitive in self.primitives:
            if hasattr(primitive, 'basis_primitives'):
                basis_primitives.extend(primitive.primitives)
            else:
                basis_primitives.append(primitive)

        self.primitives = basis_primitives

    def MPLPlot(self, ax = None):
        if ax is None:
            fig = plt.figure()
            ax = Axes3D(fig)
        else:
            fig = None

        for primitive in self.edges:
            primitive.MPLPlot(ax)

        # ax.set_aspect('equal')

        return fig, ax


class Wire3D(CompositePrimitive3D):
    """
    A collection of simple primitives, following each other making a wire
    """
    def __init__(self, primitives, name=''):
        CompositePrimitive3D.__init__(self, primitives, name)

    def Length(self):
        length = 0.
        for primitive in self.primitives:
            length += primitive.Length()
        return length

    def PointAtCurvilinearAbscissa(self, curvilinear_abscissa):
        length = 0.
        for primitive in self.primitives:
            primitive_length = primitive.Length()
            if length + primitive_length > curvilinear_abscissa:
                return primitive.PointAtCurvilinearAbscissa(curvilinear_abscissa - length)
            length += primitive_length
        # Outside of length
        raise ValueError


    # TODO: method to check if it is a wire
    def FreeCADExport(self, ip):
        name='primitive'+str(ip)

        s = 'E = []\n'
        for ip, primitive in enumerate(self.primitives):
            s += primitive.FreeCADExport('L{}'.format(ip))
            s += 'E.append(Part.Edge(L{}))\n'.format(ip)
        s += '{} = Part.Wire(E[:])\n'.format(name)

        return s


class Edge3D(Primitive3D):
    def __init__(self, edge_start, edge_end, name=''):
        Primitive3D.__init__(self, basis_primitives=[edge_start, edge_end], name=name)
        self.points = [edge_start, edge_end]

    def __hash__(self):
        return sum([hash(p) for p in self.points])

    def __eq__(self, other_):
        equal = True
        for point, other_point in zip(self.points, other_.points):
            equal = (equal and point == other_point)
        return equal

    def to_dict(self):
        # improve the object structure ?
        dict_ = dc.DessiaObject.base_dict(self)
        dict_['edge_start'] = self.points[0]
        dict_['edge_end'] = self.points[1]
        return dict_

    @classmethod
    def from_step(cls, arguments, object_dict):
        if object_dict[arguments[3]].__class__ is Line3D:
            return LineSegment3D(object_dict[arguments[1]], object_dict[arguments[2]], arguments[0][1:-1])
        
        elif object_dict[arguments[3]].__class__ is Circle3D:
            # on suppose que le step tourne dans le sens trigo
            center = object_dict[arguments[3]].center
            normal = object_dict[arguments[3]].normal
            p1 = object_dict[arguments[1]]
            p2 = object_dict[arguments[2]]
            if p1 == p2:
                angle = math.pi
            else: 
                plane = Plane3D.from_normal(center, normal)
                p1_2D = p1.PlaneProjection2D(plane.vectors[0], plane.vectors[1])
                p2_2D = p2.PlaneProjection2D(plane.vectors[0], plane.vectors[1])
                angle = (2*math.pi-clockwise_angle(Vector2D(p2_2D.vector),Vector2D(p1_2D.vector)))/2
                
                
                # angle = clockwise_angle(Vector2D(p2.vector),Vector2D(p1.vector))/2 #marche que si extrusion suivant z ??
                # angle = clockwise_angle(p2, p1)/2
                # angle = -0.01
                # angle = vectors3d_angle(p2, p1)
                # cross = p2.Cross(p1)
                # if cross.Dot(normal) > 0:
                #     angle = - angle
            if math.isclose(angle, 0, abs_tol=1e-6) :
                angle = math.pi
            p3 = p1.Rotation(center, normal, angle, True) ##P3 incorrecte ?!?!?!
            arc = Arc3D(p1, p3, p2, normal, arguments[0][1:-1])
            return arc

        elif object_dict[arguments[3]].__class__ is Ellipse3D:
            majorax = object_dict[arguments[3]].major_axis
            minorax = object_dict[arguments[3]].minor_axis
            center = object_dict[arguments[3]].center
            normal = object_dict[arguments[3]].normal
            normal.Normalize()
            majordir = object_dict[arguments[3]].major_dir
            majordir.Normalize()
            minordir = normal.Cross(majordir)
            minordir.Normalize()
            p1 = object_dict[arguments[1]] #on part du principe que p1 suivant majordir
            p2 = object_dict[arguments[2]]
            plane = Plane3D.from_normal(center, normal)
            p1_2D = p1.PlaneProjection2D(plane.vectors[0], plane.vectors[1]) #center+plane.vectors[0], center+plane.vectors[1])
            p2_2D = p2.PlaneProjection2D(plane.vectors[0], plane.vectors[1]) #center+plane.vectors[0], center+plane.vectors[1])
            theta = clockwise_angle(majordir.To2D(center,plane.vectors[0],plane.vectors[1]),Vector2D(p1_2D.vector))
            gamma = clockwise_angle(majordir.To2D(center,plane.vectors[0],plane.vectors[1]),Vector2D(p2_2D.vector))
            if p1 == p2: 
                angle = 5*math.pi/4
                extra = majorax*Point3D(majordir.vector)*math.cos(math.pi/2)+minorax*Point3D(minordir.vector)*math.sin(math.pi/2)+center
            else :
                extra = None
                angle = theta+abs(gamma-theta)//2
            p3 = majorax*Point3D(majordir.vector)*math.cos(angle)+minorax*Point3D(minordir.vector)*math.sin(angle)+center
            arcellipse = ArcEllipse3D(p1, p3, p2, center, normal, arguments[0][1:-1], extra)
            return arcellipse
        
        elif object_dict[arguments[3]].__class__ is BSplineCurve3D:
            # print(object_dict[arguments[1]], object_dict[arguments[2]])
            # BSplineCurve3D à couper à gauche et à droite avec les points ci dessus ?
            return object_dict[arguments[3]]

        else:
            print(object_dict[arguments[3]])
            raise NotImplementedError
        
    def Rotation(self, center, axis, angle, copy=True):
        if copy:
            new_edge_start = self.points[0].Rotation(center, axis, angle, copy=True)
            new_edge_end = self.points[1].Rotation(center, axis, angle, copy=True)
            return Edge3D(new_edge_start, new_edge_end)
        else:
            self.points[0].Rotation(center, axis, angle, copy=False)
            self.points[1].Rotation(center, axis, angle, copy=False)

    def Translation(self, offset, copy=True):
        if copy:
            new_edge_start = self.points[0].Translation(offset, copy=True)
            new_edge_end = self.points[1].Translation(offset, copy=True)
            return Edge3D(new_edge_start, new_edge_end)
        else:
            self.points[0].Translation(offset, copy=False)
            self.points[1].Translation(offset, copy=False)


    def frame_mapping(self, frame, side, copy=True):
        """
        side = 'old' or 'new'
        """
        if copy:
            new_edge_start = self.points[0].frame_mapping(frame, side, copy=True)
            new_edge_end = self.points[1].frame_mapping(frame, side, copy=True)
            return Edge3D(new_edge_start, new_edge_end)
        else:
            self.points[0].frame_mapping(frame, side, copy=False)
            self.points[1].frame_mapping(frame, side, copy=False)

    def copy(self):
        new_edge_start = self.points[0].Copy()
        new_edge_end = self.points[1].Copy()
        return Edge3D(new_edge_start, new_edge_end)


class LineSegment3D(Edge3D):
    """
    Define a line segment limited by two points
    """
    def __init__(self, point1, point2, name=''):
        Edge3D.__init__(self, point1, point2, name='')
        self.bounding_box = self._bounding_box()

    def __hash__(self):
        return hash(self.points[0]) + hash(self.points[1])

    def to_dict(self):
        # improve the object structure ?
        dict_ = dc.DessiaObject.base_dict(self)
        dict_['point1'] = self.points[0].to_dict()
        dict_['point2'] = self.points[1].to_dict()
        dict_['object_class'] = 'volmdlr.core.LineSegment3D'
        return dict_
    
    @classmethod
    def dict_to_object(cls, dict_):
        return cls(point1 = Point3D.dict_to_object(dict_['point1']), 
                   point2 = Point3D.dict_to_object(dict_['point2']), name = dict_['name'])
                       

    def _bounding_box(self):
        points = self.points

        xmin = min([pt[0] for pt in points])
        xmax = max([pt[0] for pt in points])
        ymin = min([pt[1] for pt in points])
        ymax = max([pt[1] for pt in points])
        zmin = min([pt[2] for pt in points])
        zmax = max([pt[2] for pt in points])

        return BoundingBox(xmin, xmax, ymin, ymax, zmin, zmax)

    def DirectionVector(self, unit=False):
        u = self.points[1] - self.points[0]
        if unit:
            u.Normalize()
        return u


    def Length(self):
        return self.points[1].point_distance(self.points[0])
    
    def PointAtCurvilinearAbscissa(self, curvilinear_abscissa):
        return self.points[0] + curvilinear_abscissa*(self.points[1] - self.points[0]) / self.Length()

    def middle_point(self):
        l = self.Length()
        return self.PointAtCurvilinearAbscissa(0.5*l)

    def PlaneProjection2D(self, x, y):
        return LineSegment2D(self.points[0].PlaneProjection2D(x, y),
                             self.points[1].PlaneProjection2D(x, y))

    @classmethod
    def Intersection(self,segment1, segment2): #, curvilinear_abscissa=False):
        """ TO DO : different t1 et t2 car denominateur peut etre 0, verify if it works everywhere"""
        x1 = segment1.points[0].vector[0]
        y1 = segment1.points[0].vector[1]
        z1 = segment1.points[0].vector[2]
        x2 = segment1.points[1].vector[0]
        y2 = segment1.points[1].vector[1]
        z2 = segment1.points[1].vector[2]
        x3 = segment2.points[0].vector[0]
        y3 = segment2.points[0].vector[1]
        z3 = segment2.points[0].vector[2]
        x4 = segment2.points[1].vector[0]
        y4 = segment2.points[1].vector[1]
        z4 = segment2.points[1].vector[2]


        #résolution 2 inconnus 3eq avec t1 et t2 les inconnus
        if (x2-x1+y1-y2) != 0 and (y4-y3) != 0:
        
            t1 = (x3-x1 + (x4-x3)*(y1-y3)/(y4-y3))/(x2-x1+y1-y2)
            t2 = (y1-y3 + (y2-y1)*t1)/(y4-y3)
            res1 = z1 + (z2-z1)*t1
            res2 = z3 + (z4-z3)*t2
        
        elif (z2-z1+y1-y2) != 0 and (y4-y3) != 0:
            t1 = (z3-z1 + (z4-z3)*(y1-y3)/(y4-y3))/(z2-z1+y1-y2)
            t2 = (y1-y3 + (y2-y1)*t1)/(y4-y3)
            res1 = x1 + (x2-x1)*t1
            res2 = x3 + (x4-x3)*t2
        
        else :
            t1 = (z3-z1 + (z4-z3)*(x1-x3)/(x4-x3))/(z2-z1+x1-x2)
            t2 = (x1-x3 + (x2-x1)*t1)/(x4-x3)
            res1 = y1 + (y2-y1)*t1
            res2 = y3 + (y4-y3)*t2
            
        if math.isclose(res1, res2, abs_tol=1e-7) : #il y a un point d'intersection
            return Point3D([x1+(x2-x1)*t1, y1+(y2-y1)*t1, z1+(z2-z1)*t1])
        else : 
            return None

    def Rotation(self, center, axis, angle, copy=True):
        if copy:
            return LineSegment3D(*[p.Rotation(center, axis, angle, copy=True) for p in self.points])
        else:
            Edge3D.Rotation(self, center, axis, angle, copy=False)
            self.bounding_box = self._bounding_box()

    def Translation(self, offset, copy=True):
        if copy:
            return LineSegment3D(*[p.Translation(offset, copy=True) for p in self.points])
        else:
            Edge3D.Translation(self, offset, copy=False)
            self.bounding_box = self._bounding_box()

    def frame_mapping(self, frame, side, copy=True):
        """
        side = 'old' or 'new'
        """
        if side == 'old':
            if copy:
                return LineSegment3D(*[frame.OldCoordinates(p) for p in self.points])
            else:
                Edge3D.frame_mapping(self, frame, side, copy=False)
                self.bounding_box = self._bounding_box()
        if side == 'new':
            if copy:
                return LineSegment3D(*[frame.NewCoordinates(p) for p in self.points])
            else:
                Edge3D.frame_mapping(self, frame, side, copy=False)
                self.bounding_box = self._bounding_box()

    def copy(self):
        return LineSegment3D(*[p.Copy() for p in self.points])

    def MPLPlot(self, ax=None):
        if ax is None:
            fig = plt.figure()
            ax = fig.add_subplot(111, projection='3d')
        else:
            fig = ax.figure

        x=[p.vector[0] for p in self.points]
        y=[p.vector[1] for p in self.points]
        z=[p.vector[2] for p in self.points]
        ax.plot(x,y,z, 'o-k')
        return fig, ax

    def MPLPlot2D(self, x_3D, y_3D, ax=None, color='k', width=None):
        if ax is None:
            fig = plt.figure()
            ax = fig.add_subplot(111, projection='3d')
        else:
            fig = ax.figure

        edge2D =  self.PlaneProjection2D(x_3D, y_3D)
        edge2D.MPLPlot(ax=ax, color=color, width=width)
        return fig, ax

    def plot_data(self, x_3D, y_3D, marker=None, color='black', stroke_width=1,
                  dash=False, opacity=1, arrow=False):
        edge2D =  self.PlaneProjection2D(x_3D, y_3D)
        return edge2D.plot_data(marker, color, stroke_width,
                         dash, opacity, arrow)

    def FreeCADExport(self, name, ndigits=6):
        x1, y1, z1 = round(1000*self.points[0], ndigits).vector
        x2, y2, z2 = round(1000*self.points[1], ndigits).vector
        return '{} = Part.LineSegment(fc.Vector({},{},{}),fc.Vector({},{},{}))\n'.format(name,x1,y1,z1,x2,y2,z2)

    def to_line(self):
        return Line3D(*self.points)

    def babylon_script(self, color=(1, 1, 1), name='line',  type_='line', parent=None):
        if type_ == 'line' or type_ == 'dashed':
            s = 'var myPoints = [];\n'
            s += 'var point1 = new BABYLON.Vector3({},{},{});\n'.format(*self.points[0])
            s += 'myPoints.push(point1);\n'
            s += 'var point2 = new BABYLON.Vector3({},{},{});\n'.format(*self.points[1])
            s += 'myPoints.push(point2);\n'
            if type_ == 'line':
                s += 'var {} = BABYLON.MeshBuilder.CreateLines("lines", {{points: myPoints}}, scene);\n'.format(name)
            elif type_ == 'dashed':
                s += 'var {} = BABYLON.MeshBuilder.CreateDashedLines("lines", {{points: myPoints, dashNb:20}}, scene);'.format(name)
            s += '{}.color = new BABYLON.Color3{};\n'.format(name, tuple(color))
        elif type_ == 'tube':
            radius = 0.03*self.points[0].point_distance(self.points[1])
            s = 'var points = [new BABYLON.Vector3({},{},{}), new BABYLON.Vector3({},{},{})];\n'.format(*self.points[0], *self.points[1])
            s += 'var {} = BABYLON.MeshBuilder.CreateTube("frame_U", {{path: points, radius: {}}}, {});'.format(name, radius, parent)
#            s += 'line.material = red_material;\n'

        else:
            raise NotImplementedError

        if parent is not None:
            s += '{}.parent = {};\n'.format(name, parent)

        return s


class Contour3D(Wire3D):
    _non_serializable_attributes = ['points']
    _non_eq_attributes = ['name']
    _non_hash_attributes = ['points', 'name']
    _generic_eq = True
    """
    A collection of 3D primitives forming a closed wire3D
    """
    def __init__(self, edges, point_inside_contour=None, name=''):
        # TODO: docstring in english
        """
        Faire un choix : soit edges c'est un CompositePrimitives3D
        ou alors un ensemble de primitives
        ou alors un ensemble de basis_primtives (qui sont des points pour le moment)
        """

        self.name = name
        self.point_inside_contour = point_inside_contour

        edges_primitives = []
        for edge in edges:
            if edge.__class__ == CompositePrimitive3D:
                edges_primitives.extend(edge.primitives)
            else:
                edges_primitives.append(edge)
        self.edges = edges_primitives

        if self.edges[0].__class__.__name__ == 'Contour3D':
            raise ValueError

        self.points = self.clean_points()

    def __hash__(self):
        return sum([hash(e) for e in self.edges]) + sum([hash(p) for p in self.points])

    def __eq__(self, other_):
        equal = True
        for edge, other_edge in zip(self.edges, other_.edges):
            equal = (equal and edge == other_edge)
        # for point, other_point in zip(self.points, other_.points):
        #     equal = (equal and point == other_point)
        #     print('contour', equal, point.vector, other_point.vector)
        return equal

    @classmethod
    def from_step(cls, arguments, object_dict):
        edges = []
        # print('arguments', arguments)
        for edge in arguments[1]:
            # print(arguments[1])
            edges.append(object_dict[int(edge[1:])])
            # print(edges)
#        points = edges[0].points[:]
#        for i, edge in enumerate(edges[1:-1]):
#            if edge.points[0] in points[-2:]:
#                points.append(edge.points[1])
#            elif edge.points[1] in points[-2:]:
#                points.append(edge.points[0])
#            else:
#                raise NotImplementedError
#        contour_points = [p.copy() for p in points]
        ################################################################ print('arg', arguments)

        return cls(edges, point_inside_contour=None, name=arguments[0][1:-1])

    def clean_points(self):
        """
        TODO : verifier si le dernier point est toujours le meme que le premier point
        lors d'un import step par exemple
        """
        # print('!' , self.edges)
        if hasattr(self.edges[0], 'points'):
            points = self.edges[0].points[:]
            # print(self.edges)
            # print(self.edges[0].points)
            # print(points)
        else:
            points = self.edges[0].tessellation_points()
            # print('center',self.edges[0].center)
            # print('radius',self.edges[0].radius)
            # print('normal',self.edges[0].normal)
        # print(self.edges[0])
        # print(self.edges)
        # print()
        # print(points)
        # print(self.edges[1:])
        for edge in self.edges[1:]:
            if hasattr(edge, 'points'):
                # [pt.MPLPlot(ax=ax) for pt in edge.points]
                points_to_add = edge.points[:]
                if points[0] == points[-1]: # Dans le cas où le (dernier) edge relie deux fois le même point
                    # print('=', points_to_add[::-1])
                    # print('==', points_to_add[-2::-1])
                    points.extend(points_to_add[::-1])
                
                elif points_to_add[0] == points[-1]:
                    points.extend(points_to_add[1:])
                elif points_to_add[-1] == points[-1]:
                    points.extend(points_to_add[-2::-1])
                elif points_to_add[0] == points[0]:
                    points = points[::-1]
                    points.extend(points_to_add[1:])
                elif points_to_add[-1] == points[0]:
                    points = points[::-1]
                    points.extend(points_to_add[-2::-1])
                else:
                    # fig, ax = self.MPLPlot()
                    # print()
                    # [print(edge.points) for edge in self.edges]
                    # print()
                    # print('self edges',self.edges)
                    
                    # print('edge', edge)
                    # print('pts to add',points_to_add)
                    # # print('l1', len(points_to_add))
                    # # print('edge.points',edge.points[:])
                    # # print('l2', len(edge.points[:]))
                    # print('points',points)
                    # fig, ax = self.MPLPlot()
                    # [pt.MPLPlot(ax=ax) for pt in points]
                    # [pt.MPLPlot(ax=ax, color='r') for pt in points_to_add]
                    # print()
                    
                    #NotImplementedError peut être plus nécessaire ??
                    
                    # raise NotImplementedError
                    continue

            else:
                # print('hello')
                # print()
                # print('edge',self.edges)
                # print('points',points)
                # [print(edge.points) for edge in self.edges]
                # print()
                # print('pts add',points_to_add)
                raise NotImplementedError
        
        if len(points) > 1:
            if points[0] == points[-1]:
                points.pop()
                
        return points

    def average_center_point(self):
        nb = len(self.points)
        x = npy.sum([p[0] for p in self.points]) / nb
        y = npy.sum([p[1] for p in self.points]) / nb
        z = npy.sum([p[2] for p in self.points]) / nb
        return Point3D((x,y,z))

    def Rotation(self, center, axis, angle, copy=True):
        if copy:
            new_edges = [edge.Rotation(center, axis, angle, copy=True) for edge in self.edges]
            # new_points = [p.Rotation(center, axis, copy=True) for p in self.points]
            return Contour3D(new_edges, None, self.name)
        else:
            for edge in self.edges:
                edge.Rotation(center, axis, angle, copy=False)
            for point in self.points:
                point.Rotation(center, axis, angle, copy=False)

    def Translation(self, offset, copy=True):
        if copy:
            new_edges = [edge.Translation(offset, copy=True) for edge in self.edges]
            # new_points = [p.Translation(offset, copy=True) for p in self.points]
            return Contour3D(new_edges, None, self.name)
        else:
            for edge in self.edges:
                edge.Translation(offset, copy=False)
            for point in self.points:
                point.Translation(offset, copy=False)

    def frame_mapping(self, frame, side, copy=True):
        """
        side = 'old' or 'new'
        """
        if copy:
            new_edges = [edge.frame_mapping(frame, side, copy=True) for edge in self.edges]
            # new_points = [p.frame_mapping(frame, side, copy=True) for p in self.points]
            return Contour3D(new_edges, None, self.name)
        else:
            for edge in self.edges:
                edge.frame_mapping(frame, side, copy=False)
            for point in self.points:
                point.frame_mapping(frame, side, copy=False)

    def copy(self):
        new_edges = [edge.copy() for edge in self.edges]
        if self.point_inside_contour is not None:
            new_point_inside_contour = self.point_inside_contour.Copy()
        else:
            new_point_inside_contour = None
        return Contour3D(new_edges, new_point_inside_contour, self.name)
    
    def Length(self):
        # TODO: this is duplicated code from Wire3D!
        length = 0.
        for edge in self.edges:
            length += edge.Length()
        return length
    
    def PointAtCurvilinearAbscissa(self, curvilinear_abscissa):
        # TODO: this is duplicated code from Wire3D!
        length = 0.
        for primitive in self.edges:
            primitive_length = primitive.Length()
            if length + primitive_length > curvilinear_abscissa:
                return primitive.PointAtCurvilinearAbscissa(curvilinear_abscissa - length)
            length += primitive_length
        # Outside of length
        raise ValueError

class Circle3D(Contour3D):
    _non_serializable_attributes = ['point', 'edges', 'point_inside_contour']
    _non_eq_attributes = ['name']
    _non_hash_attributes = ['name']
    _generic_eq = True
    
    def __init__(self, center, radius, normal, name=''):
        self.center = center
        self.radius = radius
        self.normal = normal
        Contour3D.__init__(self, [self], name=name)
        
        
#    def _get_points(self):
#        vr = Vector3D(npy.random.random(3))
#        vr.Normalize()
#        vn = vr.Cross(self.normal)
#        dir_radius = vn*self.radius
#        pt1 = self.center + dir_radius
#        pt2 = pt1.Rotation(self.center, self.normal, 2*math.pi/3.)
#        pt3 = pt2.Rotation(self.center, self.normal, 2*math.pi/3.)
#        return [pt1, pt2, pt3]
#
#    points=property(_get_points)

    def tessellation_points(self, resolution=20):
        plane = Plane3D.from_normal(self.center, self.normal)
        tessellation_points_3D = [self.center + self.radius*math.cos(teta)*plane.vectors[0] + self.radius*math.sin(teta)*plane.vectors[1] \
            for teta in npy.linspace(0, 2*math.pi, resolution+1)][:-1]
        return tessellation_points_3D
    
    # def to_arc3d(self):
    #     point1 = center + self.normal.DeterministicNormalVector()*radius #premier point sur le cercle
    #     point2 = 
    #     return Arc3D(point1, point2, point1)
    
    def Length(self):
        return 2* math.pi * self.radius

    def FreeCADExport(self, name, ndigits=3):
#        name = 'primitive{}'.format(ip)
        xc,yc,zc = round(1000*self.center, ndigits)
        xn,yn,zn = round(self.normal, ndigits)
        return '{} = Part.Circle(fc.Vector({},{},{}),fc.Vector({},{},{}),{})\n'.format(name,xc,yc,zc,xn,yn,zn,1000*self.radius)

    def Rotation(self, rot_center, axis, angle, copy=True):
        new_center = self.center.Rotation(rot_center, axis, angle, True)
        new_normal = self.normal.Rotation(rot_center, axis, angle, True)
        if copy:
            return Circle3D(new_center, self.radius, new_normal, self.name)
        else:
            self.center = new_center
            self.normal = new_normal

    def Translation(self, offset, copy=True):
        new_center = self.center.Translation(offset, True)
        new_normal = self.normal.Translation(offset, True)
        if copy:
            return Circle3D(new_center, self.radius, new_normal, self.name)
        else:
            self.center = new_center
            self.normal = new_normal
            
    def MPLPlot(self, ax=None, color='k'):
        if ax is None:
            fig = plt.figure()
            ax = Axes3D(fig)
        else:
            fig = None

        x = []
        y = []
        z = []
        for px, py, pz in self.tessellation_points():
            x.append(px)
            y.append(py)
            z.append(pz)
        x.append(x[0])
        y.append(y[0])
        z.append(z[0])
        ax.plot(x, y, z, color)
        return fig, ax
            

    @classmethod
    def from_step(cls, arguments, object_dict):
        center = object_dict[arguments[1]].origin
        radius = float(arguments[2])/1000
        if object_dict[arguments[1]].u is not None:
            normal = object_dict[arguments[1]].u
        else:
            normal = object_dict[arguments[1]].v ### ou w 
        return cls(center, radius, normal, arguments[0][1:-1])


class Ellipse3D(Contour3D):
    def __init__(self, major_axis, minor_axis, center, normal, major_dir, name=''):
        
        self.major_axis = major_axis
        self.minor_axis = minor_axis
        self.center = center
        normal.Normalize()
        self.normal = normal
        major_dir.Normalize()
        self.major_dir = major_dir
        Contour3D.__init__(self, [self], name=name)
        
    def tessellation_points(self, resolution=20):
        # plane = Plane3D.from_normal(self.center, self.normal)
        tessellation_points_3D = [self.center + self.major_axis*math.cos(teta)*self.major_dir + self.minor_axis*math.sin(teta)*self.major_dir.Cross(self.normal) \
                                  for teta in npy.linspace(0, 2*math.pi, resolution+1)][:-1]
        return tessellation_points_3D

    def FreeCADExport(self, ip, ndigits=3):
        name = 'primitive{}'.format(ip)
        xc, yc, zc = npy.round(1000*self.center.vector, ndigits)
        major_vector = self.center + self.major_axis/2 * self.major_dir
        xmaj, ymaj, zmaj = npy.round(1000*major_vector.vector, ndigits)
        minor_vector = self.center + self.minor_axis/2 * self.normal.Cross(self.major_dir)
        xmin, ymin, zmin = npy.round(1000*minor_vector.vector, ndigits)
        return '{} = Part.Ellipse(fc.Vector({},{},{}), fc.Vector({},{},{}), fc.Vector({},{},{}))\n'.format(name,xmaj,ymaj,zmaj,xmin,ymin,zmin,xc,yc,zc)

    def Rotation(self, rot_center, axis, angle, copy=True):
        new_center = self.center.Rotation(rot_center, axis, angle, True)
        new_normal = self.normal.Rotation(rot_center, axis, angle, True)
        new_major_dir = self.major_dir.Rotation(rot_center, axis, angle, True)
        if copy:
            return Ellipse3D(self.major_axis, self.minor_axis, new_center, new_normal, new_major_dir, self.name)
        else:
            self.center = new_center
            self.normal = new_normal
            self.major_dir = new_major_dir

    def Translation(self, offset, copy=True):
        new_center = self.center.Translation(offset, True)
        new_normal = self.normal.Translation(offset, True)
        new_major_dir = self.major_dir.Translation(offset, True)
        if copy:
            return Ellipse3D(self.major_axis, self.minor_axis, new_center, new_normal, new_major_dir, self.name)
        else:
            self.center = new_center
            self.normal = new_normal
            self.major_dir = new_major_dir

    @classmethod
    def from_step(cls, arguments, object_dict):
        center = object_dict[arguments[1]].origin
        normal = object_dict[arguments[1]].u   #ancien w
        major_dir = object_dict[arguments[1]].v # ancien u
        major_axis = float(arguments[2])/1000
        minor_axis = float(arguments[3])/1000
        return cls(major_axis, minor_axis, center, normal, major_dir, arguments[0][1:-1])

class Face3D(Primitive3D):
    def __init__(self, contours, radius=None):
        self.contours = contours
        self.bounding_box = self._bounding_box()
        
    def _bounding_box(self):
        points = self.contours[0].points

        xmin = min([pt[0] for pt in points])
        xmax = max([pt[0] for pt in points])
        ymin = min([pt[1] for pt in points])
        ymax = max([pt[1] for pt in points])
        zmin = min([pt[2] for pt in points])
        zmax = max([pt[2] for pt in points])

        return BoundingBox(xmin, xmax, ymin, ymax, zmin, zmax)
    
    @classmethod
    def from_step(cls, arguments, object_dict):
        
        contours = []
        contours.append(object_dict[int(arguments[1][0][1:])])
        
        # print(object_dict[int(arguments[2])].__class__)
        # plane = Plane3D.from_points(contours[0].points)
        # contours[0].points, polygon2D = cls._repair_points_and_polygon2d(contours[0].points, plane)
        # points = [p.copy() for p in contours[0].points[:]]
        
        # if int(arguments[2]) not in list(object_dict.keys()):
            # print(int(arguments[2]))
#            return None
        if object_dict[int(arguments[2])].__class__  is Plane3D:
            # [print(e.points) for e in contours]
            # print(arguments)
            # object_dict[110].MPLPlot()
            return PlaneFace3D(contours, plane=None, points=None, polygon2D=None, name=arguments[0][1:-1])
    
        elif object_dict[int(arguments[2])].__class__  is CylindricalSurface3D:
            return CylindricalFace3D.from_contour3d(contours, object_dict[int(arguments[2])], name=arguments[0][1:-1])

        elif object_dict[int(arguments[2])].__class__  is BSplineExtrusion:
            return BSplineFace3D(contours, object_dict[int(arguments[2])], name=arguments[0][1:-1])
        
        elif object_dict[int(arguments[2])].__class__  is BSplineSurface3D:
            # print(object_dict[int(arguments[2])])
            return BSplineFace3D(contours, object_dict[int(arguments[2])], name=arguments[0][1:-1])

        
        elif object_dict[int(arguments[2])].__class__  is ToroidalSurface3D:
            return ToroidalFace3D(contours, object_dict[int(arguments[2])], name=arguments[0][1:-1])
        
        else:
            raise NotImplementedError
    
    def delete_double(self, Le):
            Ls = []
            for i in Le:
                if i not in Ls:
                    Ls.append(i)
            return Ls
        
    def min_max(self, Le, pos):
        Ls = []
        for i in range (0,len(Le)) :
            Ls.append(Le[i][pos])
        return (min(Ls), max(Ls))
    
    def cut_contours(self, contours2d, resolution) :
        placement_2d = []
        for k in range(0, len(contours2d[0].primitives)):
            placement_2d.extend(contours2d[0].primitives[k].points) 
        placement2d = self.delete_double(placement_2d)
        placement2d.append(placement2d[0])
        
        segmentspt=[]
        for k in range (0,len(placement2d)-1):
            segmentspt.append(LineSegment2D(Point2D(placement2d[k].vector),Point2D(placement2d[k+1].vector)))
        
        hmin, hmax = self.min_max(placement2d,1)
        posimin, posimax = self.min_max(placement2d,0)
        
        pas = (posimax-posimin)/resolution
        pointsxzmin = [Point2D([posimin+i*pas,hmin-1]) for i in range (0,resolution+1)]
        pointsxzmax = [Point2D([posimin+i*pas,hmax+1]) for i in range (0,resolution+1)]
        
        line = [LineSegment2D(ptxmax, ptxmin) for ptxmin,ptxmax in list(zip(pointsxzmin, pointsxzmax))]

        all_contours_points = []
        #On recupere les points tout à gauche avec la line[1]
        contours_points = []
        
        for i, seg in enumerate(segmentspt) :
            p1 = seg.line_intersection(line[1])
            if p1 is not None:
                break
        for k, seg in enumerate(segmentspt[i+1:]) :
            p3 = seg.line_intersection(line[1])
            if p3 is not None:
                break    
        k += i+1
        for pos in range (0,i+1):
            contours_points.append(Point2D(placement2d[pos].vector))
        contours_points.append(p1)
        contours_points.append(p3)
        for pos in range (k+1,len(placement2d)-1):
            contours_points.append(Point2D(placement2d[pos].vector))
        
        all_contours_points.append(contours_points)
        #On recupere les points entre la line 1 et l avant derniere
        for enum, ligne in enumerate(line[1:-1]):
            contours_points=[]
            if enum != len(line)-3 : #sinon on va chercher la derniere ligne
                l1, l2 = line[enum+1], line[enum+2]
                for i, seg in enumerate(segmentspt) :
                    p1 = seg.line_intersection(l1)
                    if p1 is not None:
                        break
                for j, seg in enumerate(segmentspt) :
                    p2 = seg.line_intersection(l2)
                    if p2 is not None:
                        break
                for k, seg in enumerate(segmentspt[i+2:]) :
                    p3 = seg.line_intersection(l1)
                    if p3 is not None:
                        break
                for l, seg in enumerate(segmentspt[j+2:]) :
                    p4 = seg.line_intersection(l2)
                    if p4 is not None:
                        break    
                    
                k += i+2
                l += j+2
                if i==j :
                    contours_points.extend([p1, p2, p4])
                
                else :
                    points=[]
                    points.append(p1)
                    for pos in range (i+1,j+1):
                        points.append(Point2D(placement2d[pos].vector))
                    points.append(p2)
                    points.append(p4)
                
                    contours_points.extend(points)
            
                if k==l :
                    contours_points.append(p3)
            
                else :
                    points=[]
                    for pos in range (l+1,k+1):
                        points.append(Point2D(placement2d[pos].vector))
                    points.append(p3)
                
                    contours_points.extend(points)
                all_contours_points.append(contours_points)
        
        #On recupere les points tout à droite avec l'avant derniere line
        contours_points = []
        for i, seg in enumerate(segmentspt) :
            p1 = seg.line_intersection(line[len(line)-2])
            if p1 is not None:
                break
        for k, seg in enumerate(segmentspt[i+1:]) :
            p3 = seg.line_intersection(line[len(line)-2])
            if p3 is not None:
                break    
        k += i+1
        contours_points.append(p1)
        for pos in range (i+1,k+1):
            contours_points.append(Point2D(placement2d[pos].vector))
        contours_points.append(p3)
        all_contours_points.append(contours_points)
        
        return all_contours_points
    
    

class PlaneFace3D(Face3D):
    _standalone_in_db = True
    _generic_eq = True
    _non_serializable_attributes  = ['bounding_box', 'polygon2D']
    _non_eq_attributes = ['name', 'bounding_box']
    _non_hash_attributes = []

    def __init__(self, contours, plane=None, points=None, polygon2D=None, name=''):
#        Primitive3D.__init__(self, name=name)
        Face3D.__init__(self, contours)
        
        self.contours = contours
        self.plane = plane
        self.points = points
        self.polygon2D = polygon2D

        self.name = name

        contour_points = [p.copy() for p in self.contours[0].points[:]]
        if plane is None:
            self.plane = Plane3D.from_points(contour_points)

        if points is None or polygon2D is None:
            self.points, self.polygon2D = self._repair_points_and_polygon2d(contour_points, self.plane)
            self.contours[0].points = [p.copy() for p in self.points]

        # self.bounding_box = self._bounding_box()

        # CHECK
        # for pt in self.points:
        #     if not self.plane.point_on_plane(pt):
        #         print('WARNING', pt, 'not on', self.plane.__dict__)
        #         print('dot =', self.plane.normal.Dot(pt-self.plane.origin))
        #         raise ValueError

    def __hash__(self):
        return hash(self.plane) + sum([hash(p) for p in self.points])

    def __eq__(self, other_):
        equal = (self.plane == other_.plane
                  and self.polygon2D == other_.polygon2D)
        for contour, other_contour in zip(self.contours, other_.contours):
            equal = (equal and contour == other_contour)
        for point, other_point in zip(self.points, other_.points):
            equal = (equal and point == other_point)
        return equal
    
# """
#     @classmethod
#     def from_step(cls, arguments, object_dict):
#         contours = []
#         contours.append(object_dict[int(arguments[1][0][1:])])
        
#         plane = Plane3D.from_points(contours[0].points)
#         contours[0].points, polygon2D = cls._repair_points_and_polygon2d(contours[0].points, plane)
#         points = [p.copy() for p in contours[0].points[:]]

#         return cls(contours, plane=plane, points=points, polygon2D=polygon2D, name=arguments[0][1:-1])
# """
    @classmethod
    def _repair_points_and_polygon2d(cls, points, plane):
        if points[0] == points[-1]:
            points = points[:-1]
        polygon_points = [p.To2D(plane.origin, plane.vectors[0], plane.vectors[1]) for p in points]
        repaired_points = [p.copy() for p in points]
        polygon2D = Polygon2D(polygon_points)
        if polygon2D.SelfIntersect()[0]:
            repaired_points = [repaired_points[1]]+[repaired_points[0]]+repaired_points[2:]
            polygon_points = [polygon_points[1]]+[polygon_points[0]]+polygon_points[2:]
            if polygon_points[0] == polygon_points[-1]:
                repaired_points = repaired_points[:-1]
                polygon_points = polygon_points[:-1]
            polygon2D = Polygon2D(polygon_points)
        return repaired_points, polygon2D

    def Rotation(self, center, axis, angle, copy=True):
        if copy:
            new_contour = [subcontour.Rotation(center, axis, angle, copy=True) for subcontour in self.contour]
            new_plane = self.plane.Rotation(center, axis, angle, copy=True)
            new_points = [p.Rotation(center, axis, angle, copy=True) for p in self.points]
            return (new_contour, new_plane, new_points, self.polygon2D, self.name)
        else:
            for contour in self.contours:
                contour.Rotation(center, axis, angle, copy=False)
            for point in self.points:
                point.Rotation(center, axis, angle, copy=False)
            self.plane.Rotation(center, axis, angle, copy=False)
            self.bounding_box = self._bounding_box()

    def Translation(self, offset, copy=True):
        if copy:
            new_contour = [subcontour.Translation(offset, copy=True) for subcontour in self.contours]
            new_plane = self.plane.Translation(offset, copy=True)
            new_points = [p.Translation(offset, copy=True) for p in self.points]
            return (new_contour, new_plane, new_points, self.polygon2D, self.name)
        else:
            for contour in self.contours:
                contour.Translation(offset, copy=False)
            for point in self.points:
                point.Translation(offset, copy=False)
            self.plane.Translation(offset, copy=False)
            self.bounding_box = self._bounding_box()

    def frame_mapping(self, frame, side, copy=True):
        """
        side = 'old' or 'new'
        """
        if copy:
            new_contour = [subcontour.frame_mapping(frame, side, copy=True) for subcontour in self.contours]
            new_plane = self.plane.frame_mapping(frame, side, copy=True)
            new_points = [p.frame_mapping(frame, side, copy=True) for p in self.points]
            return PlaneFace3D(new_contour, new_plane, new_points, None, self.name)
        else:
            for contour in self.contours:
                contour.frame_mapping(frame, side, copy=False)
            for point in self.points:
                point.frame_mapping(frame, side, copy=False)
            self.plane.frame_mapping(frame, side, copy=False)
            self.bounding_box = self._bounding_box()

    def copy(self):
        new_contours = [contour.copy() for contour in self.contours]
        new_plane = self.plane.copy()
        new_points = [p.Copy() for p in self.points]
        return PlaneFace3D(new_contours, new_plane, new_points, self.polygon2D.copy(), self.name)

    def average_center_point(self):
        """
        excluding holes
        """
        points = self.points
        nb = len(points)
        x = npy.sum([p[0] for p in points]) / nb
        y = npy.sum([p[1] for p in points]) / nb
        z = npy.sum([p[2] for p in points]) / nb
        return Point3D((x,y,z))

    def triangulation(self):
        points_3D = []
        vertices = []
        segments = []
        holes = []
        total_len = 0
        for i, contour in enumerate(self.contours):
            points_2D = [p.To2D(self.plane.origin, self.plane.vectors[0], self.plane.vectors[1]) for p in contour.points]
            
            # if polygon2D.Area() == 0.:
            #     return None, None
            
            vertices.extend([tuple(p.vector) for p in points_2D])
            if len(vertices) != len(set(vertices)):
                return None, None
            
            len_points = len(contour.points)
            segments += [[a+total_len, a+total_len+1] for a in range(len_points-1)]+[[len_points+total_len-1, 0+total_len]]
            total_len += len_points
            points_3D.extend(contour.points)
            if i > 0:
                if contour.point_inside_contour is not None:
                    holes.append(contour.point_inside_contour)
                else:
                    polygon2D = Polygon2D(points_2D)
                    mid_point_3D = contour.average_center_point()
                    mid_point_2D = mid_point_3D.To2D(self.plane.origin, self.plane.vectors[0], self.plane.vectors[1])
                    holes.append(mid_point_2D.vector)
                    if not polygon2D.PointBelongs(mid_point_2D):
                        warnings.warn('average_center_point is not included inside its contour.')
                        
        if holes:
            tri = {'vertices': vertices, 'segments': segments, 'holes': holes}
        else:
            tri = {'vertices': vertices, 'segments': segments}
        # print('tri', tri)
        t = triangle.triangulate(tri, 'p')
        if 'triangles' in t:
            triangles = t['triangles'].tolist()
            return points_3D, [triangles]
            # return [(points_3D, triangles)]
        else:
            return None, [None]
            # return [(None, None)]

    def distance_to_point(self, point, return_other_point=False):
        """
        Only works if the surface is planar
        TODO : this function does not take into account if Face has holes
        """
        # On projette le point sur la surface plane
        # Si le point est à l'intérieur de la face, on retourne la distance de projection
        # Si le point est à l'extérieur, on projette le point sur le plan
        # On calcule en 2D la distance entre la projection et le polygone contour
        # On utilise le theroeme de Pytagore pour calculer la distance minimale entre le point et le contour

        projected_pt = point.PlaneProjection3D(self.plane.origin, self.plane.vectors[0], self.plane.vectors[1])
        projection_distance = point.point_distance(projected_pt)

        if self.point_on_face(projected_pt):
            if return_other_point:
                return projection_distance, projected_pt
            return projection_distance

        point_2D = point.To2D(self.plane.origin, self.plane.vectors[0], self.plane.vectors[1])

        border_distance, other_point = self.polygon2D.PointBorderDistance(point_2D, return_other_point=True)

        other_point = other_point.To3D(self.plane.origin , self.plane.vectors[0], self.plane.vectors[1])

        if return_other_point:
            return (projection_distance**2 + border_distance**2)**0.5, other_point
        return (projection_distance**2 + border_distance**2)**0.5

    def distance_to_face(self, face2, return_points=False):
        """
        Only works if the surface is planar
        TODO : this function does not take into account if Face has holes
        TODO : TRAITER LE CAS OU LA DISTANCE LA PLUS COURTE N'EST PAS D'UN SOMMET
        """
        # On calcule la distance entre la face 1 et chaque point de la face 2
        # On calcule la distance entre la face 2 et chaque point de la face 1

        if self.face_intersection(face2) is not None:
            return 0, None, None

        polygon1_points_3D = [Point3D(p.vector) for p in self.points]
        polygon2_points_3D = [Point3D(p.vector) for p in face2.points]

        distances = []
        if not return_points:
            d_min = face2.distance_to_point(polygon1_points_3D[0])
            for point1 in polygon1_points_3D[1:]:
                d = face2.distance_to_point(point1)
                if d < d_min:
                    d_min = d
            for point2 in polygon2_points_3D:
                d = self.distance_to_point(point2)
                if d < d_min:
                    d_min = d
            return d_min

        else:
            for point1 in polygon1_points_3D:
                d, other_point = face2.distance_to_point(point1, return_other_point=True)
                distances.append((d, point1, other_point))
            for point2 in polygon2_points_3D:
                d, other_point = self.distance_to_point(point2, return_other_point=True)
                distances.append((d, point2, other_point))

        d_min, point_min, other_point_min = distances[0]
        for distance in distances[1:]:
            if distance[0] < d_min:
                d_min = distance[0]
                point_min = distance[1]
                other_point_min = distance[2]

        return d_min, point_min, other_point_min

    def point_on_face(self, point):
        """
        Only works if the surface is planar
        TODO : this function does not take into account if Face has holes

        Tells you if a point is on the 3D face and inside its contour
        """

        point_on_plane = self.plane.point_on_plane(point)
        # The point is not in the same plane
        if not point_on_plane:
            print('point not on plane so not on face')
            return False

        point_2D = point.To2D(self.plane.origin, self.plane.vectors[0], self.plane.vectors[1])

        ### PLOT ###
#        ax = self.polygon2D.MPLPlot()
#        point_2D.MPLPlot(ax)
        ############

        if not self.polygon2D.PointBelongs(point_2D):
            ### PLOT ###
#            ax = self.polygon2D.MPLPlot()
#            point_2D.MPLPlot(ax)
#            ax.set_title('DEHORS')
#            ax.set_aspect('equal')
            ############
            return False
        ### PLOT ###
#        ax = self.polygon2D.MPLPlot()
#        point_2D.MPLPlot(ax)
#        ax.set_title('DEDANS')
#        ax.set_aspect('equal')
        ############
        return True

    def edge_intersection(self, edge):
        linesegment = LineSegment3D(*edge.points)
        intersection_point = self.plane.linesegment_intersection(linesegment)

        if intersection_point is None:
            return None

        point_on_face_boo = self.point_on_face(intersection_point)
        if not point_on_face_boo:
            return None

        return intersection_point

    def linesegment_intersection(self, linesegment, abscissea=False):
        if abscissea:
            intersection_point, intersection_abscissea = self.plane.linesegment_intersection(linesegment, True)
        else:
            intersection_point = self.plane.linesegment_intersection(linesegment)

        if intersection_point is None:
            if abscissea:
                return None, None
            return None
        point_on_face_boo = self.point_on_face(intersection_point)
        ### PLOT ###
#        if point_on_face_boo:
#            ax = self.plot()
#            linesegment.MPLPlot(ax)
#            Point3D(intersection_point.vector).MPLPlot(ax)
#            self.plane.MPLPlot(ax)
#            ax.set_aspect('equal')

#            print('=>', self.plane.normal.Dot(intersection_point-self.plane.origin))
#            print('point_on_face_boo', point_on_face_boo)
        ############
        if not point_on_face_boo:
            if abscissea:
                return None, None
            return None

        if abscissea:
            return intersection_point, intersection_abscissea
        return intersection_point

    def face_intersection(self, face2):
        """
        Only works if the surface is planar
        TODO : this function does not take into account if Face has holes
        """
        bbox1 = self.bounding_box
        bbox2 = face2.bounding_box
        if not bbox1.bbox_intersection(bbox2):
            return None

        intersection_points = []

        for edge2 in face2.contours[0].edges:
            intersection_point = self.edge_intersection(edge2)
            if intersection_point is not None:
                intersection_points.append(intersection_point)

        for edge1 in self.contours[0].edges:
            intersection_point = face2.edge_intersection(edge1)
            if intersection_point is not None:
                intersection_points.append(intersection_point)

        if not intersection_points:
            return None

        return intersection_points

    def plot(self, ax=None):
        fig = plt.figure()
        if ax is None:
            ax = fig.add_subplot(111, projection='3d')

#        x = [p[0] for edge in self.contours[0].edges for p in edge.points]
#        y = [p[1] for edge in self.contours[0].edges for p in edge.points]
#        z = [p[2] for edge in self.contours[0].edges for p in edge.points]
#        print(x,y,z)
        x = [p[0] for p in self.contours[0].points]
        y = [p[1] for p in self.contours[0].points]
        z = [p[2] for p in self.contours[0].points]

        ax.scatter(x, y, z)
        ax.set_xlabel('X Label')
        ax.set_ylabel('Y Label')
        ax.set_zlabel('Z Label')
        for edge in self.contours[0].edges:
            for point1, point2 in (edge.points, edge.points[1:]+[edge.points[0]]):
                xs = [point1[0], point2[0]]
                ys = [point1[1], point2[1]]
                zs = [point1[2], point2[2]]
                line = mpl_toolkits.mplot3d.art3d.Line3D(xs, ys, zs)
                ax.add_line(line)

        plt.show()
        return ax


class CylindricalFace3D(Face3D):       
    # Does not work with automatical cylinder from FREECAD (problem with clean_points)
    def __init__(self, contours2d, cylindricalsurface3d, points=None, name=''):
        self.radius = float(cylindricalsurface3d.radius)/1000
        if contours2d[0].__class__ is Contour2D :
            ctr = [Contour3D([Circle3D(cylindricalsurface3d.frame.origin, self.radius, cylindricalsurface3d.frame.u ), Circle3D(cylindricalsurface3d.frame.origin+contours2d[0].primitives[0].points[1][1]*cylindricalsurface3d.frame.u, self.radius, cylindricalsurface3d.frame.u)])]
            Face3D.__init__(self, ctr)
        # else :
            # Face3D.__init__(self, contours)
        
        self.contours2d = contours2d #contours 2d
        self.cylindricalsurface3d = cylindricalsurface3d #Information about Cylindrical_Surface
        if points is None:
            self.points = self.contours2d[0].points #tout les points du contour, les deux cercles + segments
        else:
            self.points = points #les points utilisés, notamment les limites si cercle non complet, le centre des cercles à tracer
        self.name = name #nom à donner à l'élément à tracer
        
        # # CHECK
        # for pt in self.points:
        #     if not self.frame.point_on_plane(pt):
        #         print('WARNING', pt, 'not on', self.frame.__dict__)
        #         print('dot =', self.frame.normal.Dot(pt-self.frame.origin))
        #         raise ValueError
    
    @classmethod
    def from_contour3d(cls, contours3d, cylindricalsurface3d, points=None, name=''):
<<<<<<< HEAD
=======
#        Face3D.__init__(self, contours3d[0])
>>>>>>> fa502955
        center = cylindricalsurface3d.frame.origin
        h = contours3d[0].edges[0].Length()
        angle = contours3d[0].edges[1].angle
        
        center2d = center.To2D(center, cylindricalsurface3d.frame.v, cylindricalsurface3d.frame.w)
        segbh = LineSegment2D(center2d, center2d + Point2D((0,h)))
        circlestart = LineSegment2D(segbh.points[1], segbh.points[1]+Point2D((angle*cylindricalsurface3d.radius,0))) #You can change 2*pi by an other angle
        seghb = LineSegment2D(circlestart.points[1],circlestart.points[1]-segbh.points[1])
        circlend = LineSegment2D(seghb.points[1],segbh.points[0])
        edges = [segbh, circlestart, seghb, circlend]
        points = edges[0].points 
        contours2d =  [Contour2D(edges)]
        return cls(contours2d, cylindricalsurface3d, points, name='')
    
    
    # def delete_double(self, Le):
    #         Ls = []
    #         for i in Le:
    #             if i not in Ls:
    #                 Ls.append(i)
    #         return Ls
        
    # def min_max(self, Le, pos):
    #     Ls = []
    #     for i in range (0,len(Le)) :
    #         Ls.append(Le[i][pos])
    #     return (min(Ls), max(Ls))

    def contour2d_to3d(self, all_contours_points, radius, frame3d) :
        Points3D = []
        # print(all_contours_points)
        tlist = [] #liste regroupant la taille de toutes les sous listes
        for listpt in  all_contours_points: #2D en 3D
            for enum, pt in enumerate(listpt) :
                Points3D.append(Point3D(Vector3D([radius*math.cos(pt[0]/radius),radius*math.sin(pt[0]/radius),pt[1]])))            
            tlist.append(enum+1)
        Points_3D = [frame3d.OldCoordinates(point) for point in Points3D]  #Création de la nouvelle liste de points dans le repère de base
        
        return Points_3D, tlist
        
    # def contour3d_to2d(self, frame3d, radius) :
        
    #     points = self.points
    #     newpoints = [frame3d.NewCoordinates(point) for point in points]  #Création de la nouvelle liste de points dans le repère du cylindre
    #     # U = frame3d.u
    #     # V = frame3d.v
    #     U = Vector3D([-1,0,0])
    #     V = Vector3D([0,1,0])
    #     # LA NORMAL EST TOUJOURS 0,0,1 DANS LE NOUVEAU FRAME
    #     # normal = frame3d.w
    #     newpts = [Vector3D(pt) for pt in newpoints] #on passe en vector 3D pour faciliter clockwise_angle
        
    #     pts2D = [pt.PlaneProjection2D(U,V) for pt in newpts]
    #     placement_2d = []
    #     for enum, pt in enumerate(pts2D):
    #         pos = (2*math.pi-clockwise_angle(Vector2D(pts2D[0].vector),Vector2D(pt.vector)))*radius #l'arc de cercle mesure alpha*r
    #         placement_2d.append(Vector2D([pos,newpoints[enum][2]],''))
    #     placement2d = self.delete_double(placement_2d)
    #     placement2d.append(placement2d[0]) #on rajoute le premier point pour compléter le segment
        
    #     return newpoints, placement2d
    
    def triangulation(self, resolution=31):
        radius = (float(self.cylindricalsurface3d.radius))/1000 #il faut diviser par 1000 pour être dans les mêmes ordres de grandeurs que les points
        
        O=Vector3D(self.cylindricalsurface3d.frame.origin) #Origine du Frame du cylindre (cercle en origine)
        U=self.cylindricalsurface3d.frame[0] 
        U.Normalize()
        V=self.cylindricalsurface3d.frame[1]
        V.Normalize()
        W=self.cylindricalsurface3d.frame[2]
        W.Normalize()
        Triangles=[]
        frame3d=Frame3D(O, V, W, U, '')    # On créé un nouveau Frame3d avec des vecteurs normalisés ---- le dernier vecteur est le vecteur normal  
        
        # if self.contours[0].__class__ is Contour3D :
        #     newpoints, placement2d = self.contour3d_to2d(frame3d, radius)
        # else :
        
        all_contours_points = self.cut_contours(self.contours2d, resolution)
        
        ## newpoints = self.points
        ## placement_2d = []
        ## for k in range(0, len(self.contours2d[0].primitives)):
        ##     placement_2d.extend(self.contours2d[0].primitives[k].points) 
        ## placement2d = self.delete_double(placement_2d)
        ## placement2d.append(placement2d[0])
        
        ## segmentspt=[]
        ## for k in range (0,len(placement2d)-1):
        ##     segmentspt.append(LineSegment2D(Point2D(placement2d[k].vector),Point2D(placement2d[k+1].vector)))
        
        #On cherche les extremum pour tracer le bounding
        # if self.contours[0].__class__ is Contour2D :
        ## hmin, hmax = self.min_max(newpoints,1)
        # else :
        #     hmin, hmax = self.min_max(newpoints,2) #hauteur de l'origine a changer pour toutes les hauteurs avec U
        ## posimin, posimax = self.min_max(placement2d,0)
        #créer lignes/segments entre xmax et xmin avec pas:xmax-xmin/resolution

        ## pas = (posimax-posimin)/resolution
        ## pointsxzmin = [Point2D([posimin+i*pas,hmin-1]) for i in range (0,resolution+1)]
        ## pointsxzmax = [Point2D([posimin+i*pas,hmax+1]) for i in range (0,resolution+1)]
        
        
        #Lignes verticales
        # line = [Line2D(ptxmax, ptxmin) for ptxmin,ptxmax in list(zip(pointsxzmin, pointsxzmax))] #du h vers le b
        # line = [LineSegment2D(ptxmax, ptxmin) for ptxmin,ptxmax in list(zip(pointsxzmin, pointsxzmax))]

        # all_contours_points = []
        # #On recupere les points tout à gauche avec la line[1]
        # contours_points = []
        
        
        
        # for i, seg in enumerate(segmentspt) :
        #     p1 = seg.line_intersection(line[1])
        #     if p1 is not None:
        #         break
        # for k, seg in enumerate(segmentspt[i+1:]) :
        #     p3 = seg.line_intersection(line[1])
        #     if p3 is not None:
        #         break    
        # k += i+1
        # for pos in range (0,i+1):
        #     contours_points.append(Point2D(placement2d[pos].vector))
        # contours_points.append(p1)
        # contours_points.append(p3)
        # for pos in range (k+1,len(placement2d)-1):
        #     contours_points.append(Point2D(placement2d[pos].vector))
        
        # all_contours_points.append(contours_points)
        # #On recupere les points entre la line 1 et l avant derniere
        # for enum, ligne in enumerate(line[1:-1]):
        #     contours_points=[]
        #     if enum != len(line)-3 : #sinon on va chercher la derniere ligne
        #         l1, l2 = line[enum+1], line[enum+2]
        #         for i, seg in enumerate(segmentspt) :
        #             p1 = seg.line_intersection(l1)
        #             if p1 is not None:
        #                 break
        #         for j, seg in enumerate(segmentspt) :
        #             p2 = seg.line_intersection(l2)
        #             if p2 is not None:
        #                 break
        #         for k, seg in enumerate(segmentspt[i+2:]) :
        #             p3 = seg.line_intersection(l1)
        #             if p3 is not None:
        #                 break
        #         for l, seg in enumerate(segmentspt[j+2:]) :
        #             p4 = seg.line_intersection(l2)
        #             if p4 is not None:
        #                 break    
                    
        #         k += i+2
        #         l += j+2
        #         if i==j :
        #             contours_points.extend([p1, p2, p4])
                
        #         else :
        #             points=[]
        #             points.append(p1)
        #             for pos in range (i+1,j+1):
        #                 points.append(Point2D(placement2d[pos].vector))
        #             points.append(p2)
        #             points.append(p4)
                
        #             contours_points.extend(points)
            
        #         if k==l :
        #             contours_points.append(p3)
            
        #         else :
        #             points=[]
        #             for pos in range (l+1,k+1):
        #                 points.append(Point2D(placement2d[pos].vector))
        #             points.append(p3)
                
        #             contours_points.extend(points)
        #         all_contours_points.append(contours_points)
        
        # #On recupere les points tout à droite avec l'avant derniere line
        # contours_points = []
        # for i, seg in enumerate(segmentspt) :
        #     p1 = seg.line_intersection(line[len(line)-2])
        #     if p1 is not None:
        #         break
        # for k, seg in enumerate(segmentspt[i+1:]) :
        #     p3 = seg.line_intersection(line[len(line)-2])
        #     if p3 is not None:
        #         break    
        # k += i+1
        # contours_points.append(p1)
        # for pos in range (i+1,k+1):
        #     contours_points.append(Point2D(placement2d[pos].vector))
        # contours_points.append(p3)
        # all_contours_points.append(contours_points)
        
        Points_3D, tlist = self.contour2d_to3d(all_contours_points, radius, frame3d)
        
        ts=[]
        for k, listpt in enumerate(all_contours_points) :
            vertices=[]
            segments=[]
            for i, pt in enumerate(listpt):
                vertices.append(pt.vector)
                segments.append([i,i+1])
            
            segments[-1]=(tlist[k]-1,0) #on remplace le dernier terme pour boucler la boucle
            tri = {'vertices': vertices, 'segments': segments}
            t = triangle.triangulate(tri, 'p')
            ts.append(t)
        
        seuil=0
        k=0
        for t in ts :
            if 'triangles' in t:
                triangles = t['triangles'].tolist()
                for n,tri in enumerate(triangles):
                    for i in range (0,3):
                        tri[i]=tri[i]+seuil
                seuil += tlist[k]
                k += 1
                Triangles.append(triangles)        
            else:
                Triangles.append(None)
        pt3d, tangle = delete_double_pos(Points_3D, Triangles)
        return pt3d, tangle

    def MPLPlotpoints(self, ax=None, color='k'):
        if ax is None:
            fig = plt.figure()
            ax = fig.add_subplot(111, projection='3d')
        else:
            fig = ax.figure

        x = []
        y = []
        z = []
        for px, py, pz in self.points :
            x.append(px)
            y.append(py)
            z.append(pz)
        x.append(x[0])
        y.append(y[0])
        z.append(z[0])
        ax.plot(x, y, z, color)
        return fig, ax
    
    def MPLPlotcontours(self, ax=None, color='k'):
        if ax is None:
            fig = plt.figure()
            ax = fig.add_subplot(111, projection='3d')
        else:
            fig = ax.figure

        x = []
        y = []
        z = []
        for px, py, pz in self.contours[0].points :
            x.append(px)
            y.append(py)
            z.append(pz)
        x.append(x[0])
        y.append(y[0])
        z.append(z[0])
        ax.plot(x, y, z, color)
        return fig, ax

class ToroidalFace3D (Face3D) :
    def __init__(self, contours, toroidalsurface3d, points=None, name=''):
        self.rcenter = float(toroidalsurface3d.rcenter)/1000
        self.rcircle = float(toroidalsurface3d.rcircle)/1000
        self.toroidalsurface3d = toroidalsurface3d 
        # if contours[0].__class__ is Contour2D :
            ##### Creer un contour3D avec 3 ou 4 cercle pour montrer l'ampleur du tore
            # ctr = [Contour3D([Circle3D(toroidalsurface3d.frame.origin, self.radius, cylindricalsurface3d.frame.u ), Circle3D(cylindricalsurface3d.frame.origin+contours[0].primitives[0].points[1][1]*cylindricalsurface3d.frame.u, self.radius, cylindricalsurface3d.frame.u)])]
            # Face3D.__init__(self, ctr)
        # else :
            # Face3D.__init__(self, contours)
        if contours[0].__class__ is Point3D :
            ptext = contours[0]
            center = self.toroidalsurface3d.frame.origin
            normal = self.toroidalsurface3d.frame.u
            vec1 = self.toroidalsurface3d.frame.v
            vec2 = self.toroidalsurface3d.frame.w
            ccircle = ptext-Point3D((self.rcircle*vec1).vector)
            c1 = Arc3D(ptext, ptext.Rotation(center, normal, math.pi), ptext, normal)
            c2 = Arc3D(ptext, ptext.Rotation(ccircle, vec2, math.pi), ptext, vec2)
            c3 = Arc3D(ptext, ptext.Rotation(center, -normal, math.pi), ptext, -normal)
            c4 = Arc3D(ptext, ptext.Rotation(ccircle, -vec2, math.pi), ptext, -vec2)
            
            edges = [c1, c2, c3, c4]
            contours = [Contour3D(edges)]
        
        Face3D.__init__(self, contours)
        self.contours = contours 
        
        if points is None:
            self.points = self.contours[0].points 
        else:
            self.points = points 
        self.name = name 
    
    def points_resolution(self, line, pos, resolution) :
        points = []
        points.append(line.points[0])
        limit = line.points[1].vector[pos]
        start = line.points[0].vector[pos]
        vec = [0,0]
        vec[pos] = start
        echelon = [line.points[0].vector[0] - vec[0], line.points[0].vector[1] - vec[1]]
        flag = start + resolution
        while flag < limit :
            echelon[pos] = flag
            flag += resolution
            points.append(Point2D(echelon))
        points.append(line.points[1])
        return points
    
    def contour2d_to3d(self, all_contours_points, radius, frame3d) :
        Points3D = []
        
        for pt in  all_contours_points: #2D en 3D
            Points3D.append(Point3D(Vector3D([radius*math.cos(pt[0]/radius),radius*math.sin(pt[0]/radius),pt[1]])))            
        Points_3D = [frame3d.OldCoordinates(point) for point in Points3D]  #Création de la nouvelle liste de points dans le repère de base
        
        return Points_3D
        
    def triangulation(self, resolution=31):
        # contour = self.contours[0] 
        # points = self.points
        rcenter = self.rcenter
        rcircle = self.rcircle
        
        O=Vector3D(self.toroidalsurface3d.frame.origin) #Origine du Frame du cylindre (cercle en origine)
        U=self.toroidalsurface3d.frame[0] 
        U.Normalize()
        V=self.toroidalsurface3d.frame[1]
        V.Normalize()
        W=self.toroidalsurface3d.frame[2]
        W.Normalize()
        frame3d=Frame3D(O, V, W, U, '')    # On créé un nouveau Frame3d avec des vecteurs normalisés ---- le dernier vecteur est le vecteur normal
        
        pointscontours = self.contours[0].edges[0].points

        ######### OK : contours2d
        # Circle = []
        # Linextru = []
        
        # for enum, pt in enumerate(pointscontours[0:len(pointscontours)]):
        #     vec_ext_center = Vector3D((O-pt).vector)
        #     vec_ext_center.Normalize()
        #     vec_master = U.Cross(vec_ext_center)
        #     ccircle = pt + Point3D((rcircle*vec_ext_center).vector)
        #     cpt = Arc3D(pt, pt.Rotation(ccircle, vec_master, math.pi), pt, vec_master)
            
        #     if enum == 0 :
        #         Circle.append(cpt)
        #         continue
        #     if enum == len(pointscontours)-1 :
        #         Circle.append(cpt)
        #         continue
        #     Circle.append(cpt)
            
        #     #Size of extru line
        #     line_extru = LineSegment3D(pointscontours[enum], pt)
        #     Linextru.append(line_extru)
        
        # Linextru.append(LineSegment3D(pointscontours[-2], pointscontours[-1]))
       
        # faces = []
        # ptstri, triangulation = [], []
        # taillepts = 0
        # for k in range(0,len(Linextru)):
        #     cstart, cend = Circle[k], Circle[k+1]
            
        #     long = []
        #     for pts, pte in zip(cstart.points,cend.points) :
        #         long.append(LineSegment3D(pte,pts).Length())
            
        #     intermediaire = min(long)
        #     maxi = max(long)
        #     center = cstart.center
        #     plane = Plane3D.from_normal(center, cstart.normal)
        #     center2d = center.To2D(center, plane.vectors[0], plane.vectors[1])
        #     segbh = LineSegment2D(center2d, center2d + Point2D((0,maxi)))
        #     seg1 = LineSegment2D(segbh.points[1], segbh.points[1]+Point2D((math.pi*rcircle,maxi-intermediaire))) #You can change 2*pi by an other angle
        #     seg2 = LineSegment2D(seg1.points[1], seg1.points[1]+Point2D((math.pi*rcircle,intermediaire-maxi)))
        #     seghb = LineSegment2D(seg2.points[1],seg2.points[1]-segbh.points[1])
        #     seg3 = LineSegment2D(seghb.points[1],segbh.points[0])
        #     edges = [segbh, seg1, seg2, seghb, seg3]
        #     points = edges[0].points 
        #     contours =  [Contour2D(edges)]
            
        #     frame3d_circle = Frame3D(cstart.center, -cstart.normal, U, cstart.normal.Cross(U))
        #     cylsurf3d = CylindricalSurface3D(frame3d_circle, cstart.radius*1000)
        #     cylface = CylindricalFace3D(contours, cylsurf3d, points)
        #     faces.append(cylface)
        #     points, triangles = cylface.triangulation()
        #     ptstri.extend(points)
        #     for i, listtri in enumerate(triangles) :
        #         for j, index in enumerate(listtri) :
        #             triangles[i][j] = [index[0]+taillepts,index[1]+taillepts,index[2]+taillepts]
        #     triangulation.extend(triangles)
        #     taillepts += len(points)
        # Points, Triangles = delete_double_pos(ptstri,triangulation)
        # return Points, Triangles
        #########
    
    
        ########## Discrétisation angle
        
        #Angle of the tore
        theta = 2*math.pi - self.contours[0].edges[0].angle
        
        arc1 = self.contours[0].edges[1] #arc start
        arc2 = self.contours[0].edges[-1] #arc end
        phi1 = arc1.angle
        phi2 = arc2.angle
        #Creation of the window
    
        # ldir = LineSegment2D(Point2D((0,0)), Point2D((theta*rcenter, 0)))
        # arc1 = LineSegment2D(ldir.points[0] - Point2D((0, phi1/2*rcircle)), ldir.points[0] + Point2D((0, phi1/2*rcircle)))
        # arc2 = LineSegment2D(ldir.points[1] - Point2D((0, phi2/2*rcircle)), ldir.points[1] + Point2D((0, phi2/2*rcircle)))
        pt1 = Point2D((0,0))
        pt2 = Point2D((theta*rcircle,phi1/2*rcircle))
        pt3 = Point2D((theta*(rcenter-rcircle),phi2/2*rcircle))
        pt4 = Point2D((theta*rcenter, 0))
        pt5 = Point2D((theta*(rcenter-rcircle),-phi2/2*rcircle))
        pt6 = Point2D((theta*rcircle,-phi1/2*rcircle))
        
        seg1 = LineSegment2D(pt1, pt2)
        seg2 = LineSegment2D(pt2, pt3)
        seg3 = LineSegment2D(pt3, pt4)
        seg4 = LineSegment2D(pt4, pt5)
        seg5 = LineSegment2D(pt5, pt6)
        seg6 = LineSegment2D(pt6, pt1)
        
        edges = [seg1, seg2, seg3, seg4, seg5, seg6]
        points = edges[0].points 
        contours2d =  [Contour2D(edges)]
        
        # resolution = 5e-4 
        
        # ptsdir = self.points_resolution(ldir, 0, resolution)
        # ptsarc1 = self.points_resolution(arc1, 1, resolution)
        # ptsarc2 = self.points_resolution(arc2, 1, resolution)
        # fig, ax = plt.subplots()
        # [pt.MPLPlot(ax=ax) for pt in ptsdir]
        # [pt.MPLPlot(ax=ax, color='r') for pt in ptsarc1]
        # [pt.MPLPlot(ax=ax, color='r') for pt in ptsarc2]
        # contourspts = ptsarc1 + ptsdir + ptsarc2
        all_contours_points = self.cut_contours(contours2d, resolution)
        print(all_contours_points)
        fig, ax = plt.subplots()
        [pt.MPLPlot(ax=ax) for pt in all_contours_points]
        
        pts3d1 = self.contour2d_to3d(ptsdir, rcenter, frame3d)
        # pts3d1 = self.contour2d_to3d(contourspts, rcenter, frame3d)
        fig = plt.figure()
        ax = fig.add_subplot(111, projection='3d')
        [pt.MPLPlot(ax=ax) for pt in contourspts]
        
        
        pts3d = []
        for enum, pt in enumerate(pts3d1) :
            ptotransform = []
            for el in ptsarc1 :
                # ptotransform.append(pt + el.vector[1]*U)
                ptotransform.append(Point2D((el.vector[1],pt.vector[0]+pt.vector[1])))
                
            
            
            vec_ext_center = Vector3D((O-pt).vector)
            vec_ext_center.Normalize()
            center = pt + rcircle*vec_ext_center
            n = U.Cross(vec_ext_center)
            frame = Frame3D(center, U, vec_ext_center, n)
            ptstransfor = self.contour2d_to3d(ptotransform, rcircle, frame)
            ptstransfo = [frame.OldCoordinates(point) for point in ptstransfor]
            # [pt.MPLPlot(ax=ax) for pt in ptstransfo]
            pts3d.append(ptstransfo)
        
        
        # [pt.MPLPlot(ax=ax) for pt in pts3d[1]]
        
        
        
        
        
        # fig, ax = plt.subplots()
        # [pt.MPLPlot(ax=ax) for pt in ptsdir]
        # [pt.MPLPlot(ax=ax, color='r') for pt in ptsarc1]
        # [pt.MPLPlot(ax=ax, color='r') for pt in ptsarc2]
        
        
        ##########
    
        # for enum, pt in enumerate(pointscontours):
        #     vec_ext_center = Vector3D((O-pt).vector)
        #     vec_ext_center.Normalize()
        #     vec_master = U.Cross(vec_ext_center)
                
        #     ccircle = pt + Point3D((rcircle*vec_ext_center).vector)
        #     cpt = Arc3D(pt, pt.Rotation(ccircle, vec_master, math.pi), pt, vec_master)
            
        #     Circle.append(cpt)
            
        #     #Size of extru line
        #     if enum == len(pointscontours)-1 :
        #         line_extru = LineSegment3D(pt, pointscontours[0])
        #         pt1 = line_extru.points[1]
        #     else : 
        #         line_extru = LineSegment3D(pt, pointscontours[enum+1])
        #         pt1 = line_extru.points[1]

        #     Linextru.append(line_extru)
        #     ccircle2 = pt + Point3D((pt1.Dot(vec_master)*vec_master).vector) + Point3D((rcircle*vec_ext_center).vector)
        #     cpt2 = Arc3D(pt1, pt1.Rotation(ccircle2, vec_master, math.pi), pt1, vec_master)
        #     Circle.append(cpt2)
            
        # #Creation of face between couple of circle
        # faces = []
        # # pts = []
        # # triangulation = []
        # for k in range(0,8):#len(Linextru)-1):
        #     # cstart, cend = Circle[k], Circle[k+1]
        #     cstart, cend = Circle[2*k], Circle[2*k+1]
            
            
        #     print('cend.points', cend.points)
        #     ls1 = Linextru[k]
        #     ls2 = LineSegment3D(ls1.points[1], ls1.points[0])
        #     edges = [ls1, cend, ls2, cstart]
        #     points = ls1.points+cend.points[::-1]+ls2.points+cstart.points
             
        #     # edges = [ls2, cstart, ls1, cend]
        #     # points = ls2.points+cstart.points+ls1.points+cend.points[::-1]
            
        #     # print(points)
        #     contours = [Contour3D(edges)] #### contours 3d
        #     # pt = ls1.points[0]
        #     # center = cstart.center.To2D(pt, cstart.normal.Cross(Vector3D((O-pt).vector)), Vector3D((O-pt).vector))
        #     # segbh = LineSegment2D(center, center+Point2D((0,ls1.Length())))
        #     # circlestart = LineSegment2D(segbh.points[1], segbh.points[1]+Point2D((2*math.pi*cstart.radius,0)))
        #     # seghb = LineSegment2D(circlestart.points[1],circlestart.points[1]-segbh.points[1])
        #     # circlend = LineSegment2D(seghb.points[1],segbh.points[0])
        #     # edges = [segbh, circlestart, seghb, circlend]
        #     # edges = [seghb, circlend, segbh, circlestart]
        #     # contours = [Contour2D(edges)]
        #     # points = edges[0].points
            
        #     # fig = plt.figure()
        #     # ax = fig.add_subplot(111, projection='3d')
        #     # for seg in contours :
        #     #     seg.MPLPlot(ax=ax)
        #     # print(points)
        #     # [pt.MPLPlot(ax=ax) for pt in points]
        #     # print()
        #     # segbh.MPLPlot(ax=ax)    
        #     # circlestart.MPLPlot(ax=ax,color='r')
        #     # seghb.MPLPlot(ax=ax,color='b')
        #     # circlend.MPLPlot(ax=ax,color='y')
            
            
        #     frame3d_circle = Frame3D(cstart.center, -cstart.normal, U, cstart.normal.Cross(U))
        #     cylsurf3d = CylindricalSurface3D(frame3d_circle, cstart.radius*1000)
        #     # cylface = CylindricalFace3D(contours, cylsurf3d)
        #     cylface = CylindricalFace3D(contours, cylsurf3d, points)
        #     faces.append(cylface)
        #     # points, triangles = cylface.triangulation()
        #     # print('====>')
        #     # pts.append(points)
        #     # triangulation.append(triangles)
        
        # print(len(faces))
        # print('HEY')
        # print('faces', faces)
        # shell = Shell3D(faces)
        # print('1')
        # volumemodel = VolumeModel([shell])
        # print('2')
        # volumemodel.babylonjs(debug=True)
        # print('3')
        # return faces
        # return pts, triangulation
        # Triangles=[]
        
          
    
class BSplineFace3D(Face3D):
    def __init__(self, contours, bspline_shape, points=None, name=''):
#        Primitive3D.__init__(self, name=name)
        Face3D.__init__(self, contours)
        
        self.contours = contours
        self.bspline_shape = bspline_shape
        self.name = name
        
        self.surface, self.points = self._contour_bspline()
        
    def _contour_bspline(self):
        
        if self.bspline_shape.__class__ is BSplineExtrusion:
        
            normal = self.bspline_shape.vectorextru
            
            #determination hauteur du bd box, on change de repere les pts du contours
            scal = [normal.Dot(Vector3D(pt.vector)) for pt in self.contours[0].points[:]]
            mini, maxi = min(scal), max(scal)
            h = maxi-mini
            
            n = 10
            control_points = []
            for i in range(0,n+1):
                offset_point = - normal*h*i/n
                for pt in self.bspline_shape.points :
                    control_points.append((pt+offset_point).vector)
                control_points.append((self.bspline_shape.points[0]+offset_point).vector)
            
            # TRANSPOSE THE LIST OF LISTS
    #        self.control_points_table = list(map(list, zip(*self.control_points_table)))
            
            surface = BSpline.Surface()
            surface.degree_u = 3 
            surface.degree_v = 1 
            nb_v = len(self.bspline_shape.points)+1
            nb_u = n+1
            surface.set_ctrlpts(control_points, nb_u, nb_v)
            surface.knotvector_u = utilities.generate_knot_vector(surface.degree_u, surface.ctrlpts_size_u)
            surface.knotvector_v = utilities.generate_knot_vector(surface.degree_v, surface.ctrlpts_size_v)
            surface.delta = 0.05
            surface_points = surface.evalpts
            
            # # PLOT #
            # from matplotlib import cm
            # from geomdl.visualization import VisMPL
            # surface.vis = VisMPL.VisSurface(ctrlpts=False, legend=False)
            # surface.render(colormap=cm.terrain)
            
            return surface, [Point3D((p[0], p[1], p[2])) for p in surface_points]
        
        
        
        elif self.bspline_shape.__class__ is BSplineSurface3D:
            
            """TODO add contours.points
            Problèmes de taille index 
            soucis dans les intersections 3D ???"""
            
            # fig = plt.figure()
            # ax = fig.add_subplot(111, projection='3d')
            ######### FORMAT 1 : AVEC "PORTES"
            # self.points = self.contours[0].points
            # self.bounding_box = self._bounding_box()
            # xmax, xmin = self.bounding_box.xmax, self.bounding_box.xmin
            # ymax, ymin = self.bounding_box.ymax, self.bounding_box.ymin
            # zmax, zmin = self.bounding_box.zmax, self.bounding_box.zmin
            
            # # pointsinf = self.bspline_shape.points
            # delta = self.bspline_shape.surface.delta
            # nbu = int(1/delta[0])+1
            # nbv = int(1/delta[1])+1
            # pointsinf = []
            # for k in range(0,nbv):
            #     pt = []
            #     pt = self.bspline_shape.points[k*nbu:(k+1)*nbu]
            #     pointsinf.append(pt)
            
            # #STEP 1 : Find points out of the scope
            # pointsbbx = []
            # for pts in pointsinf :
            #     ptetage = []
            #     for pt in pts : 
            #         if pt[0] > xmax or pt[0] < xmin :
            #             continue
            #         elif pt[1] > ymax or pt[1] < ymin :
            #             continue
            #         elif pt[2] > zmax or pt[2] < zmin :
            #             continue
            #         else :
            #             ptetage.append(pt)
            #     pointsbbx.append(ptetage)
            # #STEP 2 : Find the intersection between surfacepoint and contourspoints + interior points
            # ptsurf = []
            # ptscontours = self.contours[0].points
            # # ptscontours.append(ptscontours[0])
            # # ptscontours = ptscontour[::-1] #on inverse pour concorder avec la lecture des pts
            # nbx_u = []
            
            # # [pt.MPLPlot(ax=ax) for pt in ptscontours]
            # # [pt.MPLPlot(ax=ax, color='r') for pt in self.bspline_shape.points]
           
            # for ptsetage in pointsbbx :
            #     # print('lenptsetage', len(ptsetage))
            #     nbu = 0
            #     if len(ptsetage) <= 2 :
            #         continue
            #     # print('ptsetage',ptsetage)
            #     ptsetage.append(ptsetage[0])
            #     posi1, posi2 = [], []
            #     porte1 = False
            #     porte2 = False
            #     # pts = []
            #     # ptporte1, ptporte2 = [], [], []
                
                
            #     #test rajout points
            #     # ptsetage.append(ptsetage[-1]+(ptsetage[-1]-ptsetage[-2]))
            #     # ptsetage.append(ptsetage[0]-(ptsetage[1]-ptsetage[0]))
                
                
            #     for j in range (0,len(ptsetage)-1):
            #         # print('--->')
            #         seg1 = LineSegment3D(ptsetage[j], ptsetage[j+1])
            #         for enum in range (0,len(ptscontours)-1) :
            #             seg2 = LineSegment3D(ptscontours[enum], ptscontours[enum+1])
            #             # print(seg1.Intersection(seg1,seg2))
            #             if seg1.Intersection(seg1,seg2) is None :
            #                 continue
            #             elif seg1.Intersection(seg1,seg2) is not None and porte1 == False:
            #                 porte1 = True
            #                 posi1.append(j)
            #                 # print('entrée')
            #                 # pts.append(seg1.Intersection(seg1,seg2))
            #                 # ptporte1.append(seg1.Intersection(seg1,seg2))
            #                 break
            #             elif seg1.Intersection(seg1,seg2) is not None and porte1 == True and porte2 == False:
            #                 porte1 = False
            #                 posi2.append(j)
            #                 # print('sortie')
            #                 # pts.append(seg1.Intersection(seg1,seg2))
            #                 # ptporte2.append(seg1.Intersection(seg1,seg2)) #If the contour is a 'wave'
            #                 break
            #             elif enum == len(ptscontours)-2 and porte1 == True :
            #                 # pts.append(ptsetage[j])
            #                 posi2.append(posi1[-1])
            #                 break #Facultatif
            #     if len(posi1) == 0 : #if a floor is not kept
            #         continue
            #     for i in range (0, len(posi2)) : #Considering len posi1=len posi2
            #         if len(posi1)+len(posi2) >= len(ptsetage)-1:
            #             for k in range(posi1[0], max(posi1[-1],posi2[-1])+1):
            #                 nbu += 1
            #                 ptsurf.append(ptsetage[k].vector)
            #             nbx_u.append(nbu)
            #             break
            #         for pos in range (posi1[i], posi2[i]+1):
            #             nbu += 1
            #             ptsurf.append(ptsetage[pos].vector)
            #         nbx_u.append(nbu)

            # #STEP 3 : Creation of surface with ptsurf, considering a surface with 4 curves, pair identical
            # bsplineu, bsplinev = self.contours[0].edges[0], self.contours[0].edges[1]
            # print('ptsurf', ptsurf)
            # control_points = ptsurf
            # surface = BSpline.Surface()
            # if bsplineu.__class__ is LineSegment3D :
            #     surface.degree_u = 1
            # else :
            #     surface.degree_u = bsplineu.degree
            
            # if bsplinev.__class__ is LineSegment3D :  
            #     surface.degree_v = 1
            # else :
            #     surface.degree_v = bsplinev.degree
            # nb_v = len(nbx_u)
            # nb_u = nbx_u[0]
            
            
            
            # surface.set_ctrlpts(control_points, nb_u, nb_v)
            # surface.knotvector_u = utilities.generate_knot_vector(surface.degree_u, surface.ctrlpts_size_u)
            # surface.knotvector_v = utilities.generate_knot_vector(surface.degree_v, surface.ctrlpts_size_v)
            # surface.delta = 0.05
            # surface_points = surface.evalpts
            
            
            ######### CONSIDERING ALL POINTS ARE OKAY
            # fig = plt.figure()
            # ax = fig.add_subplot(111, projection='3d')
            
            # pointsinf = self.bspline_shape.points
            
            
            delta = self.bspline_shape.surface.delta
            nbu = int(1/delta[0])+1
            nbv = int(1/delta[1])+1
            pointsinf = []
            # for k in range(0,nbv):
                # pt = []
                # for i in range (k*nbu,(k+1)*nbu) :
                    # pt.append(self.bspline_shape.points[i].vector)
                # pointsinf.append(pt)
            for pt in self.bspline_shape.points :
                pointsinf.append(pt.vector)
            # print('pointsinf', pointsinf)
            bsplineu, bsplinev = self.contours[0].edges[0], self.contours[0].edges[1]
            control_points = pointsinf
            surface = BSpline.Surface()
            if bsplineu.__class__ is LineSegment3D :
                surface.degree_u = 1
            else :
                surface.degree_u = bsplineu.degree
            
            if bsplinev.__class__ is LineSegment3D :  
                surface.degree_v = 1
            else :
                surface.degree_v = bsplinev.degree
            
            surface.set_ctrlpts(control_points, nbu, nbv)
            surface.knotvector_u = utilities.generate_knot_vector(surface.degree_u, surface.ctrlpts_size_u)
            surface.knotvector_v = utilities.generate_knot_vector(surface.degree_v, surface.ctrlpts_size_v)
            surface.delta = 0.05
            surface_points = surface.evalpts
            
            print('nbu', nbu)
            print('nbv', nbv)
            
            # # PLOT #
            # from matplotlib import cm
            # from geomdl.visualization import VisMPL
            # surface.vis = VisMPL.VisSurface(ctrlpts=False, legend=False)
            # surface.render(colormap=cm.terrain)
            # ###########
            
            
            # u_multiplicities = self.bspline_shape.u_multiplicities
            # v_multiplicities = self.bspline_shape.v_multiplicities
            # surface.degree_u = self.bspline_shape.degree_u #len(control_points)-1 #degree_u a voir
            # surface.degree_v = self.bspline_shape.degree_v #n #degree_v a voir 
            # nb_v = self.bspline_shape.nb_v
            # nb_u = self.bspline_shape.nb_u
            # if weights is None:
            #     P = [(control_points[i][0], control_points[i][1], control_points[i][2]) for i in range(len(control_points))]
            #     surface.set_ctrlpts(P, nb_u, nb_v)
            # else:
            #     Pw = [(control_points[i][0]*weights[i], control_points[i][1]*weights[i], control_points[i][2]*weights[i], weights[i]) for i in range(len(control_points))]
            #     surface.set_ctrlpts(Pw, nb_u, nb_v)
            # # surface.set_ctrlpts(control_points, nb_u, nb_v)
            # # for i, u_knot in enumerate(u_knots):
            # #     knot_vector_u.extend([u_knot]*u_multiplicities[i])
                
            # surface.knotvector_u = utilities.generate_knot_vector(surface.degree_u, surface.ctrlpts_size_u)
            # surface.knotvector_v = utilities.generate_knot_vector(surface.degree_v, surface.ctrlpts_size_v)
            # surface.delta = 0.05
            # surface_points = surface.evalpts
            
            return surface, [Point3D((p[0], p[1], p[2])) for p in surface_points]
            # return surface, points
            
        # print('ctrl pts',control_points)
        # print()
        # print('self.points',self.points)
        
        # if bsplinextru.obj.__class__ is ArcEllipse3D or bsplinextru.obj.__class__ is Ellipse3D :
        #     # if bsplinextru.obj.__class__ is Ellipse3D :
        #     #     control_points.append(control_points[0])
        #     #     surface.degree_u += 1
        #     weights = None #[1 for i in range(len(control_points))]
        #     u_knots = control_points
        #     v_knots = [(self.normal*h*i/n).vector for i in range(n+1)]
        #     nb_u = len(control_points)
        #     print('nbu', nb_u)
        #     nb_v = n
        #     print('nbv', nb_v)
        # if weights is None:
        #     P = [(control_points[i][0], control_points[i][1], control_points[i][2]) for i in range(len(control_points))]
        #     surface.set_ctrlpts(P, nb_u, nb_v)
        # else:
        #     Pw = [(control_points[i][0]*weights[i], control_points[i][1]*weights[i], control_points[i][2]*weights[i], weights[i]) for i in range(len(control_points))]
        #     surface.set_ctrlpts(Pw, nb_u, nb_v)
        # knot_vector_u = knotvector.generate(surface.degree_u, len(control_points))
        # for i, u_knot in enumerate(u_knots):
        #     knot_vector_u.extend([u_knot]*u_multiplicities[i])
        # knot_vector_v = []
        # knot_vector_v = knotvector.generate(surface.degree_u, len(control_points))
        # for i, v_knot in enumerate(v_knots):
        #     knot_vector_v.extend([v_knot]*v_multiplicities[i])
        # surface.knotvector_u = knot_vector_u
        # surface.knotvector_v = knot_vector_v
        # surface.delta = 0.05
        # surface_points = surface.evalpts
        
        # self.surface = surface
        # self.points = [Point3D((p[0], p[1], p[2])) for p in surface_points]
        
    def triangulation(self):
        sample_size = self.surface.sample_size
        print(sample_size)
        triangles = []
        etage0 = 0
        etage1 = sample_size[1]
        
        for i in range(sample_size[0]-1): #nb etage
            for j in range(1,sample_size[1]-1): #nb point
                triangles.append((etage0+j, etage1+j, etage1+j+1))
                triangles.append((etage0+j, etage1+j+1, etage0+j+1))
            triangles.append((etage0+sample_size[1]-1, etage1+sample_size[1]-1, etage1+1))
            triangles.append((etage0+sample_size[1]-1, etage1+1, etage0+1))
            etage0 += sample_size[1]
            etage1 += sample_size[1]
        pts, tri = delete_double_pos(self.points, [triangles])
        # print('pts', pts)
        return pts, tri
                    
class Shell3D(CompositePrimitive3D):
    _standalone_in_db = True
    _generic_eq = True
    _non_serializable_attributes  = ['bounding_box']
    _non_eq_attributes = ['name', 'color', 'alpha' 'bounding_box', 'contours']
    _non_hash_attributes = []

    def __init__(self, faces, color=None, alpha=1., name=''):
        self.faces = faces
        self.name = name
        self.color = color
        self.alpha = alpha
        self.bounding_box = self._bounding_box()

    def __hash__(self):
        return sum([hash(f) for f in self.faces])

    def __eq__(self, other_):
        if self.__class__ != other_.__class__:
            return False
        equal = True
        for face, other_face in zip(self.faces, other_.faces):
            equal = (equal and face == other_face)
        return equal

    @classmethod
    def from_step(cls, arguments, object_dict):
        faces = []
        for face in arguments[1]:
            faces.append(object_dict[int(face[1:])])
        return cls(faces, name = arguments[0][1:-1])

    def Rotation(self, center, axis, angle, copy=True):
        if copy:
            new_faces = [face.Rotation(center, axis, angle, copy=True) for face in self.faces]
            return Shell3D(new_faces, name = self.name)
        else:
            for face in self.faces:
                face.Rotation(center, axis, angle, copy=False)
            self.bounding_box = self._bounding_box()

    def Translation(self, offset, copy=True):
        if copy:
            new_faces = [face.Translation(offset, copy=True) for face in self.faces]
            return Shell3D(new_faces, name = self.name)
        else:
            for face in self.faces:
                face.Translation(offset, copy=False)
            self.bounding_box = self._bounding_box()

    def frame_mapping(self, frame, side, copy=True):
        """
        side = 'old' or 'new'
        """
        if copy:
            new_faces = [face.frame_mapping(frame, side, copy=True) for face in self.faces]
            return Shell3D(new_faces, name = self.name)
        else:
            for face in self.faces:
                face.frame_mapping(frame, side, copy=False)
            self.bounding_box = self._bounding_box()

    def copy(self):
        new_faces = [face.copy() for face in self.faces]
        return Shell3D(new_faces, name = self.name)

    def union(self, shell2):
        new_faces = [face for face in self.faces+shell2.faces]
        new_name = self.name+' union '+shell2.name
        new_color = self.color
        return Shell3D(new_faces, name = new_name, color = new_color)
    
    def volume(self):
        """
        Do not consider holes
        """
        volume = 0
        for i, face in enumerate(self.faces):
            points_3D, triangles_indexes = face.triangulation()
            for triangle_indexes in triangles_indexes[0]:
                
                point1 = points_3D[triangle_indexes[0]]
                point2 = points_3D[triangle_indexes[1]]
                point3 = points_3D[triangle_indexes[2]]
                
                v321 = point3[0] * point2[1] * point1[2]
                v231 = point2[0] * point3[1] * point1[2]
                v312 = point3[0] * point1[1] * point2[2]
                v132 = point1[0] * point3[1] * point2[2]
                v213 = point2[0] * point1[1] * point3[2]
                v123 = point1[0] * point2[1] * point3[2]
                volume_tetraedre = 1/6 * (-v321 + v231 + v312 - v132 - v213 + v123)
                print(volume_tetraedre)
                
                volume += volume_tetraedre
        
        return abs(volume)
                
    def _bounding_box(self):
        """
        Returns the boundary box
        """
        points = []
        for face in self.faces:
            points.extend(face.bounding_box.points)

        xmin = min([pt[0] for pt in points])
        xmax = max([pt[0] for pt in points])
        ymin = min([pt[1] for pt in points])
        ymax = max([pt[1] for pt in points])
        zmin = min([pt[2] for pt in points])
        zmax = max([pt[2] for pt in points])

        return BoundingBox(xmin, xmax, ymin, ymax, zmin, zmax, self.name)

    def point_belongs(self, point):
        """
        Ray Casting algorithm
        Returns True if the point is inside the Shell, False otherwise
        """
        epsilon = 1

        bbox = self.bounding_box
        if point[0] < bbox.xmin or point[0] > bbox.xmax:
            return False
        if point[1] < bbox.ymin or point[1] > bbox.ymax:
            return False
        if point[2] < bbox.zmin or point[2] > bbox.zmax:
            return False

        rays = []
        rays.append(LineSegment3D(point, Point3D((bbox.xmin-random.uniform(0, 1)*epsilon, bbox.ymin-random.uniform(0, 1)*epsilon, bbox.zmin-random.uniform(0, 1)*epsilon))))
        rays.append(LineSegment3D(point, Point3D((bbox.xmax+random.uniform(0, 1)*epsilon, bbox.ymin-random.uniform(0, 1)*epsilon, bbox.zmin-random.uniform(0, 1)*epsilon))))
        rays.append(LineSegment3D(point, Point3D((bbox.xmin-random.uniform(0, 1)*epsilon, bbox.ymax+random.uniform(0, 1)*epsilon, bbox.zmin-random.uniform(0, 1)*epsilon))))
        rays.append(LineSegment3D(point, Point3D((bbox.xmin-random.uniform(0, 1)*epsilon, bbox.ymin-random.uniform(0, 1)*epsilon, bbox.zmax+random.uniform(0, 1)*epsilon))))
        rays.append(LineSegment3D(point, Point3D((bbox.xmax+random.uniform(0, 1)*epsilon, bbox.ymax+random.uniform(0, 1)*epsilon, bbox.zmax+random.uniform(0, 1)*epsilon))))
        rays.append(LineSegment3D(point, Point3D((bbox.xmax+random.uniform(0, 1)*epsilon, bbox.ymax+random.uniform(0, 1)*epsilon, bbox.zmin-random.uniform(0, 1)*epsilon))))
        rays.append(LineSegment3D(point, Point3D((bbox.xmax+random.uniform(0, 1)*epsilon, bbox.ymin-random.uniform(0, 1)*epsilon, bbox.zmax+random.uniform(0, 1)*epsilon))))
        rays.append(LineSegment3D(point, Point3D((bbox.xmin-random.uniform(0, 1)*epsilon, bbox.ymax+random.uniform(0, 1)*epsilon, bbox.zmax+random.uniform(0, 1)*epsilon))))

        rays = sorted(rays, key=lambda ray: ray.Length())

        rays_intersections = []
        tests = []
        for ray in rays[:3]:
            count = 0
            ray_intersection = []
            is_inside = True
            for face in self.faces:
                intersection_point = face.linesegment_intersection(ray)
                if intersection_point is not None:
                    ray_intersection.append(intersection_point)
                    count += 1
            if count%2 == 0:
                is_inside = False
            tests.append(is_inside)
            rays_intersections.append(ray_intersection)

        if sum(tests) == 0 or sum(tests) == 3:
            return tests[0]
#        else:
#            print('PROBLEME')
#            print(point)
#            raise NotImplementedError
#            if tuple(point.vector) == (-0.3, 0.25, -0.25):
            ### BABYLON ###
#                print('------------------------')
#                point = Point3D(point.vector)
#                print(point.Babylon())
#                for ray in rays[:3]:
#                    print(ray.Babylon())
#                for ray in rays_intersections:
#                    for point in ray:
#                        point = Point3D(point.vector)
#                        print(point.Babylon())
#                print('------------------------')
            ###############

        return sum(tests) > 1

    def is_inside_shell(self, shell2):
        """
        Returns True if all the points of self are inside shell2 and no face \
        are intersecting
        """
        bbox1 = self.bounding_box
        bbox2 = shell2.bounding_box
        if not bbox1.is_inside_bbox(bbox2):
            return False

        points = []
        for face in self.faces:
            points.extend(face.contours[0].points)

        for point in points:
            if not shell2.point_belongs(point):
                return False

        # Check if any faces are intersecting
        for face1 in self.faces:
            for face2 in shell2.faces:
                intersection_points = face1.face_intersection(face2)
                if intersection_points is not None:
#                    print('Two faces are intersecting :', face1, face2)
                    return False

        return True

    def shell_intersection(self, shell2):
        """
        Return None if disjointed
        Return (1, 0) or (0, 1) if one is inside the other
        Return (n1, n2) if intersection

        4 cases :
            (n1, n2) with face intersection             => (n1, n2)
            (0, 0) with face intersection               => (0, 0)
            (0, 0) with no face intersection            => None
            (1, 0) or (0, 1) with no face intersection  => 1
        """
        # Check if boundary boxes don't intersect
        bbox1 = self.bounding_box
        bbox2 = shell2.bounding_box
        if not bbox1.bbox_intersection(bbox2):
#            print("No intersection of shells' BBox")
            return None

        # Check if any point of the first shell is in the second shell
        points1 = []
        for face in self.faces:
            points1.extend(face.contours[0].points)
        points2 = []
        for face in shell2.faces:
            points2.extend(face.contours[0].points)

        nb_pts1 = len(points1)
        nb_pts2 = len(points2)
        compteur1 = 0
        compteur2 = 0
        for point1 in points1:
            if shell2.point_belongs(point1):
                compteur1 += 1
        for point2 in points2:
            if self.point_belongs(point2):
                compteur2 += 1

        inter1 = compteur1/nb_pts1
        inter2 = compteur2/nb_pts2
#        print('shell intersection')
#        print('shell1 intersecte shell2 à', inter1*100, '%')
#        print('shell2 intersecte shell1 à', inter2*100, '%')

        for face1 in self.faces:
            for face2 in shell2.faces:
                intersection_points = face1.face_intersection(face2)
                if intersection_points is not None:
#                    print('Two faces are intersecting :', face1, face2)
#                    ax = face1.plot()
#                    face2.plot(ax)
                    return inter1, inter2
        if (inter1, inter2) == (0, 0):
            return None
        return 1

    def distance_to_shell(self, shell2, add_to_volumemodel=None):
        """
        Returns a Mesure object if the distance is not zero, otherwise returns None
        """

        if self.shell_intersection(shell2) is not None and self.shell_intersection(shell2) != 1:
            return None

        distance_min, point1_min, point2_min = self.faces[0].distance_to_face(shell2.faces[0], return_points=True)
        for face1 in self.faces:
            bbox1 = face1.bounding_box
            for face2 in shell2.faces:
                bbox2 = face2.bounding_box
                bbox_distance = bbox1.distance_to_bbox(bbox2)
                if bbox_distance < distance_min:
                    distance, point1, point2 = face1.distance_to_face(face2, return_points=True)
                    if distance == 0:
                        return None
                    elif distance < distance_min:
                        distance_min, point1_min, point2_min = distance, point1, point2

        mesure = Measure3D(point1_min, point2_min)

        if add_to_volumemodel is not None:
            add_to_volumemodel.primitives.append(mesure)

        return mesure

    def distance_to_point(self, point, add_to_volumemodel=None):
        """
        Computes the distance of a point to a Shell3D, whether it is inside or outside the Shell3D
        """
        distance_min, point1_min = self.faces[0].distance_to_point(point, return_other_point=True)
        for face in self.faces[1:]:
            bbox_distance = self.bounding_box.distance_to_point(point)
            if bbox_distance < distance_min:
                distance, point1 = face.distance_to_point(point, return_other_point=True)
                if distance < distance_min:
                    distance_min, point1_min = distance, point1

        mesure = Measure3D(point, point1_min)

        if add_to_volumemodel is not None:
            add_to_volumemodel.primitives.append(mesure)

        return mesure

    def intersection_internal_aabb_volume(self, shell2):
        """
        aabb made of the intersection points and the points of self internal to shell2
        """
        intersections_points = []
        for face1 in self.faces:
            for face2 in shell2.faces:
                intersection_points = face1.face_intersection(face2)
                if intersection_points is not None:
                    intersections_points.extend(intersection_points)

        shell1_points_inside_shell2 = []
        for face in self.faces:
            for point in face.points:
                if shell2.point_belongs(point):
                    shell1_points_inside_shell2.append(point)

        if len(intersections_points+shell1_points_inside_shell2) == 0:
            return 0
        bbox = BoundingBox.from_points(intersections_points+shell1_points_inside_shell2)
        return bbox.volume()

    def intersection_external_aabb_volume(self, shell2):
        """
        aabb made of the intersection points and the points of self external to shell2
        """
        intersections_points = []
        for face1 in self.faces:
            for face2 in shell2.faces:
                intersection_points = face1.face_intersection(face2)
                if intersection_points is not None:
                    intersections_points.extend(intersection_points)

        shell1_points_outside_shell2 = []
        for face in self.faces:
            for point in face.points:
                if not shell2.point_belongs(point):
                    shell1_points_outside_shell2.append(point)

        if len(intersections_points+shell1_points_outside_shell2) == 0:
            return 0
        bbox = BoundingBox.from_points(intersections_points+shell1_points_outside_shell2)
        return bbox.volume()

    # def babylon_meshes(self):
    def triangulation(self):
        # positions = []
        # indices = []

        # nb_points = 0
        # for i, face in enumerate(self.faces):
        #     # Points_3D, Triangles_indexes = face.triangulation()
        #     points_3D_triangles_indexes = face.triangulation()
        #     # print('=>', points_3D, triangles_indexes)
        #     # print()
        #     # for points_3D, triangles_indexes in zip(Points_3D, Triangles_indexes):
        #     for points_3D, triangles_indexes in points_3D_triangles_indexes:
        #         # print('==>', points_3D, triangles_indexes)
        #         if points_3D is not None:
        #             for point in points_3D:
        #                 positions.extend([k for k in round(point, 6)])
                        
        #             for j, indexes in enumerate(triangles_indexes):
        #                 indices.extend([k+nb_points for k in indexes])
        #             nb_points += len(points_3D)
        
        #############                       TEST
        #############
        #############
        
        positions = []
        indices = []

        nb_points = 0
        for i, face in enumerate(self.faces):
            # print('\n face', face)
            # print('face.triangulation', face.triangulation())
            # print('i', i)
            # print()
            points_3D, triangles_indexes = face.triangulation()
            # points_3D_triangles_indexes = face.triangulation()
            # print('=>', points_3D, triangles_indexes)
            # print()
            # print('len pt3d',len(points_3D))
            for point in points_3D:
                # print('===========>',point)
                positions.extend([k for k in round(point, 6)])
            # print('len positions',len(positions))
            for j, indexes in enumerate(triangles_indexes):
                # print('j',j)
                # print('indexes',indexes)
                # print()
                for index in indexes:
                    indices.extend([k+nb_points for k in index])
            nb_points += len(points_3D)
        return positions, indices
    
    def babylon_meshes(self):
        positions, indices = self.triangulation()
        babylon_mesh = {'positions': positions,
                        'indices': indices,
                        'name': self.name,
                        'alpha': self.alpha,
                        'name': self.name
                        }
        
        if self.color is None:
            babylon_mesh['color'] = [0.8, 0.8, 0.8]
        else:
            babylon_mesh['color'] = list(self.color)
        
        return [babylon_mesh]

    def babylon_script(self, name='primitive_mesh'):
        s = 'var {} = new BABYLON.Mesh("{}", scene);\n'.format(name, name)

        mesh = self.babylon_meshes()[0]
        
        s += 'var positions = {};\n'.format(mesh['positions'])
        s += 'var indices = {};\n'.format(mesh['indices'])
        s += 'var normals = [];\n'
        s += 'var vertexData = new BABYLON.VertexData();\n'
        s += 'BABYLON.VertexData.ComputeNormals(positions, indices, normals);\n'
        s += 'vertexData.positions = positions;\n'
        s += 'vertexData.indices = indices;\n'
        s += 'vertexData.normals = normals;\n'
        s += 'vertexData.applyToMesh({});\n'.format(name)
        s += '{}.enableEdgesRendering(0.9);\n'.format(name)
        s += '{}.edgesWidth = 0.1;\n'.format(name)
        s += '{}.edgesColor = new BABYLON.Color4(0, 0, 0, 0.6);\n'.format(name)
        s += 'var mat = new BABYLON.StandardMaterial("mat", scene);\n'
#        s += 'mat.diffuseColor = BABYLON.Color3.Green();\n'
#        s += 'mat.specularColor = new BABYLON.Color3(0.5, 0.6, 0.87);\n'
#        s += 'mat.emissiveColor = new BABYLON.Color3(1, 1, 1);\n'
#        s += 'mat.ambientColor = new BABYLON.Color3(0.23, 0.98, 0.53);\n'
        s += 'mat.backFaceCulling = false;\n'
        s += 'mat.alpha = {};\n'.format(self.alpha)
        s += '{}.material = mat;\n'.format(name)
        if self.color is not None:
            s += 'mat.diffuseColor = new BABYLON.Color3({}, {}, {});\n'.format(*self.color)
        return s

class BoundingBox(dc.DessiaObject):
    """
    An axis aligned boundary box
    """
    def __init__(self, xmin, xmax, ymin, ymax, zmin, zmax, name=''):
        self.xmin = xmin
        self.xmax = xmax
        self.ymin = ymin
        self.ymax = ymax
        self.zmin = zmin
        self.zmax = zmax
        self.points = [Point3D((self.xmin, self.ymin, self.zmin)), \
                       Point3D((self.xmax, self.ymin, self.zmin)), \
                       Point3D((self.xmax, self.ymax, self.zmin)), \
                       Point3D((self.xmin, self.ymax, self.zmin)), \
                       Point3D((self.xmin, self.ymin, self.zmax)), \
                       Point3D((self.xmax, self.ymin, self.zmax)), \
                       Point3D((self.xmax, self.ymax, self.zmax)), \
                       Point3D((self.xmin, self.ymax, self.zmax))]
        self.center = (self.points[0]+self.points[-2])/2
        self.name = name

    def __hash__(self):
        return sum([hash(p) for p in self.points])

    def plot(self, ax=None, color=''):
        fig = plt.figure()
        if ax is None:
            ax = fig.add_subplot(111, projection='3d')

        bbox_edges =  [[self.points[0], self.points[1]], [self.points[0], self.points[3]], \
                       [self.points[0], self.points[4]], [self.points[1], self.points[2]], \
                       [self.points[1], self.points[5]], [self.points[2], self.points[3]], \
                       [self.points[2], self.points[6]], [self.points[3], self.points[7]], \
                       [self.points[4], self.points[5]], [self.points[5], self.points[6]], \
                       [self.points[6], self.points[7]], [self.points[7], self.points[4]]]

        x = [p[0] for p in self.points]
        y = [p[1] for p in self.points]
        z = [p[2] for p in self.points]
        ax.scatter(x, y, z)
        for edge in bbox_edges:
            ax.plot3D([edge[0][0], edge[1][0]],
                      [edge[0][1], edge[1][1]],
                      [edge[0][2], edge[1][2]],
                      'gray')
        ax.set_xlabel('X Label')
        ax.set_ylabel('Y Label')
        ax.set_zlabel('Z Label')
        plt.show()
        return ax

    @classmethod
    def from_points(cls, points):
        # if len(points) == 0:
        #     return (0, 0, 0, 0, 0, 0)
        xmin = min([pt[0] for pt in points])
        xmax = max([pt[0] for pt in points])
        ymin = min([pt[1] for pt in points])
        ymax = max([pt[1] for pt in points])
        zmin = min([pt[2] for pt in points])
        zmax = max([pt[2] for pt in points])
        return cls(xmin, xmax, ymin, ymax, zmin, zmax)

    def volume(self):
        return (self.xmax-self.xmin)*(self.ymax-self.ymin)*(self.zmax-self.zmin)

    def bbox_intersection(self, bbox2):
        return (self.xmin < bbox2.xmax and self.xmax > bbox2.xmin \
                and self.ymin < bbox2.ymax and self.ymax > bbox2.ymin \
                and self.zmin < bbox2.zmax and self.zmax > bbox2.zmin)

    def is_inside_bbox(self, bbox2):
        return (self.xmin > bbox2.xmin and self.xmax < bbox2.xmax \
                and self.ymin > bbox2.ymin and self.ymax < bbox2.ymax \
                and self.zmin > bbox2.zmin and self.zmax < bbox2.zmax)

    def intersection_volume(self, bbox2):
        if not self.bbox_intersection(bbox2):
            return 0

        permute_bbox1 = self
        permute_bbox2 = bbox2

        if permute_bbox2.xmin < permute_bbox1.xmin:
            permute_bbox1, permute_bbox2 = permute_bbox2, permute_bbox1
        lx = permute_bbox1.xmax - permute_bbox2.xmin

        if permute_bbox2.ymin < permute_bbox1.ymin:
            permute_bbox1, permute_bbox2 = permute_bbox2, permute_bbox1
        ly = permute_bbox1.ymax - permute_bbox2.ymin

        if permute_bbox2.zmin < permute_bbox1.zmin:
            permute_bbox1, permute_bbox2 = permute_bbox2, permute_bbox1
        lz = permute_bbox1.zmax - permute_bbox2.zmin

        return lx*ly*lz

    def distance_to_bbox(self, bbox2):
        if self.bbox_intersection(bbox2):
            return 0

        permute_bbox1 = self
        permute_bbox2 = bbox2

        if permute_bbox2.xmin < permute_bbox1.xmin:
            permute_bbox1, permute_bbox2 = permute_bbox2, permute_bbox1
        dx = permute_bbox2.xmin - permute_bbox1.xmax
        if dx < 0:
            dx = 0

        if permute_bbox2.ymin < permute_bbox1.ymin:
            permute_bbox1, permute_bbox2 = permute_bbox2, permute_bbox1
        dy = permute_bbox2.ymin - permute_bbox1.ymax
        if dy < 0:
            dy = 0

        if permute_bbox2.zmin < permute_bbox1.zmin:
            permute_bbox1, permute_bbox2 = permute_bbox2, permute_bbox1
        dz = permute_bbox2.zmin - permute_bbox1.zmax
        if dz < 0:
            dz = 0

        return (dx**2 + dy**2 + dz**2)**0.5

    def point_belongs(self, point):
        return self.xmin < point[0] and point[0] < self.xmax \
        and self.ymin < point[1] and point[1] < self.ymax \
        and self.zmin < point[2] and point[2] < self.zmax

    def distance_to_point(self, point):
        if self.point_belongs(point):
            return min([self.xmax-point[0], point[0]-self.xmin,
                        self.ymax-point[1], point[1]-self.ymin,
                        self.zmax-point[2], point[2]-self.zmin])
        else:
            if point[0] < self.xmin:
                dx = self.xmin - point[0]
            elif self.xmax < point[0]:
                dx = point[0] - self.xmax
            else:
                dx = 0

            if point[1] < self.ymin:
                dy = self.ymin - point[1]
            elif self.ymax < point[1]:
                dy = point[1] - self.ymax
            else:
                dy = 0

            if point[2] < self.zmin:
                dz = self.zmin - point[2]
            elif self.zmax < point[2]:
                dz = point[2] - self.zmax
            else:
                dz = 0
        return (dx**2 + dy**2 + dz**2)**0.5

    def distance_between_two_points_on_bbox(self, point1, point2):

        if   math.isclose(point1[0], self.xmin, abs_tol=1e-8):
            face_point1 = 5
        elif math.isclose(point1[0], self.xmax, abs_tol=1e-8):
            face_point1 = 3
        elif math.isclose(point1[1], self.ymin, abs_tol=1e-8):
            face_point1 = 4
        elif math.isclose(point1[1], self.ymax, abs_tol=1e-8):
            face_point1 = 2
        elif math.isclose(point1[2], self.zmin, abs_tol=1e-8):
            face_point1 = 6
        elif math.isclose(point1[2], self.zmax, abs_tol=1e-8):
            face_point1 = 1
        else:
            raise NotImplementedError

        if   math.isclose(point2[0], self.xmin, abs_tol=1e-8):
            face_point2 = 5
        elif math.isclose(point2[0], self.xmax, abs_tol=1e-8):
            face_point2 = 3
        elif math.isclose(point2[1], self.ymin, abs_tol=1e-8):
            face_point2 = 4
        elif math.isclose(point2[1], self.ymax, abs_tol=1e-8):
            face_point2 = 2
        elif math.isclose(point2[2], self.zmin, abs_tol=1e-8):
            face_point2 = 6
        elif math.isclose(point2[2], self.zmax, abs_tol=1e-8):
            face_point2 = 1
        else:
            raise NotImplementedError

        point1_copy = point1.copy()
        point2_copy = point2.copy()
#        print(face_point1, face_point2)
        if face_point1 > face_point2:
#            print('inversion')
            point1, point2 = point2, point1
            face_point1, face_point2 = face_point2, face_point1

        # The points are on the same face
        if face_point1 == face_point2:
            return point1.point_distance(point2)

        deltax = self.xmax - self.xmin
        deltay = self.ymax - self.ymin
        deltaz = self.zmax - self.zmin

        point1_2d_coordinate_dict = {1: Point2D((point1[0]-self.xmin-deltax/2, point1[1]-self.ymin-deltay/2)),
                                     2: Point2D((point1[2]-self.zmin-deltaz/2, point1[0]-self.xmin-deltax/2)),
                                     3: Point2D((point1[1]-self.ymin-deltay/2, point1[2]-self.zmin-deltaz/2)),
                                     4: Point2D((point1[0]-self.xmin-deltax/2, point1[2]-self.zmin-deltaz/2)),
                                     5: Point2D((point1[2]-self.zmin-deltaz/2, point1[1]-self.ymin-deltay/2)),
                                     6: Point2D((point1[1]-self.ymin-deltay/2, point1[0]-self.xmin-deltax/2))}

        point2_2d_coordinate_dict = {1: Point2D((point2[0]-self.xmin-deltax/2, point2[1]-self.ymin-deltay/2)),
                                     2: Point2D((point2[2]-self.zmin-deltaz/2, point2[0]-self.xmin-deltax/2)),
                                     3: Point2D((point2[1]-self.ymin-deltay/2, point2[2]-self.zmin-deltaz/2)),
                                     4: Point2D((point2[0]-self.xmin-deltax/2, point2[2]-self.zmin-deltaz/2)),
                                     5: Point2D((point2[2]-self.zmin-deltaz/2, point2[1]-self.ymin-deltay/2)),
                                     6: Point2D((point2[1]-self.ymin-deltay/2, point2[0]-self.xmin-deltax/2))}

        vertex_2d_coordinate_dict = {1: [Point2D((self.xmin-self.xmin-deltax/2, self.ymin-self.ymin-deltay/2)), Point2D((self.xmin-self.xmin-deltax/2, self.ymax-self.ymin-deltay/2)), Point2D((self.xmax-self.xmin-deltax/2, self.ymax-self.ymin-deltay/2)), Point2D((self.xmax-self.xmin-deltax/2, self.ymin-self.ymin-deltay/2))],
                                     2: [Point2D((self.zmin-self.zmin-deltaz/2, self.xmin-self.xmin-deltax/2)), Point2D((self.zmin-self.zmin-deltaz/2, self.xmax-self.xmin-deltax/2)), Point2D((self.zmax-self.zmin-deltaz/2, self.xmax-self.xmin-deltax/2)), Point2D((self.zmax-self.zmin-deltaz/2, self.xmin-self.xmin-deltax/2))],
                                     3: [Point2D((self.ymin-self.ymin-deltay/2, self.zmin-self.zmin-deltaz/2)), Point2D((self.ymin-self.ymin-deltay/2, self.zmax-self.zmin-deltaz/2)), Point2D((self.ymax-self.ymin-deltay/2, self.zmax-self.zmin-deltaz/2)), Point2D((self.ymax-self.ymin-deltay/2, self.zmin-self.zmin-deltaz/2))],
                                     4: [Point2D((self.xmin-self.xmin-deltax/2, self.zmin-self.zmin-deltaz/2)), Point2D((self.xmin-self.xmin-deltax/2, self.zmax-self.zmin-deltaz/2)), Point2D((self.xmax-self.xmin-deltax/2, self.zmax-self.zmin-deltaz/2)), Point2D((self.xmax-self.xmin-deltax/2, self.zmin-self.zmin-deltaz/2))],
                                     5: [Point2D((self.zmin-self.zmin-deltaz/2, self.ymin-self.ymin-deltay/2)), Point2D((self.zmin-self.zmin-deltaz/2, self.ymax-self.ymin-deltay/2)), Point2D((self.zmax-self.zmin-deltaz/2, self.ymax-self.ymin-deltay/2)), Point2D((self.zmax-self.zmin-deltaz/2, self.ymin-self.ymin-deltay/2))],
                                     6: [Point2D((self.ymin-self.ymin-deltay/2, self.xmin-self.xmin-deltax/2)), Point2D((self.ymin-self.ymin-deltay/2, self.xmax-self.xmin-deltax/2)), Point2D((self.ymax-self.ymin-deltay/2, self.xmax-self.xmin-deltax/2)), Point2D((self.ymax-self.ymin-deltay/2, self.xmin-self.xmin-deltax/2))],}

#        vertex_2d_coordinate_dict2 = {1: [Point2D((self.xmin, self.ymin)), Point2D((self.xmin, self.ymax)), Point2D((self.xmax, self.ymax)), Point2D((self.xmax, self.ymin))],
#                                    2: [Point2D((self.zmin, self.xmin)), Point2D((self.zmin, self.xmax)), Point2D((self.zmax, self.xmax)), Point2D((self.zmax, self.xmin))],
#                                     3: [Point2D((self.ymin, self.zmin)), Point2D((self.ymin, self.zmax)), Point2D((self.ymax, self.zmax)), Point2D((self.ymax, self.zmin))],
#                                     4: [Point2D((self.xmin, self.zmin)), Point2D((self.xmin, self.zmax)), Point2D((self.xmax, self.zmax)), Point2D((self.xmax, self.zmin))],
#                                     5: [Point2D((self.zmin, self.ymin)), Point2D((self.zmin, self.ymax)), Point2D((self.zmax, self.ymax)), Point2D((self.zmax, self.ymin))],
#                                     6: [Point2D((self.ymin, self.xmin)), Point2D((self.ymin, self.xmax)), Point2D((self.ymax, self.xmax)), Point2D((self.ymax, self.xmin))],}


        vertex_to_3d_dict = {1: (2, self.zmax, 0, 1),
                             2: (1, self.ymax, 2, 0),
                             3: (0, self.xmax, 1, 2),
                             4: (1, self.ymin, 0, 2),
                             5: (0, self.xmin, 2, 1),
                             6: (2, self.zmin, 1, 0)}

        offset_dict = {0: self.xmin+deltax/2,
                       1: self.ymin+deltay/2,
                       2: self.zmin+deltaz/2}

        opposite_face_dict = {1: 6, 2: 4, 3: 5, 4: 2, 5: 3, 6: 1}

        combination_dict = {(1, 2): Frame2D(Point2D((0,  deltay/2+deltaz/2)), Vector2D((0,-1)), Vector2D(( 1, 0))),
                            (2, 1): Frame2D(Point2D(( deltay/2+deltaz/2, 0)), Vector2D((0, 1)), Vector2D((-1, 0))),
                            (1, 3): Frame2D(Point2D(( deltax/2+deltaz/2, 0)), Vector2D((0, 1)), Vector2D((-1, 0))),
                            (3, 1): Frame2D(Point2D((0,  deltax/2+deltaz/2)), Vector2D((0,-1)), Vector2D(( 1, 0))),
                            (1, 4): Frame2D(Point2D((0, -deltay/2-deltaz/2)), Vector2D((1, 0)), Vector2D(( 0, 1))),
                            (4, 1): Frame2D(Point2D((-deltay/2-deltaz/2, 0)), Vector2D((1, 0)), Vector2D(( 0, 1))),
                            (1, 5): Frame2D(Point2D((-deltax/2-deltaz/2, 0)), Vector2D((1, 0)), Vector2D(( 0, 1))),
                            (5, 1): Frame2D(Point2D((0, -deltax/2-deltaz/2)), Vector2D((1, 0)), Vector2D(( 0, 1))),
                            (2, 3): Frame2D(Point2D((0,  deltax/2+deltay/2)), Vector2D((0,-1)), Vector2D(( 1, 0))),
                            (3, 2): Frame2D(Point2D(( deltax/2+deltay/2, 0)), Vector2D((0, 1)), Vector2D((-1, 0))),
                            (2, 5): Frame2D(Point2D((0, -deltax/2-deltay/2)), Vector2D((1, 0)), Vector2D(( 0, 1))),
                            (5, 2): Frame2D(Point2D((-deltax/2-deltay/2, 0)), Vector2D((1, 0)), Vector2D(( 0, 1))),
                            (2, 6): Frame2D(Point2D((-deltaz/2-deltay/2, 0)), Vector2D((1, 0)), Vector2D(( 0, 1))),
                            (6, 2): Frame2D(Point2D((0, -deltaz/2-deltay/2)), Vector2D((1, 0)), Vector2D(( 0, 1))),
                            (3, 4): Frame2D(Point2D((-deltay/2-deltax/2, 0)), Vector2D((1, 0)), Vector2D(( 0, 1))),
                            (4, 3): Frame2D(Point2D((0, -deltay/2-deltax/2)), Vector2D((1, 0)), Vector2D(( 0, 1))),
                            (3, 6): Frame2D(Point2D((0, -deltaz/2-deltax/2)), Vector2D((1, 0)), Vector2D(( 0, 1))),
                            (6, 3): Frame2D(Point2D((-deltaz/2-deltax/2, 0)), Vector2D((1, 0)), Vector2D(( 0, 1))),
                            (4, 5): Frame2D(Point2D((-deltax/2-deltay/2, 0)), Vector2D((0, 1)), Vector2D((-1, 0))),
                            (5, 4): Frame2D(Point2D((0, -deltax/2-deltay/2)), Vector2D((0,-1)), Vector2D(( 1, 0))),
                            (4, 6): Frame2D(Point2D((0, -deltaz/2-deltay/2)), Vector2D((0,-1)), Vector2D(( 1, 0))),
                            (6, 4): Frame2D(Point2D((-deltaz/2-deltay/2, 0)), Vector2D((0, 1)), Vector2D((-1, 0))),
                            (5, 6): Frame2D(Point2D((-deltaz/2-deltax/2, 0)), Vector2D((0, 1)), Vector2D((-1, 0))),
                            (6, 5): Frame2D(Point2D((0, -deltaz/2-deltax/2)), Vector2D((0,-1)), Vector2D(( 1, 0)))}

        point1_2d = point1_2d_coordinate_dict[face_point1]
        point2_2d = point2_2d_coordinate_dict[face_point2]

        # The points are on adjacent faces
        if opposite_face_dict[face_point1] != face_point2:
            frame =  combination_dict[(face_point1, face_point2)]
            net_point2 = frame.OldCoordinates(point2_2d)

            # Computes the 3D intersection between the net_line and the edges of the face_point1
            net_line = LineSegment2D(point1_2d, net_point2)
            vertex_points = vertex_2d_coordinate_dict[face_point1]
            edge_lines = [LineSegment2D(p1, p2) for p1, p2 in zip(vertex_points, vertex_points[1:]+[vertex_points[0]])]
            for line in edge_lines:
                edge_intersection_point, a, b = Point2D.LinesIntersection(net_line, line, curvilinear_abscissa=True)
                if edge_intersection_point is not None \
                and a > 0 and a < 1 and b > 0 and b < 1:
                    break
            offset_indice, offset, indice1, indice2 = vertex_to_3d_dict[face_point1]
            disordered_coordinate = [(indice1, edge_intersection_point[0]+offset_dict[indice1]),
                                     (indice2, edge_intersection_point[1]+offset_dict[indice2]),
                                     (offset_indice, offset)]
            disordered_coordinate = sorted(disordered_coordinate, key=lambda a: a[0])
            intersection_point_3d = Point3D(tuple([p[1] for p in disordered_coordinate]))

            mesures = [Measure3D(point1_copy, intersection_point_3d),
                       Measure3D(intersection_point_3d, point2_copy)]

            return mesures

        # The points are on opposite faces
        else:
            net_points2_and_frame = []

            faces_number = [1, 2, 3, 4, 5, 6]
            faces_number.remove(face_point1)
            faces_number.remove(face_point2)
            pathes = []
            for face_nb in faces_number:
                path = [(face_point1, face_nb), (face_nb, face_point2)]
                pathes.append(path)

            for path in pathes:
                frame1 = combination_dict[(path[0][0], path[0][1])]
                frame2 = combination_dict[(path[1][0], path[1][1])]
                frame = frame1 + frame2
                net_points2_and_frame.append((Point2D(frame.OldCoordinates(point2_2d).vector), frame))
            net_point2, frame = min(net_points2_and_frame, key=lambda pt: pt[0].point_distance(point1_2d))
            net_line = LineSegment2D(point1_2d, net_point2)

            # Computes the 3D intersection between the net_line and the edges of the face_point1
            vertex_points = vertex_2d_coordinate_dict[face_point1]
            edge_lines = [LineSegment2D(p1, p2) for p1, p2 in zip(vertex_points, vertex_points[1:]+[vertex_points[0]])]
            for line in edge_lines:
                edge_intersection_point1, a, b = Point2D.LinesIntersection(net_line, line, curvilinear_abscissa=True)
                if edge_intersection_point1 is not None \
                and a > 0 and a < 1 and b > 0 and b < 1:
                    break
            offset_indice, offset, indice1, indice2 = vertex_to_3d_dict[face_point1]
            disordered_coordinate = [(indice1, edge_intersection_point1[0]+offset_dict[indice1]),
                                     (indice2, edge_intersection_point1[1]+offset_dict[indice2]),
                                     (offset_indice, offset)]
            disordered_coordinate = sorted(disordered_coordinate, key=lambda a: a[0])
            intersection_point1_3d = Point3D(tuple([p[1] for p in disordered_coordinate]))

            # Computes the 3D intersection between the net_line and the edges of the face_point2
            vertex_points = [frame.OldCoordinates(p) for p in vertex_2d_coordinate_dict[face_point2]]
            edge_lines = [LineSegment2D(p1, p2) for p1, p2 in zip(vertex_points, vertex_points[1:]+[vertex_points[0]])]
            for line in edge_lines:
                edge_intersection_point2, a, b = Point2D.LinesIntersection(net_line, line, curvilinear_abscissa=True)
                if edge_intersection_point2 is not None \
                and a > 0 and a < 1 and b > 0 and b < 1:
                    break
            edge_intersection_point2 = Point2D(frame.NewCoordinates(edge_intersection_point2))
            offset_indice, offset, indice1, indice2 = vertex_to_3d_dict[face_point2]
            disordered_coordinate = [(indice1, edge_intersection_point2[0]+offset_dict[indice1]),
                                     (indice2, edge_intersection_point2[1]+offset_dict[indice2]),
                                     (offset_indice, offset)]
            disordered_coordinate = sorted(disordered_coordinate, key=lambda a: a[0])
            intersection_point2_3d = Point3D(tuple([p[1] for p in disordered_coordinate]))

            if point1 == point1_copy:
                mesures = [Measure3D(point1, intersection_point1_3d),
                           Measure3D(intersection_point1_3d, intersection_point2_3d),
                           Measure3D(intersection_point2_3d, point2)]
            else:
                mesures = [Measure3D(point2, intersection_point2_3d),
                           Measure3D(intersection_point2_3d, intersection_point1_3d),
                           Measure3D(intersection_point1_3d, point1)]
            return mesures

    def babylon_script(self):
        height = self.ymax-self.ymin
        width = self.xmax-self.xmin
        depth = self.zmax-self.zmin
        s = 'var box = BABYLON.MeshBuilder.CreateBox("box", {{height: {}, width: {}, depth: {}}}, scene);\n'.format(height, width, depth)
        s += 'box.setPositionWithLocalVector(new BABYLON.Vector3({},{},{}));\n'.format(self.center[0], self.center[1], self.center[2])
        s += 'var bboxmat = new BABYLON.StandardMaterial("bboxmat", scene);\n'
        s += 'bboxmat.alpha = 0.4;\n'
        s += 'var DTWidth = {};\n'.format(width*60)
        s += 'var DTHeight = {};\n'.format(height*60)
        s += 'var font_type = "Arial";\n'
        s += 'var text = "{}";\n'.format(self.name)
        s += 'var dynamicTexture = new BABYLON.DynamicTexture("DynamicTexture", {width:DTWidth, height:DTHeight}, scene);\n'
        s += 'var ctx = dynamicTexture.getContext();\n'
        s += 'var size = 0.8;\n'
        s += 'ctx.font = size + "px " + font_type;\n'
        s += 'var textWidth = ctx.measureText(text).width;\n'
        s += 'var ratio = textWidth/size;\n'
        s += 'var font_size = Math.floor(DTWidth / ratio);\n'
        s += 'var font = font_size + "px " + font_type;\n'
        s += 'dynamicTexture.drawText(text, null, null, font, "#000000", "#ffffff", false);\n'
        s += 'bboxmat.diffuseTexture = dynamicTexture;\n'
        s += 'box.material = bboxmat;\n'
        return s

class Measure2D(LineSegment2D):
    def __init__(self, point1, point2, label='', unit='mm', type_='distance'):
        """
        :param unit: 'mm', 'm' or None. If None, the distance won't be in the label

        """
        # TODO: offset parameter
        LineSegment2D.__init__(self, point1, point2)
        self.label = label
        self.unit = unit
        self.type_ = type_
        
    def MPLPlot(self, ax, ndigits=6):
        x1, y1 = self.points[0]
        x2, y2 = self.points[1]
        xm, ym = 0.5*(self.points[0] + self.points[1])
        distance = self.points[1].point_distance(self.points[0])
        
        if self.label != '':
            label = '{}: '.format(self.label)
        else:
            label = ''
        if self.unit == 'mm':            
            label += '{} mm'.format(round(distance*1000, ndigits))
        else:
            label += '{} m'.format(round(distance, ndigits))
        
        if self.type_ == 'distance':
            arrow = FancyArrowPatch((x1, y1), (x2, y2),
                                    arrowstyle='<|-|>,head_length=10,head_width=5',
                                    shrinkA=0, shrinkB=0,
                                    color='k')
        elif self.type_ == 'radius':
            arrow = FancyArrowPatch((x1, y1), (x2, y2),
                                    arrowstyle='-|>,head_length=10,head_width=5',
                                    shrinkA=0, shrinkB=0,
                                    color='k')
            

        ax.add_patch(arrow)
        if x2-x1 == 0.:
            theta = 90.
        else:            
            theta = math.degrees(math.atan((y2-y1)/(x2-x1)))
        ax.text(xm, ym, label, va='bottom', ha='center', rotation=theta)
        

class Measure3D(Line3D):
    def __init__(self, point1, point2, color=(1,0,0)):
        self.points = [point1, point2]
        self.color = color
        self.distance = Vector3D(self.points[0]-self.points[1]).Norm()
        self.bounding_box = self._bounding_box()

    # !!! no eq defined!
    def __hash__(self):
        return sum([hash(p) for p in self.points])

    def babylon_script(self):
        s = 'var myPoints = [];\n'
        s += 'var point1 = new BABYLON.Vector3({},{},{});\n'.format(self.points[0][0],self.points[0][1],self.points[0][2])
        s += 'myPoints.push(point1);\n'
        s += 'var point2 = new BABYLON.Vector3({},{},{});\n'.format(self.points[1][0],self.points[1][1],self.points[1][2])
        s += 'myPoints.push(point2);\n'
        s += 'var line = BABYLON.MeshBuilder.CreateLines("lines", {points: myPoints}, scene);\n'
        s += 'line.color = new BABYLON.Color3({}, {}, {});\n'.format(self.color[0], self.color[1], self.color[2])
        return s

class Group:
    def __init__(self, primitives, name):
        self.primitives = primitives
        self.name = name


class StepFunction:
    def __init__(self, function_id, function_name, function_arg):
        self.id = function_id
        self.name = function_name
        self.arg = function_arg

        if self.name == "":
            if self.arg[1][0] == 'B_SPLINE_SURFACE':
                self.simplify('B_SPLINE_SURFACE')
            if self.arg[1][0] == 'B_SPLINE_CURVE':
                self.simplify('B_SPLINE_CURVE')

    def simplify(self, new_name):
        # ITERATE ON SUBFUNCTIONS
        args = [subfun[1] for (i, subfun) in enumerate(self.arg) if (len(subfun[1]) != 0 or i == 0)]
        arguments = []
        for arg in args:
            if arg == []:
                arguments.append('')
            else:
                arguments.extend(arg)
        arguments.pop() # DELETE REPRESENTATION_ITEM('')

        self.name = new_name
        self.arg = arguments


class Step:
    def __init__(self, stepfile):
        self.stepfile = stepfile

        self.functions, self.all_connections = self.read_functions()

    def read_functions(self):
        f = open(self.stepfile, "r", encoding = "ISO-8859-1")

        all_connections = []

        previous_line = ""
        functions = {}

        for line in f:

            line = line.replace(" ", "")
            line = line.replace("\n", "")

            # SKIP EMPTY LINE
            if not line:
                continue

            # ASSEMBLE LINES IF THEY ARE SEPARATED
            if line[-1] != ';':
                previous_line = previous_line + line
                continue

            line = previous_line + line

            # SKIP HEADER
            if line[0] != "#":
                previous_line = str()
                continue

            function = line.split("=")
            function_id = int(function[0][1:])
            function_name_arg = function[1].split("(", 1)
            function_name = function_name_arg[0]
            function_arg = function_name_arg[1].split("#")
            function_connections = []
            for connec in function_arg[1:]:
                # print('connec', connec)
                connec = connec.split(",")
                connec = connec[0].split(")")
                function_connection = int(connec[0])
                function_connections.append((function_id, function_connection))

            all_connections.extend(function_connections)

            previous_line = str()

            # FUNCTION ARGUMENTS
            function_arg = function_name_arg[1]
            arguments = step_split_arguments(function_arg)
            if function_name == "":
                arguments = self.step_subfunctions(arguments)

            for i, argument in enumerate(arguments):
                if argument[:2] == '(#' and argument[-1] == ')':
                    arg_list = set_to_list(argument)
                    arguments[i] = arg_list

            function = StepFunction(function_id, function_name, arguments)
            functions[function_id] = function

        f.close()

        return functions, all_connections

    def create_graph(self, draw=False, html=False):

        G = nx.Graph()
        F = nx.DiGraph()
        labels = {}

        for function in self.functions.values():
            if function.name in step_to_volmdlr_primitive:
                G.add_node(function.id)
                F.add_node(function.id)
                labels[function.id] = str(function.id)+' '+function.name

        # Delete connection if node not found
        node_list = list(F.nodes())
        delete_connection = []
        for connection in self.all_connections:
            if connection[0] not in node_list or connection[1] not in node_list:
                delete_connection.append(connection)
        for delete in delete_connection:
            self.all_connections.remove(delete)

        # Create graph connections
        G.add_edges_from(self.all_connections)
        F.add_edges_from(self.all_connections)

        # Remove single nodes
        delete_nodes = []
        for node in F.nodes:
            if F.degree(node) == 0:
                delete_nodes.append(node)
        for node in delete_nodes:
            F.remove_node(node)
            G.remove_node(node)

        if draw:
            # ----------------PLOT----------------
            pos = nx.kamada_kawai_layout(G)
            plt.figure()
            nx.draw_networkx_nodes(F, pos)
            nx.draw_networkx_edges(F, pos)
            nx.draw_networkx_labels(F, pos, labels)
            # ------------------------------------

        if html:

            env = Environment(loader=PackageLoader('powertransmission', 'templates'),
                              autoescape=select_autoescape(['html', 'xml']))
            template = env.get_template('graph_visJS.html')

            nodes = []
            edges = []
            for label in list(labels.values()):
                nodes.append({'name': label, 'shape': 'circular'})

            for edge in G.edges:
                edge_dict = {}
                edge_dict['inode1'] = int(edge[0])-1
                edge_dict['inode2'] = int(edge[1])-1
                edges.append(edge_dict)

            options = {}
            s = template.render(
                name=self.stepfile,
                nodes=nodes,
                edges=edges,
                options=options)

            with open('graph_visJS.html', 'wb') as file:
                file.write(s.encode('utf-8'))

            webbrowser.open('file://' + os.path.realpath('graph_visJS.html'))

        return F

    def draw_graph(self):
        self.graph = self.create_graph()
        labels = {}
        for id_nb, function in self.functions.items():
            labels[id_nb] = str(id_nb)+' '+function.name
        pos = nx.kamada_kawai_layout(self.graph)
        plt.figure()
        nx.draw_networkx_nodes(self.graph, pos)
        nx.draw_networkx_edges(self.graph, pos)
        nx.draw_networkx_labels(self.graph, pos, labels)

    def step_subfunctions(self, subfunctions):
        subfunctions = subfunctions[0]
        parenthesis_count = 0
        subfunction_names = []
        subfunction_args = []
        subfunction_name = ""
        subfunction_arg = ""
        for char in subfunctions:

            if char == "(":
                parenthesis_count += 1
                if parenthesis_count == 1:
                    subfunction_names.append(subfunction_name)
                    subfunction_name = ""
                else:
                    subfunction_arg += char
                continue
            if char == ")":
                parenthesis_count -= 1
                if parenthesis_count == 0:
                    subfunction_args.append(subfunction_arg)
                    subfunction_arg = ""
                else:
                    subfunction_arg += char
                continue

                subfunction_name += char
            else:
                subfunction_arg += char
        return [(subfunction_names[i], step_split_arguments(subfunction_args[i])) for i in range(len(subfunction_names))]

    def instanciate(self, instanciate_id, object_dict):
        """
        Returns None if the object was instanciate
        """
        
        # print('instanciate_id', instanciate_id)

        name = self.functions[instanciate_id].name
        arguments = self.functions[instanciate_id].arg[:]

        for i, arg in enumerate(arguments):
            if type(arg) == str and arg[0] == '#':
                arguments[i] = int(arg[1:])

        if name == 'VERTEX_POINT':
#            object_dict[instanciate_id] = object_dict[arguments[1]]
            volmdlr_object = object_dict[arguments[1]]

        # elif name == 'LINE':
        #     pass

        elif name == 'ORIENTED_EDGE':
#            object_dict[instanciate_id] = object_dict[arguments[3]]
            volmdlr_object = object_dict[arguments[3]]

        elif name == 'FACE_OUTER_BOUND':
#            object_dict[instanciate_id] = object_dict[arguments[1]]
            volmdlr_object = object_dict[arguments[1]]

        elif name == 'FACE_BOUND':
#            object_dict[instanciate_id] = object_dict[arguments[1]]
            volmdlr_object = object_dict[arguments[1]]

        elif name == 'SURFACE_CURVE':
#            object_dict[instanciate_id] = object_dict[arguments[1]]
            volmdlr_object = object_dict[arguments[1]]
        
        elif name == 'SEAM_CURVE':
#            object_dict[instanciate_id] = object_dict[arguments[1]]
            volmdlr_object = object_dict[arguments[1]]
        # elif name == 'EDGE_CURVE':
        #     object_dict[instanciate_id] = object_dict[arguments[3]]

        elif name == 'VERTEX_LOOP' :
#            object_dict[instanciate_id] = object_dict[arguments[1]]
            volmdlr_object = object_dict[arguments[1]]

        elif name == 'PCURVE' :
        #     # object_dict[instanciate_id] = object_dict[arguments[1]]
            volmdlr_object = object_dict[arguments[1]]
        
        elif name in step_to_volmdlr_primitive and hasattr(step_to_volmdlr_primitive[name], "from_step"):
            volmdlr_object = step_to_volmdlr_primitive[name].from_step(arguments, object_dict)

#            object_dict[instanciate_id] = volmdlr_object
#            if hasattr(volmdlr_object, "primitive"):
#                primitives.append(volmdlr_object.primitive)primitives
        
        else:
            print('name', name)
            print('arguments', arguments)
            raise NotImplementedError

        return volmdlr_object

    def to_shells3d(self, name):
        self.graph = self.create_graph()
        
        object_dict = {}

        self.graph.add_node("#0")
        for node in self.graph.nodes:
            if node != '#0' and self.functions[node].name == "CLOSED_SHELL":
                self.graph.add_edge("#0", node)

        edges = list(nx.algorithms.traversal.breadth_first_search.bfs_edges(self.graph, "#0"))[::-1]
        for edge_nb, edge in enumerate(edges):
            instanciate_id = edge[1]
            volmdlr_object = self.instanciate(instanciate_id, object_dict)
            object_dict[instanciate_id] = volmdlr_object

        shells = []
        for node in list(self.graph.nodes):
            if node != '#0' and self.functions[node].name == 'CLOSED_SHELL':
                shells.append(object_dict[node])
        return shells
    
    def to_scatter_volume_model(self, name):
        object_dict = {}
        points3d = []
        for stepfunction in self.functions.values():
            if stepfunction.name == 'CARTESIAN_POINT':
                # INSTANCIATION
                name = self.functions[stepfunction.id].name
                arguments = self.functions[stepfunction.id].arg[:]
                for i, arg in enumerate(arguments):
                    if type(arg) == str and arg[0] == '#':
                        arguments[i] = int(arg[1:])
                volmdlr_object = step_to_volmdlr_primitive[name].from_step(arguments, object_dict)
                points3d.append(volmdlr_object)
        return VolumeModel(points3d)

class VolumeModel(dc.DessiaObject):
    _standalone_in_db = True
    _generic_eq = True
    _non_serializable_attributes  = ['shells', 'bounding_box']
    _non_eq_attributes = ['name', 'shells', 'bounding_box', 'contours', 'faces']
    _non_hash_attributes = []
    """
    :param groups: A list of two element tuple. The first element is a string naming the group and the second element is a list of primitives of the group
    """
    def __init__(self, primitives, name=''):
        self.primitives = primitives
        self.name = name
        if self.primitives:
            self.shells = self._extract_shells()
        if self.shells:
            self.bounding_box = self._bounding_box()

    # def __hash__(self):
    #     return sum([hash(p) for p in self.primitives])

    def _extract_shells(self):
        shells = []
        for primitive in self.primitives:
            if isinstance(primitive, Shell3D):
                shells.append(primitive)
        return shells

    def Volume(self):
        volume=0
        for primitive in self.primitives:
            volume+=primitive.Volume()
        return volume

    def Rotation(self, center, axis, angle, copy=True):
        if copy:
            new_primitives = [primitive.Rotation(center, axis, angle, copy=True) for primitive in self.primitives]
            return VolumeModel(new_primitives, self.name)
        else:
            for primitives in self.primitives:
                primitives.Translation(center, axis, angle, copy=False)
            self.bounding_box = self._bounding_box()

    def Translation(self, offset, copy=True):
        if copy:
            new_primitives = [primitive.Translation(offset, copy=True) for primitive in self.primitives]
            return VolumeModel(new_primitives, self.name)
        else:
            for primitives in self.primitives:
                primitives.Translation(offset, copy=False)
            self.bounding_box = self._bounding_box()


    def frame_mapping(self, frame, side, copy=True):
        """
        side = 'old' or 'new'
        """
        if copy:
            new_primitives = [primitive.frame_mapping(frame, side, copy=True) for primitive in self.primitives]
            return VolumeModel(new_primitives, self.name)
        else:
            for primitives in self.primitives:
                primitives.frame_mapping(frame, side, copy=False)
            self.bounding_box = self._bounding_box()

    def copy(self):
        new_primitives = [primitive.copy() for primitive in self.primitives]
        return VolumeModel(new_primitives, self.name)

    def _bounding_box(self):
        bboxes = []
        points = []
        for primitive in self.primitives:
            if hasattr(primitive, 'bounding_box'):
                bboxes.append(primitive.bounding_box)
            else:
                if primitive.__class__.__name__ == 'Point3D':
                    points.append(primitive)
        if bboxes:
            xmin = min([box.xmin for box in bboxes])
            xmax = max([box.xmax for box in bboxes])
            ymin = min([box.ymin for box in bboxes])
            ymax = max([box.ymax for box in bboxes])
            zmin = min([box.zmin for box in bboxes])
            zmax = max([box.zmax for box in bboxes])
        elif points:
            xmin = min([p[0] for p in points])
            xmax = max([p[0] for p in points])
            ymin = min([p[1] for p in points])
            ymax = max([p[1] for p in points])
            zmin = min([p[2] for p in points])
            zmax = max([p[2] for p in points])
        return BoundingBox(xmin, xmax, ymin, ymax, zmin, zmax)
    
    def plot(self, ax=None, color=None):
        fig = plt.figure()
        if ax is None:
            ax = fig.add_subplot(111, projection='3d')

        for i, shell in enumerate(self.shells):
            bbox = shell.bbox()
            bbox.plot(ax, color[i])

        return ax

    def MPLPlot(self):
        """
        Matplotlib plot of model.
        To use for debug.
        """
        fig = plt.figure()
        ax = fig.add_subplot(111, projection='3d', adjustable='box')
#        ax.set_aspect('equal')
        for primitive in self.primitives:
            primitive.MPLPlot(ax)
        ax.set_aspect('equal')
        ax.margins(0.1)
        return fig, ax

    def FreeCADScript(self, fcstd_filepath,
                      freecad_lib_path='/usr/lib/freecad/lib',
                      export_types=('fcstd',),
                      save_to = '',
                      tolerance=0.0001):
        """
        Generate python a FreeCAD definition of model
        :param fcstd_filename: a filename without extension to give the name at the fcstd part written in python code
        :type fcstd_filename:str
        """
        fcstd_filepath = os.path.abspath(fcstd_filepath)
        fcstd_filepath = fcstd_filepath.replace('\\','\\\\')
        freecad_lib_path = freecad_lib_path.replace('\\','\\\\')

        s='# -*- coding: utf-8 -*-\n'
        if freecad_lib_path != '':
            s+="import sys\nsys.path.append('"+freecad_lib_path+"')\n"

        s+="import math\nimport FreeCAD as fc\nimport Part\n\ndoc=fc.newDocument('doc')\n\n"
        for ip, primitive in enumerate(self.primitives):
            if primitive.name == '':
                primitive_name = 'Primitive_{}'.format(ip)
            else:
                primitive_name = 'Primitive_{}_{}'.format(ip, primitive.name)
            s += "part = doc.addObject('App::Part','{}')\n".format(primitive_name)
            if hasattr(primitive, 'FreeCADExport'):
                sp = primitive.FreeCADExport(ip)
                if sp != '':
#                        s += (sp+'\n')
                    s += (sp)
                    s += 'shapeobj = doc.addObject("Part::Feature","{}")\n'.format(primitive_name)
                    if isinstance(primitive, BSplineCurve3D) \
                    or isinstance(primitive, BSplineSurface3D) \
                    or isinstance(primitive, Circle3D) \
                    or isinstance(primitive, Ellipse3D):
#                            print(primitive)
#                            s += 'S = Part.Shape([primitive{}])\n'.format(ip)
#                            s += 'shapeobj.Shape = S\n'
                        s += 'shapeobj.Shape = primitive{}.toShape()\n'.format(ip)
                    else:
                        s += "shapeobj.Shape = primitive{}\n".format(ip)
                    s += 'part.addObject(shapeobj)\n\n'.format(ip, primitive.name)
            # --------------------DEBUG-------------------
#                else:
#                    raise NotImplementedError
            # ---------------------------------------------

        s+='doc.recompute()\n'
        if 'fcstd' in export_types:
            s+="doc.saveAs('"+fcstd_filepath+".fcstd')\n\n"
        if 'stl' in export_types:
            s+="import Mesh\nMesh.export(doc.Objects,'{}.stl', tolerance={})\n".format(fcstd_filepath, tolerance)
        if 'step' in export_types:
            s+="Part.export(doc.Objects,'{}.step')\n".format(fcstd_filepath)


        if save_to != '':
            with open(os.path.abspath(save_to),'w') as file:
                file.write(s)
        return s

    def FreeCADExport(self,fcstd_filepath,
                      python_path='python',
                      freecad_lib_path='/usr/lib/freecad/lib',
                      export_types=('fcstd',),
                      tolerance=0.0001):
        """
        Export model to .fcstd FreeCAD standard

        :param python_path: path of python binded to freecad

            * on windows: something like C:\\\\Program Files\\\\FreeCAD X.XX\\\\bin\\\\python
            * on linux: python if installed by a dstribution package
        :param filepath: path of fcstd file (without extension)
        :param freecad_lib_path: FreeCAD.so lib path (/usr/lib/freecad/lib in general)
        :param tolerance: the tolerance of tesselation for mesh exports

        """
        fcstd_filepath=os.path.abspath(fcstd_filepath)
        s=self.FreeCADScript(fcstd_filepath,
                             freecad_lib_path = freecad_lib_path,
                             export_types = export_types,
                             tolerance=tolerance)
        with tempfile.NamedTemporaryFile(suffix=".py",delete=False) as f:
            f.write(bytes(s,'utf8'))

        arg = f.name
        output = subprocess.call([python_path, arg])

        f.close()
        os.remove(f.name)
        return output

    def babylon_script(self, use_cdn=True, debug=False):

        env = Environment(loader=PackageLoader('volmdlr', 'templates'),
                          autoescape=select_autoescape(['html', 'xml']))

        template = env.get_template('babylon.html')

        bbox = self._bounding_box()
        center = bbox.center
        max_length = max([bbox.xmax - bbox.xmin,
                          bbox.ymax - bbox.ymin,
                          bbox.zmax - bbox.zmin])

        primitives_strings=[]
        for primitive in self.primitives:
            if hasattr(primitive, 'babylon_script'):
                primitives_strings.append(primitive.babylon_script())
                
        return template.render(name=self.name,
                               center=tuple(center),
                               length=2*max_length,
                               primitives_strings=primitives_strings,
                               use_cdn=use_cdn,
                               debug=debug)

    def babylonjs_from_script(self, page_name=None, use_cdn=True, debug=False):
        script = self.babylon_script(use_cdn=use_cdn, debug=debug)

        if page_name is None:
            with tempfile.NamedTemporaryFile(suffix=".html", delete=False) as file:
                file.write(bytes(script,'utf8'))
            page_name = file.name
        else:
            page_name += '.html'
            with open(page_name,'w')  as file:
                file.write(script)

        webbrowser.open('file://' + os.path.realpath(page_name))

    def babylon_data(self):
        meshes = []
        for primitive in self.primitives:
            if hasattr(primitive, 'babylon_meshes'):
                meshes.extend(primitive.babylon_meshes())
                
        bbox = self._bounding_box()
        center = bbox.center
        max_length = max([bbox.xmax - bbox.xmin,
                          bbox.ymax - bbox.ymin,
                          bbox.zmax - bbox.zmin])
                
        babylon_data = {'meshes': meshes,
                        'max_length': max_length,
                        'center': list(center)}
        return babylon_data

    @classmethod
    def babylonjs_from_babylon_data(cls, babylon_data, page_name=None, use_cdn=True, debug=False):
        env = Environment(loader=PackageLoader('volmdlr', 'templates'),
                          autoescape=select_autoescape(['html', 'xml']))

        template = env.get_template('babylon_unpacker.html')

        
        script = template.render(babylon_data=babylon_data,
                                 use_cdn=use_cdn,
                                 debug=debug
                                 )
        
        if page_name is None:
            with tempfile.NamedTemporaryFile(suffix=".html", delete=False) as file:
                file.write(bytes(script,'utf8'))
            page_name = file.name
        else:
            page_name += '.html'
            with open(page_name,'w')  as file:
                file.write(script)

        webbrowser.open('file://' + os.path.realpath(page_name))

        
    def babylonjs(self, page_name=None, use_cdn=True, debug=False):
        babylon_data = self.babylon_data()
        self.babylonjs_from_babylon_data(babylon_data, page_name = page_name,
                                         use_cdn = use_cdn, debug = debug)


        


class MovingVolumeModel(VolumeModel):
    def __init__(self, primitives, step_frames, name=''):
        VolumeModel.__init__(self, primitives=primitives, name=name)
        self.step_frames = step_frames
        
        if not self.is_consistent():
            raise dc.ConsistencyError
        
    def is_consistent(self):
        n_primitives = len(self.primitives)
        for frames in self.step_frames:
            if len(frames) != n_primitives:
                return False
        return True

    def step_volume_model(self, istep):
        primitives = []
        for primitive, frame in zip(self.primitives, self.step_frames[istep]):
            primitives.append(primitive.frame_mapping(frame, side='old', copy=True))
        return VolumeModel(primitives)

    def babylon_script(self, use_cdn=True, debug=False):

        env = Environment(loader=PackageLoader('volmdlr', 'templates'),
                          autoescape=select_autoescape(['html', 'xml']))


        template = env.get_template('babylon.html')

        bbox = self._bounding_box()
        center = bbox.center
        max_length = max([bbox.xmax - bbox.xmin,
                          bbox.ymax - bbox.ymin,
                          bbox.zmax - bbox.zmin])

        primitives_strings=[]
        for primitive in self.primitives:
            if hasattr(primitive, 'babylon_script'):
                primitives_strings.append(primitive.babylon_script())

        positions = []
        orientations = []
        for step in self.step_frames:
            step_positions = []
            step_orientations = []

            for frame in step:
                step_positions.append(list(frame.origin))
                step_orientations.append([list(frame.u),
                                          list(frame.v),
                                          list(frame.w)])

            positions.append(step_positions)
            orientations.append(step_orientations)

        return template.render(name=self.name,
                               center=tuple(center),
                               length=2*max_length,
                               primitives_strings=primitives_strings,
                               positions=positions,
                               orientations=orientations,
                               use_cdn=use_cdn,
                               debug=debug)
    
    def babylon_data(self):
        meshes = []
        primitives_to_meshes = []
        for ip, primitive in enumerate(self.primitives):
            if hasattr(primitive, 'babylon_meshes'):
                meshes.extend(primitive.babylon_meshes())
                primitives_to_meshes.append(ip)
                
        bbox = self._bounding_box()
        center = bbox.center
        max_length = max([bbox.xmax - bbox.xmin,
                          bbox.ymax - bbox.ymin,
                          bbox.zmax - bbox.zmin])
                
        steps = []
        for istep, frames in enumerate(self.step_frames):


            # step_positions = []
            # step_orientations = []
            step = {'time': istep}
            for iframe, frame in enumerate(frames):
                if iframe in primitives_to_meshes:
                    imesh = primitives_to_meshes.index(iframe)
                    step[imesh] = {}
                    step[imesh]['position'] = list(round(frame.origin, 6))
                    step[imesh]['orientations'] = [list(round(frame.u, 6)),
                                                    list(round(frame.v, 6)),
                                                    list(round(frame.w, 6))]

            steps.append(step)
        
        babylon_data = {'meshes': meshes,
                        'max_length': max_length,
                        'center': list(center),
                        'steps': steps}
        return babylon_data


class Routing:
    def __init__(self, point1, point2, volumemodel):
        self.points = [point1, point2]
        self.volumemodel = volumemodel

    def straight_line(self):
        """
        Returns 2 distances :
            - no collision distance
            - collision distance
        """
        line = LineSegment3D(self.points[0], self.points[1])

        intersection_points = []
        abscissea_list = []
        for shell in self.volumemodel.shells:
            for face in shell.faces:
                intersection_point, intersection_abscissea = face.linesegment_intersection(line, abscissea=True)
                if intersection_point is not None and intersection_abscissea != 0 and intersection_abscissea != 1:
                    not_in_abscissea_list = True
                    for abscissea in abscissea_list:
                        if math.isclose(abscissea, intersection_abscissea, abs_tol=1e-8):
                            not_in_abscissea_list = False
                    if not_in_abscissea_list:
                        intersection_points.append((intersection_point, intersection_abscissea))
                        abscissea_list.append(intersection_abscissea)

        if len(intersection_points)%2 != 0:
            raise NotImplementedError

        intersection_points = sorted(intersection_points, key=lambda abscissea: abscissea[1])
        all_points_abscissea = [(self.points[0], 0)] + intersection_points[:] + [(self.points[1], 1)]
        all_points = [p[0] for p in all_points_abscissea]

        no_collision_mesures = []
        collision_mesures = []
        i = 0
        for pt1, pt2 in zip(all_points[:-1], all_points[1:]):
            if i%2 == 0:
                no_collision_mesures.append(Measure3D(pt1, pt2, color=(0,0,1)))
            else:
                collision_mesures.append(Measure3D(pt1, pt2, color=(1,0,0)))
            i += 1

        return no_collision_mesures, collision_mesures

    def straight_line2(self):
        """
        Returns the distance of the line going around each shell's bbox encountered along the path
        """
        line = LineSegment3D(self.points[0], self.points[1])

        all_mesures_abscissea = []
        intersection_points = []
        for shell in self.volumemodel.shells:
            shell_intersection_points = []
            bbox = shell.bounding_box
            for face in shell.faces:
                intersection_point, intersection_abscissea = face.linesegment_intersection(line, abscissea=True)
                if intersection_point is not None and intersection_abscissea != 0 and intersection_abscissea != 1:
                    intersection_points.append((intersection_point, intersection_abscissea))
                    shell_intersection_points.append((intersection_point, intersection_abscissea))

            if len(shell_intersection_points) == 2:
                shell_intersection_points = sorted(shell_intersection_points, key=lambda abscissea: abscissea[1])
                abscissea1 = shell_intersection_points[0][1]
                abscissea2 = shell_intersection_points[1][1]
                shell_intersection_points = [p[0] for p in shell_intersection_points]
                around_bbox_mesures = bbox.distance_between_two_points_on_bbox(shell_intersection_points[0], shell_intersection_points[1])
                all_mesures_abscissea.append((around_bbox_mesures, abscissea1, abscissea2))
            elif len(shell_intersection_points) > 2 or len(shell_intersection_points) == 1:
                raise NotImplementedError

        intersection_points = sorted(intersection_points, key=lambda abscissea: abscissea[1])
        all_mesures_abscissea = sorted(all_mesures_abscissea, key=lambda abscissea: abscissea[1])
        all_points_abscissea = [(self.points[0], 0)] + intersection_points[:] + [(self.points[1], 1)]
        all_points = [p[0] for p in all_points_abscissea]

        no_collision_mesures = []
        i = 0
        for pt1, pt2 in zip(all_points[:-1], all_points[1:]):
            if i%2 == 0:
                no_collision_mesures.append(Measure3D(pt1, pt2, color=(0,0,1)))
            else:
                no_collision_mesures.extend(all_mesures_abscissea[i//2][0])
            i += 1

        return no_collision_mesures


class ViewIso:# TODO: rename this in IsoView
    def __init__(self, component, frame, size):
        self.component = component
        self.frame = frame
        self.size = size
        self.plot_datas = self.plot_data()

    def plot_data(self, detail=True):
        wide = min(self.size)/2
        plot_datas = []
        plot_datas.extend(self.component.plot_data(self.frame, detail=detail))
        plot_datas.extend(self.component.plot_data(Frame3D(self.frame.origin + Point3D((0, self.size[1]/2 + self.size[2]/2 + wide, 0)), self.frame.u, self.frame.w, self.frame.v), detail = detail))
        plot_datas.extend(self.component.plot_data(Frame3D(self.frame.origin + Point3D((self.size[0]/2 + self.size[2]/2 + wide, 0, 0)), self.frame.w, self.frame.v, self.frame.u), detail = detail))
        return plot_datas

    def plot(self):
        plot_data.plot(self.plot_datas)



step_to_volmdlr_primitive = {
        # GEOMETRICAL ENTITIES
        'CARTESIAN_POINT': Point3D,
        'DIRECTION': Vector3D,
        'VECTOR': Vector3D,

        'AXIS1_PLACEMENT': None,
        'AXIS2_PLACEMENT_2D': None, # ??????????????????
        'AXIS2_PLACEMENT_3D': Frame3D,

        'LINE': Line3D, #LineSegment3D,
        'CIRCLE': Circle3D,
        'ELLIPSE': Ellipse3D,
        'PARABOLA': None,
        'HYPERBOLA': None,
<<<<<<< HEAD
        # 'PCURVE': None,
=======
#        'PCURVE': None,
>>>>>>> fa502955
        'CURVE_REPLICA': None,
        'OFFSET_CURVE_3D': None,
        'TRIMMED_CURVE': None, # BSplineCurve3D cannot be trimmed on FreeCAD
        'B_SPLINE_CURVE': BSplineCurve3D,
        'B_SPLINE_CURVE_WITH_KNOTS': BSplineCurve3D,
        'BEZIER_CURVE': BSplineCurve3D,
        'RATIONAL_B_SPLINE_CURVE': BSplineCurve3D,
        'UNIFORM_CURVE': BSplineCurve3D,
        'QUASI_UNIFORM_CURVE': BSplineCurve3D,
        'SURFACE_CURVE': None, # TOPOLOGICAL EDGE
        'SEAM_CURVE': None, #LineSegment3D, # TOPOLOGICAL EDGE ############################
        'COMPOSITE_CURVE_SEGMENT': None, # TOPOLOGICAL EDGE
        'COMPOSITE_CURVE': Wire3D, # TOPOLOGICAL WIRE
        'COMPOSITE_CURVE_ON_SURFACE': Wire3D, # TOPOLOGICAL WIRE
        'BOUNDARY_CURVE': Wire3D, # TOPOLOGICAL WIRE

        'PLANE': Plane3D,
        'CYLINDRICAL_SURFACE': CylindricalSurface3D,
        'CONICAL_SURFACE': None,
        'SPHERICAL_SURFACE': None,
        'TOROIDAL_SURFACE': ToroidalSurface3D,
        'DEGENERATE_TOROIDAL_SURFACE': None,
        'B_SPLINE_SURFACE_WITH_KNOTS': BSplineSurface3D,
        'B_SPLINE_SURFACE': BSplineSurface3D,
        'BEZIER_SURFACE': BSplineSurface3D,
        # 'BEZIER_SURFACE': None,
        'OFFSET_SURFACE': None,
        'SURFACE_REPLICA': None,
        'RATIONAL_B_SPLINE_SURFACE': BSplineSurface3D,
        'RECTANGULAR_TRIMMED_SURFACE': None,
        'SURFACE_OF_LINEAR_EXTRUSION': BSplineExtrusion, # CAN BE A BSplineSurface3D
        'SURFACE_OF_REVOLUTION': None,
        'UNIFORM_SURFACE': BSplineSurface3D,
        'QUASI_UNIFORM_SURFACE': BSplineSurface3D,
        'RECTANGULAR_COMPOSITE_SURFACE': PlaneFace3D, # TOPOLOGICAL FACES
        'CURVE_BOUNDED_SURFACE': PlaneFace3D, # TOPOLOGICAL FACE


        # TOPOLOGICAL ENTITIES
        'VERTEX_POINT': None,

        'EDGE_CURVE': Edge3D, # LineSegment3D, # TOPOLOGICAL EDGE
        'ORIENTED_EDGE': None, # TOPOLOGICAL EDGE
        # The one above can influence the direction with their last argument
        # TODO : maybe take them into consideration

        'FACE_BOUND': None, # TOPOLOGICAL WIRE
        'FACE_OUTER_BOUND': None, # TOPOLOGICAL WIRE
        # Both above can influence the direction with their last argument
        # TODO : maybe take them into consideration
        'EDGE_LOOP': Contour3D, # TOPOLOGICAL WIRE
        'POLY_LOOP': Contour3D, # TOPOLOGICAL WIRE
        'VERTEX_LOOP': None, # TOPOLOGICAL WIRE

        'ADVANCED_FACE': Face3D,
        'FACE_SURFACE': Face3D,

        'CLOSED_SHELL': Shell3D,
        'OPEN_SHELL': Shell3D,
#        'ORIENTED_CLOSED_SHELL': None,
        'CONNECTED_FACE_SET': Shell3D,

        }<|MERGE_RESOLUTION|>--- conflicted
+++ resolved
@@ -4159,17 +4159,13 @@
     
     @classmethod
     def from_contour3d(cls, contours3d, cylindricalsurface3d, points=None, name=''):
-<<<<<<< HEAD
-=======
-#        Face3D.__init__(self, contours3d[0])
->>>>>>> fa502955
         center = cylindricalsurface3d.frame.origin
         h = contours3d[0].edges[0].Length()
         angle = contours3d[0].edges[1].angle
         
         center2d = center.To2D(center, cylindricalsurface3d.frame.v, cylindricalsurface3d.frame.w)
         segbh = LineSegment2D(center2d, center2d + Point2D((0,h)))
-        circlestart = LineSegment2D(segbh.points[1], segbh.points[1]+Point2D((angle*cylindricalsurface3d.radius,0))) #You can change 2*pi by an other angle
+        circlestart = LineSegment2D(segbh.points[1], segbh.points[1]+Point2D((angle*float(cylindricalsurface3d.radius)/1000,0))) #You can change 2*pi by an other angle
         seghb = LineSegment2D(circlestart.points[1],circlestart.points[1]-segbh.points[1])
         circlend = LineSegment2D(seghb.points[1],segbh.points[0])
         edges = [segbh, circlestart, seghb, circlend]
@@ -4236,7 +4232,7 @@
         W=self.cylindricalsurface3d.frame[2]
         W.Normalize()
         Triangles=[]
-        frame3d=Frame3D(O, V, W, U, '')    # On créé un nouveau Frame3d avec des vecteurs normalisés ---- le dernier vecteur est le vecteur normal  
+        frame3d=Frame3D(O, V, W, -U, '')    # On créé un nouveau Frame3d avec des vecteurs normalisés ---- le dernier vecteur est le vecteur normal  
         
         # if self.contours[0].__class__ is Contour3D :
         #     newpoints, placement2d = self.contour3d_to2d(frame3d, radius)
@@ -4390,7 +4386,9 @@
             else:
                 Triangles.append(None)
         pt3d, tangle = delete_double_pos(Points_3D, Triangles)
-        return pt3d, tangle
+        
+        
+        return pt3d, tangle ### return point 2d, a envoyer en 3d
 
     def MPLPlotpoints(self, ax=None, color='k'):
         if ax is None:
@@ -4483,18 +4481,20 @@
         points.append(line.points[1])
         return points
     
-    def contour2d_to3d(self, all_contours_points, radius, frame3d) :
+    def points2d_to3d(self, points2d, rcenter, rcircle, frame3d) :
+        # source wikipedia Tore
         Points3D = []
-        
-        for pt in  all_contours_points: #2D en 3D
-            Points3D.append(Point3D(Vector3D([radius*math.cos(pt[0]/radius),radius*math.sin(pt[0]/radius),pt[1]])))            
-        Points_3D = [frame3d.OldCoordinates(point) for point in Points3D]  #Création de la nouvelle liste de points dans le repère de base
-        
-        return Points_3D
-        
-    def triangulation(self, resolution=31):
-        # contour = self.contours[0] 
-        # points = self.points
+        R = rcenter - rcircle
+        center = frame3d.origin
+        for pt in points2d :
+            phi, theta = pt[0], pt[1]
+            x = (R+rcircle*math.cos(phi))*math.cos(theta)
+            y = (R+rcircle*math.cos(phi))*math.sin(theta)
+            z = rcircle*math.sin(phi)
+            Points3D.append(Point3D([x,y,z])+center)
+        return Points3D    
+    
+    def triangulation(self, resolution=30):
         rcenter = self.rcenter
         rcircle = self.rcircle
         
@@ -4574,185 +4574,53 @@
         #########
     
     
-        ########## Discrétisation angle
-        
+        ########## With angle frame
         #Angle of the tore
-        theta = 2*math.pi - self.contours[0].edges[0].angle
+        theta = self.contours[0].edges[0].angle
         
         arc1 = self.contours[0].edges[1] #arc start
         arc2 = self.contours[0].edges[-1] #arc end
         phi1 = arc1.angle
         phi2 = arc2.angle
+        
         #Creation of the window
-    
-        # ldir = LineSegment2D(Point2D((0,0)), Point2D((theta*rcenter, 0)))
-        # arc1 = LineSegment2D(ldir.points[0] - Point2D((0, phi1/2*rcircle)), ldir.points[0] + Point2D((0, phi1/2*rcircle)))
-        # arc2 = LineSegment2D(ldir.points[1] - Point2D((0, phi2/2*rcircle)), ldir.points[1] + Point2D((0, phi2/2*rcircle)))
-        pt1 = Point2D((0,0))
-        pt2 = Point2D((theta*rcircle,phi1/2*rcircle))
-        pt3 = Point2D((theta*(rcenter-rcircle),phi2/2*rcircle))
-        pt4 = Point2D((theta*rcenter, 0))
-        pt5 = Point2D((theta*(rcenter-rcircle),-phi2/2*rcircle))
-        pt6 = Point2D((theta*rcircle,-phi1/2*rcircle))
-        
-        seg1 = LineSegment2D(pt1, pt2)
-        seg2 = LineSegment2D(pt2, pt3)
-        seg3 = LineSegment2D(pt3, pt4)
-        seg4 = LineSegment2D(pt4, pt5)
-        seg5 = LineSegment2D(pt5, pt6)
-        seg6 = LineSegment2D(pt6, pt1)
-        
-        edges = [seg1, seg2, seg3, seg4, seg5, seg6]
-        points = edges[0].points 
+        centerota = Point2D((0,0))
+        pt1, pt2, pt3, pt4 = Point2D((0, 0)), Point2D((0, phi1)), Point2D((theta, phi2)), Point2D((theta, 0))
+        
+        seg1, seg2, seg3, seg4 = LineSegment2D(pt1, pt2), LineSegment2D(pt2, pt3), LineSegment2D(pt3, pt4), LineSegment2D(pt4, pt1) 
+        
+        edges = [seg1, seg2, seg3, seg4]
         contours2d =  [Contour2D(edges)]
-        
-        # resolution = 5e-4 
-        
-        # ptsdir = self.points_resolution(ldir, 0, resolution)
-        # ptsarc1 = self.points_resolution(arc1, 1, resolution)
-        # ptsarc2 = self.points_resolution(arc2, 1, resolution)
-        # fig, ax = plt.subplots()
-        # [pt.MPLPlot(ax=ax) for pt in ptsdir]
-        # [pt.MPLPlot(ax=ax, color='r') for pt in ptsarc1]
-        # [pt.MPLPlot(ax=ax, color='r') for pt in ptsarc2]
-        # contourspts = ptsarc1 + ptsdir + ptsarc2
-        all_contours_points = self.cut_contours(contours2d, resolution)
-        print(all_contours_points)
-        fig, ax = plt.subplots()
-        [pt.MPLPlot(ax=ax) for pt in all_contours_points]
-        
-        pts3d1 = self.contour2d_to3d(ptsdir, rcenter, frame3d)
-        # pts3d1 = self.contour2d_to3d(contourspts, rcenter, frame3d)
-        fig = plt.figure()
-        ax = fig.add_subplot(111, projection='3d')
-        [pt.MPLPlot(ax=ax) for pt in contourspts]
-        
-        
-        pts3d = []
-        for enum, pt in enumerate(pts3d1) :
-            ptotransform = []
-            for el in ptsarc1 :
-                # ptotransform.append(pt + el.vector[1]*U)
-                ptotransform.append(Point2D((el.vector[1],pt.vector[0]+pt.vector[1])))
-                
-            
-            
-            vec_ext_center = Vector3D((O-pt).vector)
-            vec_ext_center.Normalize()
-            center = pt + rcircle*vec_ext_center
-            n = U.Cross(vec_ext_center)
-            frame = Frame3D(center, U, vec_ext_center, n)
-            ptstransfor = self.contour2d_to3d(ptotransform, rcircle, frame)
-            ptstransfo = [frame.OldCoordinates(point) for point in ptstransfor]
-            # [pt.MPLPlot(ax=ax) for pt in ptstransfo]
-            pts3d.append(ptstransfo)
-        
-        
-        # [pt.MPLPlot(ax=ax) for pt in pts3d[1]]
-        
-        
-        
-        
-        
-        # fig, ax = plt.subplots()
-        # [pt.MPLPlot(ax=ax) for pt in ptsdir]
-        # [pt.MPLPlot(ax=ax, color='r') for pt in ptsarc1]
-        # [pt.MPLPlot(ax=ax, color='r') for pt in ptsarc2]
-        
-        
-        ##########
-    
-        # for enum, pt in enumerate(pointscontours):
-        #     vec_ext_center = Vector3D((O-pt).vector)
-        #     vec_ext_center.Normalize()
-        #     vec_master = U.Cross(vec_ext_center)
-                
-        #     ccircle = pt + Point3D((rcircle*vec_ext_center).vector)
-        #     cpt = Arc3D(pt, pt.Rotation(ccircle, vec_master, math.pi), pt, vec_master)
-            
-        #     Circle.append(cpt)
-            
-        #     #Size of extru line
-        #     if enum == len(pointscontours)-1 :
-        #         line_extru = LineSegment3D(pt, pointscontours[0])
-        #         pt1 = line_extru.points[1]
-        #     else : 
-        #         line_extru = LineSegment3D(pt, pointscontours[enum+1])
-        #         pt1 = line_extru.points[1]
-
-        #     Linextru.append(line_extru)
-        #     ccircle2 = pt + Point3D((pt1.Dot(vec_master)*vec_master).vector) + Point3D((rcircle*vec_ext_center).vector)
-        #     cpt2 = Arc3D(pt1, pt1.Rotation(ccircle2, vec_master, math.pi), pt1, vec_master)
-        #     Circle.append(cpt2)
-            
-        # #Creation of face between couple of circle
-        # faces = []
-        # # pts = []
-        # # triangulation = []
-        # for k in range(0,8):#len(Linextru)-1):
-        #     # cstart, cend = Circle[k], Circle[k+1]
-        #     cstart, cend = Circle[2*k], Circle[2*k+1]
-            
-            
-        #     print('cend.points', cend.points)
-        #     ls1 = Linextru[k]
-        #     ls2 = LineSegment3D(ls1.points[1], ls1.points[0])
-        #     edges = [ls1, cend, ls2, cstart]
-        #     points = ls1.points+cend.points[::-1]+ls2.points+cstart.points
-             
-        #     # edges = [ls2, cstart, ls1, cend]
-        #     # points = ls2.points+cstart.points+ls1.points+cend.points[::-1]
-            
-        #     # print(points)
-        #     contours = [Contour3D(edges)] #### contours 3d
-        #     # pt = ls1.points[0]
-        #     # center = cstart.center.To2D(pt, cstart.normal.Cross(Vector3D((O-pt).vector)), Vector3D((O-pt).vector))
-        #     # segbh = LineSegment2D(center, center+Point2D((0,ls1.Length())))
-        #     # circlestart = LineSegment2D(segbh.points[1], segbh.points[1]+Point2D((2*math.pi*cstart.radius,0)))
-        #     # seghb = LineSegment2D(circlestart.points[1],circlestart.points[1]-segbh.points[1])
-        #     # circlend = LineSegment2D(seghb.points[1],segbh.points[0])
-        #     # edges = [segbh, circlestart, seghb, circlend]
-        #     # edges = [seghb, circlend, segbh, circlestart]
-        #     # contours = [Contour2D(edges)]
-        #     # points = edges[0].points
-            
-        #     # fig = plt.figure()
-        #     # ax = fig.add_subplot(111, projection='3d')
-        #     # for seg in contours :
-        #     #     seg.MPLPlot(ax=ax)
-        #     # print(points)
-        #     # [pt.MPLPlot(ax=ax) for pt in points]
-        #     # print()
-        #     # segbh.MPLPlot(ax=ax)    
-        #     # circlestart.MPLPlot(ax=ax,color='r')
-        #     # seghb.MPLPlot(ax=ax,color='b')
-        #     # circlend.MPLPlot(ax=ax,color='y')
-            
-            
-        #     frame3d_circle = Frame3D(cstart.center, -cstart.normal, U, cstart.normal.Cross(U))
-        #     cylsurf3d = CylindricalSurface3D(frame3d_circle, cstart.radius*1000)
-        #     # cylface = CylindricalFace3D(contours, cylsurf3d)
-        #     cylface = CylindricalFace3D(contours, cylsurf3d, points)
-        #     faces.append(cylface)
-        #     # points, triangles = cylface.triangulation()
-        #     # print('====>')
-        #     # pts.append(points)
-        #     # triangulation.append(triangles)
-        
-        # print(len(faces))
-        # print('HEY')
-        # print('faces', faces)
-        # shell = Shell3D(faces)
-        # print('1')
-        # volumemodel = VolumeModel([shell])
-        # print('2')
-        # volumemodel.babylonjs(debug=True)
-        # print('3')
-        # return faces
-        # return pts, triangulation
-        # Triangles=[]
-        
-          
+        ctr_pt1 = self.cut_contours(contours2d, resolution)
+        
+        all_contours_points = []
+        for listpt in ctr_pt1 :
+            bandept = []
+            for pt in listpt :
+                bandept.append(pt.Rotation(centerota, -math.pi/2))
+            edges = []
+            for k in range (0,len(bandept)) :
+                if k == len(bandept)-1 :
+                    edges.append(LineSegment2D(bandept[k], bandept[0]))
+                else :
+                    edges.append(LineSegment2D(bandept[k], bandept[k+1]))
+            ctr2d = [Contour2D(edges)]
+            all_contours_points.extend(self.cut_contours(ctr2d, resolution))
+        
+        pts_frame1 = []
+        for listpt in all_contours_points :
+            for pt in listpt : 
+                pts_frame1.append(pt.Rotation(centerota, math.pi/2))
+        
+        all_points = self.delete_double(pts_frame1) # All points necessary for triangulation
+        
+        A = dict(vertices=[pt.vector for pt in all_points])
+        B = triangle.triangulate(A, 'cp')
+        tangle = list(B['triangles'])
+        
+        pts3d = self.points2d_to3d(all_points, rcenter, rcircle, frame3d)
+        
+        return pts3d, [tangle]
     
 class BSplineFace3D(Face3D):
     def __init__(self, contours, bspline_shape, points=None, name=''):
@@ -6829,11 +6697,7 @@
         'ELLIPSE': Ellipse3D,
         'PARABOLA': None,
         'HYPERBOLA': None,
-<<<<<<< HEAD
-        # 'PCURVE': None,
-=======
 #        'PCURVE': None,
->>>>>>> fa502955
         'CURVE_REPLICA': None,
         'OFFSET_CURVE_3D': None,
         'TRIMMED_CURVE': None, # BSplineCurve3D cannot be trimmed on FreeCAD
