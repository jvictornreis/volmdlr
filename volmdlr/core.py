#!/usr/bin/env python3
# -*- coding: utf-8 -*-
"""

"""


#import bezier
from geomdl import NURBS

import warnings
import math
import numpy as npy
npy.seterr(divide='raise')
#from itertools import permutations

import matplotlib.pyplot as plt
import  mpl_toolkits
from matplotlib.patches import Arc, FancyArrow
from mpl_toolkits.mplot3d import Axes3D
from mpl_toolkits.mplot3d import proj3d
from matplotlib.patches import FancyArrowPatch

import networkx as nx

from .vmcy import (sub2D, add2D, mul2D, Vector2DNorm, Vector2DDot,
                   sub3D, add3D, mul3D, Vector3DNorm, Vector3DDot,
                   vector3D_cross, vector3D_rotation,
                   LineSegment2DPointDistance, PolygonPointBelongs)

from scipy.linalg import solve

import volmdlr.geometry as geometry
from volmdlr import plot_data
# from volmdlr import triangulation as tri
import triangle

import dessia_common as dc

from jinja2 import Environment, PackageLoader, select_autoescape

import webbrowser
import os

import tempfile
import subprocess

import random



def standardize_knot_vector(knot_vector):
    u0 = knot_vector[0]
    u1 = knot_vector[-1]
    standard_u_knots = []
    if u0 != 0 or u1 != 1:
        x = 1/(u1-u0)
        y = u0/(u0-u1)
        for u in knot_vector:
            standard_u_knots.append(u*x+y)
        return standard_u_knots
    else:
        return knot_vector


def find_and_replace(string, find, replace):
    """
    Finds a string in a string and replace it
    """
    index = string.find(find)
    if index != -1:
        try:
            # verifie si il reste pas des chiffre apres
            int(string[index+len(find)])
        except (ValueError, IndexError):
            # on remplace
            return string[:index]+replace+string[index+len(find):]
        else:
            return string[:index]+find_and_replace(string[index+len(find)], find, replace)
    return string

def step_split_arguments(function_arg):
    """
    Split the arguments of a function that doesn't start with '(' but end with ')'
    ex: IN: '#123,#124,#125)'
       OUT: ['#123', '#124', '#125']
    """
    if len(function_arg) > 0 and function_arg[-1] != ')':
            function_arg += ')'
    arguments = []
    argument = ""
    parenthesis = 1
    for char in function_arg:
        if char == "(":
            parenthesis += 1

        if char != "," or parenthesis > 1:
            argument += char
        else:
            arguments.append(argument)
            argument = ""

        if char == ")":
            parenthesis -= 1
            if parenthesis == 0:
                arguments.append(argument[:-1])
                argument = ""
                break
    return arguments

def set_to_list(step_set):
    char_list = step_set.split(',')
    char_list[0] = char_list[0][1:]
    char_list[-1] = char_list[-1][:-1]
    return [elem for elem in char_list]

def delete_node_and_predecessors(graph, node):
    predecessors = list(graph.predecessors(node))
    graph.remove_node(node)
    for predecessor in predecessors:
        delete_node_and_predecessors(graph, predecessor)

def delete_node_and_successors(graph, node):
    successors = list(graph.successors(node))
    graph.remove_node(node)
    for successor in successors:
        delete_node_and_successors(graph, successor)

def clockwise_angle(vector1, vector2):
    """
    Return the clockwise angle in radians between vector1 and vector2.
    """
    vector0 = Vector2D((0, 0))
    if vector0 in (vector1, vector2):
        return 0

    dot = vector1.Dot(vector2)
    norm_vec_1 = vector1.Norm()
    norm_vec_2 = vector2.Norm()
    cross = vector1.Cross(vector2)
    inner_angle = math.acos(dot/(norm_vec_1*norm_vec_2))

    if cross < 0:
        return inner_angle

    return 2*math.pi-inner_angle

class Matrix22:
    def __init__(self, M11, M12, M21, M22):
        self.M11 = M11
        self.M12 = M12
        self.M21 = M21
        self.M22 = M22

    def __add__(self, other_matrix):
        return Matrix22(self.M11 + other_matrix.M11,
                        self.M12 + other_matrix.M12,
                        self.M21 + other_matrix.M21,
                        self.M22 + other_matrix.M22,
                        )

    def __mul__(self, other_matrix):
        return Matrix22(self.M11*other_matrix.M11 + self.M12*other_matrix.M21,
                        self.M11*other_matrix.M12 + self.M12*other_matrix.M22,
                        self.M21*other_matrix.M11 + self.M22*other_matrix.M21,
                        self.M21*other_matrix.M12 + self.M22*other_matrix.M22)


class Matrix33:
    def __init__(self, M11, M12, M13, M21, M22, M23, M31, M32, M33):
        self.M11 = M11
        self.M12 = M12
        self.M13 = M13
        self.M21 = M21
        self.M22 = M22
        self.M23 = M23
        self.M31 = M31
        self.M32 = M32
        self.M33 = M33

#    def __getitem__(self, key):
#        return self.vector[key]

    def __add__(self, other_matrix):
        return Matrix33(self.M11 + other_matrix.M11,
                        self.M12 + other_matrix.M12,
                        self.M13 + other_matrix.M13,
                        self.M21 + other_matrix.M21,
                        self.M22 + other_matrix.M22,
                        self.M23 + other_matrix.M23,
                        self.M31 + other_matrix.M31,
                        self.M32 + other_matrix.M32,
                        self.M33 + other_matrix.M33)

    def __mul__(self, other_matrix):
        return Matrix33(self.M11*other_matrix.M11 + self.M12*other_matrix.M21 + self.M13*other_matrix.M31,
                        self.M11*other_matrix.M12 + self.M12*other_matrix.M22 + self.M13*other_matrix.M32,
                        self.M11*other_matrix.M13 + self.M12*other_matrix.M23 + self.M13*other_matrix.M33,
                        self.M21*other_matrix.M11 + self.M22*other_matrix.M21 + self.M23*other_matrix.M31,
                        self.M21*other_matrix.M12 + self.M22*other_matrix.M22 + self.M23*other_matrix.M32,
                        self.M21*other_matrix.M13 + self.M22*other_matrix.M23 + self.M23*other_matrix.M33,
                        self.M31*other_matrix.M11 + self.M32*other_matrix.M21 + self.M33*other_matrix.M31,
                        self.M31*other_matrix.M12 + self.M32*other_matrix.M22 + self.M33*other_matrix.M32,
                        self.M31*other_matrix.M13 + self.M32*other_matrix.M23 + self.M33*other_matrix.M33)

    def __repr__(self):
        s = '[{} {} {}]\n[{} {} {}]\n[{} {} {}]\n'.format(self.M11, self.M12, self.M13,
                                                          self.M21, self.M22, self.M23,
                                                          self.M31, self.M32, self.M33)
        return s

    def float_multiplication(self, float_value):
        return Matrix33(self.M11*float_value, self.M12*float_value, self.M13*float_value,
                        self.M21*float_value, self.M22*float_value, self.M23*float_value,
                        self.M31*float_value, self.M32*float_value, self.M33*float_value)


    def vector_multiplication(self, vector):
        return vector.__class__((self.M11*vector.vector[0] + self.M12*vector.vector[1] + self.M13*vector.vector[2],
                                 self.M21*vector.vector[0] + self.M22*vector.vector[1] + self.M23*vector.vector[2],
                                 self.M31*vector.vector[0] + self.M32*vector.vector[1] + self.M33*vector.vector[2]))

    def determinent(self):
        det = self.M11*self.M22*self.M33 + self.M12*self.M23*self.M31 \
            + self.M13*self.M21*self.M32 - self.M13*self.M22*self.M31 \
            - self.M23*self.M32*self.M11 - self.M33*self.M12*self.M21
        return det

    def inverse(self):
        det = self.determinent()

        if not math.isclose(det, 0, abs_tol=1e-10):
            det_inv = 1/det
            return Matrix33(det_inv*(self.M22*self.M33 - self.M23*self.M32),# a22a33−a23a32
                            det_inv*(self.M13*self.M32 - self.M12*self.M33),# a13a32−a12a33
                            det_inv*(self.M12*self.M23 - self.M13*self.M22),# a12a23−a13a22
                            det_inv*(self.M23*self.M31 - self.M21*self.M33),# a23a31−a21a33
                            det_inv*(self.M11*self.M33 - self.M13*self.M31),# a11a33−a31a13
                            det_inv*(self.M21*self.M13 - self.M23*self.M11),# a13a21−a23a11
                            det_inv*(self.M21*self.M32 - self.M31*self.M22),# a21a32−a31a22
                            det_inv*(self.M12*self.M31 - self.M32*self.M11),# a12a31−a32a11
                            det_inv*(self.M11*self.M22 - self.M21*self.M12) # a11a22−a21a12
                            )


        else:
            print(self.__dict__, det)
            raise ValueError

    @classmethod
    def random_matrix(cls, minimum=0, maximum=1):
        range_ = maximum - minimum
        return cls(*[minimum + range_*random.random() for _ in range(9)])

    def to_numpy(self):
        return npy.array([[self.M11, self.M12, self.M13],
                          [self.M21, self.M22, self.M23],
                          [self.M31, self.M32, self.M33]])

class Arrow3D(FancyArrowPatch):
    def __init__(self, xs, ys, zs, *args, **kwargs):
        FancyArrowPatch.__init__(self, (0,0), (0,0), *args, **kwargs)
        self._verts3d = xs, ys, zs

    def draw(self, renderer):
        xs3d, ys3d, zs3d = self._verts3d
        xs, ys, zs = proj3d.proj_transform(xs3d, ys3d, zs3d, renderer.M)
        self.set_positions((xs[0],ys[0]),(xs[1],ys[1]))
        FancyArrowPatch.draw(self, renderer)


class Vector(dc.DessiaObject):
    """
    Abstract class of vector
    """
    def __setitem__(self, key, item):
        self.vector[key] = item

    def __getitem__(self, key):
        return self.vector[key]

    def __repr__(self):
        return '{}: {}'.format(self.__class__.__name__, self.vector)

    def __radd__(self, other_vector):
        return self + other_vector

    def __rsub__(self, other_vector):
        return self - other_vector

    def __rmul__(self, value):
        return self * value

    def __rtruediv__(self, value):
        return self / value

    def __lt__(self, other_vector):
        return self.Norm() < other_vector.Norm()

    def __le__(self, other_vector):
        return self.Norm() <= other_vector.Norm()

    def __ne__(self, other_vector):
        return not npy.allclose(self.vector, other_vector.vector)

    def to_numpy(self):
        return npy.array(self.vector)

    def copy(self):
        return self.__class__(self.vector)

#    def Dict(self):
#        d = {'vector': [float(i) for i in self.vector],
#             'object_class' : self.full_classname}
#        return d

    @classmethod
    def mean_point(cls, points):
        n = 1
        point = points[0].copy()
        for point2 in points[1:]:
            point += point2
            n += 1
        point /= n
        return point

class Vector2D(Vector):
    def __init__(self, vector, name=''):
        # TODO: change this list to 2 values vx and vy
        self.vector = [0, 0]
#        self.vector = npy.zeros(2)
        self.vector[0] = vector[0]
        self.vector[1] = vector[1]
        self.name = name

    def __add__(self, other_vector):
        return Vector2D(add2D(self.vector, other_vector.vector))

    def __neg__(self):
        return Vector2D((-self.vector[0], -self.vector[1]))

    def __sub__(self, other_vector):
        return Vector2D(sub2D(self.vector, other_vector.vector))

    def __mul__(self, value):
        return Vector2D(mul2D(self.vector, value))

    def __truediv__(self, value):
        if value == 0:
            raise ZeroDivisionError
        return Vector2D((self.vector[0] / value,
                         self.vector[1] / value))

    def __round__(self, ndigits=6):
        return self.__class__((round(self.vector[0], ndigits),
                               round(self.vector[1], ndigits)))

    def __hash__(self):
        return int(1000*(self.vector[0]+self.vector[1]))

    def __eq__(self, other_vector):
        return math.isclose(self.vector[0], other_vector.vector[0], abs_tol=1e-08) \
        and math.isclose(self.vector[1], other_vector.vector[1], abs_tol=1e-08)

    def Norm(self):
        """
        :returns: norm of vector
        """
        return Vector2DNorm(self.vector)

    def Normalize(self):
        """
        Normalize the vector modifying it's coordinate
        """
        n = self.Norm()
        if math.isclose(n, 0, abs_tol=1e-9):
            raise ZeroDivisionError

        self.vector[0] /= n
        self.vector[1] /= n

    def Dot(self, other_vector):
        return Vector2DDot(self.vector, other_vector.vector)

    def Cross(self, other_vector):
        u1, u2 = self.vector
        v1, v2 = other_vector.vector
        return u1*v2 - u2*v1

    def point_distance(self, point2):
        return (self-point2).Norm()


    def Rotation(self, center, angle, copy=True):
        u = self - center
        vector2 = [math.cos(angle)*u[0] - math.sin(angle)*u[1] + center[0],
                   math.sin(angle)*u[0] + math.cos(angle)*u[1] + center[1]]
#        vector2 = (npy.dot(npy.array([[math.cos(angle), -math.sin(angle)],
#                                      [math.sin(angle), math.cos(angle)]]),
#                           (self.vector-center.vector))
#                   + center.vector)
        if copy:
            return self.__class__(vector2)
        else:
            self.vector = vector2

    def Translation(self, offset, copy=True):
        """
        :param offset: an other Vector2D
        """
        vector2 = [self.vector[0] + offset[0],
                   self.vector[1] + offset[1]]
        if copy:
            return self.__class__(vector2)
        else:
            self.vector = vector2

    def frame_mapping(self, frame, side, copy=True):
        """
        side = 'old' or 'new'
        """
        if side == 'old':
            new_vector = frame.OldCoordinates(self)
            if copy:
                return new_vector
            else:
                self.vector = new_vector.vector

        if side == 'new':
            new_vector = frame.NewCoordinates(self)
            if copy:
                return new_vector
            else:
                self.vector = new_vector.vector

    def To3D(self, plane_origin, vx, vy):
        return Vector3D([plane_origin.vector[0] + vx.vector[0]*self.vector[0] + vy.vector[0]*self.vector[1],
                         plane_origin.vector[1] + vx.vector[1]*self.vector[0] + vy.vector[1]*self.vector[1],
                         plane_origin.vector[2] + vx.vector[2]*self.vector[0] + vy.vector[2]*self.vector[1],
                         ])

    def NormalVector(self, unit=False):
        n = Vector2D((-self.vector[1], self.vector[0]))
        if unit:
            n.Normalize()
        return n

    def Draw(self):
        warnings.warn(
            "Draw is deprecated and will be removed in next versions, use plot() instead",
            DeprecationWarning
        )
        self.plot()

    def plot(self, amplitude=0.5, origin=None, ax=None, color='k', line=False, label=None):
        if origin is None:
            origin = Vector2D((0., 0.))

        if ax is None:
            fig, ax = plt.subplots()
        else:
            fig = ax.figure

        if self.vector == [0., 0.]:
            point = Point2D(origin.vector)
            point.MPLPlot(ax=ax, color=color)
            return fig, ax

        ax.add_patch(FancyArrow(origin[0], origin[1],
                                self.vector[0]*amplitude, self.vector[1]*amplitude,
                                width=0.001*5*amplitude,
                                head_width=0.01*3000*amplitude,
                                length_includes_head=True,
                                color=color))
        if line:
            style='-'+color
            linestyle = '-.'
            origin = Point2D(origin)
            p1, p2 = origin, origin+self
            u = p2 - p1
#            plt.plot([p1[0], p2[0]], [p1[1], p2[1]], style)
            p3 = p1 - 3*u
            p4 = p2 + 4*u
            ax.plot([p3[0], p4[0]], [p3[1], p4[1]], style, linestyle=linestyle)

        if label is not None:
            ax.text(*(origin+self*amplitude).vector, label)

        return fig, ax
#
#    @classmethod
#    def DictToObject(cls, dict_):
#        return cls(dict_['vector'])


x2D = Vector2D((1, 0))
y2D = Vector2D((0, 1))

X2D = Vector2D((1, 0))
Y2D = Vector2D((0, 1))

class Point2D(Vector2D):
    def __init__(self, vector, name=''):
        Vector2D.__init__(self, vector, name)

    def __add__(self, other_vector):
        return Point2D(add2D(self.vector, other_vector.vector))

    def __neg__(self):
        return Point2D((-self.vector[0], -self.vector[1]))

    def __sub__(self, other_vector):
        return Point2D(sub2D(self.vector, other_vector.vector))

    def __mul__(self, value):
        return Point2D(mul2D(self.vector, value))

    def __truediv__(self, value):
        if value == 0:
            raise ZeroDivisionError
        return Point2D((self.vector[0] / value,
                        self.vector[1] / value))

    def To3D(self, plane_origin, vx, vy):
        return Point3D([plane_origin.vector[0] + vx.vector[0]*self.vector[0] + vy.vector[0]*self.vector[1],
                        plane_origin.vector[1] + vx.vector[1]*self.vector[0] + vy.vector[1]*self.vector[1],
                        plane_origin.vector[2] + vx.vector[2]*self.vector[0] + vy.vector[2]*self.vector[1],
                        ])

    def MPLPlot(self, ax=None, color='k'):
        if ax is None:
            fig, ax = plt.subplots()
        else:
            fig = ax.figure

        x1, y1 = self.vector
        ax.plot([x1], [y1], color=color, marker='o')
        return fig, ax

    def point_distance(self, point2):
        return (self-point2).Norm()


    @classmethod
    def LinesIntersection(cls, line1, line2, curvilinear_abscissa=False):
        x1 = line1.points[0].vector[0]
        y1 = line1.points[0].vector[1]
        x2 = line1.points[1].vector[0]
        y2 = line1.points[1].vector[1]
        x3 = line2.points[0].vector[0]
        y3 = line2.points[0].vector[1]
        x4 = line2.points[1].vector[0]
        y4 = line2.points[1].vector[1]

        denominateur = (x1-x2)*(y3-y4)-(y1-y2)*(x3-x4)
        if math.isclose(denominateur, 0, abs_tol=1e-6):
            if not curvilinear_abscissa:
                return None
            else:
                return None, None, None
        else:
            x = (x1*y2-y1*x2)*(x3-x4)-(x1-x2)*(x3*y4-y3*x4)
            x = x / denominateur
            y = (x1*y2-y1*x2)*(y3-y4)-(y1-y2)*(x3*y4-y3*x4)
            y = y / denominateur
            if not curvilinear_abscissa:
                return cls((x,y))
            else:
                t = (x1-x3)*(y3-y4)-(y1-y3)*(x3-x4)
                t = t / denominateur
                u = (x1-x2)*(y1-y3)-(y1-y2)*(x1-x3)
                u = -u / denominateur
                return (cls((x,y)), t, u)


    def plot_data(self, marker=None, color='black', size=1,
                  opacity=1, arrow=False, stroke_width=None):
        return {'type' : 'point',
                'data' : [self.vector[0], self.vector[1]],
                'color' : color,
                'marker' : marker,
                'size' : size,
                'opacity' : opacity
                }

    @classmethod
    def MiddlePoint(cls, point1, point2):
        return (point1 + point2)*0.5

    @classmethod
    def LineProjection(cls, point, line):
        p1, p2 = line.points
        n = line.NormalVector(unit=True)
        pp1 = point - p1
        return  pp1 - pp1.Dot(n)*n + p1

o2D = Point2D((0, 0))
O2D = Point2D((0, 0))

class Basis(dc.DessiaObject):
    """
    Abstract class of a basis
    """
    def __getitem__(self, key):
        return self.vectors[key]

    def __setitem__(self, key, item):
        self.vectors[key] = item

    def __contains__(self, vector):
        return vector in self.vectors

    def __eq__(self, other_basis):
        all_equal = all([other_vector == vector\
                         for other_vector, vector\
                         in zip(other_basis.vectors, self.vectors)])
        return all_equal

    def __hash__(self):
        return hash(self.vectors)

#    def Dict(self):
#        d = {'vectors' : [vector.Dict() for vector in self.vectors],
#             'object_class' : self.full_classname}

        return d

    def copy(self):
        return self.__class__(*self.vectors)

class Basis2D(Basis):
    """
    Defines a 2D basis
    :param u: first vector of the basis
    :param v: second vector of the basis
    """
    def __init__(self, u, v):
        self.u = u
        self.v = v

    def __neg__(self):
        Pinv = self.InverseTransferMatrix()
        return Basis2D(Vector3D(Pinv[:, 0]),
                       Vector3D(Pinv[:, 1]))

    def __repr__(self):
        return '{}: U={}, V={}'.format(self.__class__.__name__, *self.vectors)

    def _get_vectors(self):
        return (self.u, self.v)

    vectors = property(_get_vectors)


    def to_frame(self, origin):
        return Frame2D(origin, self.u, self.v)


    def TransferMatrix(self):
        return npy.array([[self.u[0], self.v[0]],
                          [self.u[1], self.v[1]]])

    def InverseTransferMatrix(self):
        det = self.u[0]*self.v[1] - self.v[0]*self.u[1]
        if not math.isclose(det, 0, abs_tol=1e-10):
            return 1/det * npy.array([[self.v[1], -self.v[0]],
                                     [-self.u[1], self.u[0]]])
        else:
            raise ZeroDivisionError

    def NewCoordinates(self, vector):
        matrix = self.InverseTransferMatrix()
        return Point2D((matrix[0][0]*vector[0] + matrix[0][1]*vector[1],
                         matrix[1][0]*vector[0] + matrix[1][1]*vector[1]))

    def OldCoordinates(self, vector):
        matrix = self.TransferMatrix()
        return Point2D((matrix[0][0]*vector[0] + matrix[0][1]*vector[1],
                         matrix[1][0]*vector[0] + matrix[1][1]*vector[1]))

    def Rotation(self, angle, copy=True):
        center = o2D
        new_u = self.u.Rotation(center, angle, True)
        new_v = self.v.Rotation(center, angle, True)

        if copy:
            return Basis2D(new_u, new_v)
        self.u = new_u
        self.v = new_v

    def Copy(self):
        return Basis2D(self.u, self.v)

#    @classmethod
#    def DictToObject(cls, dict_):
#        vectors = [Vector2D.DictToObject(vector_dict) for vector_dict in dict_['vectors']]
#        return cls(*vectors)

XY = Basis2D(x2D, y2D)

class Frame2D(Basis2D):
    """
    Defines a 2D basis
    :param origin: origin of the basis
    :param u: first vector of the basis
    :param v: second vector of the basis
    """
    def __init__(self, origin, u, v):
        self.origin = origin
        Basis2D.__init__(self, u, v)

    def __repr__(self):
        return '{}: O={} U={}, V={}'.format(self.__class__.__name__, self.origin, self.u, self.v)

    def __neg__(self):
        Pinv = self.InverseTransferMatrix()
        new_origin = Point2D(npy.dot(Pinv, self.origin.vector))
        return Frame2D(new_origin,
                       Vector2D(Pinv[:, 0]),
                       Vector2D(Pinv[:, 1]))


    def __add__(self, other_frame):
        P1 = self.TransferMatrix()
        new_origin = Point2D(npy.dot(P1, other_frame.origin.vector) + self.origin.vector)
        M = npy.dot(P1, other_frame.TransferMatrix())
        return Frame2D(new_origin,
                       Vector2D(M[:, 0]),
                       Vector2D(M[:, 1]))


    def __sub__(self, other_frame):
        P1inv = other_frame.InverseTransferMatrix()
        P2 = self.TransferMatrix()
        new_origin = Point2D(npy.dot(P1inv, (self.origin - other_frame.origin).vector))
        M = npy.dot(P1inv, P2)
        return Frame2D(new_origin,
                       Vector2D(M[:, 0]),
                       Vector2D(M[:, 1]))

    def Basis(self):
        return Basis2D(self.u, self.v)

    def NewCoordinates(self, vector):
        return Basis2D.NewCoordinates(self, vector - self.origin)

    def OldCoordinates(self, vector):
        return Basis2D.OldCoordinates(self, vector) + self.origin

    def Translation(self, vector, copy=True):
        new_origin = self.origin.Translation(vector, True)
        if copy:
            return Frame2D(new_origin, self.u, self.v)
        self.origin = new_origin


    def Rotation(self, angle, copy=True):
        new_base = Basis2D.Rotation(self, angle, True)
        if copy:
            new_frame = Frame2D(self.origin, new_base.u, new_base.v)
            return new_frame
        self.u = new_base.u
        self.v = new_base.v

    def Draw(self, ax=None, style='ok'):
        if ax is None:
            fig, ax = plt.subplots()

        ax.plot(*self.origin.vector, style)
        self.u.plot(origin=self.origin, ax=ax, color='r')
        self.v.plot(origin=self.origin, ax=ax, color='g')
        ax.axis('equal')

    def Copy(self):
        return Frame2D(self.origin, self.u, self.v)

#oxy = Frame2D(o2D, x2D, y2D)
OXY = Frame2D(o2D, x2D, y2D)

class Primitive2D(dc.DessiaObject):
    def __init__(self, name=''):
        self.name = name

class CompositePrimitive2D(Primitive2D):
    """
    A collection of simple primitives
    """
    def __init__(self, primitives, name=''):
        Primitive2D.__init__(self, name)
        self.primitives = primitives
        self.UpdateBasisPrimitives()

    def UpdateBasisPrimitives(self):
        basis_primitives = []
        for primitive in self.primitives:
            if hasattr(primitive, 'basis_primitives'):
                basis_primitives.extend(primitive.basis_primitives)
            else:
                basis_primitives.append(primitive)

        self.basis_primitives = basis_primitives


    def Rotation(self, center, angle, copy=True):
        if copy:
            return self.__class__([p.Rotation(center, angle, copy=True)\
                                   for p in self.primitives])
        else:
            for p in self.basis_primitives:
                p.Rotation(center, angle, copy=False)
            self.UpdateBasisPrimitives()

    def Translation(self, offset, copy=True):
        if copy:
            return self.__class__([p.Translation(offset, copy=True)\
                                   for p in self.primitives])
        else:
            for p in self.basis_primitives:
                p.Translation(offset, copy=False)
            self.UpdateBasisPrimitives()

    def frame_mapping(self, frame, side, copy=True):
        """
        side = 'old' or 'new'
        """
        if copy:
            return self.__class__([p.frame_mapping(frame, side, copy=True)\
                                   for p in self.primitives])
        else:
            for p in self.basis_primitives:
                p.frame_mapping(frame, side, copy=False)
            self.UpdateBasisPrimitives()

    def To3D(self, plane_origin, x, y, name=None):
        if name is None:
            name = '3D of {}'.format(self.name)
        primitives3D = [p.To3D(plane_origin, x, y) for p in self.primitives]
        return CompositePrimitive3D(primitives3D, name)

    # TODO: change style to color!
    def MPLPlot(self, ax=None, color='k', arrow=False, width=None):
        if ax is None:
            fig, ax = plt.subplots()
            ax.set_aspect('equal')
        else:
            fig = ax.figure

        for element in self.basis_primitives:
            if element.__class__.__name__ == 'LineSegment2D':
                element.MPLPlot(ax, color, arrow, width)
            else:

                element.MPLPlot(ax, color=color)

        ax.margins(0.1)
        plt.show()

        return fig, ax

    def plot_data(self, name, fill=None, color='black', stroke_width=0.2, opacity=1):
        plot_data = {}
        plot_data['fill'] = fill
        plot_data['name'] = name
        plot_data['type'] = 'contour'
        plot_data['plot_data'] = []
        for item in self.basis_primitives:
            plot_data['plot_data'].append(item.plot_data(color=color,
                                                        stroke_width=stroke_width,
                                                        opacity=opacity))
        return plot_data


class Wire2D(CompositePrimitive2D):
    """
    A collection of simple primitives, following each other making a wire
    """
    def __init__(self, primitives, name=''):
        CompositePrimitive2D.__init__(self, primitives, name)

    # TODO: method to check if it is a wire

    def Length(self):
        length = 0.
        for primitive in self.basis_primitives:
            length += primitive.Length()
        return length

    def PointAtCurvilinearAbscissa(self, curvilinear_abscissa):
        length = 0.
        for primitive in self.basis_primitives:
            primitive_length = primitive.Length()
            if length + primitive_length > curvilinear_abscissa:
                return primitive.PointAtCurvilinearAbscissa(curvilinear_abscissa - length)
            length += primitive_length
        return ValueError

    def plot_data(self, name='', fill=None, color='black', stroke_width=1, opacity=1):
        plot_data = {}
        plot_data['name'] = name
        plot_data['type'] = 'wire'
        plot_data['plot_data'] = []
        for item in self.basis_primitives:
            plot_data['plot_data'].append(item.plot_data(color=color,
                                                        stroke_width=stroke_width,
                                                        opacity=opacity))
        return plot_data


class Contour2D(Wire2D):
    """
    A collection of 2D primitives forming a closed wire2D
    TODO : CenterOfMass and SecondMomentArea should be changed accordingly to
    Area considering the triangle drawn by the arcs
    """
    def __init__(self, primitives, name=''):
        Wire2D.__init__(self, primitives, name)

        arcs = []
        internal_arcs = []
        external_arcs = []
        points_polygon = []
        points_straight_line_contour = []
        for primitive in self.basis_primitives:
            if primitive.__class__.__name__ == 'LineSegment2D':
                points_polygon.extend(primitive.points)
                points_straight_line_contour.extend(primitive.points)
            elif primitive.__class__.__name__ == 'Arc2D':
#                points_polygon.append(primitive.center)
                points_polygon.append(primitive.start)
                points_polygon.append(primitive.end)
                arcs.append(primitive)
            elif primitive.__class__.__name__ == 'Circle2D':
                return None
            else:
                raise NotImplementedError('primitive of type {} is not handled'.format(primitive))

        self.polygon = Polygon2D(points_polygon)
        self.straight_line_contour_polygon = Polygon2D(points_straight_line_contour)
        for arc in arcs:
            if self.polygon.PointBelongs(arc.interior):
                internal_arcs.append(arc)
            else:
                external_arcs.append(arc)
        # An internal arc is an arc that has his interior point inside the polygon
        self.internal_arcs = internal_arcs
        self.external_arcs = external_arcs

    def point_belongs(self, point):
        for arc in self.internal_arcs:
            if arc.point_belongs(point):
                return False
        if self.polygon.PointBelongs(point):
            return True
        for arc in self.external_arcs:
            if arc.point_belongs(point):
                return True
        return False

    def point_distance(self, point):
        min_distance = self.basis_primitives[0].point_distance(point)
        for primitive in self.basis_primitives[1:]:
            distance = primitive.point_distance(point)
            if distance < min_distance:
                min_distance = distance
        return min_distance

    def bounding_points(self):
        points = self.straight_line_contour_polygon.points[:]
        for arc in self.internal_arcs + self.external_arcs:
            points.extend(arc.tessellation_points())
        xmin = min([p[0] for p in points])
        xmax = max([p[0] for p in points])
        ymin = min([p[1] for p in points])
        ymax = max([p[1] for p in points])
        return (Point2D((xmin, ymin)), Point2D((xmax, ymax)))

    def To3D(self, plane_origin, x, y, name=None):
        if name is None:
            name = '3D of {}'.format(self.name)
        primitives3D = [p.To3D(plane_origin, x, y) for p in self.primitives]
        return Contour3D(primitives3D, name=name)

    def Area(self):
        if len(self.basis_primitives) == 1:
            return self.basis_primitives[0].Area()

        A = self.polygon.Area()

        for arc in self.internal_arcs:
            triangle = Polygon2D([arc.start, arc.center, arc.end])
            A = A - arc.Area() + triangle.Area()
        for arc in self.external_arcs:
            triangle = Polygon2D([arc.start, arc.center, arc.end])
            A = A + arc.Area() - triangle.Area()

        return A

    def CenterOfMass(self):
        if len(self.basis_primitives) == 1:
            return self.basis_primitives[0].CenterOfMass()

        area = self.polygon.Area()
        if area > 0.:
            c = area*self.polygon.CenterOfMass()
        else:
            c = o2D

        for arc in self.internal_arcs:
            arc_area = arc.Area()
            c -= arc_area*arc.CenterOfMass()
            area -= arc_area
        for arc in self.external_arcs:
            arc_area = arc.Area()
            c += arc_area*arc.CenterOfMass()
            area += arc_area

        return c/area

    def SecondMomentArea(self, point):
        if len(self.primitives) == 1:
            return self.primitives[0].SecondMomentArea(point)

        A = self.polygon.SecondMomentArea(point)
        for arc in self.internal_arcs:
            A -= arc.SecondMomentArea(point)
        for arc in self.external_arcs:
            A += arc.SecondMomentArea(point)

        return A

    def plot_data(self, name='', fill=None, color='black', stroke_width=1, opacity=1):
        plot_data = {}
        plot_data['fill'] = fill
        plot_data['name'] = name
        plot_data['type'] = 'contour'
        plot_data['plot_data'] = []
        for item in self.basis_primitives:
            plot_data['plot_data'].append(item.plot_data(color=color,
                                                        stroke_width=stroke_width,
                                                        opacity=opacity))
        return plot_data

class Mesh2D:
    def __init__(self, contours, points_densities, default_density):
        self.contours = contours
        self.points_densities = points_densities
        self.default_density = default_density

    def GeoScript(self, filepath=''):
        s = ''
        ipt = 1# point index
        ipr = 1# primitive index
        points_index = {}
        #assigning an index to point
        for contour in self.contours:
            for primitive in contour.primitives:
                for point in primitive.geo_points:
                    try:
                        points_index[point]
                    except KeyError:
                        points_index[point]=ipt
                        try:
                            d=self.points_densities[point]
                        except KeyError:
                            d=self.default_density
                        s += 'Point({})={{{},{},0.,{}}};\n'.format(ipt,*point.vector,d)
                        ipt += 1
        contours_indices = []
        for contour in self.contours:
            contour_iprs = []
            for primitive in contour.primitives:
                spr,ipr2=primitive.GeoScript(ipr,[points_index[p] for p in primitive.geo_points])
                s+=spr
                contour_iprs.extend(range(ipr,ipr2))
                ipr=ipr2
            s+='Line Loop({}) = {{{}}};\n'.format(ipr,str(contour_iprs)[1:-1])
            contours_indices.append(ipr)
            ipr+=1
        s+='Plane Surface({}) = {{{}}};\n'.format(ipr,str(contours_indices)[1:-1])
        # Saving to file if required
        if filepath!='':
            with open(filepath, 'w') as file:
                file.write(s)
        return s

class Line:
    def __neg__(self):
        return self.__class__(self.points[::-1])

    def DirectionVector(self, unit=False):
        u = self.points[1] - self.points[0]
        if unit:
            u.Normalize()
        return u

    def NormalVector(self, unit=False):
        return self.DirectionVector(unit).NormalVector()

class Line2D(Primitive2D, Line):
    """
    Define an infinte line given by two points.
    """
    def __init__(self, point1, point2, name=''):
        Primitive2D.__init__(self, name=name)
        self.points=[point1, point2]

    def To3D(self, plane_origin, x1, x2):
        p3D = [p.To3D(plane_origin, x1, x2) for p in self.points]
        return Line2D(*p3D, self.name)

    def Rotation(self, center, angle, copy=True):
        if copy:
            return Line2D(*[p.Rotation(center, angle, copy=True) for p in self.points])
        else:
            for p in self.points:
                p.Rotation(center, angle, copy=False)

    def Translation(self, offset, copy=True):
        if copy:
            return Line2D(*[p.Translation(offset, copy=True) for p in self.points])
        else:
            for p in self.points:
                p.Translation(offset, copy=False)

    def point_distance(self, point, return_other_point=False):
        """
        Computes the distance of a point to line
        """
        p1, p2 = self.points
        u = p2 - p1
        t = (point-p1).Dot(u) / u.Norm()**2
        projection = p1 + t * u # Projection falls on the segment
        if return_other_point:
            return (point-projection).Norm(), projection
        return (point-projection).Norm()

    def PointProjection(self, point, curvilinear_abscissa=False):
        p1, p2 = self.points
        u = p2 - p1
        t = (point-p1).Dot(u) / u.Norm()**2
        projection = p1 + t * u
        if curvilinear_abscissa:
            return projection,t
        return projection

    def MPLPlot(self, ax=None, color='k', linestyle = '-.'):
        if ax is None:
            fig, ax = plt.subplots()
            ax.set_aspect('equal')
        else:
            fig = ax.figure

        p1, p2 = self.points
        u = p2 - p1
        plt.plot([p1[0], p2[0]], [p1[1], p2[1]], color=color)
        p3 = p1 - 3*u
        p4 = p2 + 4*u
        ax.plot([p3[0], p4[0]], [p3[1], p4[1]], color=color, linestyle = linestyle)
        return fig ,ax

    def CreateTangentCircle(self, point, other_line):
        """
        Computes the two circles that are tangent to 2 lines and intersect
        a point located on one of the two lines.
        """

        # point will be called I(x_I, y_I)
        # self will be (AB)
        # line will be (CD)

        if math.isclose(self.point_distance(point), 0, abs_tol=1e-10):
            I = Vector2D((point[0], point[1]))
            A = Vector2D((self.points[0][0], self.points[0][1]))
            B = Vector2D((self.points[1][0], self.points[1][1]))
            C = Vector2D((other_line.points[0][0], other_line.points[0][1]))
            D = Vector2D((other_line.points[1][0], other_line.points[1][1]))

        elif math.isclose(other_line.point_distance(point), 0, abs_tol=1e-10):
            I = Vector2D((point[0], point[1]))
            C = Vector2D((self.points[0][0], self.points[0][1]))
            D = Vector2D((self.points[1][0], self.points[1][1]))
            A = Vector2D((other_line.points[0][0], other_line.points[0][1]))
            B = Vector2D((other_line.points[1][0], other_line.points[1][1]))
        else:
            raise AttributeError("The point isn't on any of the two lines")

        # CHANGEMENT DE REPAIRE
        new_u = Vector2D((B-A))
        new_u.Normalize()
        new_v = new_u.NormalVector(unit=True)
        new_basis = Frame2D(I, new_u, new_v)

        new_A = new_basis.NewCoordinates(A)
        new_B = new_basis.NewCoordinates(B)
        new_C = new_basis.NewCoordinates(C)
        new_D = new_basis.NewCoordinates(D)

# =============================================================================
# LES SEGMENTS DECRIVENT UNE SEULE ET MEME DROITE
#   => AUCUNE SOLUTION
# =============================================================================
        if new_C[1] == 0 and new_D[1] == 0:

            return None, None

# =============================================================================
# LES SEGMENTS SONT PARALLELES
#   => 1 SOLUTION
# =============================================================================
        elif math.isclose(self.DirectionVector(unit=True).Dot(other_line.NormalVector(unit=True)), 0, abs_tol=1e-06):

            segments_distance = abs(new_C[1] - new_A[1])
            r = segments_distance / 2
            new_circle_center = Point2D((0, npy.sign(new_C[1] - new_A[1])*r))
            circle_center = new_basis.OldCoordinates(new_circle_center)
            circle = Circle2D(circle_center, r)

            return circle, None

# =============================================================================
# LES SEGMENTS SONT PERPENDICULAIRES
#   => 2 SOLUTIONS
# =============================================================================
        elif math.isclose(self.DirectionVector(unit=True).Dot(other_line.DirectionVector(unit=True)), 0, abs_tol=1e-06):

            line_AB = Line2D(Point2D(new_A), Point2D(new_B))
            line_CD = Line2D(Point2D(new_C), Point2D(new_D))
            new_pt_K = Point2D.LinesIntersection(line_AB ,line_CD)

            r = abs(new_pt_K[0])
            new_circle_center1 = Point2D((0, r))
            new_circle_center2 = Point2D((0, -r))
            circle_center1 = new_basis.OldCoordinates(new_circle_center1)
            circle_center2 = new_basis.OldCoordinates(new_circle_center2)
            circle1 = Circle2D(circle_center1, r)
            circle2 = Circle2D(circle_center2, r)

            return circle1, circle2

# =============================================================================
# LES SEGMENTS SONT QUELCONQUES
#   => 2 SOLUTIONS
# =============================================================================
        else:

            line_AB = Line2D(Point2D(new_A), Point2D(new_B))
            line_CD = Line2D(Point2D(new_C), Point2D(new_D))
            new_pt_K = Point2D.LinesIntersection(line_AB ,line_CD)
            pt_K = Point2D(new_basis.OldCoordinates(new_pt_K))

            if pt_K == I:
                return None, None

            # CHANGEMENT DE REPERE:
            new_u2 = Vector2D(pt_K-I)
            new_u2.Normalize()
            new_v2 = new_u2.NormalVector(unit=True)
            new_basis2 = Frame2D(I, new_u2, new_v2)

            new_A = new_basis2.NewCoordinates(A)
            new_B = new_basis2.NewCoordinates(B)
            new_C = new_basis2.NewCoordinates(C)
            new_D = new_basis2.NewCoordinates(D)
            new_pt_K = new_basis2.NewCoordinates(pt_K)

            teta1 = math.atan2(new_C[1], new_C[0] - new_pt_K[0])
            teta2 = math.atan2(new_D[1], new_D[0] - new_pt_K[0])

            if teta1 < 0:
                teta1 += math.pi
            if teta2 < 0:
                teta2 += math.pi

            if not math.isclose(teta1, teta2, abs_tol=1e-08):
                if math.isclose(teta1, math.pi, abs_tol=1e-08) or math.isclose(teta1, 0., abs_tol=1e-08):
                    teta = teta2
                elif math.isclose(teta2, math.pi, abs_tol=1e-08) or math.isclose(teta2, 0., abs_tol=1e-08):
                    teta = teta1
            else:
                teta = teta1

            r1 = new_pt_K[0] * math.sin(teta) / (1 + math.cos(teta))
            r2 = new_pt_K[0] * math.sin(teta) / (1 - math.cos(teta))

            new_circle_center1 = Point2D((0, -r1))
            new_circle_center2 = Point2D((0, r2))

            circle_center1 = new_basis2.OldCoordinates(new_circle_center1)
            circle_center2 = new_basis2.OldCoordinates(new_circle_center2)

            if new_basis.NewCoordinates(circle_center1)[1] > 0:
                circle1 = Circle2D(circle_center1, r1)
                circle2 = Circle2D(circle_center2, r2)
            else:
                circle1 = Circle2D(circle_center2, r2)
                circle2 = Circle2D(circle_center1, r1)

            return circle1, circle2

class LineSegment2D(Line2D):
    """
    Define a line segment limited by two points
    """
    def __init__(self,point1, point2, name=''):
        Line2D.__init__(self, point1, point2, name = name)

    def _get_geo_points(self):
        return self.points

    geo_points=property(_get_geo_points)

    def Length(self):
        return self.points[1].point_distance(self.points[0])

    def PointAtCurvilinearAbscissa(self, curvilinear_abscissa):
        return self.points[0] + self.DirectionVector(unit=True) * curvilinear_abscissa

    def point_distance(self, point, return_other_point=False):
        """
        Computes the distance of a point to segment of line
        """
        if self.points[0] == self.points[1]:
            if return_other_point:
                return 0, Point2D(point)
            return 0
        distance, point = LineSegment2DPointDistance([p.vector for p in self.points], point.vector)
        if return_other_point:
            return distance, Point2D(point)
        return distance

    def PointProjection(self, point, curvilinear_abscissa=False):
        point, curv_abs = Line2D.PointProjection(self, point, True)
        if curv_abs <= 0.:
            point = self.points[0]
            curv_abs = 0.
        elif curv_abs >= 1.:
            point = self.points[1]
            curv_abs = 1.

        if curvilinear_abscissa:
            return point, curv_abs
        else:
            return point

    def MPLPlot(self, ax=None, color='k', arrow=False, width=None):
        if ax is None:
            fig, ax = plt.subplots()
            ax.set_aspect('equal')
        else:
            fig = ax.figure

        p1, p2 = self.points
        if arrow:
            ax.plot([p1[0], p2[0]], [p1[1], p2[1]], color=color)
            length = ((p1[0] - p2[0])**2 + (p1[1] - p2[1])**2)**0.5
            if width is None:
                width = length / 1000.
                head_length = length/20.
                head_width = head_length/2.
            else:
                head_width = 2*width
                head_length = head_width
            ax.arrow(p1[0], p1[1], (p2[0] - p1[0])/length*(length - head_length),
                     (p2[1] - p1[1])/length*(length - head_length),
                     head_width = head_width, fc = 'b', linewidth = 0,
                     head_length = head_length, width = width, alpha = 0.3)
        else:
            ax.plot([p1[0], p2[0]], [p1[1], p2[1]], color=color)
        return fig, ax

    def To3D(self, plane_origin, x1, x2):
        p3D=[p.To3D(plane_origin,x1,x2) for p in self.points]
        return LineSegment3D(*p3D,self.name)

    def to_line(self):
        return Line2D(*self.points)

    def Rotation(self, center, angle, copy=True):
        if copy:
            return LineSegment2D(*[p.Rotation(center,angle,copy=True) for p in self.points])
        else:
            for p in self.points:
                p.Rotation(center,angle,copy=False)

    def Translation(self, offset, copy=True):
        if copy:
            return LineSegment2D(*[p.Translation(offset,copy=True) for p in self.points])
        else:
            for p in self.points:
                p.Translation(offset,copy=False)

    def frame_mapping(self, frame, side, copy=True):
        """
        side = 'old' or 'new'
        """
        if side == 'old':
            if copy:
                return LineSegment2D(*[frame.OldCoordinates(p) for p in self.points])
            else:
                self.points = [frame.OldCoordinates(p) for p in self.points]
        if side == 'new':
            if copy:
                return LineSegment2D(*[frame.NewCoordinates(p) for p in self.points])
            else:
                self.points = [frame.NewCoordinates(p) for p in self.points]

    def GeoScript(self, primitive_index, points_indices):
        s='Line({}) = {{{}, {}}};\n'.format(primitive_index,*points_indices)
        return s,primitive_index+1

    def plot_data(self, marker=None, color='black', stroke_width=1,
                 dash=False, opacity=1, arrow=False):
        return {'type' : 'line',
                'data' : [self.points[0].vector[0], self.points[0].vector[1],
                          self.points[1].vector[0], self.points[1].vector[1]],
                'color' : color,
                'marker' : marker,
                'size' : stroke_width,
                'dash' : dash,
                'opacity' : opacity,
                'arrow': arrow
                }

    def CreateTangentCircle(self, point, other_line):
        circle1, circle2 = Line2D.CreateTangentCircle(other_line, point, self)
        if circle1 is not None:
            point_J1, curv_abs1 = Line2D.PointProjection(self, circle1.center, True)
            if curv_abs1 < 0. or curv_abs1 > 1.:
                circle1 = None
        if circle2 is not None:
            point_J2, curv_abs2 = Line2D.PointProjection(self, circle2.center, True)
            if curv_abs2 < 0. or curv_abs2 > 1.:
                circle2 = None
        return circle1, circle2


class Arc2D(Primitive2D):
    def __init__(self, start, interior, end, name=''):
        Primitive2D.__init__(self, name)
        self.interior = interior
        self.start = start
        self.end = end
        xi, yi = interior.vector
        xe, ye = end.vector
        xs, ys = start.vector
        A = npy.array([[2*(xs-xi), 2*(ys-yi)],
                       [2*(xs-xe), 2*(ys-ye)]])
        b = - npy.array([xi**2 + yi**2 - xs**2 - ys**2,
                         xe**2 + ye**2 - xs**2 - ys**2])
        self.center = Point2D(solve(A,b))
        r1 = self.start - self.center
        r2 = self.end - self.center
        ri = self.interior - self.center

        self.radius = r1.Norm()
        angle1 = npy.arctan2(r1.vector[1], r1.vector[0])
        angle2 = npy.arctan2(r2.vector[1], r2.vector[0])

        anglei = npy.arctan2(ri.vector[1], ri.vector[0])
        order = [y for x, y in sorted(zip([angle1, anglei, angle2], [0, 1, 2]))]
        order = order*2
        i = order.index(0)
        if order[i+1] == 1:
            # Trigo wise angle should be plus
            self.is_trigo = True
            self.angle1 = angle1
            self.angle2 = angle2
            if angle1 > angle2:
                self.angle = angle2 - angle1 + 2 * math.pi
            else:
                self.angle = angle2 - angle1
#            self.angle = abs(self.angle2 - self.angle1)
        else:
            # Clock wise
            self.is_trigo = False
            self.angle1 = angle2
            self.angle2 = angle1
#            self.angle = -abs(self.angle2 - self.angle1)
            if angle1 < angle2:
                self.angle = angle2 - angle1 + 2 * math.pi
            else:
                self.angle = angle2 - angle1

    def _get_points(self):
        return [self.start,self.interior,self.end]

    points=property(_get_points)


    def _get_geo_points(self):
        return [self.start,self.interior,self.end]

    geo_points=property(_get_geo_points)

<<<<<<< HEAD
    def tessellation_points(self, resolution_for_circle=30):

=======
    # def tessellation_points(self, resolution_for_circle=40):
    #     number_points_tesselation = math.ceil(resolution_for_circle*abs(self.angle)/2/math.pi)
    #     if number_points_tesselation == 1:
    #         number_points_tesselation += 1
            
    #     points = []
    #     if not self.is_trigo:
    #         delta_angle = -abs(self.angle1-self.angle2)/(number_points_tesselation-1)
    #         delta_angle = -self.angle/(number_points_tesselation-1)
    #     else:
    #         delta_angle =  abs(self.angle1-self.angle2)/(number_points_tesselation-1)
    #         delta_angle = self.angle/(number_points_tesselation-1)
    #     points.append(self.start)
    #     for i in range(number_points_tesselation-2):
    #         point_to_add = points[-1].Rotation(self.center, delta_angle)
    #         points.append(point_to_add)
    #     points.append(self.end)
    #     return points
    
    def tessellation_points(self, resolution_for_circle=40):
>>>>>>> e230cd22
        number_points_tesselation = math.ceil(resolution_for_circle*abs(self.angle)/2/math.pi)
        if number_points_tesselation == 1:
            number_points_tesselation += 1
        
        vector_start = Vector2D((self.start - self.center).vector)
        vector_end = Vector2D((self.end - self.center).vector)
        angle = clockwise_angle(vector_start, vector_end)
        if not self.is_trigo:
            angle = - angle
        delta_angle = angle/(number_points_tesselation-1)
        points = []
        points.append(self.start)
        for i in range(number_points_tesselation-2):
            point_to_add = points[-1].Rotation(self.center, delta_angle)
            points.append(point_to_add)
        points.append(self.end)
        return points
        
    def point_belongs(self, point):
        """
        Computes if the point belongs to the pizza slice drawn by the arc and its center
        """
        circle = Circle2D(self.center, self.radius)
        if not circle.point_belongs(point):
            return False
        vector_start = self.start - self.center
        vector_point = point - self.center
        vector_end  = self.end - self.center
        if self.is_trigo:
            vector_start, vector_end = vector_end, vector_start
        arc_angle = clockwise_angle(vector_start, vector_end)
        point_angle = clockwise_angle(vector_start, vector_point)
        if point_angle <= arc_angle:
            return True

    def point_distance(self, point):
        vector_start = self.start - self.center
        vector_point = point - self.center
        vector_end  = self.end - self.center
        if self.is_trigo:
            vector_start, vector_end = vector_end, vector_start
        arc_angle = clockwise_angle(vector_start, vector_end)
        point_angle = clockwise_angle(vector_start, vector_point)
        if point_angle <= arc_angle:
            return abs(LineSegment2D(point, self.center).Length()-self.radius)
        else:
            return min(LineSegment2D(point, self.start).Length(), LineSegment2D(point, self.end).Length())

    def Length(self):
        return self.radius * abs(self.angle)

    def PointAtCurvilinearAbscissa(self, curvilinear_abscissa):
        if self.angle>0:
            return self.start.Rotation(self.center, curvilinear_abscissa/self.radius)
        else:
            return self.start.Rotation(self.center, -curvilinear_abscissa/self.radius)

    def MiddlePoint(self):
        l = self.Length()
        return self.PointAtCurvilinearAbscissa(0.5*l)

    def GeoScript(self, primitive_index, points_indices):
        s='Circle({}) = {{{}, {}, {}}};\n'.format(primitive_index,*points_indices)
        return s,primitive_index+1

    def Area(self):
        if self.angle2<self.angle1:
            angle=self.angle2+2*math.pi-self.angle1
        else:
            angle=self.angle2-self.angle1
        return self.radius**2*angle/2

    def CenterOfMass(self):
#        u=self.middle.vector-self.center.vector
        u = self.MiddlePoint() - self.center
        u.Normalize()
        alpha = abs(self.angle)
        return self.center + 4/(3*alpha)*self.radius*math.sin(alpha*0.5)*u

    def MPLPlot(self, ax, color='k'):
        if ax is None:
            fig, ax = plt.subplots()
            ax.set_aspect('equal')
        else:
            fig = ax.figure

        pc = self.center.vector
#        ax.plot([pc[0]], [pc[1]], 'or')
#        ax.plot([self.interior[0]], [self.interior[1]], 'ob')
        ax.add_patch(Arc(pc, 2*self.radius, 2*self.radius, angle=0,
                    theta1=self.angle1*0.5/math.pi*360,
                    theta2=self.angle2*0.5/math.pi*360,
                    color=color))
        return fig, ax

    def To3D(self,plane_origin, x, y):
        ps = self.start.To3D(plane_origin, x, y)
        pi = self.interior.To3D(plane_origin, x, y)
        pe = self.end.To3D(plane_origin, x, y)

        return Arc3D(ps, pi, pe, self.name)

    def Rotation(self, center, angle, copy=True):
        if copy:
            return Arc2D(*[p.Rotation(center,angle,copy=True) for p in [self.start,self.interior,self.end]])
        else:
            self.__init__(*[p.Rotation(center,angle,copy=True) for p in [self.start,self.interior,self.end]])
#            self.start.Rotation(center,angle,copy=False)
#            self.interior.Rotation(center,angle,copy=False)
#            self.end.Rotation(center,angle,copy=False)

    def Translation(self, offset, copy=True):
        if copy:
            return Arc2D(*[p.Translation(offset,copy=True) for p in [self.start,self.interior,self.end]])
        else:
            self.__init__(*[p.Translation(offset,copy=True) for p in [self.start,self.interior,self.end]])
#            self.start.Translation(offset,copy=False)
#            self.interior.Translation(offset,copy=False)
#            self.end.Translation(offset,copy=False)

    def frame_mapping(self, frame, side, copy=True):
        """
        side = 'old' or 'new'
        """
        if copy:
            return Arc2D(*[p.frame_mapping(frame, side, copy=True) for p in [self.start,self.interior,self.end]])
        else:
            self.__init__(*[p.frame_mapping(frame, side, copy=True) for p in [self.start,self.interior,self.end]])
#            self.start.frame_mapping(frame, side,copy=False)
#            self.interior.frame_mapping(frame, side,copy=False)
#            self.end.frame_mapping(frame, side,copy=False)


    def SecondMomentArea(self, point):
        """
        Second moment area of part of disk
        """
        if self.angle2<self.angle1:
            angle2 = self.angle2+2*math.pi

        else:
            angle2 = self.angle2
        angle1 = self.angle1

        Ix = self.radius**4/8*(angle2-angle1+0.5*(math.sin(2*angle1)-math.sin(2*angle2)))
        Iy = self.radius**4/8*(angle2-angle1+0.5*(math.sin(2*angle2)-math.sin(2*angle1)))
        Ixy = self.radius**4/8*(math.cos(angle1)**2-math.cos(angle2)**2)
        Ic = npy.array([[Ix, Ixy], [Ixy, Iy]])
        return geometry.Huygens2D(Ic, self.Area(), self.center, point)

    def Discretise(self, num=10):
        list_node = []
        if (self.angle1 < 0) and (self.angle2 > 0):
            delta_angle = -self.angle1 + self.angle2
        elif (self.angle1 > 0) and (self.angle2 < 0):
            delta_angle =  (2*npy.pi + self.angle2) - self.angle1
        else:
            delta_angle = self.angle2 - self.angle1
        for angle in npy.arange(self.angle1, self.angle1 + delta_angle, delta_angle/(num*1.)):
            list_node.append(Point2D(self.center + self.radius*Vector2D((npy.cos(angle), npy.sin(angle)))))
        list_node.append(Point2D(self.center + self.radius*Vector2D((npy.cos(self.angle1 + delta_angle), npy.sin(self.angle1 + delta_angle)))))
        if list_node[0] == self.start:
            return list_node
        else:
            return list_node[::-1]

    def plot_data(self, marker=None, color='black', stroke_width=1, opacity=1):
        list_node = self.Discretise()
        data = []
        for nd in list_node:
            data.append({'x': nd.vector[0], 'y': nd.vector[1]})
        return {'type' : 'arc',
                    'cx' : self.center.vector[0],
                    'cy' : self.center.vector[1],
                    'data' : data,
                    'r' : self.radius,
                    'color' : color,
                    'opacity' : opacity,
                    'size' : stroke_width,
                    'dash' : None,
                    'marker' : marker,
                    'angle1' : self.angle1,
                    'angle2' : self.angle2, }

class Circle2D(Primitive2D):
    def __init__(self,center,radius,name=''):
        Primitive2D.__init__(self,name)
        self.center = center
        self.radius = radius
        self.utd_geo_points = False

    def _get_geo_points(self):
        if not self.utd_geo_points:
            self._geo_start = self.center+self.radius*Point2D((1,0))
            self.utd_geo_points = True
        return [self._geo_start, self.center, self._geo_start]

    geo_points = property(_get_geo_points)

    def tessellation_points(self, resolution=40):
        return [self.center + self.radius*math.cos(teta)*Vector2D((1,0)) + self.radius*math.sin(teta)*Vector2D((0,1)) \
                for teta in npy.linspace(0, 2*math.pi, resolution+1)][:-1]

    def point_belongs(self, point):
        return point.point_distance(self.center) <= self.radius

    def Length(self):
        return 2* math.pi * self.radius

    def GeoScript(self, primitive_index, points_indices):
        s = 'Circle({}) = {{{}, {}, {}}};\n'.format(primitive_index,*points_indices)
        return s, primitive_index+1

    def MPLPlot(self, ax, linestyle='-', color='k', linewidth=1):
        if ax is None:
            fig, ax = plt.subplots()
            ax.set_aspect('equal')
        else:
            fig = ax.figure

        pc = self.center.vector
        if self.radius > 0:
            ax.add_patch(Arc(pc,
                             2*self.radius,
                             2*self.radius,
                             angle=0,
                             theta1=0,
                             theta2=360,
                             color=color,
                             linestyle=linestyle,
                             linewidth=linewidth))
        return fig, ax

    def To3D(self, plane_origin, x, y):
        normal = Vector3D(npy.cross(x.vector, y.vector))
        pc=self.center.To3D(plane_origin, x, y)
        return Circle3D(pc,self.radius,normal, self.name)

    def Rotation(self, center, angle, copy=True):
        if copy:
            return Circle2D(self.center.Rotation(center,angle,copy=True),self.radius)
        else:
            self.center.Rotation(center,angle,copy=False)
            self.utd_geo_points=False

    def Translation(self,offset,copy=True):
        if copy:
            return Circle2D(self.center.Translation(offset,copy=True),self.radius)
        else:
            self.center.Translation(offset,copy=False)
            self.utd_geo_points=False

    def frame_mapping(self, frame, side, copy=True):
        """
        side = 'old' or 'new'
        """
        if side == 'old':
            if copy:
                return Circle2D(frame.OldCoordinates(self.center), self.radius)
            else:
                self.center = frame.OldCoordinates(self.center)
        if side == 'new':
            if copy:
                return Circle2D(frame.NewCoordinates(self.center), self.radius)
            else:
                self.points = frame.NewCoordinates(self.center)

    def Area(self):
        return math.pi*self.radius**2

    def SecondMomentArea(self, point):
        """
        Second moment area of part of disk
        """
        I = math.pi*self.radius**4/4
        Ic = npy.array([[I,0],[0,I]])
        return geometry.Huygens2D(Ic,self.Area(),self.center,point)

    def CenterOfMass(self):
        return self.center

    def point_symmetric(self, point):
        center = 2*point - self.center
        return Circle2D(center, self.radius)

    def plot_data(self, marker=None, color='black', stroke_width=1, opacity=1, fill=None):
        return {'type' : 'circle',
                'cx' : self.center.vector[0],
                'cy' : self.center.vector[1],
                'r' : self.radius,
                'color' : color,
                'opacity' : opacity,
                'size' : stroke_width,
                'dash' : None,
                'fill' : fill}

class Polygon2D(CompositePrimitive2D):
    # TODO: inherit from contour?
    def __init__(self,points, name=''):
        self.points = points
        primitives = []
        for p1,p2 in zip(points,points[1:]+[points[0]]):
            primitives.append(LineSegment2D(p1,p2))

        self.line_segments = self._LineSegments()

        CompositePrimitive2D.__init__(self, primitives, name)

    def copy(self):
        points = [p.copy() for p in self.points]
        return Polygon2D(points, self.name)

    def __hash__(self):
        return sum([hash(p) for p in self.points])

    def __eq__(self, other_):
        equal = True
        for point, other_point in zip(self.points, other_.points):
            equal = (equal and point == other_point)
        return equal

    def Area(self):

        x=[point.vector[0]for point in self.points]
        y=[point.vector[1]for point in self.points]

        return 0.5*npy.abs(npy.dot(x,npy.roll(y,1))-npy.dot(y,npy.roll(x,1)))

    def CenterOfMass(self):

        x = [point.vector[0] for point in self.points]
        y = [point.vector[1] for point in self.points]


        xi_xi1 = x+npy.roll(x,-1)
        yi_yi1 = y+npy.roll(y,-1)
        xi_yi1 = npy.multiply(x,npy.roll(y,-1))
        xi1_yi = npy.multiply(npy.roll(x,-1),y)

        a = 0.5*npy.sum(xi_yi1-xi1_yi)# signed area!
#        a=self.Area()
        if not math.isclose(a, 0, abs_tol=1e-08):
            cx = npy.sum(npy.multiply(xi_xi1,(xi_yi1-xi1_yi)))/6./a
            cy = npy.sum(npy.multiply(yi_yi1,(xi_yi1-xi1_yi)))/6./a
            return Point2D((cx, cy))

        else:
            raise NotImplementedError

    def PointBelongs(self, point):
        """
        Ray casting algorithm copied from internet...
        """
        return PolygonPointBelongs(point.vector, [p.vector for p in self.points])

    def SecondMomentArea(self, point):
        Ix, Iy, Ixy = 0, 0, 0
        for pi, pj in zip(self.points,self.points[1:]+[self.points[0]]):
            xi, yi = pi.vector-point.vector
            xj, yj = pj.vector-point.vector
            Ix += (yi**2 + yi*yj + yj**2)*(xi*yj - xj*yi)
            Iy += (xi**2 + xi*xj + xj**2)*(xi*yj - xj*yi)
            Ixy += (xi*yj + 2*xi*yi + 2*xj*yj + xj*yi)*(xi*yj - xj*yi)
        if Ix < 0:
            Ix =- Ix
            Iy =- Iy
            Ixy =- Ixy
        return npy.array([[Ix/12., Ixy/24.], [Ixy/24., Iy/12.]])

    def _LineSegments(self):
        lines=[]
        for p1,p2 in zip(self.points,self.points[1:]+[self.points[0]]):
            lines.append(LineSegment2D(p1,p2))
        return lines

    def Rotation(self, center, angle, copy=True):
        if copy:
            return Polygon2D([p.Rotation(center,angle,copy=True) for p in self.points])
        else:
            for p in self.points:
                p.Rotation(center,angle,copy=False)

    def Translation(self, offset, copy=True):
        if copy:
            return Polygon2D([p.Translation(offset,copy=True) for p in self.points])
        else:
            for p in self.points:
                p.Translation(offset,copy=False)

    def PointBorderDistance(self, point, return_other_point=False):
        """
        Compute the distance to the border distance of polygon
        Output is always positive, even if the point belongs to the polygon
        """
        d_min, other_point_min = self.line_segments[0].point_distance(point, return_other_point=True)
        for line in self.line_segments[1:]:
            d, other_point = line.point_distance(point, return_other_point=True)
            if d < d_min:
                d_min = d
                other_point_min = other_point
        if return_other_point:
            return d_min, other_point_min
        return d_min

    def SelfIntersect(self):
        epsilon = 0
        # BENTLEY-OTTMANN ALGORITHM
        # Sort the points along ascending x for the Sweep Line method
        sorted_index = sorted(range(len(self.points)), key=lambda p: (self.points[p][0], self.points[p][1]))
        nb = len(sorted_index)
        segments = []
        deleted = []

        while len(sorted_index) != 0: # While all the points haven't been swept
            # Stock the segments between 2 consecutive edges
            # Ex: for the ABCDE polygon, if Sweep Line is on C, the segments
            #   will be (C,B) and (C,D)
            if sorted_index[0]-1 < 0:
                segments.append((sorted_index[0], nb-1))
            else:
                segments.append((sorted_index[0], sorted_index[0]-1))
            if sorted_index[0] >= len(self.points)-1:
                segments.append((sorted_index[0], 0))
            else:
                segments.append((sorted_index[0], sorted_index[0]+1))


            # Once two edges linked by a segment have been swept, delete the
            # segment from the list
            to_del = []
            for index in deleted:
                if abs(index-sorted_index[0]) == 1 or abs(index-sorted_index[0]) == nb-1:
                    to_del.append((index, sorted_index[0]))
                    to_del.append((sorted_index[0], index))

            # Keep track of which edges have been swept
            deleted.append(sorted_index[0])
            sorted_index.pop(0)

            # Delete the segments that have just been swept
            index_to_del = []
            for i, segment in enumerate(segments):
                for seg_to_del in to_del:
                    if segment == seg_to_del:
                        index_to_del.append(i)
            for index in index_to_del[::-1]:
                segments.pop(index)

            # Checks if two segments are intersecting each other, returns True
            # if yes, otherwise the algorithm continues at WHILE
            for segment1 in segments:
                for segment2 in segments:
                    if segment1[0] != segment2[0] and segment1[1] != segment2[1] and segment1[0] != segment2[1] and segment1[1] != segment2[0]:

                        line1 = LineSegment2D(Point2D(self.points[segment1[0]]), Point2D(self.points[segment1[1]]))
                        line2 = LineSegment2D(Point2D(self.points[segment2[0]]), Point2D(self.points[segment2[1]]))

                        p, a, b = Point2D.LinesIntersection(line1, line2, True)

                        if p is not None:
                            if a >= 0+epsilon and a <= 1-epsilon and b >= 0+epsilon and b <= 1-epsilon:
                                return True, line1, line2

        return False, None, None


#    def Dict(self):
#        d = {'points': [point.Dict() for point in self.points], 'name':self.name}
#        return d
#
#    @classmethod
#    def DictToObject(cls, dict_):
#        return cls([Point2D.DictToObject(p) for p in dict_['points']], name=dict_['name'])

    def plot_data(self, marker=None, color='black', stroke_width=1, opacity=1):
        data = []
        for nd in self.points:
            data.append({'x': nd.vector[0], 'y': nd.vector[1]})
        return {'type' : 'path',
                    'data' : data,
                    'color' : color,
                    'size' : stroke_width,
                    'dash' : None,
                    'marker' : marker,
                    'opacity' : opacity}

    def MPLPlot(self, ax=None):
        if ax is None:
            fig, ax = plt.subplots()
            ax.set_aspect('equal')
        else:
            fig = ax.figure()

        ax.plot([p[0] for p in self.points]+[self.points[0][0]], [p[1] for p in self.points]+[self.points[0][1]], '-')
        return fig, ax

class Primitive3D(dc.DessiaObject):
    def __init__(self, basis_primitives=None, name=''):
        self.name = name
        self.basis_primitives = basis_primitives # une liste
        if basis_primitives is None:
            self.basis_primitives = []

class Vector3D(Vector):

    _jsonschema = {
        "definitions": {},
        "$schema": "http://json-schema.org/draft-07/schema#",
        "type": "object",
        "title": "powerpack.mechanical.Vector3D Base Schema",
        "required": ["vector"],
        "properties": {
            'vector' : {
                "type" : "array",
                "order" : 0,
                "items" : {
                    "type" : "number",
                    "step" : 1,
                    "minimum" : -1,
                    "maximum" : 1
                    },
                "minItems": 3,
                "maxItems": 3,
                "examples": [[1, 0, 0]],
                "editable" : True,
                "description" : "Vector array"
                }
            }
        }

    def __init__(self, vector, name=''):
        self.vector = [0, 0, 0]
#        self.vector = npy.zeros(3)
        self.vector[0] = vector[0]
        self.vector[1] = vector[1]
        self.vector[2] = vector[2]
        self.name = name

    def __add__(self, other_vector):
        return Vector3D(add3D(self.vector, other_vector.vector))

    def __neg__(self):
        return Vector3D((-self.vector[0], -self.vector[1], -self.vector[2]))

    def __sub__(self, other_vector):
        return Vector3D(sub3D(self.vector, other_vector.vector))

    def __mul__(self, value):
        return Vector3D(mul3D(self.vector, value))

    def __truediv__(self, value):
        if value == 0:
            raise ZeroDivisionError
        return Vector3D((self.vector[0] / value,
                         self.vector[1] / value,
                         self.vector[2] / value))

    def __round__(self, ndigits=6):
        return self.__class__((round(self.vector[0], ndigits),
                               round(self.vector[1], ndigits),
                               round(self.vector[2], ndigits)))

    def __hash__(self):
        return int(1000*(self.vector[0]+self.vector[1]+self.vector[2]))

    def __eq__(self, other_vector):
        return math.isclose(self.vector[0], other_vector.vector[0], abs_tol=1e-08) \
        and math.isclose(self.vector[1], other_vector.vector[1], abs_tol=1e-08) \
        and math.isclose(self.vector[2], other_vector.vector[2], abs_tol=1e-08)

    def Dot(self, other_vector):
        return Vector3DDot(self.vector, other_vector.vector)

    def Cross(self, other_vector):
        return self.__class__(vector3D_cross(self.vector, other_vector.vector))

    def Norm(self):
        return Vector3DNorm(self.vector)


    def Normalize(self):
        """
        Normalize the vector modifying it's coordinate
        """
        n = self.Norm()
        if n == 0:
            raise ZeroDivisionError

        self.vector[0] /= n
        self.vector[1] /= n
        self.vector[2] /= n

    def point_distance(self, point2):
        return (self-point2).Norm()

    def Rotation(self, center, axis, angle, copy=True):
        """
        Rotation of angle around axis.
        Used Rodrigues Formula:
            https://en.wikipedia.org/wiki/Rodrigues%27_rotation_formula
        """
#        u = self - center
#        vector2 = (math.cos(angle)*u
#                   + (1-math.cos(angle))*(u.Dot(axis))*axis
#                   + math.sin(angle)*axis.Cross(u)
#                   + center)
        vector2 = vector3D_rotation(self.vector, center.vector, axis.vector, angle)

        if copy:
            return Point3D(vector2)
        else:
            self.vector = list(vector2)

    def x_rotation(self, angle, copy=True):
        """
        Rotation of angle around X axis.
        """
        cos_angle = math.cos(angle)
        sin_angle = math.sin(angle)

        y1 = cos_angle * self.vector[1] + sin_angle * self.vector[2]
        z1 = -sin_angle * self.vector[1] + cos_angle * self.vector[2]


        if copy:
            return Point3D([self.vector[0], y1, z1])
        else:
            self.vector[1] = y1
            self.vector[2] = z1

    def y_rotation(self, angle, copy=True):
        """
        Rotation of angle around Y axis.
        """
        cos_angle = math.cos(angle)
        sin_angle = math.sin(angle)

        z1 = cos_angle * self.vector[2] + sin_angle * self.vector[0]
        x1 = -sin_angle * self.vector[2] + cos_angle * self.vector[0]


        if copy:
            return Point3D([x1, self.vector[1], z1])
        else:
            self.vector[0] = x1
            self.vector[2] = z1

    def z_rotation(self, angle, copy=True):
        """
        Rotation of angle around Z axis.
        """
        cos_angle = math.cos(angle)
        sin_angle = math.sin(angle)

        x1 = cos_angle * self.vector[0] + sin_angle * self.vector[1]
        y1 = -sin_angle * self.vector[0] + cos_angle * self.vector[1]


        if copy:
            return Point3D([x1, y1, self.vector[2]])
        else:
            self.vector[0] = x1
            self.vector[1] = y1

    def Translation(self, offset, copy=True):
        if copy:
            return self + offset
        else:
            self.vector = [self.vector[0] + offset[0],
                           self.vector[1] + offset[1],
                           self.vector[2] + offset[2]]

    def frame_mapping(self, frame, side, copy=True):
        """
        side = 'old' or 'new'
        """
        if side == 'old':
            new_vector = frame.OldCoordinates(self)
            if copy:
                return new_vector
            else:
                self.vector = new_vector.vector

        if side == 'new':
            new_vector = frame.NewCoordinates(self)
            if copy:
                return new_vector
            else:
                self.vector = new_vector.vector

    def To2D(self, plane_origin, x, y):
        x2d = self.Dot(x) - plane_origin.Dot(x)
        y2d = self.Dot(y) - plane_origin.Dot(y)
        return Point2D((x2d,y2d))

    def RandomUnitNormalVector(self):
        """
        Returns a random normal vector
        """
        v = Vector3D(npy.random.random(3))

        v = v - v.Dot(self)*self/(self.Norm()**2)
        v.Normalize()
        return v

    def Copy(self):
        return Vector3D(self.vector)

#    @classmethod
#    def DictToObject(cls, dict_):
#        return cls(dict_['vector'])

    @classmethod
    def from_step(cls, arguments, object_dict):
        if type(arguments[1]) is int:
        # VECTOR
            return cls(object_dict[arguments[1]], arguments[0][1:-1])
        else:
        # DIRECTION
            return cls([float(i)/1000 for i in arguments[1][1:-1].split(",")],
                        arguments[0][1:-1])

    def MPLPlot(self, ax=None, starting_point=None, color=''):
        if ax is None:
            fig, ax = plt.subplots()
            ax.set_aspect('equal')
        else:
            fig = ax.figure

        if starting_point is None:
            starting_point = Point3D((0,0,0))
        if ax is None:
            fig = plt.figure()
            ax = fig.add_subplot(111, projection='3d')
        xs = [starting_point[0], self.vector[0]+starting_point[0]]
        ys = [starting_point[1], self.vector[1]+starting_point[1]]
        zs = [starting_point[2], self.vector[2]+starting_point[2]]
        if color:
            a = Arrow3D(xs, ys, zs, mutation_scale=10, lw=3, arrowstyle="-|>", color=color)
        else:
            a = Arrow3D(xs, ys, zs, mutation_scale=10, lw=3, arrowstyle="-|>")
        ax.add_artist(a)
        return fig, ax


x3D = Vector3D((1, 0, 0))
y3D = Vector3D((0, 1, 0))
z3D = Vector3D((0, 0, 1))

X3D = Vector3D((1, 0, 0))
Y3D = Vector3D((0, 1, 0))
Z3D = Vector3D((0, 0, 1))


class Point3D(Vector3D):
    _standalone_in_db = False
    _jsonschema = {
        "definitions": {},
        "$schema": "http://json-schema.org/draft-07/schema#",
        "type": "object",
        "title": "powerpack.mechanical.Point3D Base Schema",
        "required": ["vector"],
        "properties": {
            'vector' : {
                "type" : "object",
                "order" : 0,
                "classes" : ["volmdlr.core.Vector3D"],
                "editable" : True,
                "description" : "Vector array"
                }
            }
        }

    def __init__(self, vector, name=''):
        Vector3D.__init__(self, vector, name)

    def __add__(self, other_vector):
        return Point3D(add3D(self.vector, other_vector.vector))

    def __neg__(self):
        return Point3D((-self.vector[0], -self.vector[1], -self.vector[2]))

    def __sub__(self, other_vector):
        return Point3D(sub3D(self.vector, other_vector.vector))

    def __mul__(self, value):
        return Point3D(mul3D(self.vector, value))

    def __truediv__(self, value):
        if value == 0:
            raise ZeroDivisionError
        return Point3D((self.vector[0] / value,
                        self.vector[1] / value,
                        self.vector[2] / value))

    def Copy(self):
        return Point3D(self.vector)

    def copy(self):
        return Point3D(self.vector)

    def MPLPlot(self, ax=None):

        if ax is None:
            fig = plt.figure()
            ax = fig.add_subplot(111, projection='3d')
        else:
            fig = ax.figure

        ax.scatter(*self.vector)
        return fig, ax

    def PlaneProjection3D(self, plane_origin, x, y):
        z = x.Cross(y)
        z /= z.Norm()
        return self - z.Dot(self-plane_origin)*z

    def PlaneProjection2D(self, x, y):
        z = npy.cross(x.vector,y.vector)
        z = x.Cross(y)
        z.Normalize()
        p3d = self - self.Dot(z)*z
        u1 = p3d.Dot(x)
        u2 = p3d.Dot(y)
        return Point2D((u1, u2))


    def To2D(self, plane_origin, x, y):
        x2d = self.Dot(x) - plane_origin.Dot(x)
        y2d = self.Dot(y) - plane_origin.Dot(y)
        return Point2D((x2d,y2d))

    @classmethod
    def from_step(cls, arguments, object_dict):
        return cls([float(i)/1000 for i in arguments[1][1:-1].split(",")],
                    arguments[0][1:-1])

    def Babylon(self):
        s = 'var sphere = BABYLON.MeshBuilder.CreateSphere("point", {diameter: 0.05}, scene);\n'
        s += "sphere.setPositionWithLocalVector(new BABYLON.Vector3({},{},{}));\n".format(self.vector[0],self.vector[1],self.vector[2])
        s += 'var mat = new BABYLON.StandardMaterial("mat", scene);\n'
        s += 'mat.diffuseColor = new BABYLON.Color3(1, 0, 0);\n'
        s += 'sphere.material = mat;\n'
        return s


o3D = Point3D((0, 0, 0))
O3D = Point3D((0, 0, 0))


class Plane3D(Primitive3D):
    def __init__(self, origin, vector1, vector2, name=''):
        self.origin = Point3D(origin.vector)
        vector1 = Vector3D(vector1.vector)
        vector1.Normalize()
        vector2 = Vector3D(vector2.vector)
        vector2.Normalize()
        self.vectors = [vector1, vector2]
        self.name = name
        self.normal = self.vectors[0].Cross(self.vectors[1])
        self.normal.Normalize()

    def __hash__(self):
        return sum([hash(v) for v in self.vectors]) + hash(self.origin)

    def __eq__(self, other_):
        equal = (self.origin == other_.origin
                 and self.vectors[0] == other_.vectors[0]
                 and self.vectors[1] == other_.vectors[1])
        return equal

    def to_dict(self):
        # improve the object structure ?
        dict_ = dc.DessiaObject.to_dict(self)
        dict_['vector1'] = self.vectors[0].to_dict()
        dict_['vector2'] = self.vectors[1].to_dict()
        return dict_

    @classmethod
    def from_step(cls, arguments, object_dict):
        frame3d = object_dict[arguments[1]]
        origin = frame3d.origin
        vector1 = frame3d.u
        vector2 = frame3d.v
        # TRANSFORMER EN 3D TOUS LES OBJETS LIES AU PLAN
        return cls(origin, vector1, vector2, arguments[0][1:-1])

    @classmethod
    def from_3_points(cls, point1, point2, point3):
        vector1 = point2 - point1
        vector2 = point3 - point1
        vector1.Normalize()
        vector2.Normalize()
        normal = vector1.Cross(vector2)
        normal.Normalize()
        vector = normal.Cross(vector1)
        return cls(point1.copy(), vector1.copy(), vector.copy())

    @classmethod
    def from_normal(cls, point, normal):
        v1 = normal.RandomUnitNormalVector()
        v2 = v1.Cross(normal)
        return cls(point, v1+point, v2+point)

    @classmethod
    def from_points(cls, points):
        if len(points) < 3:
            raise ValueError
        elif len(points) == 3:
            return cls.from_3_points(Point3D(points[0].vector), Vector3D(points[1].vector), Vector3D(points[2].vector))
        else:
            points = [p.copy() for p in points]
            indexes_to_del = []
            for i, point in enumerate(points[1:]):
                if point == points[0]:
                    indexes_to_del.append(i)
            for index in indexes_to_del[::-1]:
                del points[index+1]

            origin = Point3D(points[0].vector)
            vector1 = Vector3D(points[1]-origin)
            vector1.Normalize()
            vector2_min = Vector3D(points[2]-origin)
            vector2_min.Normalize()
            dot_min = abs(vector1.Dot(vector2_min))
            for point in points[3:]:
                vector2 = Vector3D(point-origin)
                vector2.Normalize()
                dot = abs(vector1.Dot(vector2))
                if dot < dot_min:
                    vector2_min = vector2
                    dot_min = dot
            return cls.from_3_points(origin, vector1+origin, vector2_min+origin)

    def point_on_plane(self, point):
        if math.isclose(self.normal.Dot(point-self.origin), 0, abs_tol=1e-6):
            return True
        return False

    def line_intersection(self, line):
        u = line.points[1] - line.points[0]
        w = line.points[0] - self.origin
        if math.isclose(self.normal.Dot(u), 0, abs_tol=1e-08):
            return None
        intersection_abscissea = - self.normal.Dot(w) / self.normal.Dot(u)
        return line.points[0] + intersection_abscissea * u

    def linesegment_intersection(self, linesegment, abscissea=False):
        u = linesegment.points[1] - linesegment.points[0]
        w = linesegment.points[0] - self.origin
        normalDotu = self.normal.Dot(u)
        if math.isclose(normalDotu, 0, abs_tol=1e-08):
            if abscissea:
                return None, None
            return None
        intersection_abscissea = - self.normal.Dot(w) / normalDotu
        if intersection_abscissea < 0 or intersection_abscissea > 1:
            if abscissea:
                return None, None
            return None
        if abscissea:
            return linesegment.points[0] + intersection_abscissea * u, intersection_abscissea
        return linesegment.points[0] + intersection_abscissea * u

    def equation_coefficients(self):
        """
        returns the a,b,c,d coefficient from equation ax+by+cz+d = 0
        """
        a, b, c = self.normal.vector
        d = -self.origin.Dot(self.normal)
        return (a, b, c, d)

    def plane_intersection(self, other_plane):
        line_direction = self.normal.Cross(other_plane.normal)

        if line_direction.Norm() < 1e-6:
            return None

        a1, b1, c1, d1 = self.equation_coefficients()
        a2, b2, c2, d2 = other_plane.equation_coefficients()

        if a1*b2-a2*b1 != 0.:
            x0 = (b1*d2-b2*d1)/(a1*b2-a2*b1)
            y0 = (a2*d1-a1*d2)/(a1*b2-a2*b1)
            point1 = Point3D((x0, y0, 0))
        else:
            y0 = (b2*d2-c2*d1)/(b1*c2-c1*b2)
            z0 = (c1*d1-b1*d2)/(b1*c2-c1*b2)
            point1 = Point3D((0, y0, z0))

        point2 = point1 + line_direction
        return Line3D(point1, point2)

    def Rotation(self, center, axis, angle, copy=True):
        if copy:
            new_origin = self.origin.Rotation(center, axis, angle, True)
            new_vector1 = self.vectors[0].Rotation(center, axis, angle, True)
            new_vector2 = self.vectors[1].Rotation(center, axis, angle, True)
            return Plane3D(new_origin, new_vector1, new_vector2, self.name)
        else:
            self.origin.Rotation(center, axis, angle, True)
            self.vectors[0].Rotation(center, axis, angle, True)
            self.vectors[1].Rotation(center, axis, angle, True)

    def Translation(self, offset, copy=True):
        if copy:
            new_origin = self.origin.Translation(offset, True)
            return Plane3D(new_origin, self.vectors[0], self.vectors[1], self.name)
        else:
            self.origin.Translation(offset, False)

    def frame_mapping(self, frame, side, copy=True):
        """
        side = 'old' or 'new'
        """
        if side == 'old':
            new_origin = frame.OldCoordinates(self.origin)
            new_vector1 = frame.Basis().OldCoordinates(self.vectors[0])
            new_vector2 = frame.Basis().OldCoordinates(self.vectors[1])
            if copy:
                return Plane3D(new_origin, new_vector1, new_vector2, self.name)
            else:
                self.origin = new_origin
                self.vectors = [new_vector1, new_vector2]
                self.normal = frame.Basis().OldCoordinates(self.normal)
                self.normal.Normalize()
        if side == 'new':
            new_origin = frame.NewCoordinates(self.origin)
            new_vector1 = frame.Basis().NewCoordinates(self.vectors[0])
            new_vector2 = frame.Basis().NewCoordinates(self.vectors[1])
            if copy:
                return Plane3D(new_origin, new_vector1, new_vector2, self.name)
            else:
                self.origin = new_origin
                self.vectors = [new_vector1, new_vector2]
                self.normal = frame.Basis().NewCoordinates(self.normal)
                self.normal.Normalize()

    def copy(self):
        new_origin = self.origin.Copy()
        new_vector1 = self.vectors[0].Copy()
        new_vector2 = self.vectors[1].Copy()
        return Plane3D(new_origin, new_vector1, new_vector2, self.name)

    def MPLPlot(self, ax=None):
        if ax is None:
            fig = plt.figure()
            ax = fig.add_subplot(111, projection='3d')
        else:
            fig = ax.figure

        self.origin.MPLPlot(ax)
        self.vectors[0].MPLPlot(ax, starting_point=self.origin, color='r')
        self.vectors[1].MPLPlot(ax, starting_point=self.origin, color='g')
        return fig, ax

    def Babylon(self):
        s = 'var myPlane = BABYLON.MeshBuilder.CreatePlane("myPlane", {width: 0.5, height: 0.5, sideOrientation: BABYLON.Mesh.DOUBLESIDE}, scene);\n'
        s += 'myPlane.setPositionWithLocalVector(new BABYLON.Vector3({},{},{}));\n'.format(self.origin[0], self.origin[1], self.origin[2])

        s += 'var axis1 = new BABYLON.Vector3({}, {}, {});\n'.format(self.vectors[0][0], self.vectors[0][1], self.vectors[0][2])
        s += 'var axis2 = new BABYLON.Vector3({}, {}, {});\n'.format(self.vectors[1][0], self.vectors[1][1], self.vectors[1][2])
        s += 'var axis3 = new BABYLON.Vector3({}, {}, {});\n'.format(self.normal[0], self.normal[1], self.normal[2])
        s += 'var orientation = BABYLON.Vector3.RotationFromAxis(axis1, axis2, axis3);\n'
        s += 'myPlane.rotation = orientation;\n'

        s += 'var planemat = new BABYLON.StandardMaterial("planemat", scene);\n'
        s += 'planemat.alpha = 0.4;\n'
        s += 'myPlane.material = planemat;\n'

        return s

PLANE3D_OXY = Plane3D(O3D, X3D, Y3D)
PLANE3D_OYZ = Plane3D(O3D, Y3D, Z3D)
PLANE3D_OZX = Plane3D(O3D, Z3D, X3D)

class Basis3D(Basis):
    """
    Defines a 3D basis
    :param u: first vector of the basis
    :param v: second vector of the basis
    :param w: third vector of the basis
    """
    _standalone_in_db = False
    _jsonschema = {
        "definitions": {},
        "$schema": "http://json-schema.org/draft-07/schema#",
        "type": "object",
        "title": "powerpack.mechanical.Basis3D Base Schema",
        "required": ['vectors'],
        "properties": {
            'vectors' : {
                'type' : 'array',
                'items' : {
                    'type' : 'object',
                    "editable" : True,
                    'classes' : ['volmdlr.core.Vector3D']
                    },
                'order' : 0,
                'editable' : True
                }
            }
        }

    # TODO: create a Basis and Frame class to mutualize between 2D and 2D
    def __init__(self, u, v, w, name=''):
        self.u = u
        self.v = v
        self.w = w
        self.name = name

    def __hash__(self):
        return hash(self.u) + hash(self.v) + hash(self.w)

    def __add__(self, other_basis):
        M = self.TransferMatrix()*other_basis.TransferMatrix()
        return Basis3D(Vector3D((M.M11, M.M21, M.M31)),
                       Vector3D((M.M12, M.M22, M.M32)),
                       Vector3D((M.M13, M.M23, M.M33)))


    def __neg__(self):
        M = self.InverseTransferMatrix()
        return Basis3D(Vector3D((M.M11, M.M21, M.M31)),
                       Vector3D((M.M12, M.M22, M.M32)),
                       Vector3D((M.M13, M.M23, M.M33)))

    def __sub__(self, other_frame):
        P1inv = other_frame.InverseTransferMatrix()
        P2 = self.TransferMatrix()
        M = P1inv * P2
        return Basis3D(Vector3D((M.M11, M.M21, M.M31)),
                       Vector3D((M.M12, M.M22, M.M32)),
                       Vector3D((M.M13, M.M23, M.M33)))

    def __round__(self, ndigits=6):
        return self.__class__((round(self.u, ndigits),
                               round(self.v, ndigits),
                               round(self.w, ndigits)))

    def __repr__(self):
        return '{}: U={}, V={}, W={}'.format(self.__class__.__name__, *self.vectors)

    def _get_vectors(self):
        return (self.u, self.v, self.w)

    vectors = property(_get_vectors)

    @classmethod
    def from_two_vectors(cls, vector1, vector2):
        """
        Create a basis with first vector1 adimensionned, as u, v is the vector2 substracted of u component,
        w is the cross product of u and v
        """
        u = vector1.copy()
        u.Normalize()
        v = vector2 - vector2.Dot(vector1)*vector1
        v.Normalize()
        w = u.Cross(v)

        return Basis3D(u, v, w)

    def to_frame(self, origin):
        return Frame3D(origin, self.u, self.v, self.w)

    def Rotation(self, axis, angle, copy=True):
        center = o3D
        new_u = self.u.Rotation(center, axis, angle, True)
        new_v = self.v.Rotation(center, axis, angle, True)
        new_w = self.w.Rotation(center, axis, angle, True)

        if copy:
            return Basis3D(new_u, new_v, new_w, self.name)
        else:
            self.u = new_u
            self.v = new_v
            self.w = new_w

    def x_rotation(self, angle, copy=True):
        new_u = self.u.x_rotation(angle, True)
        new_v = self.v.x_rotation(angle, True)
        new_w = self.w.x_rotation(angle, True)

        if copy:
            return Basis3D(new_u, new_v, new_w, self.name)
        else:
            self.u = new_u
            self.v = new_v
            self.w = new_w

    def y_rotation(self, angle, copy=True):
        new_u = self.u.y_rotation(angle, True)
        new_v = self.v.y_rotation(angle, True)
        new_w = self.w.y_rotation(angle, True)

        if copy:
            return Basis3D(new_u, new_v, new_w, self.name)
        else:
            self.u = new_u
            self.v = new_v
            self.w = new_w

    def z_rotation(self, angle, copy=True):
        new_u = self.u.z_rotation(angle, True)
        new_v = self.v.z_rotation(angle, True)
        new_w = self.w.z_rotation(angle, True)

        if copy:
            return Basis3D(new_u, new_v, new_w, self.name)
        else:
            self.u = new_u
            self.v = new_v
            self.w = new_w

    def EulerRotation(self, angles, copy=True):
        psi, theta, phi = angles
        center = o3D

        vect_u = self.u.Copy()
        vect_v = self.v.Copy()
        vect_w = self.w.Copy()

        # Rotation around w
        vect_u.Rotation(center, vect_w, psi, False)
        vect_v.Rotation(center, vect_w, psi, False)

        # Rotation around v
        vect_v.Rotation(center, vect_u, theta, False)
        vect_w.Rotation(center, vect_u, theta, False)

        # Rotation around w
        vect_u.Rotation(center, vect_w, phi, False)
        vect_v.Rotation(center, vect_w, phi, False)

        if copy:
            return Basis3D(vect_u, vect_v, vect_w)
        self.u = vect_u
        self.v = vect_v
        self.w = vect_w

    def TransferMatrix(self):
        return Matrix33(self.u.vector[0], self.v.vector[0], self.w.vector[0],
                        self.u.vector[1], self.v.vector[1], self.w.vector[1],
                        self.u.vector[2], self.v.vector[2], self.w.vector[2])
#        return npy.array([[self.u[0], self.v[0], self.w[0]],
#                          [self.u[1], self.v[1], self.w[1]],
#                          [self.u[2], self.v[2], self.w[2]]])

    def InverseTransferMatrix(self):
        return self.TransferMatrix().inverse()

    def NewCoordinates(self, vector):
        matrix = self.InverseTransferMatrix()
        return matrix.vector_multiplication(vector)

    def OldCoordinates(self, point):
        matrix = self.TransferMatrix()
        return matrix.vector_multiplication(point)

    def copy(self):
        return Basis3D(self.u, self.v, self.w)

#    @classmethod
#    def DictToObject(cls, dict_):
#        vectors = [Vector3D.DictToObject(vector_dict) for vector_dict in dict_['vectors']]
#        return cls(*vectors)


#xyz = Basis3D(x3D, y3D, z3D)
XYZ = Basis3D(x3D, y3D, z3D)
YZX = Basis3D(y3D, z3D, x3D)
ZXY = Basis3D(z3D, x3D, y3D)

class Frame3D(Basis3D):
    """
    Defines a 3D frame
    :param origin: origin of the basis
    :param u: first vector of the basis
    :param v: second vector of the basis
    :param w: third vector of the basis
    """
    def __init__(self, origin, u, v, w, name=''):
        self.origin = origin
        Basis3D.__init__(self, u, v, w)
        self.name = name

    def __repr__(self):
        return '{}: O={} U={}, V={}, W={}'.format(self.__class__.__name__,
                                                  self.origin,
                                                  self.u, self.v, self.w)


    def __neg__(self):
        M = self.InverseTransferMatrix()
        new_origin = M.vector_multiplication(self.origin)
        return Frame3D(new_origin,
                       Vector3D((M.M11, M.M21, M.M31)),
                       Vector3D((M.M12, M.M22, M.M32)),
                       Vector3D((M.M13, M.M23, M.M33)))


    def __add__(self, other_frame):
        P1 = self.TransferMatrix()
        new_origin = P1.vector_multiplication(other_frame.origin) + self.origin


        M = P1 * other_frame.TransferMatrix()
        return Frame3D(new_origin,
                       Vector3D((M.M11, M.M21, M.M31)),
                       Vector3D((M.M12, M.M22, M.M32)),
                       Vector3D((M.M13, M.M23, M.M33)))


    def __sub__(self, other_frame):
        P1inv = other_frame.InverseTransferMatrix()
        P2 = self.TransferMatrix()
        new_origin = P1inv.vector_multiplication(self.origin - other_frame.origin)
        M = P1inv * P2
        return Frame3D(new_origin,
                       Vector3D((M.M11, M.M21, M.M31)),
                       Vector3D((M.M12, M.M22, M.M32)),
                       Vector3D((M.M13, M.M23, M.M33)))

    def __round__(self, ndigits=6):
        return self.__class__(round(self.origin, ndigits),
                              round(self.u, ndigits),
                              round(self.v, ndigits),
                              round(self.w, ndigits))

    def __hash__(self):
        return hash(self.u) + hash(self.v) + hash(self.w) + hash(self.origin)

    def Basis(self):
        return Basis3D(self.u, self.v, self.w)

    def NewCoordinates(self, vector):
        return Basis3D.NewCoordinates(self, vector - self.origin)

    def OldCoordinates(self, vector):
        return Basis3D.OldCoordinates(self, vector) + self.origin

    def Rotation(self, axis, angle, copy=True):
        new_base = Basis3D.Rotation(self, axis, angle, True)
        if copy:
            new_frame = Frame3D(self.origin, new_base.u, new_base.v, new_base.w, self.name)
            return new_frame
        self.u = new_base.u
        self.v = new_base.v
        self.w = new_base.w

    def Translation(self, offset, copy=True):
        if copy:
            return Frame3D(self.origin.Translation(offset), self.u, self.v, self.w, self.name)
        self.origin.Translation(offset, copy=False)

    def copy(self):
        return Frame3D(self.origin.Copy(), self.u.Copy(), self.v.Copy(), self.w.Copy())

    def plot2d(self, x=x3D, y=y3D, ax=None, color='k'):
        if ax is None:
            fig, ax = plt.subplots()
        else:
            fig = ax.figure

        origin2d = self.origin.To2D(o3D, x, y)

        for iv, vector in enumerate(self.vectors):
            vector2D = vector.To2D(o3D, x, y)
            if vector2D.Norm() > 1e-8:
                vector2D.plot(origin=origin2d, ax=ax, color=color, label=str(iv+1))

        return fig, ax


    @classmethod
    def from_step(cls, arguments, object_dict):
        origin = object_dict[arguments[1]]
        if arguments[2] == '$':
            u = None
        else:
            u = object_dict[arguments[2]]
        if arguments[3] == '$':
            v = None
        else:
            v = object_dict[arguments[3]]
        if u is None or v is None:
            w = None
        else:
            w = u.Cross(v)
        return cls(origin, u, v, w, arguments[0][1:-1])

    def babylonjs(self, size=0.1, parent=None):
        s = 'var origin = new BABYLON.Vector3({},{},{});\n'.format(*self.origin)
        s += 'var o_u = new BABYLON.Vector3({}, {}, {});\n'.format(*(size*self.u+self.origin))
        s += 'var o_v = new BABYLON.Vector3({}, {}, {});\n'.format(*(size*self.v+self.origin))
        s += 'var o_w = new BABYLON.Vector3({}, {}, {});\n'.format(*(size*self.w+self.origin))
        s += 'var line1 = BABYLON.MeshBuilder.CreateTube("frame_U", {{path: [origin, o_u], radius: {}}}, scene);'.format(0.03*size)
        s += 'line1.material = red_material;\n'
        s += 'var line2 = BABYLON.MeshBuilder.CreateTube("frame_V", {{path: [origin, o_v], radius: {}}}, scene);'.format(0.03*size)
        s += 'line2.material = green_material;\n'
        s += 'var line3 = BABYLON.MeshBuilder.CreateTube("frame_W", {{path: [origin, o_w], radius: {}}}, scene);'.format(0.03*size)
        s += 'line3.material = blue_material;\n'
        if parent is not None:
            s += 'line1.parent = {};\n'.format(parent)
            s += 'line2.parent = {};\n'.format(parent)
            s += 'line3.parent = {};\n'.format(parent)

        return s


OXYZ = Frame3D(O3D, X3D, Y3D, Z3D)
OYZX = Frame3D(O3D, Y3D, Z3D, X3D)
OZXY = Frame3D(O3D, Z3D, X3D, Y3D)


class Line3D(Primitive3D, Line):
    _non_eq_attributes = ['name', 'basis_primitives', 'bounding_box']

    """
    Define an infinite line passing through the 2 points
    """
    def __init__(self, point1, point2, name=''):
        Primitive3D.__init__(self, basis_primitives=[point1, point2], name=name)
        self.points = [point1, point2]
        self.bounding_box = self._bounding_box()

    def __hash__(self):
        return sum([hash(p) for p in self.points]) + hash(self.bounding_box)

    def to_dict(self):
        # improve the object structure ?
        dict_ = {}
        dict_['name'] = self.name
        dict_['point1'] = self.points[0].to_dict()
        dict_['point2'] = self.points[1].to_dict()
        return dict_

    def _bounding_box(self):
        points = self.points

        xmin = min([pt[0] for pt in points])
        xmax = max([pt[0] for pt in points])
        ymin = min([pt[1] for pt in points])
        ymax = max([pt[1] for pt in points])
        zmin = min([pt[2] for pt in points])
        zmax = max([pt[2] for pt in points])

        return BoundingBox(xmin, xmax, ymin, ymax, zmin, zmax)

    def PointAtCurvilinearAbscissa(self, curvilinear_abscissa):
        return self.points[0] + (self.points[1]-self.points[0]) * curvilinear_abscissa

    def MPLPlot(self, ax):
        if ax is None:
            fig = plt.figure()
            ax = Axes3D(fig)
        else:
            fig = ax.figure

        # Line segment
        x = [p.vector[0] for p in self.points]
        y = [p.vector[1] for p in self.points]
        z = [p.vector[2] for p in self.points]
        ax.plot(x,y,z, 'ok')

        # Drawing 3 times length of segment on each side
        u = self.points[1] - self.points[0]
        x1, y1, z1 = (self.points[0] - 3*u).vector
        x2, y2, z2 = (self.points[1] + 3*u).vector
        ax.plot([x1, x2], [y1, y2], [z1, z2], color='k')
        return fig, ax

    def MinimumDistancePoints(self, other_line):
        """
        Returns the points on this line and the other line that are the closest
        of lines
        """
        u = self.points[1] - self.points[0]
        v = other_line.points[1] - other_line.points[0]
        w = self.points[0] - other_line.points[0]
        a = u.Dot(u)
        b = u.Dot(v)
        c = v.Dot(v)
        d = u.Dot(w)
        e = v.Dot(w)

        s = (b*e -c*d) / (a*c - b**2)
        t = (a*e -b*d) / (a*c - b**2)
        p1 = self.points[0] + s*u
        p2 = other_line.points[0] + t*v
        return p1, p2

    def Rotation(self, center, axis, angle, copy=True):
        if copy:
            return Line3D(*[p.Rotation(center, axis, angle, copy=True) for p in self.points])
        else:
            for p in self.points:
                p.Rotation(center, axis, angle, copy=False)

    def Translation(self, offset, copy=True):
        if copy:
            return Line3D(*[p.Translation(offset, copy=True) for p in self.points])
        else:
            for p in self.points:
                p.Translation(offset, copy=False)

    def frame_mapping(self, frame, side, copy=True):
        """
        side = 'old' or 'new'
        """
        if side == 'old':
            if copy:
                return Line3D(*[frame.OldCoordinates(p) for p in self.points])
            else:
                for p in self.points:
                    self.points = [frame.OldCoordinates(p) for p in self.points]
        if side == 'new':
            if copy:
                return Line3D(*[frame.NewCoordinates(p) for p in self.points])
            else:
                for p in self.points:
                    self.points = [frame.NewCoordinates(p) for p in self.points]

    def copy(self):
        return Line3D(*[p.Copy() for p in self.points])

    @classmethod
    def from_step(cls, arguments, object_dict):
        point1 = object_dict[arguments[1]]
        direction = object_dict[arguments[2]]
        point2 = point1 + direction
        return cls(point1, point2, arguments[0][1:-1])


class BSplineCurve3D(Primitive3D):
    def __init__(self, degree, control_points, knot_multiplicities, knots, weights=None, periodic=False, name=''):
        Primitive3D.__init__(self, basis_primitives=control_points, name=name)
        self.control_points = control_points
        self.degree = degree
        knots = standardize_knot_vector(knots)
        self.knots = knots
        self.knot_multiplicities = knot_multiplicities
        self.weights = weights
        self.periodic = periodic
        self.name = name

        curve = NURBS.Curve()
        curve.degree = degree
        if weights is None:
            P = [(control_points[i][0], control_points[i][1], control_points[i][2]) for i in range(len(control_points))]
            curve.ctrlpts = P
        else:
            Pw = [(control_points[i][0]*weights[i], control_points[i][1]*weights[i], control_points[i][2]*weights[i], weights[i]) for i in range(len(control_points))]
            curve.ctrlptsw = Pw
        knot_vector = []
        for i, knot in enumerate(knots):
            knot_vector.extend([knot]*knot_multiplicities[i])
        curve.knotvector = knot_vector
        curve.delta = 0.01
        curve_points = curve.evalpts

        self.curve = curve
        self.points = [Point3D((p[0], p[1], p[2])) for p in curve_points]

    def FreeCADExport(self, ip, ndigits=3):
        name = 'primitive{}'.format(ip)
        points = '['
        for i in range(len(self.control_points)):
            point = 'fc.Vector({},{},{}),'.format(self.control_points[i][0],self.control_points[i][1],self.control_points[i][2])
            points += point
        points = points[:-1]
        points += ']'
        # !!! : A QUOI SERT LE DERNIER ARG DE BSplineCurve (False)?
        # LA MULTIPLICITE EN 3e ARG ET LES KNOTS EN 2e ARG ?
        return '{} = Part.BSplineCurve({},{},{},{},{},{},{})\n'.format(name,points,self.knot_multiplicities,self.knots,self.periodic,self.degree,self.weights,False)

    @classmethod
    def from_step(cls, arguments, object_dict):
        name = arguments[0][1:-1]
        degree = int(arguments[1])
        points = [object_dict[int(i[1:])] for i in arguments[2]]
        curve_form = arguments[3]
        if arguments[4] == '.F.':
            closed_curve = False
        elif arguments[4] == '.T.':
            closed_curve = True
        else:
            raise ValueError
        self_intersect = arguments[5]
        knot_multiplicities = [int(i) for i in arguments[6][1:-1].split(",")]
        knots = [float(i) for i in arguments[7][1:-1].split(",")]
        knot_spec = arguments[8]
        knot_vector = []
        for i, knot in enumerate(knots):
            knot_vector.extend([knot]*knot_multiplicities[i])

        if 9 in range(len(arguments)):
            weight_data = [float(i) for i in arguments[9][1:-1].split(",")]
        else:
            weight_data = None

        # FORCING CLOSED_CURVE = FALSE:
        closed_curve = False
        return cls(degree, points, knot_multiplicities, knots, weight_data, closed_curve, name)

    def point_distance(self, pt1):
        distances = []
        for point in self.points:
#            vmpt = Point3D((point[1], point[2], point[3]))
            distances.append(pt1.point_distance(point))
        return min(distances)

    def Rotation(self, center, axis, angle, copy=True):
        new_control_points = [p.Rotation(center, axis, angle, True) for p in self.control_points]
        new_BSplineCurve3D = BSplineCurve3D(self.degree, new_control_points, self.knot_multiplicities, self.knots, self.weights, self.periodic, self.name)
        if copy:
            return new_BSplineCurve3D
        else:
            self.control_points = new_control_points
            self.curve = new_BSplineCurve3D.curve
            self.points = new_BSplineCurve3D.points

    def Translation(self, offset, copy=True):
        new_control_points = [p.Translation(offset, True) for p in self.control_points]
        new_BSplineCurve3D = BSplineCurve3D(self.degree, new_control_points, self.knot_multiplicities, self.knots, self.weights, self.periodic, self.name)
        if copy:
            return new_BSplineCurve3D
        else:
            self.control_points = new_control_points
            self.curve = new_BSplineCurve3D.curve
            self.points = new_BSplineCurve3D.points

class Circle3D(Primitive3D):
    def __init__(self, center, radius, normal, name=''):
        self.center = center
        self.radius = radius
        self.normal = normal
        Primitive3D.__init__(self, basis_primitives=self.tessellation_points(), name=name)

    def tessellation_points(self, resolution=20):
        plane = Plane3D.from_normal(self.center, self.normal)
        center_2D = self.center.To2D(plane.origin, plane.vectors[0], plane.vectors[1])
        circle2D = Circle2D(center_2D, self.radius)
        tessellation_points_2D = circle2D.tessellation_points()
        tessellation_points_3D = [p.To3D(plane.origin, x3D, y3D) for p in tessellation_points_2D]
        return tessellation_points_3D

    def Length(self):
        return 2* math.pi * self.radius

    def FreeCADExport(self, name, ndigits=3):
#        name = 'primitive{}'.format(ip)
        xc,yc,zc = round(1000*self.center, ndigits)
        xn,yn,zn = round(self.normal, ndigits)
        return '{} = Part.Circle(fc.Vector({},{},{}),fc.Vector({},{},{}),{})\n'.format(name,xc,yc,zc,xn,yn,zn,1000*self.radius)

    def Rotation(self, rot_center, axis, angle, copy=True):
        new_center = self.center.Rotation(rot_center, axis, angle, True)
        new_normal = self.normal.Rotation(rot_center, axis, angle, True)
        if copy:
            return Circle3D(new_center, self.radius, new_normal, self.name)
        else:
            self.center = new_center
            self.normal = new_normal

    def Translation(self, offset, copy=True):
        new_center = self.center.Translation(offset, True)
        new_normal = self.normal.Translation(offset, True)
        if copy:
            return Circle3D(new_center, self.radius, new_normal, self.name)
        else:
            self.center = new_center
            self.normal = new_normal

    @classmethod
    def from_step(cls, arguments, object_dict):
        center = object_dict[arguments[1]].origin
        radius = float(arguments[2])/1000
        normal = object_dict[arguments[1]].w
        return cls(center, radius, normal, arguments[0][1:-1])


class Ellipse3D(Primitive3D):
    def __init__(self, major_axis, minor_axis, center, normal, major_dir, name=''):
        Primitive3D.__init__(self, basis_primitives=None, name=name)
        self.major_axis = major_axis
        self.minor_axis = minor_axis
        self.center = center
        self.normal = normal
        major_dir.Normalize()
        self.major_dir = major_dir

    def FreeCADExport(self, ip, ndigits=3):
        name = 'primitive{}'.format(ip)
        xc, yc, zc = npy.round(1000*self.center.vector, ndigits)
        major_vector = self.center + self.major_axis/2 * self.major_dir
        xmaj, ymaj, zmaj = npy.round(1000*major_vector.vector, ndigits)
        minor_vector = self.center + self.minor_axis/2 * self.normal.Cross(self.major_dir)
        xmin, ymin, zmin = npy.round(1000*minor_vector.vector, ndigits)
        return '{} = Part.Ellipse(fc.Vector({},{},{}), fc.Vector({},{},{}), fc.Vector({},{},{}))\n'.format(name,xmaj,ymaj,zmaj,xmin,ymin,zmin,xc,yc,zc)

    def Rotation(self, rot_center, axis, angle, copy=True):
        new_center = self.center.Rotation(rot_center, axis, angle, True)
        new_normal = self.normal.Rotation(rot_center, axis, angle, True)
        new_major_dir = self.major_dir.Rotation(rot_center, axis, angle, True)
        if copy:
            return Ellipse3D(self.major_axis, self.minor_axis, new_center, new_normal, new_major_dir, self.name)
        else:
            self.center = new_center
            self.normal = new_normal
            self.major_dir = new_major_dir

    def Translation(self, offset, copy=True):
        new_center = self.center.Translation(offset, True)
        new_normal = self.normal.Translation(offset, True)
        new_major_dir = self.major_dir.Translation(offset, True)
        if copy:
            return Ellipse3D(self.major_axis, self.minor_axis, new_center, new_normal, new_major_dir, self.name)
        else:
            self.center = new_center
            self.normal = new_normal
            self.major_dir = new_major_dir

    @classmethod
    def from_step(cls, arguments, object_dict):
        center = object_dict[arguments[1]].origin
        normal = object_dict[arguments[1]].w
        major_dir = object_dict[arguments[1]].u
        major_axis = float(arguments[2])/1000
        minor_axis = float(arguments[3])/1000
        return cls(major_axis, minor_axis, center, normal, major_dir, arguments[0][1:-1])


class Arc3D(Primitive3D):
    """
    An arc is defined by a starting point, an end point and an interior point
    """
    def __init__(self, start, interior, end, name=''):
        self.start = start
        self.interior = interior
        self.end = end
        Primitive3D.__init__(self, basis_primitives=self.tessellation_points(), name=name)

        u1 = (self.interior - self.start)
        u2 = (self.interior - self.end)
        u1.Normalize()
        u2.Normalize()

        n = u2.Cross(u1)
        n.Normalize()
        self.normal = n
        v1 = n.Cross(u1)# v1 is normal
        v2 = n.Cross(u2)

        p11 = 0.5 * (start + interior)# Mid point of segment s,m
        p12 = p11 + v1
        p21 = 0.5 * (end + interior)# Mid point of segment s,m
        p22 = p21 + v2

        l1 = Line3D(p11, p12)
        l2 = Line3D(p21, p22)

        c1, _ = l1.MinimumDistancePoints(l2)
        self.center = c1
        self.radius = (self.center - self.start).Norm()

        # Determining angle

        r1 = (self.start).To2D(self.center, u1, v1)
        r2 = (self.end).To2D(self.center, u1, v1)
        ri = (self.interior).To2D(self.center, u1, v1)

        angle1 = npy.arctan2(r1.vector[1], r1.vector[0])
        angle2 = npy.arctan2(r2.vector[1], r2.vector[0])

        anglei = npy.arctan2(ri.vector[1], ri.vector[0])
        order = [y for x, y in sorted(zip([angle1, anglei, angle2], [0, 1, 2]))]
        order = order*2
        i = order.index(0)
        if order[i+1] == 1:
            # Trigo wise angle should be plus
            self.angle1 = angle1
            self.angle2 = angle2
            if angle1 > angle2:
                self.angle = angle2 - angle1 + 2 * math.pi
            else:
                self.angle = angle2 - angle1
#            self.angle = abs(self.angle2 - self.angle1)
        else:
            # Clock wise
            self.angle1 = angle2
            self.angle2 = angle1
            if angle1 < angle2:
                self.angle = -(angle2 - angle1 + 2 * math.pi)
            else:
                self.angle = -(angle2 - angle1)

    def _get_points(self):
        return [self.start,self.interior,self.end]

    points=property(_get_points)

    def tessellation_points(self, resolution_for_circle=40):
        plane = Plane3D.from_3_points(self.interior, self.start, self.end)
        interior_2D = self.interior.To2D(plane.origin, plane.vectors[0], plane.vectors[1])
        start_2D = self.start.To2D(plane.origin, plane.vectors[0], plane.vectors[1])
        end_2D = self.end.To2D(plane.origin, plane.vectors[0], plane.vectors[1])
        arc2D = Arc2D(start_2D, interior_2D, end_2D)
        tessellation_points_2D = arc2D.tessellation_points(resolution_for_circle)
#        ax = interior_2D.MPLPlot()
#        start_2D.MPLPlot(ax=ax)
#        end_2D.MPLPlot(ax=ax)
#        for pt in tessellation_points_2D:
#            pt.MPLPlot(ax=ax)
#        ax.set_aspect('equal')
#        tessellation_points_3D = [p.To3D(self.interior, self.start, self.end) for p in tessellation_points_2D]
        tessellation_points_3D = [p.To3D(plane.origin, plane.vectors[0], plane.vectors[1]) for p in tessellation_points_2D]
        return tessellation_points_3D

    def Length(self):
        return self.radius * abs(self.angle)

    def PointAtCurvilinearAbscissa(self, curvilinear_abscissa):
        return self.start.Rotation(self.center, self.normal, curvilinear_abscissa/self.radius)

    def Rotation(self, rot_center, axis, angle, copy=True):
        if copy:
            new_start = self.start.Rotation(rot_center, axis, angle, True)
            new_interior = self.interior.Rotation(rot_center, axis, angle, True)
            new_end = self.end.Rotation(rot_center, axis, angle, True)
            return Arc3D(new_start, new_interior, new_end, self.name)
        else:
            self.center.Rotation(rot_center, axis, angle, False)
            self.start.Rotation(rot_center, axis, angle, False)
            self.interior.Rotation(rot_center, axis, angle, False)
            self.end.Rotation(rot_center, axis, angle, False)
            [p.Rotation(rot_center, axis, angle, False) for p in self.basis_primitives]

    def Translation(self, offset, copy=True):
        if copy:
            new_start = self.start.Translation(offset, True)
            new_interior = self.interior.Translation(offset, True)
            new_end = self.end.Translation(offset, True)
            return Arc3D(new_start, new_interior, new_end, self.name)
        else:
            self.center.Translation(offset, False)
            self.start.Translation(offset, False)
            self.interior.Translation(offset, False)
            self.end.Translation(offset, False)
            [p.Translation(offset, False) for p in self.basis_primitives]

    def MPLPlot(self, ax=None):
        if ax is None:
            fig = plt.figure()
            ax = Axes3D(fig)
        else:
            fig = None

        ax.plot([self.center[0]], [self.center[1]], [self.center[2]], color='b')
        ax.plot([self.start[0]], [self.start[1]], [self.start[2]], c='r')
        ax.plot([self.end[0]], [self.end[1]], [self.end[2]], c='r')
        ax.plot([self.interior[0]], [self.interior[1]], [self.interior[2]], c='g')
        x = []
        y = []
        z = []
        l = self.Length()
        for i in range(31):
            p = self.PointAtCurvilinearAbscissa(l*(i)/30)
            x.append(p[0])
            y.append(p[1])
            z.append(p[2])

        ax.plot(x, y, z, 'k')
        return fig, ax

    def MPLPlot2D(self, x3d, y3D, ax, color='k'):
        if ax is None:
            fig = plt.figure()
            ax = fig.add_subplot(111, projection='3d')
        else:
            fig = ax.figure

        # TODO: Enhance this plot
        l = self.Length()
        x = []
        y = []
        for i in range(30):
            p = self.PointAtCurvilinearAbscissa(i/(29.)*l)
            xi, yi = p.PlaneProjection2D(x3D, y3D)
            x.append(xi)
            y.append(yi)
        ax.plot(x, y, color=color)

        return fig, ax

    def FreeCADExport(self, name, ndigits=6):
        xs, ys, zs = round(1000*self.start, ndigits).vector
        xi, yi, zi = round(1000*self.interior, ndigits).vector
        xe, ye, ze = round(1000*self.end, ndigits).vector
        return '{} = Part.Arc(fc.Vector({},{},{}),fc.Vector({},{},{}),fc.Vector({},{},{}))\n'.format(name,xs,ys,zs,xi,yi,zi,xe,ye,ze)


class BSplineSurface3D(Primitive3D):
    def __init__(self, degree_u, degree_v, control_points, nb_u, nb_v, u_multiplicities, v_multiplicities, u_knots, v_knots, weights=None, name=''):
        Primitive3D.__init__(self, basis_primitives=control_points, name=name)
        self.control_points = control_points
        self.degree_u = degree_u
        self.degree_v = degree_v
        self.nb_u = nb_u
        self.nb_v = nb_v
        u_knots = standardize_knot_vector(u_knots)
        v_knots = standardize_knot_vector(v_knots)
        self.u_knots = u_knots
        self.v_knots = v_knots
        self.u_multiplicities = u_multiplicities
        self.v_multiplicities = v_multiplicities
        self.weights = weights


        self.control_points_table = []
        points_row = []
        i = 1
        for pt in control_points:
            points_row.append(pt)
            if i == nb_v:
                self.control_points_table.append(points_row)
                points_row = []
                i = 1
            else:
                i += 1
        # TRANSPOSE THE LIST OF LISTS
#        self.control_points_table = list(map(list, zip(*self.control_points_table)))

        surface = NURBS.Surface()
        surface.degree_u = degree_u
        surface.degree_v = degree_v
        if weights is None:
            P = [(control_points[i][0], control_points[i][1], control_points[i][2]) for i in range(len(control_points))]
            surface.set_ctrlpts(P, nb_u, nb_v)
        else:
            Pw = [(control_points[i][0]*weights[i], control_points[i][1]*weights[i], control_points[i][2]*weights[i], weights[i]) for i in range(len(control_points))]
            surface.set_ctrlpts(Pw, nb_u, nb_v)
        knot_vector_u = []
        for i, u_knot in enumerate(u_knots):
            knot_vector_u.extend([u_knot]*u_multiplicities[i])
        knot_vector_v = []
        for i, v_knot in enumerate(v_knots):
            knot_vector_v.extend([v_knot]*v_multiplicities[i])
        surface.knotvector_u = knot_vector_u
        surface.knotvector_v = knot_vector_v
        surface.delta = 0.01
        surface_points = surface.evalpts

        self.surface = surface
        self.points = [Point3D((p[0], p[1], p[2])) for p in surface_points]


    def FreeCADExport(self, ip, ndigits=3):
        name = 'primitive{}'.format(ip)
        script = ""
        points = '['
        for i, pts_row in enumerate(self.control_points_table):
            pts = '['
            for j, pt in enumerate(pts_row):
                point = 'fc.Vector({},{},{}),'.format(pt[0],pt[1],pt[2])
                pts += point
            pts = pts[:-1] + '],'
            points += pts
        points = points[:-1] + ']'

        script += '{} = Part.BSplineSurface()\n'.format(name)
        if self.weights is None:
            script += '{}.buildFromPolesMultsKnots({},{},{},udegree={},vdegree={},uknots={},vknots={})\n'.format(name,points,self.u_multiplicities,self.v_multiplicities,self.degree_u,self.degree_v,self.u_knots,self.v_knots)
        else:
            script += '{}.buildFromPolesMultsKnots({},{},{},udegree={},vdegree={},uknots={},vknots={},weights={})\n'.format(name,points,self.u_multiplicities,self.v_multiplicities,self.degree_u,self.degree_v,self.u_knots,self.v_knots,self.weights)

        return script

    @classmethod
    def from_step(cls, arguments, object_dict):
        name = arguments[0][1:-1]
        degree_u = int(arguments[1])
        degree_v = int(arguments[2])
        points_sets = arguments[3][1:-1].split("),")
        points_sets = [elem+")" for elem in points_sets[:-1]]+[points_sets[-1]]
        control_points = []
        for points_set in points_sets:
            points = [object_dict[int(i[1:])] for i in points_set[1:-1].split(",")]
            nb_v = len(points)
            control_points.extend(points)
        nb_u = int(len(control_points) / nb_v)
        surface_form = arguments[4]
        if arguments[5] == '.F.':
            u_closed = False
        elif arguments[5] == '.T.':
            u_closed = True
        else:
            raise ValueError
        if arguments[6] == '.F.':
            v_closed = False
        elif arguments[6] == '.T.':
            v_closed = True
        else:
            raise ValueError
        self_intersect = arguments[7]
        u_multiplicities = [int(i) for i in arguments[8][1:-1].split(",")]
        v_multiplicities = [int(i) for i in arguments[9][1:-1].split(",")]
        u_knots = [float(i) for i in arguments[10][1:-1].split(",")]
        v_knots = [float(i) for i in arguments[11][1:-1].split(",")]
        knot_spec = arguments[12]

        if 13 in range(len(arguments)):
            weight_data = [float(i) for i in arguments[13][1:-1].replace("(", "").replace(")", "").split(",")]
        else:
            weight_data = None

        return cls(degree_u, degree_v, control_points, nb_u, nb_v, u_multiplicities, v_multiplicities, u_knots, v_knots, weight_data, name)

    def Rotation(self, center, axis, angle, copy=True):
        new_control_points = [p.Rotation(center, axis, angle, True) for p in self.control_points]
        new_BSplineSurface3D = BSplineSurface3D(self.degree_u, self.degree_v, new_control_points, self.nb_u, self.nb_v, self.u_multiplicities, self.v_multiplicities, self.u_knots, self.v_knots, self.weights, self.name)
        if copy:
            return new_BSplineSurface3D
        else:
            self.control_points = new_control_points
            self.curve = new_BSplineSurface3D.curve
            self.points = new_BSplineSurface3D.points

    def Translation(self, offset, copy=True):
        new_control_points = [p.Translation(offset, True) for p in self.control_points]
        new_BSplineSurface3D = BSplineSurface3D(self.degree_u, self.degree_v, new_control_points, self.nb_u, self.nb_v, self.u_multiplicities, self.v_multiplicities, self.u_knots, self.v_knots, self.weights, self.name)
        if copy:
            return new_BSplineSurface3D
        else:
            self.control_points = new_control_points
            self.curve = new_BSplineSurface3D.curve
            self.points = new_BSplineSurface3D.points

class CompositePrimitive3D(Primitive3D):
    _standalone_in_db = True
    _generic_eq = True
    _non_serializable_attributes  = ['basis_primitives']
    _non_eq_attributes = ['name', 'basis_primitives']
    _non_hash_attributes = []
    """
    A collection of simple primitives3D
    """
    def __init__(self, primitives, name=''):
        self.primitives = primitives
        basis_primitives=[]
        for primitive in primitives:
            if hasattr(primitive, 'basis_primitives'):
                basis_primitives.extend(primitive.basis_primitives)
            else:
                basis_primitives.append(primitive)

        Primitive3D.__init__(self, basis_primitives=basis_primitives, name=name)

    # def __eq__(self, other_):
    #     equal = True
    #     for primitive, other_primitive in zip(self.primitives, other_.primitives):
    #         equal = (equal and primitive == other_primitive)
    #     return equal

    def UpdateBasisPrimitives(self):
        # TODO: This is a copy/paste from CompositePrimitive2D, in the future make a Common abstract class
        basis_primitives=[]
        for primitive in self.primitives:
            if hasattr(primitive, 'basis_primitives'):
                basis_primitives.extend(primitive.basis_primitives)
            else:
                basis_primitives.append(primitive)

        self.basis_primitives = basis_primitives

    def MPLPlot(self, ax = None):
        if ax is None:
            fig = plt.figure()
            ax = Axes3D(fig)
        else:
            fig = None

        for primitive in self.edges:
            primitive.MPLPlot(ax)

        ax.set_aspect('equal')

        return fig, ax


class Wire3D(CompositePrimitive3D):
    """
    A collection of simple primitives, following each other making a wire
    """
    def __init__(self, primitives, name=''):
        CompositePrimitive3D.__init__(self, primitives, name)

    def Length(self):
        length = 0.
        for primitive in self.basis_primitives:
            length += primitive.Length()
        return length

    def PointAtCurvilinearAbscissa(self, curvilinear_abscissa):
        length = 0.
        for primitive in self.basis_primitives:
            primitive_length = primitive.Length()
            if length + primitive_length > curvilinear_abscissa:
                return primitive.PointAtCurvilinearAbscissa(curvilinear_abscissa - length)
            length += primitive_length
        # Outside of length
        raise ValueError


    # TODO: method to check if it is a wire
    def FreeCADExport(self, ip):
        name='primitive'+str(ip)

        s = 'E = []\n'
        for ip, primitive in enumerate(self.basis_primitives):
            s += primitive.FreeCADExport('L{}'.format(ip))
            s += 'E.append(Part.Edge(L{}))\n'.format(ip)
        s += '{} = Part.Wire(E[:])\n'.format(name)

        return s


class Edge3D(Primitive3D):
    def __init__(self, edge_start, edge_end, name=''):
        Primitive3D.__init__(self, basis_primitives=[edge_start, edge_end], name=name)
        self.points = [edge_start, edge_end]

    def __hash__(self):
        return sum([hash(p) for p in self.points])

    def __eq__(self, other_):
        equal = True
        for point, other_point in zip(self.points, other_.points):
            equal = (equal and point == other_point)
        return equal

    def to_dict(self):
        # improve the object structure ?
        dict_ = dc.DessiaObject.to_dict(self)
        dict_['edge_start'] = self.points[0]
        dict_['edge_end'] = self.points[1]
        return dict_

    @classmethod
    def from_step(cls, arguments, object_dict):
        return LineSegment3D(object_dict[arguments[1]], object_dict[arguments[2]], arguments[0][1:-1])

    def Rotation(self, center, axis, angle, copy=True):
        if copy:
            new_edge_start = self.points[0].Rotation(center, axis, angle, copy=True)
            new_edge_end = self.points[1].Rotation(center, axis, angle, copy=True)
            return Edge3D(new_edge_start, new_edge_end)
        else:
            self.points[0].Rotation(center, axis, angle, copy=False)
            self.points[1].Rotation(center, axis, angle, copy=False)

    def Translation(self, offset, copy=True):
        if copy:
            new_edge_start = self.points[0].Translation(offset, copy=True)
            new_edge_end = self.points[1].Translation(offset, copy=True)
            return Edge3D(new_edge_start, new_edge_end)
        else:
            self.points[0].Translation(offset, copy=False)
            self.points[1].Translation(offset, copy=False)

    def frame_mapping(self, frame, side, copy=True):
        """
        side = 'old' or 'new'
        """
        if copy:
            new_edge_start = self.points[0].frame_mapping(frame, side, copy=True)
            new_edge_end = self.points[1].frame_mapping(frame, side, copy=True)
            return Edge3D(new_edge_start, new_edge_end)
        else:
            self.points[0].frame_mapping(frame, side, copy=False)
            self.points[1].frame_mapping(frame, side, copy=False)

    def copy(self):
        new_edge_start = self.points[0].Copy()
        new_edge_end = self.points[1].Copy()
        return Edge3D(new_edge_start, new_edge_end)


class LineSegment3D(Edge3D):
    """
    Define a line segment limited by two points
    """
    def __init__(self, point1, point2, name=''):
        Edge3D.__init__(self, point1, point2, name='')
        self.bounding_box = self._bounding_box()

    def __hash__(self):
        return hash(self.points[0]) + hash(self.points[1])

    def to_dict(self):
        # improve the object structure ?
        dict_ = dc.DessiaObject.to_dict(self)
        dict_['point1'] = self.points[0].to_dict()
        dict_['point2'] = self.points[1].to_dict()
        return dict_

    def _bounding_box(self):
        points = self.points

        xmin = min([pt[0] for pt in points])
        xmax = max([pt[0] for pt in points])
        ymin = min([pt[1] for pt in points])
        ymax = max([pt[1] for pt in points])
        zmin = min([pt[2] for pt in points])
        zmax = max([pt[2] for pt in points])

        return BoundingBox(xmin, xmax, ymin, ymax, zmin, zmax)

    def Length(self):
        return self.points[1].point_distance(self.points[0])

    def PlaneProjection2D(self, x, y):
        return LineSegment2D(self.points[0].PlaneProjection2D(x, y),
                             self.points[1].PlaneProjection2D(x, y))

    def Rotation(self, center, axis, angle, copy=True):
        if copy:
            return LineSegment3D(*[p.Rotation(center, axis, angle, copy=True) for p in self.points])
        else:
            Edge3D.Rotation(self, center, axis, angle, copy=False)
            self.bounding_box = self._bounding_box()

    def Translation(self, offset, copy=True):
        if copy:
            return LineSegment3D(*[p.Translation(offset, copy=True) for p in self.points])
        else:
            Edge3D.Translation(self, offset, copy=False)
            self.bounding_box = self._bounding_box()

    def frame_mapping(self, frame, side, copy=True):
        """
        side = 'old' or 'new'
        """
        if side == 'old':
            if copy:
                return LineSegment3D(*[frame.OldCoordinates(p) for p in self.points])
            else:
                Edge3D.frame_mapping(self, frame, side, copy=False)
                self.bounding_box = self._bounding_box()
        if side == 'new':
            if copy:
                return LineSegment3D(*[frame.NewCoordinates(p) for p in self.points])
            else:
                Edge3D.frame_mapping(self, frame, side, copy=False)
                self.bounding_box = self._bounding_box()

    def copy(self):
        return LineSegment3D(*[p.Copy() for p in self.points])

    def MPLPlot(self, ax=None):
        if ax is None:
            fig = plt.figure()
            ax = fig.add_subplot(111, projection='3d')
        else:
            fig = ax.figure

        x=[p.vector[0] for p in self.points]
        y=[p.vector[1] for p in self.points]
        z=[p.vector[2] for p in self.points]
        ax.plot(x,y,z, 'o-k')
        return fig, ax

    def MPLPlot2D(self, x_3D, y_3D, ax=None, color='k'):
        if ax is None:
            fig = plt.figure()
            ax = fig.add_subplot(111, projection='3d')
        else:
            fig = ax.figure

        edge2D =  self.PlaneProjection2D(x_3D, y_3D)
        edge2D.MPLPlot(ax=ax, color=color)
        return fig, ax

    def plot_data(self, x_3D, y_3D, marker=None, color='black', stroke_width=1,
                  dash=False, opacity=1, arrow=False):
        edge2D =  self.PlaneProjection2D(x_3D, y_3D)
        return edge2D.plot_data(marker, color, stroke_width,
                         dash, opacity, arrow)

    def FreeCADExport(self, name, ndigits=6):
        x1, y1, z1 = round(1000*self.points[0], ndigits).vector
        x2, y2, z2 = round(1000*self.points[1], ndigits).vector
        return '{} = Part.LineSegment(fc.Vector({},{},{}),fc.Vector({},{},{}))\n'.format(name,x1,y1,z1,x2,y2,z2)

    def to_line(self):
        return Line3D(*self.points)

    def Babylon(self, color=(1, 1, 1), name='line',  type_='line', parent=None):
        if type_ == 'line':
            s = 'var myPoints = [];\n'
            s += 'var point1 = new BABYLON.Vector3({},{},{});\n'.format(*self.points[0])
            s += 'myPoints.push(point1);\n'
            s += 'var point2 = new BABYLON.Vector3({},{},{});\n'.format(*self.points[1])
            s += 'myPoints.push(point2);\n'
            s += 'var {} = BABYLON.MeshBuilder.CreateLines("lines", {{points: myPoints}}, scene);\n'.format(name)
            s += '{}.color = new BABYLON.Color3{};\n'.format(name, tuple(color))
        elif type_ == 'tube':
            radius = 0.03*self.points[0].point_distance(self.points[1])
            s = 'var points = [new BABYLON.Vector3({},{},{}), new BABYLON.Vector3({},{},{})];\n'.format(*self.points[0], *self.points[1])
            s += 'var {} = BABYLON.MeshBuilder.CreateTube("frame_U", {{path: points, radius: {}}}, {});'.format(name, radius, parent)
#            s += 'line.material = red_material;\n'

        else:
            raise NotImplementedError

        if parent is not None:
            s += '{}.parent = {};\n'.format(name, parent)

        return s


class Contour3D(Wire3D):
    """
    A collection of 3D primitives forming a closed wire3D
    """
    def __init__(self, edges, points=None, name=''):
        """
        Faire un choix : soit edges c'est un CompositePrimitives3D
        ou alors un ensemble de primitives
        ou alors un ensemble de basis_primtives (qui sont des points pour le moment)
        """

        self.name = name
        self.points = points

        edges_primitives = []
        for edge in edges:
            if edge.__class__ == CompositePrimitive3D:
                edges_primitives.extend(edge.primitives)
            else:
                edges_primitives.append(edge)
        self.edges = edges_primitives

        if self.edges[0].__class__.__name__ == 'Contour3D':
            raise ValueError

        self.points = self.clean_points()

    def __hash__(self):
        return sum([hash(e) for e in self.edges]) + sum([hash(p) for p in self.points])

    def __eq__(self, other_):
        equal = True
        for edge, other_edge in zip(self.edges, other_.edges):
            equal = (equal and edge == other_edge)
        # for point, other_point in zip(self.points, other_.points):
        #     equal = (equal and point == other_point)
        #     print('contour', equal, point.vector, other_point.vector)
        return equal

    @classmethod
    def from_step(cls, arguments, object_dict):
        edges = []
        for edge in arguments[1]:
            edges.append(object_dict[int(edge[1:])])

#        points = edges[0].points[:]
#        for i, edge in enumerate(edges[1:-1]):
#            if edge.points[0] in points[-2:]:
#                points.append(edge.points[1])
#            elif edge.points[1] in points[-2:]:
#                points.append(edge.points[0])
#            else:
#                raise NotImplementedError
#        contour_points = [p.copy() for p in points]

        return cls(edges, points=None, name=arguments[0][1:-1])

    def clean_points(self):
        """
        TODO : verifier si le dernier point est toujours le meme que le premier point
        lors d'un import step par exemple
        """

        points = self.edges[0].basis_primitives[::]
        last_points_added = points
        for edge in self.edges[1:]:
            if hasattr(edge, 'basis_primitives'):
                points_to_add = edge.basis_primitives
                if points_to_add[0] in [last_points_added[0], last_points_added[-1]]:
                    points.extend(points_to_add[1:])
                elif points_to_add[-1] in [last_points_added[0], last_points_added[-1]]:
                    points.extend(points_to_add[:-1])
                else:
                    self.MPLPlot()
                    raise NotImplementedError
                last_points_added = points_to_add
            else:
                raise NotImplementedError
        
        if points[0] == points[-1]:
            points.pop()
        
        return points

    def average_center_point(self):
        nb = len(self.points)
        x = npy.sum([p[0] for p in self.points]) / nb
        y = npy.sum([p[1] for p in self.points]) / nb
        z = npy.sum([p[2] for p in self.points]) / nb
        return Point3D((x,y,z))

    def Rotation(self, center, axis, angle, copy=True):
        if copy:
            new_edges = [edge.Rotation(center, axis, angle, copy=True) for edge in self.edges]
            new_points = [p.Rotation(center, axis, copy=True) for p in self.points]
            return Contour3D(new_edges, new_points, self.name)
        else:
            for edge in self.edges:
                edge.Rotation(center, axis, angle, copy=False)
            for point in self.points:
                point.Rotation(center, axis, angle, copy=False)

    def Translation(self, offset, copy=True):
        if copy:
            new_edges = [edge.Translation(offset, copy=True) for edge in self.edges]
            new_points = [p.Translation(offset, copy=True) for p in self.points]
            return Contour3D(new_edges, new_points, self.name)
        else:
            for edge in self.edges:
                edge.Translation(offset, copy=False)
            for point in self.points:
                point.Translation(offset, copy=False)

    def frame_mapping(self, frame, side, copy=True):
        """
        side = 'old' or 'new'
        """
        if copy:
            new_edges = [edge.frame_mapping(frame, side, copy=True) for edge in self.edges]
            new_points = [p.frame_mapping(frame, side, copy=True) for p in self.points]
            return Contour3D(new_edges, new_points, self.name)
        else:
            for edge in self.edges:
                edge.frame_mapping(frame, side, copy=False)
            for point in self.points:
                point.frame_mapping(frame, side, copy=False)

    def copy(self):
        new_edges = [edge.copy() for edge in self.edges]
        new_points = [p.Copy() for p in self.points]
        return Contour3D(new_edges, new_points, self.name)


class Face3D(Primitive3D):
    _standalone_in_db = True
    _generic_eq = True
    _non_serializable_attributes  = ['bounding_box']
    _non_eq_attributes = ['name', 'bounding_box']
    _non_hash_attributes = []

    def __init__(self, contours, plane=None, points=None, polygon2D=None, name=''):
#        Primitive3D.__init__(self, name=name)
        self.contours = contours
        self.plane = plane
        self.points = points
        self.polygon2D = polygon2D

        self.name = name

        contour_points = [p.copy() for p in self.contours[0].points[:]]
        if plane is None:
            self.plane = Plane3D.from_points(contour_points)

        if points is None or polygon2D is None:
            self.points, self.polygon2D = self._repair_points_and_polygon2d(contour_points, self.plane)
            self.contours[0].points = [p.copy() for p in self.points]

        self.bounding_box = self._bounding_box()

        # CHECK #
        for pt in self.points:
            if not self.plane.point_on_plane(pt):
                print('WARNING', pt, 'not on', self.plane)
                print('dot =', self.plane.normal.Dot(pt-self.plane.origin))
                raise ValueError

    def __hash__(self):
        return hash(self.plane) + sum([hash(p) for p in self.points])

    def __eq__(self, other_):
        equal = (self.plane == other_.plane
                  and self.polygon2D == other_.polygon2D)
        for contour, other_contour in zip(self.contours, other_.contours):
            equal = (equal and contour == other_contour)
        for point, other_point in zip(self.points, other_.points):
            equal = (equal and point == other_point)
        return equal

    @classmethod
    def from_step(cls, arguments, object_dict):
        contours = []
        contours.append(object_dict[int(arguments[1][0][1:])])

        plane = Plane3D.from_points(contours[0].points)
        contours[0].points, polygon2D = cls._repair_points_and_polygon2d(contours[0].points, plane)
        points = [p.copy() for p in contours[0].points[:]]

        return cls(contours, plane=plane, points=points, polygon2D=polygon2D, name=arguments[0][1:-1])

    @classmethod
    def _repair_points_and_polygon2d(cls, points, plane):
        if points[0] == points[-1]:
            points = points[:-1]
        polygon_points = [p.To2D(plane.origin, plane.vectors[0], plane.vectors[1]) for p in points]
        repaired_points = [p.copy() for p in points]
        polygon2D = Polygon2D(polygon_points)
        if polygon2D.SelfIntersect()[0]:
            repaired_points = [repaired_points[1]]+[repaired_points[0]]+repaired_points[2:]
            polygon_points = [polygon_points[1]]+[polygon_points[0]]+polygon_points[2:]
            if polygon_points[0] == polygon_points[-1]:
                repaired_points = repaired_points[:-1]
                polygon_points = polygon_points[:-1]
            polygon2D = Polygon2D(polygon_points)
        return repaired_points, polygon2D

    def Rotation(self, center, axis, angle, copy=True):
        if copy:
            new_contour = [subcontour.Rotation(center, axis, angle, copy=True) for subcontour in self.contour]
            new_plane = self.plane.Rotation(center, axis, angle, copy=True)
            new_points = [p.Rotation(center, axis, angle, copy=True) for p in self.points]
            return Face3D(new_contour, new_plane, new_points, self.polygon2D, self.name)
        else:
            for contour in self.contours:
                contour.Rotation(center, axis, angle, copy=False)
            for point in self.points:
                point.Rotation(center, axis, angle, copy=False)
            self.plane.Rotation(center, axis, angle, copy=False)
            self.bounding_box = self._bounding_box()

    def Translation(self, offset, copy=True):
        if copy:
            new_contour = [subcontour.Translation(offset, copy=True) for subcontour in self.contours]
            new_plane = self.plane.Translation(offset, copy=True)
            new_points = [p.Translation(offset, copy=True) for p in self.points]
            return Face3D(new_contour, new_plane, new_points, self.polygon2D, self.name)
        else:
            for contour in self.contours:
                contour.Translation(offset, copy=False)
            for point in self.points:
                point.Translation(offset, copy=False)
            self.plane.Translation(offset, copy=False)
            self.bounding_box = self._bounding_box()

    def frame_mapping(self, frame, side, copy=True):
        """
        side = 'old' or 'new'
        """
        if copy:
            new_contour = [subcontour.frame_mapping(frame, side, copy=True) for subcontour in self.contours]
            new_plane = self.plane.frame_mapping(frame, side, copy=True)
            new_points = [p.frame_mapping(frame, side, copy=True) for p in self.points]
            return Face3D(new_contour, new_plane, new_points, None, self.name)
        else:
            for contour in self.contours:
                contour.frame_mapping(frame, side, copy=False)
            for point in self.points:
                point.frame_mapping(frame, side, copy=False)
            self.plane.frame_mapping(frame, side, copy=False)
            self.bounding_box = self._bounding_box()

    def copy(self):
        new_contour = [contour.copy() for contour in self.contours]
        new_plane = self.plane.copy()
        new_points = [p.Copy() for p in self.points]
        return Face3D(new_contour, new_plane, new_points, self.polygon2D.copy(), self.name)

    def average_center_point(self):
        """
        excluding holes
        """
        points = self.points
        nb = len(points)
        x = npy.sum([p[0] for p in points]) / nb
        y = npy.sum([p[1] for p in points]) / nb
        z = npy.sum([p[2] for p in points]) / nb
        return Point3D((x,y,z))

    def triangulation(self):
        points_3D = []
        vertices = []
        segments = []
        holes = []
        total_len = 0
        for i, contour in enumerate(self.contours):
            points_2D = [p.To2D(self.plane.origin, self.plane.vectors[0], self.plane.vectors[1]) for p in contour.points]
            vertices.extend([tuple(p.vector) for p in points_2D])
            len_points = len(contour.points)
            segments += [[a+total_len, a+total_len+1] for a in range(len_points-1)]+[[len_points+total_len-1, 0+total_len]]
            total_len += len_points
            points_3D.extend(contour.points)
            if i > 0:
                mid_point_3D = contour.average_center_point()
                mid_point_2D = mid_point_3D.To2D(self.plane.origin, self.plane.vectors[0], self.plane.vectors[1])
                holes.append(mid_point_2D.vector)
        if holes:
            tri = {'vertices': vertices, 'segments': segments, 'holes': holes}
        else:
            tri = {'vertices': vertices, 'segments': segments}
        t = triangle.triangulate(tri, 'p')
        triangles = t['triangles'].tolist()
        triangle.compare(plt, tri, t)
        return points_3D, triangles

    def _bounding_box(self):
        points = self.points

        xmin = min([pt[0] for pt in points])
        xmax = max([pt[0] for pt in points])
        ymin = min([pt[1] for pt in points])
        ymax = max([pt[1] for pt in points])
        zmin = min([pt[2] for pt in points])
        zmax = max([pt[2] for pt in points])

        return BoundingBox(xmin, xmax, ymin, ymax, zmin, zmax)

    def distance_to_point(self, point, return_other_point=False):
        """
        Only works if the surface is planar
        TODO : this function does not take into account if Face has holes
        """
        # On projette le point sur la surface plane
        # Si le point est à l'intérieur de la face, on retourne la distance de projection
        # Si le point est à l'extérieur, on projette le point sur le plan
        # On calcule en 2D la distance entre la projection et le polygone contour
        # On utilise le theroeme de Pytagore pour calculer la distance minimale entre le point et le contour

        projected_pt = point.PlaneProjection3D(self.plane.origin, self.plane.vectors[0], self.plane.vectors[1])
        projection_distance = point.point_distance(projected_pt)

        if self.point_on_face(projected_pt):
            if return_other_point:
                return projection_distance, projected_pt
            return projection_distance

        point_2D = point.To2D(self.plane.origin, self.plane.vectors[0], self.plane.vectors[1])

        border_distance, other_point = self.polygon2D.PointBorderDistance(point_2D, return_other_point=True)

        other_point = other_point.To3D(self.plane.origin , self.plane.vectors[0], self.plane.vectors[1])

        if return_other_point:
            return (projection_distance**2 + border_distance**2)**0.5, other_point
        return (projection_distance**2 + border_distance**2)**0.5

    def distance_to_face(self, face2, return_points=False):
        """
        Only works if the surface is planar
        TODO : this function does not take into account if Face has holes
        TODO : TRAITER LE CAS OU LA DISTANCE LA PLUS COURTE N'EST PAS D'UN SOMMET
        """
        # On calcule la distance entre la face 1 et chaque point de la face 2
        # On calcule la distance entre la face 2 et chaque point de la face 1

        if self.face_intersection(face2) is not None:
            return 0, None, None

        polygon1_points_3D = [Point3D(p.vector) for p in self.points]
        polygon2_points_3D = [Point3D(p.vector) for p in face2.points]

        distances = []
        if not return_points:
            d_min = face2.distance_to_point(polygon1_points_3D[0])
            for point1 in polygon1_points_3D[1:]:
                d = face2.distance_to_point(point1)
                if d < d_min:
                    d_min = d
            for point2 in polygon2_points_3D:
                d = self.distance_to_point(point2)
                if d < d_min:
                    d_min = d
            return d_min

        else:
            for point1 in polygon1_points_3D:
                d, other_point = face2.distance_to_point(point1, return_other_point=True)
                distances.append((d, point1, other_point))
            for point2 in polygon2_points_3D:
                d, other_point = self.distance_to_point(point2, return_other_point=True)
                distances.append((d, point2, other_point))

        d_min, point_min, other_point_min = distances[0]
        for distance in distances[1:]:
            if distance[0] < d_min:
                d_min = distance[0]
                point_min = distance[1]
                other_point_min = distance[2]

        return d_min, point_min, other_point_min

    def point_on_face(self, point):
        """
        Only works if the surface is planar
        TODO : this function does not take into account if Face has holes

        Tells you if a point is on the 3D face and inside its contour
        """

        point_on_plane = self.plane.point_on_plane(point)
        # The point is not in the same plane
        if not point_on_plane:
            print('point not on plane so not on face')
            return False

        point_2D = point.To2D(self.plane.origin, self.plane.vectors[0], self.plane.vectors[1])

        ### PLOT ###
#        ax = self.polygon2D.MPLPlot()
#        point_2D.MPLPlot(ax)
        ############

        if not self.polygon2D.PointBelongs(point_2D):
            ### PLOT ###
#            ax = self.polygon2D.MPLPlot()
#            point_2D.MPLPlot(ax)
#            ax.set_title('DEHORS')
#            ax.set_aspect('equal')
            ############
            return False
        ### PLOT ###
#        ax = self.polygon2D.MPLPlot()
#        point_2D.MPLPlot(ax)
#        ax.set_title('DEDANS')
#        ax.set_aspect('equal')
        ############
        return True

    def edge_intersection(self, edge):
        linesegment = LineSegment3D(*edge.points)
        intersection_point = self.plane.linesegment_intersection(linesegment)

        if intersection_point is None:
            return None

        point_on_face_boo = self.point_on_face(intersection_point)
        if not point_on_face_boo:
            return None

        return intersection_point

    def linesegment_intersection(self, linesegment, abscissea=False):
        if abscissea:
            intersection_point, intersection_abscissea = self.plane.linesegment_intersection(linesegment, True)
        else:
            intersection_point = self.plane.linesegment_intersection(linesegment)

        if intersection_point is None:
            if abscissea:
                return None, None
            return None
        point_on_face_boo = self.point_on_face(intersection_point)
        ### PLOT ###
#        if point_on_face_boo:
#            ax = self.plot()
#            linesegment.MPLPlot(ax)
#            Point3D(intersection_point.vector).MPLPlot(ax)
#            self.plane.MPLPlot(ax)
#            ax.set_aspect('equal')

#            print('=>', self.plane.normal.Dot(intersection_point-self.plane.origin))
#            print('point_on_face_boo', point_on_face_boo)
        ############
        if not point_on_face_boo:
            if abscissea:
                return None, None
            return None

        if abscissea:
            return intersection_point, intersection_abscissea
        return intersection_point

    def face_intersection(self, face2):
        """
        Only works if the surface is planar
        TODO : this function does not take into account if Face has holes
        """
        bbox1 = self.bounding_box
        bbox2 = face2.bounding_box
        if not bbox1.bbox_intersection(bbox2):
            return None

        intersection_points = []

        for edge2 in face2.contours[0].edges:
            intersection_point = self.edge_intersection(edge2)
            if intersection_point is not None:
                intersection_points.append(intersection_point)

        for edge1 in self.contours[0].edges:
            intersection_point = face2.edge_intersection(edge1)
            if intersection_point is not None:
                intersection_points.append(intersection_point)

        if not intersection_points:
            return None

        return intersection_points

    def plot(self, ax=None):
        fig = plt.figure()
        if ax is None:
            ax = fig.add_subplot(111, projection='3d')

#        x = [p[0] for edge in self.contours[0].edges for p in edge.points]
#        y = [p[1] for edge in self.contours[0].edges for p in edge.points]
#        z = [p[2] for edge in self.contours[0].edges for p in edge.points]
#        print(x,y,z)
        x = [p[0] for p in self.contours[0].points]
        y = [p[1] for p in self.contours[0].points]
        z = [p[2] for p in self.contours[0].points]

        ax.scatter(x, y, z)
        ax.set_xlabel('X Label')
        ax.set_ylabel('Y Label')
        ax.set_zlabel('Z Label')
        for edge in self.contours[0].edges:
            for point1, point2 in (edge.points, edge.points[1:]+[edge.points[0]]):
                xs = [point1[0], point2[0]]
                ys = [point1[1], point2[1]]
                zs = [point1[2], point2[2]]
                line = mpl_toolkits.mplot3d.art3d.Line3D(xs, ys, zs)
                ax.add_line(line)

        plt.show()
        return ax


class Shell3D(CompositePrimitive3D):
    _standalone_in_db = True
    _generic_eq = True
    _non_serializable_attributes  = ['bounding_box']
    _non_eq_attributes = ['name', 'color', 'bounding_box', 'contours']
    _non_hash_attributes = []

    def __init__(self, faces, name='', color=None):
        self.faces = faces
        self.name = name
        self.color = color
        self.bounding_box = self._bounding_box()

    def __hash__(self):
        return sum([hash(f) for f in self.faces])

    def __eq__(self, other_):
        equal = True
        for face, other_face in zip(self.faces, other_.faces):
            equal = (equal and face == other_face)
        return equal

    @classmethod
    def from_step(cls, arguments, object_dict):
        faces = []
        for face in arguments[1]:
            faces.append(object_dict[int(face[1:])])
        return cls(faces, arguments[0][1:-1])

    def Rotation(self, center, axis, angle, copy=True):
        if copy:
            new_faces = [face.Rotation(center, axis, angle, copy=True) for face in self.faces]
            return Shell3D(new_faces, self.name)
        else:
            for face in self.faces:
                face.Rotation(center, axis, angle, copy=False)
            self.bounding_box = self._bounding_box()

    def Translation(self, offset, copy=True):
        if copy:
            new_faces = [face.Translation(offset, copy=True) for face in self.faces]
            return Shell3D(new_faces, self.name)
        else:
            for face in self.faces:
                face.Translation(offset, copy=False)
            self.bounding_box = self._bounding_box()

    def frame_mapping(self, frame, side, copy=True):
        """
        side = 'old' or 'new'
        """
        if copy:
            new_faces = [face.frame_mapping(frame, side, copy=True) for face in self.faces]
            return Shell3D(new_faces, self.name)
        else:
            for face in self.faces:
                face.frame_mapping(frame, side, copy=False)
            self.bounding_box = self._bounding_box()

    def copy(self):
        new_faces = [face.copy() for face in self.faces]
        return Shell3D(new_faces, self.name)

    def union(self, shell2):
        new_faces = [face for face in self.faces+shell2.faces]
        new_name = self.name+' union '+shell2.name
        new_color = self.color
        return Shell3D(new_faces, new_name, new_color)

    def _bounding_box(self):
        """
        Returns the boundary box
        """
        points = []
        for face in self.faces:
            points.extend(face.bounding_box.points)

        xmin = min([pt[0] for pt in points])
        xmax = max([pt[0] for pt in points])
        ymin = min([pt[1] for pt in points])
        ymax = max([pt[1] for pt in points])
        zmin = min([pt[2] for pt in points])
        zmax = max([pt[2] for pt in points])

        return BoundingBox(xmin, xmax, ymin, ymax, zmin, zmax, self.name)

    def point_belongs(self, point):
        """
        Ray Casting algorithm
        Returns True if the point is inside the Shell, False otherwise
        """
        epsilon = 1

        bbox = self.bounding_box
        if point[0] < bbox.xmin or point[0] > bbox.xmax:
            return False
        if point[1] < bbox.ymin or point[1] > bbox.ymax:
            return False
        if point[2] < bbox.zmin or point[2] > bbox.zmax:
            return False

        rays = []
        rays.append(LineSegment3D(point, Point3D((bbox.xmin-random.uniform(0, 1)*epsilon, bbox.ymin-random.uniform(0, 1)*epsilon, bbox.zmin-random.uniform(0, 1)*epsilon))))
        rays.append(LineSegment3D(point, Point3D((bbox.xmax+random.uniform(0, 1)*epsilon, bbox.ymin-random.uniform(0, 1)*epsilon, bbox.zmin-random.uniform(0, 1)*epsilon))))
        rays.append(LineSegment3D(point, Point3D((bbox.xmin-random.uniform(0, 1)*epsilon, bbox.ymax+random.uniform(0, 1)*epsilon, bbox.zmin-random.uniform(0, 1)*epsilon))))
        rays.append(LineSegment3D(point, Point3D((bbox.xmin-random.uniform(0, 1)*epsilon, bbox.ymin-random.uniform(0, 1)*epsilon, bbox.zmax+random.uniform(0, 1)*epsilon))))
        rays.append(LineSegment3D(point, Point3D((bbox.xmax+random.uniform(0, 1)*epsilon, bbox.ymax+random.uniform(0, 1)*epsilon, bbox.zmax+random.uniform(0, 1)*epsilon))))
        rays.append(LineSegment3D(point, Point3D((bbox.xmax+random.uniform(0, 1)*epsilon, bbox.ymax+random.uniform(0, 1)*epsilon, bbox.zmin-random.uniform(0, 1)*epsilon))))
        rays.append(LineSegment3D(point, Point3D((bbox.xmax+random.uniform(0, 1)*epsilon, bbox.ymin-random.uniform(0, 1)*epsilon, bbox.zmax+random.uniform(0, 1)*epsilon))))
        rays.append(LineSegment3D(point, Point3D((bbox.xmin-random.uniform(0, 1)*epsilon, bbox.ymax+random.uniform(0, 1)*epsilon, bbox.zmax+random.uniform(0, 1)*epsilon))))

        rays = sorted(rays, key=lambda ray: ray.Length())

        rays_intersections = []
        tests = []
        for ray in rays[:3]:
            count = 0
            ray_intersection = []
            is_inside = True
            for face in self.faces:
                intersection_point = face.linesegment_intersection(ray)
                if intersection_point is not None:
                    ray_intersection.append(intersection_point)
                    count += 1
            if count%2 == 0:
                is_inside = False
            tests.append(is_inside)
            rays_intersections.append(ray_intersection)

        if sum(tests) == 0 or sum(tests) == 3:
            return tests[0]
#        else:
#            print('PROBLEME')
#            print(point)
#            raise NotImplementedError
#            if tuple(point.vector) == (-0.3, 0.25, -0.25):
            ### BABYLON ###
#                print('------------------------')
#                point = Point3D(point.vector)
#                print(point.Babylon())
#                for ray in rays[:3]:
#                    print(ray.Babylon())
#                for ray in rays_intersections:
#                    for point in ray:
#                        point = Point3D(point.vector)
#                        print(point.Babylon())
#                print('------------------------')
            ###############

        return sum(tests) > 1

    def is_inside_shell(self, shell2):
        """
        Returns True if all the points of self are inside shell2 and no face \
        are intersecting
        """
        bbox1 = self.bounding_box
        bbox2 = shell2.bounding_box
        if not bbox1.is_inside_bbox(bbox2):
            return False

        points = []
        for face in self.faces:
            points.extend(face.contours[0].points)

        for point in points:
            if not shell2.point_belongs(point):
                return False

        # Check if any faces are intersecting
        for face1 in self.faces:
            for face2 in shell2.faces:
                intersection_points = face1.face_intersection(face2)
                if intersection_points is not None:
#                    print('Two faces are intersecting :', face1, face2)
                    return False

        return True

    def shell_intersection(self, shell2):
        """
        Return None if disjointed
        Return (1, 0) or (0, 1) if one is inside the other
        Return (n1, n2) if intersection

        4 cases :
            (n1, n2) with face intersection             => (n1, n2)
            (0, 0) with face intersection               => (0, 0)
            (0, 0) with no face intersection            => None
            (1, 0) or (0, 1) with no face intersection  => 1
        """
        # Check if boundary boxes don't intersect
        bbox1 = self.bounding_box
        bbox2 = shell2.bounding_box
        if not bbox1.bbox_intersection(bbox2):
#            print("No intersection of shells' BBox")
            return None

        # Check if any point of the first shell is in the second shell
        points1 = []
        for face in self.faces:
            points1.extend(face.contours[0].points)
        points2 = []
        for face in shell2.faces:
            points2.extend(face.contours[0].points)

        nb_pts1 = len(points1)
        nb_pts2 = len(points2)
        compteur1 = 0
        compteur2 = 0
        for point1 in points1:
            if shell2.point_belongs(point1):
                compteur1 += 1
        for point2 in points2:
            if self.point_belongs(point2):
                compteur2 += 1

        inter1 = compteur1/nb_pts1
        inter2 = compteur2/nb_pts2
#        print('shell intersection')
#        print('shell1 intersecte shell2 à', inter1*100, '%')
#        print('shell2 intersecte shell1 à', inter2*100, '%')

        for face1 in self.faces:
            for face2 in shell2.faces:
                intersection_points = face1.face_intersection(face2)
                if intersection_points is not None:
#                    print('Two faces are intersecting :', face1, face2)
#                    ax = face1.plot()
#                    face2.plot(ax)
                    return inter1, inter2
        if (inter1, inter2) == (0, 0):
            return None
        return 1

    def distance_to_shell(self, shell2, add_to_volumemodel=None):
        """
        Returns a Mesure object if the distance is not zero, otherwise returns None
        """

        if self.shell_intersection(shell2) is not None and self.shell_intersection(shell2) != 1:
            return None

        distance_min, point1_min, point2_min = self.faces[0].distance_to_face(shell2.faces[0], return_points=True)
        for face1 in self.faces:
            bbox1 = face1.bounding_box
            for face2 in shell2.faces:
                bbox2 = face2.bounding_box
                bbox_distance = bbox1.distance_to_bbox(bbox2)
                if bbox_distance < distance_min:
                    distance, point1, point2 = face1.distance_to_face(face2, return_points=True)
                    if distance == 0:
                        return None
                    elif distance < distance_min:
                        distance_min, point1_min, point2_min = distance, point1, point2

        mesure = Mesure(point1_min, point2_min)

        if add_to_volumemodel is not None:
            add_to_volumemodel.primitives.append(mesure)

        return mesure

    def distance_to_point(self, point, add_to_volumemodel=None):
        """
        Computes the distance of a point to a Shell3D, whether it is inside or outside the Shell3D
        """
        distance_min, point1_min, point2_min = self.faces[0].distance_to_point(point, return_other_point=True)
        for face in self.faces[1:]:
            bbox_distance = self.bounding_box.distance_to_point(point)
            if bbox_distance < distance_min:
                distance, point1, point2 = face.distance_to_point(point, return_other_point=True)
                if distance < distance_min:
                    distance_min, point1_min, point2_min = distance, point1, point2

        mesure = Mesure(point1_min, point2_min)

        if add_to_volumemodel is not None:
            add_to_volumemodel.primitives.append(mesure)

        return mesure

    def intersection_internal_aabb_volume(self, shell2):
        """
        aabb made of the intersection points and the points of self internal to shell2
        """
        intersections_points = []
        for face1 in self.faces:
            for face2 in shell2.faces:
                intersection_points = face1.face_intersection(face2)
                if intersection_points is not None:
                    intersections_points.extend(intersection_points)

        shell1_points_inside_shell2 = []
        for face in self.faces:
            for point in face.points:
                if shell2.point_belongs(point):
                    shell1_points_inside_shell2.append(point)

        if len(intersections_points+shell1_points_inside_shell2) == 0:
            return 0
        bbox = BoundingBox.from_points(intersections_points+shell1_points_inside_shell2)
        return bbox.volume()

    def intersection_external_aabb_volume(self, shell2):
        """
        aabb made of the intersection points and the points of self external to shell2
        """
        intersections_points = []
        for face1 in self.faces:
            for face2 in shell2.faces:
                intersection_points = face1.face_intersection(face2)
                if intersection_points is not None:
                    intersections_points.extend(intersection_points)

        shell1_points_outside_shell2 = []
        for face in self.faces:
            for point in face.points:
                if not shell2.point_belongs(point):
                    shell1_points_outside_shell2.append(point)

        if len(intersections_points+shell1_points_outside_shell2) == 0:
            return 0
        bbox = BoundingBox.from_points(intersections_points+shell1_points_outside_shell2)
        return bbox.volume()


    def Babylon(self, name='primitive_mesh'):
        s = 'var {} = new BABYLON.Mesh("custom", scene);\n'.format(name)

        positions = ''
        indices = ''

        nb_points = 0
        for i, face in enumerate(self.faces):
            points_3D, triangles_indexes = face.triangulation()

            for point in points_3D:
                positions += '{},{},{},'.format(round(point[0],6), round(point[1],6), round(point[2],6))

            for j, indexes in enumerate(triangles_indexes):
                indices += '{},{},{},'.format(indexes[0]+nb_points, indexes[1]+nb_points, indexes[2]+nb_points)
            nb_points += len(points_3D)

#            s += face.plane.Babylon()

        positions = positions[:-1]
        indices = indices[:-1]

        s += 'var positions = [{}];\n'.format(positions)
        s += 'var indices = [{}];\n'.format(indices)
        s += 'var normals = [];\n'
        s += 'var vertexData = new BABYLON.VertexData();\n'
        s += 'BABYLON.VertexData.ComputeNormals(positions, indices, normals);\n'
        s += 'vertexData.positions = positions;\n'
        s += 'vertexData.indices = indices;\n'
        s += 'vertexData.normals = normals;\n'
        s += 'vertexData.applyToMesh({});\n'.format(name)
        s += '{}.enableEdgesRendering(0.9);\n'.format(name)
        s += '{}.edgesWidth = 0.1;\n'.format(name)
        s += '{}.edgesColor = new BABYLON.Color4(0, 0, 0, 0.6);\n'.format(name)
        s += 'var mat = new BABYLON.StandardMaterial("mat", scene);\n'
#        s += 'mat.diffuseColor = BABYLON.Color3.Green();\n'
#        s += 'mat.specularColor = new BABYLON.Color3(0.5, 0.6, 0.87);\n'
#        s += 'mat.emissiveColor = new BABYLON.Color3(1, 1, 1);\n'
#        s += 'mat.ambientColor = new BABYLON.Color3(0.23, 0.98, 0.53);\n'
        s += 'mat.backFaceCulling = false;\n'
        s += '{}.material = mat;\n'.format(name)
        if self.color is not None:
            s += 'mat.diffuseColor = new BABYLON.Color3({}, {}, {});\n'.format(self.color[0], self.color[1], self.color[2])

        return s


class BoundingBox(dc.DessiaObject):
    """
    An axis aligned boundary box
    """
    def __init__(self, xmin, xmax, ymin, ymax, zmin, zmax, name=''):
        self.xmin = xmin
        self.xmax = xmax
        self.ymin = ymin
        self.ymax = ymax
        self.zmin = zmin
        self.zmax = zmax
        self.points = [Point3D((self.xmin, self.ymin, self.zmin)), \
                       Point3D((self.xmax, self.ymin, self.zmin)), \
                       Point3D((self.xmax, self.ymax, self.zmin)), \
                       Point3D((self.xmin, self.ymax, self.zmin)), \
                       Point3D((self.xmin, self.ymin, self.zmax)), \
                       Point3D((self.xmax, self.ymin, self.zmax)), \
                       Point3D((self.xmax, self.ymax, self.zmax)), \
                       Point3D((self.xmin, self.ymax, self.zmax))]
        self.center = (self.points[0]+self.points[-2])/2
        self.name = name

    def __hash__(self):
        return sum([hash(p) for p in self.points])

    def plot(self, ax=None, color=''):
        fig = plt.figure()
        if ax is None:
            ax = fig.add_subplot(111, projection='3d')

        bbox_edges =  [[self.points[0], self.points[1]], [self.points[0], self.points[3]], \
                       [self.points[0], self.points[4]], [self.points[1], self.points[2]], \
                       [self.points[1], self.points[5]], [self.points[2], self.points[3]], \
                       [self.points[2], self.points[6]], [self.points[3], self.points[7]], \
                       [self.points[4], self.points[5]], [self.points[5], self.points[6]], \
                       [self.points[6], self.points[7]], [self.points[7], self.points[4]]]

        x = [p[0] for p in self.points]
        y = [p[1] for p in self.points]
        z = [p[2] for p in self.points]
        ax.scatter(x, y, z)
        for edge in bbox_edges:
            ax.plot3D([edge[0][0], edge[1][0]],
                      [edge[0][1], edge[1][1]],
                      [edge[0][2], edge[1][2]],
                      'gray')
        ax.set_xlabel('X Label')
        ax.set_ylabel('Y Label')
        ax.set_zlabel('Z Label')
        plt.show()
        return ax

    @classmethod
    def from_points(cls, points):
        xmin = min([pt[0] for pt in points])
        xmax = max([pt[0] for pt in points])
        ymin = min([pt[1] for pt in points])
        ymax = max([pt[1] for pt in points])
        zmin = min([pt[2] for pt in points])
        zmax = max([pt[2] for pt in points])
        return cls(xmin, xmax, ymin, ymax, zmin, zmax)

    def volume(self):
        return (self.xmax-self.xmin)*(self.ymax-self.ymin)*(self.zmax-self.zmin)

    def bbox_intersection(self, bbox2):
        return (self.xmin < bbox2.xmax and self.xmax > bbox2.xmin \
                and self.ymin < bbox2.ymax and self.ymax > bbox2.ymin \
                and self.zmin < bbox2.zmax and self.zmax > bbox2.zmin)

    def is_inside_bbox(self, bbox2):
        return (self.xmin > bbox2.xmin and self.xmax < bbox2.xmax \
                and self.ymin > bbox2.ymin and self.ymax < bbox2.ymax \
                and self.zmin > bbox2.zmin and self.zmax < bbox2.zmax)

    def intersection_volume(self, bbox2):
        if not self.bbox_intersection(bbox2):
            return 0

        permute_bbox1 = self
        permute_bbox2 = bbox2

        if permute_bbox2.xmin < permute_bbox1.xmin:
            permute_bbox1, permute_bbox2 = permute_bbox2, permute_bbox1
        lx = permute_bbox1.xmax - permute_bbox2.xmin

        if permute_bbox2.ymin < permute_bbox1.ymin:
            permute_bbox1, permute_bbox2 = permute_bbox2, permute_bbox1
        ly = permute_bbox1.ymax - permute_bbox2.ymin

        if permute_bbox2.zmin < permute_bbox1.zmin:
            permute_bbox1, permute_bbox2 = permute_bbox2, permute_bbox1
        lz = permute_bbox1.zmax - permute_bbox2.zmin

        return lx*ly*lz

    def distance_to_bbox(self, bbox2):
        if self.bbox_intersection(bbox2):
            return 0

        permute_bbox1 = self
        permute_bbox2 = bbox2

        if permute_bbox2.xmin < permute_bbox1.xmin:
            permute_bbox1, permute_bbox2 = permute_bbox2, permute_bbox1
        dx = permute_bbox2.xmin - permute_bbox1.xmax
        if dx < 0:
            dx = 0

        if permute_bbox2.ymin < permute_bbox1.ymin:
            permute_bbox1, permute_bbox2 = permute_bbox2, permute_bbox1
        dy = permute_bbox2.ymin - permute_bbox1.ymax
        if dy < 0:
            dy = 0

        if permute_bbox2.zmin < permute_bbox1.zmin:
            permute_bbox1, permute_bbox2 = permute_bbox2, permute_bbox1
        dz = permute_bbox2.zmin - permute_bbox1.zmax
        if dz < 0:
            dz = 0

        return (dx**2 + dy**2 + dz**2)**0.5

    def point_belongs(self, point):
        return self.xmin < point[0] and point[0] < self.xmax \
        and self.ymin < point[1] and point[1] < self.ymax \
        and self.zmin < point[2] and point[2] < self.zmax

    def distance_to_point(self, point):
        if self.point_belongs(point):
            return min([self.xmax-point[0], point[0]-self.xmin,
                        self.ymax-point[1], point[1]-self.ymin,
                        self.zmax-point[2], point[2]-self.zmin])
        else:
            if point[0] < self.xmin:
                dx = self.xmin - point[0]
            elif self.xmax < point[0]:
                dx = point[0] - self.xmax
            else:
                dx = 0

            if point[1] < self.ymin:
                dy = self.ymin - point[1]
            elif self.ymax < point[1]:
                dy = point[1] - self.ymax
            else:
                dy = 0

            if point[2] < self.zmin:
                dz = self.zmin - point[2]
            elif self.zmax < point[2]:
                dz = point[2] - self.zmax
            else:
                dz = 0
        return (dx**2 + dy**2 + dz**2)**0.5

    def distance_between_two_points_on_bbox(self, point1, point2):

        if   math.isclose(point1[0], self.xmin, abs_tol=1e-8):
            face_point1 = 5
        elif math.isclose(point1[0], self.xmax, abs_tol=1e-8):
            face_point1 = 3
        elif math.isclose(point1[1], self.ymin, abs_tol=1e-8):
            face_point1 = 4
        elif math.isclose(point1[1], self.ymax, abs_tol=1e-8):
            face_point1 = 2
        elif math.isclose(point1[2], self.zmin, abs_tol=1e-8):
            face_point1 = 6
        elif math.isclose(point1[2], self.zmax, abs_tol=1e-8):
            face_point1 = 1
        else:
            raise NotImplementedError

        if   math.isclose(point2[0], self.xmin, abs_tol=1e-8):
            face_point2 = 5
        elif math.isclose(point2[0], self.xmax, abs_tol=1e-8):
            face_point2 = 3
        elif math.isclose(point2[1], self.ymin, abs_tol=1e-8):
            face_point2 = 4
        elif math.isclose(point2[1], self.ymax, abs_tol=1e-8):
            face_point2 = 2
        elif math.isclose(point2[2], self.zmin, abs_tol=1e-8):
            face_point2 = 6
        elif math.isclose(point2[2], self.zmax, abs_tol=1e-8):
            face_point2 = 1
        else:
            raise NotImplementedError

        point1_copy = point1.copy()
        point2_copy = point2.copy()
#        print(face_point1, face_point2)
        if face_point1 > face_point2:
#            print('inversion')
            point1, point2 = point2, point1
            face_point1, face_point2 = face_point2, face_point1

        # The points are on the same face
        if face_point1 == face_point2:
            return point1.point_distance(point2)

        deltax = self.xmax - self.xmin
        deltay = self.ymax - self.ymin
        deltaz = self.zmax - self.zmin

        point1_2d_coordinate_dict = {1: Point2D((point1[0]-self.xmin-deltax/2, point1[1]-self.ymin-deltay/2)),
                                     2: Point2D((point1[2]-self.zmin-deltaz/2, point1[0]-self.xmin-deltax/2)),
                                     3: Point2D((point1[1]-self.ymin-deltay/2, point1[2]-self.zmin-deltaz/2)),
                                     4: Point2D((point1[0]-self.xmin-deltax/2, point1[2]-self.zmin-deltaz/2)),
                                     5: Point2D((point1[2]-self.zmin-deltaz/2, point1[1]-self.ymin-deltay/2)),
                                     6: Point2D((point1[1]-self.ymin-deltay/2, point1[0]-self.xmin-deltax/2))}

        point2_2d_coordinate_dict = {1: Point2D((point2[0]-self.xmin-deltax/2, point2[1]-self.ymin-deltay/2)),
                                     2: Point2D((point2[2]-self.zmin-deltaz/2, point2[0]-self.xmin-deltax/2)),
                                     3: Point2D((point2[1]-self.ymin-deltay/2, point2[2]-self.zmin-deltaz/2)),
                                     4: Point2D((point2[0]-self.xmin-deltax/2, point2[2]-self.zmin-deltaz/2)),
                                     5: Point2D((point2[2]-self.zmin-deltaz/2, point2[1]-self.ymin-deltay/2)),
                                     6: Point2D((point2[1]-self.ymin-deltay/2, point2[0]-self.xmin-deltax/2))}

        vertex_2d_coordinate_dict = {1: [Point2D((self.xmin-self.xmin-deltax/2, self.ymin-self.ymin-deltay/2)), Point2D((self.xmin-self.xmin-deltax/2, self.ymax-self.ymin-deltay/2)), Point2D((self.xmax-self.xmin-deltax/2, self.ymax-self.ymin-deltay/2)), Point2D((self.xmax-self.xmin-deltax/2, self.ymin-self.ymin-deltay/2))],
                                     2: [Point2D((self.zmin-self.zmin-deltaz/2, self.xmin-self.xmin-deltax/2)), Point2D((self.zmin-self.zmin-deltaz/2, self.xmax-self.xmin-deltax/2)), Point2D((self.zmax-self.zmin-deltaz/2, self.xmax-self.xmin-deltax/2)), Point2D((self.zmax-self.zmin-deltaz/2, self.xmin-self.xmin-deltax/2))],
                                     3: [Point2D((self.ymin-self.ymin-deltay/2, self.zmin-self.zmin-deltaz/2)), Point2D((self.ymin-self.ymin-deltay/2, self.zmax-self.zmin-deltaz/2)), Point2D((self.ymax-self.ymin-deltay/2, self.zmax-self.zmin-deltaz/2)), Point2D((self.ymax-self.ymin-deltay/2, self.zmin-self.zmin-deltaz/2))],
                                     4: [Point2D((self.xmin-self.xmin-deltax/2, self.zmin-self.zmin-deltaz/2)), Point2D((self.xmin-self.xmin-deltax/2, self.zmax-self.zmin-deltaz/2)), Point2D((self.xmax-self.xmin-deltax/2, self.zmax-self.zmin-deltaz/2)), Point2D((self.xmax-self.xmin-deltax/2, self.zmin-self.zmin-deltaz/2))],
                                     5: [Point2D((self.zmin-self.zmin-deltaz/2, self.ymin-self.ymin-deltay/2)), Point2D((self.zmin-self.zmin-deltaz/2, self.ymax-self.ymin-deltay/2)), Point2D((self.zmax-self.zmin-deltaz/2, self.ymax-self.ymin-deltay/2)), Point2D((self.zmax-self.zmin-deltaz/2, self.ymin-self.ymin-deltay/2))],
                                     6: [Point2D((self.ymin-self.ymin-deltay/2, self.xmin-self.xmin-deltax/2)), Point2D((self.ymin-self.ymin-deltay/2, self.xmax-self.xmin-deltax/2)), Point2D((self.ymax-self.ymin-deltay/2, self.xmax-self.xmin-deltax/2)), Point2D((self.ymax-self.ymin-deltay/2, self.xmin-self.xmin-deltax/2))],}

#        vertex_2d_coordinate_dict2 = {1: [Point2D((self.xmin, self.ymin)), Point2D((self.xmin, self.ymax)), Point2D((self.xmax, self.ymax)), Point2D((self.xmax, self.ymin))],
#                                    2: [Point2D((self.zmin, self.xmin)), Point2D((self.zmin, self.xmax)), Point2D((self.zmax, self.xmax)), Point2D((self.zmax, self.xmin))],
#                                     3: [Point2D((self.ymin, self.zmin)), Point2D((self.ymin, self.zmax)), Point2D((self.ymax, self.zmax)), Point2D((self.ymax, self.zmin))],
#                                     4: [Point2D((self.xmin, self.zmin)), Point2D((self.xmin, self.zmax)), Point2D((self.xmax, self.zmax)), Point2D((self.xmax, self.zmin))],
#                                     5: [Point2D((self.zmin, self.ymin)), Point2D((self.zmin, self.ymax)), Point2D((self.zmax, self.ymax)), Point2D((self.zmax, self.ymin))],
#                                     6: [Point2D((self.ymin, self.xmin)), Point2D((self.ymin, self.xmax)), Point2D((self.ymax, self.xmax)), Point2D((self.ymax, self.xmin))],}


        vertex_to_3d_dict = {1: (2, self.zmax, 0, 1),
                             2: (1, self.ymax, 2, 0),
                             3: (0, self.xmax, 1, 2),
                             4: (1, self.ymin, 0, 2),
                             5: (0, self.xmin, 2, 1),
                             6: (2, self.zmin, 1, 0)}

        offset_dict = {0: self.xmin+deltax/2,
                       1: self.ymin+deltay/2,
                       2: self.zmin+deltaz/2}

        opposite_face_dict = {1: 6, 2: 4, 3: 5, 4: 2, 5: 3, 6: 1}

        combination_dict = {(1, 2): Frame2D(Point2D((0,  deltay/2+deltaz/2)), Vector2D((0,-1)), Vector2D(( 1, 0))),
                            (2, 1): Frame2D(Point2D(( deltay/2+deltaz/2, 0)), Vector2D((0, 1)), Vector2D((-1, 0))),
                            (1, 3): Frame2D(Point2D(( deltax/2+deltaz/2, 0)), Vector2D((0, 1)), Vector2D((-1, 0))),
                            (3, 1): Frame2D(Point2D((0,  deltax/2+deltaz/2)), Vector2D((0,-1)), Vector2D(( 1, 0))),
                            (1, 4): Frame2D(Point2D((0, -deltay/2-deltaz/2)), Vector2D((1, 0)), Vector2D(( 0, 1))),
                            (4, 1): Frame2D(Point2D((-deltay/2-deltaz/2, 0)), Vector2D((1, 0)), Vector2D(( 0, 1))),
                            (1, 5): Frame2D(Point2D((-deltax/2-deltaz/2, 0)), Vector2D((1, 0)), Vector2D(( 0, 1))),
                            (5, 1): Frame2D(Point2D((0, -deltax/2-deltaz/2)), Vector2D((1, 0)), Vector2D(( 0, 1))),
                            (2, 3): Frame2D(Point2D((0,  deltax/2+deltay/2)), Vector2D((0,-1)), Vector2D(( 1, 0))),
                            (3, 2): Frame2D(Point2D(( deltax/2+deltay/2, 0)), Vector2D((0, 1)), Vector2D((-1, 0))),
                            (2, 5): Frame2D(Point2D((0, -deltax/2-deltay/2)), Vector2D((1, 0)), Vector2D(( 0, 1))),
                            (5, 2): Frame2D(Point2D((-deltax/2-deltay/2, 0)), Vector2D((1, 0)), Vector2D(( 0, 1))),
                            (2, 6): Frame2D(Point2D((-deltaz/2-deltay/2, 0)), Vector2D((1, 0)), Vector2D(( 0, 1))),
                            (6, 2): Frame2D(Point2D((0, -deltaz/2-deltay/2)), Vector2D((1, 0)), Vector2D(( 0, 1))),
                            (3, 4): Frame2D(Point2D((-deltay/2-deltax/2, 0)), Vector2D((1, 0)), Vector2D(( 0, 1))),
                            (4, 3): Frame2D(Point2D((0, -deltay/2-deltax/2)), Vector2D((1, 0)), Vector2D(( 0, 1))),
                            (3, 6): Frame2D(Point2D((0, -deltaz/2-deltax/2)), Vector2D((1, 0)), Vector2D(( 0, 1))),
                            (6, 3): Frame2D(Point2D((-deltaz/2-deltax/2, 0)), Vector2D((1, 0)), Vector2D(( 0, 1))),
                            (4, 5): Frame2D(Point2D((-deltax/2-deltay/2, 0)), Vector2D((0, 1)), Vector2D((-1, 0))),
                            (5, 4): Frame2D(Point2D((0, -deltax/2-deltay/2)), Vector2D((0,-1)), Vector2D(( 1, 0))),
                            (4, 6): Frame2D(Point2D((0, -deltaz/2-deltay/2)), Vector2D((0,-1)), Vector2D(( 1, 0))),
                            (6, 4): Frame2D(Point2D((-deltaz/2-deltay/2, 0)), Vector2D((0, 1)), Vector2D((-1, 0))),
                            (5, 6): Frame2D(Point2D((-deltaz/2-deltax/2, 0)), Vector2D((0, 1)), Vector2D((-1, 0))),
                            (6, 5): Frame2D(Point2D((0, -deltaz/2-deltax/2)), Vector2D((0,-1)), Vector2D(( 1, 0)))}

        point1_2d = point1_2d_coordinate_dict[face_point1]
        point2_2d = point2_2d_coordinate_dict[face_point2]

        # The points are on adjacent faces
        if opposite_face_dict[face_point1] != face_point2:
            frame =  combination_dict[(face_point1, face_point2)]
            net_point2 = frame.OldCoordinates(point2_2d)

            # Computes the 3D intersection between the net_line and the edges of the face_point1
            net_line = LineSegment2D(point1_2d, net_point2)
            vertex_points = vertex_2d_coordinate_dict[face_point1]
            edge_lines = [LineSegment2D(p1, p2) for p1, p2 in zip(vertex_points, vertex_points[1:]+[vertex_points[0]])]
            for line in edge_lines:
                edge_intersection_point, a, b = Point2D.LinesIntersection(net_line, line, curvilinear_abscissa=True)
                if edge_intersection_point is not None \
                and a > 0 and a < 1 and b > 0 and b < 1:
                    break
            offset_indice, offset, indice1, indice2 = vertex_to_3d_dict[face_point1]
            disordered_coordinate = [(indice1, edge_intersection_point[0]+offset_dict[indice1]),
                                     (indice2, edge_intersection_point[1]+offset_dict[indice2]),
                                     (offset_indice, offset)]
            disordered_coordinate = sorted(disordered_coordinate, key=lambda a: a[0])
            intersection_point_3d = Point3D(tuple([p[1] for p in disordered_coordinate]))

            mesures = [Mesure(point1_copy, intersection_point_3d), Mesure(intersection_point_3d, point2_copy)]

            return mesures

        # The points are on opposite faces
        else:
            net_points2_and_frame = []

            faces_number = [1, 2, 3, 4, 5, 6]
            faces_number.remove(face_point1)
            faces_number.remove(face_point2)
            pathes = []
            for face_nb in faces_number:
                path = [(face_point1, face_nb), (face_nb, face_point2)]
                pathes.append(path)

            for path in pathes:
                frame1 = combination_dict[(path[0][0], path[0][1])]
                frame2 = combination_dict[(path[1][0], path[1][1])]
                frame = frame1 + frame2
                net_points2_and_frame.append((Point2D(frame.OldCoordinates(point2_2d).vector), frame))
            net_point2, frame = min(net_points2_and_frame, key=lambda pt: pt[0].point_distance(point1_2d))
            net_line = LineSegment2D(point1_2d, net_point2)

            # Computes the 3D intersection between the net_line and the edges of the face_point1
            vertex_points = vertex_2d_coordinate_dict[face_point1]
            edge_lines = [LineSegment2D(p1, p2) for p1, p2 in zip(vertex_points, vertex_points[1:]+[vertex_points[0]])]
            for line in edge_lines:
                edge_intersection_point1, a, b = Point2D.LinesIntersection(net_line, line, curvilinear_abscissa=True)
                if edge_intersection_point1 is not None \
                and a > 0 and a < 1 and b > 0 and b < 1:
                    break
            offset_indice, offset, indice1, indice2 = vertex_to_3d_dict[face_point1]
            disordered_coordinate = [(indice1, edge_intersection_point1[0]+offset_dict[indice1]),
                                     (indice2, edge_intersection_point1[1]+offset_dict[indice2]),
                                     (offset_indice, offset)]
            disordered_coordinate = sorted(disordered_coordinate, key=lambda a: a[0])
            intersection_point1_3d = Point3D(tuple([p[1] for p in disordered_coordinate]))

            # Computes the 3D intersection between the net_line and the edges of the face_point2
            vertex_points = [frame.OldCoordinates(p) for p in vertex_2d_coordinate_dict[face_point2]]
            edge_lines = [LineSegment2D(p1, p2) for p1, p2 in zip(vertex_points, vertex_points[1:]+[vertex_points[0]])]
            for line in edge_lines:
                edge_intersection_point2, a, b = Point2D.LinesIntersection(net_line, line, curvilinear_abscissa=True)
                if edge_intersection_point2 is not None \
                and a > 0 and a < 1 and b > 0 and b < 1:
                    break
            edge_intersection_point2 = Point2D(frame.NewCoordinates(edge_intersection_point2))
            offset_indice, offset, indice1, indice2 = vertex_to_3d_dict[face_point2]
            disordered_coordinate = [(indice1, edge_intersection_point2[0]+offset_dict[indice1]),
                                     (indice2, edge_intersection_point2[1]+offset_dict[indice2]),
                                     (offset_indice, offset)]
            disordered_coordinate = sorted(disordered_coordinate, key=lambda a: a[0])
            intersection_point2_3d = Point3D(tuple([p[1] for p in disordered_coordinate]))

            if point1 == point1_copy:
                mesures = [Mesure(point1, intersection_point1_3d), Mesure(intersection_point1_3d, intersection_point2_3d), Mesure(intersection_point2_3d, point2)]
            else:
                mesures = [Mesure(point2, intersection_point2_3d), Mesure(intersection_point2_3d, intersection_point1_3d), Mesure(intersection_point1_3d, point1)]
            return mesures

    def Babylon(self):
        height = self.ymax-self.ymin
        width = self.xmax-self.xmin
        depth = self.zmax-self.zmin
        s = 'var box = BABYLON.MeshBuilder.CreateBox("box", {{height: {}, width: {}, depth: {}}}, scene);\n'.format(height, width, depth)
        s += 'box.setPositionWithLocalVector(new BABYLON.Vector3({},{},{}));\n'.format(self.center[0], self.center[1], self.center[2])
        s += 'var bboxmat = new BABYLON.StandardMaterial("bboxmat", scene);\n'
        s += 'bboxmat.alpha = 0.4;\n'
        s += 'var DTWidth = {};\n'.format(width*60)
        s += 'var DTHeight = {};\n'.format(height*60)
        s += 'var font_type = "Arial";\n'
        s += 'var text = "{}";\n'.format(self.name)
        s += 'var dynamicTexture = new BABYLON.DynamicTexture("DynamicTexture", {width:DTWidth, height:DTHeight}, scene);\n'
        s += 'var ctx = dynamicTexture.getContext();\n'
        s += 'var size = 0.8;\n'
        s += 'ctx.font = size + "px " + font_type;\n'
        s += 'var textWidth = ctx.measureText(text).width;\n'
        s += 'var ratio = textWidth/size;\n'
        s += 'var font_size = Math.floor(DTWidth / ratio);\n'
        s += 'var font = font_size + "px " + font_type;\n'
        s += 'dynamicTexture.drawText(text, null, null, font, "#000000", "#ffffff", false);\n'
        s += 'bboxmat.diffuseTexture = dynamicTexture;\n'
        s += 'box.material = bboxmat;\n'
        return s


class Mesure(Line3D):
    def __init__(self, point1, point2, color=(1,0,0)):
        self.points = [point1, point2]
        self.color = color
        self.distance = Vector3D(self.points[0]-self.points[1]).Norm()
        self.bounding_box = self._bounding_box()

    def __hash__(self):
        return sum([hash(p) for p in self.points])

    def Babylon(self):
        s = 'var myPoints = [];\n'
        s += 'var point1 = new BABYLON.Vector3({},{},{});\n'.format(self.points[0][0],self.points[0][1],self.points[0][2])
        s += 'myPoints.push(point1);\n'
        s += 'var point2 = new BABYLON.Vector3({},{},{});\n'.format(self.points[1][0],self.points[1][1],self.points[1][2])
        s += 'myPoints.push(point2);\n'
        s += 'var line = BABYLON.MeshBuilder.CreateLines("lines", {points: myPoints}, scene);\n'
        s += 'line.color = new BABYLON.Color3({}, {}, {});\n'.format(self.color[0], self.color[1], self.color[2])
        return s


class Group:
    def __init__(self, primitives, name):
        self.primitives = primitives
        self.name = name


class StepFunction:
    def __init__(self, function_id, function_name, function_arg):
        self.id = function_id
        self.name = function_name
        self.arg = function_arg

        if self.name == "":
            if self.arg[1][0] == 'B_SPLINE_SURFACE':
                self.simplify('B_SPLINE_SURFACE')
            if self.arg[1][0] == 'B_SPLINE_CURVE':
                self.simplify('B_SPLINE_CURVE')

    def simplify(self, new_name):
        # ITERATE ON SUBFUNCTIONS
        args = [subfun[1] for (i, subfun) in enumerate(self.arg) if (len(subfun[1]) != 0 or i == 0)]
        arguments = []
        for arg in args:
            if arg == []:
                arguments.append('')
            else:
                arguments.extend(arg)
        arguments.pop() # DELETE REPRESENTATION_ITEM('')

        self.name = new_name
        self.arg = arguments


class Step:
    def __init__(self, stepfile):
        self.stepfile = stepfile

        self.functions, self.all_connections = self.read_functions()
        self.graph = self.create_graph()

    def read_functions(self):
        f = open(self.stepfile, "r", encoding = "ISO-8859-1")

        all_connections = []

        previous_line = ""
        functions = {}

        for line in f:

            line = line.replace(" ", "")
            line = line.replace("\n", "")

            # SKIP EMPTY LINE
            if not line:
                continue

            # ASSEMBLE LINES IF THEY ARE SEPARATED
            if line[-1] != ';':
                previous_line = previous_line + line
                continue

            line = previous_line + line

            # SKIP HEADER
            if line[0] != "#":
                previous_line = str()
                continue

            function = line.split("=")
            function_id = int(function[0][1:])
            function_name_arg = function[1].split("(", 1)
            function_name = function_name_arg[0]
            function_arg = function_name_arg[1].split("#")
            function_connections = []
            for connec in function_arg[1:]:
                connec = connec.split(",")
                connec = connec[0].split(")")
                function_connection = int(connec[0])
                function_connections.append((function_id, function_connection))

            all_connections.extend(function_connections)

            previous_line = str()

            # FUNCTION ARGUMENTS
            function_arg = function_name_arg[1]
            arguments = step_split_arguments(function_arg)
            if function_name == "":
                arguments = self.step_subfunctions(arguments)

            for i, argument in enumerate(arguments):
                if argument[:2] == '(#' and argument[-1] == ')':
                    arg_list = set_to_list(argument)
                    arguments[i] = arg_list

            function = StepFunction(function_id, function_name, arguments)
            functions[function_id] = function

        f.close()

        return functions, all_connections

    def create_graph(self, draw=False, html=False):

        G = nx.Graph()
        F = nx.DiGraph()
        labels = {}

        for function in self.functions.values():
            if function.name in step_to_volmdlr_primitive:
                G.add_node(function.id)
                F.add_node(function.id)
                labels[function.id] = str(function.id)+' '+function.name

        # Delete connection if node not found
        node_list = list(F.nodes())
        delete_connection = []
        for connection in self.all_connections:
            if connection[0] not in node_list or connection[1] not in node_list:
                delete_connection.append(connection)
        for delete in delete_connection:
            self.all_connections.remove(delete)

        # Create graph connections
        G.add_edges_from(self.all_connections)
        F.add_edges_from(self.all_connections)

        # Remove single nodes
        delete_nodes = []
        for node in F.nodes:
            if F.degree(node) == 0:
                delete_nodes.append(node)
        for node in delete_nodes:
            F.remove_node(node)
            G.remove_node(node)

        if draw:
            # ----------------PLOT----------------
            pos = nx.kamada_kawai_layout(G)
            plt.figure()
            nx.draw_networkx_nodes(F, pos)
            nx.draw_networkx_edges(F, pos)
            nx.draw_networkx_labels(F, pos, labels)
            # ------------------------------------

        if html:

            env = Environment(loader=PackageLoader('powertransmission', 'templates'),
                              autoescape=select_autoescape(['html', 'xml']))
            template = env.get_template('graph_visJS.html')

            nodes = []
            edges = []
            for label in list(labels.values()):
                nodes.append({'name': label, 'shape': 'circular'})

            for edge in G.edges:
                edge_dict = {}
                edge_dict['inode1'] = int(edge[0])-1
                edge_dict['inode2'] = int(edge[1])-1
                edges.append(edge_dict)

            options = {}
            s = template.render(
                name=self.stepfile,
                nodes=nodes,
                edges=edges,
                options=options)

            with open('graph_visJS.html', 'wb') as file:
                file.write(s.encode('utf-8'))

            webbrowser.open('file://' + os.path.realpath('graph_visJS.html'))

        return F

    def draw_graph(self):
        labels = {}
        for id_nb, function in self.functions.items():
            labels[id_nb] = str(id_nb)+' '+function.name
        pos = nx.kamada_kawai_layout(self.graph)
        plt.figure()
        nx.draw_networkx_nodes(self.graph, pos)
        nx.draw_networkx_edges(self.graph, pos)
        nx.draw_networkx_labels(self.graph, pos, labels)

    def step_subfunctions(self, subfunctions):
        subfunctions = subfunctions[0]
        parenthesis_count = 0
        subfunction_names = []
        subfunction_args = []
        subfunction_name = ""
        subfunction_arg = ""
        for char in subfunctions:

            if char == "(":
                parenthesis_count += 1
                if parenthesis_count == 1:
                    subfunction_names.append(subfunction_name)
                    subfunction_name = ""
                else:
                    subfunction_arg += char
                continue
            if char == ")":
                parenthesis_count -= 1
                if parenthesis_count == 0:
                    subfunction_args.append(subfunction_arg)
                    subfunction_arg = ""
                else:
                    subfunction_arg += char
                continue

                subfunction_name += char
            else:
                subfunction_arg += char
        return [(subfunction_names[i], step_split_arguments(subfunction_args[i])) for i in range(len(subfunction_names))]

    def instanciate(self, instanciate_id, object_dict, primitives):
        """
        Returns None if the object was instanciate
        """

        name = self.functions[instanciate_id].name
        arguments = self.functions[instanciate_id].arg[:]

        for i, arg in enumerate(arguments):
            if type(arg) == str and arg[0] == '#':
                arguments[i] = int(arg[1:])

        if name == 'VERTEX_POINT':
            object_dict[instanciate_id] = object_dict[arguments[1]]

        elif name == 'LINE':
            pass

        elif name == 'ORIENTED_EDGE':
            object_dict[instanciate_id] = object_dict[arguments[3]]

        elif name == 'FACE_OUTER_BOUND':
            object_dict[instanciate_id] = object_dict[arguments[1]]

        elif name == 'FACE_BOUND':
            object_dict[instanciate_id] = object_dict[arguments[1]]

        elif name == 'SURFACE_CURVE':
            pass


        elif name in step_to_volmdlr_primitive and hasattr(step_to_volmdlr_primitive[name], "from_step"):
            volmdlr_object = step_to_volmdlr_primitive[name].from_step(arguments, object_dict)

            object_dict[instanciate_id] = volmdlr_object
            if hasattr(volmdlr_object, "primitive"):
                primitives.append(volmdlr_object.primitive)

        return None, object_dict, primitives

    def to_shells3d(self, name):
        object_dict = {}
        primitives = []

        self.graph.add_node("#0")
        for node in self.graph.nodes:
            if node != '#0' and self.functions[node].name == "CLOSED_SHELL":
                self.graph.add_edge("#0", node)

        edges = list(nx.algorithms.traversal.breadth_first_search.bfs_edges(self.graph, "#0"))[::-1]

        for edge_nb, edge in enumerate(edges):
            instanciate_id = edge[1]
            res, object_dict, primitives = self.instanciate(instanciate_id, object_dict, primitives)
            if res is not None:
                raise NotImplementedError

        shells = []
        for node in list(self.graph.nodes):
            if node != '#0' and self.functions[node].name == 'CLOSED_SHELL':
                shells.append(object_dict[node])
#        print(shells)
        return shells


class VolumeModel(dc.DessiaObject):
    _standalone_in_db = True
    _generic_eq = True
    _non_serializable_attributes  = ['shells', 'bounding_box']
    _non_eq_attributes = ['name', 'shells', 'bounding_box', 'contours', 'faces']
    _non_hash_attributes = []
    """
    :param groups: A list of two element tuple. The first element is a string naming the group and the second element is a list of primitives of the group
    """
    def __init__(self, primitives, name=''):
        self.primitives = primitives
        self.name = name
        if self.primitives:
            self.shells = self._extract_shells()
        if self.shells:
            self.bounding_box = self._bounding_box()

    # def __hash__(self):
    #     return sum([hash(p) for p in self.primitives])

    def _extract_shells(self):
        shells = []
        for primitive in self.primitives:
            if isinstance(primitive, Shell3D):
                shells.append(primitive)
        return shells

    def Volume(self):
        volume=0
        for primitive in self.primitives:
            volume+=primitive.Volume()
        return volume

    def Rotation(self, center, axis, angle, copy=True):
        if copy:
            new_primitives = [primitive.Rotation(center, axis, angle, copy=True) for primitive in self.primitives]
            return VolumeModel(new_primitives, self.name)
        else:
            for primitives in self.primitives:
                primitives.Translation(center, axis, angle, copy=False)
            self.bounding_box = self._bounding_box()

    def Translation(self, offset, copy=True):
        if copy:
            new_primitives = [primitive.Translation(offset, copy=True) for primitive in self.primitives]
            return VolumeModel(new_primitives, self.name)
        else:
            for primitives in self.primitives:
                primitives.Translation(offset, copy=False)
            self.bounding_box = self._bounding_box()


    def frame_mapping(self, frame, side, copy=True):
        """
        side = 'old' or 'new'
        """
        if copy:
            new_primitives = [primitive.frame_mapping(frame, side, copy=True) for primitive in self.primitives]
            return VolumeModel(new_primitives, self.name)
        else:
            for primitives in self.primitives:
                primitives.frame_mapping(frame, side, copy=False)
            self.bounding_box = self._bounding_box()

    def copy(self):
        new_primitives = [primitive.copy() for primitive in self.primitives]
        return VolumeModel(new_primitives, self.name)

    def _bounding_box(self):
        bboxes = []
        for primitive in self.primitives:
            if hasattr(primitive, 'bounding_box'):
                bboxes.append(primitive.bounding_box)

        xmin = min([box.xmin for box in bboxes])
        xmax = max([box.xmax for box in bboxes])
        ymin = min([box.ymin for box in bboxes])
        ymax = max([box.ymax for box in bboxes])
        zmin = min([box.zmin for box in bboxes])
        zmax = max([box.zmax for box in bboxes])

        return BoundingBox(xmin, xmax, ymin, ymax, zmin, zmax)

    def plot(self, ax=None, color=None):
        fig = plt.figure()
        if ax is None:
            ax = fig.add_subplot(111, projection='3d')

        for i, shell in enumerate(self.shells):
            bbox = shell.bbox()
            bbox.plot(ax, color[i])

        return ax

    def MPLPlot(self):
        """
        Matplotlib plot of model.
        To use for debug.
        """
        fig = plt.figure()
        ax = fig.add_subplot(111, projection='3d', adjustable='box')
#        ax.set_aspect('equal')
        for primitive in self.primitives:
            primitive.MPLPlot(ax)
        ax.set_aspect('equal')
        return fig, ax

    def FreeCADScript(self, fcstd_filepath,
                      freecad_lib_path='/usr/lib/freecad/lib',
                      export_types=('fcstd',),
                      save_to = '',
                      tolerance=0.0001):
        """
        Generate python a FreeCAD definition of model
        :param fcstd_filename: a filename without extension to give the name at the fcstd part written in python code
        :type fcstd_filename:str
        """
        fcstd_filepath = os.path.abspath(fcstd_filepath)
        fcstd_filepath = fcstd_filepath.replace('\\','\\\\')
        freecad_lib_path = freecad_lib_path.replace('\\','\\\\')

        s='# -*- coding: utf-8 -*-\n'
        if freecad_lib_path != '':
            s+="import sys\nsys.path.append('"+freecad_lib_path+"')\n"

        s+="import math\nimport FreeCAD as fc\nimport Part\n\ndoc=fc.newDocument('doc')\n\n"
        for ip, primitive in enumerate(self.primitives):
            if primitive.name == '':
                primitive_name = 'Primitive_{}'.format(ip)
            else:
                primitive_name = 'Primitive_{}_{}'.format(ip, primitive.name)
            s += "part = doc.addObject('App::Part','{}')\n".format(primitive_name)
            if hasattr(primitive, 'FreeCADExport'):
                sp = primitive.FreeCADExport(ip)
                if sp != '':
#                        s += (sp+'\n')
                    s += (sp)
                    s += 'shapeobj = doc.addObject("Part::Feature","{}")\n'.format(primitive_name)
                    if isinstance(primitive, BSplineCurve3D) \
                    or isinstance(primitive, BSplineSurface3D) \
                    or isinstance(primitive, Circle3D) \
                    or isinstance(primitive, Ellipse3D):
#                            print(primitive)
#                            s += 'S = Part.Shape([primitive{}])\n'.format(ip)
#                            s += 'shapeobj.Shape = S\n'
                        s += 'shapeobj.Shape = primitive{}.toShape()\n'.format(ip)
                    else:
                        s += "shapeobj.Shape = primitive{}\n".format(ip)
                    s += 'part.addObject(shapeobj)\n\n'.format(ip, primitive.name)
            # --------------------DEBUG-------------------
#                else:
#                    raise NotImplementedError
            # ---------------------------------------------

        s+='doc.recompute()\n'
        if 'fcstd' in export_types:
            s+="doc.saveAs('"+fcstd_filepath+".fcstd')\n\n"
        if 'stl' in export_types:
            s+="import Mesh\nMesh.export(doc.Objects,'{}.stl', tolerance={})\n".format(fcstd_filepath, tolerance)
        if 'step' in export_types:
            s+="Part.export(doc.Objects,'{}.step')\n".format(fcstd_filepath)


        if save_to != '':
            with open(os.path.abspath(save_to),'w') as file:
                file.write(s)
        return s

    def FreeCADExport(self,fcstd_filepath,
                      python_path='python',
                      freecad_lib_path='/usr/lib/freecad/lib',
                      export_types=('fcstd',),
                      tolerance=0.0001):
        """
        Export model to .fcstd FreeCAD standard

        :param python_path: path of python binded to freecad

            * on windows: something like C:\\\\Program Files\\\\FreeCAD X.XX\\\\bin\\\\python
            * on linux: python if installed by a dstribution package
        :param filepath: path of fcstd file (without extension)
        :param freecad_lib_path: FreeCAD.so lib path (/usr/lib/freecad/lib in general)
        :param tolerance: the tolerance of tesselation for mesh exports

        """
        fcstd_filepath=os.path.abspath(fcstd_filepath)
        s=self.FreeCADScript(fcstd_filepath,
                             freecad_lib_path = freecad_lib_path,
                             export_types = export_types,
                             tolerance=tolerance)
        with tempfile.NamedTemporaryFile(suffix=".py",delete=False) as f:
            f.write(bytes(s,'utf8'))

        arg = f.name
        output = subprocess.call([python_path, arg])

        f.close()
        os.remove(f.name)
        return output

    def BabylonScript(self, use_cdn=True, debug=False):

        env = Environment(loader=PackageLoader('volmdlr', 'templates'),
                          autoescape=select_autoescape(['html', 'xml']))

        template = env.get_template('babylon.html')

        bbox = self._bounding_box()
        center = bbox.center
        max_length = max([bbox.xmax - bbox.xmin,
                          bbox.ymax - bbox.ymin,
                          bbox.zmax - bbox.zmin])

        primitives_strings=[]
        for primitive in self.primitives:
            if hasattr(primitive, 'Babylon'):
                primitives_strings.append(primitive.Babylon())
        return template.render(name=self.name,
                               center=tuple(center),
                               length=2*max_length,
                               primitives_strings=primitives_strings,
                               use_cdn=use_cdn,
                               debug=debug)

    def BabylonShow(self, page_name=None, use_cdn=True, debug=False):
        script = self.BabylonScript(use_cdn=use_cdn, debug=debug)

        if page_name is None:
            with tempfile.NamedTemporaryFile(suffix=".html", delete=False) as file:
                file.write(bytes(script,'utf8'))
            page_name = file.name
        else:
            page_name += '.html'
            with open(page_name,'w')  as file:
                file.write(script)

        webbrowser.open('file://' + os.path.realpath(page_name))


class MovingVolumeModel(VolumeModel):
    def __init__(self, primitives, step_frames, name=''):
        VolumeModel.__init__(self, primitives=primitives, name=name)
        self.step_frames = step_frames

    def step_volume_model(self, istep):
        primitives = []
        for primitive, frame in zip(self.primitives, self.step_frames[istep]):
            primitives.append(primitive.frame_mapping(frame, side='old', copy=True))
        return VolumeModel(primitives)

    def BabylonScript(self, use_cdn=True, debug=False):

        env = Environment(loader=PackageLoader('volmdlr', 'templates'),
                          autoescape=select_autoescape(['html', 'xml']))


        template = env.get_template('babylon.html')

        bbox = self._bounding_box()
        center = bbox.center
        max_length = max([bbox.xmax - bbox.xmin,
                          bbox.ymax - bbox.ymin,
                          bbox.zmax - bbox.zmin])

        primitives_strings=[]
        for primitive in self.primitives:
            if hasattr(primitive, 'Babylon'):
                primitives_strings.append(primitive.Babylon())

        positions = []
        orientations = []
        for step in self.step_frames:
            step_positions = []
            step_orientations = []

            for frame in step:
                step_positions.append(list(frame.origin))
                step_orientations.append([list(frame.u),
                                          list(frame.v),
                                          list(frame.w)])

            positions.append(step_positions)
            orientations.append(step_orientations)

        return template.render(name=self.name,
                               center=tuple(center),
                               length=2*max_length,
                               primitives_strings=primitives_strings,
                               positions=positions,
                               orientations=orientations,
                               use_cdn=use_cdn,
                               debug=debug)


class Routing:
    def __init__(self, point1, point2, volumemodel):
        self.points = [point1, point2]
        self.volumemodel = volumemodel

    def straight_line(self):
        """
        Returns 2 distances :
            - no collision distance
            - collision distance
        """
        line = LineSegment3D(self.points[0], self.points[1])

        intersection_points = []
        abscissea_list = []
        for shell in self.volumemodel.shells:
            for face in shell.faces:
                intersection_point, intersection_abscissea = face.linesegment_intersection(line, abscissea=True)
                if intersection_point is not None and intersection_abscissea != 0 and intersection_abscissea != 1:
                    not_in_abscissea_list = True
                    for abscissea in abscissea_list:
                        if math.isclose(abscissea, intersection_abscissea, abs_tol=1e-8):
                            not_in_abscissea_list = False
                    if not_in_abscissea_list:
                        intersection_points.append((intersection_point, intersection_abscissea))
                        abscissea_list.append(intersection_abscissea)

        if len(intersection_points)%2 != 0:
            raise NotImplementedError

        intersection_points = sorted(intersection_points, key=lambda abscissea: abscissea[1])
        all_points_abscissea = [(self.points[0], 0)] + intersection_points[:] + [(self.points[1], 1)]
        all_points = [p[0] for p in all_points_abscissea]

        no_collision_mesures = []
        collision_mesures = []
        i = 0
        for pt1, pt2 in zip(all_points[:-1], all_points[1:]):
            if i%2 == 0:
                no_collision_mesures.append(Mesure(pt1, pt2, color=(0,0,1)))
            else:
                collision_mesures.append(Mesure(pt1, pt2, color=(1,0,0)))
            i += 1

        return no_collision_mesures, collision_mesures

    def straight_line2(self):
        """
        Returns the distance of the line going around each shell's bbox encountered along the path
        """
        line = LineSegment3D(self.points[0], self.points[1])

        all_mesures_abscissea = []
        intersection_points = []
        for shell in self.volumemodel.shells:
            shell_intersection_points = []
            bbox = shell.bounding_box
            for face in shell.faces:
                intersection_point, intersection_abscissea = face.linesegment_intersection(line, abscissea=True)
                if intersection_point is not None and intersection_abscissea != 0 and intersection_abscissea != 1:
                    intersection_points.append((intersection_point, intersection_abscissea))
                    shell_intersection_points.append((intersection_point, intersection_abscissea))

            if len(shell_intersection_points) == 2:
                shell_intersection_points = sorted(shell_intersection_points, key=lambda abscissea: abscissea[1])
                abscissea1 = shell_intersection_points[0][1]
                abscissea2 = shell_intersection_points[1][1]
                shell_intersection_points = [p[0] for p in shell_intersection_points]
                around_bbox_mesures = bbox.distance_between_two_points_on_bbox(shell_intersection_points[0], shell_intersection_points[1])
                all_mesures_abscissea.append((around_bbox_mesures, abscissea1, abscissea2))
            elif len(shell_intersection_points) > 2 or len(shell_intersection_points) == 1:
                raise NotImplementedError

        intersection_points = sorted(intersection_points, key=lambda abscissea: abscissea[1])
        all_mesures_abscissea = sorted(all_mesures_abscissea, key=lambda abscissea: abscissea[1])
        all_points_abscissea = [(self.points[0], 0)] + intersection_points[:] + [(self.points[1], 1)]
        all_points = [p[0] for p in all_points_abscissea]

        no_collision_mesures = []
        i = 0
        for pt1, pt2 in zip(all_points[:-1], all_points[1:]):
            if i%2 == 0:
                no_collision_mesures.append(Mesure(pt1, pt2, color=(0,0,1)))
            else:
                no_collision_mesures.extend(all_mesures_abscissea[i//2][0])
            i += 1

        return no_collision_mesures


class ViewIso:# TODO: rename this in IsoView
    def __init__(self, component, frame, size):
        self.component = component
        self.frame = frame
        self.size = size
        self.plot_datas = self.plot_data()

    def plot_data(self, detail=True):
        wide = min(self.size)/2
        plot_datas = []
        plot_datas.extend(self.component.plot_data(self.frame, detail=detail))
        plot_datas.extend(self.component.plot_data(Frame3D(self.frame.origin + Point3D((0, self.size[1]/2 + self.size[2]/2 + wide, 0)), self.frame.u, self.frame.w, self.frame.v), detail = detail))
        plot_datas.extend(self.component.plot_data(Frame3D(self.frame.origin + Point3D((self.size[0]/2 + self.size[2]/2 + wide, 0, 0)), self.frame.w, self.frame.v, self.frame.u), detail = detail))
        return plot_datas

    def plot(self):
        plot_data.plot(self.plot_datas)



step_to_volmdlr_primitive = {
        # GEOMETRICAL ENTITIES
        'CARTESIAN_POINT': Point3D,
        'DIRECTION': Vector3D,
        'VECTOR': Vector3D,

        'AXIS1_PLACEMENT': None,
        'AXIS2_PLACEMENT_2D': None,
        'AXIS2_PLACEMENT_3D': Frame3D,

        'LINE': None,
        'CIRCLE': Circle3D,
        'ELLIPSE': Ellipse3D,
        'PARABOLA': None,
        'HYPERBOLA': None,
        'PCURVE': None,
        'CURVE_REPLICA': None,
        'OFFSET_CURVE_3D': None,
        'TRIMMED_CURVE': None, # BSplineCurve3D cannot be trimmed on FreeCAD
        'B_SPLINE_CURVE': BSplineCurve3D,
        'B_SPLINE_CURVE_WITH_KNOTS': BSplineCurve3D,
        'BEZIER_CURVE': BSplineCurve3D,
        'RATIONAL_B_SPLINE_CURVE': BSplineCurve3D,
        'UNIFORM_CURVE': BSplineCurve3D,
        'QUASI_UNIFORM_CURVE': BSplineCurve3D,
        'SURFACE_CURVE': None, # TOPOLOGICAL EDGE
        'SEAM_CURVE': LineSegment3D, # TOPOLOGICAL EDGE
        'COMPOSITE_CURVE_SEGMENT': None, # TOPOLOGICAL EDGE
        'COMPOSITE_CURVE': Wire3D, # TOPOLOGICAL WIRE
        'COMPOSITE_CURVE_ON_SURFACE': Wire3D, # TOPOLOGICAL WIRE
        'BOUNDARY_CURVE': Wire3D, # TOPOLOGICAL WIRE

        'PLANE': Plane3D,
        'CYLINDRICAL_SURFACE': None,
        'CONICAL_SURFACE': None,
        'SPHERICAL_SURFACE': None,
        'TOROIDAL_SURFACE': None,
        'DEGENERATE_TOROIDAL_SURFACE': None,
        'B_SPLINE_SURFACE_WITH_KNOTS': BSplineSurface3D,
        'B_SPLINE_SURFACE': BSplineSurface3D,
        'BEZIER_SURFACE': BSplineSurface3D,
        'OFFSET_SURFACE': None,
        'SURFACE_REPLICA': None,
        'RATIONAL_B_SPLINE_SURFACE': BSplineSurface3D,
        'RECTANGULAR_TRIMMED_SURFACE': None,
        'SURFACE_OF_LINEAR_EXTRUSION': None, # CAN BE A BSplineSurface3D
        'SURFACE_OF_REVOLUTION': None,
        'UNIFORM_SURFACE': BSplineSurface3D,
        'QUASI_UNIFORM_SURFACE': BSplineSurface3D,
        'RECTANGULAR_COMPOSITE_SURFACE': Face3D, # TOPOLOGICAL FACES
        'CURVE_BOUNDED_SURFACE': Face3D, # TOPOLOGICAL FACE


        # TOPOLOGICAL ENTITIES
        'VERTEX_POINT': None,

        'EDGE_CURVE': LineSegment3D, # TOPOLOGICAL EDGE
        'ORIENTED_EDGE': None, # TOPOLOGICAL EDGE
        # The one above can influence the direction with their last argument
        # TODO : maybe take them into consideration

        'FACE_BOUND': None, # TOPOLOGICAL WIRE
        'FACE_OUTER_BOUND': None, # TOPOLOGICAL WIRE
        # Both above can influence the direction with their last argument
        # TODO : maybe take them into consideration
        'EDGE_LOOP': Contour3D, # TOPOLOGICAL WIRE
        'POLY_LOOP': Contour3D, # TOPOLOGICAL WIRE
        'VERTEX_LOOP': Contour3D, # TOPOLOGICAL WIRE

        'ADVANCED_FACE': Face3D,
        'FACE_SURFACE': Face3D,

        'CLOSED_SHELL': Shell3D,
        'OPEN_SHELL': Shell3D,
#        'ORIENTED_CLOSED_SHELL': None,
        'CONNECTED_FACE_SET': Shell3D,

        }<|MERGE_RESOLUTION|>--- conflicted
+++ resolved
@@ -1492,10 +1492,6 @@
 
     geo_points=property(_get_geo_points)
 
-<<<<<<< HEAD
-    def tessellation_points(self, resolution_for_circle=30):
-
-=======
     # def tessellation_points(self, resolution_for_circle=40):
     #     number_points_tesselation = math.ceil(resolution_for_circle*abs(self.angle)/2/math.pi)
     #     if number_points_tesselation == 1:
@@ -1516,7 +1512,6 @@
     #     return points
     
     def tessellation_points(self, resolution_for_circle=40):
->>>>>>> e230cd22
         number_points_tesselation = math.ceil(resolution_for_circle*abs(self.angle)/2/math.pi)
         if number_points_tesselation == 1:
             number_points_tesselation += 1
@@ -4128,7 +4123,7 @@
             tri = {'vertices': vertices, 'segments': segments}
         t = triangle.triangulate(tri, 'p')
         triangles = t['triangles'].tolist()
-        triangle.compare(plt, tri, t)
+        # triangle.compare(plt, tri, t)
         return points_3D, triangles
 
     def _bounding_box(self):
