--- conflicted
+++ resolved
@@ -151,6 +151,11 @@
         return inner_angle
 
     return 2*math.pi-inner_angle
+
+def vectors3d_angle(vector1, vector2):
+    dot = vector1.Dot(vector2)
+    teta = math.acos(dot/vector1.Norm()/vector2.Norm())
+    return teta
 
 def delete_double_pos(points, triangles):
     
@@ -1869,8 +1874,8 @@
         radius=arguments[2]
         return cls(frame3d, radius, arguments[0][1:-1])
     
-    def cyl_to_plan(self, point, frame3d):
-        frame3d = object_dict[arguments[1]]
+    # def cyl_to_plan(self, point, frame3d):
+    #     frame3d = object_dict[arguments[1]]
         
         
 class Line3D(Primitive3D, Line):
@@ -2356,22 +2361,6 @@
         
         self.surface = surface
         self.points = [Point3D((p[0], p[1], p[2])) for p in surface_points]
-        print(surface.sample_size)
-
-
-    def triangulation(self):
-        sample_size = self.surface.sample_size
-        
-        triangles = []
-        for i in range(sample_size[0]-1):
-            for j in range(sample_size[1]-1):
-                if j % sample_size[1] == 0:
-                    continue
-                triangles.append((i+j, i+j+sample_size[0], i+j+sample_size[0]+1))
-                triangles.append((i+j, i+j+1, i+j+sample_size[0]+1))
-
-        return self.points, triangles
-        
 
     def FreeCADExport(self, ip, ndigits=3):
         name = 'primitive{}'.format(ip)
@@ -2436,23 +2425,23 @@
 
     def Rotation(self, center, axis, angle, copy=True):
         new_control_points = [p.Rotation(center, axis, angle, True) for p in self.control_points]
-        new_BSplineSurPlaneFace3D = BSplineSurPlaneFace3D(self.degree_u, self.degree_v, new_control_points, self.nb_u, self.nb_v, self.u_multiplicities, self.v_multiplicities, self.u_knots, self.v_knots, self.weights, self.name)
+        new_BSplineSurface3D = BSplineSurface3D(self.degree_u, self.degree_v, new_control_points, self.nb_u, self.nb_v, self.u_multiplicities, self.v_multiplicities, self.u_knots, self.v_knots, self.weights, self.name)
         if copy:
-            return new_BSplineSurPlaneFace3D
+            return new_BSplineSurface3D
         else:
             self.control_points = new_control_points
-            self.curve = new_BSplineSurPlaneFace3D.curve
-            self.points = new_BSplineSurPlaneFace3D.points
+            self.curve = new_BSplineSurface3D.curve
+            self.points = new_BSplineSurface3D.points
 
     def Translation(self, offset, copy=True):
         new_control_points = [p.Translation(offset, True) for p in self.control_points]
-        new_BSplineSurPlaneFace3D = BSplineSurPlaneFace3D(self.degree_u, self.degree_v, new_control_points, self.nb_u, self.nb_v, self.u_multiplicities, self.v_multiplicities, self.u_knots, self.v_knots, self.weights, self.name)
+        new_BSplineSurface3D = BSplineSurface3D(self.degree_u, self.degree_v, new_control_points, self.nb_u, self.nb_v, self.u_multiplicities, self.v_multiplicities, self.u_knots, self.v_knots, self.weights, self.name)
         if copy:
-            return new_BSplineSurPlaneFace3D
+            return new_BSplineSurface3D
         else:
             self.control_points = new_control_points
-            self.curve = new_BSplineSurPlaneFace3D.curve
-            self.points = new_BSplineSurPlaneFace3D.points
+            self.curve = new_BSplineSurface3D.curve
+            self.points = new_BSplineSurface3D.points
 
 class CompositePrimitive3D(Primitive3D):
     _standalone_in_db = True
@@ -2572,8 +2561,11 @@
         #     print(object_dict[arguments[3]])
         if object_dict[arguments[3]].__class__ is Line3D:
             return LineSegment3D(object_dict[arguments[1]], object_dict[arguments[2]], arguments[0][1:-1])
+        
         elif object_dict[arguments[3]].__class__ is Circle3D:
             # on suppose que le step tourne dans le sens trigo
+            print(arguments)
+            print(object_dict[arguments[3]].radius)
             center = object_dict[arguments[3]].center
             normal = object_dict[arguments[3]].normal
             p1 = object_dict[arguments[1]]
@@ -2581,15 +2573,23 @@
             if p1 == p2:
                 angle = math.pi
             else: 
-                angle = clockwise_angle(p2, p1)/2
+                # angle = clockwise_angle(p2, p1)/2
+                # angle = -0.01
+                angle = vectors3d_angle(p2, p1)
+                cross = p2.Cross(p1)
+                if cross.Dot(normal) > 0:
+                    angle = - angle
             p3 = p1.Rotation(center, normal, angle, True) ##P3 incorrecte !!!!!!!!!!!!!!!!!!!!!!!!!!!!!
             arc = Arc3D(p1, p3, p2, normal, arguments[0][1:-1])
-            # print(arc.radius)
-            
-            
             return arc
-            # return Arc3D(p1, p3, p2, normal, arguments[0][1:-1])
-        else:
+
+        elif object_dict[arguments[3]].__class__ is BSplineCurve3D:
+            print(object_dict[arguments[1]], object_dict[arguments[2]])
+            # BSplineCurve3D à couper à gauche et à droite avec les points ci dessus ?
+            return object_dict[arguments[3]]
+
+        else:
+            print(object_dict[arguments[3]])
             raise NotImplementedError
         
     def Rotation(self, center, axis, angle, copy=True):
@@ -2880,12 +2880,13 @@
                     points = points[::-1]
                     points.extend(points_to_add[-2::-1])
                 else:
-                    # fig, ax = self.MPLPlot()
-                    # [print(edge.points) for edge in self.edges]
-                    # print()
-                    # print(self.edges)
-                    # print(points)
-                    # print(points_to_add)
+                    fig, ax = self.MPLPlot()
+                    print()
+                    [print(edge.points) for edge in self.edges]
+                    print()
+                    print(self.edges)
+                    print(points)
+                    print(points_to_add)
                     raise NotImplementedError
             else:
                 raise NotImplementedError
@@ -3053,14 +3054,10 @@
     def from_step(cls, arguments, object_dict):
         center = object_dict[arguments[1]].origin
         radius = float(arguments[2])/1000
-<<<<<<< HEAD
         if object_dict[arguments[1]].w is not None:
             normal = object_dict[arguments[1]].w
         else:
             normal = object_dict[arguments[1]].u
-=======
-        normal = object_dict[arguments[1]].u
->>>>>>> 2484ed15
         return cls(center, radius, normal, arguments[0][1:-1])
 
 
@@ -3118,6 +3115,19 @@
 class Face3D(Primitive3D):
     def __init__(self, contours):
         self.contours = contours
+        self.bounding_box = self._bounding_box()
+        
+    def _bounding_box(self):
+        points = self.contours[0].points
+
+        xmin = min([pt[0] for pt in points])
+        xmax = max([pt[0] for pt in points])
+        ymin = min([pt[1] for pt in points])
+        ymax = max([pt[1] for pt in points])
+        zmin = min([pt[2] for pt in points])
+        zmax = max([pt[2] for pt in points])
+
+        return BoundingBox(xmin, xmax, ymin, ymax, zmin, zmax)
     
     @classmethod
     def from_step(cls, arguments, object_dict):
@@ -3137,7 +3147,10 @@
     
         elif object_dict[int(arguments[2])].__class__  is CylindricalSurface3D:
             return CylindricalFace3D(contours, object_dict[int(arguments[2])], name=arguments[0][1:-1])
-
+        
+        elif object_dict[int(arguments[2])].__class__  is BSplineSurface3D:
+            return BSplineFace3D()
+        
         else:
             raise NotImplementedError
 
@@ -3169,7 +3182,7 @@
             self.points, self.polygon2D = self._repair_points_and_polygon2d(contour_points, self.plane)
             self.contours[0].points = [p.copy() for p in self.points]
 
-        self.bounding_box = self._bounding_box()
+        # self.bounding_box = self._bounding_box()
 
         # CHECK
         # for pt in self.points:
@@ -3325,19 +3338,6 @@
             return None, [None]
             # return [(None, None)]
 
-
-    def _bounding_box(self):
-        points = self.points
-
-        xmin = min([pt[0] for pt in points])
-        xmax = max([pt[0] for pt in points])
-        ymin = min([pt[1] for pt in points])
-        ymax = max([pt[1] for pt in points])
-        zmin = min([pt[2] for pt in points])
-        zmax = max([pt[2] for pt in points])
-
-        return BoundingBox(xmin, xmax, ymin, ymax, zmin, zmax)
-
     def distance_to_point(self, point, return_other_point=False):
         """
         Only works if the surface is planar
@@ -3547,17 +3547,7 @@
 
         plt.show()
         return ax
-    
-    
-    
-    
-    
-    
-    
-    
-    
-    
-    
+
 
 class CylindricalFace3D(Face3D):       
         
@@ -3577,7 +3567,7 @@
         for primitive in self.contours[0].edges:
             contour_points = [p.copy() for p in self.contours[0].points[:]]
 
-        self.bounding_box = self._bounding_box()
+        # self.bounding_box = self._bounding_box()
         
         # print(self.points)
         
@@ -3590,16 +3580,16 @@
         #         raise ValueError
 
        
-    def _bounding_box(self):
-        points = self.points
+    # def _bounding_box(self):
+    #     points = self.points
          
-        xmin = min([pt[0] for pt in points])
-        xmax = max([pt[0] for pt in points])
-        ymin = min([pt[1] for pt in points])  #on devra mettre z ici car le contour sera en 2D !!!!!!!!!!!!!!!!
-        ymax = max([pt[1] for pt in points])
-        zmin = min([pt[2] for pt in points]) #z=hauteur pour que position soit reprojeté dans x,y tantôt
-        zmax = max([pt[2] for pt in points])
-        return BoundingBox(xmin, xmax, ymin, ymax, zmin, zmax)
+    #     xmin = min([pt[0] for pt in points])
+    #     xmax = max([pt[0] for pt in points])
+    #     ymin = min([pt[1] for pt in points])  #on devra mettre z ici car le contour sera en 2D !!!!!!!!!!!!!!!!
+    #     ymax = max([pt[1] for pt in points])
+    #     zmin = min([pt[2] for pt in points]) #z=hauteur pour que position soit reprojeté dans x,y tantôt
+    #     zmax = max([pt[2] for pt in points])
+    #     return BoundingBox(xmin, xmax, ymin, ymax, zmin, zmax)
 
     def triangulation(self, resolution=31):
         ###### IF C EST UN CONTOUR 3D :
@@ -3824,7 +3814,26 @@
         # [l.MPLPlot(ax=ax) for l in line[1:-1]]
     
     
-    
+class BSplineFace3D(Face3D):
+    def __init__(self, contours, bsplinesurface3d, points, name=''):
+#        Primitive3D.__init__(self, name=name)
+        Face3D.__init__(self, contours)
+        
+        self.bsplinesurface3d = bsplinesurface3d
+        self.points = points
+        
+    def triangulation(self):
+        sample_size = self.bsplinesurface3d.surface.sample_size
+        
+        triangles = []
+        for i in range(sample_size[0]-1):
+            for j in range(sample_size[1]-1):
+                if j % sample_size[1] == 0:
+                    continue
+                triangles.append((i+j, i+j+sample_size[0], i+j+sample_size[0]+1))
+                triangles.append((i+j, i+j+1, i+j+sample_size[0]+1))
+
+        return self.bsplinesurface3d.points, triangles
     
                     
 class Shell3D(CompositePrimitive3D):
@@ -3898,7 +3907,33 @@
         new_name = self.name+' union '+shell2.name
         new_color = self.color
         return Shell3D(new_faces, name = new_name, color = new_color)
-
+    
+    def volume(self):
+        """
+        Do not consider holes
+        """
+        volume = 0
+        for i, face in enumerate(self.faces):
+            points_3D, triangles_indexes = face.triangulation()
+            for triangle_indexes in triangles_indexes[0]:
+                
+                point1 = points_3D[triangle_indexes[0]]
+                point2 = points_3D[triangle_indexes[1]]
+                point3 = points_3D[triangle_indexes[2]]
+                
+                v321 = point3[0] * point2[1] * point1[2]
+                v231 = point2[0] * point3[1] * point1[2]
+                v312 = point3[0] * point1[1] * point2[2]
+                v132 = point1[0] * point3[1] * point2[2]
+                v213 = point2[0] * point1[1] * point3[2]
+                v123 = point1[0] * point2[1] * point3[2]
+                volume_tetraedre = 1/6 * (-v321 + v231 + v312 - v132 - v213 + v123)
+                print(volume_tetraedre)
+                
+                volume += volume_tetraedre
+        
+        return abs(volume)
+                
     def _bounding_box(self):
         """
         Returns the boundary box
@@ -5134,7 +5169,7 @@
                     s += (sp)
                     s += 'shapeobj = doc.addObject("Part::Feature","{}")\n'.format(primitive_name)
                     if isinstance(primitive, BSplineCurve3D) \
-                    or isinstance(primitive, BSplineSurPlaneFace3D) \
+                    or isinstance(primitive, BSplineSurface3D) \
                     or isinstance(primitive, Circle3D) \
                     or isinstance(primitive, Ellipse3D):
 #                            print(primitive)
@@ -5544,7 +5579,7 @@
         'SURFACE_REPLICA': None,
         'RATIONAL_B_SPLINE_SURFACE': BSplineSurface3D,
         'RECTANGULAR_TRIMMED_SURFACE': None,
-        'SURFACE_OF_LINEAR_EXTRUSION': None, # CAN BE A BSplineSurPlaneFace3D
+        'SURFACE_OF_LINEAR_EXTRUSION': None, # CAN BE A BSplineSurface3D
         'SURFACE_OF_REVOLUTION': None,
         'UNIFORM_SURFACE': BSplineSurface3D,
         'QUASI_UNIFORM_SURFACE': BSplineSurface3D,
