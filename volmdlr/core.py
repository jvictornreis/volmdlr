--- conflicted
+++ resolved
@@ -1612,17 +1612,12 @@
     points=property(_get_points)
 
     def tessellation_points(self, resolution_for_ellipse=40):
-        print('self.angle', self.angle)
         number_points_tesselation = math.ceil(resolution_for_ellipse*abs(0.5*self.angle/math.pi))
         
         frame2d = Frame2D(self.center, self.major_dir, self.minor_dir)
         
         # tessellation_points_2D = [(self.center + Point2D((self.Gradius*math.cos(self.angle*i/(number_points_tesselation)), self.Sradius*math.sin(self.angle*i/(number_points_tesselation))))) for i in range(number_points_tesselation+1)]
-<<<<<<< HEAD
         tessellation_points_2D = [(self.center + Point2D((self.Gradius*math.cos(self.offset_angle + self.angle*i/(number_points_tesselation)), self.Sradius*math.sin(self.offset_angle + self.angle*i/(number_points_tesselation))))) for i in range(number_points_tesselation+1)]
-=======
-        tessellation_points_2D = [(Point2D((self.Gradius*math.cos(self.offset_angle + self.angle*i/(number_points_tesselation)), self.Sradius*math.sin(self.offset_angle + self.angle*i/(number_points_tesselation))))) for i in range(number_points_tesselation+1)]
->>>>>>> d110ed2e
         
         # global_points = []
         # for pt in tessellation_points_2D:
