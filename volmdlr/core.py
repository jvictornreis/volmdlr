--- conflicted
+++ resolved
@@ -1515,8 +1515,14 @@
     geo_points = property(_get_geo_points)
     
     def tessellation_points(self, resolution=40):
-        return [self.center + self.radius*math.cos(teta)*Vector2D((1,0)) + self.radius*math.sin(teta)*Vector2D((0,1)) \
-                for teta in npy.linspace(0, 2*math.pi, resolution+1)[:-1]]
+        pts =[self.center + self.radius*math.cos(teta)*Vector2D((1,0)) + self.radius*math.sin(teta)*Vector2D((0,1)) \
+                for teta in npy.linspace(0, 2*math.pi, resolution+1)]
+        ax=pts[0].MPLPlot()
+        for p in pts[1:]:
+            p.MPLPlot(ax=ax)
+        ax.set_aspect('equal')
+        
+        return pts
 
     def Length(self):
         return 2* math.pi * self.radius
@@ -2062,8 +2068,12 @@
                         self.vector[1] / value,
                         self.vector[2] / value))
 
-    def MPLPlot(self, ax):
+    def MPLPlot(self, ax=None):
+        if ax is None:
+            fig = plt.figure()
+            ax = fig.add_subplot(111, projection='3d')
         ax.scatter(*self.vector)
+        return ax
 
     def PlaneProjection3D(self, plane_origin, x, y):
         z = x.Cross(y)
@@ -2815,10 +2825,17 @@
         
     def tessellation_points(self, resolution=20):
         plane = Plane3D.from_normal(self.center, self.normal)
+        print('plane dict', plane.__dict__)
         center_2D = self.center.To2D(plane.origin, plane.vectors[0], plane.vectors[1])
+        print('center_2D', center_2D )
         circle2D = Circle2D(center_2D, self.radius)
         tessellation_points_2D = circle2D.tessellation_points()
-        tessellation_points_3D = [p.To3D(plane.origin, plane.vectors[0], plane.vectors[1]) for p in tessellation_points_2D]
+        print('tessellation_points_2D', tessellation_points_2D)
+        tessellation_points_3D = [p.To3D(plane.origin, x3D, y3D) for p in tessellation_points_2D]
+        print('tessellation_points_3D ', tessellation_points_3D)
+        ax = tessellation_points_3D[0].MPLPlot()
+        for p in tessellation_points_3D[1:]:
+            p.MPLPlot(ax)
         return tessellation_points_3D
     
     def Length(self):
@@ -3432,43 +3449,9 @@
         ou alors un ensemble de primitives
         ou alors un ensemble de basis_primtives (qui sont des points pour le moment)
         """
-        
-#        self.edges = edges
         self.name = name
         self.points = points
-        
-<<<<<<< HEAD
-=======
-        if points is None:
-            
-            only_has_LineSegment3D = True
-            for edge in edges:
-                if edge.__class__ != LineSegment3D:
-                    only_has_LineSegment3D = False
-                    break
-            if only_has_LineSegment3D:
-                points = [p.copy() for p in self.edges[0].points[:]]
-                for i, edge in enumerate(self.edges[1:-1]):
-                    if edge.points[0] in points[-2:]:
-                        points.append(edge.points[1].copy())
-                    elif edge.points[1] in points[-2:]:
-                        points.append(edge.points[0].copy())
-                    else:
-                        raise NotImplementedError
-                self.points = [p.copy() for p in points]
->>>>>>> 36d24787
-        
-#        elementary_edges = []
-#        for edge in edges:
-#            
-#            if edge.__class__ == CompositePrimitive3D:
-#                print('1', edge.basis_primitives)
-#                elementary_edges.append(edge.basis_primitives)
-#            else:
-#                elementary_edges.append(edge)
-#                
-#        self.edges = elementary_edges
-        
+
         edges_primitives = []
         for edge in edges:
             if edge.__class__ == CompositePrimitive3D:
@@ -3478,41 +3461,8 @@
         self.edges = edges_primitives
         
         self.points = self.clean_points(self.edges)
-                
-#        if points is None:
-#            
-#            only_has_LineSegment3D = True
-#            for edge in self.edges:
-#                if edge.__class__ != LineSegment3D:
-#                    only_has_LineSegment3D = False
-#                    break
-#            if only_has_LineSegment3D:
-#                points = [p.copy() for p in self.edges[0].points[:]]
-#                for i, edge in enumerate(self.edges[1:-1]):
-#                    if edge.points[0] in points[-2:]:
-#                        points.append(edge.points[1].copy())
-#                    elif edge.points[1] in points[-2:]:
-#                        points.append(edge.points[0].copy())
-#                    else:
-#                        raise NotImplementedError
-#                self.edges = edges
-#                self.points = [p.copy() for p in points]
-#        
-#            else:
-#                edges_primitives = []
-#                points = []
-#                for edge in self.edges:
-#                    print('Contour3D edge', edge)
-#                    if edge.__class__ == CompositePrimitive3D:
-#                        edges_primitives.append(edge.primitives)
-#                        points.extend(edge.basis_primitives)
-#                    else:
-#                        raise NotImplementedError
-#                    print('Contour3D edges points', points)
-#                self.edges = edges_primitives
-#                self.points = [p.copy() for p in points]
-                    
-        
+
+
     @classmethod
     def from_step(cls, arguments, object_dict):
         edges = []
