--- conflicted
+++ resolved
@@ -1513,20 +1513,20 @@
                 presentation_style_id, suface_style_usage_id, curve_style_id)
 
             styled_item_id = presentation_style_id + 1
-<<<<<<< HEAD
-            if primitive.__class__.__name__ == 'OpenShell3D':
-                for face_id in face_ids:
-                    step_content += "#{} = STYLED_ITEM('color',(#{}),#{});\n".format(
-                        styled_item_id, presentation_style_id, face_id)
-                    styled_item_id += 1
-                styled_item_id -= 1
-            else:
-                step_content += "#{} = STYLED_ITEM('color',(#{}),#{});\n".format(
-                        styled_item_id, presentation_style_id, primitive_id)
-=======
+# <<<<<<< HEAD
+#             if primitive.__class__.__name__ == 'OpenShell3D':
+#                 for face_id in face_ids:
+#                     step_content += "#{} = STYLED_ITEM('color',(#{}),#{});\n".format(
+#                         styled_item_id, presentation_style_id, face_id)
+#                     styled_item_id += 1
+#                 styled_item_id -= 1
+#             else:
+#                 step_content += "#{} = STYLED_ITEM('color',(#{}),#{});\n".format(
+#                         styled_item_id, presentation_style_id, primitive_id)
+# =======
             step_content += "#{} = STYLED_ITEM('color',(#{}),#{});\n".format(
                 styled_item_id, presentation_style_id, primitive_id)
->>>>>>> 5af19a76
+# >>>>>>> to_geo_msh
 
             current_id = styled_item_id + 1
 
