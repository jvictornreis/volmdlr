#!/usr/bin/env python3
# -*- coding: utf-8 -*-
"""

"""


#import bezier
from geomdl import NURBS

import warnings
import math
import numpy as npy
npy.seterr(divide='raise')
#from itertools import permutations

import matplotlib.pyplot as plt
import  mpl_toolkits
from matplotlib.patches import Arc, FancyArrow
from mpl_toolkits.mplot3d import Axes3D
from mpl_toolkits.mplot3d import proj3d
from matplotlib.patches import FancyArrowPatch

import networkx as nx

from .vmcy import (sub2D, add2D, mul2D, Vector2DNorm, Vector2DDot,
                   sub3D, add3D, mul3D, Vector3DNorm, Vector3DDot,
                   vector3D_cross, vector3D_rotation,
                   LineSegment2DPointDistance, PolygonPointBelongs)

from scipy.linalg import solve

import volmdlr.geometry as geometry
from volmdlr import plot_data
# from volmdlr import triangulation as tri
import triangle

import dessia_common as dc

from jinja2 import Environment, PackageLoader, select_autoescape

import webbrowser
import os

import tempfile
import subprocess

import random



def standardize_knot_vector(knot_vector):
    u0 = knot_vector[0]
    u1 = knot_vector[-1]
    standard_u_knots = []
    if u0 != 0 or u1 != 1:
        x = 1/(u1-u0)
        y = u0/(u0-u1)
        for u in knot_vector:
            standard_u_knots.append(u*x+y)
        return standard_u_knots
    else:
        return knot_vector


def find_and_replace(string, find, replace):
    """
    Finds a string in a string and replace it
    """
    index = string.find(find)
    if index != -1:
        try:
            # verifie si il reste pas des chiffre apres
            int(string[index+len(find)])
        except (ValueError, IndexError):
            # on remplace
            return string[:index]+replace+string[index+len(find):]
        else:
            return string[:index]+find_and_replace(string[index+len(find)], find, replace)
    return string

def step_split_arguments(function_arg):
    """
    Split the arguments of a function that doesn't start with '(' but end with ')'
    ex: IN: '#123,#124,#125)'
       OUT: ['#123', '#124', '#125']
    """
    if len(function_arg) > 0 and function_arg[-1] != ')':
            function_arg += ')'
    arguments = []
    argument = ""
    parenthesis = 1
    for char in function_arg:
        if char == "(":
            parenthesis += 1

        if char != "," or parenthesis > 1:
            argument += char
        else:
            arguments.append(argument)
            argument = ""

        if char == ")":
            parenthesis -= 1
            if parenthesis == 0:
                arguments.append(argument[:-1])
                argument = ""
                break
    return arguments

def set_to_list(step_set):
    char_list = step_set.split(',')
    char_list[0] = char_list[0][1:]
    char_list[-1] = char_list[-1][:-1]
    return [elem for elem in char_list]

def delete_node_and_predecessors(graph, node):
    predecessors = list(graph.predecessors(node))
    graph.remove_node(node)
    for predecessor in predecessors:
        delete_node_and_predecessors(graph, predecessor)

def delete_node_and_successors(graph, node):
    successors = list(graph.successors(node))
    graph.remove_node(node)
    for successor in successors:
        delete_node_and_successors(graph, successor)

def clockwise_angle(vector1, vector2):
    """
    Return the clockwise angle in radians between vector1 and vector2.
    """
    vector0 = Vector2D((0, 0))
    if vector0 in (vector1, vector2):
        return 0

    dot = vector1.Dot(vector2)
    norm_vec_1 = vector1.Norm()
    norm_vec_2 = vector2.Norm()
    cross = vector1.Cross(vector2)
    inner_angle = math.acos(dot/(norm_vec_1*norm_vec_2))

    if cross < 0:
        return inner_angle

    return 2*math.pi-inner_angle

class Matrix22:
    def __init__(self, M11, M12, M21, M22):
        self.M11 = M11
        self.M12 = M12
        self.M21 = M21
        self.M22 = M22

    def __add__(self, other_matrix):
        return Matrix22(self.M11 + other_matrix.M11,
                        self.M12 + other_matrix.M12,
                        self.M21 + other_matrix.M21,
                        self.M22 + other_matrix.M22,
                        )

    def __mul__(self, other_matrix):
        return Matrix22(self.M11*other_matrix.M11 + self.M12*other_matrix.M21,
                        self.M11*other_matrix.M12 + self.M12*other_matrix.M22,
                        self.M21*other_matrix.M11 + self.M22*other_matrix.M21,
                        self.M21*other_matrix.M12 + self.M22*other_matrix.M22)


class Matrix33:
    def __init__(self, M11, M12, M13, M21, M22, M23, M31, M32, M33):
        self.M11 = M11
        self.M12 = M12
        self.M13 = M13
        self.M21 = M21
        self.M22 = M22
        self.M23 = M23
        self.M31 = M31
        self.M32 = M32
        self.M33 = M33

#    def __getitem__(self, key):
#        return self.vector[key]

    def __add__(self, other_matrix):
        return Matrix33(self.M11 + other_matrix.M11,
                        self.M12 + other_matrix.M12,
                        self.M13 + other_matrix.M13,
                        self.M21 + other_matrix.M21,
                        self.M22 + other_matrix.M22,
                        self.M23 + other_matrix.M23,
                        self.M31 + other_matrix.M31,
                        self.M32 + other_matrix.M32,
                        self.M33 + other_matrix.M33)

    def __mul__(self, other_matrix):
        return Matrix33(self.M11*other_matrix.M11 + self.M12*other_matrix.M21 + self.M13*other_matrix.M31,
                        self.M11*other_matrix.M12 + self.M12*other_matrix.M22 + self.M13*other_matrix.M32,
                        self.M11*other_matrix.M13 + self.M12*other_matrix.M23 + self.M13*other_matrix.M33,
                        self.M21*other_matrix.M11 + self.M22*other_matrix.M21 + self.M23*other_matrix.M31,
                        self.M21*other_matrix.M12 + self.M22*other_matrix.M22 + self.M23*other_matrix.M32,
                        self.M21*other_matrix.M13 + self.M22*other_matrix.M23 + self.M23*other_matrix.M33,
                        self.M31*other_matrix.M11 + self.M32*other_matrix.M21 + self.M33*other_matrix.M31,
                        self.M31*other_matrix.M12 + self.M32*other_matrix.M22 + self.M33*other_matrix.M32,
                        self.M31*other_matrix.M13 + self.M32*other_matrix.M23 + self.M33*other_matrix.M33)

    def __repr__(self):
        s = '[{} {} {}]\n[{} {} {}]\n[{} {} {}]\n'.format(self.M11, self.M12, self.M13,
                                                          self.M21, self.M22, self.M23,
                                                          self.M31, self.M32, self.M33)
        return s

    def float_multiplication(self, float_value):
        return Matrix33(self.M11*float_value, self.M12*float_value, self.M13*float_value,
                        self.M21*float_value, self.M22*float_value, self.M23*float_value,
                        self.M31*float_value, self.M32*float_value, self.M33*float_value)


    def vector_multiplication(self, vector):
        return vector.__class__((self.M11*vector.vector[0] + self.M12*vector.vector[1] + self.M13*vector.vector[2],
                                 self.M21*vector.vector[0] + self.M22*vector.vector[1] + self.M23*vector.vector[2],
                                 self.M31*vector.vector[0] + self.M32*vector.vector[1] + self.M33*vector.vector[2]))

    def determinent(self):
        det = self.M11*self.M22*self.M33 + self.M12*self.M23*self.M31 \
            + self.M13*self.M21*self.M32 - self.M13*self.M22*self.M31 \
            - self.M23*self.M32*self.M11 - self.M33*self.M12*self.M21
        return det

    def inverse(self):
        det = self.determinent()

        if not math.isclose(det, 0, abs_tol=1e-10):
            det_inv = 1/det
            return Matrix33(det_inv*(self.M22*self.M33 - self.M23*self.M32),# a22a33−a23a32
                            det_inv*(self.M13*self.M32 - self.M12*self.M33),# a13a32−a12a33
                            det_inv*(self.M12*self.M23 - self.M13*self.M22),# a12a23−a13a22
                            det_inv*(self.M23*self.M31 - self.M21*self.M33),# a23a31−a21a33
                            det_inv*(self.M11*self.M33 - self.M13*self.M31),# a11a33−a31a13
                            det_inv*(self.M21*self.M13 - self.M23*self.M11),# a13a21−a23a11
                            det_inv*(self.M21*self.M32 - self.M31*self.M22),# a21a32−a31a22
                            det_inv*(self.M12*self.M31 - self.M32*self.M11),# a12a31−a32a11
                            det_inv*(self.M11*self.M22 - self.M21*self.M12) # a11a22−a21a12
                            )


        else:
            print(self.__dict__, det)
            raise ValueError

    @classmethod
    def random_matrix(cls, minimum=0, maximum=1):
        range_ = maximum - minimum
        return cls(*[minimum + range_*random.random() for _ in range(9)])

    def to_numpy(self):
        return npy.array([[self.M11, self.M12, self.M13],
                          [self.M21, self.M22, self.M23],
                          [self.M31, self.M32, self.M33]])

class Arrow3D(FancyArrowPatch):
    def __init__(self, xs, ys, zs, *args, **kwargs):
        FancyArrowPatch.__init__(self, (0,0), (0,0), *args, **kwargs)
        self._verts3d = xs, ys, zs

    def draw(self, renderer):
        xs3d, ys3d, zs3d = self._verts3d
        xs, ys, zs = proj3d.proj_transform(xs3d, ys3d, zs3d, renderer.M)
        self.set_positions((xs[0],ys[0]),(xs[1],ys[1]))
        FancyArrowPatch.draw(self, renderer)


class Vector(dc.DessiaObject):
    """
    Abstract class of vector
    """
    def __setitem__(self, key, item):
        self.vector[key] = item

    def __getitem__(self, key):
        return self.vector[key]

    def __repr__(self):
        return '{}: {}'.format(self.__class__.__name__, self.vector)

    def __radd__(self, other_vector):
        return self + other_vector

    def __rsub__(self, other_vector):
        return self - other_vector

    def __rmul__(self, value):
        return self * value

    def __rtruediv__(self, value):
        return self / value

    def __lt__(self, other_vector):
        return self.Norm() < other_vector.Norm()

    def __le__(self, other_vector):
        return self.Norm() <= other_vector.Norm()

    def __ne__(self, other_vector):
        return not npy.allclose(self.vector, other_vector.vector)

    def to_numpy(self):
        return npy.array(self.vector)

    def copy(self):
        return self.__class__(self.vector)

#    def Dict(self):
#        d = {'vector': [float(i) for i in self.vector],
#             'object_class' : self.full_classname}
#        return d

    @classmethod
    def mean_point(cls, points):
        n = 1
        point = points[0].copy()
        for point2 in points[1:]:
            point += point2
            n += 1
        point /= n
        return point

class Vector2D(Vector):
    def __init__(self, vector, name=''):
        # TODO: change this list to 2 values vx and vy
        self.vector = [0, 0]
#        self.vector = npy.zeros(2)
        self.vector[0] = vector[0]
        self.vector[1] = vector[1]
        self.name = name

    def __add__(self, other_vector):
        return Vector2D(add2D(self.vector, other_vector.vector))

    def __neg__(self):
        return Vector2D((-self.vector[0], -self.vector[1]))

    def __sub__(self, other_vector):
        return Vector2D(sub2D(self.vector, other_vector.vector))

    def __mul__(self, value):
        return Vector2D(mul2D(self.vector, value))

    def __truediv__(self, value):
        if value == 0:
            raise ZeroDivisionError
        return Vector2D((self.vector[0] / value,
                         self.vector[1] / value))

    def __round__(self, ndigits=6):
        return self.__class__((round(self.vector[0], ndigits),
                               round(self.vector[1], ndigits)))

    def __hash__(self):
        return int(1000*(self.vector[0]+self.vector[1]))

    def __eq__(self, other_vector):
        return math.isclose(self.vector[0], other_vector.vector[0], abs_tol=1e-08) \
        and math.isclose(self.vector[1], other_vector.vector[1], abs_tol=1e-08)

    def Norm(self):
        """
        :returns: norm of vector
        """
        return Vector2DNorm(self.vector)

    def Normalize(self):
        """
        Normalize the vector modifying it's coordinate
        """
        n = self.Norm()
        if math.isclose(n, 0, abs_tol=1e-9):
            raise ZeroDivisionError

        self.vector[0] /= n
        self.vector[1] /= n

    def Dot(self, other_vector):
        return Vector2DDot(self.vector, other_vector.vector)

    def Cross(self, other_vector):
        u1, u2 = self.vector
        v1, v2 = other_vector.vector
        return u1*v2 - u2*v1

    def point_distance(self, point2):
        return (self-point2).Norm()


    def Rotation(self, center, angle, copy=True):
        u = self - center
        vector2 = [math.cos(angle)*u[0] - math.sin(angle)*u[1] + center[0],
                   math.sin(angle)*u[0] + math.cos(angle)*u[1] + center[1]]
#        vector2 = (npy.dot(npy.array([[math.cos(angle), -math.sin(angle)],
#                                      [math.sin(angle), math.cos(angle)]]),
#                           (self.vector-center.vector))
#                   + center.vector)
        if copy:
            return self.__class__(vector2)
        else:
            self.vector = vector2

    def Translation(self, offset, copy=True):
        """
        :param offset: an other Vector2D
        """
        vector2 = [self.vector[0] + offset[0],
                   self.vector[1] + offset[1]]
        if copy:
            return self.__class__(vector2)
        else:
            self.vector = vector2

    def frame_mapping(self, frame, side, copy=True):
        """
        side = 'old' or 'new'
        """
        if side == 'old':
            new_vector = frame.OldCoordinates(self)
            if copy:
                return new_vector
            else:
                self.vector = new_vector.vector

        if side == 'new':
            new_vector = frame.NewCoordinates(self)
            if copy:
                return new_vector
            else:
                self.vector = new_vector.vector

    def To3D(self, plane_origin, vx, vy):
        return Vector3D([plane_origin.vector[0] + vx.vector[0]*self.vector[0] + vy.vector[0]*self.vector[1],
                         plane_origin.vector[1] + vx.vector[1]*self.vector[0] + vy.vector[1]*self.vector[1],
                         plane_origin.vector[2] + vx.vector[2]*self.vector[0] + vy.vector[2]*self.vector[1],
                         ])

    def NormalVector(self, unit=False):
        n = Vector2D((-self.vector[1], self.vector[0]))
        if unit:
            n.Normalize()
        return n

    def Draw(self):
        warnings.warn(
            "Draw is deprecated and will be removed in next versions, use plot() instead",
            DeprecationWarning
        )
        self.plot()

    def plot(self, amplitude=0.5, origin=None, ax=None, color='k', line=False, label=None):
        if origin is None:
            origin = Vector2D((0., 0.))

        if ax is None:
            fig, ax = plt.subplots()
        else:
            fig = ax.figure

        if self.vector == [0., 0.]:
            point = Point2D(origin.vector)
            point.MPLPlot(ax=ax, color=color)
            return fig, ax

        ax.add_patch(FancyArrow(origin[0], origin[1],
                                self.vector[0]*amplitude, self.vector[1]*amplitude,
                                width=0.001*5*amplitude,
                                head_width=0.01*3000*amplitude,
                                length_includes_head=True,
                                color=color))
        if line:
            style='-'+color
            linestyle = '-.'
            origin = Point2D(origin)
            p1, p2 = origin, origin+self
            u = p2 - p1
#            plt.plot([p1[0], p2[0]], [p1[1], p2[1]], style)
            p3 = p1 - 3*u
            p4 = p2 + 4*u
            ax.plot([p3[0], p4[0]], [p3[1], p4[1]], style, linestyle=linestyle)

        if label is not None:
            ax.text(*(origin+self*amplitude).vector, label)

        return fig, ax
#
#    @classmethod
#    def DictToObject(cls, dict_):
#        return cls(dict_['vector'])


x2D = Vector2D((1, 0))
y2D = Vector2D((0, 1))

X2D = Vector2D((1, 0))
Y2D = Vector2D((0, 1))

class Point2D(Vector2D):
    def __init__(self, vector, name=''):
        Vector2D.__init__(self, vector, name)

    def __add__(self, other_vector):
        return Point2D(add2D(self.vector, other_vector.vector))

    def __neg__(self):
        return Point2D((-self.vector[0], -self.vector[1]))

    def __sub__(self, other_vector):
        return Point2D(sub2D(self.vector, other_vector.vector))

    def __mul__(self, value):
        return Point2D(mul2D(self.vector, value))

    def __truediv__(self, value):
        if value == 0:
            raise ZeroDivisionError
        return Point2D((self.vector[0] / value,
                        self.vector[1] / value))

    def To3D(self, plane_origin, vx, vy):
        return Point3D([plane_origin.vector[0] + vx.vector[0]*self.vector[0] + vy.vector[0]*self.vector[1],
                        plane_origin.vector[1] + vx.vector[1]*self.vector[0] + vy.vector[1]*self.vector[1],
                        plane_origin.vector[2] + vx.vector[2]*self.vector[0] + vy.vector[2]*self.vector[1],
                        ])

    def MPLPlot(self, ax=None, color='k'):
        if ax is None:
            fig, ax = plt.subplots()
        else:
            fig = ax.figure

        x1, y1 = self.vector
        ax.plot([x1], [y1], color=color, marker='o')
        return fig, ax

    def point_distance(self, point2):
        return (self-point2).Norm()


    @classmethod
    def LinesIntersection(cls, line1, line2, curvilinear_abscissa=False):
        x1 = line1.points[0].vector[0]
        y1 = line1.points[0].vector[1]
        x2 = line1.points[1].vector[0]
        y2 = line1.points[1].vector[1]
        x3 = line2.points[0].vector[0]
        y3 = line2.points[0].vector[1]
        x4 = line2.points[1].vector[0]
        y4 = line2.points[1].vector[1]

        denominateur = (x1-x2)*(y3-y4)-(y1-y2)*(x3-x4)
        if math.isclose(denominateur, 0, abs_tol=1e-6):
            if not curvilinear_abscissa:
                return None
            else:
                return None, None, None
        else:
            x = (x1*y2-y1*x2)*(x3-x4)-(x1-x2)*(x3*y4-y3*x4)
            x = x / denominateur
            y = (x1*y2-y1*x2)*(y3-y4)-(y1-y2)*(x3*y4-y3*x4)
            y = y / denominateur
            if not curvilinear_abscissa:
                return cls((x,y))
            else:
                t = (x1-x3)*(y3-y4)-(y1-y3)*(x3-x4)
                t = t / denominateur
                u = (x1-x2)*(y1-y3)-(y1-y2)*(x1-x3)
                u = -u / denominateur
                return (cls((x,y)), t, u)


    def plot_data(self, marker=None, color='black', size=1,
                  opacity=1, arrow=False, stroke_width=None):
        return {'type' : 'point',
                'data' : [self.vector[0], self.vector[1]],
                'color' : color,
                'marker' : marker,
                'size' : size,
                'opacity' : opacity
                }

    @classmethod
    def MiddlePoint(cls, point1, point2):
        return (point1 + point2)*0.5

    @classmethod
    def LineProjection(cls, point, line):
        p1, p2 = line.points
        n = line.NormalVector(unit=True)
        pp1 = point - p1
        return  pp1 - pp1.Dot(n)*n + p1

o2D = Point2D((0, 0))
O2D = Point2D((0, 0))

class Basis(dc.DessiaObject):
    """
    Abstract class of a basis
    """
    def __getitem__(self, key):
        return self.vectors[key]

    def __setitem__(self, key, item):
        self.vectors[key] = item

    def __contains__(self, vector):
        return vector in self.vectors

    def __eq__(self, other_basis):
        all_equal = all([other_vector == vector\
                         for other_vector, vector\
                         in zip(other_basis.vectors, self.vectors)])
        return all_equal

    def __hash__(self):
        return hash(self.vectors)

#    def Dict(self):
#        d = {'vectors' : [vector.Dict() for vector in self.vectors],
#             'object_class' : self.full_classname}

        return d

    def copy(self):
        return self.__class__(*self.vectors)

class Basis2D(Basis):
    """
    Defines a 2D basis
    :param u: first vector of the basis
    :param v: second vector of the basis
    """
    def __init__(self, u, v):
        self.u = u
        self.v = v

    def __neg__(self):
        Pinv = self.InverseTransferMatrix()
        return Basis2D(Vector3D(Pinv[:, 0]),
                       Vector3D(Pinv[:, 1]))

    def __repr__(self):
        return '{}: U={}, V={}'.format(self.__class__.__name__, *self.vectors)

    def _get_vectors(self):
        return (self.u, self.v)

    vectors = property(_get_vectors)


    def to_frame(self, origin):
        return Frame2D(origin, self.u, self.v)


    def TransferMatrix(self):
        return npy.array([[self.u[0], self.v[0]],
                          [self.u[1], self.v[1]]])

    def InverseTransferMatrix(self):
        det = self.u[0]*self.v[1] - self.v[0]*self.u[1]
        if not math.isclose(det, 0, abs_tol=1e-10):
            return 1/det * npy.array([[self.v[1], -self.v[0]],
                                     [-self.u[1], self.u[0]]])
        else:
            raise ZeroDivisionError

    def NewCoordinates(self, vector):
        matrix = self.InverseTransferMatrix()
        return Point2D((matrix[0][0]*vector[0] + matrix[0][1]*vector[1],
                         matrix[1][0]*vector[0] + matrix[1][1]*vector[1]))

    def OldCoordinates(self, vector):
        matrix = self.TransferMatrix()
        return Point2D((matrix[0][0]*vector[0] + matrix[0][1]*vector[1],
                         matrix[1][0]*vector[0] + matrix[1][1]*vector[1]))

    def Rotation(self, angle, copy=True):
        center = o2D
        new_u = self.u.Rotation(center, angle, True)
        new_v = self.v.Rotation(center, angle, True)

        if copy:
            return Basis2D(new_u, new_v)
        self.u = new_u
        self.v = new_v

    def Copy(self):
        return Basis2D(self.u, self.v)

#    @classmethod
#    def DictToObject(cls, dict_):
#        vectors = [Vector2D.DictToObject(vector_dict) for vector_dict in dict_['vectors']]
#        return cls(*vectors)

XY = Basis2D(x2D, y2D)

class Frame2D(Basis2D):
    """
    Defines a 2D basis
    :param origin: origin of the basis
    :param u: first vector of the basis
    :param v: second vector of the basis
    """
    def __init__(self, origin, u, v):
        self.origin = origin
        Basis2D.__init__(self, u, v)

    def __repr__(self):
        return '{}: O={} U={}, V={}'.format(self.__class__.__name__, self.origin, self.u, self.v)

    def __neg__(self):
        Pinv = self.InverseTransferMatrix()
        new_origin = Point2D(npy.dot(Pinv, self.origin.vector))
        return Frame2D(new_origin,
                       Vector2D(Pinv[:, 0]),
                       Vector2D(Pinv[:, 1]))


    def __add__(self, other_frame):
        P1 = self.TransferMatrix()
        new_origin = Point2D(npy.dot(P1, other_frame.origin.vector) + self.origin.vector)
        M = npy.dot(P1, other_frame.TransferMatrix())
        return Frame2D(new_origin,
                       Vector2D(M[:, 0]),
                       Vector2D(M[:, 1]))


    def __sub__(self, other_frame):
        P1inv = other_frame.InverseTransferMatrix()
        P2 = self.TransferMatrix()
        new_origin = Point2D(npy.dot(P1inv, (self.origin - other_frame.origin).vector))
        M = npy.dot(P1inv, P2)
        return Frame2D(new_origin,
                       Vector2D(M[:, 0]),
                       Vector2D(M[:, 1]))

    def Basis(self):
        return Basis2D(self.u, self.v)

    def NewCoordinates(self, vector):
        return Basis2D.NewCoordinates(self, vector - self.origin)

    def OldCoordinates(self, vector):
        return Basis2D.OldCoordinates(self, vector) + self.origin

    def Translation(self, vector, copy=True):
        new_origin = self.origin.Translation(vector, True)
        if copy:
            return Frame2D(new_origin, self.u, self.v)
        self.origin = new_origin


    def Rotation(self, angle, copy=True):
        new_base = Basis2D.Rotation(self, angle, True)
        if copy:
            new_frame = Frame2D(self.origin, new_base.u, new_base.v)
            return new_frame
        self.u = new_base.u
        self.v = new_base.v

    def Draw(self, ax=None, style='ok'):
        if ax is None:
            fig, ax = plt.subplots()

        ax.plot(*self.origin.vector, style)
        self.u.plot(origin=self.origin, ax=ax, color='r')
        self.v.plot(origin=self.origin, ax=ax, color='g')
        ax.axis('equal')

    def Copy(self):
        return Frame2D(self.origin, self.u, self.v)

#oxy = Frame2D(o2D, x2D, y2D)
OXY = Frame2D(o2D, x2D, y2D)

class Primitive2D(dc.DessiaObject):
    def __init__(self, name=''):
        self.name = name

class CompositePrimitive2D(Primitive2D):
    """
    A collection of simple primitives
    """
    def __init__(self, primitives, name=''):
        Primitive2D.__init__(self, name)
        self.primitives = primitives
        # self.UpdateBasisPrimitives()

    # def UpdateBasisPrimitives(self):
    #     basis_primitives = []
    #     for primitive in self.primitives:
    #         if hasattr(primitive, 'basis_primitives'):
    #             basis_primitives.extend(primitive.basis_primitives)
    #         else:
    #             basis_primitives.append(primitive)

    #     self.basis_primitives = basis_primitives


    def Rotation(self, center, angle, copy=True):
        if copy:
            return self.__class__([p.Rotation(center, angle, copy=True)\
                                   for p in self.primitives])
        else:
            for p in self.primitives:
                p.Rotation(center, angle, copy=False)
            self.UpdateBasisPrimitives()

    def Translation(self, offset, copy=True):
        if copy:
            return self.__class__([p.Translation(offset, copy=True)\
                                   for p in self.primitives])
        else:
            for p in self.primitives:
                p.Translation(offset, copy=False)
            self.UpdateBasisPrimitives()

    def frame_mapping(self, frame, side, copy=True):
        """
        side = 'old' or 'new'
        """
        if copy:
            return self.__class__([p.frame_mapping(frame, side, copy=True)\
                                   for p in self.primitives])
        else:
            for p in self.primitives:
                p.frame_mapping(frame, side, copy=False)
            self.UpdateBasisPrimitives()

    def To3D(self, plane_origin, x, y, name=None):
        if name is None:
            name = '3D of {}'.format(self.name)
        primitives3D = [p.To3D(plane_origin, x, y) for p in self.primitives]
        return CompositePrimitive3D(primitives3D, name)

    def MPLPlot(self, ax=None, color='k', arrow=False, width=None, plot_points=False):
        if ax is None:
            fig, ax = plt.subplots()
            ax.set_aspect('equal')
        else:
            fig = ax.figure

        for element in self.primitives:
            if element.__class__.__name__ == 'LineSegment2D':
                element.MPLPlot(ax, color, arrow, width, plot_points=plot_points)
            else:

                element.MPLPlot(ax, color=color)

        ax.margins(0.1)
        plt.show()

        return fig, ax

    def plot_data(self, name, fill=None, color='black', stroke_width=0.2, opacity=1):
        plot_data = {}
        plot_data['fill'] = fill
        plot_data['name'] = name
        plot_data['type'] = 'contour'
        plot_data['plot_data'] = []
        for item in self.primitives:
            plot_data['plot_data'].append(item.plot_data(color=color,
                                                        stroke_width=stroke_width,
                                                        opacity=opacity))
        return plot_data


class Wire2D(CompositePrimitive2D):
    """
    A collection of simple primitives, following each other making a wire
    """
    def __init__(self, primitives, name=''):
        CompositePrimitive2D.__init__(self, primitives, name)

    # TODO: method to check if it is a wire

    def Length(self):
        length = 0.
        for primitive in self.primitives:
            length += primitive.Length()
        return length

    def PointAtCurvilinearAbscissa(self, curvilinear_abscissa):
        length = 0.
        for primitive in self.primitives:
            primitive_length = primitive.Length()
            if length + primitive_length > curvilinear_abscissa:
                return primitive.PointAtCurvilinearAbscissa(curvilinear_abscissa - length)
            length += primitive_length
        return ValueError

    def plot_data(self, name='', fill=None, color='black', stroke_width=1, opacity=1):
        plot_data = {}
        plot_data['name'] = name
        plot_data['type'] = 'wire'
        plot_data['plot_data'] = []
        for item in self.primitives:
            plot_data['plot_data'].append(item.plot_data(color=color,
                                                        stroke_width=stroke_width,
                                                        opacity=opacity))
        return plot_data


class Contour2D(Wire2D):
    """
    A collection of 2D primitives forming a closed wire2D
    TODO : CenterOfMass and SecondMomentArea should be changed accordingly to
    Area considering the triangle drawn by the arcs
    """
    def __init__(self, primitives, name=''):
        Wire2D.__init__(self, primitives, name)
        self._utd_analysis = False

    def _primitives_analysis(self):
        """
        An internal arc is an arc that has his interior point inside the polygon
        """

        arcs = []
        internal_arcs = []
        external_arcs = []
        points_polygon = []
        points_straight_line_contour = []
        for primitive in self.primitives:
            if primitive.__class__.__name__ == 'LineSegment2D':
                points_polygon.extend(primitive.points)
                points_straight_line_contour.extend(primitive.points)
            elif primitive.__class__.__name__ == 'Arc2D':
#                points_polygon.append(primitive.center)
                points_polygon.append(primitive.start)
                points_polygon.append(primitive.end)
                arcs.append(primitive)
            elif primitive.__class__.__name__ == 'Circle2D':
                return None
            else:
                raise NotImplementedError('primitive of type {} is not handled'.format(primitive))

        polygon = Polygon2D(points_polygon)
        straight_line_contour_polygon = Polygon2D(points_straight_line_contour)
        
        for arc in arcs:
            if polygon.PointBelongs(arc.interior):
                internal_arcs.append(arc)
            else:
                external_arcs.append(arc)

        return internal_arcs, external_arcs, polygon, straight_line_contour_polygon
    
    def _get_internal_arcs(self):
        if not self._utd_analysis:
            (self._internal_arcs, self._external_arcs,
             self._polygon, self._straight_line_contour_polygon) = self._primitives_analysis()
            self._utd_analysis = True
        return self._internal_arcs
            
    internal_arcs = property(_get_internal_arcs)
    
    def _get_external_arcs(self):
        if not self._utd_analysis:
            (self._internal_arcs, self._external_arcs,
             self._polygon, self._straight_line_contour_polygon) = self._primitives_analysis()
            self._utd_analysis = True
        return self._internal_arcs
            
    external_arcs = property(_get_external_arcs)
    
    def _get_polygon(self):
        if not self._utd_analysis:
            (self._internal_arcs, self._external_arcs,
             self._polygon, self._straight_line_contour_polygon) = self._primitives_analysis()
            self._utd_analysis = True
        return self._polygon
            
    polygon = property(_get_polygon)
    
    def _get_straight_line_contour_polygon(self):
        if not self._utd_analysis:
            (self._internal_arcs, self._external_arcs,
             self._polygon, self._straight_line_contour_polygon) = self._primitives_analysis()
            self._utd_analysis = True
        return self._straight_line_contour_polygon
            
    straight_line_contour_polygon = property(_get_straight_line_contour_polygon)
    
    
    def point_belongs(self, point):
        for arc in self.internal_arcs:
            if arc.point_belongs(point):
                return False
        if self.polygon.PointBelongs(point):
            return True
        for arc in self.external_arcs:
            if arc.point_belongs(point):
                return True
        return False

    def point_distance(self, point):
        min_distance = self.primitives[0].point_distance(point)
        for primitive in self.primitives[1:]:
            distance = primitive.point_distance(point)
            if distance < min_distance:
                min_distance = distance
        return min_distance

    def bounding_points(self):
        points = self.straight_line_contour_polygon.points[:]
        for arc in self.internal_arcs + self.external_arcs:
            points.extend(arc.tessellation_points())
        xmin = min([p[0] for p in points])
        xmax = max([p[0] for p in points])
        ymin = min([p[1] for p in points])
        ymax = max([p[1] for p in points])
        return (Point2D((xmin, ymin)), Point2D((xmax, ymax)))

    def To3D(self, plane_origin, x, y, name=None):
        if name is None:
            name = '3D of {}'.format(self.name)
        primitives3D = [p.To3D(plane_origin, x, y) for p in self.primitives]
        return Contour3D(primitives3D, name=name)

    def Area(self):
        if len(self.primitives) == 1:
            return self.primitives[0].Area()

        A = self.polygon.Area()

        for arc in self.internal_arcs:
            triangle = Polygon2D([arc.start, arc.center, arc.end])
            A = A - arc.Area() + triangle.Area()
        for arc in self.external_arcs:
            triangle = Polygon2D([arc.start, arc.center, arc.end])
            A = A + arc.Area() - triangle.Area()

        return A

    def CenterOfMass(self):
        if len(self.primitives) == 1:
            return self.primitives[0].CenterOfMass()

        area = self.polygon.Area()
        if area > 0.:
            c = area*self.polygon.CenterOfMass()
        else:
            c = o2D

        for arc in self.internal_arcs:
            arc_area = arc.Area()
            c -= arc_area*arc.CenterOfMass()
            area -= arc_area
        for arc in self.external_arcs:
            arc_area = arc.Area()
            c += arc_area*arc.CenterOfMass()
            area += arc_area

        return c/area

    def SecondMomentArea(self, point):
        if len(self.primitives) == 1:
            return self.primitives[0].SecondMomentArea(point)

        A = self.polygon.SecondMomentArea(point)
        for arc in self.internal_arcs:
            A -= arc.SecondMomentArea(point)
        for arc in self.external_arcs:
            A += arc.SecondMomentArea(point)

        return A
    
    def plot_data(self, name='', fill=None, marker=None, color='black', 
                  stroke_width=1, dash=False, opacity=1):
#        plot_datas = []
#        for primitive in self.primitives:
#            print(primitive)
#            plot_datas.append(primitive.plot_data(name, fill, color, stroke_width, opacity))
#        return plot_datas
#        data = []
#        for nd in self.points:
#            data.append({'x': nd.vector[0], 'y': nd.vector[1]})
#        return {'type' : 'path',
#                'data' : data,
#                'color' : color,
#                'size' : stroke_width,
#                'dash' : None,
#                'marker' : marker,
#                'opacity' : opacity}
#        
        plot_data = {}
        plot_data['fill'] = fill
        plot_data['name'] = name
        plot_data['type'] = 'contour'
        plot_data['plot_data'] = []
        for item in self.primitives:
            plot_data['plot_data'].append(item.plot_data(color=color,
                                                         stroke_width=stroke_width,
                                                         opacity=opacity))
        return plot_data

class Mesh2D:
    def __init__(self, contours, points_densities, default_density):
        self.contours = contours
        self.points_densities = points_densities
        self.default_density = default_density

    def GeoScript(self, filepath=''):
        s = ''
        ipt = 1# point index
        ipr = 1# primitive index
        points_index = {}
        #assigning an index to point
        for contour in self.contours:
            for primitive in contour.primitives:
                for point in primitive.geo_points:
                    try:
                        points_index[point]
                    except KeyError:
                        points_index[point]=ipt
                        try:
                            d=self.points_densities[point]
                        except KeyError:
                            d=self.default_density
                        s += 'Point({})={{{},{},0.,{}}};\n'.format(ipt,*point.vector,d)
                        ipt += 1
        contours_indices = []
        for contour in self.contours:
            contour_iprs = []
            for primitive in contour.primitives:
                spr,ipr2=primitive.GeoScript(ipr,[points_index[p] for p in primitive.geo_points])
                s+=spr
                contour_iprs.extend(range(ipr,ipr2))
                ipr=ipr2
            s+='Line Loop({}) = {{{}}};\n'.format(ipr,str(contour_iprs)[1:-1])
            contours_indices.append(ipr)
            ipr+=1
        s+='Plane Surface({}) = {{{}}};\n'.format(ipr,str(contours_indices)[1:-1])
        # Saving to file if required
        if filepath!='':
            with open(filepath, 'w') as file:
                file.write(s)
        return s

class Line:
    def __neg__(self):
        return self.__class__(self.points[::-1])

    def DirectionVector(self, unit=False):
        u = self.points[1] - self.points[0]
        if unit:
            u.Normalize()
        return u

    def NormalVector(self, unit=False):
        return self.DirectionVector(unit).NormalVector()

class Line2D(Primitive2D, Line):
    """
    Define an infinte line given by two points.
    """
    def __init__(self, point1, point2, name=''):
        Primitive2D.__init__(self, name=name)
        self.points=[point1, point2]

    def To3D(self, plane_origin, x1, x2):
        p3D = [p.To3D(plane_origin, x1, x2) for p in self.points]
        return Line2D(*p3D, self.name)

    def Rotation(self, center, angle, copy=True):
        if copy:
            return Line2D(*[p.Rotation(center, angle, copy=True) for p in self.points])
        else:
            for p in self.points:
                p.Rotation(center, angle, copy=False)

    def Translation(self, offset, copy=True):
        if copy:
            return Line2D(*[p.Translation(offset, copy=True) for p in self.points])
        else:
            for p in self.points:
                p.Translation(offset, copy=False)

    def point_distance(self, point, return_other_point=False):
        """
        Computes the distance of a point to line
        """
        p1, p2 = self.points
        u = p2 - p1
        t = (point-p1).Dot(u) / u.Norm()**2
        projection = p1 + t * u # Projection falls on the segment
        if return_other_point:
            return (point-projection).Norm(), projection
        return (point-projection).Norm()

    def PointProjection(self, point, curvilinear_abscissa=False):
        p1, p2 = self.points
        u = p2 - p1
        t = (point-p1).Dot(u) / u.Norm()**2
        projection = p1 + t * u
        if curvilinear_abscissa:
            return projection,t
        return projection

    def MPLPlot(self, ax=None, color='k', linestyle = '-.'):
        if ax is None:
            fig, ax = plt.subplots()
            ax.set_aspect('equal')
        else:
            fig = ax.figure

        p1, p2 = self.points
        u = p2 - p1
        plt.plot([p1[0], p2[0]], [p1[1], p2[1]], color=color)
        p3 = p1 - 3*u
        p4 = p2 + 4*u
        ax.plot([p3[0], p4[0]], [p3[1], p4[1]], color=color, linestyle = linestyle)
        return fig ,ax

    def CreateTangentCircle(self, point, other_line):
        """
        Computes the two circles that are tangent to 2 lines and intersect
        a point located on one of the two lines.
        """

        # point will be called I(x_I, y_I)
        # self will be (AB)
        # line will be (CD)

        if math.isclose(self.point_distance(point), 0, abs_tol=1e-10):
            I = Vector2D((point[0], point[1]))
            A = Vector2D((self.points[0][0], self.points[0][1]))
            B = Vector2D((self.points[1][0], self.points[1][1]))
            C = Vector2D((other_line.points[0][0], other_line.points[0][1]))
            D = Vector2D((other_line.points[1][0], other_line.points[1][1]))

        elif math.isclose(other_line.point_distance(point), 0, abs_tol=1e-10):
            I = Vector2D((point[0], point[1]))
            C = Vector2D((self.points[0][0], self.points[0][1]))
            D = Vector2D((self.points[1][0], self.points[1][1]))
            A = Vector2D((other_line.points[0][0], other_line.points[0][1]))
            B = Vector2D((other_line.points[1][0], other_line.points[1][1]))
        else:
            raise AttributeError("The point isn't on any of the two lines")

        # CHANGEMENT DE REPAIRE
        new_u = Vector2D((B-A))
        new_u.Normalize()
        new_v = new_u.NormalVector(unit=True)
        new_basis = Frame2D(I, new_u, new_v)

        new_A = new_basis.NewCoordinates(A)
        new_B = new_basis.NewCoordinates(B)
        new_C = new_basis.NewCoordinates(C)
        new_D = new_basis.NewCoordinates(D)

# =============================================================================
# LES SEGMENTS DECRIVENT UNE SEULE ET MEME DROITE
#   => AUCUNE SOLUTION
# =============================================================================
        if new_C[1] == 0 and new_D[1] == 0:

            return None, None

# =============================================================================
# LES SEGMENTS SONT PARALLELES
#   => 1 SOLUTION
# =============================================================================
        elif math.isclose(self.DirectionVector(unit=True).Dot(other_line.NormalVector(unit=True)), 0, abs_tol=1e-06):

            segments_distance = abs(new_C[1] - new_A[1])
            r = segments_distance / 2
            new_circle_center = Point2D((0, npy.sign(new_C[1] - new_A[1])*r))
            circle_center = new_basis.OldCoordinates(new_circle_center)
            circle = Circle2D(circle_center, r)

            return circle, None

# =============================================================================
# LES SEGMENTS SONT PERPENDICULAIRES
#   => 2 SOLUTIONS
# =============================================================================
        elif math.isclose(self.DirectionVector(unit=True).Dot(other_line.DirectionVector(unit=True)), 0, abs_tol=1e-06):

            line_AB = Line2D(Point2D(new_A), Point2D(new_B))
            line_CD = Line2D(Point2D(new_C), Point2D(new_D))
            new_pt_K = Point2D.LinesIntersection(line_AB ,line_CD)

            r = abs(new_pt_K[0])
            new_circle_center1 = Point2D((0, r))
            new_circle_center2 = Point2D((0, -r))
            circle_center1 = new_basis.OldCoordinates(new_circle_center1)
            circle_center2 = new_basis.OldCoordinates(new_circle_center2)
            circle1 = Circle2D(circle_center1, r)
            circle2 = Circle2D(circle_center2, r)

            return circle1, circle2

# =============================================================================
# LES SEGMENTS SONT QUELCONQUES
#   => 2 SOLUTIONS
# =============================================================================
        else:

            line_AB = Line2D(Point2D(new_A), Point2D(new_B))
            line_CD = Line2D(Point2D(new_C), Point2D(new_D))
            new_pt_K = Point2D.LinesIntersection(line_AB ,line_CD)
            pt_K = Point2D(new_basis.OldCoordinates(new_pt_K))

            if pt_K == I:
                return None, None

            # CHANGEMENT DE REPERE:
            new_u2 = Vector2D(pt_K-I)
            new_u2.Normalize()
            new_v2 = new_u2.NormalVector(unit=True)
            new_basis2 = Frame2D(I, new_u2, new_v2)

            new_A = new_basis2.NewCoordinates(A)
            new_B = new_basis2.NewCoordinates(B)
            new_C = new_basis2.NewCoordinates(C)
            new_D = new_basis2.NewCoordinates(D)
            new_pt_K = new_basis2.NewCoordinates(pt_K)

            teta1 = math.atan2(new_C[1], new_C[0] - new_pt_K[0])
            teta2 = math.atan2(new_D[1], new_D[0] - new_pt_K[0])

            if teta1 < 0:
                teta1 += math.pi
            if teta2 < 0:
                teta2 += math.pi

            if not math.isclose(teta1, teta2, abs_tol=1e-08):
                if math.isclose(teta1, math.pi, abs_tol=1e-08) or math.isclose(teta1, 0., abs_tol=1e-08):
                    teta = teta2
                elif math.isclose(teta2, math.pi, abs_tol=1e-08) or math.isclose(teta2, 0., abs_tol=1e-08):
                    teta = teta1
            else:
                teta = teta1

            r1 = new_pt_K[0] * math.sin(teta) / (1 + math.cos(teta))
            r2 = new_pt_K[0] * math.sin(teta) / (1 - math.cos(teta))

            new_circle_center1 = Point2D((0, -r1))
            new_circle_center2 = Point2D((0, r2))

            circle_center1 = new_basis2.OldCoordinates(new_circle_center1)
            circle_center2 = new_basis2.OldCoordinates(new_circle_center2)

            if new_basis.NewCoordinates(circle_center1)[1] > 0:
                circle1 = Circle2D(circle_center1, r1)
                circle2 = Circle2D(circle_center2, r2)
            else:
                circle1 = Circle2D(circle_center2, r2)
                circle2 = Circle2D(circle_center1, r1)

            return circle1, circle2

class LineSegment2D(Line2D):
    """
    Define a line segment limited by two points
    """
    def __init__(self,point1, point2, name=''):
        Line2D.__init__(self, point1, point2, name = name)

    def _get_geo_points(self):
        return self.points

    geo_points=property(_get_geo_points)

    def Length(self):
        return self.points[1].point_distance(self.points[0])

    def PointAtCurvilinearAbscissa(self, curvilinear_abscissa):
        return self.points[0] + self.DirectionVector(unit=True) * curvilinear_abscissa

    def point_distance(self, point, return_other_point=False):
        """
        Computes the distance of a point to segment of line
        """
        if self.points[0] == self.points[1]:
            if return_other_point:
                return 0, Point2D(point)
            return 0
        distance, point = LineSegment2DPointDistance([p.vector for p in self.points], point.vector)
        if return_other_point:
            return distance, Point2D(point)
        return distance

    def PointProjection(self, point, curvilinear_abscissa=False):
        point, curv_abs = Line2D.PointProjection(self, point, True)
        if curv_abs <= 0.:
            point = self.points[0]
            curv_abs = 0.
        elif curv_abs >= 1.:
            point = self.points[1]
            curv_abs = 1.

        if curvilinear_abscissa:
            return point, curv_abs
        else:
            return point

    def MPLPlot(self, ax=None, color='k', arrow=False, width=None, plot_points=False):
        if ax is None:
            fig, ax = plt.subplots()
            ax.set_aspect('equal')
        else:
            fig = ax.figure

        p1, p2 = self.points
        if arrow:
            if plot_points:
                ax.plot([p1[0], p2[0]], [p1[1], p2[1]], color=color, style='o-')
            else:
                ax.plot([p1[0], p2[0]], [p1[1], p2[1]], color=color)
                
            length = ((p1[0] - p2[0])**2 + (p1[1] - p2[1])**2)**0.5
            if width is None:
                width = length / 1000.
                head_length = length/20.
                head_width = head_length/2.
            else:
                head_width = 2*width
                head_length = head_width
            ax.arrow(p1[0], p1[1], (p2[0] - p1[0])/length*(length - head_length),
                     (p2[1] - p1[1])/length*(length - head_length),
                     head_width = head_width, fc = 'b', linewidth = 0,
                     head_length = head_length, width = width, alpha = 0.3)
        else:
            if plot_points:
                ax.plot([p1[0], p2[0]], [p1[1], p2[1]], color=color, marker='o')
            else:
                ax.plot([p1[0], p2[0]], [p1[1], p2[1]], color=color)
        return fig, ax

    def To3D(self, plane_origin, x1, x2):
        p3D=[p.To3D(plane_origin,x1,x2) for p in self.points]
        return LineSegment3D(*p3D,self.name)

    def to_line(self):
        return Line2D(*self.points)

    def Rotation(self, center, angle, copy=True):
        if copy:
            return LineSegment2D(*[p.Rotation(center,angle,copy=True) for p in self.points])
        else:
            for p in self.points:
                p.Rotation(center,angle,copy=False)

    def Translation(self, offset, copy=True):
        if copy:
            return LineSegment2D(*[p.Translation(offset,copy=True) for p in self.points])
        else:
            for p in self.points:
                p.Translation(offset,copy=False)

    def frame_mapping(self, frame, side, copy=True):
        """
        side = 'old' or 'new'
        """
        if side == 'old':
            if copy:
                return LineSegment2D(*[frame.OldCoordinates(p) for p in self.points])
            else:
                self.points = [frame.OldCoordinates(p) for p in self.points]
        if side == 'new':
            if copy:
                return LineSegment2D(*[frame.NewCoordinates(p) for p in self.points])
            else:
                self.points = [frame.NewCoordinates(p) for p in self.points]

    def GeoScript(self, primitive_index, points_indices):
        s='Line({}) = {{{}, {}}};\n'.format(primitive_index,*points_indices)
        return s,primitive_index+1

    def plot_data(self, marker=None, color='black', stroke_width=1,
                 dash=False, opacity=1, arrow=False):
        return {'type' : 'line',
                'data' : [self.points[0].vector[0], self.points[0].vector[1],
                          self.points[1].vector[0], self.points[1].vector[1]],
                'color' : color,
                'marker' : marker,
                'size' : stroke_width,
                'dash' : dash,
                'opacity' : opacity,
                'arrow': arrow
                }

    def CreateTangentCircle(self, point, other_line):
        circle1, circle2 = Line2D.CreateTangentCircle(other_line, point, self)
        if circle1 is not None:
            point_J1, curv_abs1 = Line2D.PointProjection(self, circle1.center, True)
            if curv_abs1 < 0. or curv_abs1 > 1.:
                circle1 = None
        if circle2 is not None:
            point_J2, curv_abs2 = Line2D.PointProjection(self, circle2.center, True)
            if curv_abs2 < 0. or curv_abs2 > 1.:
                circle2 = None
        return circle1, circle2


class Arc2D(Primitive2D):
    def __init__(self, start, interior, end, name=''):
        Primitive2D.__init__(self, name)
        self.interior = interior
        self.start = start
        self.end = end
        xi, yi = interior.vector
        xe, ye = end.vector
        xs, ys = start.vector
        A = npy.array([[2*(xs-xi), 2*(ys-yi)],
                       [2*(xs-xe), 2*(ys-ye)]])
        b = - npy.array([xi**2 + yi**2 - xs**2 - ys**2,
                         xe**2 + ye**2 - xs**2 - ys**2])
        self.center = Point2D(solve(A,b))
        r1 = self.start - self.center
        r2 = self.end - self.center
        ri = self.interior - self.center

        self.radius = r1.Norm()
        angle1 = npy.arctan2(r1.vector[1], r1.vector[0])
        angle2 = npy.arctan2(r2.vector[1], r2.vector[0])

        anglei = npy.arctan2(ri.vector[1], ri.vector[0])
        order = [y for x, y in sorted(zip([angle1, anglei, angle2], [0, 1, 2]))]
        order = order*2
        i = order.index(0)
        if order[i+1] == 1:
            # Trigo wise angle should be plus
            self.is_trigo = True
            self.angle1 = angle1
            self.angle2 = angle2
            if angle1 > angle2:
                self.angle = angle2 - angle1 + 2 * math.pi
            else:
                self.angle = angle2 - angle1
#            self.angle = abs(self.angle2 - self.angle1)
        else:
            # Clock wise
            self.is_trigo = False
            self.angle1 = angle2
            self.angle2 = angle1
#            self.angle = -abs(self.angle2 - self.angle1)
            if angle1 < angle2:
                self.angle = angle2 - angle1 + 2 * math.pi
            else:
                self.angle = angle2 - angle1

    def _get_points(self):
        return [self.start,self.interior,self.end]

    points=property(_get_points)


    def _get_geo_points(self):
        return [self.start,self.interior,self.end]

    geo_points=property(_get_geo_points)

    # def tessellation_points(self, resolution_for_circle=40):
    #     number_points_tesselation = math.ceil(resolution_for_circle*abs(self.angle)/2/math.pi)
    #     if number_points_tesselation == 1:
    #         number_points_tesselation += 1
            
    #     points = []
    #     if not self.is_trigo:
    #         delta_angle = -abs(self.angle1-self.angle2)/(number_points_tesselation-1)
    #         delta_angle = -self.angle/(number_points_tesselation-1)
    #     else:
    #         delta_angle =  abs(self.angle1-self.angle2)/(number_points_tesselation-1)
    #         delta_angle = self.angle/(number_points_tesselation-1)
    #     points.append(self.start)
    #     for i in range(number_points_tesselation-2):
    #         point_to_add = points[-1].Rotation(self.center, delta_angle)
    #         points.append(point_to_add)
    #     points.append(self.end)
    #     return points
    
    def tessellation_points(self, resolution_for_circle=40):
        # TODO: change this to a simple rotation?
        number_points_tesselation = math.ceil(resolution_for_circle*abs(self.angle)/2/math.pi)
        if number_points_tesselation == 1:
            number_points_tesselation += 1
        
        vector_start = Vector2D((self.start - self.center).vector)
        vector_end = Vector2D((self.end - self.center).vector)
        angle = clockwise_angle(vector_start, vector_end)
        if not self.is_trigo:
            angle = - angle
        delta_angle = angle/(number_points_tesselation-1)
        points = []
        points.append(self.start)
        for i in range(number_points_tesselation-2):
            point_to_add = points[-1].Rotation(self.center, delta_angle)
            points.append(point_to_add)
        points.append(self.end)
        return points
        
    def point_belongs(self, point):
        """
        Computes if the point belongs to the pizza slice drawn by the arc and its center
        """
        circle = Circle2D(self.center, self.radius)
        if not circle.point_belongs(point):
            return False
        vector_start = self.start - self.center
        vector_point = point - self.center
        vector_end  = self.end - self.center
        if self.is_trigo:
            vector_start, vector_end = vector_end, vector_start
        arc_angle = clockwise_angle(vector_start, vector_end)
        point_angle = clockwise_angle(vector_start, vector_point)
        if point_angle <= arc_angle:
            return True

    def point_distance(self, point):
        vector_start = self.start - self.center
        vector_point = point - self.center
        vector_end  = self.end - self.center
        if self.is_trigo:
            vector_start, vector_end = vector_end, vector_start
        arc_angle = clockwise_angle(vector_start, vector_end)
        point_angle = clockwise_angle(vector_start, vector_point)
        if point_angle <= arc_angle:
            return abs(LineSegment2D(point, self.center).Length()-self.radius)
        else:
            return min(LineSegment2D(point, self.start).Length(), LineSegment2D(point, self.end).Length())

    def Length(self):
        return self.radius * abs(self.angle)

    def PointAtCurvilinearAbscissa(self, curvilinear_abscissa):
        if self.angle>0:
            return self.start.Rotation(self.center, curvilinear_abscissa/self.radius)
        else:
            return self.start.Rotation(self.center, -curvilinear_abscissa/self.radius)

    def MiddlePoint(self):
        l = self.Length()
        return self.PointAtCurvilinearAbscissa(0.5*l)

    def GeoScript(self, primitive_index, points_indices):
        s='Circle({}) = {{{}, {}, {}}};\n'.format(primitive_index,*points_indices)
        return s,primitive_index+1

    def Area(self):
        if self.angle2<self.angle1:
            angle=self.angle2+2*math.pi-self.angle1
        else:
            angle=self.angle2-self.angle1
        return self.radius**2*angle/2

    def CenterOfMass(self):
#        u=self.middle.vector-self.center.vector
        u = self.MiddlePoint() - self.center
        u.Normalize()
        alpha = abs(self.angle)
        return self.center + 4/(3*alpha)*self.radius*math.sin(alpha*0.5)*u

    def MPLPlot(self, ax, color='k'):
        if ax is None:
            fig, ax = plt.subplots()
            ax.set_aspect('equal')
        else:
            fig = ax.figure

        pc = self.center.vector
#        ax.plot([pc[0]], [pc[1]], 'or')
#        ax.plot([self.interior[0]], [self.interior[1]], 'ob')
        ax.add_patch(Arc(pc, 2*self.radius, 2*self.radius, angle=0,
                    theta1=self.angle1*0.5/math.pi*360,
                    theta2=self.angle2*0.5/math.pi*360,
                    color=color))
        return fig, ax

    def To3D(self,plane_origin, x, y):
        ps = self.start.To3D(plane_origin, x, y)
        pi = self.interior.To3D(plane_origin, x, y)
        pe = self.end.To3D(plane_origin, x, y)

        return Arc3D(ps, pi, pe, self.name)

    def Rotation(self, center, angle, copy=True):
        if copy:
            return Arc2D(*[p.Rotation(center,angle,copy=True) for p in [self.start,self.interior,self.end]])
        else:
            self.__init__(*[p.Rotation(center,angle,copy=True) for p in [self.start,self.interior,self.end]])
#            self.start.Rotation(center,angle,copy=False)
#            self.interior.Rotation(center,angle,copy=False)
#            self.end.Rotation(center,angle,copy=False)

    def Translation(self, offset, copy=True):
        if copy:
            return Arc2D(*[p.Translation(offset,copy=True) for p in [self.start,self.interior,self.end]])
        else:
            self.__init__(*[p.Translation(offset,copy=True) for p in [self.start,self.interior,self.end]])
#            self.start.Translation(offset,copy=False)
#            self.interior.Translation(offset,copy=False)
#            self.end.Translation(offset,copy=False)

    def frame_mapping(self, frame, side, copy=True):
        """
        side = 'old' or 'new'
        """
        if copy:
            return Arc2D(*[p.frame_mapping(frame, side, copy=True) for p in [self.start,self.interior,self.end]])
        else:
            self.__init__(*[p.frame_mapping(frame, side, copy=True) for p in [self.start,self.interior,self.end]])
#            self.start.frame_mapping(frame, side,copy=False)
#            self.interior.frame_mapping(frame, side,copy=False)
#            self.end.frame_mapping(frame, side,copy=False)


    def SecondMomentArea(self, point):
        """
        Second moment area of part of disk
        """
        if self.angle2<self.angle1:
            angle2 = self.angle2+2*math.pi

        else:
            angle2 = self.angle2
        angle1 = self.angle1

        Ix = self.radius**4/8*(angle2-angle1+0.5*(math.sin(2*angle1)-math.sin(2*angle2)))
        Iy = self.radius**4/8*(angle2-angle1+0.5*(math.sin(2*angle2)-math.sin(2*angle1)))
        Ixy = self.radius**4/8*(math.cos(angle1)**2-math.cos(angle2)**2)
        Ic = npy.array([[Ix, Ixy], [Ixy, Iy]])
        return geometry.Huygens2D(Ic, self.Area(), self.center, point)

    def Discretise(self, num=10):
        list_node = []
        if (self.angle1 < 0) and (self.angle2 > 0):
            delta_angle = -self.angle1 + self.angle2
        elif (self.angle1 > 0) and (self.angle2 < 0):
            delta_angle =  (2*npy.pi + self.angle2) - self.angle1
        else:
            delta_angle = self.angle2 - self.angle1
        for angle in npy.arange(self.angle1, self.angle1 + delta_angle, delta_angle/(num*1.)):
            list_node.append(Point2D(self.center + self.radius*Vector2D((npy.cos(angle), npy.sin(angle)))))
        list_node.append(Point2D(self.center + self.radius*Vector2D((npy.cos(self.angle1 + delta_angle), npy.sin(self.angle1 + delta_angle)))))
        if list_node[0] == self.start:
            return list_node
        else:
            return list_node[::-1]

    def plot_data(self, marker=None, color='black', stroke_width=1, dash=False, opacity=1):
        list_node = self.Discretise()
        data = []
        for nd in list_node:
            data.append({'x': nd.vector[0], 'y': nd.vector[1]})
        return {'type' : 'arc',
                    'cx' : self.center.vector[0],
                    'cy' : self.center.vector[1],
                    'data' : data,
                    'r' : self.radius,
                    'color' : color,
                    'opacity' : opacity,
                    'size' : stroke_width,
                    'dash' : None,
                    'marker' : marker,
                    'angle1' : self.angle1,
                    'angle2' : self.angle2, }

class Circle2D(Contour2D):
    def __init__(self,center,radius,name=''):
        self.center = center
        self.radius = radius
        self.utd_geo_points = False
        Contour2D.__init__(self, [self], name=name)

    def _get_geo_points(self):
        if not self.utd_geo_points:
            self._geo_start = self.center+self.radius*Point2D((1,0))
            self.utd_geo_points = True
        return [self._geo_start, self.center, self._geo_start]

    geo_points = property(_get_geo_points)

    def tessellation_points(self, resolution=40):
        return [self.center + self.radius*math.cos(teta)*Vector2D((1,0)) + self.radius*math.sin(teta)*Vector2D((0,1)) \
                for teta in npy.linspace(0, 2*math.pi, resolution+1)][:-1]

    def point_belongs(self, point):
        return point.point_distance(self.center) <= self.radius

    def Length(self):
        return 2* math.pi * self.radius

    def GeoScript(self, primitive_index, points_indices):
        s = 'Circle({}) = {{{}, {}, {}}};\n'.format(primitive_index,*points_indices)
        return s, primitive_index+1

    def MPLPlot(self, ax, linestyle='-', color='k', linewidth=1):
        if ax is None:
            fig, ax = plt.subplots()
            ax.set_aspect('equal')
        else:
            fig = ax.figure

        pc = self.center.vector
        if self.radius > 0:
            ax.add_patch(Arc(pc,
                             2*self.radius,
                             2*self.radius,
                             angle=0,
                             theta1=0,
                             theta2=360,
                             color=color,
                             linestyle=linestyle,
                             linewidth=linewidth))
        return fig, ax

    def To3D(self, plane_origin, x, y):
        normal = Vector3D(npy.cross(x.vector, y.vector))
        pc=self.center.To3D(plane_origin, x, y)
        return Circle3D(pc,self.radius,normal, self.name)

    def Rotation(self, center, angle, copy=True):
        if copy:
            return Circle2D(self.center.Rotation(center,angle,copy=True),self.radius)
        else:
            self.center.Rotation(center,angle,copy=False)
            self.utd_geo_points=False

    def Translation(self,offset,copy=True):
        if copy:
            return Circle2D(self.center.Translation(offset,copy=True),self.radius)
        else:
            self.center.Translation(offset,copy=False)
            self.utd_geo_points=False

    def frame_mapping(self, frame, side, copy=True):
        """
        side = 'old' or 'new'
        """
        if side == 'old':
            if copy:
                return Circle2D(frame.OldCoordinates(self.center), self.radius)
            else:
                self.center = frame.OldCoordinates(self.center)
        if side == 'new':
            if copy:
                return Circle2D(frame.NewCoordinates(self.center), self.radius)
            else:
                self.points = frame.NewCoordinates(self.center)

    def Area(self):
        return math.pi*self.radius**2

    def SecondMomentArea(self, point):
        """
        Second moment area of part of disk
        """
        I = math.pi*self.radius**4/4
        Ic = npy.array([[I,0],[0,I]])
        return geometry.Huygens2D(Ic,self.Area(),self.center,point)

    def CenterOfMass(self):
        return self.center

    def point_symmetric(self, point):
        center = 2*point - self.center
        return Circle2D(center, self.radius)

    def plot_data(self, marker=None, color='black', stroke_width=1, opacity=1, fill=None):
        return {'type' : 'circle',
                'cx' : self.center.vector[0],
                'cy' : self.center.vector[1],
                'r' : self.radius,
                'color' : color,
                'opacity' : opacity,
                'size' : stroke_width,
                'dash' : None,
                'fill' : fill}

class Polygon2D(Contour2D):
    # TODO: inherit from contour?
    def __init__(self,points, name=''):
        self.points = points
        # primitives = []
        # for p1,p2 in zip(points,points[1:]+[points[0]]):
        #     primitives.append(LineSegment2D(p1,p2))

        # TODO: remove this?
        self.line_segments = self._LineSegments()

        Contour2D.__init__(self, self.line_segments, name)

    def copy(self):
        points = [p.copy() for p in self.points]
        return Polygon2D(points, self.name)

    def __hash__(self):
        return sum([hash(p) for p in self.points])

    def __eq__(self, other_):
        equal = True
        for point, other_point in zip(self.points, other_.points):
            equal = (equal and point == other_point)
        return equal

    def Area(self):

        x=[point.vector[0]for point in self.points]
        y=[point.vector[1]for point in self.points]

        return 0.5*npy.abs(npy.dot(x,npy.roll(y,1))-npy.dot(y,npy.roll(x,1)))

    def CenterOfMass(self):

        x = [point.vector[0] for point in self.points]
        y = [point.vector[1] for point in self.points]


        xi_xi1 = x+npy.roll(x,-1)
        yi_yi1 = y+npy.roll(y,-1)
        xi_yi1 = npy.multiply(x,npy.roll(y,-1))
        xi1_yi = npy.multiply(npy.roll(x,-1),y)

        a = 0.5*npy.sum(xi_yi1-xi1_yi)# signed area!
#        a=self.Area()
        if not math.isclose(a, 0, abs_tol=1e-08):
            cx = npy.sum(npy.multiply(xi_xi1,(xi_yi1-xi1_yi)))/6./a
            cy = npy.sum(npy.multiply(yi_yi1,(xi_yi1-xi1_yi)))/6./a
            return Point2D((cx, cy))

        else:
            raise NotImplementedError

    def PointBelongs(self, point):
        """
        Ray casting algorithm copied from internet...
        """
        return PolygonPointBelongs(point.vector, [p.vector for p in self.points])

    def SecondMomentArea(self, point):
        Ix, Iy, Ixy = 0, 0, 0
        for pi, pj in zip(self.points,self.points[1:]+[self.points[0]]):
            xi, yi = pi.vector-point.vector
            xj, yj = pj.vector-point.vector
            Ix += (yi**2 + yi*yj + yj**2)*(xi*yj - xj*yi)
            Iy += (xi**2 + xi*xj + xj**2)*(xi*yj - xj*yi)
            Ixy += (xi*yj + 2*xi*yi + 2*xj*yj + xj*yi)*(xi*yj - xj*yi)
        if Ix < 0:
            Ix =- Ix
            Iy =- Iy
            Ixy =- Ixy
        return npy.array([[Ix/12., Ixy/24.], [Ixy/24., Iy/12.]])

    def _LineSegments(self):
        lines=[]
        for p1, p2 in zip(self.points, self.points[1:]+[self.points[0]]):
            lines.append(LineSegment2D(p1,p2))
        return lines

    def Rotation(self, center, angle, copy=True):
        if copy:
            return Polygon2D([p.Rotation(center,angle,copy=True) for p in self.points])
        else:
            for p in self.points:
                p.Rotation(center,angle,copy=False)

    def Translation(self, offset, copy=True):
        if copy:
            return Polygon2D([p.Translation(offset,copy=True) for p in self.points])
        else:
            for p in self.points:
                p.Translation(offset,copy=False)

    def PointBorderDistance(self, point, return_other_point=False):
        """
        Compute the distance to the border distance of polygon
        Output is always positive, even if the point belongs to the polygon
        """
        d_min, other_point_min = self.line_segments[0].point_distance(point, return_other_point=True)
        for line in self.line_segments[1:]:
            d, other_point = line.point_distance(point, return_other_point=True)
            if d < d_min:
                d_min = d
                other_point_min = other_point
        if return_other_point:
            return d_min, other_point_min
        return d_min

    def SelfIntersect(self):
        epsilon = 0
        # BENTLEY-OTTMANN ALGORITHM
        # Sort the points along ascending x for the Sweep Line method
        sorted_index = sorted(range(len(self.points)), key=lambda p: (self.points[p][0], self.points[p][1]))
        nb = len(sorted_index)
        segments = []
        deleted = []

        while len(sorted_index) != 0: # While all the points haven't been swept
            # Stock the segments between 2 consecutive edges
            # Ex: for the ABCDE polygon, if Sweep Line is on C, the segments
            #   will be (C,B) and (C,D)
            if sorted_index[0]-1 < 0:
                segments.append((sorted_index[0], nb-1))
            else:
                segments.append((sorted_index[0], sorted_index[0]-1))
            if sorted_index[0] >= len(self.points)-1:
                segments.append((sorted_index[0], 0))
            else:
                segments.append((sorted_index[0], sorted_index[0]+1))


            # Once two edges linked by a segment have been swept, delete the
            # segment from the list
            to_del = []
            for index in deleted:
                if abs(index-sorted_index[0]) == 1 or abs(index-sorted_index[0]) == nb-1:
                    to_del.append((index, sorted_index[0]))
                    to_del.append((sorted_index[0], index))

            # Keep track of which edges have been swept
            deleted.append(sorted_index[0])
            sorted_index.pop(0)

            # Delete the segments that have just been swept
            index_to_del = []
            for i, segment in enumerate(segments):
                for seg_to_del in to_del:
                    if segment == seg_to_del:
                        index_to_del.append(i)
            for index in index_to_del[::-1]:
                segments.pop(index)

            # Checks if two segments are intersecting each other, returns True
            # if yes, otherwise the algorithm continues at WHILE
            for segment1 in segments:
                for segment2 in segments:
                    if segment1[0] != segment2[0] and segment1[1] != segment2[1] and segment1[0] != segment2[1] and segment1[1] != segment2[0]:

                        line1 = LineSegment2D(Point2D(self.points[segment1[0]]), Point2D(self.points[segment1[1]]))
                        line2 = LineSegment2D(Point2D(self.points[segment2[0]]), Point2D(self.points[segment2[1]]))

                        p, a, b = Point2D.LinesIntersection(line1, line2, True)

                        if p is not None:
                            if a >= 0+epsilon and a <= 1-epsilon and b >= 0+epsilon and b <= 1-epsilon:
                                return True, line1, line2

        return False, None, None


#    def Dict(self):
#        d = {'points': [point.Dict() for point in self.points], 'name':self.name}
#        return d
#
#    @classmethod
#    def DictToObject(cls, dict_):
#        return cls([Point2D.DictToObject(p) for p in dict_['points']], name=dict_['name'])

    def plot_data(self, marker=None, color='black', stroke_width=1, opacity=1):
        data = []
        for nd in self.points:
            data.append({'x': nd.vector[0], 'y': nd.vector[1]})
        return {'type' : 'path',
                    'data' : data,
                    'color' : color,
                    'size' : stroke_width,
                    'dash' : None,
                    'marker' : marker,
                    'opacity' : opacity}

    # def MPLPlot(self, ax=None):
    #     if ax is None:
    #         fig, ax = plt.subplots()
    #         ax.set_aspect('equal')
    #     else:
    #         fig = ax.figure()

    #     ax.plot([p[0] for p in self.points]+[self.points[0][0]], [p[1] for p in self.points]+[self.points[0][1]], '-')
    #     return fig, ax

class Primitive3D(dc.DessiaObject):
    def __init__(self, basis_primitives=None, name=''):
        self.name = name
        self.primitives = basis_primitives # une liste
        if basis_primitives is None:
            self.primitives = []

class Vector3D(Vector):

    _jsonschema = {
        "definitions": {},
        "$schema": "http://json-schema.org/draft-07/schema#",
        "type": "object",
        "title": "powerpack.mechanical.Vector3D Base Schema",
        "required": ["vector"],
        "properties": {
            'vector' : {
                "type" : "array",
                "order" : 0,
                "items" : {
                    "type" : "number",
                    "step" : 1,
                    "minimum" : -1,
                    "maximum" : 1
                    },
                "minItems": 3,
                "maxItems": 3,
                "examples": [[1, 0, 0]],
                "editable" : True,
                "description" : "Vector array"
                }
            }
        }

    def __init__(self, vector, name=''):
        self.vector = [0, 0, 0]
#        self.vector = npy.zeros(3)
        self.vector[0] = vector[0]
        self.vector[1] = vector[1]
        self.vector[2] = vector[2]
        self.name = name

    def __add__(self, other_vector):
        return Vector3D(add3D(self.vector, other_vector.vector))

    def __neg__(self):
        return Vector3D((-self.vector[0], -self.vector[1], -self.vector[2]))

    def __sub__(self, other_vector):
        return Vector3D(sub3D(self.vector, other_vector.vector))

    def __mul__(self, value):
        return Vector3D(mul3D(self.vector, value))

    def __truediv__(self, value):
        if value == 0:
            raise ZeroDivisionError
        return Vector3D((self.vector[0] / value,
                         self.vector[1] / value,
                         self.vector[2] / value))

    def __round__(self, ndigits=6):
        return self.__class__((round(self.vector[0], ndigits),
                               round(self.vector[1], ndigits),
                               round(self.vector[2], ndigits)))

    def __hash__(self):
        return int(1000*(self.vector[0]+self.vector[1]+self.vector[2]))

    def __eq__(self, other_vector):
        return math.isclose(self.vector[0], other_vector.vector[0], abs_tol=1e-08) \
        and math.isclose(self.vector[1], other_vector.vector[1], abs_tol=1e-08) \
        and math.isclose(self.vector[2], other_vector.vector[2], abs_tol=1e-08)

    def Dot(self, other_vector):
        return Vector3DDot(self.vector, other_vector.vector)

    def Cross(self, other_vector):
        return self.__class__(vector3D_cross(self.vector, other_vector.vector))

    def Norm(self):
        return Vector3DNorm(self.vector)


    def Normalize(self):
        """
        Normalize the vector modifying it's coordinate
        """
        n = self.Norm()
        if n == 0:
            raise ZeroDivisionError

        self.vector[0] /= n
        self.vector[1] /= n
        self.vector[2] /= n

    def point_distance(self, point2):
        return (self-point2).Norm()

    def Rotation(self, center, axis, angle, copy=True):
        """
        Rotation of angle around axis.
        Used Rodrigues Formula:
            https://en.wikipedia.org/wiki/Rodrigues%27_rotation_formula
        """
#        u = self - center
#        vector2 = (math.cos(angle)*u
#                   + (1-math.cos(angle))*(u.Dot(axis))*axis
#                   + math.sin(angle)*axis.Cross(u)
#                   + center)
        vector2 = vector3D_rotation(self.vector, center.vector, axis.vector, angle)

        if copy:
            return Point3D(vector2)
        else:
            self.vector = list(vector2)

    def x_rotation(self, angle, copy=True):
        """
        Rotation of angle around X axis.
        """
        cos_angle = math.cos(angle)
        sin_angle = math.sin(angle)

        y1 = cos_angle * self.vector[1] + sin_angle * self.vector[2]
        z1 = -sin_angle * self.vector[1] + cos_angle * self.vector[2]


        if copy:
            return Point3D([self.vector[0], y1, z1])
        else:
            self.vector[1] = y1
            self.vector[2] = z1

    def y_rotation(self, angle, copy=True):
        """
        Rotation of angle around Y axis.
        """
        cos_angle = math.cos(angle)
        sin_angle = math.sin(angle)

        z1 = cos_angle * self.vector[2] + sin_angle * self.vector[0]
        x1 = -sin_angle * self.vector[2] + cos_angle * self.vector[0]


        if copy:
            return Point3D([x1, self.vector[1], z1])
        else:
            self.vector[0] = x1
            self.vector[2] = z1

    def z_rotation(self, angle, copy=True):
        """
        Rotation of angle around Z axis.
        """
        cos_angle = math.cos(angle)
        sin_angle = math.sin(angle)

        x1 = cos_angle * self.vector[0] + sin_angle * self.vector[1]
        y1 = -sin_angle * self.vector[0] + cos_angle * self.vector[1]


        if copy:
            return Point3D([x1, y1, self.vector[2]])
        else:
            self.vector[0] = x1
            self.vector[1] = y1

    def Translation(self, offset, copy=True):
        if copy:
            return self + offset
        else:
            self.vector = [self.vector[0] + offset[0],
                           self.vector[1] + offset[1],
                           self.vector[2] + offset[2]]

    def frame_mapping(self, frame, side, copy=True):
        """
        side = 'old' or 'new'
        """
        if side == 'old':
            new_vector = frame.OldCoordinates(self)
            if copy:
                return new_vector
            else:
                self.vector = new_vector.vector

        if side == 'new':
            new_vector = frame.NewCoordinates(self)
            if copy:
                return new_vector
            else:
                self.vector = new_vector.vector

    def To2D(self, plane_origin, x, y):
        x2d = self.Dot(x) - plane_origin.Dot(x)
        y2d = self.Dot(y) - plane_origin.Dot(y)
        return Point2D((x2d,y2d))

    def RandomUnitNormalVector(self):
        """
        Returns a random normal vector
        """
        v = Vector3D(npy.random.random(3))

        v = v - v.Dot(self)*self/(self.Norm()**2)
        v.Normalize()
        return v

    def Copy(self):
        return Vector3D(self.vector)

#    @classmethod
#    def DictToObject(cls, dict_):
#        return cls(dict_['vector'])

    @classmethod
    def from_step(cls, arguments, object_dict):
        if type(arguments[1]) is int:
        # VECTOR
            return cls(object_dict[arguments[1]], arguments[0][1:-1])
        else:
        # DIRECTION
            return cls([float(i)/1000 for i in arguments[1][1:-1].split(",")],
                        arguments[0][1:-1])

    def MPLPlot(self, ax=None, starting_point=None, color=''):
        if ax is None:
            fig, ax = plt.subplots()
            ax.set_aspect('equal')
        else:
            fig = ax.figure

        if starting_point is None:
            starting_point = Point3D((0,0,0))
        if ax is None:
            fig = plt.figure()
            ax = fig.add_subplot(111, projection='3d')
        xs = [starting_point[0], self.vector[0]+starting_point[0]]
        ys = [starting_point[1], self.vector[1]+starting_point[1]]
        zs = [starting_point[2], self.vector[2]+starting_point[2]]
        if color:
            a = Arrow3D(xs, ys, zs, mutation_scale=10, lw=3, arrowstyle="-|>", color=color)
        else:
            a = Arrow3D(xs, ys, zs, mutation_scale=10, lw=3, arrowstyle="-|>")
        ax.add_artist(a)
        return fig, ax


x3D = Vector3D((1, 0, 0))
y3D = Vector3D((0, 1, 0))
z3D = Vector3D((0, 0, 1))

X3D = Vector3D((1, 0, 0))
Y3D = Vector3D((0, 1, 0))
Z3D = Vector3D((0, 0, 1))


class Point3D(Vector3D):
    _standalone_in_db = False
    _jsonschema = {
        "definitions": {},
        "$schema": "http://json-schema.org/draft-07/schema#",
        "type": "object",
        "title": "powerpack.mechanical.Point3D Base Schema",
        "required": ["vector"],
        "properties": {
            'vector' : {
                "type" : "object",
                "order" : 0,
                "classes" : ["volmdlr.core.Vector3D"],
                "editable" : True,
                "description" : "Vector array"
                }
            }
        }

    def __init__(self, vector, name=''):
        Vector3D.__init__(self, vector, name)

    def __add__(self, other_vector):
        return Point3D(add3D(self.vector, other_vector.vector))

    def __neg__(self):
        return Point3D((-self.vector[0], -self.vector[1], -self.vector[2]))

    def __sub__(self, other_vector):
        return Point3D(sub3D(self.vector, other_vector.vector))

    def __mul__(self, value):
        return Point3D(mul3D(self.vector, value))

    def __truediv__(self, value):
        if value == 0:
            raise ZeroDivisionError
        return Point3D((self.vector[0] / value,
                        self.vector[1] / value,
                        self.vector[2] / value))

    def Copy(self):
        return Point3D(self.vector)

    def copy(self):
        return Point3D(self.vector)

    def MPLPlot(self, ax=None):

        if ax is None:
            fig = plt.figure()
            ax = fig.add_subplot(111, projection='3d')
        else:
            fig = ax.figure

        ax.scatter(*self.vector)
        return fig, ax

    def PlaneProjection3D(self, plane_origin, x, y):
        z = x.Cross(y)
        z /= z.Norm()
        return self - z.Dot(self-plane_origin)*z

    def PlaneProjection2D(self, x, y):
        z = npy.cross(x.vector,y.vector)
        z = x.Cross(y)
        z.Normalize()
        p3d = self - self.Dot(z)*z
        u1 = p3d.Dot(x)
        u2 = p3d.Dot(y)
        return Point2D((u1, u2))


    def To2D(self, plane_origin, x, y):
        x2d = self.Dot(x) - plane_origin.Dot(x)
        y2d = self.Dot(y) - plane_origin.Dot(y)
        return Point2D((x2d,y2d))

    @classmethod
    def from_step(cls, arguments, object_dict):
        return cls([float(i)/1000 for i in arguments[1][1:-1].split(",")],
                    arguments[0][1:-1])

    def Babylon(self):
        s = 'var sphere = BABYLON.MeshBuilder.CreateSphere("point", {diameter: 0.05}, scene);\n'
        s += "sphere.setPositionWithLocalVector(new BABYLON.Vector3({},{},{}));\n".format(self.vector[0],self.vector[1],self.vector[2])
        s += 'var mat = new BABYLON.StandardMaterial("mat", scene);\n'
        s += 'mat.diffuseColor = new BABYLON.Color3(1, 0, 0);\n'
        s += 'sphere.material = mat;\n'
        return s


o3D = Point3D((0, 0, 0))
O3D = Point3D((0, 0, 0))


class Plane3D(Primitive3D):
    def __init__(self, origin, vector1, vector2, name=''):
        self.origin = Point3D(origin.vector)
        vector1 = Vector3D(vector1.vector)
        vector1.Normalize()
        vector2 = Vector3D(vector2.vector)
        vector2.Normalize()
        self.vectors = [vector1, vector2]
        self.name = name
        self.normal = self.vectors[0].Cross(self.vectors[1])
        self.normal.Normalize()

    def __hash__(self):
        return sum([hash(v) for v in self.vectors]) + hash(self.origin)

    def __eq__(self, other_):
        equal = (self.origin == other_.origin
                 and self.vectors[0] == other_.vectors[0]
                 and self.vectors[1] == other_.vectors[1])
        return equal

    def to_dict(self):
        # improve the object structure ?
        dict_ = dc.DessiaObject.to_dict(self)
        dict_['vector1'] = self.vectors[0].to_dict()
        dict_['vector2'] = self.vectors[1].to_dict()
        return dict_

    @classmethod
    def from_step(cls, arguments, object_dict):
        frame3d = object_dict[arguments[1]]
        origin = frame3d.origin
        vector1 = frame3d.u
        vector2 = frame3d.v
        # TRANSFORMER EN 3D TOUS LES OBJETS LIES AU PLAN
        return cls(origin, vector1, vector2, arguments[0][1:-1])

    @classmethod
    def from_3_points(cls, point1, point2, point3):
        vector1 = point2 - point1
        vector2 = point3 - point1
        vector1.Normalize()
        vector2.Normalize()
        normal = vector1.Cross(vector2)
        normal.Normalize()
        vector = normal.Cross(vector1)
        return cls(point1.copy(), vector1.copy(), vector.copy())

    @classmethod
    def from_normal(cls, point, normal):
        v1 = normal.RandomUnitNormalVector()
        v2 = v1.Cross(normal)
        return cls(point, v1+point, v2+point)

    @classmethod
    def from_points(cls, points):
        if len(points) < 3:
            raise ValueError
        elif len(points) == 3:
            return cls.from_3_points(Point3D(points[0].vector), Vector3D(points[1].vector), Vector3D(points[2].vector))
        else:
            points = [p.copy() for p in points]
            indexes_to_del = []
            for i, point in enumerate(points[1:]):
                if point == points[0]:
                    indexes_to_del.append(i)
            for index in indexes_to_del[::-1]:
                del points[index+1]

            origin = Point3D(points[0].vector)
            vector1 = Vector3D(points[1]-origin)
            vector1.Normalize()
            vector2_min = Vector3D(points[2]-origin)
            vector2_min.Normalize()
            dot_min = abs(vector1.Dot(vector2_min))
            for point in points[3:]:
                vector2 = Vector3D(point-origin)
                vector2.Normalize()
                dot = abs(vector1.Dot(vector2))
                if dot < dot_min:
                    vector2_min = vector2
                    dot_min = dot
            return cls.from_3_points(origin, vector1+origin, vector2_min+origin)

    def point_on_plane(self, point):
        if math.isclose(self.normal.Dot(point-self.origin), 0, abs_tol=1e-6):
            return True
        return False

    def line_intersection(self, line):
        u = line.points[1] - line.points[0]
        w = line.points[0] - self.origin
        if math.isclose(self.normal.Dot(u), 0, abs_tol=1e-08):
            return None
        intersection_abscissea = - self.normal.Dot(w) / self.normal.Dot(u)
        return line.points[0] + intersection_abscissea * u

    def linesegment_intersection(self, linesegment, abscissea=False):
        u = linesegment.points[1] - linesegment.points[0]
        w = linesegment.points[0] - self.origin
        normalDotu = self.normal.Dot(u)
        if math.isclose(normalDotu, 0, abs_tol=1e-08):
            if abscissea:
                return None, None
            return None
        intersection_abscissea = - self.normal.Dot(w) / normalDotu
        if intersection_abscissea < 0 or intersection_abscissea > 1:
            if abscissea:
                return None, None
            return None
        if abscissea:
            return linesegment.points[0] + intersection_abscissea * u, intersection_abscissea
        return linesegment.points[0] + intersection_abscissea * u

    def equation_coefficients(self):
        """
        returns the a,b,c,d coefficient from equation ax+by+cz+d = 0
        """
        a, b, c = self.normal.vector
        d = -self.origin.Dot(self.normal)
        return (a, b, c, d)

    def plane_intersection(self, other_plane):
        line_direction = self.normal.Cross(other_plane.normal)

        if line_direction.Norm() < 1e-6:
            return None

        a1, b1, c1, d1 = self.equation_coefficients()
        a2, b2, c2, d2 = other_plane.equation_coefficients()

        if a1*b2-a2*b1 != 0.:
            x0 = (b1*d2-b2*d1)/(a1*b2-a2*b1)
            y0 = (a2*d1-a1*d2)/(a1*b2-a2*b1)
            point1 = Point3D((x0, y0, 0))
        else:
            y0 = (b2*d2-c2*d1)/(b1*c2-c1*b2)
            z0 = (c1*d1-b1*d2)/(b1*c2-c1*b2)
            point1 = Point3D((0, y0, z0))

        point2 = point1 + line_direction
        return Line3D(point1, point2)

    def Rotation(self, center, axis, angle, copy=True):
        if copy:
            new_origin = self.origin.Rotation(center, axis, angle, True)
            new_vector1 = self.vectors[0].Rotation(center, axis, angle, True)
            new_vector2 = self.vectors[1].Rotation(center, axis, angle, True)
            return Plane3D(new_origin, new_vector1, new_vector2, self.name)
        else:
            self.origin.Rotation(center, axis, angle, True)
            self.vectors[0].Rotation(center, axis, angle, True)
            self.vectors[1].Rotation(center, axis, angle, True)

    def Translation(self, offset, copy=True):
        if copy:
            new_origin = self.origin.Translation(offset, True)
            return Plane3D(new_origin, self.vectors[0], self.vectors[1], self.name)
        else:
            self.origin.Translation(offset, False)

    def frame_mapping(self, frame, side, copy=True):
        """
        side = 'old' or 'new'
        """
        if side == 'old':
            new_origin = frame.OldCoordinates(self.origin)
            new_vector1 = frame.Basis().OldCoordinates(self.vectors[0])
            new_vector2 = frame.Basis().OldCoordinates(self.vectors[1])
            if copy:
                return Plane3D(new_origin, new_vector1, new_vector2, self.name)
            else:
                self.origin = new_origin
                self.vectors = [new_vector1, new_vector2]
                self.normal = frame.Basis().OldCoordinates(self.normal)
                self.normal.Normalize()
        if side == 'new':
            new_origin = frame.NewCoordinates(self.origin)
            new_vector1 = frame.Basis().NewCoordinates(self.vectors[0])
            new_vector2 = frame.Basis().NewCoordinates(self.vectors[1])
            if copy:
                return Plane3D(new_origin, new_vector1, new_vector2, self.name)
            else:
                self.origin = new_origin
                self.vectors = [new_vector1, new_vector2]
                self.normal = frame.Basis().NewCoordinates(self.normal)
                self.normal.Normalize()

    def copy(self):
        new_origin = self.origin.Copy()
        new_vector1 = self.vectors[0].Copy()
        new_vector2 = self.vectors[1].Copy()
        return Plane3D(new_origin, new_vector1, new_vector2, self.name)

    def MPLPlot(self, ax=None):
        if ax is None:
            fig = plt.figure()
            ax = fig.add_subplot(111, projection='3d')
        else:
            fig = ax.figure

        self.origin.MPLPlot(ax)
        self.vectors[0].MPLPlot(ax, starting_point=self.origin, color='r')
        self.vectors[1].MPLPlot(ax, starting_point=self.origin, color='g')
        return fig, ax

    def Babylon(self):
        s = 'var myPlane = BABYLON.MeshBuilder.CreatePlane("myPlane", {width: 0.5, height: 0.5, sideOrientation: BABYLON.Mesh.DOUBLESIDE}, scene);\n'
        s += 'myPlane.setPositionWithLocalVector(new BABYLON.Vector3({},{},{}));\n'.format(self.origin[0], self.origin[1], self.origin[2])

        s += 'var axis1 = new BABYLON.Vector3({}, {}, {});\n'.format(self.vectors[0][0], self.vectors[0][1], self.vectors[0][2])
        s += 'var axis2 = new BABYLON.Vector3({}, {}, {});\n'.format(self.vectors[1][0], self.vectors[1][1], self.vectors[1][2])
        s += 'var axis3 = new BABYLON.Vector3({}, {}, {});\n'.format(self.normal[0], self.normal[1], self.normal[2])
        s += 'var orientation = BABYLON.Vector3.RotationFromAxis(axis1, axis2, axis3);\n'
        s += 'myPlane.rotation = orientation;\n'

        s += 'var planemat = new BABYLON.StandardMaterial("planemat", scene);\n'
        s += 'planemat.alpha = 0.4;\n'
        s += 'myPlane.material = planemat;\n'

        return s

PLANE3D_OXY = Plane3D(O3D, X3D, Y3D)
PLANE3D_OYZ = Plane3D(O3D, Y3D, Z3D)
PLANE3D_OZX = Plane3D(O3D, Z3D, X3D)

class Basis3D(Basis):
    """
    Defines a 3D basis
    :param u: first vector of the basis
    :param v: second vector of the basis
    :param w: third vector of the basis
    """
    _standalone_in_db = False
    _jsonschema = {
        "definitions": {},
        "$schema": "http://json-schema.org/draft-07/schema#",
        "type": "object",
        "title": "powerpack.mechanical.Basis3D Base Schema",
        "required": ['vectors'],
        "properties": {
            'vectors' : {
                'type' : 'array',
                'items' : {
                    'type' : 'object',
                    "editable" : True,
                    'classes' : ['volmdlr.core.Vector3D']
                    },
                'order' : 0,
                'editable' : True
                }
            }
        }

    # TODO: create a Basis and Frame class to mutualize between 2D and 2D
    def __init__(self, u, v, w, name=''):
        self.u = u
        self.v = v
        self.w = w
        self.name = name

    def __hash__(self):
        return hash(self.u) + hash(self.v) + hash(self.w)

    def __add__(self, other_basis):
        M = self.TransferMatrix()*other_basis.TransferMatrix()
        return Basis3D(Vector3D((M.M11, M.M21, M.M31)),
                       Vector3D((M.M12, M.M22, M.M32)),
                       Vector3D((M.M13, M.M23, M.M33)))


    def __neg__(self):
        M = self.InverseTransferMatrix()
        return Basis3D(Vector3D((M.M11, M.M21, M.M31)),
                       Vector3D((M.M12, M.M22, M.M32)),
                       Vector3D((M.M13, M.M23, M.M33)))

    def __sub__(self, other_frame):
        P1inv = other_frame.InverseTransferMatrix()
        P2 = self.TransferMatrix()
        M = P1inv * P2
        return Basis3D(Vector3D((M.M11, M.M21, M.M31)),
                       Vector3D((M.M12, M.M22, M.M32)),
                       Vector3D((M.M13, M.M23, M.M33)))

    def __round__(self, ndigits=6):
        return self.__class__((round(self.u, ndigits),
                               round(self.v, ndigits),
                               round(self.w, ndigits)))

    def __repr__(self):
        return '{}: U={}, V={}, W={}'.format(self.__class__.__name__, *self.vectors)

    def _get_vectors(self):
        return (self.u, self.v, self.w)

    vectors = property(_get_vectors)

    @classmethod
    def from_two_vectors(cls, vector1, vector2):
        """
        Create a basis with first vector1 adimensionned, as u, v is the vector2 substracted of u component,
        w is the cross product of u and v
        """
        u = vector1.copy()
        u.Normalize()
        v = vector2 - vector2.Dot(vector1)*vector1
        v.Normalize()
        w = u.Cross(v)

        return Basis3D(u, v, w)

    def to_frame(self, origin):
        return Frame3D(origin, self.u, self.v, self.w)

    def Rotation(self, axis, angle, copy=True):
        center = o3D
        new_u = self.u.Rotation(center, axis, angle, True)
        new_v = self.v.Rotation(center, axis, angle, True)
        new_w = self.w.Rotation(center, axis, angle, True)

        if copy:
            return Basis3D(new_u, new_v, new_w, self.name)
        else:
            self.u = new_u
            self.v = new_v
            self.w = new_w

    def x_rotation(self, angle, copy=True):
        new_u = self.u.x_rotation(angle, True)
        new_v = self.v.x_rotation(angle, True)
        new_w = self.w.x_rotation(angle, True)

        if copy:
            return Basis3D(new_u, new_v, new_w, self.name)
        else:
            self.u = new_u
            self.v = new_v
            self.w = new_w

    def y_rotation(self, angle, copy=True):
        new_u = self.u.y_rotation(angle, True)
        new_v = self.v.y_rotation(angle, True)
        new_w = self.w.y_rotation(angle, True)

        if copy:
            return Basis3D(new_u, new_v, new_w, self.name)
        else:
            self.u = new_u
            self.v = new_v
            self.w = new_w

    def z_rotation(self, angle, copy=True):
        new_u = self.u.z_rotation(angle, True)
        new_v = self.v.z_rotation(angle, True)
        new_w = self.w.z_rotation(angle, True)

        if copy:
            return Basis3D(new_u, new_v, new_w, self.name)
        else:
            self.u = new_u
            self.v = new_v
            self.w = new_w

    def EulerRotation(self, angles, copy=True):
        psi, theta, phi = angles
        center = o3D

        vect_u = self.u.Copy()
        vect_v = self.v.Copy()
        vect_w = self.w.Copy()

        # Rotation around w
        vect_u.Rotation(center, vect_w, psi, False)
        vect_v.Rotation(center, vect_w, psi, False)

        # Rotation around v
        vect_v.Rotation(center, vect_u, theta, False)
        vect_w.Rotation(center, vect_u, theta, False)

        # Rotation around w
        vect_u.Rotation(center, vect_w, phi, False)
        vect_v.Rotation(center, vect_w, phi, False)

        if copy:
            return Basis3D(vect_u, vect_v, vect_w)
        self.u = vect_u
        self.v = vect_v
        self.w = vect_w

    def TransferMatrix(self):
        return Matrix33(self.u.vector[0], self.v.vector[0], self.w.vector[0],
                        self.u.vector[1], self.v.vector[1], self.w.vector[1],
                        self.u.vector[2], self.v.vector[2], self.w.vector[2])
#        return npy.array([[self.u[0], self.v[0], self.w[0]],
#                          [self.u[1], self.v[1], self.w[1]],
#                          [self.u[2], self.v[2], self.w[2]]])

    def InverseTransferMatrix(self):
        return self.TransferMatrix().inverse()

    def NewCoordinates(self, vector):
        matrix = self.InverseTransferMatrix()
        return matrix.vector_multiplication(vector)

    def OldCoordinates(self, point):
        matrix = self.TransferMatrix()
        return matrix.vector_multiplication(point)

    def copy(self):
        return Basis3D(self.u, self.v, self.w)

#    @classmethod
#    def DictToObject(cls, dict_):
#        vectors = [Vector3D.DictToObject(vector_dict) for vector_dict in dict_['vectors']]
#        return cls(*vectors)


#xyz = Basis3D(x3D, y3D, z3D)
XYZ = Basis3D(x3D, y3D, z3D)
YZX = Basis3D(y3D, z3D, x3D)
ZXY = Basis3D(z3D, x3D, y3D)

class Frame3D(Basis3D):
    """
    Defines a 3D frame
    :param origin: origin of the basis
    :param u: first vector of the basis
    :param v: second vector of the basis
    :param w: third vector of the basis
    """
    def __init__(self, origin, u, v, w, name=''):
        self.origin = origin
        Basis3D.__init__(self, u, v, w)
        self.name = name

    def __repr__(self):
        return '{}: O={} U={}, V={}, W={}'.format(self.__class__.__name__,
                                                  self.origin,
                                                  self.u, self.v, self.w)


    def __neg__(self):
        M = self.InverseTransferMatrix()
        new_origin = M.vector_multiplication(self.origin)
        return Frame3D(new_origin,
                       Vector3D((M.M11, M.M21, M.M31)),
                       Vector3D((M.M12, M.M22, M.M32)),
                       Vector3D((M.M13, M.M23, M.M33)))


    def __add__(self, other_frame):
        P1 = self.TransferMatrix()
        new_origin = P1.vector_multiplication(other_frame.origin) + self.origin


        M = P1 * other_frame.TransferMatrix()
        return Frame3D(new_origin,
                       Vector3D((M.M11, M.M21, M.M31)),
                       Vector3D((M.M12, M.M22, M.M32)),
                       Vector3D((M.M13, M.M23, M.M33)))


    def __sub__(self, other_frame):
        P1inv = other_frame.InverseTransferMatrix()
        P2 = self.TransferMatrix()
        new_origin = P1inv.vector_multiplication(self.origin - other_frame.origin)
        M = P1inv * P2
        return Frame3D(new_origin,
                       Vector3D((M.M11, M.M21, M.M31)),
                       Vector3D((M.M12, M.M22, M.M32)),
                       Vector3D((M.M13, M.M23, M.M33)))

    def __round__(self, ndigits=6):
        return self.__class__(round(self.origin, ndigits),
                              round(self.u, ndigits),
                              round(self.v, ndigits),
                              round(self.w, ndigits))

    def __hash__(self):
        return hash(self.u) + hash(self.v) + hash(self.w) + hash(self.origin)

    def Basis(self):
        return Basis3D(self.u, self.v, self.w)

    def NewCoordinates(self, vector):
        return Basis3D.NewCoordinates(self, vector - self.origin)

    def OldCoordinates(self, vector):
        return Basis3D.OldCoordinates(self, vector) + self.origin

    def Rotation(self, axis, angle, copy=True):
        new_base = Basis3D.Rotation(self, axis, angle, True)
        if copy:
            new_frame = Frame3D(self.origin, new_base.u, new_base.v, new_base.w, self.name)
            return new_frame
        self.u = new_base.u
        self.v = new_base.v
        self.w = new_base.w

    def Translation(self, offset, copy=True):
        if copy:
            return Frame3D(self.origin.Translation(offset), self.u, self.v, self.w, self.name)
        self.origin.Translation(offset, copy=False)

    def copy(self):
        return Frame3D(self.origin.Copy(), self.u.Copy(), self.v.Copy(), self.w.Copy())

    def plot2d(self, x=x3D, y=y3D, ax=None, color='k'):
        if ax is None:
            fig, ax = plt.subplots()
        else:
            fig = ax.figure

        origin2d = self.origin.To2D(o3D, x, y)

        for iv, vector in enumerate(self.vectors):
            vector2D = vector.To2D(o3D, x, y)
            if vector2D.Norm() > 1e-8:
                vector2D.plot(origin=origin2d, ax=ax, color=color, label=str(iv+1))

        return fig, ax


    @classmethod
    def from_step(cls, arguments, object_dict):
        origin = object_dict[arguments[1]]
        if arguments[2] == '$':
            u = None
        else:
            u = object_dict[arguments[2]]
        if arguments[3] == '$':
            v = None
        else:
            v = object_dict[arguments[3]]
        if u is None or v is None:
            w = None
        else:
            w = u.Cross(v)
        return cls(origin, u, v, w, arguments[0][1:-1])

    def babylonjs(self, size=0.1, parent=None):
        s = 'var origin = new BABYLON.Vector3({},{},{});\n'.format(*self.origin)
        s += 'var o_u = new BABYLON.Vector3({}, {}, {});\n'.format(*(size*self.u+self.origin))
        s += 'var o_v = new BABYLON.Vector3({}, {}, {});\n'.format(*(size*self.v+self.origin))
        s += 'var o_w = new BABYLON.Vector3({}, {}, {});\n'.format(*(size*self.w+self.origin))
        s += 'var line1 = BABYLON.MeshBuilder.CreateTube("frame_U", {{path: [origin, o_u], radius: {}}}, scene);'.format(0.03*size)
        s += 'line1.material = red_material;\n'
        s += 'var line2 = BABYLON.MeshBuilder.CreateTube("frame_V", {{path: [origin, o_v], radius: {}}}, scene);'.format(0.03*size)
        s += 'line2.material = green_material;\n'
        s += 'var line3 = BABYLON.MeshBuilder.CreateTube("frame_W", {{path: [origin, o_w], radius: {}}}, scene);'.format(0.03*size)
        s += 'line3.material = blue_material;\n'
        if parent is not None:
            s += 'line1.parent = {};\n'.format(parent)
            s += 'line2.parent = {};\n'.format(parent)
            s += 'line3.parent = {};\n'.format(parent)

        return s


OXYZ = Frame3D(O3D, X3D, Y3D, Z3D)
OYZX = Frame3D(O3D, Y3D, Z3D, X3D)
OZXY = Frame3D(O3D, Z3D, X3D, Y3D)


class Line3D(Primitive3D, Line):
    _non_eq_attributes = ['name', 'basis_primitives', 'bounding_box']

    """
    Define an infinite line passing through the 2 points
    """
    def __init__(self, point1, point2, name=''):
        Primitive3D.__init__(self, basis_primitives=[point1, point2], name=name)
        self.points = [point1, point2]
        self.bounding_box = self._bounding_box()

    def __hash__(self):
        return sum([hash(p) for p in self.points]) + hash(self.bounding_box)

    def to_dict(self):
        # improve the object structure ?
        dict_ = {}
        dict_['name'] = self.name
        dict_['point1'] = self.points[0].to_dict()
        dict_['point2'] = self.points[1].to_dict()
        return dict_

    def _bounding_box(self):
        points = self.points

        xmin = min([pt[0] for pt in points])
        xmax = max([pt[0] for pt in points])
        ymin = min([pt[1] for pt in points])
        ymax = max([pt[1] for pt in points])
        zmin = min([pt[2] for pt in points])
        zmax = max([pt[2] for pt in points])

        return BoundingBox(xmin, xmax, ymin, ymax, zmin, zmax)

    def PointAtCurvilinearAbscissa(self, curvilinear_abscissa):
        return self.points[0] + (self.points[1]-self.points[0]) * curvilinear_abscissa

    def MPLPlot(self, ax):
        if ax is None:
            fig = plt.figure()
            ax = Axes3D(fig)
        else:
            fig = ax.figure

        # Line segment
        x = [p.vector[0] for p in self.points]
        y = [p.vector[1] for p in self.points]
        z = [p.vector[2] for p in self.points]
        ax.plot(x,y,z, 'ok')

        # Drawing 3 times length of segment on each side
        u = self.points[1] - self.points[0]
        x1, y1, z1 = (self.points[0] - 3*u).vector
        x2, y2, z2 = (self.points[1] + 3*u).vector
        ax.plot([x1, x2], [y1, y2], [z1, z2], color='k')
        return fig, ax

    def MinimumDistancePoints(self, other_line):
        """
        Returns the points on this line and the other line that are the closest
        of lines
        """
        u = self.points[1] - self.points[0]
        v = other_line.points[1] - other_line.points[0]
        w = self.points[0] - other_line.points[0]
        a = u.Dot(u)
        b = u.Dot(v)
        c = v.Dot(v)
        d = u.Dot(w)
        e = v.Dot(w)

        s = (b*e -c*d) / (a*c - b**2)
        t = (a*e -b*d) / (a*c - b**2)
        p1 = self.points[0] + s*u
        p2 = other_line.points[0] + t*v
        return p1, p2

    def Rotation(self, center, axis, angle, copy=True):
        if copy:
            return Line3D(*[p.Rotation(center, axis, angle, copy=True) for p in self.points])
        else:
            for p in self.points:
                p.Rotation(center, axis, angle, copy=False)

    def Translation(self, offset, copy=True):
        if copy:
            return Line3D(*[p.Translation(offset, copy=True) for p in self.points])
        else:
            for p in self.points:
                p.Translation(offset, copy=False)

    def frame_mapping(self, frame, side, copy=True):
        """
        side = 'old' or 'new'
        """
        if side == 'old':
            if copy:
                return Line3D(*[frame.OldCoordinates(p) for p in self.points])
            else:
                for p in self.points:
                    self.points = [frame.OldCoordinates(p) for p in self.points]
        if side == 'new':
            if copy:
                return Line3D(*[frame.NewCoordinates(p) for p in self.points])
            else:
                for p in self.points:
                    self.points = [frame.NewCoordinates(p) for p in self.points]

    def copy(self):
        return Line3D(*[p.Copy() for p in self.points])

    @classmethod
    def from_step(cls, arguments, object_dict):
        point1 = object_dict[arguments[1]]
        direction = object_dict[arguments[2]]
        point2 = point1 + direction
        return cls(point1, point2, arguments[0][1:-1])


class BSplineCurve3D(Primitive3D):
    def __init__(self, degree, control_points, knot_multiplicities, knots, weights=None, periodic=False, name=''):
        Primitive3D.__init__(self, basis_primitives=control_points, name=name)
        self.control_points = control_points
        self.degree = degree
        knots = standardize_knot_vector(knots)
        self.knots = knots
        self.knot_multiplicities = knot_multiplicities
        self.weights = weights
        self.periodic = periodic
        self.name = name

        curve = NURBS.Curve()
        curve.degree = degree
        if weights is None:
            P = [(control_points[i][0], control_points[i][1], control_points[i][2]) for i in range(len(control_points))]
            curve.ctrlpts = P
        else:
            Pw = [(control_points[i][0]*weights[i], control_points[i][1]*weights[i], control_points[i][2]*weights[i], weights[i]) for i in range(len(control_points))]
            curve.ctrlptsw = Pw
        knot_vector = []
        for i, knot in enumerate(knots):
            knot_vector.extend([knot]*knot_multiplicities[i])
        curve.knotvector = knot_vector
        curve.delta = 0.01
        curve_points = curve.evalpts

        self.curve = curve
        self.points = [Point3D((p[0], p[1], p[2])) for p in curve_points]

    def FreeCADExport(self, ip, ndigits=3):
        name = 'primitive{}'.format(ip)
        points = '['
        for i in range(len(self.control_points)):
            point = 'fc.Vector({},{},{}),'.format(self.control_points[i][0],self.control_points[i][1],self.control_points[i][2])
            points += point
        points = points[:-1]
        points += ']'
        # !!! : A QUOI SERT LE DERNIER ARG DE BSplineCurve (False)?
        # LA MULTIPLICITE EN 3e ARG ET LES KNOTS EN 2e ARG ?
        return '{} = Part.BSplineCurve({},{},{},{},{},{},{})\n'.format(name,points,self.knot_multiplicities,self.knots,self.periodic,self.degree,self.weights,False)

    @classmethod
    def from_step(cls, arguments, object_dict):
        name = arguments[0][1:-1]
        degree = int(arguments[1])
        points = [object_dict[int(i[1:])] for i in arguments[2]]
        curve_form = arguments[3]
        if arguments[4] == '.F.':
            closed_curve = False
        elif arguments[4] == '.T.':
            closed_curve = True
        else:
            raise ValueError
        self_intersect = arguments[5]
        knot_multiplicities = [int(i) for i in arguments[6][1:-1].split(",")]
        knots = [float(i) for i in arguments[7][1:-1].split(",")]
        knot_spec = arguments[8]
        knot_vector = []
        for i, knot in enumerate(knots):
            knot_vector.extend([knot]*knot_multiplicities[i])

        if 9 in range(len(arguments)):
            weight_data = [float(i) for i in arguments[9][1:-1].split(",")]
        else:
            weight_data = None

        # FORCING CLOSED_CURVE = FALSE:
        closed_curve = False
        return cls(degree, points, knot_multiplicities, knots, weight_data, closed_curve, name)

    def point_distance(self, pt1):
        distances = []
        for point in self.points:
#            vmpt = Point3D((point[1], point[2], point[3]))
            distances.append(pt1.point_distance(point))
        return min(distances)

    def Rotation(self, center, axis, angle, copy=True):
        new_control_points = [p.Rotation(center, axis, angle, True) for p in self.control_points]
        new_BSplineCurve3D = BSplineCurve3D(self.degree, new_control_points, self.knot_multiplicities, self.knots, self.weights, self.periodic, self.name)
        if copy:
            return new_BSplineCurve3D
        else:
            self.control_points = new_control_points
            self.curve = new_BSplineCurve3D.curve
            self.points = new_BSplineCurve3D.points

    def Translation(self, offset, copy=True):
        new_control_points = [p.Translation(offset, True) for p in self.control_points]
        new_BSplineCurve3D = BSplineCurve3D(self.degree, new_control_points, self.knot_multiplicities, self.knots, self.weights, self.periodic, self.name)
        if copy:
            return new_BSplineCurve3D
        else:
            self.control_points = new_control_points
            self.curve = new_BSplineCurve3D.curve
            self.points = new_BSplineCurve3D.points







class Arc3D(Primitive3D):
    """
    An arc is defined by a starting point, an end point and an interior point
    """
    def __init__(self, start, interior, end, name=''):
        self.start = start
        self.interior = interior
        self.end = end


        u1 = (self.interior - self.start)
        u2 = (self.interior - self.end)
        u1.Normalize()
        u2.Normalize()

        n = u2.Cross(u1)
        n.Normalize()
        self.normal = n
        v1 = n.Cross(u1)# v1 is normal
        v2 = n.Cross(u2)

        p11 = 0.5 * (start + interior)# Mid point of segment s,m
        p12 = p11 + v1
        p21 = 0.5 * (end + interior)# Mid point of segment s,m
        p22 = p21 + v2

        l1 = Line3D(p11, p12)
        l2 = Line3D(p21, p22)

        c1, _ = l1.MinimumDistancePoints(l2)
        self.center = c1
        self.radius = (self.center - self.start).Norm()

        # Determining angle

        r1 = (self.start).To2D(self.center, u1, v1)
        r2 = (self.end).To2D(self.center, u1, v1)
        ri = (self.interior).To2D(self.center, u1, v1)

        angle1 = npy.arctan2(r1.vector[1], r1.vector[0])
        angle2 = npy.arctan2(r2.vector[1], r2.vector[0])

        anglei = npy.arctan2(ri.vector[1], ri.vector[0])
        order = [y for x, y in sorted(zip([angle1, anglei, angle2], [0, 1, 2]))]
        order = order*2
        i = order.index(0)
        if order[i+1] == 1:
            # Trigo wise angle should be plus
            self.angle1 = angle1
            self.angle2 = angle2
            if angle1 > angle2:
                self.angle = angle2 - angle1 + 2 * math.pi
            else:
                self.angle = angle2 - angle1
#            self.angle = abs(self.angle2 - self.angle1)
        else:
            # Clock wise
            self.angle1 = angle2
            self.angle2 = angle1
            if angle1 < angle2:
                self.angle = -(angle2 - angle1 + 2 * math.pi)
            else:
                self.angle = -(angle2 - angle1)
                
        Primitive3D.__init__(self, basis_primitives=self.tessellation_points(), name=name)

    def _get_points(self):
        return [self.start,self.interior,self.end]

    points=property(_get_points)

    def tessellation_points(self, resolution_for_circle=40):
        number_points_tesselation = math.ceil(resolution_for_circle*abs(0.5*self.angle/math.pi))
        l = self.Length()
        tessellation_points_3D = [self.PointAtCurvilinearAbscissa(l*i/(number_points_tesselation-1)) for i in range(number_points_tesselation)]
#         plane = Plane3D.from_3_points(self.interior, self.start, self.end)
#         interior_2D = self.interior.To2D(plane.origin, plane.vectors[0], plane.vectors[1])
#         start_2D = self.start.To2D(plane.origin, plane.vectors[0], plane.vectors[1])
#         end_2D = self.end.To2D(plane.origin, plane.vectors[0], plane.vectors[1])
#         arc2D = Arc2D(start_2D, interior_2D, end_2D)
#         try:
#             tessellation_points_2D = arc2D.tessellation_points(resolution_for_circle)
#         except ValueError:
#             print(self.start, self.interior, self.end)
#             print(arc2D.start, arc2D.interior, arc2D.end)
#             self.MPLPlot()
#             raise ValueError
# #        ax = interior_2D.MPLPlot()
# #        start_2D.MPLPlot(ax=ax)
# #        end_2D.MPLPlot(ax=ax)
# #        for pt in tessellation_points_2D:
# #            pt.MPLPlot(ax=ax)
# #        ax.set_aspect('equal')
# #        tessellation_points_3D = [p.To3D(self.interior, self.start, self.end) for p in tessellation_points_2D]
#         tessellation_points_3D = [p.To3D(plane.origin, plane.vectors[0], plane.vectors[1]) for p in tessellation_points_2D]
        return tessellation_points_3D

    def Length(self):
        return self.radius * abs(self.angle)

    def PointAtCurvilinearAbscissa(self, curvilinear_abscissa):
        return self.start.Rotation(self.center, self.normal, curvilinear_abscissa/self.radius)

    def Rotation(self, rot_center, axis, angle, copy=True):
        if copy:
            new_start = self.start.Rotation(rot_center, axis, angle, True)
            new_interior = self.interior.Rotation(rot_center, axis, angle, True)
            new_end = self.end.Rotation(rot_center, axis, angle, True)
            return Arc3D(new_start, new_interior, new_end, self.name)
        else:
            self.center.Rotation(rot_center, axis, angle, False)
            self.start.Rotation(rot_center, axis, angle, False)
            self.interior.Rotation(rot_center, axis, angle, False)
            self.end.Rotation(rot_center, axis, angle, False)
            [p.Rotation(rot_center, axis, angle, False) for p in self.primitives]

    def Translation(self, offset, copy=True):
        if copy:
            new_start = self.start.Translation(offset, True)
            new_interior = self.interior.Translation(offset, True)
            new_end = self.end.Translation(offset, True)
            return Arc3D(new_start, new_interior, new_end, self.name)
        else:
            self.center.Translation(offset, False)
            self.start.Translation(offset, False)
            self.interior.Translation(offset, False)
            self.end.Translation(offset, False)
            [p.Translation(offset, False) for p in self.primitives]

    def MPLPlot(self, ax=None):
        if ax is None:
            fig = plt.figure()
            ax = Axes3D(fig)
        else:
            fig = None

        ax.plot([self.interior[0]], [self.interior[1]], [self.interior[2]], color='b')
        ax.plot([self.start[0]], [self.start[1]], [self.start[2]], c='r')
        ax.plot([self.end[0]], [self.end[1]], [self.end[2]], c='r')
        ax.plot([self.interior[0]], [self.interior[1]], [self.interior[2]], c='g')
        x = []
        y = []
        z = []
        for px, py, pz in self.tessellation_points():
            x.append(px)
            y.append(py)
            z.append(pz)

        ax.plot(x, y, z, 'k')
        return fig, ax

    def MPLPlot2D(self, x3d, y3D, ax, color='k'):
        if ax is None:
            fig = plt.figure()
            ax = fig.add_subplot(111, projection='3d')
        else:
            fig = ax.figure

        # TODO: Enhance this plot
        l = self.Length()
        x = []
        y = []
        for i in range(30):
            p = self.PointAtCurvilinearAbscissa(i/(29.)*l)
            xi, yi = p.PlaneProjection2D(x3D, y3D)
            x.append(xi)
            y.append(yi)
        ax.plot(x, y, color=color)

        return fig, ax

    def FreeCADExport(self, name, ndigits=6):
        xs, ys, zs = round(1000*self.start, ndigits).vector
        xi, yi, zi = round(1000*self.interior, ndigits).vector
        xe, ye, ze = round(1000*self.end, ndigits).vector
        return '{} = Part.Arc(fc.Vector({},{},{}),fc.Vector({},{},{}),fc.Vector({},{},{}))\n'.format(name,xs,ys,zs,xi,yi,zi,xe,ye,ze)


class BSplineSurface3D(Primitive3D):
    def __init__(self, degree_u, degree_v, control_points, nb_u, nb_v, u_multiplicities, v_multiplicities, u_knots, v_knots, weights=None, name=''):
        Primitive3D.__init__(self, basis_primitives=control_points, name=name)
        self.control_points = control_points
        self.degree_u = degree_u
        self.degree_v = degree_v
        self.nb_u = nb_u
        self.nb_v = nb_v
        u_knots = standardize_knot_vector(u_knots)
        v_knots = standardize_knot_vector(v_knots)
        self.u_knots = u_knots
        self.v_knots = v_knots
        self.u_multiplicities = u_multiplicities
        self.v_multiplicities = v_multiplicities
        self.weights = weights


        self.control_points_table = []
        points_row = []
        i = 1
        for pt in control_points:
            points_row.append(pt)
            if i == nb_v:
                self.control_points_table.append(points_row)
                points_row = []
                i = 1
            else:
                i += 1
        # TRANSPOSE THE LIST OF LISTS
#        self.control_points_table = list(map(list, zip(*self.control_points_table)))

        surface = NURBS.Surface()
        surface.degree_u = degree_u
        surface.degree_v = degree_v
        if weights is None:
            P = [(control_points[i][0], control_points[i][1], control_points[i][2]) for i in range(len(control_points))]
            surface.set_ctrlpts(P, nb_u, nb_v)
        else:
            Pw = [(control_points[i][0]*weights[i], control_points[i][1]*weights[i], control_points[i][2]*weights[i], weights[i]) for i in range(len(control_points))]
            surface.set_ctrlpts(Pw, nb_u, nb_v)
        knot_vector_u = []
        for i, u_knot in enumerate(u_knots):
            knot_vector_u.extend([u_knot]*u_multiplicities[i])
        knot_vector_v = []
        for i, v_knot in enumerate(v_knots):
            knot_vector_v.extend([v_knot]*v_multiplicities[i])
        surface.knotvector_u = knot_vector_u
        surface.knotvector_v = knot_vector_v
        surface.delta = 0.01
        surface_points = surface.evalpts

        self.surface = surface
        self.points = [Point3D((p[0], p[1], p[2])) for p in surface_points]


    def FreeCADExport(self, ip, ndigits=3):
        name = 'primitive{}'.format(ip)
        script = ""
        points = '['
        for i, pts_row in enumerate(self.control_points_table):
            pts = '['
            for j, pt in enumerate(pts_row):
                point = 'fc.Vector({},{},{}),'.format(pt[0],pt[1],pt[2])
                pts += point
            pts = pts[:-1] + '],'
            points += pts
        points = points[:-1] + ']'

        script += '{} = Part.BSplineSurface()\n'.format(name)
        if self.weights is None:
            script += '{}.buildFromPolesMultsKnots({},{},{},udegree={},vdegree={},uknots={},vknots={})\n'.format(name,points,self.u_multiplicities,self.v_multiplicities,self.degree_u,self.degree_v,self.u_knots,self.v_knots)
        else:
            script += '{}.buildFromPolesMultsKnots({},{},{},udegree={},vdegree={},uknots={},vknots={},weights={})\n'.format(name,points,self.u_multiplicities,self.v_multiplicities,self.degree_u,self.degree_v,self.u_knots,self.v_knots,self.weights)

        return script

    @classmethod
    def from_step(cls, arguments, object_dict):
        name = arguments[0][1:-1]
        degree_u = int(arguments[1])
        degree_v = int(arguments[2])
        points_sets = arguments[3][1:-1].split("),")
        points_sets = [elem+")" for elem in points_sets[:-1]]+[points_sets[-1]]
        control_points = []
        for points_set in points_sets:
            points = [object_dict[int(i[1:])] for i in points_set[1:-1].split(",")]
            nb_v = len(points)
            control_points.extend(points)
        nb_u = int(len(control_points) / nb_v)
        surface_form = arguments[4]
        if arguments[5] == '.F.':
            u_closed = False
        elif arguments[5] == '.T.':
            u_closed = True
        else:
            raise ValueError
        if arguments[6] == '.F.':
            v_closed = False
        elif arguments[6] == '.T.':
            v_closed = True
        else:
            raise ValueError
        self_intersect = arguments[7]
        u_multiplicities = [int(i) for i in arguments[8][1:-1].split(",")]
        v_multiplicities = [int(i) for i in arguments[9][1:-1].split(",")]
        u_knots = [float(i) for i in arguments[10][1:-1].split(",")]
        v_knots = [float(i) for i in arguments[11][1:-1].split(",")]
        knot_spec = arguments[12]

        if 13 in range(len(arguments)):
            weight_data = [float(i) for i in arguments[13][1:-1].replace("(", "").replace(")", "").split(",")]
        else:
            weight_data = None

        return cls(degree_u, degree_v, control_points, nb_u, nb_v, u_multiplicities, v_multiplicities, u_knots, v_knots, weight_data, name)

    def Rotation(self, center, axis, angle, copy=True):
        new_control_points = [p.Rotation(center, axis, angle, True) for p in self.control_points]
        new_BSplineSurface3D = BSplineSurface3D(self.degree_u, self.degree_v, new_control_points, self.nb_u, self.nb_v, self.u_multiplicities, self.v_multiplicities, self.u_knots, self.v_knots, self.weights, self.name)
        if copy:
            return new_BSplineSurface3D
        else:
            self.control_points = new_control_points
            self.curve = new_BSplineSurface3D.curve
            self.points = new_BSplineSurface3D.points

    def Translation(self, offset, copy=True):
        new_control_points = [p.Translation(offset, True) for p in self.control_points]
        new_BSplineSurface3D = BSplineSurface3D(self.degree_u, self.degree_v, new_control_points, self.nb_u, self.nb_v, self.u_multiplicities, self.v_multiplicities, self.u_knots, self.v_knots, self.weights, self.name)
        if copy:
            return new_BSplineSurface3D
        else:
            self.control_points = new_control_points
            self.curve = new_BSplineSurface3D.curve
            self.points = new_BSplineSurface3D.points

class CompositePrimitive3D(Primitive3D):
    _standalone_in_db = True
    _generic_eq = True
    _non_serializable_attributes  = ['basis_primitives']
    _non_eq_attributes = ['name', 'basis_primitives']
    _non_hash_attributes = []
    """
    A collection of simple primitives3D
    """
    def __init__(self, primitives, name=''):
        self.primitives = primitives
        basis_primitives=[]
        for primitive in primitives:
            if hasattr(primitive, 'basis_primitives'):
                basis_primitives.extend(primitive.primitives)
            else:
                basis_primitives.append(primitive)

        Primitive3D.__init__(self, basis_primitives=basis_primitives, name=name)

    # def __eq__(self, other_):
    #     equal = True
    #     for primitive, other_primitive in zip(self.primitives, other_.primitives):
    #         equal = (equal and primitive == other_primitive)
    #     return equal

    def UpdateBasisPrimitives(self):
        # TODO: This is a copy/paste from CompositePrimitive2D, in the future make a Common abstract class
        basis_primitives=[]
        for primitive in self.primitives:
            if hasattr(primitive, 'basis_primitives'):
                basis_primitives.extend(primitive.primitives)
            else:
                basis_primitives.append(primitive)

        self.primitives = basis_primitives

    def MPLPlot(self, ax = None):
        if ax is None:
            fig = plt.figure()
            ax = Axes3D(fig)
        else:
            fig = None

        for primitive in self.edges:
            primitive.MPLPlot(ax)

        ax.set_aspect('equal')

        return fig, ax


class Wire3D(CompositePrimitive3D):
    """
    A collection of simple primitives, following each other making a wire
    """
    def __init__(self, primitives, name=''):
        CompositePrimitive3D.__init__(self, primitives, name)

    def Length(self):
        length = 0.
        for primitive in self.primitives:
            length += primitive.Length()
        return length

    def PointAtCurvilinearAbscissa(self, curvilinear_abscissa):
        length = 0.
        for primitive in self.primitives:
            primitive_length = primitive.Length()
            if length + primitive_length > curvilinear_abscissa:
                return primitive.PointAtCurvilinearAbscissa(curvilinear_abscissa - length)
            length += primitive_length
        # Outside of length
        raise ValueError


    # TODO: method to check if it is a wire
    def FreeCADExport(self, ip):
        name='primitive'+str(ip)

        s = 'E = []\n'
        for ip, primitive in enumerate(self.primitives):
            s += primitive.FreeCADExport('L{}'.format(ip))
            s += 'E.append(Part.Edge(L{}))\n'.format(ip)
        s += '{} = Part.Wire(E[:])\n'.format(name)

        return s


class Edge3D(Primitive3D):
    def __init__(self, edge_start, edge_end, name=''):
        Primitive3D.__init__(self, basis_primitives=[edge_start, edge_end], name=name)
        self.points = [edge_start, edge_end]

    def __hash__(self):
        return sum([hash(p) for p in self.points])

    def __eq__(self, other_):
        equal = True
        for point, other_point in zip(self.points, other_.points):
            equal = (equal and point == other_point)
        return equal

    def to_dict(self):
        # improve the object structure ?
        dict_ = dc.DessiaObject.to_dict(self)
        dict_['edge_start'] = self.points[0]
        dict_['edge_end'] = self.points[1]
        return dict_

    @classmethod
    def from_step(cls, arguments, object_dict):
        return LineSegment3D(object_dict[arguments[1]], object_dict[arguments[2]], arguments[0][1:-1])

    def Rotation(self, center, axis, angle, copy=True):
        if copy:
            new_edge_start = self.points[0].Rotation(center, axis, angle, copy=True)
            new_edge_end = self.points[1].Rotation(center, axis, angle, copy=True)
            return Edge3D(new_edge_start, new_edge_end)
        else:
            self.points[0].Rotation(center, axis, angle, copy=False)
            self.points[1].Rotation(center, axis, angle, copy=False)

    def Translation(self, offset, copy=True):
        if copy:
            new_edge_start = self.points[0].Translation(offset, copy=True)
            new_edge_end = self.points[1].Translation(offset, copy=True)
            return Edge3D(new_edge_start, new_edge_end)
        else:
            self.points[0].Translation(offset, copy=False)
            self.points[1].Translation(offset, copy=False)

    def frame_mapping(self, frame, side, copy=True):
        """
        side = 'old' or 'new'
        """
        if copy:
            new_edge_start = self.points[0].frame_mapping(frame, side, copy=True)
            new_edge_end = self.points[1].frame_mapping(frame, side, copy=True)
            return Edge3D(new_edge_start, new_edge_end)
        else:
            self.points[0].frame_mapping(frame, side, copy=False)
            self.points[1].frame_mapping(frame, side, copy=False)

    def copy(self):
        new_edge_start = self.points[0].Copy()
        new_edge_end = self.points[1].Copy()
        return Edge3D(new_edge_start, new_edge_end)


class LineSegment3D(Edge3D):
    """
    Define a line segment limited by two points
    """
    def __init__(self, point1, point2, name=''):
        Edge3D.__init__(self, point1, point2, name='')
        self.bounding_box = self._bounding_box()

    def __hash__(self):
        return hash(self.points[0]) + hash(self.points[1])

    def to_dict(self):
        # improve the object structure ?
        dict_ = dc.DessiaObject.to_dict(self)
        dict_['point1'] = self.points[0].to_dict()
        dict_['point2'] = self.points[1].to_dict()
        return dict_

    def _bounding_box(self):
        points = self.points

        xmin = min([pt[0] for pt in points])
        xmax = max([pt[0] for pt in points])
        ymin = min([pt[1] for pt in points])
        ymax = max([pt[1] for pt in points])
        zmin = min([pt[2] for pt in points])
        zmax = max([pt[2] for pt in points])

        return BoundingBox(xmin, xmax, ymin, ymax, zmin, zmax)

    def Length(self):
        return self.points[1].point_distance(self.points[0])

    def PlaneProjection2D(self, x, y):
        return LineSegment2D(self.points[0].PlaneProjection2D(x, y),
                             self.points[1].PlaneProjection2D(x, y))

    def Rotation(self, center, axis, angle, copy=True):
        if copy:
            return LineSegment3D(*[p.Rotation(center, axis, angle, copy=True) for p in self.points])
        else:
            Edge3D.Rotation(self, center, axis, angle, copy=False)
            self.bounding_box = self._bounding_box()

    def Translation(self, offset, copy=True):
        if copy:
            return LineSegment3D(*[p.Translation(offset, copy=True) for p in self.points])
        else:
            Edge3D.Translation(self, offset, copy=False)
            self.bounding_box = self._bounding_box()

    def frame_mapping(self, frame, side, copy=True):
        """
        side = 'old' or 'new'
        """
        if side == 'old':
            if copy:
                return LineSegment3D(*[frame.OldCoordinates(p) for p in self.points])
            else:
                Edge3D.frame_mapping(self, frame, side, copy=False)
                self.bounding_box = self._bounding_box()
        if side == 'new':
            if copy:
                return LineSegment3D(*[frame.NewCoordinates(p) for p in self.points])
            else:
                Edge3D.frame_mapping(self, frame, side, copy=False)
                self.bounding_box = self._bounding_box()

    def copy(self):
        return LineSegment3D(*[p.Copy() for p in self.points])

    def MPLPlot(self, ax=None):
        if ax is None:
            fig = plt.figure()
            ax = fig.add_subplot(111, projection='3d')
        else:
            fig = ax.figure

        x=[p.vector[0] for p in self.points]
        y=[p.vector[1] for p in self.points]
        z=[p.vector[2] for p in self.points]
        ax.plot(x,y,z, 'o-k')
        return fig, ax

    def MPLPlot2D(self, x_3D, y_3D, ax=None, color='k'):
        if ax is None:
            fig = plt.figure()
            ax = fig.add_subplot(111, projection='3d')
        else:
            fig = ax.figure

        edge2D =  self.PlaneProjection2D(x_3D, y_3D)
        edge2D.MPLPlot(ax=ax, color=color)
        return fig, ax

    def plot_data(self, x_3D, y_3D, marker=None, color='black', stroke_width=1,
                  dash=False, opacity=1, arrow=False):
        edge2D =  self.PlaneProjection2D(x_3D, y_3D)
        return edge2D.plot_data(marker, color, stroke_width,
                         dash, opacity, arrow)

    def FreeCADExport(self, name, ndigits=6):
        x1, y1, z1 = round(1000*self.points[0], ndigits).vector
        x2, y2, z2 = round(1000*self.points[1], ndigits).vector
        return '{} = Part.LineSegment(fc.Vector({},{},{}),fc.Vector({},{},{}))\n'.format(name,x1,y1,z1,x2,y2,z2)

    def to_line(self):
        return Line3D(*self.points)

    def Babylon(self, color=(1, 1, 1), name='line',  type_='line', parent=None):
        if type_ == 'line':
            s = 'var myPoints = [];\n'
            s += 'var point1 = new BABYLON.Vector3({},{},{});\n'.format(*self.points[0])
            s += 'myPoints.push(point1);\n'
            s += 'var point2 = new BABYLON.Vector3({},{},{});\n'.format(*self.points[1])
            s += 'myPoints.push(point2);\n'
            s += 'var {} = BABYLON.MeshBuilder.CreateLines("lines", {{points: myPoints}}, scene);\n'.format(name)
            s += '{}.color = new BABYLON.Color3{};\n'.format(name, tuple(color))
        elif type_ == 'tube':
            radius = 0.03*self.points[0].point_distance(self.points[1])
            s = 'var points = [new BABYLON.Vector3({},{},{}), new BABYLON.Vector3({},{},{})];\n'.format(*self.points[0], *self.points[1])
            s += 'var {} = BABYLON.MeshBuilder.CreateTube("frame_U", {{path: points, radius: {}}}, {});'.format(name, radius, parent)
#            s += 'line.material = red_material;\n'

        else:
            raise NotImplementedError

        if parent is not None:
            s += '{}.parent = {};\n'.format(name, parent)

        return s


class Contour3D(Wire3D):
    """
    A collection of 3D primitives forming a closed wire3D
    """
    def __init__(self, edges, point_inside_contour=None, name=''):
        # TODO: docstring in english
        """
        Faire un choix : soit edges c'est un CompositePrimitives3D
        ou alors un ensemble de primitives
        ou alors un ensemble de basis_primtives (qui sont des points pour le moment)
        """

        self.name = name
        self.point_inside_contour = point_inside_contour

        edges_primitives = []
        for edge in edges:
            if edge.__class__ == CompositePrimitive3D:
                edges_primitives.extend(edge.primitives)
            else:
                edges_primitives.append(edge)
        self.edges = edges_primitives

        if self.edges[0].__class__.__name__ == 'Contour3D':
            raise ValueError

        self.points = self.clean_points()

    def __hash__(self):
        return sum([hash(e) for e in self.edges]) + sum([hash(p) for p in self.points])

    def __eq__(self, other_):
        equal = True
        for edge, other_edge in zip(self.edges, other_.edges):
            equal = (equal and edge == other_edge)
        # for point, other_point in zip(self.points, other_.points):
        #     equal = (equal and point == other_point)
        #     print('contour', equal, point.vector, other_point.vector)
        return equal

    @classmethod
    def from_step(cls, arguments, object_dict):
        edges = []
        for edge in arguments[1]:
            edges.append(object_dict[int(edge[1:])])

#        points = edges[0].points[:]
#        for i, edge in enumerate(edges[1:-1]):
#            if edge.points[0] in points[-2:]:
#                points.append(edge.points[1])
#            elif edge.points[1] in points[-2:]:
#                points.append(edge.points[0])
#            else:
#                raise NotImplementedError
#        contour_points = [p.copy() for p in points]

        return cls(edges, point_inside_contour=None, name=arguments[0][1:-1])

    def clean_points(self):
        """
        TODO : verifier si le dernier point est toujours le meme que le premier point
        lors d'un import step par exemple
        """
        if hasattr(self.edges[0], 'points'):
            points = self.edges[0].points[::]
        else:
            points = self.edges[0].tessellation_points()
        last_points_added = points
        for edge in self.edges[1:]:
            if hasattr(edge, 'points'):
                points_to_add = edge.points
                if points_to_add[0] in [last_points_added[0], last_points_added[-1]]:
                    points.extend(points_to_add[1:])
                elif points_to_add[-1] in [last_points_added[0], last_points_added[-1]]:
                    points.extend(points_to_add[:-1])
                else:
                    self.MPLPlot()
                    raise NotImplementedError
                last_points_added = points_to_add
            else:
                raise NotImplementedError
        
        if len(points) > 1:
            if points[0] == points[-1]:
                points.pop()
        
        return points

    def average_center_point(self):
        nb = len(self.points)
        x = npy.sum([p[0] for p in self.points]) / nb
        y = npy.sum([p[1] for p in self.points]) / nb
        z = npy.sum([p[2] for p in self.points]) / nb
        return Point3D((x,y,z))

    def Rotation(self, center, axis, angle, copy=True):
        if copy:
            new_edges = [edge.Rotation(center, axis, angle, copy=True) for edge in self.edges]
            # new_points = [p.Rotation(center, axis, copy=True) for p in self.points]
            return Contour3D(new_edges, None, self.name)
        else:
            for edge in self.edges:
                edge.Rotation(center, axis, angle, copy=False)
            for point in self.points:
                point.Rotation(center, axis, angle, copy=False)

    def Translation(self, offset, copy=True):
        if copy:
            new_edges = [edge.Translation(offset, copy=True) for edge in self.edges]
            # new_points = [p.Translation(offset, copy=True) for p in self.points]
            return Contour3D(new_edges, None, self.name)
        else:
            for edge in self.edges:
                edge.Translation(offset, copy=False)
            for point in self.points:
                point.Translation(offset, copy=False)

    def frame_mapping(self, frame, side, copy=True):
        """
        side = 'old' or 'new'
        """
        if copy:
            new_edges = [edge.frame_mapping(frame, side, copy=True) for edge in self.edges]
            # new_points = [p.frame_mapping(frame, side, copy=True) for p in self.points]
            return Contour3D(new_edges, None, self.name)
        else:
            for edge in self.edges:
                edge.frame_mapping(frame, side, copy=False)
            for point in self.points:
                point.frame_mapping(frame, side, copy=False)

    def copy(self):
        new_edges = [edge.copy() for edge in self.edges]
        # new_points = [p.Copy() for p in self.points]
        return Contour3D(new_edges, None, self.name)

class Circle3D(Contour3D):
    def __init__(self, center, radius, normal, name=''):
        self.center = center
        self.radius = radius
        self.normal = normal
        Contour3D.__init__(self, [self], name=name)

    def tessellation_points(self, resolution=20):
        plane = Plane3D.from_normal(self.center, self.normal)
        center_2D = self.center.To2D(plane.origin, plane.vectors[0], plane.vectors[1])
        circle2D = Circle2D(center_2D, self.radius)
        tessellation_points_2D = circle2D.tessellation_points()
        tessellation_points_3D = [p.To3D(plane.origin, x3D, y3D) for p in tessellation_points_2D]
        return tessellation_points_3D

    def Length(self):
        return 2* math.pi * self.radius

    def FreeCADExport(self, name, ndigits=3):
#        name = 'primitive{}'.format(ip)
        xc,yc,zc = round(1000*self.center, ndigits)
        xn,yn,zn = round(self.normal, ndigits)
        return '{} = Part.Circle(fc.Vector({},{},{}),fc.Vector({},{},{}),{})\n'.format(name,xc,yc,zc,xn,yn,zn,1000*self.radius)

    def Rotation(self, rot_center, axis, angle, copy=True):
        new_center = self.center.Rotation(rot_center, axis, angle, True)
        new_normal = self.normal.Rotation(rot_center, axis, angle, True)
        if copy:
            return Circle3D(new_center, self.radius, new_normal, self.name)
        else:
            self.center = new_center
            self.normal = new_normal

    def Translation(self, offset, copy=True):
        new_center = self.center.Translation(offset, True)
        new_normal = self.normal.Translation(offset, True)
        if copy:
            return Circle3D(new_center, self.radius, new_normal, self.name)
        else:
            self.center = new_center
            self.normal = new_normal

    @classmethod
    def from_step(cls, arguments, object_dict):
        center = object_dict[arguments[1]].origin
        radius = float(arguments[2])/1000
        normal = object_dict[arguments[1]].w
        return cls(center, radius, normal, arguments[0][1:-1])


class Ellipse3D(Contour3D):
    def __init__(self, major_axis, minor_axis, center, normal, major_dir, name=''):
        
        self.major_axis = major_axis
        self.minor_axis = minor_axis
        self.center = center
        self.normal = normal
        major_dir.Normalize()
        self.major_dir = major_dir
        Contour3D.__init__(self, [self], name=name)

    def FreeCADExport(self, ip, ndigits=3):
        name = 'primitive{}'.format(ip)
        xc, yc, zc = npy.round(1000*self.center.vector, ndigits)
        major_vector = self.center + self.major_axis/2 * self.major_dir
        xmaj, ymaj, zmaj = npy.round(1000*major_vector.vector, ndigits)
        minor_vector = self.center + self.minor_axis/2 * self.normal.Cross(self.major_dir)
        xmin, ymin, zmin = npy.round(1000*minor_vector.vector, ndigits)
        return '{} = Part.Ellipse(fc.Vector({},{},{}), fc.Vector({},{},{}), fc.Vector({},{},{}))\n'.format(name,xmaj,ymaj,zmaj,xmin,ymin,zmin,xc,yc,zc)

    def Rotation(self, rot_center, axis, angle, copy=True):
        new_center = self.center.Rotation(rot_center, axis, angle, True)
        new_normal = self.normal.Rotation(rot_center, axis, angle, True)
        new_major_dir = self.major_dir.Rotation(rot_center, axis, angle, True)
        if copy:
            return Ellipse3D(self.major_axis, self.minor_axis, new_center, new_normal, new_major_dir, self.name)
        else:
            self.center = new_center
            self.normal = new_normal
            self.major_dir = new_major_dir

    def Translation(self, offset, copy=True):
        new_center = self.center.Translation(offset, True)
        new_normal = self.normal.Translation(offset, True)
        new_major_dir = self.major_dir.Translation(offset, True)
        if copy:
            return Ellipse3D(self.major_axis, self.minor_axis, new_center, new_normal, new_major_dir, self.name)
        else:
            self.center = new_center
            self.normal = new_normal
            self.major_dir = new_major_dir

    @classmethod
    def from_step(cls, arguments, object_dict):
        center = object_dict[arguments[1]].origin
        normal = object_dict[arguments[1]].w
        major_dir = object_dict[arguments[1]].u
        major_axis = float(arguments[2])/1000
        minor_axis = float(arguments[3])/1000
        return cls(major_axis, minor_axis, center, normal, major_dir, arguments[0][1:-1])

class Face3D(Primitive3D):
    _standalone_in_db = True
    _generic_eq = True
    _non_serializable_attributes  = ['bounding_box']
    _non_eq_attributes = ['name', 'bounding_box']
    _non_hash_attributes = []

    def __init__(self, contours, plane=None, points=None, polygon2D=None, name=''):
#        Primitive3D.__init__(self, name=name)
        self.contours = contours
        self.plane = plane
        self.points = points
        self.polygon2D = polygon2D

        self.name = name

        contour_points = [p.copy() for p in self.contours[0].points[:]]
        if plane is None:
            self.plane = Plane3D.from_points(contour_points)

        if points is None or polygon2D is None:
            self.points, self.polygon2D = self._repair_points_and_polygon2d(contour_points, self.plane)
            self.contours[0].points = [p.copy() for p in self.points]

        self.bounding_box = self._bounding_box()

        # CHECK #
        for pt in self.points:
            if not self.plane.point_on_plane(pt):
                print('WARNING', pt, 'not on', self.plane)
                print('dot =', self.plane.normal.Dot(pt-self.plane.origin))
                raise ValueError

    def __hash__(self):
        return hash(self.plane) + sum([hash(p) for p in self.points])

    def __eq__(self, other_):
        equal = (self.plane == other_.plane
                  and self.polygon2D == other_.polygon2D)
        for contour, other_contour in zip(self.contours, other_.contours):
            equal = (equal and contour == other_contour)
        for point, other_point in zip(self.points, other_.points):
            equal = (equal and point == other_point)
        return equal

    @classmethod
    def from_step(cls, arguments, object_dict):
        contours = []
        contours.append(object_dict[int(arguments[1][0][1:])])

        plane = Plane3D.from_points(contours[0].points)
        contours[0].points, polygon2D = cls._repair_points_and_polygon2d(contours[0].points, plane)
        points = [p.copy() for p in contours[0].points[:]]

        return cls(contours, plane=plane, points=points, polygon2D=polygon2D, name=arguments[0][1:-1])

    @classmethod
    def _repair_points_and_polygon2d(cls, points, plane):
        if points[0] == points[-1]:
            points = points[:-1]
        polygon_points = [p.To2D(plane.origin, plane.vectors[0], plane.vectors[1]) for p in points]
        repaired_points = [p.copy() for p in points]
        polygon2D = Polygon2D(polygon_points)
        if polygon2D.SelfIntersect()[0]:
            repaired_points = [repaired_points[1]]+[repaired_points[0]]+repaired_points[2:]
            polygon_points = [polygon_points[1]]+[polygon_points[0]]+polygon_points[2:]
            if polygon_points[0] == polygon_points[-1]:
                repaired_points = repaired_points[:-1]
                polygon_points = polygon_points[:-1]
            polygon2D = Polygon2D(polygon_points)
        return repaired_points, polygon2D

    def Rotation(self, center, axis, angle, copy=True):
        if copy:
            new_contour = [subcontour.Rotation(center, axis, angle, copy=True) for subcontour in self.contour]
            new_plane = self.plane.Rotation(center, axis, angle, copy=True)
            new_points = [p.Rotation(center, axis, angle, copy=True) for p in self.points]
            return Face3D(new_contour, new_plane, new_points, self.polygon2D, self.name)
        else:
            for contour in self.contours:
                contour.Rotation(center, axis, angle, copy=False)
            for point in self.points:
                point.Rotation(center, axis, angle, copy=False)
            self.plane.Rotation(center, axis, angle, copy=False)
            self.bounding_box = self._bounding_box()

    def Translation(self, offset, copy=True):
        if copy:
            new_contour = [subcontour.Translation(offset, copy=True) for subcontour in self.contours]
            new_plane = self.plane.Translation(offset, copy=True)
            new_points = [p.Translation(offset, copy=True) for p in self.points]
            return Face3D(new_contour, new_plane, new_points, self.polygon2D, self.name)
        else:
            for contour in self.contours:
                contour.Translation(offset, copy=False)
            for point in self.points:
                point.Translation(offset, copy=False)
            self.plane.Translation(offset, copy=False)
            self.bounding_box = self._bounding_box()

    def frame_mapping(self, frame, side, copy=True):
        """
        side = 'old' or 'new'
        """
        if copy:
            new_contour = [subcontour.frame_mapping(frame, side, copy=True) for subcontour in self.contours]
            new_plane = self.plane.frame_mapping(frame, side, copy=True)
            new_points = [p.frame_mapping(frame, side, copy=True) for p in self.points]
            return Face3D(new_contour, new_plane, new_points, None, self.name)
        else:
            for contour in self.contours:
                contour.frame_mapping(frame, side, copy=False)
            for point in self.points:
                point.frame_mapping(frame, side, copy=False)
            self.plane.frame_mapping(frame, side, copy=False)
            self.bounding_box = self._bounding_box()

    def copy(self):
        new_contour = [contour.copy() for contour in self.contours]
        new_plane = self.plane.copy()
        new_points = [p.Copy() for p in self.points]
        return Face3D(new_contour, new_plane, new_points, self.polygon2D.copy(), self.name)

    def average_center_point(self):
        """
        excluding holes
        """
        points = self.points
        nb = len(points)
        x = npy.sum([p[0] for p in points]) / nb
        y = npy.sum([p[1] for p in points]) / nb
        z = npy.sum([p[2] for p in points]) / nb
        return Point3D((x,y,z))

    def triangulation(self):
        points_3D = []
        vertices = []
        segments = []
        holes = []
        total_len = 0
        for i, contour in enumerate(self.contours):
            points_2D = [p.To2D(self.plane.origin, self.plane.vectors[0], self.plane.vectors[1]) for p in contour.points]
            
            
            # if polygon2D.Area() == 0.:
            #     return None, None
            
            vertices.extend([tuple(p.vector) for p in points_2D])
            
            if len(vertices) != len(set(vertices)):
                return None, None
            
            len_points = len(contour.points)
            segments += [[a+total_len, a+total_len+1] for a in range(len_points-1)]+[[len_points+total_len-1, 0+total_len]]
            total_len += len_points
            points_3D.extend(contour.points)
            if i > 0:
                if contour.point_inside_contour is not None:
                    holes.append(contour.point_inside_contour)
                else:
                    polygon2D = Polygon2D(points_2D)
                    mid_point_3D = contour.average_center_point()
                    mid_point_2D = mid_point_3D.To2D(self.plane.origin, self.plane.vectors[0], self.plane.vectors[1])
                    holes.append(mid_point_2D.vector)
                    if not polygon2D.PointBelongs(mid_point_2D):
                        warnings.warn('average_center_point is not included inside its contour.')
                        
        if holes:
            tri = {'vertices': vertices, 'segments': segments, 'holes': holes}
        else:
            tri = {'vertices': vertices, 'segments': segments}
        # print('tri', tri)
        t = triangle.triangulate(tri, 'p')
<<<<<<< HEAD
        triangles = t['triangles'].tolist()
        # triangle.compare(plt, tri, t)
        # print(triangles)
        return points_3D, triangles
=======
        if 'triangles' in t:
            triangles = t['triangles'].tolist()
            return points_3D, triangles
        else:
            return None, None
>>>>>>> 9ef1e182

    def _bounding_box(self):
        points = self.points

        xmin = min([pt[0] for pt in points])
        xmax = max([pt[0] for pt in points])
        ymin = min([pt[1] for pt in points])
        ymax = max([pt[1] for pt in points])
        zmin = min([pt[2] for pt in points])
        zmax = max([pt[2] for pt in points])

        return BoundingBox(xmin, xmax, ymin, ymax, zmin, zmax)

    def distance_to_point(self, point, return_other_point=False):
        """
        Only works if the surface is planar
        TODO : this function does not take into account if Face has holes
        """
        # On projette le point sur la surface plane
        # Si le point est à l'intérieur de la face, on retourne la distance de projection
        # Si le point est à l'extérieur, on projette le point sur le plan
        # On calcule en 2D la distance entre la projection et le polygone contour
        # On utilise le theroeme de Pytagore pour calculer la distance minimale entre le point et le contour

        projected_pt = point.PlaneProjection3D(self.plane.origin, self.plane.vectors[0], self.plane.vectors[1])
        projection_distance = point.point_distance(projected_pt)

        if self.point_on_face(projected_pt):
            if return_other_point:
                return projection_distance, projected_pt
            return projection_distance

        point_2D = point.To2D(self.plane.origin, self.plane.vectors[0], self.plane.vectors[1])

        border_distance, other_point = self.polygon2D.PointBorderDistance(point_2D, return_other_point=True)

        other_point = other_point.To3D(self.plane.origin , self.plane.vectors[0], self.plane.vectors[1])

        if return_other_point:
            return (projection_distance**2 + border_distance**2)**0.5, other_point
        return (projection_distance**2 + border_distance**2)**0.5

    def distance_to_face(self, face2, return_points=False):
        """
        Only works if the surface is planar
        TODO : this function does not take into account if Face has holes
        TODO : TRAITER LE CAS OU LA DISTANCE LA PLUS COURTE N'EST PAS D'UN SOMMET
        """
        # On calcule la distance entre la face 1 et chaque point de la face 2
        # On calcule la distance entre la face 2 et chaque point de la face 1

        if self.face_intersection(face2) is not None:
            return 0, None, None

        polygon1_points_3D = [Point3D(p.vector) for p in self.points]
        polygon2_points_3D = [Point3D(p.vector) for p in face2.points]

        distances = []
        if not return_points:
            d_min = face2.distance_to_point(polygon1_points_3D[0])
            for point1 in polygon1_points_3D[1:]:
                d = face2.distance_to_point(point1)
                if d < d_min:
                    d_min = d
            for point2 in polygon2_points_3D:
                d = self.distance_to_point(point2)
                if d < d_min:
                    d_min = d
            return d_min

        else:
            for point1 in polygon1_points_3D:
                d, other_point = face2.distance_to_point(point1, return_other_point=True)
                distances.append((d, point1, other_point))
            for point2 in polygon2_points_3D:
                d, other_point = self.distance_to_point(point2, return_other_point=True)
                distances.append((d, point2, other_point))

        d_min, point_min, other_point_min = distances[0]
        for distance in distances[1:]:
            if distance[0] < d_min:
                d_min = distance[0]
                point_min = distance[1]
                other_point_min = distance[2]

        return d_min, point_min, other_point_min

    def point_on_face(self, point):
        """
        Only works if the surface is planar
        TODO : this function does not take into account if Face has holes

        Tells you if a point is on the 3D face and inside its contour
        """

        point_on_plane = self.plane.point_on_plane(point)
        # The point is not in the same plane
        if not point_on_plane:
            print('point not on plane so not on face')
            return False

        point_2D = point.To2D(self.plane.origin, self.plane.vectors[0], self.plane.vectors[1])

        ### PLOT ###
#        ax = self.polygon2D.MPLPlot()
#        point_2D.MPLPlot(ax)
        ############

        if not self.polygon2D.PointBelongs(point_2D):
            ### PLOT ###
#            ax = self.polygon2D.MPLPlot()
#            point_2D.MPLPlot(ax)
#            ax.set_title('DEHORS')
#            ax.set_aspect('equal')
            ############
            return False
        ### PLOT ###
#        ax = self.polygon2D.MPLPlot()
#        point_2D.MPLPlot(ax)
#        ax.set_title('DEDANS')
#        ax.set_aspect('equal')
        ############
        return True

    def edge_intersection(self, edge):
        linesegment = LineSegment3D(*edge.points)
        intersection_point = self.plane.linesegment_intersection(linesegment)

        if intersection_point is None:
            return None

        point_on_face_boo = self.point_on_face(intersection_point)
        if not point_on_face_boo:
            return None

        return intersection_point

    def linesegment_intersection(self, linesegment, abscissea=False):
        if abscissea:
            intersection_point, intersection_abscissea = self.plane.linesegment_intersection(linesegment, True)
        else:
            intersection_point = self.plane.linesegment_intersection(linesegment)

        if intersection_point is None:
            if abscissea:
                return None, None
            return None
        point_on_face_boo = self.point_on_face(intersection_point)
        ### PLOT ###
#        if point_on_face_boo:
#            ax = self.plot()
#            linesegment.MPLPlot(ax)
#            Point3D(intersection_point.vector).MPLPlot(ax)
#            self.plane.MPLPlot(ax)
#            ax.set_aspect('equal')

#            print('=>', self.plane.normal.Dot(intersection_point-self.plane.origin))
#            print('point_on_face_boo', point_on_face_boo)
        ############
        if not point_on_face_boo:
            if abscissea:
                return None, None
            return None

        if abscissea:
            return intersection_point, intersection_abscissea
        return intersection_point

    def face_intersection(self, face2):
        """
        Only works if the surface is planar
        TODO : this function does not take into account if Face has holes
        """
        bbox1 = self.bounding_box
        bbox2 = face2.bounding_box
        if not bbox1.bbox_intersection(bbox2):
            return None

        intersection_points = []

        for edge2 in face2.contours[0].edges:
            intersection_point = self.edge_intersection(edge2)
            if intersection_point is not None:
                intersection_points.append(intersection_point)

        for edge1 in self.contours[0].edges:
            intersection_point = face2.edge_intersection(edge1)
            if intersection_point is not None:
                intersection_points.append(intersection_point)

        if not intersection_points:
            return None

        return intersection_points

    def plot(self, ax=None):
        fig = plt.figure()
        if ax is None:
            ax = fig.add_subplot(111, projection='3d')

#        x = [p[0] for edge in self.contours[0].edges for p in edge.points]
#        y = [p[1] for edge in self.contours[0].edges for p in edge.points]
#        z = [p[2] for edge in self.contours[0].edges for p in edge.points]
#        print(x,y,z)
        x = [p[0] for p in self.contours[0].points]
        y = [p[1] for p in self.contours[0].points]
        z = [p[2] for p in self.contours[0].points]

        ax.scatter(x, y, z)
        ax.set_xlabel('X Label')
        ax.set_ylabel('Y Label')
        ax.set_zlabel('Z Label')
        for edge in self.contours[0].edges:
            for point1, point2 in (edge.points, edge.points[1:]+[edge.points[0]]):
                xs = [point1[0], point2[0]]
                ys = [point1[1], point2[1]]
                zs = [point1[2], point2[2]]
                line = mpl_toolkits.mplot3d.art3d.Line3D(xs, ys, zs)
                ax.add_line(line)

        plt.show()
        return ax


class Shell3D(CompositePrimitive3D):
    _standalone_in_db = True
    _generic_eq = True
    _non_serializable_attributes  = ['bounding_box']
    _non_eq_attributes = ['name', 'color', 'bounding_box', 'contours']
    _non_hash_attributes = []

    def __init__(self, faces, name='', color=None):
        self.faces = faces
        self.name = name
        self.color = color
        self.bounding_box = self._bounding_box()

    def __hash__(self):
        return sum([hash(f) for f in self.faces])

    def __eq__(self, other_):
        equal = True
        for face, other_face in zip(self.faces, other_.faces):
            equal = (equal and face == other_face)
        return equal

    @classmethod
    def from_step(cls, arguments, object_dict):
        faces = []
        for face in arguments[1]:
            faces.append(object_dict[int(face[1:])])
        return cls(faces, arguments[0][1:-1])

    def Rotation(self, center, axis, angle, copy=True):
        if copy:
            new_faces = [face.Rotation(center, axis, angle, copy=True) for face in self.faces]
            return Shell3D(new_faces, self.name)
        else:
            for face in self.faces:
                face.Rotation(center, axis, angle, copy=False)
            self.bounding_box = self._bounding_box()

    def Translation(self, offset, copy=True):
        if copy:
            new_faces = [face.Translation(offset, copy=True) for face in self.faces]
            return Shell3D(new_faces, self.name)
        else:
            for face in self.faces:
                face.Translation(offset, copy=False)
            self.bounding_box = self._bounding_box()

    def frame_mapping(self, frame, side, copy=True):
        """
        side = 'old' or 'new'
        """
        if copy:
            new_faces = [face.frame_mapping(frame, side, copy=True) for face in self.faces]
            return Shell3D(new_faces, self.name)
        else:
            for face in self.faces:
                face.frame_mapping(frame, side, copy=False)
            self.bounding_box = self._bounding_box()

    def copy(self):
        new_faces = [face.copy() for face in self.faces]
        return Shell3D(new_faces, self.name)

    def union(self, shell2):
        new_faces = [face for face in self.faces+shell2.faces]
        new_name = self.name+' union '+shell2.name
        new_color = self.color
        return Shell3D(new_faces, new_name, new_color)

    def _bounding_box(self):
        """
        Returns the boundary box
        """
        points = []
        for face in self.faces:
            points.extend(face.bounding_box.points)

        xmin = min([pt[0] for pt in points])
        xmax = max([pt[0] for pt in points])
        ymin = min([pt[1] for pt in points])
        ymax = max([pt[1] for pt in points])
        zmin = min([pt[2] for pt in points])
        zmax = max([pt[2] for pt in points])

        return BoundingBox(xmin, xmax, ymin, ymax, zmin, zmax, self.name)

    def point_belongs(self, point):
        """
        Ray Casting algorithm
        Returns True if the point is inside the Shell, False otherwise
        """
        epsilon = 1

        bbox = self.bounding_box
        if point[0] < bbox.xmin or point[0] > bbox.xmax:
            return False
        if point[1] < bbox.ymin or point[1] > bbox.ymax:
            return False
        if point[2] < bbox.zmin or point[2] > bbox.zmax:
            return False

        rays = []
        rays.append(LineSegment3D(point, Point3D((bbox.xmin-random.uniform(0, 1)*epsilon, bbox.ymin-random.uniform(0, 1)*epsilon, bbox.zmin-random.uniform(0, 1)*epsilon))))
        rays.append(LineSegment3D(point, Point3D((bbox.xmax+random.uniform(0, 1)*epsilon, bbox.ymin-random.uniform(0, 1)*epsilon, bbox.zmin-random.uniform(0, 1)*epsilon))))
        rays.append(LineSegment3D(point, Point3D((bbox.xmin-random.uniform(0, 1)*epsilon, bbox.ymax+random.uniform(0, 1)*epsilon, bbox.zmin-random.uniform(0, 1)*epsilon))))
        rays.append(LineSegment3D(point, Point3D((bbox.xmin-random.uniform(0, 1)*epsilon, bbox.ymin-random.uniform(0, 1)*epsilon, bbox.zmax+random.uniform(0, 1)*epsilon))))
        rays.append(LineSegment3D(point, Point3D((bbox.xmax+random.uniform(0, 1)*epsilon, bbox.ymax+random.uniform(0, 1)*epsilon, bbox.zmax+random.uniform(0, 1)*epsilon))))
        rays.append(LineSegment3D(point, Point3D((bbox.xmax+random.uniform(0, 1)*epsilon, bbox.ymax+random.uniform(0, 1)*epsilon, bbox.zmin-random.uniform(0, 1)*epsilon))))
        rays.append(LineSegment3D(point, Point3D((bbox.xmax+random.uniform(0, 1)*epsilon, bbox.ymin-random.uniform(0, 1)*epsilon, bbox.zmax+random.uniform(0, 1)*epsilon))))
        rays.append(LineSegment3D(point, Point3D((bbox.xmin-random.uniform(0, 1)*epsilon, bbox.ymax+random.uniform(0, 1)*epsilon, bbox.zmax+random.uniform(0, 1)*epsilon))))

        rays = sorted(rays, key=lambda ray: ray.Length())

        rays_intersections = []
        tests = []
        for ray in rays[:3]:
            count = 0
            ray_intersection = []
            is_inside = True
            for face in self.faces:
                intersection_point = face.linesegment_intersection(ray)
                if intersection_point is not None:
                    ray_intersection.append(intersection_point)
                    count += 1
            if count%2 == 0:
                is_inside = False
            tests.append(is_inside)
            rays_intersections.append(ray_intersection)

        if sum(tests) == 0 or sum(tests) == 3:
            return tests[0]
#        else:
#            print('PROBLEME')
#            print(point)
#            raise NotImplementedError
#            if tuple(point.vector) == (-0.3, 0.25, -0.25):
            ### BABYLON ###
#                print('------------------------')
#                point = Point3D(point.vector)
#                print(point.Babylon())
#                for ray in rays[:3]:
#                    print(ray.Babylon())
#                for ray in rays_intersections:
#                    for point in ray:
#                        point = Point3D(point.vector)
#                        print(point.Babylon())
#                print('------------------------')
            ###############

        return sum(tests) > 1

    def is_inside_shell(self, shell2):
        """
        Returns True if all the points of self are inside shell2 and no face \
        are intersecting
        """
        bbox1 = self.bounding_box
        bbox2 = shell2.bounding_box
        if not bbox1.is_inside_bbox(bbox2):
            return False

        points = []
        for face in self.faces:
            points.extend(face.contours[0].points)

        for point in points:
            if not shell2.point_belongs(point):
                return False

        # Check if any faces are intersecting
        for face1 in self.faces:
            for face2 in shell2.faces:
                intersection_points = face1.face_intersection(face2)
                if intersection_points is not None:
#                    print('Two faces are intersecting :', face1, face2)
                    return False

        return True

    def shell_intersection(self, shell2):
        """
        Return None if disjointed
        Return (1, 0) or (0, 1) if one is inside the other
        Return (n1, n2) if intersection

        4 cases :
            (n1, n2) with face intersection             => (n1, n2)
            (0, 0) with face intersection               => (0, 0)
            (0, 0) with no face intersection            => None
            (1, 0) or (0, 1) with no face intersection  => 1
        """
        # Check if boundary boxes don't intersect
        bbox1 = self.bounding_box
        bbox2 = shell2.bounding_box
        if not bbox1.bbox_intersection(bbox2):
#            print("No intersection of shells' BBox")
            return None

        # Check if any point of the first shell is in the second shell
        points1 = []
        for face in self.faces:
            points1.extend(face.contours[0].points)
        points2 = []
        for face in shell2.faces:
            points2.extend(face.contours[0].points)

        nb_pts1 = len(points1)
        nb_pts2 = len(points2)
        compteur1 = 0
        compteur2 = 0
        for point1 in points1:
            if shell2.point_belongs(point1):
                compteur1 += 1
        for point2 in points2:
            if self.point_belongs(point2):
                compteur2 += 1

        inter1 = compteur1/nb_pts1
        inter2 = compteur2/nb_pts2
#        print('shell intersection')
#        print('shell1 intersecte shell2 à', inter1*100, '%')
#        print('shell2 intersecte shell1 à', inter2*100, '%')

        for face1 in self.faces:
            for face2 in shell2.faces:
                intersection_points = face1.face_intersection(face2)
                if intersection_points is not None:
#                    print('Two faces are intersecting :', face1, face2)
#                    ax = face1.plot()
#                    face2.plot(ax)
                    return inter1, inter2
        if (inter1, inter2) == (0, 0):
            return None
        return 1

    def distance_to_shell(self, shell2, add_to_volumemodel=None):
        """
        Returns a Mesure object if the distance is not zero, otherwise returns None
        """

        if self.shell_intersection(shell2) is not None and self.shell_intersection(shell2) != 1:
            return None

        distance_min, point1_min, point2_min = self.faces[0].distance_to_face(shell2.faces[0], return_points=True)
        for face1 in self.faces:
            bbox1 = face1.bounding_box
            for face2 in shell2.faces:
                bbox2 = face2.bounding_box
                bbox_distance = bbox1.distance_to_bbox(bbox2)
                if bbox_distance < distance_min:
                    distance, point1, point2 = face1.distance_to_face(face2, return_points=True)
                    if distance == 0:
                        return None
                    elif distance < distance_min:
                        distance_min, point1_min, point2_min = distance, point1, point2

        mesure = Mesure(point1_min, point2_min)

        if add_to_volumemodel is not None:
            add_to_volumemodel.primitives.append(mesure)

        return mesure

    def distance_to_point(self, point, add_to_volumemodel=None):
        """
        Computes the distance of a point to a Shell3D, whether it is inside or outside the Shell3D
        """
        distance_min, point1_min, point2_min = self.faces[0].distance_to_point(point, return_other_point=True)
        for face in self.faces[1:]:
            bbox_distance = self.bounding_box.distance_to_point(point)
            if bbox_distance < distance_min:
                distance, point1, point2 = face.distance_to_point(point, return_other_point=True)
                if distance < distance_min:
                    distance_min, point1_min, point2_min = distance, point1, point2

        mesure = Mesure(point1_min, point2_min)

        if add_to_volumemodel is not None:
            add_to_volumemodel.primitives.append(mesure)

        return mesure

    def intersection_internal_aabb_volume(self, shell2):
        """
        aabb made of the intersection points and the points of self internal to shell2
        """
        intersections_points = []
        for face1 in self.faces:
            for face2 in shell2.faces:
                intersection_points = face1.face_intersection(face2)
                if intersection_points is not None:
                    intersections_points.extend(intersection_points)

        shell1_points_inside_shell2 = []
        for face in self.faces:
            for point in face.points:
                if shell2.point_belongs(point):
                    shell1_points_inside_shell2.append(point)

        if len(intersections_points+shell1_points_inside_shell2) == 0:
            return 0
        bbox = BoundingBox.from_points(intersections_points+shell1_points_inside_shell2)
        return bbox.volume()

    def intersection_external_aabb_volume(self, shell2):
        """
        aabb made of the intersection points and the points of self external to shell2
        """
        intersections_points = []
        for face1 in self.faces:
            for face2 in shell2.faces:
                intersection_points = face1.face_intersection(face2)
                if intersection_points is not None:
                    intersections_points.extend(intersection_points)

        shell1_points_outside_shell2 = []
        for face in self.faces:
            for point in face.points:
                if not shell2.point_belongs(point):
                    shell1_points_outside_shell2.append(point)

        if len(intersections_points+shell1_points_outside_shell2) == 0:
            return 0
        bbox = BoundingBox.from_points(intersections_points+shell1_points_outside_shell2)
        return bbox.volume()

    def babylon_meshes(self):
        positions = []
        indices = []

        nb_points = 0
        for i, face in enumerate(self.faces):
            points_3D, triangles_indexes = face.triangulation()
<<<<<<< HEAD
            if points_3D is None and triangles_indexes is None:
                continue
            for point in points_3D:
                positions.extend([i for i in round(point, 6)])

            for j, indexes in enumerate(triangles_indexes):
                indices.extend([i+nb_points for i in indexes])
            nb_points += len(points_3D)
=======
            if points_3D is not None:
                for point in points_3D:
                    positions.extend([i for i in round(point, 6)])
    
                for j, indexes in enumerate(triangles_indexes):
                    indices.extend([i+nb_points for i in indexes])
                nb_points += len(points_3D)
>>>>>>> 9ef1e182

        babylon_mesh = {'positions': positions,
                        'indices': indices,
                        'name': self.name,
                        }
        
        if self.color is None:
            babylon_mesh['color'] = [0.2, 0.2, 0.2]
        else:
            babylon_mesh['color'] = self.color
        
        return [babylon_mesh]

    def babylon_script(self, name='primitive_mesh'):
        s = 'var {} = new BABYLON.Mesh("{}", scene);\n'.format(name, name)

        mesh = self.babylon_meshes()[0]
        
        s += 'var positions = {};\n'.format(mesh['positions'])
        s += 'var indices = {};\n'.format(mesh['indices'])
        s += 'var normals = [];\n'
        s += 'var vertexData = new BABYLON.VertexData();\n'
        s += 'BABYLON.VertexData.ComputeNormals(positions, indices, normals);\n'
        s += 'vertexData.positions = positions;\n'
        s += 'vertexData.indices = indices;\n'
        s += 'vertexData.normals = normals;\n'
        s += 'vertexData.applyToMesh({});\n'.format(name)
        s += '{}.enableEdgesRendering(0.9);\n'.format(name)
        s += '{}.edgesWidth = 0.1;\n'.format(name)
        s += '{}.edgesColor = new BABYLON.Color4(0, 0, 0, 0.6);\n'.format(name)
        s += 'var mat = new BABYLON.StandardMaterial("mat", scene);\n'
#        s += 'mat.diffuseColor = BABYLON.Color3.Green();\n'
#        s += 'mat.specularColor = new BABYLON.Color3(0.5, 0.6, 0.87);\n'
#        s += 'mat.emissiveColor = new BABYLON.Color3(1, 1, 1);\n'
#        s += 'mat.ambientColor = new BABYLON.Color3(0.23, 0.98, 0.53);\n'
        s += 'mat.backFaceCulling = false;\n'
        s += '{}.material = mat;\n'.format(name)
        if self.color is not None:
            s += 'mat.diffuseColor = new BABYLON.Color3({}, {}, {});\n'.format(*self.color)
        return s

        

class BoundingBox(dc.DessiaObject):
    """
    An axis aligned boundary box
    """
    def __init__(self, xmin, xmax, ymin, ymax, zmin, zmax, name=''):
        self.xmin = xmin
        self.xmax = xmax
        self.ymin = ymin
        self.ymax = ymax
        self.zmin = zmin
        self.zmax = zmax
        self.points = [Point3D((self.xmin, self.ymin, self.zmin)), \
                       Point3D((self.xmax, self.ymin, self.zmin)), \
                       Point3D((self.xmax, self.ymax, self.zmin)), \
                       Point3D((self.xmin, self.ymax, self.zmin)), \
                       Point3D((self.xmin, self.ymin, self.zmax)), \
                       Point3D((self.xmax, self.ymin, self.zmax)), \
                       Point3D((self.xmax, self.ymax, self.zmax)), \
                       Point3D((self.xmin, self.ymax, self.zmax))]
        self.center = (self.points[0]+self.points[-2])/2
        self.name = name

    def __hash__(self):
        return sum([hash(p) for p in self.points])

    def plot(self, ax=None, color=''):
        fig = plt.figure()
        if ax is None:
            ax = fig.add_subplot(111, projection='3d')

        bbox_edges =  [[self.points[0], self.points[1]], [self.points[0], self.points[3]], \
                       [self.points[0], self.points[4]], [self.points[1], self.points[2]], \
                       [self.points[1], self.points[5]], [self.points[2], self.points[3]], \
                       [self.points[2], self.points[6]], [self.points[3], self.points[7]], \
                       [self.points[4], self.points[5]], [self.points[5], self.points[6]], \
                       [self.points[6], self.points[7]], [self.points[7], self.points[4]]]

        x = [p[0] for p in self.points]
        y = [p[1] for p in self.points]
        z = [p[2] for p in self.points]
        ax.scatter(x, y, z)
        for edge in bbox_edges:
            ax.plot3D([edge[0][0], edge[1][0]],
                      [edge[0][1], edge[1][1]],
                      [edge[0][2], edge[1][2]],
                      'gray')
        ax.set_xlabel('X Label')
        ax.set_ylabel('Y Label')
        ax.set_zlabel('Z Label')
        plt.show()
        return ax

    @classmethod
    def from_points(cls, points):
        # if len(points) == 0:
        #     return (0, 0, 0, 0, 0, 0)
        xmin = min([pt[0] for pt in points])
        xmax = max([pt[0] for pt in points])
        ymin = min([pt[1] for pt in points])
        ymax = max([pt[1] for pt in points])
        zmin = min([pt[2] for pt in points])
        zmax = max([pt[2] for pt in points])
        return cls(xmin, xmax, ymin, ymax, zmin, zmax)

    def volume(self):
        return (self.xmax-self.xmin)*(self.ymax-self.ymin)*(self.zmax-self.zmin)

    def bbox_intersection(self, bbox2):
        return (self.xmin < bbox2.xmax and self.xmax > bbox2.xmin \
                and self.ymin < bbox2.ymax and self.ymax > bbox2.ymin \
                and self.zmin < bbox2.zmax and self.zmax > bbox2.zmin)

    def is_inside_bbox(self, bbox2):
        return (self.xmin > bbox2.xmin and self.xmax < bbox2.xmax \
                and self.ymin > bbox2.ymin and self.ymax < bbox2.ymax \
                and self.zmin > bbox2.zmin and self.zmax < bbox2.zmax)

    def intersection_volume(self, bbox2):
        if not self.bbox_intersection(bbox2):
            return 0

        permute_bbox1 = self
        permute_bbox2 = bbox2

        if permute_bbox2.xmin < permute_bbox1.xmin:
            permute_bbox1, permute_bbox2 = permute_bbox2, permute_bbox1
        lx = permute_bbox1.xmax - permute_bbox2.xmin

        if permute_bbox2.ymin < permute_bbox1.ymin:
            permute_bbox1, permute_bbox2 = permute_bbox2, permute_bbox1
        ly = permute_bbox1.ymax - permute_bbox2.ymin

        if permute_bbox2.zmin < permute_bbox1.zmin:
            permute_bbox1, permute_bbox2 = permute_bbox2, permute_bbox1
        lz = permute_bbox1.zmax - permute_bbox2.zmin

        return lx*ly*lz

    def distance_to_bbox(self, bbox2):
        if self.bbox_intersection(bbox2):
            return 0

        permute_bbox1 = self
        permute_bbox2 = bbox2

        if permute_bbox2.xmin < permute_bbox1.xmin:
            permute_bbox1, permute_bbox2 = permute_bbox2, permute_bbox1
        dx = permute_bbox2.xmin - permute_bbox1.xmax
        if dx < 0:
            dx = 0

        if permute_bbox2.ymin < permute_bbox1.ymin:
            permute_bbox1, permute_bbox2 = permute_bbox2, permute_bbox1
        dy = permute_bbox2.ymin - permute_bbox1.ymax
        if dy < 0:
            dy = 0

        if permute_bbox2.zmin < permute_bbox1.zmin:
            permute_bbox1, permute_bbox2 = permute_bbox2, permute_bbox1
        dz = permute_bbox2.zmin - permute_bbox1.zmax
        if dz < 0:
            dz = 0

        return (dx**2 + dy**2 + dz**2)**0.5

    def point_belongs(self, point):
        return self.xmin < point[0] and point[0] < self.xmax \
        and self.ymin < point[1] and point[1] < self.ymax \
        and self.zmin < point[2] and point[2] < self.zmax

    def distance_to_point(self, point):
        if self.point_belongs(point):
            return min([self.xmax-point[0], point[0]-self.xmin,
                        self.ymax-point[1], point[1]-self.ymin,
                        self.zmax-point[2], point[2]-self.zmin])
        else:
            if point[0] < self.xmin:
                dx = self.xmin - point[0]
            elif self.xmax < point[0]:
                dx = point[0] - self.xmax
            else:
                dx = 0

            if point[1] < self.ymin:
                dy = self.ymin - point[1]
            elif self.ymax < point[1]:
                dy = point[1] - self.ymax
            else:
                dy = 0

            if point[2] < self.zmin:
                dz = self.zmin - point[2]
            elif self.zmax < point[2]:
                dz = point[2] - self.zmax
            else:
                dz = 0
        return (dx**2 + dy**2 + dz**2)**0.5

    def distance_between_two_points_on_bbox(self, point1, point2):

        if   math.isclose(point1[0], self.xmin, abs_tol=1e-8):
            face_point1 = 5
        elif math.isclose(point1[0], self.xmax, abs_tol=1e-8):
            face_point1 = 3
        elif math.isclose(point1[1], self.ymin, abs_tol=1e-8):
            face_point1 = 4
        elif math.isclose(point1[1], self.ymax, abs_tol=1e-8):
            face_point1 = 2
        elif math.isclose(point1[2], self.zmin, abs_tol=1e-8):
            face_point1 = 6
        elif math.isclose(point1[2], self.zmax, abs_tol=1e-8):
            face_point1 = 1
        else:
            raise NotImplementedError

        if   math.isclose(point2[0], self.xmin, abs_tol=1e-8):
            face_point2 = 5
        elif math.isclose(point2[0], self.xmax, abs_tol=1e-8):
            face_point2 = 3
        elif math.isclose(point2[1], self.ymin, abs_tol=1e-8):
            face_point2 = 4
        elif math.isclose(point2[1], self.ymax, abs_tol=1e-8):
            face_point2 = 2
        elif math.isclose(point2[2], self.zmin, abs_tol=1e-8):
            face_point2 = 6
        elif math.isclose(point2[2], self.zmax, abs_tol=1e-8):
            face_point2 = 1
        else:
            raise NotImplementedError

        point1_copy = point1.copy()
        point2_copy = point2.copy()
#        print(face_point1, face_point2)
        if face_point1 > face_point2:
#            print('inversion')
            point1, point2 = point2, point1
            face_point1, face_point2 = face_point2, face_point1

        # The points are on the same face
        if face_point1 == face_point2:
            return point1.point_distance(point2)

        deltax = self.xmax - self.xmin
        deltay = self.ymax - self.ymin
        deltaz = self.zmax - self.zmin

        point1_2d_coordinate_dict = {1: Point2D((point1[0]-self.xmin-deltax/2, point1[1]-self.ymin-deltay/2)),
                                     2: Point2D((point1[2]-self.zmin-deltaz/2, point1[0]-self.xmin-deltax/2)),
                                     3: Point2D((point1[1]-self.ymin-deltay/2, point1[2]-self.zmin-deltaz/2)),
                                     4: Point2D((point1[0]-self.xmin-deltax/2, point1[2]-self.zmin-deltaz/2)),
                                     5: Point2D((point1[2]-self.zmin-deltaz/2, point1[1]-self.ymin-deltay/2)),
                                     6: Point2D((point1[1]-self.ymin-deltay/2, point1[0]-self.xmin-deltax/2))}

        point2_2d_coordinate_dict = {1: Point2D((point2[0]-self.xmin-deltax/2, point2[1]-self.ymin-deltay/2)),
                                     2: Point2D((point2[2]-self.zmin-deltaz/2, point2[0]-self.xmin-deltax/2)),
                                     3: Point2D((point2[1]-self.ymin-deltay/2, point2[2]-self.zmin-deltaz/2)),
                                     4: Point2D((point2[0]-self.xmin-deltax/2, point2[2]-self.zmin-deltaz/2)),
                                     5: Point2D((point2[2]-self.zmin-deltaz/2, point2[1]-self.ymin-deltay/2)),
                                     6: Point2D((point2[1]-self.ymin-deltay/2, point2[0]-self.xmin-deltax/2))}

        vertex_2d_coordinate_dict = {1: [Point2D((self.xmin-self.xmin-deltax/2, self.ymin-self.ymin-deltay/2)), Point2D((self.xmin-self.xmin-deltax/2, self.ymax-self.ymin-deltay/2)), Point2D((self.xmax-self.xmin-deltax/2, self.ymax-self.ymin-deltay/2)), Point2D((self.xmax-self.xmin-deltax/2, self.ymin-self.ymin-deltay/2))],
                                     2: [Point2D((self.zmin-self.zmin-deltaz/2, self.xmin-self.xmin-deltax/2)), Point2D((self.zmin-self.zmin-deltaz/2, self.xmax-self.xmin-deltax/2)), Point2D((self.zmax-self.zmin-deltaz/2, self.xmax-self.xmin-deltax/2)), Point2D((self.zmax-self.zmin-deltaz/2, self.xmin-self.xmin-deltax/2))],
                                     3: [Point2D((self.ymin-self.ymin-deltay/2, self.zmin-self.zmin-deltaz/2)), Point2D((self.ymin-self.ymin-deltay/2, self.zmax-self.zmin-deltaz/2)), Point2D((self.ymax-self.ymin-deltay/2, self.zmax-self.zmin-deltaz/2)), Point2D((self.ymax-self.ymin-deltay/2, self.zmin-self.zmin-deltaz/2))],
                                     4: [Point2D((self.xmin-self.xmin-deltax/2, self.zmin-self.zmin-deltaz/2)), Point2D((self.xmin-self.xmin-deltax/2, self.zmax-self.zmin-deltaz/2)), Point2D((self.xmax-self.xmin-deltax/2, self.zmax-self.zmin-deltaz/2)), Point2D((self.xmax-self.xmin-deltax/2, self.zmin-self.zmin-deltaz/2))],
                                     5: [Point2D((self.zmin-self.zmin-deltaz/2, self.ymin-self.ymin-deltay/2)), Point2D((self.zmin-self.zmin-deltaz/2, self.ymax-self.ymin-deltay/2)), Point2D((self.zmax-self.zmin-deltaz/2, self.ymax-self.ymin-deltay/2)), Point2D((self.zmax-self.zmin-deltaz/2, self.ymin-self.ymin-deltay/2))],
                                     6: [Point2D((self.ymin-self.ymin-deltay/2, self.xmin-self.xmin-deltax/2)), Point2D((self.ymin-self.ymin-deltay/2, self.xmax-self.xmin-deltax/2)), Point2D((self.ymax-self.ymin-deltay/2, self.xmax-self.xmin-deltax/2)), Point2D((self.ymax-self.ymin-deltay/2, self.xmin-self.xmin-deltax/2))],}

#        vertex_2d_coordinate_dict2 = {1: [Point2D((self.xmin, self.ymin)), Point2D((self.xmin, self.ymax)), Point2D((self.xmax, self.ymax)), Point2D((self.xmax, self.ymin))],
#                                    2: [Point2D((self.zmin, self.xmin)), Point2D((self.zmin, self.xmax)), Point2D((self.zmax, self.xmax)), Point2D((self.zmax, self.xmin))],
#                                     3: [Point2D((self.ymin, self.zmin)), Point2D((self.ymin, self.zmax)), Point2D((self.ymax, self.zmax)), Point2D((self.ymax, self.zmin))],
#                                     4: [Point2D((self.xmin, self.zmin)), Point2D((self.xmin, self.zmax)), Point2D((self.xmax, self.zmax)), Point2D((self.xmax, self.zmin))],
#                                     5: [Point2D((self.zmin, self.ymin)), Point2D((self.zmin, self.ymax)), Point2D((self.zmax, self.ymax)), Point2D((self.zmax, self.ymin))],
#                                     6: [Point2D((self.ymin, self.xmin)), Point2D((self.ymin, self.xmax)), Point2D((self.ymax, self.xmax)), Point2D((self.ymax, self.xmin))],}


        vertex_to_3d_dict = {1: (2, self.zmax, 0, 1),
                             2: (1, self.ymax, 2, 0),
                             3: (0, self.xmax, 1, 2),
                             4: (1, self.ymin, 0, 2),
                             5: (0, self.xmin, 2, 1),
                             6: (2, self.zmin, 1, 0)}

        offset_dict = {0: self.xmin+deltax/2,
                       1: self.ymin+deltay/2,
                       2: self.zmin+deltaz/2}

        opposite_face_dict = {1: 6, 2: 4, 3: 5, 4: 2, 5: 3, 6: 1}

        combination_dict = {(1, 2): Frame2D(Point2D((0,  deltay/2+deltaz/2)), Vector2D((0,-1)), Vector2D(( 1, 0))),
                            (2, 1): Frame2D(Point2D(( deltay/2+deltaz/2, 0)), Vector2D((0, 1)), Vector2D((-1, 0))),
                            (1, 3): Frame2D(Point2D(( deltax/2+deltaz/2, 0)), Vector2D((0, 1)), Vector2D((-1, 0))),
                            (3, 1): Frame2D(Point2D((0,  deltax/2+deltaz/2)), Vector2D((0,-1)), Vector2D(( 1, 0))),
                            (1, 4): Frame2D(Point2D((0, -deltay/2-deltaz/2)), Vector2D((1, 0)), Vector2D(( 0, 1))),
                            (4, 1): Frame2D(Point2D((-deltay/2-deltaz/2, 0)), Vector2D((1, 0)), Vector2D(( 0, 1))),
                            (1, 5): Frame2D(Point2D((-deltax/2-deltaz/2, 0)), Vector2D((1, 0)), Vector2D(( 0, 1))),
                            (5, 1): Frame2D(Point2D((0, -deltax/2-deltaz/2)), Vector2D((1, 0)), Vector2D(( 0, 1))),
                            (2, 3): Frame2D(Point2D((0,  deltax/2+deltay/2)), Vector2D((0,-1)), Vector2D(( 1, 0))),
                            (3, 2): Frame2D(Point2D(( deltax/2+deltay/2, 0)), Vector2D((0, 1)), Vector2D((-1, 0))),
                            (2, 5): Frame2D(Point2D((0, -deltax/2-deltay/2)), Vector2D((1, 0)), Vector2D(( 0, 1))),
                            (5, 2): Frame2D(Point2D((-deltax/2-deltay/2, 0)), Vector2D((1, 0)), Vector2D(( 0, 1))),
                            (2, 6): Frame2D(Point2D((-deltaz/2-deltay/2, 0)), Vector2D((1, 0)), Vector2D(( 0, 1))),
                            (6, 2): Frame2D(Point2D((0, -deltaz/2-deltay/2)), Vector2D((1, 0)), Vector2D(( 0, 1))),
                            (3, 4): Frame2D(Point2D((-deltay/2-deltax/2, 0)), Vector2D((1, 0)), Vector2D(( 0, 1))),
                            (4, 3): Frame2D(Point2D((0, -deltay/2-deltax/2)), Vector2D((1, 0)), Vector2D(( 0, 1))),
                            (3, 6): Frame2D(Point2D((0, -deltaz/2-deltax/2)), Vector2D((1, 0)), Vector2D(( 0, 1))),
                            (6, 3): Frame2D(Point2D((-deltaz/2-deltax/2, 0)), Vector2D((1, 0)), Vector2D(( 0, 1))),
                            (4, 5): Frame2D(Point2D((-deltax/2-deltay/2, 0)), Vector2D((0, 1)), Vector2D((-1, 0))),
                            (5, 4): Frame2D(Point2D((0, -deltax/2-deltay/2)), Vector2D((0,-1)), Vector2D(( 1, 0))),
                            (4, 6): Frame2D(Point2D((0, -deltaz/2-deltay/2)), Vector2D((0,-1)), Vector2D(( 1, 0))),
                            (6, 4): Frame2D(Point2D((-deltaz/2-deltay/2, 0)), Vector2D((0, 1)), Vector2D((-1, 0))),
                            (5, 6): Frame2D(Point2D((-deltaz/2-deltax/2, 0)), Vector2D((0, 1)), Vector2D((-1, 0))),
                            (6, 5): Frame2D(Point2D((0, -deltaz/2-deltax/2)), Vector2D((0,-1)), Vector2D(( 1, 0)))}

        point1_2d = point1_2d_coordinate_dict[face_point1]
        point2_2d = point2_2d_coordinate_dict[face_point2]

        # The points are on adjacent faces
        if opposite_face_dict[face_point1] != face_point2:
            frame =  combination_dict[(face_point1, face_point2)]
            net_point2 = frame.OldCoordinates(point2_2d)

            # Computes the 3D intersection between the net_line and the edges of the face_point1
            net_line = LineSegment2D(point1_2d, net_point2)
            vertex_points = vertex_2d_coordinate_dict[face_point1]
            edge_lines = [LineSegment2D(p1, p2) for p1, p2 in zip(vertex_points, vertex_points[1:]+[vertex_points[0]])]
            for line in edge_lines:
                edge_intersection_point, a, b = Point2D.LinesIntersection(net_line, line, curvilinear_abscissa=True)
                if edge_intersection_point is not None \
                and a > 0 and a < 1 and b > 0 and b < 1:
                    break
            offset_indice, offset, indice1, indice2 = vertex_to_3d_dict[face_point1]
            disordered_coordinate = [(indice1, edge_intersection_point[0]+offset_dict[indice1]),
                                     (indice2, edge_intersection_point[1]+offset_dict[indice2]),
                                     (offset_indice, offset)]
            disordered_coordinate = sorted(disordered_coordinate, key=lambda a: a[0])
            intersection_point_3d = Point3D(tuple([p[1] for p in disordered_coordinate]))

            mesures = [Mesure(point1_copy, intersection_point_3d), Mesure(intersection_point_3d, point2_copy)]

            return mesures

        # The points are on opposite faces
        else:
            net_points2_and_frame = []

            faces_number = [1, 2, 3, 4, 5, 6]
            faces_number.remove(face_point1)
            faces_number.remove(face_point2)
            pathes = []
            for face_nb in faces_number:
                path = [(face_point1, face_nb), (face_nb, face_point2)]
                pathes.append(path)

            for path in pathes:
                frame1 = combination_dict[(path[0][0], path[0][1])]
                frame2 = combination_dict[(path[1][0], path[1][1])]
                frame = frame1 + frame2
                net_points2_and_frame.append((Point2D(frame.OldCoordinates(point2_2d).vector), frame))
            net_point2, frame = min(net_points2_and_frame, key=lambda pt: pt[0].point_distance(point1_2d))
            net_line = LineSegment2D(point1_2d, net_point2)

            # Computes the 3D intersection between the net_line and the edges of the face_point1
            vertex_points = vertex_2d_coordinate_dict[face_point1]
            edge_lines = [LineSegment2D(p1, p2) for p1, p2 in zip(vertex_points, vertex_points[1:]+[vertex_points[0]])]
            for line in edge_lines:
                edge_intersection_point1, a, b = Point2D.LinesIntersection(net_line, line, curvilinear_abscissa=True)
                if edge_intersection_point1 is not None \
                and a > 0 and a < 1 and b > 0 and b < 1:
                    break
            offset_indice, offset, indice1, indice2 = vertex_to_3d_dict[face_point1]
            disordered_coordinate = [(indice1, edge_intersection_point1[0]+offset_dict[indice1]),
                                     (indice2, edge_intersection_point1[1]+offset_dict[indice2]),
                                     (offset_indice, offset)]
            disordered_coordinate = sorted(disordered_coordinate, key=lambda a: a[0])
            intersection_point1_3d = Point3D(tuple([p[1] for p in disordered_coordinate]))

            # Computes the 3D intersection between the net_line and the edges of the face_point2
            vertex_points = [frame.OldCoordinates(p) for p in vertex_2d_coordinate_dict[face_point2]]
            edge_lines = [LineSegment2D(p1, p2) for p1, p2 in zip(vertex_points, vertex_points[1:]+[vertex_points[0]])]
            for line in edge_lines:
                edge_intersection_point2, a, b = Point2D.LinesIntersection(net_line, line, curvilinear_abscissa=True)
                if edge_intersection_point2 is not None \
                and a > 0 and a < 1 and b > 0 and b < 1:
                    break
            edge_intersection_point2 = Point2D(frame.NewCoordinates(edge_intersection_point2))
            offset_indice, offset, indice1, indice2 = vertex_to_3d_dict[face_point2]
            disordered_coordinate = [(indice1, edge_intersection_point2[0]+offset_dict[indice1]),
                                     (indice2, edge_intersection_point2[1]+offset_dict[indice2]),
                                     (offset_indice, offset)]
            disordered_coordinate = sorted(disordered_coordinate, key=lambda a: a[0])
            intersection_point2_3d = Point3D(tuple([p[1] for p in disordered_coordinate]))

            if point1 == point1_copy:
                mesures = [Mesure(point1, intersection_point1_3d), Mesure(intersection_point1_3d, intersection_point2_3d), Mesure(intersection_point2_3d, point2)]
            else:
                mesures = [Mesure(point2, intersection_point2_3d), Mesure(intersection_point2_3d, intersection_point1_3d), Mesure(intersection_point1_3d, point1)]
            return mesures

    def babylon_script(self):
        height = self.ymax-self.ymin
        width = self.xmax-self.xmin
        depth = self.zmax-self.zmin
        s = 'var box = BABYLON.MeshBuilder.CreateBox("box", {{height: {}, width: {}, depth: {}}}, scene);\n'.format(height, width, depth)
        s += 'box.setPositionWithLocalVector(new BABYLON.Vector3({},{},{}));\n'.format(self.center[0], self.center[1], self.center[2])
        s += 'var bboxmat = new BABYLON.StandardMaterial("bboxmat", scene);\n'
        s += 'bboxmat.alpha = 0.4;\n'
        s += 'var DTWidth = {};\n'.format(width*60)
        s += 'var DTHeight = {};\n'.format(height*60)
        s += 'var font_type = "Arial";\n'
        s += 'var text = "{}";\n'.format(self.name)
        s += 'var dynamicTexture = new BABYLON.DynamicTexture("DynamicTexture", {width:DTWidth, height:DTHeight}, scene);\n'
        s += 'var ctx = dynamicTexture.getContext();\n'
        s += 'var size = 0.8;\n'
        s += 'ctx.font = size + "px " + font_type;\n'
        s += 'var textWidth = ctx.measureText(text).width;\n'
        s += 'var ratio = textWidth/size;\n'
        s += 'var font_size = Math.floor(DTWidth / ratio);\n'
        s += 'var font = font_size + "px " + font_type;\n'
        s += 'dynamicTexture.drawText(text, null, null, font, "#000000", "#ffffff", false);\n'
        s += 'bboxmat.diffuseTexture = dynamicTexture;\n'
        s += 'box.material = bboxmat;\n'
        return s


class Mesure(Line3D):
    def __init__(self, point1, point2, color=(1,0,0)):
        self.points = [point1, point2]
        self.color = color
        self.distance = Vector3D(self.points[0]-self.points[1]).Norm()
        self.bounding_box = self._bounding_box()

    def __hash__(self):
        return sum([hash(p) for p in self.points])

    def babylon_script(self):
        s = 'var myPoints = [];\n'
        s += 'var point1 = new BABYLON.Vector3({},{},{});\n'.format(self.points[0][0],self.points[0][1],self.points[0][2])
        s += 'myPoints.push(point1);\n'
        s += 'var point2 = new BABYLON.Vector3({},{},{});\n'.format(self.points[1][0],self.points[1][1],self.points[1][2])
        s += 'myPoints.push(point2);\n'
        s += 'var line = BABYLON.MeshBuilder.CreateLines("lines", {points: myPoints}, scene);\n'
        s += 'line.color = new BABYLON.Color3({}, {}, {});\n'.format(self.color[0], self.color[1], self.color[2])
        return s


class Group:
    def __init__(self, primitives, name):
        self.primitives = primitives
        self.name = name


class StepFunction:
    def __init__(self, function_id, function_name, function_arg):
        self.id = function_id
        self.name = function_name
        self.arg = function_arg

        if self.name == "":
            if self.arg[1][0] == 'B_SPLINE_SURFACE':
                self.simplify('B_SPLINE_SURFACE')
            if self.arg[1][0] == 'B_SPLINE_CURVE':
                self.simplify('B_SPLINE_CURVE')

    def simplify(self, new_name):
        # ITERATE ON SUBFUNCTIONS
        args = [subfun[1] for (i, subfun) in enumerate(self.arg) if (len(subfun[1]) != 0 or i == 0)]
        arguments = []
        for arg in args:
            if arg == []:
                arguments.append('')
            else:
                arguments.extend(arg)
        arguments.pop() # DELETE REPRESENTATION_ITEM('')

        self.name = new_name
        self.arg = arguments


class Step:
    def __init__(self, stepfile):
        self.stepfile = stepfile

        self.functions, self.all_connections = self.read_functions()
        self.graph = self.create_graph()

    def read_functions(self):
        f = open(self.stepfile, "r", encoding = "ISO-8859-1")

        all_connections = []

        previous_line = ""
        functions = {}

        for line in f:

            line = line.replace(" ", "")
            line = line.replace("\n", "")

            # SKIP EMPTY LINE
            if not line:
                continue

            # ASSEMBLE LINES IF THEY ARE SEPARATED
            if line[-1] != ';':
                previous_line = previous_line + line
                continue

            line = previous_line + line

            # SKIP HEADER
            if line[0] != "#":
                previous_line = str()
                continue

            function = line.split("=")
            function_id = int(function[0][1:])
            function_name_arg = function[1].split("(", 1)
            function_name = function_name_arg[0]
            function_arg = function_name_arg[1].split("#")
            function_connections = []
            for connec in function_arg[1:]:
                connec = connec.split(",")
                connec = connec[0].split(")")
                function_connection = int(connec[0])
                function_connections.append((function_id, function_connection))

            all_connections.extend(function_connections)

            previous_line = str()

            # FUNCTION ARGUMENTS
            function_arg = function_name_arg[1]
            arguments = step_split_arguments(function_arg)
            if function_name == "":
                arguments = self.step_subfunctions(arguments)

            for i, argument in enumerate(arguments):
                if argument[:2] == '(#' and argument[-1] == ')':
                    arg_list = set_to_list(argument)
                    arguments[i] = arg_list

            function = StepFunction(function_id, function_name, arguments)
            functions[function_id] = function

        f.close()

        return functions, all_connections

    def create_graph(self, draw=False, html=False):

        G = nx.Graph()
        F = nx.DiGraph()
        labels = {}

        for function in self.functions.values():
            if function.name in step_to_volmdlr_primitive:
                G.add_node(function.id)
                F.add_node(function.id)
                labels[function.id] = str(function.id)+' '+function.name

        # Delete connection if node not found
        node_list = list(F.nodes())
        delete_connection = []
        for connection in self.all_connections:
            if connection[0] not in node_list or connection[1] not in node_list:
                delete_connection.append(connection)
        for delete in delete_connection:
            self.all_connections.remove(delete)

        # Create graph connections
        G.add_edges_from(self.all_connections)
        F.add_edges_from(self.all_connections)

        # Remove single nodes
        delete_nodes = []
        for node in F.nodes:
            if F.degree(node) == 0:
                delete_nodes.append(node)
        for node in delete_nodes:
            F.remove_node(node)
            G.remove_node(node)

        if draw:
            # ----------------PLOT----------------
            pos = nx.kamada_kawai_layout(G)
            plt.figure()
            nx.draw_networkx_nodes(F, pos)
            nx.draw_networkx_edges(F, pos)
            nx.draw_networkx_labels(F, pos, labels)
            # ------------------------------------

        if html:

            env = Environment(loader=PackageLoader('powertransmission', 'templates'),
                              autoescape=select_autoescape(['html', 'xml']))
            template = env.get_template('graph_visJS.html')

            nodes = []
            edges = []
            for label in list(labels.values()):
                nodes.append({'name': label, 'shape': 'circular'})

            for edge in G.edges:
                edge_dict = {}
                edge_dict['inode1'] = int(edge[0])-1
                edge_dict['inode2'] = int(edge[1])-1
                edges.append(edge_dict)

            options = {}
            s = template.render(
                name=self.stepfile,
                nodes=nodes,
                edges=edges,
                options=options)

            with open('graph_visJS.html', 'wb') as file:
                file.write(s.encode('utf-8'))

            webbrowser.open('file://' + os.path.realpath('graph_visJS.html'))

        return F

    def draw_graph(self):
        labels = {}
        for id_nb, function in self.functions.items():
            labels[id_nb] = str(id_nb)+' '+function.name
        pos = nx.kamada_kawai_layout(self.graph)
        plt.figure()
        nx.draw_networkx_nodes(self.graph, pos)
        nx.draw_networkx_edges(self.graph, pos)
        nx.draw_networkx_labels(self.graph, pos, labels)

    def step_subfunctions(self, subfunctions):
        subfunctions = subfunctions[0]
        parenthesis_count = 0
        subfunction_names = []
        subfunction_args = []
        subfunction_name = ""
        subfunction_arg = ""
        for char in subfunctions:

            if char == "(":
                parenthesis_count += 1
                if parenthesis_count == 1:
                    subfunction_names.append(subfunction_name)
                    subfunction_name = ""
                else:
                    subfunction_arg += char
                continue
            if char == ")":
                parenthesis_count -= 1
                if parenthesis_count == 0:
                    subfunction_args.append(subfunction_arg)
                    subfunction_arg = ""
                else:
                    subfunction_arg += char
                continue

                subfunction_name += char
            else:
                subfunction_arg += char
        return [(subfunction_names[i], step_split_arguments(subfunction_args[i])) for i in range(len(subfunction_names))]

    def instanciate(self, instanciate_id, object_dict, primitives):
        """
        Returns None if the object was instanciate
        """

        name = self.functions[instanciate_id].name
        arguments = self.functions[instanciate_id].arg[:]

        for i, arg in enumerate(arguments):
            if type(arg) == str and arg[0] == '#':
                arguments[i] = int(arg[1:])

        if name == 'VERTEX_POINT':
            object_dict[instanciate_id] = object_dict[arguments[1]]

        elif name == 'LINE':
            pass

        elif name == 'ORIENTED_EDGE':
            object_dict[instanciate_id] = object_dict[arguments[3]]

        elif name == 'FACE_OUTER_BOUND':
            object_dict[instanciate_id] = object_dict[arguments[1]]

        elif name == 'FACE_BOUND':
            object_dict[instanciate_id] = object_dict[arguments[1]]

        elif name == 'SURFACE_CURVE':
            pass


        elif name in step_to_volmdlr_primitive and hasattr(step_to_volmdlr_primitive[name], "from_step"):
            volmdlr_object = step_to_volmdlr_primitive[name].from_step(arguments, object_dict)

            object_dict[instanciate_id] = volmdlr_object
            if hasattr(volmdlr_object, "primitive"):
                primitives.append(volmdlr_object.primitive)

        return None, object_dict, primitives

    def to_shells3d(self, name):
        object_dict = {}
        primitives = []

        self.graph.add_node("#0")
        for node in self.graph.nodes:
            if node != '#0' and self.functions[node].name == "CLOSED_SHELL":
                self.graph.add_edge("#0", node)

        edges = list(nx.algorithms.traversal.breadth_first_search.bfs_edges(self.graph, "#0"))[::-1]

        for edge_nb, edge in enumerate(edges):
            instanciate_id = edge[1]
            res, object_dict, primitives = self.instanciate(instanciate_id, object_dict, primitives)
            if res is not None:
                raise NotImplementedError

        shells = []
        for node in list(self.graph.nodes):
            if node != '#0' and self.functions[node].name == 'CLOSED_SHELL':
                shells.append(object_dict[node])
#        print(shells)
        return shells


class VolumeModel(dc.DessiaObject):
    _standalone_in_db = True
    _generic_eq = True
    _non_serializable_attributes  = ['shells', 'bounding_box']
    _non_eq_attributes = ['name', 'shells', 'bounding_box', 'contours', 'faces']
    _non_hash_attributes = []
    """
    :param groups: A list of two element tuple. The first element is a string naming the group and the second element is a list of primitives of the group
    """
    def __init__(self, primitives, name=''):
        self.primitives = primitives
        self.name = name
        if self.primitives:
            self.shells = self._extract_shells()
        if self.shells:
            self.bounding_box = self._bounding_box()

    # def __hash__(self):
    #     return sum([hash(p) for p in self.primitives])

    def _extract_shells(self):
        shells = []
        for primitive in self.primitives:
            if isinstance(primitive, Shell3D):
                shells.append(primitive)
        return shells

    def Volume(self):
        volume=0
        for primitive in self.primitives:
            volume+=primitive.Volume()
        return volume

    def Rotation(self, center, axis, angle, copy=True):
        if copy:
            new_primitives = [primitive.Rotation(center, axis, angle, copy=True) for primitive in self.primitives]
            return VolumeModel(new_primitives, self.name)
        else:
            for primitives in self.primitives:
                primitives.Translation(center, axis, angle, copy=False)
            self.bounding_box = self._bounding_box()

    def Translation(self, offset, copy=True):
        if copy:
            new_primitives = [primitive.Translation(offset, copy=True) for primitive in self.primitives]
            return VolumeModel(new_primitives, self.name)
        else:
            for primitives in self.primitives:
                primitives.Translation(offset, copy=False)
            self.bounding_box = self._bounding_box()


    def frame_mapping(self, frame, side, copy=True):
        """
        side = 'old' or 'new'
        """
        if copy:
            new_primitives = [primitive.frame_mapping(frame, side, copy=True) for primitive in self.primitives]
            return VolumeModel(new_primitives, self.name)
        else:
            for primitives in self.primitives:
                primitives.frame_mapping(frame, side, copy=False)
            self.bounding_box = self._bounding_box()

    def copy(self):
        new_primitives = [primitive.copy() for primitive in self.primitives]
        return VolumeModel(new_primitives, self.name)

    def _bounding_box(self):
        bboxes = []
        for primitive in self.primitives:
            if hasattr(primitive, 'bounding_box'):
                bboxes.append(primitive.bounding_box)

        xmin = min([box.xmin for box in bboxes])
        xmax = max([box.xmax for box in bboxes])
        ymin = min([box.ymin for box in bboxes])
        ymax = max([box.ymax for box in bboxes])
        zmin = min([box.zmin for box in bboxes])
        zmax = max([box.zmax for box in bboxes])

        return BoundingBox(xmin, xmax, ymin, ymax, zmin, zmax)

    def plot(self, ax=None, color=None):
        fig = plt.figure()
        if ax is None:
            ax = fig.add_subplot(111, projection='3d')

        for i, shell in enumerate(self.shells):
            bbox = shell.bbox()
            bbox.plot(ax, color[i])

        return ax

    def MPLPlot(self):
        """
        Matplotlib plot of model.
        To use for debug.
        """
        fig = plt.figure()
        ax = fig.add_subplot(111, projection='3d', adjustable='box')
#        ax.set_aspect('equal')
        for primitive in self.primitives:
            primitive.MPLPlot(ax)
        ax.set_aspect('equal')
        ax.margins(0.1)
        return fig, ax

    def FreeCADScript(self, fcstd_filepath,
                      freecad_lib_path='/usr/lib/freecad/lib',
                      export_types=('fcstd',),
                      save_to = '',
                      tolerance=0.0001):
        """
        Generate python a FreeCAD definition of model
        :param fcstd_filename: a filename without extension to give the name at the fcstd part written in python code
        :type fcstd_filename:str
        """
        fcstd_filepath = os.path.abspath(fcstd_filepath)
        fcstd_filepath = fcstd_filepath.replace('\\','\\\\')
        freecad_lib_path = freecad_lib_path.replace('\\','\\\\')

        s='# -*- coding: utf-8 -*-\n'
        if freecad_lib_path != '':
            s+="import sys\nsys.path.append('"+freecad_lib_path+"')\n"

        s+="import math\nimport FreeCAD as fc\nimport Part\n\ndoc=fc.newDocument('doc')\n\n"
        for ip, primitive in enumerate(self.primitives):
            if primitive.name == '':
                primitive_name = 'Primitive_{}'.format(ip)
            else:
                primitive_name = 'Primitive_{}_{}'.format(ip, primitive.name)
            s += "part = doc.addObject('App::Part','{}')\n".format(primitive_name)
            if hasattr(primitive, 'FreeCADExport'):
                sp = primitive.FreeCADExport(ip)
                if sp != '':
#                        s += (sp+'\n')
                    s += (sp)
                    s += 'shapeobj = doc.addObject("Part::Feature","{}")\n'.format(primitive_name)
                    if isinstance(primitive, BSplineCurve3D) \
                    or isinstance(primitive, BSplineSurface3D) \
                    or isinstance(primitive, Circle3D) \
                    or isinstance(primitive, Ellipse3D):
#                            print(primitive)
#                            s += 'S = Part.Shape([primitive{}])\n'.format(ip)
#                            s += 'shapeobj.Shape = S\n'
                        s += 'shapeobj.Shape = primitive{}.toShape()\n'.format(ip)
                    else:
                        s += "shapeobj.Shape = primitive{}\n".format(ip)
                    s += 'part.addObject(shapeobj)\n\n'.format(ip, primitive.name)
            # --------------------DEBUG-------------------
#                else:
#                    raise NotImplementedError
            # ---------------------------------------------

        s+='doc.recompute()\n'
        if 'fcstd' in export_types:
            s+="doc.saveAs('"+fcstd_filepath+".fcstd')\n\n"
        if 'stl' in export_types:
            s+="import Mesh\nMesh.export(doc.Objects,'{}.stl', tolerance={})\n".format(fcstd_filepath, tolerance)
        if 'step' in export_types:
            s+="Part.export(doc.Objects,'{}.step')\n".format(fcstd_filepath)


        if save_to != '':
            with open(os.path.abspath(save_to),'w') as file:
                file.write(s)
        return s

    def FreeCADExport(self,fcstd_filepath,
                      python_path='python',
                      freecad_lib_path='/usr/lib/freecad/lib',
                      export_types=('fcstd',),
                      tolerance=0.0001):
        """
        Export model to .fcstd FreeCAD standard

        :param python_path: path of python binded to freecad

            * on windows: something like C:\\\\Program Files\\\\FreeCAD X.XX\\\\bin\\\\python
            * on linux: python if installed by a dstribution package
        :param filepath: path of fcstd file (without extension)
        :param freecad_lib_path: FreeCAD.so lib path (/usr/lib/freecad/lib in general)
        :param tolerance: the tolerance of tesselation for mesh exports

        """
        fcstd_filepath=os.path.abspath(fcstd_filepath)
        s=self.FreeCADScript(fcstd_filepath,
                             freecad_lib_path = freecad_lib_path,
                             export_types = export_types,
                             tolerance=tolerance)
        with tempfile.NamedTemporaryFile(suffix=".py",delete=False) as f:
            f.write(bytes(s,'utf8'))

        arg = f.name
        output = subprocess.call([python_path, arg])

        f.close()
        os.remove(f.name)
        return output

    def babylon_script(self, use_cdn=True, debug=False):

        env = Environment(loader=PackageLoader('volmdlr', 'templates'),
                          autoescape=select_autoescape(['html', 'xml']))

        template = env.get_template('babylon.html')

        bbox = self._bounding_box()
        center = bbox.center
        max_length = max([bbox.xmax - bbox.xmin,
                          bbox.ymax - bbox.ymin,
                          bbox.zmax - bbox.zmin])

        primitives_strings=[]
        for primitive in self.primitives:
            if hasattr(primitive, 'babylon_script'):
                print(primitive)
                primitives_strings.append(primitive.babylon_script())
                
        return template.render(name=self.name,
                               center=tuple(center),
                               length=2*max_length,
                               primitives_strings=primitives_strings,
                               use_cdn=use_cdn,
                               debug=debug)

    def babylonjs(self, page_name=None, use_cdn=True, debug=False):
        script = self.babylon_script(use_cdn=use_cdn, debug=debug)

        if page_name is None:
            with tempfile.NamedTemporaryFile(suffix=".html", delete=False) as file:
                file.write(bytes(script,'utf8'))
            page_name = file.name
        else:
            page_name += '.html'
            with open(page_name,'w')  as file:
                file.write(script)

        webbrowser.open('file://' + os.path.realpath(page_name))

    def babylonjs_from_meshes(self, page_name=None, use_cdn=True, debug=False):
#        script = self.babylon_script(use_cdn=use_cdn, debug=debug)

        meshes = []
        for primitive in self.primitives:
            if hasattr(primitive, 'babylon_meshes'):
                meshes.extend(primitive.babylon_meshes())
                
        bbox = self._bounding_box()
        center = bbox.center
        max_length = max([bbox.xmax - bbox.xmin,
                          bbox.ymax - bbox.ymin,
                          bbox.zmax - bbox.zmin])
                
        babylon_data = {'meshes': meshes,
                        'max_length': max_length,
                        'center': list(center)}


        env = Environment(loader=PackageLoader('volmdlr', 'templates'),
                          autoescape=select_autoescape(['html', 'xml']))

        template = env.get_template('babylon_unpacker.html')

        
        script = template.render(babylon_data=babylon_data,
                                 use_cdn=use_cdn,
                                 debug=debug
                                 )
        
        if page_name is None:
            with tempfile.NamedTemporaryFile(suffix=".html", delete=False) as file:
                file.write(bytes(script,'utf8'))
            page_name = file.name
        else:
            page_name += '.html'
            with open(page_name,'w')  as file:
                file.write(script)

        webbrowser.open('file://' + os.path.realpath(page_name))


class MovingVolumeModel(VolumeModel):
    def __init__(self, primitives, step_frames, name=''):
        VolumeModel.__init__(self, primitives=primitives, name=name)
        self.step_frames = step_frames

    def step_volume_model(self, istep):
        primitives = []
        for primitive, frame in zip(self.primitives, self.step_frames[istep]):
            primitives.append(primitive.frame_mapping(frame, side='old', copy=True))
        return VolumeModel(primitives)

    def babylon_script(self, use_cdn=True, debug=False):

        env = Environment(loader=PackageLoader('volmdlr', 'templates'),
                          autoescape=select_autoescape(['html', 'xml']))


        template = env.get_template('babylon.html')

        bbox = self._bounding_box()
        center = bbox.center
        max_length = max([bbox.xmax - bbox.xmin,
                          bbox.ymax - bbox.ymin,
                          bbox.zmax - bbox.zmin])

        primitives_strings=[]
        for primitive in self.primitives:
            if hasattr(primitive, 'babylon_script'):
                primitives_strings.append(primitive.babylon_script())

        positions = []
        orientations = []
        for step in self.step_frames:
            step_positions = []
            step_orientations = []

            for frame in step:
                step_positions.append(list(frame.origin))
                step_orientations.append([list(frame.u),
                                          list(frame.v),
                                          list(frame.w)])

            positions.append(step_positions)
            orientations.append(step_orientations)

        return template.render(name=self.name,
                               center=tuple(center),
                               length=2*max_length,
                               primitives_strings=primitives_strings,
                               positions=positions,
                               orientations=orientations,
                               use_cdn=use_cdn,
                               debug=debug)


class Routing:
    def __init__(self, point1, point2, volumemodel):
        self.points = [point1, point2]
        self.volumemodel = volumemodel

    def straight_line(self):
        """
        Returns 2 distances :
            - no collision distance
            - collision distance
        """
        line = LineSegment3D(self.points[0], self.points[1])

        intersection_points = []
        abscissea_list = []
        for shell in self.volumemodel.shells:
            for face in shell.faces:
                intersection_point, intersection_abscissea = face.linesegment_intersection(line, abscissea=True)
                if intersection_point is not None and intersection_abscissea != 0 and intersection_abscissea != 1:
                    not_in_abscissea_list = True
                    for abscissea in abscissea_list:
                        if math.isclose(abscissea, intersection_abscissea, abs_tol=1e-8):
                            not_in_abscissea_list = False
                    if not_in_abscissea_list:
                        intersection_points.append((intersection_point, intersection_abscissea))
                        abscissea_list.append(intersection_abscissea)

        if len(intersection_points)%2 != 0:
            raise NotImplementedError

        intersection_points = sorted(intersection_points, key=lambda abscissea: abscissea[1])
        all_points_abscissea = [(self.points[0], 0)] + intersection_points[:] + [(self.points[1], 1)]
        all_points = [p[0] for p in all_points_abscissea]

        no_collision_mesures = []
        collision_mesures = []
        i = 0
        for pt1, pt2 in zip(all_points[:-1], all_points[1:]):
            if i%2 == 0:
                no_collision_mesures.append(Mesure(pt1, pt2, color=(0,0,1)))
            else:
                collision_mesures.append(Mesure(pt1, pt2, color=(1,0,0)))
            i += 1

        return no_collision_mesures, collision_mesures

    def straight_line2(self):
        """
        Returns the distance of the line going around each shell's bbox encountered along the path
        """
        line = LineSegment3D(self.points[0], self.points[1])

        all_mesures_abscissea = []
        intersection_points = []
        for shell in self.volumemodel.shells:
            shell_intersection_points = []
            bbox = shell.bounding_box
            for face in shell.faces:
                intersection_point, intersection_abscissea = face.linesegment_intersection(line, abscissea=True)
                if intersection_point is not None and intersection_abscissea != 0 and intersection_abscissea != 1:
                    intersection_points.append((intersection_point, intersection_abscissea))
                    shell_intersection_points.append((intersection_point, intersection_abscissea))

            if len(shell_intersection_points) == 2:
                shell_intersection_points = sorted(shell_intersection_points, key=lambda abscissea: abscissea[1])
                abscissea1 = shell_intersection_points[0][1]
                abscissea2 = shell_intersection_points[1][1]
                shell_intersection_points = [p[0] for p in shell_intersection_points]
                around_bbox_mesures = bbox.distance_between_two_points_on_bbox(shell_intersection_points[0], shell_intersection_points[1])
                all_mesures_abscissea.append((around_bbox_mesures, abscissea1, abscissea2))
            elif len(shell_intersection_points) > 2 or len(shell_intersection_points) == 1:
                raise NotImplementedError

        intersection_points = sorted(intersection_points, key=lambda abscissea: abscissea[1])
        all_mesures_abscissea = sorted(all_mesures_abscissea, key=lambda abscissea: abscissea[1])
        all_points_abscissea = [(self.points[0], 0)] + intersection_points[:] + [(self.points[1], 1)]
        all_points = [p[0] for p in all_points_abscissea]

        no_collision_mesures = []
        i = 0
        for pt1, pt2 in zip(all_points[:-1], all_points[1:]):
            if i%2 == 0:
                no_collision_mesures.append(Mesure(pt1, pt2, color=(0,0,1)))
            else:
                no_collision_mesures.extend(all_mesures_abscissea[i//2][0])
            i += 1

        return no_collision_mesures


class ViewIso:# TODO: rename this in IsoView
    def __init__(self, component, frame, size):
        self.component = component
        self.frame = frame
        self.size = size
        self.plot_datas = self.plot_data()

    def plot_data(self, detail=True):
        wide = min(self.size)/2
        plot_datas = []
        plot_datas.extend(self.component.plot_data(self.frame, detail=detail))
        plot_datas.extend(self.component.plot_data(Frame3D(self.frame.origin + Point3D((0, self.size[1]/2 + self.size[2]/2 + wide, 0)), self.frame.u, self.frame.w, self.frame.v), detail = detail))
        plot_datas.extend(self.component.plot_data(Frame3D(self.frame.origin + Point3D((self.size[0]/2 + self.size[2]/2 + wide, 0, 0)), self.frame.w, self.frame.v, self.frame.u), detail = detail))
        return plot_datas

    def plot(self):
        plot_data.plot(self.plot_datas)



step_to_volmdlr_primitive = {
        # GEOMETRICAL ENTITIES
        'CARTESIAN_POINT': Point3D,
        'DIRECTION': Vector3D,
        'VECTOR': Vector3D,

        'AXIS1_PLACEMENT': None,
        'AXIS2_PLACEMENT_2D': None,
        'AXIS2_PLACEMENT_3D': Frame3D,

        'LINE': None,
        'CIRCLE': Circle3D,
        'ELLIPSE': Ellipse3D,
        'PARABOLA': None,
        'HYPERBOLA': None,
        'PCURVE': None,
        'CURVE_REPLICA': None,
        'OFFSET_CURVE_3D': None,
        'TRIMMED_CURVE': None, # BSplineCurve3D cannot be trimmed on FreeCAD
        'B_SPLINE_CURVE': BSplineCurve3D,
        'B_SPLINE_CURVE_WITH_KNOTS': BSplineCurve3D,
        'BEZIER_CURVE': BSplineCurve3D,
        'RATIONAL_B_SPLINE_CURVE': BSplineCurve3D,
        'UNIFORM_CURVE': BSplineCurve3D,
        'QUASI_UNIFORM_CURVE': BSplineCurve3D,
        'SURFACE_CURVE': None, # TOPOLOGICAL EDGE
        'SEAM_CURVE': LineSegment3D, # TOPOLOGICAL EDGE
        'COMPOSITE_CURVE_SEGMENT': None, # TOPOLOGICAL EDGE
        'COMPOSITE_CURVE': Wire3D, # TOPOLOGICAL WIRE
        'COMPOSITE_CURVE_ON_SURFACE': Wire3D, # TOPOLOGICAL WIRE
        'BOUNDARY_CURVE': Wire3D, # TOPOLOGICAL WIRE

        'PLANE': Plane3D,
        'CYLINDRICAL_SURFACE': None,
        'CONICAL_SURFACE': None,
        'SPHERICAL_SURFACE': None,
        'TOROIDAL_SURFACE': None,
        'DEGENERATE_TOROIDAL_SURFACE': None,
        'B_SPLINE_SURFACE_WITH_KNOTS': BSplineSurface3D,
        'B_SPLINE_SURFACE': BSplineSurface3D,
        'BEZIER_SURFACE': BSplineSurface3D,
        'OFFSET_SURFACE': None,
        'SURFACE_REPLICA': None,
        'RATIONAL_B_SPLINE_SURFACE': BSplineSurface3D,
        'RECTANGULAR_TRIMMED_SURFACE': None,
        'SURFACE_OF_LINEAR_EXTRUSION': None, # CAN BE A BSplineSurface3D
        'SURFACE_OF_REVOLUTION': None,
        'UNIFORM_SURFACE': BSplineSurface3D,
        'QUASI_UNIFORM_SURFACE': BSplineSurface3D,
        'RECTANGULAR_COMPOSITE_SURFACE': Face3D, # TOPOLOGICAL FACES
        'CURVE_BOUNDED_SURFACE': Face3D, # TOPOLOGICAL FACE


        # TOPOLOGICAL ENTITIES
        'VERTEX_POINT': None,

        'EDGE_CURVE': LineSegment3D, # TOPOLOGICAL EDGE
        'ORIENTED_EDGE': None, # TOPOLOGICAL EDGE
        # The one above can influence the direction with their last argument
        # TODO : maybe take them into consideration

        'FACE_BOUND': None, # TOPOLOGICAL WIRE
        'FACE_OUTER_BOUND': None, # TOPOLOGICAL WIRE
        # Both above can influence the direction with their last argument
        # TODO : maybe take them into consideration
        'EDGE_LOOP': Contour3D, # TOPOLOGICAL WIRE
        'POLY_LOOP': Contour3D, # TOPOLOGICAL WIRE
        'VERTEX_LOOP': Contour3D, # TOPOLOGICAL WIRE

        'ADVANCED_FACE': Face3D,
        'FACE_SURFACE': Face3D,

        'CLOSED_SHELL': Shell3D,
        'OPEN_SHELL': Shell3D,
#        'ORIENTED_CLOSED_SHELL': None,
        'CONNECTED_FACE_SET': Shell3D,

        }<|MERGE_RESOLUTION|>--- conflicted
+++ resolved
@@ -4225,18 +4225,12 @@
             tri = {'vertices': vertices, 'segments': segments}
         # print('tri', tri)
         t = triangle.triangulate(tri, 'p')
-<<<<<<< HEAD
-        triangles = t['triangles'].tolist()
-        # triangle.compare(plt, tri, t)
-        # print(triangles)
-        return points_3D, triangles
-=======
         if 'triangles' in t:
             triangles = t['triangles'].tolist()
             return points_3D, triangles
         else:
             return None, None
->>>>>>> 9ef1e182
+
 
     def _bounding_box(self):
         points = self.points
@@ -4794,16 +4788,6 @@
         nb_points = 0
         for i, face in enumerate(self.faces):
             points_3D, triangles_indexes = face.triangulation()
-<<<<<<< HEAD
-            if points_3D is None and triangles_indexes is None:
-                continue
-            for point in points_3D:
-                positions.extend([i for i in round(point, 6)])
-
-            for j, indexes in enumerate(triangles_indexes):
-                indices.extend([i+nb_points for i in indexes])
-            nb_points += len(points_3D)
-=======
             if points_3D is not None:
                 for point in points_3D:
                     positions.extend([i for i in round(point, 6)])
@@ -4811,7 +4795,6 @@
                 for j, indexes in enumerate(triangles_indexes):
                     indices.extend([i+nb_points for i in indexes])
                 nb_points += len(points_3D)
->>>>>>> 9ef1e182
 
         babylon_mesh = {'positions': positions,
                         'indices': indices,
