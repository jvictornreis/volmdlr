--- conflicted
+++ resolved
@@ -3284,7 +3284,6 @@
                     points = points[::-1]
                     points.extend(points_to_add[-2::-1])
                 else:
-<<<<<<< HEAD
                     # fig, ax = self.MPLPlot()
                     # print()
                     # [print(edge.points) for edge in self.edges]
@@ -3306,11 +3305,7 @@
                     
                     # raise NotImplementedError
                     continue
-=======
-                    # print(points, points_to_add)
-                    # self.MPLPlot()
-                    raise NotImplementedError
->>>>>>> 4ba63b01
+
             else:
                 # print('hello')
                 # print()
