#!/usr/bin/env python3
# -*- coding: utf-8 -*-
"""

"""

import math
import os
import subprocess
import tempfile
import webbrowser
<<<<<<< HEAD
import numpy as npy
from itertools import chain

import gmsh
=======
from datetime import datetime
# import volmdlr.stl as vmstl
from typing import List
>>>>>>> 59a48e1c

import matplotlib.pyplot as plt
import numpy as npy

import dessia_common as dc
import dessia_common.files as dcf
import volmdlr
import volmdlr.templates

# from mpl_toolkits.mplot3d import Axes3D

npy.seterr(divide='raise')


# TODO: put voldmlr metadata in this freecad header
STEP_HEADER = '''ISO-10303-21;
HEADER;
FILE_DESCRIPTION(('{name}'),'2;1');
FILE_NAME('{filename}','{timestamp}',('Author'),(''),'Volmdlr v{version}','','Unknown');
FILE_SCHEMA(('AUTOMOTIVE_DESIGN {{ 1 0 10303 214 1 1 1 1 }}'));
ENDSEC;
DATA;
#1 = APPLICATION_PROTOCOL_DEFINITION('international standard','automotive_design',2000,#2);
#2 = APPLICATION_CONTEXT('core data for automotive mechanical design processes');
#3 = ( LENGTH_UNIT() NAMED_UNIT(*) SI_UNIT(.MILLI.,.METRE.) );
#4 = ( NAMED_UNIT(*) PLANE_ANGLE_UNIT() SI_UNIT($,.RADIAN.) );
#5 = ( NAMED_UNIT(*) SI_UNIT($,.STERADIAN.) SOLID_ANGLE_UNIT() );
#6 = UNCERTAINTY_MEASURE_WITH_UNIT(LENGTH_MEASURE(1.E-07),#3,'distance_accuracy_value','confusion accuracy');
#7 = ( GEOMETRIC_REPRESENTATION_CONTEXT(3) GLOBAL_UNCERTAINTY_ASSIGNED_CONTEXT((#6)) GLOBAL_UNIT_ASSIGNED_CONTEXT ((#3,#4,#5)) REPRESENTATION_CONTEXT('Context #1','3D Context with UNIT and UNCERTAINTY') );
'''

STEP_FOOTER = '''ENDSEC;
END-ISO-10303-21;
'''


def find_and_replace(string, find, replace):
    """
    Finds a string in a string and replace it
    """
    index = string.find(find)
    if index != -1:
        try:
            # verifie si il reste pas des chiffre apres
            int(string[index + len(find)])
        except (ValueError, IndexError):
            # on remplace
            return string[:index] + replace + string[index + len(find):]
        else:
            return string[:index] + find_and_replace(string[index + len(find)],
                                                     find, replace)
    return string


def set_to_list(step_set):
    char_list = step_set.split(',')
    char_list[0] = char_list[0][1:]
    char_list[-1] = char_list[-1][:-1]
    return list(char_list)


def delete_node_and_predecessors(graph, node):
    predecessors = list(graph.predecessors(node))
    graph.remove_node(node)
    for predecessor in predecessors:
        delete_node_and_predecessors(graph, predecessor)


def delete_node_and_successors(graph, node):
    successors = list(graph.successors(node))
    graph.remove_node(node)
    for successor in successors:
        delete_node_and_successors(graph, successor)


def clockwise_angle(vector1, vector2):
    """
    Return the clockwise angle in radians between vector1 and vector2.
    """
    vector0 = volmdlr.O2D
    if vector0 in (vector1, vector2):
        return 0

    dot = vector1.dot(vector2)
    norm_vec_1 = vector1.norm()
    norm_vec_2 = vector2.norm()
    sol = dot / (norm_vec_1 * norm_vec_2)
    cross = vector1.cross(vector2)
    if math.isclose(sol, 1, abs_tol=1e-6):
        inner_angle = 0
    elif math.isclose(sol, -1, abs_tol=1e-6):
        inner_angle = math.pi
    else:
        inner_angle = math.acos(sol)

    if cross < 0:
        return inner_angle

    return volmdlr.TWO_PI - inner_angle


def vectors3d_angle(vector1, vector2):
    dot = vector1.dot(vector2)
    theta = math.acos(dot / (vector1.norm() * vector2.norm()))

    return theta


def sin_cos_angle(u1, u2):
    """
    cos(theta)=u1, sin(theta)=u2
    returns an angle between 0 and 2pi
    """
    if u1 < -1:
        u1 = -1
    elif u1 > 1:
        u1 = 1
    if u2 < -1:
        u2 = -1
    elif u2 > 1:
        u2 = 1

    if u1 > 0:
        if u2 >= 0:
            theta = math.acos(u1)
        else:
            theta = volmdlr.TWO_PI + math.asin(u2)
    else:
        if u2 >= 0:
            theta = math.acos(u1)
        else:
            theta = volmdlr.TWO_PI - math.acos(u1)
    if math.isclose(theta, volmdlr.TWO_PI, abs_tol=1e-9):
        return 0.
    return theta


def delete_double_pos(points, triangles):
    points_to_indexes = {}

    for index, point in enumerate(points):
        if point not in points_to_indexes:
            points_to_indexes[point] = [index]
        else:
            points_to_indexes[point].append(index)

    new_points = []
    index_to_modified_index = {}
    for i, (point, indexes) in enumerate(points_to_indexes.items()):
        new_points.append(point)
        index_to_modified_index[indexes[0]] = i

    index_to_new_index = {}

    for indexes in points_to_indexes.values():
        for index in indexes[1:]:
            index_to_new_index[index] = indexes[0]

    new_triangles = []
    for face_triangles in triangles:
        if face_triangles is None:
            continue
        new_face_triangles = []
        for triangle_ in face_triangles:
            new_triangle = []
            for index in triangle_:
                if index in index_to_new_index:
                    modified_index = index_to_modified_index[
                        index_to_new_index[index]]
                else:
                    modified_index = index_to_modified_index[index]
                new_triangle.append(modified_index)
            new_face_triangles.append(tuple(new_triangle))
        new_triangles.append(new_face_triangles)

    return new_points, new_triangles


def determinant(vec1, vec2, vec3):
    a = npy.array((vec1.vector, vec2.vector, vec3.vector))
    return npy.linalg.det(a)


def delete_double_point(list_point):
    points = []
    for pt in list_point:
        if pt not in points:
            points.append(pt)
        else:
            continue
    return points


def max_pos(list_of_float):
    pos_max, max_float = 0, list_of_float[0]
    for pos, fl in enumerate(list_of_float):
        if pos == 0:
            continue
        else:
            if fl > max_float:
                max_float = fl
                pos_max = pos
    return max_float, pos_max


def min_pos(list_of_float):
    pos_min, min_float = 0, list_of_float[0]
    for pos, fl in enumerate(list_of_float):
        if pos == 0:
            continue
        else:
            if fl < min_float:
                min_float = fl
                pos_min = pos
    return min_float, pos_min


def check_singularity(all_points):
    plus_pi, moins_pi = [], []
    for enum, pt in enumerate(all_points):
        if pt.vector[0] > math.pi * 1.01:
            plus_pi.append(enum)
        elif pt.vector[0] < math.pi * 0.99:
            moins_pi.append(enum)

    if len(moins_pi) <= 2 and len(all_points) > 4:
        for pos in moins_pi:
            new_pt = all_points[pos].copy() + volmdlr.Point2D((volmdlr.TWO_PI, 0))
            if new_pt.vector[0] > volmdlr.TWO_PI:
                new_pt.vector[0] = volmdlr.TWO_PI
            all_points[pos] = new_pt
    elif len(plus_pi) <= 2 and len(all_points) > 4:
        for pos in plus_pi:
            new_pt = all_points[pos].copy() - volmdlr.Point2D((volmdlr.TWO_PI, 0))
            if new_pt.vector[0] < 0:
                new_pt.vector[0] = 0
            all_points[pos] = new_pt
    if 3 * len(moins_pi) <= len(plus_pi) and len(all_points) > 4:
        for pos in moins_pi:
            new_pt = all_points[pos].copy() + volmdlr.Point2D((volmdlr.TWO_PI, 0))
            if new_pt.vector[0] > volmdlr.TWO_PI:
                new_pt.vector[0] = volmdlr.TWO_PI
            all_points[pos] = new_pt
    elif 3 * len(plus_pi) <= len(moins_pi) and len(all_points) > 4:
        for pos in plus_pi:
            new_pt = all_points[pos].copy() - volmdlr.Point2D((volmdlr.TWO_PI, 0))
            if new_pt.vector[0] < 0:
                new_pt.vector[0] = 0
            all_points[pos] = new_pt

    return all_points


def posangle_arc(start, end, radius, frame=None):
    if frame is None:
        p1_new, p2_new = start, end
    else:
        p1_new, p2_new = frame.new_coordinates(start), frame.new_coordinates(end)
    # Angle pour le p1
    u1, u2 = p1_new.x / radius, p1_new.y / radius
    theta1 = sin_cos_angle(u1, u2)
    # Angle pour le p2
    u3, u4 = p2_new.x / radius, p2_new.y / radius
    theta2 = sin_cos_angle(u3, u4)

    if math.isclose(theta1, theta2, abs_tol=1e-6):
        if math.isclose(theta2, 0, abs_tol=1e-6):
            theta2 += volmdlr.TWO_PI
        elif math.isclose(theta1, volmdlr.TWO_PI, abs_tol=1e-6):
            theta1 -= volmdlr.TWO_PI

    return theta1, theta2


def clockwise_interior_from_circle3d(start, end, circle):
    """
    Returns the clockwise interior point between start and end on the circle
    """
    start2d = start.to_2d(plane_origin=circle.frame.origin,
                          x=circle.frame.u, y=circle.frame.v)
    end2d = end.to_2d(plane_origin=circle.frame.origin,
                      x=circle.frame.u, y=circle.frame.v)

    # Angle pour le p1
    u1, u2 = start2d.x / circle.radius, start2d.y / circle.radius
    theta1 = sin_cos_angle(u1, u2)
    # Angle pour le p2
    u3, u4 = end2d.x / circle.radius, end2d.y / circle.radius
    theta2 = sin_cos_angle(u3, u4)

    if theta1 > theta2:
        theta3 = (theta1 + theta2) / 2
    elif theta2 > theta1:
        theta3 = (theta1 + theta2) / 2 + volmdlr.TWO_PI / 2
    else:
        raise NotImplementedError

    if theta3 > volmdlr.TWO_PI:
        theta3 -= volmdlr.TWO_PI

    interior2d = volmdlr.Point2D(circle.radius * math.cos(theta3),
                                 circle.radius * math.sin(theta3))
    interior3d = interior2d.to_3d(plane_origin=circle.frame.origin,
                                  vx=circle.frame.u, vy=circle.frame.v)
    return interior3d


def offset_angle(trigo, angle_start, angle_end):
    if trigo:
        offset = angle_start
    else:
        offset = angle_end
    if angle_start > angle_end:
        angle = angle_start - angle_end
    else:
        angle = angle_end - angle_start
    return offset, angle


def angle_principal_measure(angle, min_angle=-math.pi):
    """
    returns angle between O and 2 pi
    """
    max_angle = min_angle + volmdlr.TWO_PI
    angle = angle % (volmdlr.TWO_PI)

    if math.isclose(angle, min_angle, abs_tol=1e-9):
        return min_angle
    if math.isclose(angle, max_angle, abs_tol=1e-9):
        return max_angle

    return angle


def step_ids_to_str(ids):
    return ','.join(['#{}'.format(i) for i in ids])


class CompositePrimitive(dc.DessiaObject):
    def __init__(self, name=''):
        self.name = name
        self._primitives_to_index = None
        self._utd_primitives_to_index = False
        self.basis_primitives = []

        dc.DessiaObject.__init__(self, name=name)

    def primitive_to_index(self, primitive):
        if not self._utd_primitives_to_index:
            self._primitives_to_index = {p: ip for ip, p in enumerate(self.primitives)}
            self._utd_primitives_to_index = True
        return self._primitives_to_index[primitive]

    def update_basis_primitives(self):
        basis_primitives = []
        for primitive in self.primitives:
            if hasattr(primitive, 'basis_primitives'):
                basis_primitives.extend(primitive.basis_primitives)
            else:
                basis_primitives.append(primitive)

        self.basis_primitives = basis_primitives


class Primitive2D(CompositePrimitive):
    def __init__(self, name=''):
        self.name = name

        dc.DessiaObject.__init__(self, name=name)


class CompositePrimitive2D(Primitive2D):
    """
    A collection of simple primitives
    """
    _non_serializable_attributes = ['name', '_utd_primitives_to_index',
                                    '_primitives_to_index']
    _non_data_hash_attributes = ['name', '_utd_primitives_to_index',
                                 '_primitives_to_index']

    def __init__(self, primitives, name=''):
        Primitive2D.__init__(self, name)
        self.primitives = primitives
        self.update_basis_primitives()

        self._utd_primitives_to_index = False

    # def primitive_to_index(self, primitive):
    #     if not self._utd_primitives_to_index:
    #         self._primitives_to_index = {p: ip for ip, p in enumerate(self.primitives)}
    #         self._utd_primitives_to_index = True
    #     return self._primitives_to_index[primitive]

    # def update_basis_primitives(self):
    #     basis_primitives = []
    #     for primitive in self.primitives:
    #         if hasattr(primitive, 'basis_primitives'):
    #             basis_primitives.extend(primitive.basis_primitives)
    #         else:
    #             basis_primitives.append(primitive)

    #     self.basis_primitives = basis_primitives

    def rotation(self, center: volmdlr.Point2D, angle: float):
        """
        CompositePrimitive2D rotation
        :param center: rotation center
        :param angle: angle rotation
        :return: a new rotated CompositePrimitive2D
        """
        return self.__class__([point.rotation(center, angle)
                               for point in self.primitives])

    def rotation_inplace(self, center: volmdlr.Point2D, angle: float):
        """
        CompositePrimitive2D rotation. Object is updated inplace
        :param center: rotation center
        :param angle: rotation angle
        """
        for point in self.primitives:
            point.rotation_inplace(center, angle)
        self.update_basis_primitives()

    def translation(self, offset: volmdlr.Vector2D):
        """
        CompositePrimitive2D translation
        :param offset: translation vector
        :return: A new translated CompositePrimitive2D
        """
        return self.__class__([point.translation(offset)
                               for point in self.primitives])

    def translation_inplace(self, offset: volmdlr.Vector2D):
        """
        CompositePrimitive2D translation. Object is updated inplace
        :param offset: translation vector
        """
        for point in self.primitives:
            point.translation_inplace(offset)
        self.update_basis_primitives()

    def frame_mapping(self, frame: volmdlr.Frame2D, side: str):
        """
        Changes frame_mapping and return a new CompositePrimitive2D
        side = 'old' or 'new'
        """
        return self.__class__([primitive.frame_mapping(frame, side)
                               for primitive in self.primitives])

    def frame_mapping_inplace(self, frame: volmdlr.Frame2D, side: str):
        """
        Changes frame_mapping and the object is updated inplace
        side = 'old' or 'new'
        """
        for primitive in self.primitives:
            primitive.frame_mapping_inplace(frame, side)
        self.update_basis_primitives()

    def plot(self, ax=None, color='k', alpha=1,
             plot_points=False, equal_aspect=True):

        if ax is None:
            fig, ax = plt.subplots()

        if equal_aspect:
            ax.set_aspect('equal')

        for element in self.primitives:
            element.plot(ax=ax, color=color, alpha=alpha)  # , plot_points=plot_points)

        ax.margins(0.1)
        plt.show()

        return ax

    def plot_data(self, name, fill=None, color='black', stroke_width=0.2,
                  opacity=1):
        plot_data = {}
        plot_data['fill'] = fill
        plot_data['name'] = name
        plot_data['type'] = 'wire'
        plot_data['plot_data'] = []
        for item in self.primitives:
            plot_data['plot_data'].append(item.plot_data(color=color,
                                                         stroke_width=stroke_width,
                                                         opacity=opacity))
        return plot_data


class Primitive3D(dc.PhysicalObject, CompositePrimitive):
    def __init__(self, color=None, alpha=1, name=''):
        self.color = color
        self.alpha = alpha

        dc.PhysicalObject.__init__(self, name=name)

    def volmdlr_primitives(self):
        return [self]

    def babylon_param(self):
        babylon_param = {'alpha': self.alpha,
                         'name': self.name,
                         }
        if self.color is None:
            babylon_param['color'] = [0.8, 0.8, 0.8]
        else:
            babylon_param['color'] = list(self.color)

        return babylon_param

    def triangulation(self):
        raise NotImplementedError(
            'triangulation method should be implemented on class {}'.format(
                self.__class__.__name__))

    def babylon_meshes(self):
        mesh = self.triangulation()
        if mesh is None:
            return []
        positions, indices = mesh.to_babylon()

        babylon_mesh = {'positions': positions,
                        'indices': indices
                        }
        babylon_mesh.update(self.babylon_param())
        return [babylon_mesh]

    def babylon_points(self):
        points = []
        if hasattr(self, 'primitives') and \
                hasattr(self.primitives[0], 'start'):
            points = [[self.primitives[0].start.x,
                       self.primitives[0].start.y,
                       self.primitives[0].start.z]]
            for primitive in self.primitives:
                if hasattr(primitive, 'curve'):
                    points.extend(primitive.curve.evalpts)
                else:
                    points.append([primitive.end.x, primitive.end.y,
                                   primitive.end.z])
        elif hasattr(self, 'curve'):
            points = self.curve.evalpts
        elif hasattr(self, 'polygon_points'):
            points = self.polygon_points(50)
        return points

    def babylon_lines(self, points=None):
        if points is None:
            points = self.babylon_points()
        babylon_lines = {'points': points}
        babylon_lines.update(self.babylon_param())
        return [babylon_lines]

    def babylon_curves(self):
        points = self.babylon_points()
        babylon_curves = self.babylon_lines(points)[0]
        return babylon_curves


class CompositePrimitive3D(Primitive3D):
    _standalone_in_db = True
    _eq_is_data_eq = True
    _non_serializable_attributes = ['basis_primitives']
    _non_data_eq_attributes = ['name', 'basis_primitives']
    _non_data_hash_attributes = []
    """
    A collection of simple primitives3D
    """

    def __init__(self, primitives: List[Primitive3D], color=None, alpha=1, name: str = ''):
        self.primitives = primitives

        Primitive3D.__init__(self, color=color, alpha=alpha, name=name)
        self._utd_primitives_to_index = False

    # def primitive_to_index(self, primitive):
    #     if not self._utd_primitives_to_index:
    #         self._primitives_to_index = {p: ip for ip, p in enumerate(self.primitives)}
    #         self._utd_primitives_to_index = True
    #     return self._primitives_to_index[primitive]

    # def update_basis_primitives(self):
    #     # TODO: This is a copy/paste from CompositePrimitive2D, in the future make a Common abstract class
    #     basis_primitives = []
    #     for primitive in self.primitives:
    #         if hasattr(primitive, 'basis_primitives'):
    #             basis_primitives.extend(primitive.primitives)
    #         else:
    #             basis_primitives.append(primitive)

    #     self.basis_primitives = basis_primitives

    # # def to_2d(self, plane_origin, x, y):
    # #     if name is None:
    # #         name = '2D of {}'.format(self.name)
    # #     primitives2d = [p.to_2d(plane_origin, x, y) for p in self.primitives]
    # #     return CompositePrimitive2D(primitives2d, name)

    def plot(self, ax=None, color='k', alpha=1, edge_details=False):
        if ax is None:
            fig = plt.figure()
            ax = fig.add_subplot(111, projection='3d')
        for primitive in self.primitives:
            primitive.plot(ax=ax, color=color, alpha=alpha)
        return ax


class BoundingBox(dc.DessiaObject):
    """
    An axis aligned boundary box
    """

    def __init__(self, xmin, xmax, ymin, ymax, zmin, zmax, name=''):
        self.xmin = xmin
        self.xmax = xmax
        self.ymin = ymin
        self.ymax = ymax
        self.zmin = zmin
        self.zmax = zmax
        self.name = name

        self.center = volmdlr.Point3D(0.5 * (xmin + xmax), 0.5 * (ymin + ymax), 0.5 * (zmin + zmax))

    def __hash__(self):
        return sum(hash(point) for point in self.points)

    def __add__(self, other_bbox):
        return BoundingBox(min(self.xmin, other_bbox.xmin),
                           max(self.xmax, other_bbox.xmax),
                           min(self.ymin, other_bbox.ymin),
                           max(self.ymax, other_bbox.ymax),
                           min(self.zmin, other_bbox.zmin),
                           max(self.zmax, other_bbox.zmax))

    def to_dict(self, use_pointers: bool = True, memo=None, path: str = '#'):
        return {'object_class': 'volmdlr.edges.BoundingBox',
                'name': self.name,
                'xmin': self.xmin,
                'xmax': self.xmax,
                'ymin': self.ymin,
                'ymax': self.ymax,
                'zmin': self.zmin,
                'zmax': self.zmax,
                }

    @property
    def points(self):
        return [volmdlr.Point3D(self.xmin, self.ymin, self.zmin),
                volmdlr.Point3D(self.xmax, self.ymin, self.zmin),
                volmdlr.Point3D(self.xmax, self.ymax, self.zmin),
                volmdlr.Point3D(self.xmin, self.ymax, self.zmin),
                volmdlr.Point3D(self.xmin, self.ymin, self.zmax),
                volmdlr.Point3D(self.xmax, self.ymin, self.zmax),
                volmdlr.Point3D(self.xmax, self.ymax, self.zmax),
                volmdlr.Point3D(self.xmin, self.ymax, self.zmax)]

    def plot(self, ax=None, color=''):
        fig = plt.figure()
        if ax is None:
            ax = fig.add_subplot(111, projection='3d')

        bbox_edges = [[self.points[0], self.points[1]],
                      [self.points[0], self.points[3]],
                      [self.points[0], self.points[4]],
                      [self.points[1], self.points[2]],
                      [self.points[1], self.points[5]],
                      [self.points[2], self.points[3]],
                      [self.points[2], self.points[6]],
                      [self.points[3], self.points[7]],
                      [self.points[4], self.points[5]],
                      [self.points[5], self.points[6]],
                      [self.points[6], self.points[7]],
                      [self.points[7], self.points[4]]]

        x = [p[0] for p in self.points]
        y = [p[1] for p in self.points]
        z = [p[2] for p in self.points]
        ax.scatter(x, y, z)
        for edge in bbox_edges:
            ax.plot3D([edge[0][0], edge[1][0]],
                      [edge[0][1], edge[1][1]],
                      [edge[0][2], edge[1][2]],
                      'gray')
        ax.set_xlabel('X Label')
        ax.set_ylabel('Y Label')
        ax.set_zlabel('Z Label')
        # plt.show()
        return ax

    @classmethod
    def from_points(cls, points):
        # if len(points) == 0:
        #     return (0, 0, 0, 0, 0, 0)
        xmin = min(pt.x for pt in points)
        xmax = max(pt.x for pt in points)
        ymin = min(pt.y for pt in points)
        ymax = max(pt.y for pt in points)
        zmin = min(pt.z for pt in points)
        zmax = max(pt.z for pt in points)
        return cls(xmin, xmax, ymin, ymax, zmin, zmax)

    def to_frame(self):
        x = volmdlr.Vector3D((self.xmax - self.xmin), 0, 0)
        y = volmdlr.Vector3D(0, (self.ymax - self.ymin), 0)
        z = volmdlr.Vector3D(0, 0, (self.zmax - self.zmin))
        return volmdlr.Frame3D(self.center, x, y, z)

    def volume(self):
        return (self.xmax - self.xmin) * (self.ymax - self.ymin) * (
                    self.zmax - self.zmin)

    def bbox_intersection(self, bbox2):
        return self.xmin < bbox2.xmax and self.xmax > bbox2.xmin \
                and self.ymin < bbox2.ymax and self.ymax > bbox2.ymin \
                and self.zmin < bbox2.zmax and self.zmax > bbox2.zmin

    def is_inside_bbox(self, bbox2):
        return (self.xmin >= bbox2.xmin - 1e-6) and (self.xmax <= bbox2.xmax + 1e-6)\
                and (self.ymin >= bbox2.ymin - 1e-6) and (self.ymax <= bbox2.ymax + 1e-6) \
                and (self.zmin >= bbox2.zmin - 1e-6) and (self.zmax <= bbox2.zmax + 1e-6)

    def intersection_volume(self, bbox2):
        if not self.bbox_intersection(bbox2):
            return 0
        if self.is_inside_bbox(bbox2) or bbox2.is_inside_bbox(self):
            return min(self.volume(), bbox2.volume())

        lx = min(self.xmax, bbox2.xmax) - max(self.xmin, bbox2.xmin)
        ly = min(self.ymax, bbox2.ymax) - max(self.ymin, bbox2.ymin)
        lz = min(self.zmax, bbox2.zmax) - max(self.zmin, bbox2.zmin)

        return lx * ly * lz

    # def intersection_volume(self, bbox2):
    #     if not self.bbox_intersection(bbox2):
    #         return 0
    #
    #     permute_bbox1 = self
    #     permute_bbox2 = bbox2
    #
    #     if permute_bbox2.xmin < permute_bbox1.xmin:
    #         permute_bbox1, permute_bbox2 = permute_bbox2, permute_bbox1
    #     lx = permute_bbox1.xmax - permute_bbox2.xmin
    #
    #     if permute_bbox2.ymin < permute_bbox1.ymin:
    #         permute_bbox1, permute_bbox2 = permute_bbox2, permute_bbox1
    #     ly = permute_bbox1.ymax - permute_bbox2.ymin
    #
    #     if permute_bbox2.zmin < permute_bbox1.zmin:
    #         permute_bbox1, permute_bbox2 = permute_bbox2, permute_bbox1
    #     lz = permute_bbox1.zmax - permute_bbox2.zmin
    #
    #     return lx*ly*lz

    def distance_to_bbox(self, bbox2):
        if self.bbox_intersection(bbox2):
            return 0

        permute_bbox1 = self
        permute_bbox2 = bbox2

        if permute_bbox2.xmin < permute_bbox1.xmin:
            permute_bbox1, permute_bbox2 = permute_bbox2, permute_bbox1
        dx = max(permute_bbox2.xmin - permute_bbox1.xmax, 0)

        if permute_bbox2.ymin < permute_bbox1.ymin:
            permute_bbox1, permute_bbox2 = permute_bbox2, permute_bbox1
        dy = max(permute_bbox2.ymin - permute_bbox1.ymax, 0)

        if permute_bbox2.zmin < permute_bbox1.zmin:
            permute_bbox1, permute_bbox2 = permute_bbox2, permute_bbox1
        dz = max(permute_bbox2.zmin - permute_bbox1.zmax, 0)

        return (dx ** 2 + dy ** 2 + dz ** 2) ** 0.5

    def point_belongs(self, point):
        return self.xmin < point[0] and point[0] < self.xmax \
               and self.ymin < point[1] and point[1] < self.ymax \
               and self.zmin < point[2] and point[2] < self.zmax

    def distance_to_point(self, point):
        if self.point_belongs(point):
            return min([self.xmax - point[0], point[0] - self.xmin,
                        self.ymax - point[1], point[1] - self.ymin,
                        self.zmax - point[2], point[2] - self.zmin])
        else:
            if point[0] < self.xmin:
                dx = self.xmin - point[0]
            elif self.xmax < point[0]:
                dx = point[0] - self.xmax
            else:
                dx = 0

            if point[1] < self.ymin:
                dy = self.ymin - point[1]
            elif self.ymax < point[1]:
                dy = point[1] - self.ymax
            else:
                dy = 0

            if point[2] < self.zmin:
                dz = self.zmin - point[2]
            elif self.zmax < point[2]:
                dz = point[2] - self.zmax
            else:
                dz = 0
        return (dx ** 2 + dy ** 2 + dz ** 2) ** 0.5

    def babylon_script(self):
        height = self.ymax - self.ymin
        width = self.xmax - self.xmin
        depth = self.zmax - self.zmin
        s = 'var box = BABYLON.MeshBuilder.CreateBox("box", {{height: {}, width: {}, depth: {}}}, scene);\n'.format(
            height, width, depth)
        s += 'box.setPositionWithLocalVector(new BABYLON.Vector3({},{},{}));\n'.format(
            self.center[0], self.center[1], self.center[2])
        s += 'var bboxmat = new BABYLON.StandardMaterial("bboxmat", scene);\n'
        s += 'bboxmat.alpha = 0.4;\n'
        s += 'var DTWidth = {};\n'.format(width * 60)
        s += 'var DTHeight = {};\n'.format(height * 60)
        s += 'var font_type = "Arial";\n'
        s += 'var text = "{}";\n'.format(self.name)
        s += 'var dynamicTexture = new BABYLON.DynamicTexture("DynamicTexture", {width:DTWidth, height:DTHeight}, scene);\n'
        s += 'var ctx = dynamicTexture.getContext();\n'
        s += 'var size = 0.8;\n'
        s += 'ctx.font = size + "px " + font_type;\n'
        s += 'var textWidth = ctx.measureText(text).width;\n'
        s += 'var ratio = textWidth/size;\n'
        s += 'var font_size = Math.floor(DTWidth / ratio);\n'
        s += 'var font = font_size + "px " + font_type;\n'
        s += 'dynamicTexture.drawText(text, null, null, font, "#000000", "#ffffff", false);\n'
        s += 'bboxmat.diffuseTexture = dynamicTexture;\n'
        s += 'box.material = bboxmat;\n'
        return s


class VolumeModel(dc.PhysicalObject):
    _standalone_in_db = True
    _eq_is_data_eq = True
    _non_serializable_attributes = ['shells', 'bounding_box']
    _non_data_eq_attributes = ['name', 'shells', 'bounding_box', 'contours',
                               'faces']
    _non_data_hash_attributes = ['name', 'shells', 'bounding_box', 'contours',
                                 'faces']
    _dessia_methods = ['to_stl_model']
    """

    """

    def __init__(self, primitives: List[Primitive3D], name: str = ''):
        self.primitives = primitives
        self.name = name
        self.shells = []
        # if self.primitives:
        #     self.shells = self._extract_shells()
        # if self.shells:

        self.bounding_box = self._bounding_box()
        # else:
        #     self.bounding_box = BoundingBox(-1, 1, -1, 1, -1, 1)
        dc.DessiaObject.__init__(self, name=name)

    def __hash__(self):
        return sum(hash(point) for point in self.primitives)

    # def _extract_shells(self):
    #     shells = []
    #     for primitive in self.primitives:
    #         if isinstance(primitive, Shell3D):
    #             shells.append(primitive)
    #     return shells

    def __eq__(self, other):
        if self.__class__.__name__ != other.__class__.__name__:
            return False
        equ = True
        if len(self.primitives) != len(other.primitives):
            return False
        for p1, p2 in zip(self.primitives, other.primitives):
            equ = equ and p1 == p2
        return equ

    def volume(self) -> float:
        """
        Return the sum of volumes of the primitives
        """
        volume = 0
        for primitive in self.primitives:
            volume += primitive.volume()
        return volume

    def rotation(self, center: volmdlr.Point3D, axis: volmdlr.Vector3D,
                 angle: float):
        """
        VolumeModel rotation
        :param center: rotation center
        :param axis: rotation axis
        :param angle: angle rotation
        :return: a new rotated VolumeModel
        """
        new_primitives = [
            primitive.rotation(center, axis, angle) for
            primitive in self.primitives]
        return VolumeModel(new_primitives, self.name)

    def rotation_inplace(self, center: volmdlr.Point3D, axis: volmdlr.Vector3D,
                         angle: float):
        """
        VolumeModel rotation. Object is updated inplace
        :param center: rotation center
        :param axis: rotation axis
        :param angle: rotation angle
        """
        for primitive in self.primitives:
            primitive.rotation_inplace(center, axis, angle)
        self.bounding_box = self._bounding_box()

    def translation(self, offset: volmdlr.Vector3D):
        """
        VolumeModel translation
        :param offset: translation vector
        :return: A new translated VolumeModel
        """
        new_primitives = [primitive.translation(offset) for
                          primitive in self.primitives]
        return VolumeModel(new_primitives, self.name)

    def translation_inplace(self, offset: volmdlr.Vector3D):
        """
        VolumeModel translation. Object is updated inplace
        :param offset: translation vector
        """
        for primitives in self.primitives:
            primitives.translation_inplace(offset)
        self.bounding_box = self._bounding_box()

    def frame_mapping(self, frame: volmdlr.Frame3D, side: str):
        """
        Changes frame_mapping and return a new VolumeModel
        side = 'old' or 'new'
        """
        new_primitives = [primitive.frame_mapping(frame, side)
                          for primitive in self.primitives]
        return VolumeModel(new_primitives, self.name)

    def frame_mapping_inplace(self, frame: volmdlr.Frame3D, side: str):
        """
        Changes frame_mapping and the object is updated inplace
        side = 'old' or 'new'
        """
        for primitives in self.primitives:
            primitives.frame_mapping_inplace(frame, side)
        self.bounding_box = self._bounding_box()

    def copy(self, deep=True, memo=None):
        """
        Specific copy
        """
        new_primitives = [primitive.copy(deep=deep, memo=memo) for primitive in self.primitives]
        return VolumeModel(new_primitives, self.name)

    def _bounding_box(self) -> BoundingBox:
        """
        Computes the bounding box of the model
        """
        bboxes = []
        points = []
        for primitive in self.primitives:
            if hasattr(primitive, 'bounding_box'):
                bboxes.append(primitive.bounding_box)
            else:
                if primitive.__class__.__name__ == 'volmdlr.Point3D':
                    points.append(primitive)
        if bboxes:
            xmin = min(box.xmin for box in bboxes)
            xmax = max(box.xmax for box in bboxes)
            ymin = min(box.ymin for box in bboxes)
            ymax = max(box.ymax for box in bboxes)
            zmin = min(box.zmin for box in bboxes)
            zmax = max(box.zmax for box in bboxes)
        elif points:
            xmin = min(p[0] for p in points)
            xmax = max(p[0] for p in points)
            ymin = min(p[1] for p in points)
            ymax = max(p[1] for p in points)
            zmin = min(p[2] for p in points)
            zmax = max(p[2] for p in points)
        else:
            # raise ValueError('Bounding box cant be determined')
            return BoundingBox(-1, 1, -1, 1, 1 - 1, 1)
        return BoundingBox(xmin, xmax, ymin, ymax, zmin, zmax)

    def plot2d(self, ax=None, color=None):
        fig = plt.figure()
        if ax is None:
            ax = fig.add_subplot(111, projection='3d')

        for i, shell in enumerate(self.shells):
            bbox = shell.bbox()
            bbox.plot(ax, color[i])

        return ax

    def plot(self, equal_aspect=True):
        """
        Matplotlib plot of model.
        To use for debug.
        """
        fig = plt.figure()
        ax = fig.add_subplot(111, projection='3d', adjustable='box')
        for primitive in self.primitives:
            primitive.plot(ax)
        # if equal_aspect:
        #     ax.set_aspect('equal')

        ax.margins(0.1)
        return ax

    def freecad_script(self, fcstd_filepath,
                       freecad_lib_path='/usr/lib/freecad/lib',
                       export_types=('fcstd',),
                       save_to='',
                       tolerance=0.0001):
        """
        Generate python a FreeCAD definition of model
        :param fcstd_filename: a filename without extension to give the name at the fcstd part written in python code
        :type fcstd_filename:str
        """
        fcstd_filepath = os.path.abspath(fcstd_filepath)
        fcstd_filepath = fcstd_filepath.replace('\\', '\\\\')
        freecad_lib_path = freecad_lib_path.replace('\\', '\\\\')

        s = '# -*- coding: utf-8 -*-\n'
        if freecad_lib_path != '':
            s += "import sys\nsys.path.append('" + freecad_lib_path + "')\n"

        s += "import math\nimport FreeCAD as fc\nimport Part\n\ndoc=fc.newDocument('doc')\n\n"
        for ip, primitive in enumerate(self.primitives):
            if primitive.name == '':
                primitive_name = 'Primitive_{}'.format(ip)
            else:
                primitive_name = 'Primitive_{}_{}'.format(ip, primitive.name)
            s += "part = doc.addObject('App::Part','{}')\n".format(
                primitive_name)
            if hasattr(primitive, 'FreeCADExport'):
                sp = primitive.FreeCADExport(ip)
                if sp != '':
                    #                        s += (sp+'\n')
                    s += (sp)
                    s += 'shapeobj = doc.addObject("Part::Feature","{}")\n'.format(
                        primitive_name)
                    # if isinstance(primitive, BSplineCurve3D) \
                    #         or isinstance(primitive, BSplineSurface3D) \
                    #         or isinstance(primitive, Circle3D) \
                    #         or isinstance(primitive, LineSegment3D) \
                    #         or isinstance(primitive, Ellipse3D):
                    #     #                            print(primitive)
                    #     #                            s += 'S = Part.Shape([primitive{}])\n'.format(ip)
                    #     #                            s += 'shapeobj.Shape = S\n'
                    #     s += 'shapeobj.Shape = primitive{}.toShape()\n'.format(
                    #         ip)
                    # else:
                    s += "shapeobj.Shape = primitive{}\n".format(ip)
                    s += 'part.addObject(shapeobj)\n\n'
            # --------------------DEBUG-------------------
        #                else:
        #                    raise NotImplementedError
        # ---------------------------------------------

        s += 'doc.recompute()\n'
        if 'fcstd' in export_types:
            s += "doc.saveAs('" + fcstd_filepath + ".fcstd')\n\n"
        if 'stl' in export_types:
            s += "import Mesh\nMesh.export(doc.Objects,'{}.stl', tolerance={})\n".format(
                fcstd_filepath, tolerance)
        if 'step' in export_types:
            s += "Part.export(doc.Objects,'{}.step')\n".format(fcstd_filepath)

        if save_to != '':
            with open(os.path.abspath(save_to), 'w') as file:
                file.write(s)
        return s

    def freecad_export(self, fcstd_filepath,
                       python_path='python3',
                       freecad_lib_path='/usr/lib/freecad/lib',
                       export_types=('fcstd',),
                       tolerance=0.0001):
        """
        Export model to .fcstd FreeCAD standard

        :param python_path: path of python binded to freecad

            * on windows: something like C:\\\\Program Files\\\\FreeCAD X.XX\\\\bin\\\\python
            * on linux: python if installed by a dstribution package
        :param filepath: path of fcstd file (without extension)
        :param freecad_lib_path: FreeCAD.so lib path (/usr/lib/freecad/lib in general)
        :param tolerance: the tolerance of tesselation for mesh exports

        """
        fcstd_filepath = os.path.abspath(fcstd_filepath)
        s = self.freecad_script(fcstd_filepath,
                                freecad_lib_path=freecad_lib_path,
                                export_types=export_types,
                                tolerance=tolerance)
        with tempfile.NamedTemporaryFile(suffix=".py", delete=False) as f:
            f.write(bytes(s, 'utf8'))

        arg = f.name
        output = subprocess.call([python_path, arg])

        f.close()
        os.remove(f.name)
        return output

    # def babylon_script(self, use_cdn=True, debug=False):
    #     # env = Environment(loader=PackageLoader('volmdlr', 'templates'),
    #     #                   autoescape=select_autoescape(['html', 'xml']))
    #     #
    #     # template = env.get_template('babylon.html')
    #
    #     bbox = self._bounding_box()
    #     center = bbox.center
    #     max_length = max([bbox.xmax - bbox.xmin,
    #                       bbox.ymax - bbox.ymin,
    #                       bbox.zmax - bbox.zmin])
    #
    #     primitives_strings = []
    #     for primitive in self.primitives:
    #         if hasattr(primitive, 'babylon_script'):
    #             primitives_strings.append(primitive.babylon_script())
    #
    #     return template.render(name=self.name,
    #                            center=tuple(center),
    #                            length=2 * max_length,
    #                            primitives_strings=primitives_strings,
    #                            use_cdn=use_cdn,
    #                            debug=debug)
    #
    # def babylonjs_from_script(self, page_name=None, use_cdn=True, debug=False):
    #     script = self.babylon_script(use_cdn=use_cdn, debug=debug)
    #
    #     if page_name is None:
    #         with tempfile.NamedTemporaryFile(suffix=".html",
    #                                          delete=False) as file:
    #             file.write(bytes(script, 'utf8'))
    #         page_name = file.name
    #     else:
    #         page_name += '.html'
    #         with open(page_name, 'w')  as file:
    #             file.write(script)
    #
    #     webbrowser.open('file://' + os.path.realpath(page_name))

    def babylon_data(self):
        meshes = []
        lines = []
        for primitive in self.primitives:
            if hasattr(primitive, 'babylon_meshes'):
                meshes.extend(primitive.babylon_meshes())
            if hasattr(primitive, 'babylon_curves'):
                lines.append(primitive.babylon_curves())
        bbox = self._bounding_box()
        center = bbox.center
        max_length = max([bbox.xmax - bbox.xmin,
                          bbox.ymax - bbox.ymin,
                          bbox.zmax - bbox.zmin])

        babylon_data = {'meshes': meshes,
                        'lines': lines,
                        'max_length': max_length,
                        'center': list(center)}

        return babylon_data

    @classmethod
    def babylonjs_script(cls, babylon_data, use_cdn=True,
                         debug=False):
        if use_cdn:
            script = volmdlr.templates.babylon_unpacker_cdn_header  # .substitute(name=page_name)
        else:
            script = volmdlr.templates.babylon_unpacker_embedded_header  # .substitute(name=page_name)

        script += volmdlr.templates.babylon_unpacker_body_template.substitute(
            babylon_data=babylon_data)
        return script

    def babylonjs(self, page_name=None, use_cdn=True, debug=False):
        babylon_data = self.babylon_data()
        script = self.babylonjs_script(babylon_data, use_cdn=use_cdn,
                                       debug=debug)
        if page_name is None:
            with tempfile.NamedTemporaryFile(suffix=".html",
                                             delete=False) as file:
                file.write(bytes(script, 'utf8'))
            page_name = file.name
        else:
            if not page_name.endswith('.html'):
                page_name += '.html'
            with open(page_name, 'w') as file:
                file.write(script)

        webbrowser.open('file://' + os.path.realpath(page_name))

        return page_name

    def save_babylonjs_to_file(self, filename: str = None,
                               use_cdn=True, debug=False):
        babylon_data = self.babylon_data()
        script = self.babylonjs_script(babylon_data, use_cdn=use_cdn,
                                       debug=debug)
        if filename is None:
            with tempfile.NamedTemporaryFile(suffix=".html",
                                             delete=False) as file:
                file.write(bytes(script, 'utf8'))
                return file.name

        if not filename.endswith('.html'):
            filename += '.html'

            with open(filename, 'w') as file:
                file.write(script)
            return filename

    def to_stl_model(self):
        mesh = self.primitives[0].triangulation()
        for primitive in self.primitives[1:]:
            mesh.merge_mesh(primitive.triangulation())
        stl = mesh.to_stl()
        return stl

    def to_stl(self, filepath: str):
        if not filepath.endswith('.stl'):
            filepath += '.stl'
        with open(filepath, 'wb') as file:
            self.to_stl_stream(file)

    def to_stl_stream(self, stream: dcf.BinaryFile):
        stl = self.to_stl_model()
        stl.save_to_stream(stream)
        return stream

    def to_step(self, filepath: str):
        if not (filepath.endswith('.step') or filepath.endswith('.stp')):
            filepath += '.step'
        with open(filepath, 'w') as file:
            self.to_step_stream(file)

    def to_step_stream(self, stream: dcf.StringFile):

        step_content = STEP_HEADER.format(name=self.name,
                                          filename='',
                                          timestamp=datetime.now().isoformat(),
                                          version=volmdlr.__version__)
        current_id = 8

        for primitive in self.primitives:
            primitive_content, primitive_id = primitive.to_step(current_id)

            step_content += primitive_content

            product_definition_context_id = primitive_id + 1
            step_content += "#{} = PRODUCT_DEFINITION_CONTEXT('part definition',#2,'design');\n"\
                .format(product_definition_context_id)

            product_context_id = product_definition_context_id + 1
            step_content += "#{} = PRODUCT_CONTEXT('',#2,'mechanical');\n".format(product_context_id)
            product_id = product_context_id + 1
            step_content += "#{} = PRODUCT('{}','{}','',(#{}));\n".format(product_id,
                                                                          primitive.name,
                                                                          primitive.name,
                                                                          product_context_id)
            product_definition_formation_id = product_id + 1
            step_content += "#{} = PRODUCT_DEFINITION_FORMATION('','',#{});\n".format(
                product_definition_formation_id, product_id)
            product_definition_id = product_definition_formation_id + 1
            step_content += "#{} = PRODUCT_DEFINITION('design','',#{},#{});\n".format(product_definition_id,
                                                                                      product_definition_formation_id,
                                                                                      product_definition_context_id)
            product_definition_shape_id = product_definition_id + 1
            step_content += "#{} = PRODUCT_DEFINITION_SHAPE('','',#{});\n".format(
                product_definition_shape_id, product_definition_id)
            shape_definition_repr_id = product_definition_shape_id + 1
            step_content += "#{} = SHAPE_DEFINITION_REPRESENTATION(#{},#{});\n".format(shape_definition_repr_id,
                                                                                       product_definition_shape_id,
                                                                                       primitive_id
                                                                                       )
            product_related_category = shape_definition_repr_id + 1
            step_content += "#{} = PRODUCT_RELATED_PRODUCT_CATEGORY('part',$,(#{}));\n".format(
                product_related_category,
                product_id
            )
            draughting_id = product_related_category + 1
            step_content += "#{} = DRAUGHTING_PRE_DEFINED_CURVE_FONT('continuous');\n".format(
                draughting_id)
            color_id = draughting_id + 1
            primitive_color = (1, 1, 1)
            if hasattr(primitive, 'color') and primitive.color is not None:
                primitive_color = primitive.color
            step_content += "#{} = COLOUR_RGB('',{}, {}, {});\n".format(
                color_id,
                round(float(primitive_color[0]), 4),
                round(float(primitive_color[1]), 4),
                round(float(primitive_color[2]), 4)
            )

            curve_style_id = color_id + 1
            step_content += "#{} = CURVE_STYLE('',#{},POSITIVE_LENGTH_MEASURE(0.1),#{});\n".format(
                    curve_style_id, draughting_id, color_id)

            fill_area_color_id = curve_style_id + 1
            step_content += "#{} = FILL_AREA_STYLE_COLOUR('',#{});\n".format(
                    fill_area_color_id, color_id)

            fill_area_id = fill_area_color_id + 1
            step_content += "#{} = FILL_AREA_STYLE('',#{});\n".format(
                    fill_area_id, fill_area_color_id)

            suface_fill_area_id = fill_area_id + 1
            step_content += "#{} = SURFACE_STYLE_FILL_AREA(#{});\n".format(
                    suface_fill_area_id, fill_area_id)

            suface_side_style_id = suface_fill_area_id + 1
            step_content += "#{} = SURFACE_SIDE_STYLE('',(#{}));\n".format(
                    suface_side_style_id, suface_fill_area_id)

            suface_style_usage_id = suface_side_style_id + 1
            step_content += "#{} = SURFACE_STYLE_USAGE(.BOTH.,#{});\n".format(
                    suface_style_usage_id, suface_side_style_id)

            presentation_style_id = suface_style_usage_id + 1

            step_content += "#{} = PRESENTATION_STYLE_ASSIGNMENT((#{},#{}));\n".format(
                    presentation_style_id, suface_style_usage_id, curve_style_id)

            styled_item_id = presentation_style_id + 1
            step_content += "#{} = STYLED_ITEM('color',(#{}),#{});\n".format(
                    styled_item_id, presentation_style_id, primitive_id)

            current_id = styled_item_id + 1

        step_content += STEP_FOOTER

        stream.write(step_content)

<<<<<<< HEAD
    def get_geo_lines(self):
        """
        gets the lines that define a VolumeModel geometry in a .geo file

        :return: A list of lines that describe the geomery
        :rtype: List[str]
        """

        update_data = {'point_account':0,
                       'line_account':0,
                       'line_loop_account':0,
                       'surface_account':0,
                       'surface_loop_account':0}

        lines = []
        volume = 0
        for primitive in self.primitives:
            if isinstance(primitive, volmdlr.faces.ClosedShell3D):
                volume += 1
                lines_primitives, update_data = primitive.get_geo_lines(update_data)
                lines.extend(lines_primitives)
                surface_loop = ((lines[-1].split('('))[1].split(')')[0])
                lines.append('Volume(' + str(volume) + ') = {' + surface_loop + '};')
            elif isinstance(primitive, volmdlr.faces.OpenShell3D):
                lines_primitives, update_data = primitive.get_geo_lines(update_data)
                lines.extend(lines_primitives)

        return lines

    def get_mesh_lines(self,
               factor: float,
               curvature_mesh_size: int = 0,
               min_points: int = None,
               initial_mesh_size: float = 5):
        """
        gets the lines that define mesh parameters for a VolumeModel, to be added to a .geo file

        :param factor: A float, between 0 and 1, that describes the mesh quality
        (1 for coarse mesh - 0 for fine mesh)
        :type factor: float
        :param curvature_mesh_size: Activate the calculation of mesh element sizes based on curvature
        (with curvature_mesh_size elements per 2*Pi radians), defaults to 0
        :type curvature_mesh_size: int, optional
        :param min_points: Check if there are enough points on small edges (if it is not, we force to have min_points on that edge), defaults to None
        :type min_points: int, optional
        :param initial_mesh_size: If factor=1, it will be initial_mesh_size elements per dimension, defaults to 5
        :type initial_mesh_size: float, optional

        :return: A list of lines that describe mesh parameters
        :rtype: List[str]
        """

        # meshsizes_max = []
        field_num = 1
        field_nums = []
        lines = []

        lines.append('Mesh.CharacteristicLengthMin = 0;')
        lines.append('Mesh.CharacteristicLengthMax = 1e+22;')

        for i, primitive in enumerate(self.primitives):
            if isinstance(primitive, volmdlr.faces.ClosedShell3D):
                bbx = primitive.bounding_box
                dim1, dim2, dim3 = (bbx.xmax-bbx.xmin), (bbx.ymax-bbx.ymin), (bbx.zmax-bbx.zmin)
                volume = dim1 * dim2 * dim3

                if factor == 0:
                    factor = 1e-3

                size = ((volume ** (1./3.))/initial_mesh_size) * factor

                # meshsizes_max.append(size)

                if min_points:
                    primitives, primitives_length = [], []
                    for face in primitive.faces:
                        for c, contour in enumerate(list(chain(*[[face.outer_contour3d], face.inner_contours3d]))):
                            if isinstance(contour, volmdlr.wires.Circle2D):
                                primitives.append(contour)
                                primitives.append(contour)
                                primitives_length(contour.length()/2)
                                primitives_length(contour.length()/2)
                            else:
                                for p, primitive in enumerate(contour.primitives):
                                    if ((primitive not in primitives)
                                            and (primitive.reverse() not in primitives)):
                                        primitives.append(primitive)
                                        primitives_length(primitive.length())

                    for i, length in enumerate(primitives_length):
                        if length < min_points*size:
                            lines.append('Transfinite Curve {'+str(i)+'} = '+str(min_points)+' Using Progression 1;')

                lines.append('Field['+str(field_num)+'] = MathEval;')
                lines.append('Field['+str(field_num)+'].F = "'+str(size)+'";')

                lines.append('Field['+str(field_num+1)+'] = Restrict;')
                lines.append('Field['+str(field_num+1)+'].InField = '+str(field_num)+';')
                lines.append('Field['+str(field_num+1)+'].VolumesList = {'+str(i+1)+'};')
                field_nums.append(field_num+1)
                field_num +=2

            elif isinstance(primitive, volmdlr.faces.OpenShell3D):
                continue

        # meshsize_max = max(meshsizes_max)
        # meshsize_min = meshsize_max/100

        # lines.append('Mesh.CharacteristicLengthMin = ' + str(meshsize_min) + ';')
        # lines.append('Mesh.CharacteristicLengthMax = ' + str(meshsize_max) + ';')

        lines.append('Field['+str(field_num)+'] = MinAniso;')
        lines.append('Field['+str(field_num)+'].FieldsList = {'+str(field_nums)[1:-1]+'};')
        lines.append('Background Field = '+str(field_num)+';')

        lines.append('Mesh.MeshSizeFromCurvature = '+str(curvature_mesh_size)+';')

        lines.append('Coherence;')

        return lines

    def to_geo(self, file_name: str,
               factor: float,
               curvature_mesh_size: int = 0,
               min_points: int = None,
               initial_mesh_size: float = 5):
        """
        gets the .geo file for the VolumeModel

        :param file_name: The geo. file name
        :type file_name: str
        :param factor: A float, between 0 and 1, that describes the mesh quality
        (1 for coarse mesh - 0 for fine mesh)
        :type factor: float
        :param curvature_mesh_size: Activate the calculation of mesh element sizes based on curvature
        (with curvature_mesh_size elements per 2*Pi radians), defaults to 0
        :type curvature_mesh_size: int, optional
        :param min_points: Check if there are enough points on small edges (if it is not, we force to have min_points on that edge), defaults to None
        :type min_points: int, optional
        :param initial_mesh_size: If factor=1, it will be initial_mesh_size elements per dimension, defaults to 5
        :type initial_mesh_size: float, optional

        :return: A txt file
        :rtype: .txt
        """

        lines = self.get_geo_lines()
        lines.extend(self.get_mesh_lines(factor, curvature_mesh_size,
                                         min_points, initial_mesh_size))
        with open(file_name + '.geo', 'w', encoding="utf-8") as f:
            for line in lines:
                f.write(line)
                f.write('\n')
        f.close()

    def to_geo_with_stl(self, file_name: str,
               factor: float,
               curvature_mesh_size: int = 0,
               min_points: int = None,
               initial_mesh_size: float = 5):
        """
        gets the .geo file for the VolumeModel, with saving each closed shell in a stl file

        :param file_name: The geo. file name
        :type file_name: str
        :param factor: A float, between 0 and 1, that describes the mesh quality
        (1 for coarse mesh - 0 for fine mesh)
        :type factor: float
        :param curvature_mesh_size: Activate the calculation of mesh element sizes based on curvature
        (with curvature_mesh_size elements per 2*Pi radians), defaults to 0
        :type curvature_mesh_size: int, optional
        :param min_points: Check if there are enough points on small edges (if it is not, we force to have min_points on that edge), defaults to None
        :type min_points: int, optional
        :param initial_mesh_size: If factor=1, it will be initial_mesh_size elements per dimension, defaults to 5
        :type initial_mesh_size: float, optional

        :return: A txt file
        :rtype: .txt
        """

        lines = self.get_geo_lines()
        lines.extend(self.get_mesh_lines(factor, curvature_mesh_size,
                                         min_points, initial_mesh_size))

        contours, faces_account = [], 0
        surfaces = []
        for i, primitive in enumerate(self.primitives):
            if isinstance(primitive, volmdlr.faces.ClosedShell3D):
                if i==0:
                    surfaces.append(list(range(1, 1+len(primitive.faces))))
                    face_contours = [face.outer_contour3d for face in primitive.faces]
                    contours.append(face_contours)
                    lines.append('Mesh 2;')
                    lines.append('Physical Surface(' + str(i+1) + ') = {' + str(surfaces[i])[1:-1] + '};')
                    lines.append('Save "'+file_name+'.stl" ;')
                    faces_account += len(primitive.faces)+1
                else:
                    surfaces.append(list(range(faces_account, faces_account+len(primitive.faces))))
                    face_contours = [face.outer_contour3d for face in primitive.faces]
                    for k, face_c in enumerate(face_contours):
                        for l, contour_l in enumerate(contours):
                            for c, contour in enumerate(contour_l):
                                if face_c.is_superposing(contour):
                                    surfaces[i][k] = surfaces[l][c]
                                    continue

                    lines.append('Mesh 2;')
                    lines.append('Physical Surface(' + str(i+1) + ') = {' + str(surfaces[i])[1:-1] + '};')
                    lines.append('Save "'+file_name+'.stl" ;')
                    faces_account += len(primitive.faces)+1
                    contours.append(face_contours)

        return lines

    def to_msh(self, file_name: str, mesh_dimension: int,
               factor: float,
               curvature_mesh_size: int = 0,
               min_points: int = None,
               initial_mesh_size: float = 5):
        """
        gets .msh file for the VolumeModel generated by gmsh

        :param file_name: The msh. file name
        :type file_name: str
        :param mesh_dimension: The mesh dimesion (1: 1D-Edge, 2: 2D-Triangle, 3D-Tetrahedra)
        :type mesh_dimension: int
        :param factor: A float, between 0 and 1, that describes the mesh quality
        (1 for coarse mesh - 0 for fine mesh)
        :type factor: float
        :param curvature_mesh_size: Activate the calculation of mesh element sizes based on curvature
        (with curvature_mesh_size elements per 2*Pi radians), defaults to 0
        :type curvature_mesh_size: int, optional
        :param min_points: Check if there are enough points on small edges (if it is not, we force to have min_points on that edge), defaults to None
        :type min_points: int, optional
        :param initial_mesh_size: If factor=1, it will be initial_mesh_size elements per dimension, defaults to 5
        :type initial_mesh_size: float, optional

        :return: A txt file
        :rtype: .txt
        """

        self.to_geo(file_name, factor,
                    curvature_mesh_size,
                    min_points,
                    initial_mesh_size)

        gmsh.initialize()
        gmsh.open(file_name+".geo")

        gmsh.model.geo.synchronize()
        gmsh.model.mesh.generate(mesh_dimension)

        gmsh.write(file_name+".msh")

        gmsh.finalize()
=======
    def volmdlr_volume_model(self):
        return [self]
>>>>>>> 59a48e1c


class MovingVolumeModel(VolumeModel):
    def __init__(self, primitives, step_frames, name=''):
        VolumeModel.__init__(self, primitives=primitives, name=name)
        self.step_frames = step_frames

        if not self.is_consistent():
            raise dc.ConsistencyError

    def is_consistent(self):
        n_primitives = len(self.primitives)
        for frames in self.step_frames:
            if len(frames) != n_primitives:
                return False
        return True

    def step_volume_model(self, istep):
        primitives = []
        for primitive, frame in zip(self.primitives, self.step_frames[istep]):
            primitives.append(
                primitive.frame_mapping(frame, side='old'))
        return VolumeModel(primitives)

    # def babylon_script(self, use_cdn=True, debug=False):
    #
    #     env = Environment(loader=PackageLoader('volmdlr', 'templates'),
    #                       autoescape=select_autoescape(['html', 'xml']))
    #
    #     template = env.get_template('babylon.html')
    #
    #     bbox = self._bounding_box()
    #     center = bbox.center
    #     max_length = max([bbox.xmax - bbox.xmin,
    #                       bbox.ymax - bbox.ymin,
    #                       bbox.zmax - bbox.zmin])
    #
    #     primitives_strings = []
    #     for primitive in self.primitives:
    #         if hasattr(primitive, 'babylon_script'):
    #             primitives_strings.append(primitive.babylon_script())
    #
    #     positions = []
    #     orientations = []
    #     for step in self.step_frames:
    #         step_positions = []
    #         step_orientations = []
    #
    #         for frame in step:
    #             step_positions.append(list(frame.origin))
    #             step_orientations.append([list(frame.u),
    #                                       list(frame.v),
    #                                       list(frame.w)])
    #
    #         positions.append(step_positions)
    #         orientations.append(step_orientations)
    #
    #     return template.render(name=self.name,
    #                            center=tuple(center),
    #                            length=2 * max_length,
    #                            primitives_strings=primitives_strings,
    #                            positions=positions,
    #                            orientations=orientations,
    #                            use_cdn=use_cdn,
    #                            debug=debug)

    def babylon_data(self):
        meshes = []
        primitives_to_meshes = []
        for ip, primitive in enumerate(self.primitives):
            if hasattr(primitive, 'babylon_meshes'):
                meshes.extend(primitive.babylon_meshes())
                primitives_to_meshes.append(ip)

        bbox = self._bounding_box()
        center = bbox.center
        max_length = max([bbox.xmax - bbox.xmin,
                          bbox.ymax - bbox.ymin,
                          bbox.zmax - bbox.zmin])

        steps = []
        for istep, frames in enumerate(self.step_frames):

            # step_positions = []
            # step_orientations = []
            step = {'time': istep}
            for iframe, frame in enumerate(frames):
                if iframe in primitives_to_meshes:
                    imesh = primitives_to_meshes.index(iframe)
                    step[imesh] = {}
                    step[imesh]['position'] = list(round(frame.origin, 6))
                    step[imesh]['orientations'] = [list(round(frame.u, 6)),
                                                   list(round(frame.v, 6)),
                                                   list(round(frame.w, 6))]

            steps.append(step)

        babylon_data = {'meshes': meshes,
                        'max_length': max_length,
                        'center': list(center),
                        'steps': steps}
        return babylon_data<|MERGE_RESOLUTION|>--- conflicted
+++ resolved
@@ -9,16 +9,10 @@
 import subprocess
 import tempfile
 import webbrowser
-<<<<<<< HEAD
-import numpy as npy
-from itertools import chain
-
-import gmsh
-=======
+
 from datetime import datetime
 # import volmdlr.stl as vmstl
 from typing import List
->>>>>>> 59a48e1c
 
 import matplotlib.pyplot as plt
 import numpy as npy
@@ -1364,266 +1358,8 @@
 
         stream.write(step_content)
 
-<<<<<<< HEAD
-    def get_geo_lines(self):
-        """
-        gets the lines that define a VolumeModel geometry in a .geo file
-
-        :return: A list of lines that describe the geomery
-        :rtype: List[str]
-        """
-
-        update_data = {'point_account':0,
-                       'line_account':0,
-                       'line_loop_account':0,
-                       'surface_account':0,
-                       'surface_loop_account':0}
-
-        lines = []
-        volume = 0
-        for primitive in self.primitives:
-            if isinstance(primitive, volmdlr.faces.ClosedShell3D):
-                volume += 1
-                lines_primitives, update_data = primitive.get_geo_lines(update_data)
-                lines.extend(lines_primitives)
-                surface_loop = ((lines[-1].split('('))[1].split(')')[0])
-                lines.append('Volume(' + str(volume) + ') = {' + surface_loop + '};')
-            elif isinstance(primitive, volmdlr.faces.OpenShell3D):
-                lines_primitives, update_data = primitive.get_geo_lines(update_data)
-                lines.extend(lines_primitives)
-
-        return lines
-
-    def get_mesh_lines(self,
-               factor: float,
-               curvature_mesh_size: int = 0,
-               min_points: int = None,
-               initial_mesh_size: float = 5):
-        """
-        gets the lines that define mesh parameters for a VolumeModel, to be added to a .geo file
-
-        :param factor: A float, between 0 and 1, that describes the mesh quality
-        (1 for coarse mesh - 0 for fine mesh)
-        :type factor: float
-        :param curvature_mesh_size: Activate the calculation of mesh element sizes based on curvature
-        (with curvature_mesh_size elements per 2*Pi radians), defaults to 0
-        :type curvature_mesh_size: int, optional
-        :param min_points: Check if there are enough points on small edges (if it is not, we force to have min_points on that edge), defaults to None
-        :type min_points: int, optional
-        :param initial_mesh_size: If factor=1, it will be initial_mesh_size elements per dimension, defaults to 5
-        :type initial_mesh_size: float, optional
-
-        :return: A list of lines that describe mesh parameters
-        :rtype: List[str]
-        """
-
-        # meshsizes_max = []
-        field_num = 1
-        field_nums = []
-        lines = []
-
-        lines.append('Mesh.CharacteristicLengthMin = 0;')
-        lines.append('Mesh.CharacteristicLengthMax = 1e+22;')
-
-        for i, primitive in enumerate(self.primitives):
-            if isinstance(primitive, volmdlr.faces.ClosedShell3D):
-                bbx = primitive.bounding_box
-                dim1, dim2, dim3 = (bbx.xmax-bbx.xmin), (bbx.ymax-bbx.ymin), (bbx.zmax-bbx.zmin)
-                volume = dim1 * dim2 * dim3
-
-                if factor == 0:
-                    factor = 1e-3
-
-                size = ((volume ** (1./3.))/initial_mesh_size) * factor
-
-                # meshsizes_max.append(size)
-
-                if min_points:
-                    primitives, primitives_length = [], []
-                    for face in primitive.faces:
-                        for c, contour in enumerate(list(chain(*[[face.outer_contour3d], face.inner_contours3d]))):
-                            if isinstance(contour, volmdlr.wires.Circle2D):
-                                primitives.append(contour)
-                                primitives.append(contour)
-                                primitives_length(contour.length()/2)
-                                primitives_length(contour.length()/2)
-                            else:
-                                for p, primitive in enumerate(contour.primitives):
-                                    if ((primitive not in primitives)
-                                            and (primitive.reverse() not in primitives)):
-                                        primitives.append(primitive)
-                                        primitives_length(primitive.length())
-
-                    for i, length in enumerate(primitives_length):
-                        if length < min_points*size:
-                            lines.append('Transfinite Curve {'+str(i)+'} = '+str(min_points)+' Using Progression 1;')
-
-                lines.append('Field['+str(field_num)+'] = MathEval;')
-                lines.append('Field['+str(field_num)+'].F = "'+str(size)+'";')
-
-                lines.append('Field['+str(field_num+1)+'] = Restrict;')
-                lines.append('Field['+str(field_num+1)+'].InField = '+str(field_num)+';')
-                lines.append('Field['+str(field_num+1)+'].VolumesList = {'+str(i+1)+'};')
-                field_nums.append(field_num+1)
-                field_num +=2
-
-            elif isinstance(primitive, volmdlr.faces.OpenShell3D):
-                continue
-
-        # meshsize_max = max(meshsizes_max)
-        # meshsize_min = meshsize_max/100
-
-        # lines.append('Mesh.CharacteristicLengthMin = ' + str(meshsize_min) + ';')
-        # lines.append('Mesh.CharacteristicLengthMax = ' + str(meshsize_max) + ';')
-
-        lines.append('Field['+str(field_num)+'] = MinAniso;')
-        lines.append('Field['+str(field_num)+'].FieldsList = {'+str(field_nums)[1:-1]+'};')
-        lines.append('Background Field = '+str(field_num)+';')
-
-        lines.append('Mesh.MeshSizeFromCurvature = '+str(curvature_mesh_size)+';')
-
-        lines.append('Coherence;')
-
-        return lines
-
-    def to_geo(self, file_name: str,
-               factor: float,
-               curvature_mesh_size: int = 0,
-               min_points: int = None,
-               initial_mesh_size: float = 5):
-        """
-        gets the .geo file for the VolumeModel
-
-        :param file_name: The geo. file name
-        :type file_name: str
-        :param factor: A float, between 0 and 1, that describes the mesh quality
-        (1 for coarse mesh - 0 for fine mesh)
-        :type factor: float
-        :param curvature_mesh_size: Activate the calculation of mesh element sizes based on curvature
-        (with curvature_mesh_size elements per 2*Pi radians), defaults to 0
-        :type curvature_mesh_size: int, optional
-        :param min_points: Check if there are enough points on small edges (if it is not, we force to have min_points on that edge), defaults to None
-        :type min_points: int, optional
-        :param initial_mesh_size: If factor=1, it will be initial_mesh_size elements per dimension, defaults to 5
-        :type initial_mesh_size: float, optional
-
-        :return: A txt file
-        :rtype: .txt
-        """
-
-        lines = self.get_geo_lines()
-        lines.extend(self.get_mesh_lines(factor, curvature_mesh_size,
-                                         min_points, initial_mesh_size))
-        with open(file_name + '.geo', 'w', encoding="utf-8") as f:
-            for line in lines:
-                f.write(line)
-                f.write('\n')
-        f.close()
-
-    def to_geo_with_stl(self, file_name: str,
-               factor: float,
-               curvature_mesh_size: int = 0,
-               min_points: int = None,
-               initial_mesh_size: float = 5):
-        """
-        gets the .geo file for the VolumeModel, with saving each closed shell in a stl file
-
-        :param file_name: The geo. file name
-        :type file_name: str
-        :param factor: A float, between 0 and 1, that describes the mesh quality
-        (1 for coarse mesh - 0 for fine mesh)
-        :type factor: float
-        :param curvature_mesh_size: Activate the calculation of mesh element sizes based on curvature
-        (with curvature_mesh_size elements per 2*Pi radians), defaults to 0
-        :type curvature_mesh_size: int, optional
-        :param min_points: Check if there are enough points on small edges (if it is not, we force to have min_points on that edge), defaults to None
-        :type min_points: int, optional
-        :param initial_mesh_size: If factor=1, it will be initial_mesh_size elements per dimension, defaults to 5
-        :type initial_mesh_size: float, optional
-
-        :return: A txt file
-        :rtype: .txt
-        """
-
-        lines = self.get_geo_lines()
-        lines.extend(self.get_mesh_lines(factor, curvature_mesh_size,
-                                         min_points, initial_mesh_size))
-
-        contours, faces_account = [], 0
-        surfaces = []
-        for i, primitive in enumerate(self.primitives):
-            if isinstance(primitive, volmdlr.faces.ClosedShell3D):
-                if i==0:
-                    surfaces.append(list(range(1, 1+len(primitive.faces))))
-                    face_contours = [face.outer_contour3d for face in primitive.faces]
-                    contours.append(face_contours)
-                    lines.append('Mesh 2;')
-                    lines.append('Physical Surface(' + str(i+1) + ') = {' + str(surfaces[i])[1:-1] + '};')
-                    lines.append('Save "'+file_name+'.stl" ;')
-                    faces_account += len(primitive.faces)+1
-                else:
-                    surfaces.append(list(range(faces_account, faces_account+len(primitive.faces))))
-                    face_contours = [face.outer_contour3d for face in primitive.faces]
-                    for k, face_c in enumerate(face_contours):
-                        for l, contour_l in enumerate(contours):
-                            for c, contour in enumerate(contour_l):
-                                if face_c.is_superposing(contour):
-                                    surfaces[i][k] = surfaces[l][c]
-                                    continue
-
-                    lines.append('Mesh 2;')
-                    lines.append('Physical Surface(' + str(i+1) + ') = {' + str(surfaces[i])[1:-1] + '};')
-                    lines.append('Save "'+file_name+'.stl" ;')
-                    faces_account += len(primitive.faces)+1
-                    contours.append(face_contours)
-
-        return lines
-
-    def to_msh(self, file_name: str, mesh_dimension: int,
-               factor: float,
-               curvature_mesh_size: int = 0,
-               min_points: int = None,
-               initial_mesh_size: float = 5):
-        """
-        gets .msh file for the VolumeModel generated by gmsh
-
-        :param file_name: The msh. file name
-        :type file_name: str
-        :param mesh_dimension: The mesh dimesion (1: 1D-Edge, 2: 2D-Triangle, 3D-Tetrahedra)
-        :type mesh_dimension: int
-        :param factor: A float, between 0 and 1, that describes the mesh quality
-        (1 for coarse mesh - 0 for fine mesh)
-        :type factor: float
-        :param curvature_mesh_size: Activate the calculation of mesh element sizes based on curvature
-        (with curvature_mesh_size elements per 2*Pi radians), defaults to 0
-        :type curvature_mesh_size: int, optional
-        :param min_points: Check if there are enough points on small edges (if it is not, we force to have min_points on that edge), defaults to None
-        :type min_points: int, optional
-        :param initial_mesh_size: If factor=1, it will be initial_mesh_size elements per dimension, defaults to 5
-        :type initial_mesh_size: float, optional
-
-        :return: A txt file
-        :rtype: .txt
-        """
-
-        self.to_geo(file_name, factor,
-                    curvature_mesh_size,
-                    min_points,
-                    initial_mesh_size)
-
-        gmsh.initialize()
-        gmsh.open(file_name+".geo")
-
-        gmsh.model.geo.synchronize()
-        gmsh.model.mesh.generate(mesh_dimension)
-
-        gmsh.write(file_name+".msh")
-
-        gmsh.finalize()
-=======
     def volmdlr_volume_model(self):
         return [self]
->>>>>>> 59a48e1c
 
 
 class MovingVolumeModel(VolumeModel):
