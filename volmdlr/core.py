#!/usr/bin/env python3
# -*- coding: utf-8 -*-
"""
Created on Tue Feb 28 14:07:37 2017

@author: steven
"""

import math
import numpy as npy
import matplotlib.pyplot as plt
from matplotlib.patches import Arc
from mpl_toolkits.mplot3d import Axes3D 

from .vmcy import PolygonPointBelongs

from scipy.linalg import solve,LinAlgError, inv

import volmdlr.geometry as geometry

from jinja2 import Environment, PackageLoader, select_autoescape

import webbrowser
import os

import tempfile
import subprocess

class Vector:
    """
    Abstract class of vector
    """
    def __setitem__(self, key, item):
        self.vector[key] = item

    def __getitem__(self, key):
        return self.vector[key]
    
    def __repr__(self):
        return '{}: {}'.format(self.__class__.__name__, self.vector)
    
    def __add__(self, other_vector):
        return self.__class__(self.vector + other_vector.vector)
    
    def __radd__(self, other_vector):
        return self + other_vector

    def __sub__(self, other_vector):
        return self.__class__(self.vector - other_vector.vector)
    
    def __rsub__(self, other_vector):
        return self - other_vector    
    
    def __neg__(self):
        return self.__class__(-self.vector)
    
    def __mul__(self, value):
        return self.__class__(self.vector * value)
    
    def __rmul__(self, value):
        return self * value

    def __truediv__(self, value):
        return self.__class__(self.vector / value)
    
    def __rtruediv__(self, value):
        return self / value
    
    def __lt__(self, other_vector):
        return self.Norm() < other_vector.Norm()

    def __le__(self, other_vector):
        return self.Norm() <= other_vector.Norm()
    
    def __ne__(self, other_vector):
        return not npy.allclose(self.vector, other_vector.vector)

    def __eq__(self, other_vector):
        try:
            return npy.allclose(self.vector, other_vector.vector)
        except AttributeError:
            return False

    def __hash__(self):
        return int(1000*npy.sum(npy.round(self.vector,3)))
    
    def Normalize(self):
        """
        Normalize the vector modifying it's coordinate
        """
        self.vector /= self.Norm()
        
    def Dict(self):
        d = {'vector': [i for i in self.vector]}
        return d

    @classmethod
    def DictToObject(cls, dict_):
        return cls(dict_['vector'])


class Vector2D(Vector):
    def __init__(self, vector):
        self.vector = npy.zeros(2)
        self.vector[0] = vector[0]        
        self.vector[1] = vector[1]
        
    def __round__(self, ndigits):
        return self.__class__((round(self.vector[0], ndigits),
                               round(self.vector[1], ndigits)))
        
    def Norm(self):
        """
        :returns: norm of vector
        """
        x, y = self.vector
        return (x**2 + y**2)**0.5

    def Dot(self, other_vector):
        u1, u2 = self.vector
        v1, v2 = other_vector.vector
        return u1*v1 + u2*v2
    
    def Cross(self, other_vector):
        u1, u2 = self.vector
        v1, v2 = other_vector.vector
        return u1*v2 - u2*v1

    
    def Rotation(self,center, angle, copy=True):
        vector2 = (npy.dot(npy.array([[math.cos(angle),-math.sin(angle)], 
                                       [math.sin(angle),math.cos(angle)]]),
                          (self.vector-center.vector))
                   + center.vector)
        if copy:
            return self.__class__(vector2)
        else:
            self.vector=vector2

    def Translation(self, offset, copy=True):
        """
        :param offset: an other Vector2D
        """
        vector2 = self.vector + offset.vector
        if copy:
            return self.__class__(vector2)
        else:
            self.vector = vector2
        
    def To3D(self,plane_origin, x1, x2):
        x, y = self.vector
        return Vector3D(plane_origin.vector + x1.vector*x + x2.vector*y)
    
    def NormalVector(self, unit=False):
        n = Vector2D((-self.vector[1], self.vector[0]))
        if unit:
            n.Normalize()
        return n   

x2D = Vector2D((1, 0))
y2D = Vector2D((0, 1))

   
class Point2D(Vector2D):
    def __init__(self, vector, name=''):
        Vector2D.__init__(self, vector)
        self.name = name
        
    def __add__(self,point2d):
        return Point2D(self.vector + point2d.vector)
    
    def __sub__(self,point2d):
        return Point2D(self.vector - point2d.vector)
        
    def __mul__(self,value):
        return Point2D(self.vector * value)
    
    def __truediv__(self,value):
        return Point2D(self.vector / value)
    
    def To3D(self,plane_origin, x1, x2):
        x, y = self.vector
        return Point3D(plane_origin.vector + x1.vector*x + x2.vector*y)

    def MPLPlot(self, ax, style='ob'):
        x1=self.vector
        ax.plot([x1[0]], [x1[1]], style)        
        return []
    
    def PointDistance(self, point2):
        return (self-point2).Norm()

    #def Distance(self,point2):
    #    return norm(self.vector-point2.vector)

    @classmethod
    def LinesIntersection(cls, line1,line2, curvilinear_abscissa=False):
        p11=line1.points[0].vector
        p12=line1.points[1].vector
        p21=line2.points[0].vector
        p22=line2.points[1].vector
        A=npy.array([[p12[0]-p11[0],p21[0]-p22[0]],[p12[1]-p11[1],p21[1]-p22[1]]])
        x=npy.array([p21[0]-p11[0],p21[1]-p11[1]])
        try:
            t=solve(A,x)
            if not curvilinear_abscissa:
                return cls(p11+t[0]*(p12-p11))
            else:
                return (cls(p11+t[0]*(p12-p11)),t[0],t[1])
        except LinAlgError:
            # Parallel lines            
            return None
        
    @classmethod
    def MiddlePoint(cls,point1,point2):
        p1=point1.vector
        p2=point2.vector
        return cls((p1+p2)*0.5)

    @classmethod
    def LineProjection(cls,point,line):
        p1,p2=line.points
        d=(p2-p1)/p2.PointDistance(p1)
        n=d.Rotation(Point2D((0,0)),math.pi/2).vector
        pp1=point.vector-p1.vector
        p=pp1-npy.dot(pp1,n)*n+p1.vector
        return Point2D(p)

o2D = Point2D((0, 0))


class Basis2D:
    """
    Defines a 2D basis
    :param u: first vector of the basis
    :param v: second vector of the basis
    """
    def __init__(self, u, v):
        self.u = u
        self.v = v
        
    def __repr__(self):
        return '{}: U={}, V={}'.format(self.__class__.__name__, self.u, self.v)
    
   
    def TransfertMatrix(self):
        return npy.array([[self.u[0], self.v[0]],
                          [self.u[1], self.v[1]]])
    
    def InverseTransfertMatrix(self):
        # Todo: cache for performance
        return inv(self.TransfertMatrix())
        
    def NewCoordinates(self, vector):
        return Vector2D(npy.dot(self.InverseTransfertMatrix(), vector.vector))

    def OldCoordinates(self, vector):
        return Vector2D(npy.dot(self.TransfertMatrix(), vector.vector))
    
    def Copy(self):
        return Basis2D(self.u, self.v)
    
xy = Basis2D(x2D, y2D)
     
class Frame2D(Basis2D):
    """
    Defines a 2D basis
    :param origin: origin of the basis
    :param u: first vector of the basis
    :param v: second vector of the basis
    """
    def __init__(self, origin, u, v):
        self.origin = origin
        Basis2D.__init__(self, u, v)

    def __repr__(self):
        return '{}: O={} U={}, V={}'.format(self.__class__.__name__, self.origin, self.u, self.v)

    def Basis(self):
        return Basis3D(self.u, self.v)
        
    def NewCoordinates(self, vector):
        return Basis2D.NewCoordinates(self, vector - self.origin)

    def OldCoordinates(self, vector):
        return Basis2D.OldCoordinates(self, vector) + self.origin

    def Copy(self):
        return Frame2D(self.origin, self.u, self.v)
        
oxy = Frame2D(o2D, x2D, y2D)    
    
class Primitive2D:
    def __init__(self, name=''):
        self.name=name
        
class CompositePrimitive2D(Primitive2D):
    """
    A collection of simple primitives
    """
    def __init__(self,primitives, name=''):
        Primitive2D.__init__(self, name)        
        self.primitives=primitives
        self.UpdateBasisPrimitives()
        
    def UpdateBasisPrimitives(self):
        basis_primitives=[]
        for primitive in self.primitives:
            if hasattr(primitive, 'basis_primitives'):
                basis_primitives.extend(primitive.basis_primitives)
            else:
                basis_primitives.append(primitive)
                
        self.basis_primitives = basis_primitives
        
        
    def Rotation(self,center,angle,copy=False):
        if copy:
            return self.__class__([p.Rotation(center,angle,copy=True) for p in self.primitives])
        else:
            for p in self.basis_primitives:
                p.Rotation(center,angle,copy=False)
            self.UpdateBasisPrimitives()
            
    def Translation(self, offset, copy=False):
        if copy:
            return self.__class__([p.Translation(offset, copy=True) for p in self.primitives])
        else:
            for p in self.basis_primitives:
                p.Translation(offset, copy=False)
            self.UpdateBasisPrimitives()
    
    def To3D(self, plane_origin, x, y, name = None):
        if name is None:
            name = '3D of {}'.format(self.name)
        primitives3D = [p.To3D(plane_origin, x, y) for p in self.primitives]
        return CompositePrimitive3D(primitives3D, name)
        
    def MPLPlot(self, ax = None, style='-k', arrow=False, width=None):
        if ax is None:
            fig, ax = plt.subplots()
            ax.set_aspect('equal')
        else:
            fig = None
            
        for element in self.basis_primitives:
            if element.__class__.__name__=='LineSegment2D':
                element.MPLPlot(ax, style, arrow, width)
            else:
                element.MPLPlot(ax, style)

        ax.margins(0.1)
        plt.show() 
        
        return fig, ax
        
        
class Wire2D(CompositePrimitive2D):
    """
    A collection of simple primitives, following each other making a wire
    """
    def __init__(self, primitives, name=''):
        CompositePrimitive2D.__init__(self, primitives, name)        
    
    # TODO: method to check if it is a wire
        
    def Length(self):
        length = 0.
        for primitive in self.basis_primitives:
            length += primitive.Length()
        return length
    
    def PointAtCurvilinearAbscissa(self, curvilinear_abscissa):
        length = 0.
        for primitive in self.basis_primitives:
            primitive_length = primitive.Length()
            if length + primitive_length > curvilinear_abscissa:
                return primitive.PointAtCurvilinearAbscissa(curvilinear_abscissa - length)
            length += primitive_length
        return ValueError
    
    
class Contour2D(Wire2D):
    """
    A collection of 3D primitives forming a closed wire3D
    """
    def __init__(self, primitives, name=''):
        Wire2D.__init__(self, primitives, name)
        
    def To3D(self, plane_origin, x, y, name = None):
        if name is None:
            name = '3D of {}'.format(self.name)
        primitives3D = [p.To3D(plane_origin, x, y) for p in self.primitives]
        return Contour3D(primitives3D, name)
    
    def Area(self):
        if len(self.basis_primitives)==1:
            return self.basis_primitives[0].Area()
        arcs=[]
        points_polygon=[]
        for primitive in self.basis_primitives:
            if primitive.__class__.__name__=='LineSegment2D':
                points_polygon.extend(primitive.points)
            elif primitive.__class__.__name__=='Arc2D':
                points_polygon.append(primitive.center)
                arcs.append(primitive)
        polygon=Polygon2D(points_polygon)
        A=polygon.Area()

        for arc in arcs:
            if polygon.PointBelongs(arc.interior):
                A-=arc.Area()
            else:
                A+=arc.Area()
                
        return A
    
    def CenterOfMass(self):
        if len(self.primitives)==1:
            return self.primitives[0].CenterOfMass()

        arcs=[]
        points_polygon=[]
        for primitive in self.primitives:
            if primitive.__class__.__name__=='LineSegment2D':
                points_polygon.extend(primitive.points)
            elif primitive.__class__.__name__=='Arc2D':
                points_polygon.append(primitive.center)
                arcs.append(primitive)
        polygon=Polygon2D(points_polygon)
        
        area=polygon.Area()
        c=area*polygon.CenterOfMass()
        
        for arc in arcs:
            arc_area=arc.Area()
            if polygon.PointBelongs(arc.middle):
                c-=arc_area*arc.CenterOfMass()
                area-=arc_area
            else:
                c+=arc_area*arc.CenterOfMass()
                area+=arc_area
        return c/area



    def SecondMomentArea(self,point):
        if len(self.primitives)==1:
            return self.primitives[0].SecondMomentArea(point)

        arcs=[]
        points_polygon=[]
        for primitive in self.primitives:
            if primitive.__class__.__name__=='Line2D':
                points_polygon.extend(primitive.points)
            elif primitive.__class__.__name__=='Arc2D':
                points_polygon.append(primitive.center)
                arcs.append(primitive)
        polygon=Polygon2D(points_polygon)
        A=polygon.SecondMomentArea(point)
        for arc in arcs:
            if polygon.PointBelongs(arc.middle):
                A-=arc.SecondMomentArea(point)
            else:
                A+=arc.SecondMomentArea(point)
        return A
    
    def PlotData(self, name, fill=None, color='black', stroke_width=0.2, opacity=1):
        plot_data = {}
        plot_data['fill'] = fill
        plot_data['name'] = name
        plot_data['type'] = 'contour'
        plot_data['plot_data'] = []
        for item in self.basis_primitives:
            plot_data['plot_data'].append(item.PlotData(color = color, stroke_width = stroke_width, opacity = opacity))
        return plot_data


class Mesh2D:
    def __init__(self, contours, points_densities, default_density):
        self.contours = contours
        self.points_densities = points_densities
        self.default_density = default_density
        
    def GeoScript(self, filepath=''):
        s=''
        ipt=1# point index
        ipr=1# primitive index 
        points_index={}
        #assigning an index to point    
        for contour in self.contours:
            for primitive in contour.primitives:
                for point in primitive.geo_points:
                    try:
                        points_index[point]
                    except KeyError:
                        points_index[point]=ipt
                        try:
                            d=self.points_densities[point]
                        except KeyError:
                            d=self.default_density
                        s+='Point({})={{{},{},0.,{}}};\n'.format(ipt,*point.vector,d)
                        ipt+=1
        contours_indices=[]
        for contour in self.contours:
            contour_iprs=[]
            for primitive in contour.primitives:
                spr,ipr2=primitive.GeoScript(ipr,[points_index[p] for p in primitive.geo_points])
                s+=spr
                contour_iprs.extend(range(ipr,ipr2))
                ipr=ipr2
            s+='Line Loop({}) = {{{}}};\n'.format(ipr,str(contour_iprs)[1:-1])
            contours_indices.append(ipr)
            ipr+=1
        s+='Plane Surface({}) = {{{}}};\n'.format(ipr,str(contours_indices)[1:-1])
        # Saving to file if required
        if filepath!='':
            with open(filepath,'w') as file:
                file.write(s)
        return s

class Line:
    def __neg__(self):
        return self.__class__(self.points[::-1])
    
    def DirectionVector(self, unit=False):
        u = self.points[1] - self.points[0]
        if unit:
            u.Normalize()
        return u
    
    def NormalVector(self, unit=False):
        return self.DirectionVector(unit).NormalVector()

class Line2D(Primitive2D, Line):
    """
    Define an infinte line given by two points.
    """
    def __init__(self, point1, point2, name=''):
        Primitive2D.__init__(self, name)        
        self.points=[point1, point2]

    def To3D(self, plane_origin, x1, x2):
        p3D = [p.To3D(plane_origin, x1, x2) for p in self.points]
        return Line2D(*p3D, self.name)
    
    def Rotation(self, center, angle, copy=False):
        if copy:
            return Line2D(*[p.Rotation(center, angle, copy=True) for p in self.points])
        else:
            for p in self.points:
                p.Rotation(center, angle, copy=False)
            
    def Translation(self, offset, copy=False):
        if copy:
            return Line2D(*[p.Translation(offset, copy=True) for p in self.points])
        else:
            for p in self.points:
                p.Translation(offset, copy=False)
    
    def PointDistance(self, point):
        """
        Computes the distance of a point to line 
        """
        p1, p2=self.points
        t = (point-p1).Dot(p2-p1)/ (p2-p1).Norm()**2
        projection = p1 + t * (p2-p1)# Projection falls on the segment
        return (point-projection).Norm()
    
    def PointProjection(self, point, curvilinear_abscissa=False):
        p1, p2 = self.points
        t = (point - p1).Dot(p2 - p1) / (p2-p1).Norm()**2
        projection = p1 + t * (p2-p1)
        if curvilinear_abscissa:
            return projection,t
        return projection
    
    def MPLPlot(self, ax, style='-k', linestyle = '-.'):
        p1, p2 = self.points
        u = p2 - p1
        plt.plot([p1[0], p2[0]], [p1[1], p2[1]], style)        
        p3 = p1 - 3* u
        p4 = p2 + 4*u
        ax.plot([p3[0], p4[0]], [p3[1], p4[1]], style, linestyle = linestyle)        
        return []

class LineSegment2D(Line2D):
    """
    Define a line segment limited by two points
    """
    def __init__(self,point1, point2,name=''):
        Line2D.__init__(self, point1, point2, name = name)
        
    def _get_geo_points(self):
        return self.points

    geo_points=property(_get_geo_points)      
    
    def Length(self):
        return self.points[1].PointDistance(self.points[0])
    
    def PointAtCurvilinearAbscissa(self, curvilinear_abscissa):
        return self.points[0] + self.DirectionVector(unit=True) * curvilinear_abscissa
    
    def PointDistance(self, point):
        """
        Computes the distance of a point to segment of line 
        """
        p1,p2=self.points
        v=p1.vector
        w=p2.vector
        p=point.vector
        nwv2=(w[1]-v[1])**2+(w[0]-v[0])**2# replace norm(w-v)**2
        t = max(0, min(1, npy.dot(p - v, w - v) / nwv2))

        projection = v + t * (w - v)# Projection falls on the segment
        return ((p[1]-projection[1])**2+(p[0]-projection[0])**2)**0.5

    def PointProjection(self, point, curvilinear_abscissa=False):
        point, curv_abs = Line2D.PointProjection(self, point, True)
        if curv_abs <= 0.:
            point = self.points[0]
            curv_abs = 0.
        elif curv_abs >= 1.:
            point = self.points[1]
            curv_abs = 1.
            
        if curvilinear_abscissa:
            return point, curv_abs
        else:
            return point
        
    def MPLPlot(self, ax, style='-k', arrow=False, width=None):
        p1, p2 = self.points
        if arrow:
            ax.plot([p1[0], p2[0]], [p1[1], p2[1]], style)
            length = ((p1[0] - p2[0])**2 + (p1[1] - p2[1])**2)**0.5
            if width is None:
                width = length / 1000.
                head_length = length/20.
                head_width = head_length/2.
            else:
                head_width = 2*width
                head_length = head_width
            ax.arrow(p1[0], p1[1], (p2[0] - p1[0])/length*(length - head_length), 
                     (p2[1] - p1[1])/length*(length - head_length), 
                     head_width = head_width, fc = 'b', linewidth = 0,
                     head_length = head_length, width = width, alpha = 0.3)
        else:
            ax.plot([p1[0], p2[0]], [p1[1], p2[1]], style)
        return []
    
    def To3D(self, plane_origin, x1, x2):
        p3D=[p.To3D(plane_origin,x1,x2) for p in self.points]
        return LineSegment3D(*p3D,self.name)
    
    def Rotation(self, center, angle, copy=False):
        if copy:
            return LineSegment2D(*[p.Rotation(center,angle,copy=True) for p in self.points])
        else:
            for p in self.points:
                p.Rotation(center,angle,copy=False)
            
    def Translation(self, offset, copy=False):
        if copy:
            return LineSegment2D(*[p.Translation(offset,copy=True) for p in self.points])
        else:
            for p in self.points:
                p.Translation(offset,copy=False)
                
    def GeoScript(self, primitive_index, points_indices):
        s='Line({}) = {{{}, {}}};\n'.format(primitive_index,*points_indices)
        return s,primitive_index+1
                
    def PlotData(self, marker=None, color='black', stroke_width=1, dash=False, opacity=1, width=None):
        return {'type' : 'line',
                'data' : [self.points[0].vector[0], self.points[0].vector[1], 
                          self.points[1].vector[0], self.points[1].vector[1]],
                'color' : color,
                'marker' : marker,
                'stroke_width' : stroke_width,
                'dash' : dash,
                'opacity' : opacity,
                'width': width
                }

                
class Arc2D(Primitive2D):
    def __init__(self, start, interior, end, name=''):        
        Primitive2D.__init__(self, name)        
        self.interior = interior
        self.start = start
        self.end = end
        xi, yi = interior.vector
        xe, ye = end.vector
        xs, ys = start.vector
        A = npy.array([[2*(xs-xi), 2*(ys-yi)],
                       [2*(xs-xe), 2*(ys-ye)]])
        b = - npy.array([xi**2 + yi**2 - xs**2 - ys**2,
                         xe**2 + ye**2 - xs**2 - ys**2])
        self.center = Point2D(solve(A,b))
        r1 = self.start - self.center
        r2 = self.end - self.center
        ri = self.interior - self.center
        
        self.radius = r1.Norm()
        angle1 = npy.arctan2(r1.vector[1], r1.vector[0])
        angle2 = npy.arctan2(r2.vector[1], r2.vector[0])
        
        anglei = npy.arctan2(ri.vector[1], ri.vector[0])
        order = [y for x, y in sorted(zip([angle1, anglei, angle2], [0, 1, 2]))]
        order = order*2
        i = order.index(0)
        if order[i+1] == 1:
            # Trigo wise angle should be plus
            self.angle1 = angle1
            self.angle2 = angle2
            if angle1 > angle2:
                self.angle = angle2 - angle1 + 2 * math.pi
            else:
                self.angle = angle2 - angle1
#            self.angle = abs(self.angle2 - self.angle1)
        else:
            # Clock wise
            self.angle1 = angle2
            self.angle2 = angle1
#            self.angle = -abs(self.angle2 - self.angle1)
            if angle1 < angle2:
                self.angle = angle2 - angle1 + 2 * math.pi
            else:
                self.angle = angle2 - angle1 

    def _get_points(self):
        return [self.start,self.interior,self.end]

    points=property(_get_points)      
        
        
    def _get_geo_points(self):
        return [self.start,self.interior,self.end]

    geo_points=property(_get_geo_points)    

    
    def Length(self):
        return self.radius * abs(self.angle)
        
    def PointAtCurvilinearAbscissa(self, curvilinear_abscissa):
        if self.angle>0:
            return self.start.Rotation(self.center, curvilinear_abscissa/self.radius)
        else:
            return self.start.Rotation(self.center, -curvilinear_abscissa/self.radius)
            
    def GeoScript(self, primitive_index, points_indices):
        s='Circle({}) = {{{}, {}, {}}};\n'.format(primitive_index,*points_indices)
        return s,primitive_index+1
            
    def Area(self):
        if self.angle2<self.angle1:
            angle=self.angle2+2*math.pi-self.angle1
        else:
            angle=self.angle2-self.angle1
        return self.radius**2*angle/2
            
    def CenterOfMass(self):
        u=self.middle.vector-self.center.vector
        u.Normalize()
        alpha=abs(self.angle1-self.angle2)
        return Point2D(self.center.vector+4/(3*alpha)*self.radius*math.sin(alpha*0.5)*u)
        
    def MPLPlot(self, ax, style='-k'):
        pc = self.center.vector
#        ax.plot([pc[0]], [pc[1]], 'or')
#        ax.plot([self.interior[0]], [self.interior[1]], 'ob')
        ax.add_patch(Arc(pc, 2*self.radius, 2*self.radius, angle=0, 
                    theta1=self.angle1*0.5/math.pi*360,
                    theta2=self.angle2*0.5/math.pi*360,
                    color='k'))

    def To3D(self,plane_origin, x, y):
        ps = self.start.To3D(plane_origin, x, y)
        pi = self.interior.To3D(plane_origin, x, y)
        pe = self.end.To3D(plane_origin, x, y)
        
#        pe = Point2D(self.center.vector + self.radius*npy.array((math.cos(self.angle1),math.sin(self.angle1))))
#        pe3 = pe.To3D(plane_origin, x, y)
#        ps = Point2D(self.center.vector+self.radius*npy.array((math.cos(self.angle2),math.sin(self.angle2))))
#        ps3 = ps.To3D(plane_origin, x, y)
        return Arc3D(ps, pi, pe, self.name)
    
    def Rotation(self, center, angle, copy=False):
        if copy:
            return Arc2D(*[p.Rotation(center,angle,copy=True) for p in [self.start,self.interior,self.end]])
        else:
            self.__init__(*[p.Rotation(center,angle,copy=True) for p in [self.start,self.interior,self.end]])
            
    def Translation(self, offset, copy=False):
        if copy:
            return Arc2D(*[p.Translation(offset,copy=True) for p in [self.start,self.interior,self.end]])
        else:
            self.__init__(*[p.Translation(offset,copy=True) for p in [self.start,self.interior,self.end]])

    def SecondMomentArea(self, point):
        """ 
        Second moment area of part of disk
        """
        if self.angle2<self.angle1:
            angle2=self.angle2+2*math.pi
            
        else:
            angle2=self.angle2
        angle1=self.angle1

        Ix=self.radius**4/8*(angle2-angle1+0.5*(math.sin(2*angle1)-math.sin(2*angle2)))
        Iy=self.radius**4/8*(angle2-angle1+0.5*(math.sin(2*angle2)-math.sin(2*angle1)))
        Ixy=self.radius**4/8*(math.cos(angle1)**2-math.cos(angle2)**2)
        Ic=npy.array([[Ix,Ixy],[Ixy,Iy]])
        return geometry.Huygens2D(Ic, self.Area(), self.center, point)

    def Discretise(self, num=10):
        list_node = []
        if (self.angle1 < 0) and (self.angle2 > 0):
            delta_angle = -self.angle1 + self.angle2
        elif (self.angle1 > 0) and (self.angle2 < 0):
            delta_angle =  (2*npy.pi + self.angle2) - self.angle1
        else:
            delta_angle = self.angle2 - self.angle1
        for angle in npy.arange(self.angle1, self.angle1 + delta_angle, delta_angle/(num*1.)):
            list_node.append(Point2D(self.center + self.radius*Vector2D((npy.cos(angle), npy.sin(angle)))))
        list_node.append(Point2D(self.center + self.radius*Vector2D((npy.cos(self.angle1 + delta_angle), npy.sin(self.angle1 + delta_angle)))))
        if list_node[0] == self.start:
            return list_node
        else:
            return list_node[::-1]

    def PlotData(self, marker=None, color=(0,0,0), stroke_width=1, opacity=1):
        list_node = self.Discretise()
        data = []
        for nd in list_node:
            data.append({'x': nd.vector[0], 'y': nd.vector[1]})
        return {'type' : 'arc',
                    'cx' : self.center.vector[0],
                    'cy' : self.center.vector[1],
                    'data' : data,
                    'r' : self.radius,
                    'color' : color,
                    'opacity' : opacity,
                    'size' : stroke_width,
                    'dash' : None,
                    'marker' : marker,
                    'angle1' : self.angle1,
                    'angle2' : self.angle2, }

class Circle2D(Primitive2D):
    def __init__(self,center,radius,name=''):        
        Primitive2D.__init__(self,name)        
        self.center=center
        self.radius=radius
        self.utd_geo_points=False
        
    def _get_geo_points(self):
        if not self.utd_geo_points:
            self._geo_start=self.center+self.radius*Point2D((1,0))
            self.utd_geo_points=True
        return [self._geo_start,self.center,self._geo_start]

    geo_points = property(_get_geo_points)        
        
    def Length(self):
        return 2* math.pi * self.radius
    
    def GeoScript(self, primitive_index, points_indices):
        s = 'Circle({}) = {{{}, {}, {}}};\n'.format(primitive_index,*points_indices)
        return s, primitive_index+1
    
    def MPLPlot(self, ax, style='-k'):
        pc = self.center.vector
        ax.add_patch(Arc(pc,2*self.radius,2*self.radius,angle=0,theta1=0,theta2=360,color='black'))

    def To3D(self, plane_origin, x, y):
        normal = Vector3D(npy.cross(x.vector, y.vector))
        pc=self.center.To3D(plane_origin, x, y)
        return Circle3D(pc,self.radius,normal, self.name)

    def Rotation(self, center, angle, copy=False):
        if copy:
            return Circle2D(self.center.Rotation(center,angle,copy=True),self.radius)
        else:
            self.center.Rotation(center,angle,copy=False) 
            self.utd_geo_points=False
            
    def Translation(self,offset,copy=False):
        if copy:
            return Circle2D(self.center.Translation(offset,copy=True),self.radius)
        else:
            self.center.Translation(offset,copy=False)
            self.utd_geo_points=False

    def Area(self):
        return math.pi*self.radius**2

    def SecondMomentArea(self, point):
        """ 
        Second moment area of part of disk
        """
        I = math.pi*self.radius**4/4
        Ic = npy.array([[I,0],[0,I]])
        return geometry.Huygens2D(Ic,self.Area(),self.center,point)
    
    def CenterOfMass(self):
        return self.center
    
    def PlotData(self, marker=None, color='black', stroke_width=1, opacity=1):
        return {'type' : 'circle',
                  'cx' : self.center.vector[0],
                  'cy' : self.center.vector[1],
                  'r' : self.radius,
                  'color' : color,
                  'opacity' : opacity,
                  'size' : stroke_width,
                  'dash' : None,}

class Polygon2D(CompositePrimitive2D):
    # TODO: inherit from contour?
    def __init__(self,points,name=''):     
        self.points=points
        primitives=[]
        for p1,p2 in zip(points,points[1:]+[points[0]]):
            primitives.append(LineSegment2D(p1,p2))
            
        self.line_segments = self._LineSegments()

        CompositePrimitive2D.__init__(self, primitives, name)
        
        
    def Area(self):
        
        x=[point.vector[0]for point in self.points]
        y=[point.vector[1]for point in self.points]

        return 0.5*npy.abs(npy.dot(x,npy.roll(y,1))-npy.dot(y,npy.roll(x,1)))
    
    def CenterOfMass(self):
        
        x = [point.vector[0] for point in self.points]
        y = [point.vector[1] for point in self.points]

        
        xi_xi1 = x+npy.roll(x,-1)
        yi_yi1 = y+npy.roll(y,-1)
        xi_yi1 = npy.multiply(x,npy.roll(y,-1))
        xi1_yi = npy.multiply(npy.roll(x,-1),y)
        
        a=0.5*npy.sum(xi_yi1-xi1_yi)# signed area!
#        a=self.Area()
        
        cx=npy.sum(npy.multiply(xi_xi1,(xi_yi1-xi1_yi)))/6./a  
        cy=npy.sum(npy.multiply(yi_yi1,(xi_yi1-xi1_yi)))/6./a  

        return Point2D((cx, cy)) 
    
    def PointBelongs(self, point):
        """
        Ray casting algorithm copied from internet...
        """
        return PolygonPointBelongs(point.vector, [p.vector for p in self.points])

    def SecondMomentArea(self, point):
        Ix, Iy, Ixy = 0, 0, 0
        for pi, pj in zip(self.points,self.points[1:]+[self.points[0]]):
            xi, yi = pi.vector-point.vector
            xj, yj = pj.vector-point.vector
            Ix += (yi**2 + yi*yj + yj**2)*(xi*yj - xj*yi)
            Iy += (xi**2 + xi*xj + xj**2)*(xi*yj - xj*yi)
            Ixy += (xi*yj + 2*xi*yi + 2*xj*yj + xj*yi)*(xi*yj - xj*yi)
        if Ix < 0:
            Ix =- Ix
            Iy =- Iy
            Ixy =- Ixy
        return npy.array([[Ix/12., Ixy/24.], [Ixy/24., Iy/12.]])

    def _LineSegments(self):
        lines=[]
        for p1,p2 in zip(self.points,self.points[1:]+[self.points[0]]):
            lines.append(LineSegment2D(p1,p2))
        return lines
    
    def Rotation(self, center, angle, copy=False):
        if copy:
            return Polygon2D([p.Rotation(center,angle,copy=True) for p in self.points])
        else:
            for p in self.points:
                p.Rotation(center,angle,copy=False)
            
    def Translation(self, offset, copy=False):
        if copy:
            return Polygon2D([p.Translation(offset,copy=True) for p in self.points])
        else:
            for p in self.points:
                p.Translation(offset,copy=False)

    def PointBorderDistance(self, point):
        """
        Compute the distance to the border distance of polygon
        Output is always positive, even if the point belongs to the polygon
        """
        d_min = self.line_segments[0].PointDistance(point)
        for line in self.line_segments[1:]:
            d=line.PointDistance(point)
            if d<d_min:
                d_min=d
        return d_min
    
    def Dict(self):
        d = {'points': [point.Dict() for point in self.points], 'name':self.name}
        return d

    @classmethod
    def DictToObject(cls, dict_):
        return cls([Point2D.DictToObject(p) for p in dict_['points']], name=dict_['name'])

    def PlotData(self, marker=None, color='black', stroke_width=1, opacity=1):
        data = []
        for nd in self.points:
            data.append({'x': nd.vector[0], 'y': nd.vector[1]})
        return {'type' : 'path',
                    'data' : data,
                    'color' : color,
                    'size' : stroke_width,
                    'dash' : None,
                    'marker' : marker,
                    'opacity' : opacity}

class Primitive3D:
    def __init__(self, name=''):
        self.name = name        

        
class Vector3D(Vector):
    def __init__(self, vector):
        self.vector=npy.zeros(3)
        self.vector[0] = vector[0]
        self.vector[1] = vector[1]
        self.vector[2] = vector[2]
    
    def __round__(self, ndigits):
        return self.__class__((round(self.vector[0], ndigits),
                               round(self.vector[1], ndigits),
                               round(self.vector[2], ndigits)))
    
    def Dot(self, other_vector):
        u1, u2, u3 = self.vector
        v1, v2, v3 = other_vector.vector
        return u1*v1 + u2*v2 + u3*v3
    
    def Cross(self, other_vector):
        u1, u2, u3 = self.vector
        v1, v2, v3 = other_vector.vector
        return Vector3D((u2*v3 - u3*v2, u3*v1 - u1*v3, u1*v2 - u2*v1))
    
    def Norm(self):
        x,y,z = self.vector
        return (x**2 + y**2 + z**2)**0.5
    
    def Rotation(self, center, axis, angle, copy=True):
        u = axis.vector
        ux = npy.array([[0,-u[2],u[1]],[u[2],0,-u[0]],[-u[1],u[0],0]])
        R = math.cos(angle)*npy.eye(3)+math.sin(angle)*ux+(1-math.cos(angle))*npy.tensordot(u,u,axes=0)
        vector2 = npy.dot(R,(self.vector-center.vector))+center.vector
        if copy:
            return Point3D(vector2)
        else:
            self.vector = vector2

    def Translation(self, offset, copy=True):
        vector2 = self.vector+offset
        if copy:
            return Point3D(vector2)
        else:
            self.vector = vector2    
            
    def RandomUnitNormalVector(self):
        """
        Returns a random normal vector
        """
        v = npy.random.random(3)
        
        v = Vector3D(v-npy.dot(v,self.vector)*self.vector/(self.Norm()**2))
        v.vector = v.vector/v.Norm()
        return v

x3D = Vector3D((1, 0, 0))
y3D = Vector3D((0, 1, 0))
z3D = Vector3D((0, 0, 1))

        
class Point3D(Vector3D):
    def __init__(self, vector, name=''):
        Vector3D.__init__(self, vector)
        self.name=name
        
    def MPLPlot(self, ax):
        ax.scatter(*self.vector)
        
    def PlaneProjection3D(self, plane_origin, x, y):
        z = npy.cross(x.vector,y.vector)
        z = x.Cross(y)
        z /= z.Norm()
        return Point3D(self.vector-npy.dot(self.vector-plane_origin.vector,z)*z)

    def PlaneProjection2D(self, x, y):
        z = npy.cross(x.vector,y.vector)
        z = x.Cross(y)
        z.Normalize()
        p3d = self - self.Dot(z)*z
        u1 = p3d.Dot(x)
        u2 = p3d.Dot(y)
        return Point2D((u1, u2))

        
    def To2D(self, plane_origin, x, y):
        if x.Dot(y) > 1e-8:
            raise NotImplementedError
        x2d = npy.dot(self.vector, x.vector) - npy.dot(plane_origin.vector, x.vector)
        y2d = npy.dot(self.vector, y.vector) - npy.dot(plane_origin.vector, y.vector)
        return Point2D((x2d,y2d))
    
    def PointDistance(self, point2):
        return (self-point2).Norm()

o3D = Point3D((0, 0, 0))


class Basis3D:
    """
    Defines a 3D basis
    :param u: first vector of the basis
    :param v: second vector of the basis
    :param w: third vector of the basis
    """
    # TODO: create a Basis and Frame class to mutualize between 2D and 2D
    def __init__(self, u, v, w):
        self.u = u
        self.v = v
        self.w = w
        
    def __repr__(self):
        return '{}: U={}, V={}, W={}'.format(self.__class__.__name__, self.u, self.v, self.w)

    def __contains__(self, vector):
        return vector == self.u or vector == self.v or vector == self.w

    def __eq__(self, other):
        return self.u == other.u and self.v == other.v and self.w == other.w

    def __hash__(self):
        return hash((self.u, self.v, self.w))

    def Rotation(self, axis, angle, copy=True):
        center = o3D
        if axis == self.u:
            new_u = self.u
            new_v = self.v.Rotation(center, axis, angle)
            new_w = self.w.Rotation(center, axis, angle)
        elif axis == self.v:
            new_u = self.u.Rotation(center, axis, angle)
            new_v = self.v
            new_w = self.w.Rotation(center, axis, angle)
        elif axis == self.w:
            new_u = self.u.Rotation(center, axis, angle)
            new_v = self.v.Rotation(center, axis, angle)
            new_w = self.w
        else:
            raise NotImplementedError

        if copy:
            return Basis3D(new_u, new_v, new_w)
        self.u = new_u
        self.v = new_v
        self.w = new_w
        
    def TransfertMatrix(self):
        return npy.array([[self.u[0], self.v[0], self.w[0]],
                          [self.u[1], self.v[1], self.w[1]],
                          [self.u[2], self.v[2], self.w[2]]])
    
    def InverseTransfertMatrix(self):
        # Todo: cache for performance
        return inv(self.TransfertMatrix())

    def NewCoordinates(self, vector):
        return vector.__class__(npy.dot(self.InverseTransfertMatrix(), vector.vector))

    def OldCoordinates(self, vector):
        return vector.__class__(npy.dot(self.TransfertMatrix(), vector.vector))

    def Copy(self):
        return Basis3D(self.u, self.v, self.w)
        
xyz = Basis3D(x3D, y3D, z3D)

class Frame3D(Basis3D):
    """
    Defines a 3D frame
    :param origin: origin of the basis
    :param u: first vector of the basis
    :param v: second vector of the basis
    :param w: third vector of the basis
    """
    def __init__(self, origin, u, v, w):
        self.origin = origin
        Basis3D.__init__(self, u, v, w)
        
    def __repr__(self):
        return '{}: O= {} U={}, V={}, W={}'.format(self.__class__.__name__, self.origin, self.u, self.v, self.w)
        
    def Basis(self):
        return Basis3D(self.u, self.v, self.w)
    
    def NewCoordinates(self, vector):
        return Basis3D.NewCoordinates(self, vector - self.origin)

    def OldCoordinates(self, vector):
        return Basis3D.OldCoordinates(self, vector) + self.origin

<<<<<<< HEAD
    def Rotation(self, axis, angle, copy=True):
        new_base = Basis3D.Rotation(self, axis, angle, True)
        if copy:
            new_frame = Frame3D(self.origin, new_base.u, new_base.v, new_base.w)
            return new_frame
        self.u = new_base.u
        self.v = new_base.v
        self.w = new_base.w

=======
    def Copy(self):
        return Frame3D(self.origin, self.u, self.v, self.w)
>>>>>>> 5d2f68d9
        
oxyz = Frame3D(o3D, x3D, y3D, z3D)    
  
class Line3D(Primitive3D, Line):
    """
    Define an infinite line passing through the 2 points
    """
    def __init__(self, point1, point2, name=''):
        Primitive3D.__init__(self, name)        
        self.points = [point1, point2]    
        
    def PointAtCurvilinearAbscissa(self, curvilinear_abscissa):
        return self.points[0] + (self.points[1]-self.points[0]) * curvilinear_abscissa
        
    def MPLPlot(self, ax):
        # Line segment
        x = [p.vector[0] for p in self.points]
        y = [p.vector[1] for p in self.points]
        z = [p.vector[2] for p in self.points]
        ax.plot(x,y,z, 'ok')
        
        # Drawing 3 times length of segment on each side
        u = self.points[1] - self.points[0]
        x1, y1, z1 = (self.points[0] - 3*u).vector
        x2, y2, z2 = (self.points[1] + 3*u).vector
        ax.plot([x1, x2], [y1, y2], [z1, z2], '-k')
        
    def MinimumDistancePoints(self, other_line):
        """
        Returns the points on this line and the other line that are the closest
        of lines
        """
        u = self.points[1] - self.points[0]
        v = other_line.points[1] - other_line.points[0]
        w = self.points[0] - other_line.points[0]
        a = u.Dot(u)
        b = u.Dot(v)
        c = v.Dot(v)
        d = u.Dot(w)
        e = v.Dot(w)
    
        s = (b*e -c*d) / (a*c - b**2)
        t = (a*e -b*d) / (a*c - b**2)
        p1 = self.points[0] + s*u
        p2 = other_line.points[0] + t*v
        return p1, p2
    
class LineSegment3D(Line3D):
    """
    Define a line segment limited by two points
    """
    def __init__(self, point1, point2, name=''):
        Line3D.__init__(self, point1, point2, name)
        
    def Length(self):
        return self.points[1].PointDistance(self.points[0])

    def PlaneProjection2D(self, x, y):
        return LineSegment2D(self.points[0].PlaneProjection2D(x, y),
                             self.points[1].PlaneProjection2D(x, y))
        
    def MPLPlot(self, ax):
        x=[p.vector[0] for p in self.points]
        y=[p.vector[1] for p in self.points]
        z=[p.vector[2] for p in self.points]
        ax.plot(x,y,z, 'o-k')
        
    def MPLPlot2D(self, x3D, y3D, ax):
        edge2D =  self.PlaneProjection2D(x3D, y3D)
        edge2D.MPLPlot(ax)
        
        
    def FreeCADExport(self, name, ndigits=6):
        x1, y1, z1 = npy.round(1000*self.points[0].vector, ndigits)
        x2, y2, z2 = npy.round(1000*self.points[1].vector, ndigits)
        return '{} = Part.LineSegment(fc.Vector({},{},{}),fc.Vector({},{},{}))\n'.format(name,x1,y1,z1,x2,y2,z2)


class Circle3D(Primitive3D):
    def __init__(self, center, radius, normal, name=''):        
        Primitive2D.__init__(self, name)        
        self.center = center
        self.radius = radius
        self.normal = normal
        
    def Length(self):
        return 2* math.pi * self.radius
        

    def FreeCADExport(self,name,ndigits=3):
        xc,yc,zc = npy.round(1000*self.center.vector,ndigits)
        xn,yn,zn = npy.round(self.normal.vector,ndigits)
        return '{} = Part.Circle(fc.Vector({},{},{}),fc.Vector({},{},{}),{})\n'.format(name,xc,yc,zc,xn,yn,zn,1000*self.radius)
        

class Arc3D(Primitive3D):
    """
    An arc is defined by a starting point, an end point and an interior point
    """
    def __init__(self, start, interior, end, name=''):        
        Primitive2D.__init__(self, name)        
        self.start = start
        self.interior = interior
        self.end = end
       
        u1 = (self.interior - self.start)
        u2 = (self.interior - self.end)
        u1.Normalize()
        u2.Normalize()

        n = u2.Cross(u1)
        n.Normalize()
        self.normal = n
        v1 = n.Cross(u1)# v1 is normal
        v2 = n.Cross(u2)

        p11 = 0.5 * (start + interior)# Mid point of segment s,m
        p12 = p11 + v1
        p21 = 0.5 * (end + interior)# Mid point of segment s,m
        p22 = p21 + v2
        
        l1 = Line3D(p11, p12)
        l2 = Line3D(p21, p22)
        
        c1, c2 = l1.MinimumDistancePoints(l2)
        self.center = c1
        self.radius = (self.center - self.start).Norm()
        
        # Determining angle

        r1 = (self.start).To2D(self.center, u1, v1)
        r2 = (self.end).To2D(self.center, u1, v1)
        ri = (self.interior).To2D(self.center, u1, v1)
        
        angle1 = npy.arctan2(r1.vector[1], r1.vector[0])
        angle2 = npy.arctan2(r2.vector[1], r2.vector[0])
        
        anglei = npy.arctan2(ri.vector[1], ri.vector[0])
        order = [y for x, y in sorted(zip([angle1, anglei, angle2], [0, 1, 2]))]
        order = order*2
        i = order.index(0)
        if order[i+1] == 1:
            # Trigo wise angle should be plus
            self.angle1 = angle1
            self.angle2 = angle2
            if angle1 > angle2:
                self.angle = angle2 - angle1 + 2 * math.pi
            else:
                self.angle = angle2 - angle1
#            self.angle = abs(self.angle2 - self.angle1)
        else:
            # Clock wise
            self.angle1 = angle2
            self.angle2 = angle1
            if angle1 < angle2:
                self.angle = -(angle2 - angle1 + 2 * math.pi)
            else:
                self.angle = -(angle2 - angle1) 
        
    def _get_points(self):
        return [self.start,self.interior,self.end]

    points=property(_get_points) 
        
    def Length(self):
        return self.radius * abs(self.angle)

    def PointAtCurvilinearAbscissa(self, curvilinear_abscissa):
        return self.start.Rotation(self.center, self.normal, curvilinear_abscissa/self.radius)
        
    def MPLPlot(self, ax=None):
        if ax is None:
            fig = plt.figure()
            ax = Axes3D(fig)
        else:
            fig = None

        ax.scatter(*self.center.vector,c='b')
        ax.scatter(*self.start.vector,c='r')
        ax.scatter(*self.end.vector,c='r')
        ax.scatter(*self.interior.vector,c='g')
        x = []
        y = []
        z = []
        l = self.Length()
        for i in range(31):
            p = self.PointAtCurvilinearAbscissa(l*(i)/30)
            x.append(p[0])
            y.append(p[1])
            z.append(p[2])
            
        ax.plot(x, y, z, 'k')
        
    def MPLPlot2D(self, x3d, y3D, ax, style='-k'):
        # TODO: Enhance this plot
        l = self.Length()
        x = []
        y = []
        for i in range(30):
            p = self.PointAtCurvilinearAbscissa(i/(29.)*l)
            xi, yi = p.PlaneProjection2D(x3D, y3D)
            x.append(xi)
            y.append(yi)
        ax.plot(x, y, style)
        
    def FreeCADExport(self, name, ndigits=6):
        xs, ys, zs = npy.round(1000*self.start.vector, ndigits)
        xm, ym, zm = npy.round(1000*self.interior.vector, ndigits)
        xe, ye, ze = npy.round(1000*self.end.vector, ndigits)
        return '{} = Part.Arc(fc.Vector({},{},{}),fc.Vector({},{},{}),fc.Vector({},{},{}))\n'.format(name,xs,ys,zs,xm,ym,zm,xe,ye,ze)


class CompositePrimitive3D(Primitive3D):
    """
    A collection of simple primitives3D
    """
    def __init__(self, primitives, name=''):
        Primitive3D.__init__(self, name)        
        
        basis_primitives=[]
        for primitive in primitives:
            if hasattr(primitive, 'basis_primitives'):
                basis_primitives.extend(primitive.basis_primitives)
            else:
                basis_primitives.append(primitive)
                
        self.basis_primitives = basis_primitives
        
    def UpdateBasisPrimitives(self):
        # TODO: This is a copy/paste from CompositePrimitive2D, in the future make a Common abstract class
        basis_primitives=[]
        for primitive in self.primitives:
            if hasattr(primitive, 'basis_primitives'):
                basis_primitives.extend(primitive.basis_primitives)
            else:
                basis_primitives.append(primitive)
                
        self.basis_primitives = basis_primitives
            
    def MPLPlot(self, ax = None):
        if ax is None:
            fig = plt.figure()
#            ax = fig.add_subplot(111, projection='3d', adjustable='box')
            ax = Axes3D(fig)
        else:
            fig = None

        for primitive in self.basis_primitives:
            primitive.MPLPlot(ax)
        
        ax.set_aspect('equal')
        
        return fig, ax
    
class Wire3D(CompositePrimitive3D):
    """
    A collection of simple primitives, following each other making a wire
    """
    def __init__(self, primitives, name=''):
        CompositePrimitive2D.__init__(self, primitives, name)        
    
    def Length(self):
        length = 0.
        for primitive in self.basis_primitives:
            length += primitive.Length()
        return length
    
    def PointAtCurvilinearAbscissa(self, curvilinear_abscissa):
        length = 0.
        for primitive in self.basis_primitives:
            primitive_length = primitive.Length()
            if length + primitive_length > curvilinear_abscissa:
                return primitive.PointAtCurvilinearAbscissa(curvilinear_abscissa - length)
            length += primitive_length
        # Outside of length
        raise ValueError

    # TODO: method to check if it is a wire
    
    
    def FreeCADExport(self, ip):
        name='primitive'+str(ip)
        
        s = 'E = []\n'
        for ip, primitive in enumerate(self.basis_primitives):
            s += primitive.FreeCADExport('L{}'.format(ip))
            s += 'E.append(Part.Edge(L{}))\n'.format(ip)
        s += '{} = Part.Wire(E[:])\n'.format(name)

        return s
        
class Contour3D(Wire3D):
    """
    A collection of 3D primitives forming a closed wire3D
    """
    def __init__(self, primitives, name=''):    
        primitives2=[]
        for primitive in primitives:
            try:
                primitives2.extend(primitive.primitives)
            except AttributeError:
                primitives2.append(primitive)

        CompositePrimitive3D.__init__(self,primitives2, name)
        

class VolumeModel:
    """
    :param groups: A list of two element tuple. The first element is a string naming the group and the second element is a list of primitives of the group
    """
    def __init__(self, groups, name=''):
        self.groups = groups
        self.name=name
        
    def Volume(self):
        volume=0
        for group_name, primitives_group in self.groups:
            for primitive in primitives_group:
                volume+=primitive.Volume()
        return volume
    
    def MPLPlot(self):
        """
        Matplotlib plot of model.
        To use for debug.
        """
        fig = plt.figure()
        ax = fig.add_subplot(111, projection='3d', adjustable='box')
#        ax.set_aspect('equal')
        for name, primitive_group in self.groups:
            for primitive in primitive_group:
                primitive.MPLPlot(ax)
        ax.set_aspect('equal')
        return fig, ax
    
    def FreeCADScript(self, fcstd_filepath,
                      freecad_lib_path='/usr/lib/freecad/lib',
                      export_types=['fcstd'],
                      save_to = ''):
        """
        Generate python a FreeCAD definition of model 
        :param fcstd_filename: a filename without extension to give the name at the fcstd part written in python code
        :type fcstd_filename:str
        """
        fcstd_filepath = os.path.abspath(fcstd_filepath)
        fcstd_filepath = fcstd_filepath.replace('\\','\\\\')
        freecad_lib_path = freecad_lib_path.replace('\\','\\\\')
        
        s=''
        if freecad_lib_path != '':
            s+="import sys\nsys.path.append('"+freecad_lib_path+"')\n"

        s+="import math\nimport FreeCAD as fc\nimport Part\n\ndoc=fc.newDocument('doc')\n\n"
        
        for ig, (group_name, primitives_group) in enumerate(self.groups):
            if group_name == '':
                group_name = 'Group_{}'.format(ig)
            else:
                group_name = 'Group_{}_{}'.format(ig, group_name)
            s += "part = doc.addObject('App::Part','{}')\n".format(group_name)
            for ip, primitive in enumerate(primitives_group):
                sp = primitive.FreeCADExport(ip)
                if sp != '':
                    s += (sp+'\n')
                    if primitive.name != '':
                        primitive_name = 'primitive_{}_{}_{}'.format(ig, ip, primitive.name)
                    else:
                        primitive_name = 'primitive_{}_{}'.format(ig, ip)
                    s += 'shapeobj = doc.addObject("Part::Feature","{}")\n'.format(primitive_name)
                    s += "shapeobj.Shape = primitive{}\n".format(ip)
                    s += 'part.addObject(shapeobj)\n'.format(ip, primitive.name)
#                    
        s+='doc.recompute()\n'
        if 'fcstd' in export_types:
            s+="doc.saveAs('"+fcstd_filepath+".fcstd')\n\n"
        if 'stl' in export_types:
            s+="import Mesh\nMesh.export(doc.Objects,'{}.stl')\n".format(fcstd_filepath)
        if 'step' in export_types:
            s+="Part.export(doc.Objects,'{}.step')\n".format(fcstd_filepath)
                

        if save_to != '':
            with open(os.path.abspath(save_to),'w') as file:
                file.write(s)
        return s
            
    
    
    def FreeCADExport(self,fcstd_filepath,
                      python_path='python',
                      freecad_lib_path='/usr/lib/freecad/lib', 
                      export_types=['fcstd']):
        """
        Export model to .fcstd FreeCAD standard
        
        :param python_path: path of python binded to freecad
        
            * on windows: something like C:\\\\Program Files\\\\FreeCAD X.XX\\\\bin\\\\python
            * on linux: python if installed by a dstribution package
        :param filepath: path of fcstd file (without extension)
        :param freecad_lib_path: FreeCAD.so lib path (/usr/lib/freecad/lib in general)

        """
        fcstd_filepath=os.path.abspath(fcstd_filepath)
        s=self.FreeCADScript(fcstd_filepath,
                             freecad_lib_path = freecad_lib_path,
                             export_types = export_types)
        with tempfile.NamedTemporaryFile(suffix=".py",delete=False) as f:
            f.write(bytes(s,'utf8'))

        arg=f.name
        output=subprocess.call([python_path, arg])

        f.close()
        os.remove(f.name)
        return output
        

    
    
    def BabylonScript(self):

        env = Environment(loader=PackageLoader('volmdlr', 'templates'),
                          autoescape=select_autoescape(['html', 'xml']))
        
        template = env.get_template('babylon.html')
        
        center,max_length=self.ModelCaracteristicLengths()
        
        primitives_strings=[]
        for primitive in self.primitives:
            try:
                primitives_strings.append(primitive.Babylon())
            except AttributeError:
                pass
        return template.render(name=self.name,center=tuple(center),length=2*max_length,
                               primitives_strings=primitives_strings)
    
    def BabylonShow(self,page='vm_babylonjs'):
        page+='.html'
        with open(page,'w') as file:
            file.write(self.BabylonScript())
        
        webbrowser.open('file://' + os.path.realpath(page))
        
    def ModelCaracteristicLengths(self):
        min_vect = self.primitives[0].position
        max_vect = self.primitives[0].position
        center = self.primitives[0].position
        n=1
        for primitive in self.primitives[1:]:
            try:
                for i,(xmin,xmax,xi) in enumerate(zip(min_vect, max_vect, primitive.position)):

                    if xi<xmin:
                        min_vect[i]=xi

                    if xi>xmax:
                        max_vect[i]=xi
                center += primitive.position
                n+=1
            except AttributeError:
                pass
                
        center=center/n

        max_length = (min_vect-max_vect).Norm()

        return center,max_length
<|MERGE_RESOLUTION|>--- conflicted
+++ resolved
@@ -1223,7 +1223,6 @@
     def OldCoordinates(self, vector):
         return Basis3D.OldCoordinates(self, vector) + self.origin
 
-<<<<<<< HEAD
     def Rotation(self, axis, angle, copy=True):
         new_base = Basis3D.Rotation(self, axis, angle, True)
         if copy:
@@ -1233,10 +1232,8 @@
         self.v = new_base.v
         self.w = new_base.w
 
-=======
     def Copy(self):
         return Frame3D(self.origin, self.u, self.v, self.w)
->>>>>>> 5d2f68d9
         
 oxyz = Frame3D(o3D, x3D, y3D, z3D)    
   
