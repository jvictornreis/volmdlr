--- conflicted
+++ resolved
@@ -619,24 +619,11 @@
         please change both method
         Be aware about primitives = 2D, edges = 3D
         """
-<<<<<<< HEAD
         if hasattr(self.primitives[0], 'endpoints'):
             points = self.primitives[0].endpoints[:]
-=======
-        # print('!' , self.edges)
-        if hasattr(self.primitives[0], 'points'):
-            if self.primitives[0].__class__ is Arc2D :
-                points = self.primitives[0].tessellation_points()
-            else :
-                points = self.primitives[0].points[:]
-            # print(self.edges)
-            # print(self.edges[0].points)
-            # print(points)
->>>>>>> 57162fb1
         else:
             points = self.primitives[0].tessellation_points()
         for primitive in self.primitives[1:]:
-<<<<<<< HEAD
             if hasattr(primitive, 'endpoints'):
                 points_to_add = primitive.endpoints[:]
             else :
@@ -654,55 +641,8 @@
             elif points_to_add[-1] == points[0]:
                 points = points[::-1]
                 points.extend(points_to_add[-2::-1])
-=======
-            if hasattr(primitive, 'points'):
-                if primitive.__class__ is Arc2D :
-                    points_to_add = primitive.tessellation_points()
-                # [pt.MPLPlot(ax=ax) for pt in edge.points]
-                else :
-                    points_to_add = primitive.points[:]
-                if points[0] == points[-1]: # Dans le cas où le (dernier) edge relie deux fois le même point
-                    # print('=', points_to_add[::-1])
-                    # print('==', points_to_add[-2::-1])
-                    points.extend(points_to_add[::-1])
-                
-                elif points_to_add[0] == points[-1]:
-                    points.extend(points_to_add[1:])
-                elif points_to_add[-1] == points[-1]:
-                    points.extend(points_to_add[-2::-1])
-                elif points_to_add[0] == points[0]:
-                    points = points[::-1]
-                    points.extend(points_to_add[1:])
-                elif points_to_add[-1] == points[0]:
-                    points = points[::-1]
-                    points.extend(points_to_add[-2::-1])
-                else:
-                    # fig, ax = self.MPLPlot()
-                    # print()
-                    # [print(edge.points) for edge in self.edges]
-                    # print()
-                    # print('self edges',self.edges)
-                    
-                    # print('edge', edge)
-                    # print('pts to add',points_to_add)
-                    # # print('l1', len(points_to_add))
-                    # # print('edge.points',edge.points[:])
-                    # # print('l2', len(edge.points[:]))
-                    # print('points',points)
-                    # fig, ax = self.MPLPlot()
-                    # [pt.MPLPlot(ax=ax) for pt in points]
-                    # [pt.MPLPlot(ax=ax, color='r') for pt in points_to_add]
-                    # print()
-                    
-                    #NotImplementedError peut être plus nécessaire ??
-                    
-                    # raise NotImplementedError
-                    continue
-
->>>>>>> 57162fb1
             else:
                 continue
-            
         if len(points) > 1:
             if points[0] == points[-1]:
                 points.pop()
@@ -1269,11 +1209,8 @@
             self.angle1 = angle2
             self.angle2 = angle1
             self.angle = clockwise_path
-            
-<<<<<<< HEAD
         # self.endpoints = [self.start, self.end]
-=======
->>>>>>> 57162fb1
+    
     def _get_points(self):
         return [self.start,self.interior,self.end]
 
@@ -4493,7 +4430,6 @@
         return (min(Ls), max(Ls))
     
     def cut_contours(self, contours2d, resolution) :
-<<<<<<< HEAD
         placement2d = contours2d[0].tessel_points 
         segmentspt = []
         offset = 0.0001
@@ -4523,30 +4459,6 @@
         pas = (xmax-xmin)/resolution
         pointsxzmin = [Point2D([xmin+i*pas,ymin-1]) for i in range (0,resolution+1)]
         pointsxzmax = [Point2D([xmin+i*pas,ymax+1]) for i in range (0,resolution+1)]
-=======
-        # placement_2d = []
-        # for k in range(0, len(contours2d[0].primitives)):
-        #     placement_2d.extend(contours2d[0].primitives[k].points) 
-        # placement2d = self.delete_double(placement_2d)
-        # placement2d.append(placement2d[0])
-        
-        placement2d = contours2d[0].points
-        if placement2d[-1] != placement2d[0] :
-            placement2d.append(placement2d[0])
-            
-        segmentspt=[]
-        for k in range (0,len(placement2d)-1):
-            segmentspt.append(LineSegment2D(Point2D(placement2d[k].vector),Point2D(placement2d[k+1].vector)))
-        
-        # [LS.MPLPlot(ax=ax) for LS in segmentspt]
-        
-        hmin, hmax = self.min_max(placement2d,1)
-        posimin, posimax = self.min_max(placement2d,0)
-        
-        pas = (posimax-posimin)/resolution
-        pointsxzmin = [Point2D([posimin+i*pas,hmin-1]) for i in range (0,resolution+1)]
-        pointsxzmax = [Point2D([posimin+i*pas,hmax+1]) for i in range (0,resolution+1)]
->>>>>>> 57162fb1
         
         line = [LineSegment2D(ptxmax, ptxmin) for ptxmin,ptxmax in list(zip(pointsxzmin, pointsxzmax))]
 
