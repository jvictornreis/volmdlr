--- conflicted
+++ resolved
@@ -1012,44 +1012,7 @@
                 babylon_data['lines'].extend(line for line in data.get("lines"))
             elif isinstance(primitive, volmdlr.Point3D):
                 display_points.append([*primitive])
-<<<<<<< HEAD
-
-        # Compute max length in each direction
-        all_positions = []
-        all_points = []
-        for mesh in babylon_data["meshes"]:
-            positions = mesh["positions"]
-            all_positions.extend(positions)
-        for line in babylon_data["lines"]:
-            points = line["points"]
-            all_points.extend(points)
-        if display_points:
-            all_points.extend(display_points)
-        # Convert to a NumPy array and reshape
-        positions_array = npy.array([])
-        if all_points and all_positions:
-            positions_array = npy.concatenate((npy.array(all_positions).reshape(-1, 3), npy.array(all_points)))
-        elif all_positions:
-            positions_array = npy.array(all_positions).reshape(-1, 3)
-        elif all_points:
-            positions_array = npy.array(all_points)
-        # Compute min and max for each dimension
-        min_vals = positions_array.min(axis=0)
-        max_vals = positions_array.max(axis=0)
-
-        # Calculate max length of the bounding box
-        max_length = npy.max(max_vals - min_vals)
-
-        # Calculate center point of the bounding box
-        center = (0.5 * (min_vals + max_vals)).tolist()
-
-        babylon_data['max_length'] = max_length
-        babylon_data['center'] = center
-
-        return babylon_data
-=======
         return helper_babylon_data(babylon_data, display_points)
->>>>>>> 55847da7
 
     def frame_mapping(self, frame: volmdlr.Frame3D, side: str):
         """
@@ -1232,44 +1195,7 @@
                 babylon_data['lines'].extend(line for line in data.get("lines"))
             elif isinstance(primitive, volmdlr.Point3D):
                 display_points.append([*primitive])
-<<<<<<< HEAD
-
-        # Compute max length in each direction
-        all_positions = []
-        all_points = []
-        for mesh in babylon_data["meshes"]:
-            positions = mesh["positions"]
-            all_positions.extend(positions)
-        for line in babylon_data["lines"]:
-            points = line["points"]
-            all_points.extend(points)
-        if display_points:
-            all_points.extend(display_points)
-        # Convert to a NumPy array and reshape
-        positions_array = npy.array([])
-        if all_points and all_positions:
-            positions_array = npy.concatenate((npy.array(all_positions).reshape(-1, 3), npy.array(all_points)))
-        elif all_positions:
-            positions_array = npy.array(all_positions).reshape(-1, 3)
-        elif all_points:
-            positions_array = npy.array(all_points)
-        # Compute min and max for each dimension
-        min_vals = positions_array.min(axis=0)
-        max_vals = positions_array.max(axis=0)
-
-        # Calculate max length of the bounding box
-        max_length = npy.max(max_vals - min_vals)
-
-        # Calculate center point of the bounding box
-        center = (0.5 * (min_vals + max_vals)).tolist()
-
-        babylon_data['max_length'] = max_length
-        babylon_data['center'] = center
-
-        return babylon_data
-=======
         return helper_babylon_data(babylon_data, display_points)
->>>>>>> 55847da7
 
     def volmdlr_primitives(self):
         """Return primitives."""
@@ -1470,44 +1396,7 @@
                 babylon_data['lines'].extend(line for line in data.get("lines"))
             elif isinstance(primitive, volmdlr.Point3D):
                 display_points.append([*primitive])
-<<<<<<< HEAD
-
-        # Compute max length in each direction
-        all_positions = []
-        all_points = []
-        for mesh in babylon_data["meshes"]:
-            positions = mesh["positions"]
-            all_positions.extend(positions)
-        for line in babylon_data["lines"]:
-            points = line["points"]
-            all_points.extend(points)
-        if display_points:
-            all_points.extend(display_points)
-        # Convert to a NumPy array and reshape
-        positions_array = npy.array([])
-        if all_points and all_positions:
-            positions_array = npy.concatenate((npy.array(all_positions).reshape(-1, 3), npy.array(all_points)))
-        elif all_positions:
-            positions_array = npy.array(all_positions).reshape(-1, 3)
-        elif all_points:
-            positions_array = npy.array(all_points)
-        # Compute min and max for each dimension
-        min_vals = positions_array.min(axis=0)
-        max_vals = positions_array.max(axis=0)
-
-        # Calculate max length of the bounding box
-        max_length = npy.max(max_vals - min_vals)
-
-        # Calculate center point of the bounding box
-        center = (0.5 * (min_vals + max_vals)).tolist()
-
-        babylon_data['max_length'] = max_length
-        babylon_data['center'] = center
-
-        return babylon_data
-=======
         return helper_babylon_data(babylon_data, display_points)
->>>>>>> 55847da7
 
     @classmethod
     def babylonjs_script(cls, babylon_data, use_cdn=True, **kwargs):
