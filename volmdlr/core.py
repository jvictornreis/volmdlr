--- conflicted
+++ resolved
@@ -367,11 +367,7 @@
 
 def offset_angle(trigo, angle_start, angle_end):
     """
-<<<<<<< HEAD
-    Calculates offset and angle.
-=======
     Calcultes offset and angle.
->>>>>>> fc911d81
 
     """
     if trigo:
