#!/usr/bin/env python3
# -*- coding: utf-8 -*-
"""

"""

import math
import numpy as npy


npy.seterr(divide='raise')
from datetime import datetime

import matplotlib.pyplot as plt
from mpl_toolkits.mplot3d import Axes3D

import volmdlr
import volmdlr.templates

        
import dessia_common as dc

import webbrowser
import os
import tempfile
import subprocess

# TODO: put voldmlr metadata in this freecad header
STEP_HEADER = '''ISO-10303-21;
HEADER;
FILE_DESCRIPTION(('{name}'),'2;1');
FILE_NAME('{filename}','{timestamp}',('Author'),(''),'Volmdlr v{version}','','Unknown');
FILE_SCHEMA(('AUTOMOTIVE_DESIGN {{ 1 0 10303 214 1 1 1 1 }}'));
ENDSEC;
DATA;
#1 = APPLICATION_PROTOCOL_DEFINITION('international standard','automotive_design',2000,#2);
#2 = APPLICATION_CONTEXT('core data for automotive mechanical design processes');
#3 = ( LENGTH_UNIT() NAMED_UNIT(*) SI_UNIT(.MILLI.,.METRE.) );
#4 = ( NAMED_UNIT(*) PLANE_ANGLE_UNIT() SI_UNIT($,.RADIAN.) );
#5 = ( NAMED_UNIT(*) SI_UNIT($,.STERADIAN.) SOLID_ANGLE_UNIT() );
#6 = UNCERTAINTY_MEASURE_WITH_UNIT(LENGTH_MEASURE(1.E-07),#3,'distance_accuracy_value','confusion accuracy');
#7 = ( GEOMETRIC_REPRESENTATION_CONTEXT(3) GLOBAL_UNCERTAINTY_ASSIGNED_CONTEXT((#6)) GLOBAL_UNIT_ASSIGNED_CONTEXT ((#3,#4,#5)) REPRESENTATION_CONTEXT('Context #1','3D Context with UNIT and UNCERTAINTY') );
'''

STEP_FOOTER = '''ENDSEC;
END-ISO-10303-21;
'''

def find_and_replace(string, find, replace):
    """
    Finds a string in a string and replace it
    """
    index = string.find(find)
    if index != -1:
        try:
            # verifie si il reste pas des chiffre apres
            int(string[index + len(find)])
        except (ValueError, IndexError):
            # on remplace
            return string[:index] + replace + string[index + len(find):]
        else:
            return string[:index] + find_and_replace(string[index + len(find)],
                                                     find, replace)
    return string



def set_to_list(step_set):
    char_list = step_set.split(',')
    char_list[0] = char_list[0][1:]
    char_list[-1] = char_list[-1][:-1]
    return [elem for elem in char_list]


def delete_node_and_predecessors(graph, node):
    predecessors = list(graph.predecessors(node))
    graph.remove_node(node)
    for predecessor in predecessors:
        delete_node_and_predecessors(graph, predecessor)


def delete_node_and_successors(graph, node):
    successors = list(graph.successors(node))
    graph.remove_node(node)
    for successor in successors:
        delete_node_and_successors(graph, successor)


def clockwise_angle(vector1, vector2):
    """
    Return the clockwise angle in radians between vector1 and vector2.
    """
    vector0 = volmdlr.O2D
    if vector0 in (vector1, vector2):
        return 0

    dot = vector1.dot(vector2)
    norm_vec_1 = vector1.norm()
    norm_vec_2 = vector2.norm()
    sol = dot / (norm_vec_1 * norm_vec_2)
    cross = vector1.cross(vector2)
    if math.isclose(sol, 1, abs_tol=1e-6):
        inner_angle = 0
    elif math.isclose(sol, -1, abs_tol=1e-6):
        inner_angle = math.pi
    else:
        inner_angle = math.acos(sol)

    if cross < 0:
        return inner_angle

    return volmdlr.TWO_PI - inner_angle


def vectors3d_angle(vector1, vector2):
    dot = vector1.dot(vector2)
    theta = math.acos(dot / (vector1.norm() * vector2.norm()))

    return theta


def sin_cos_angle(u1, u2):
    """
    cos(theta)=u1, sin(theta)=u2
    returns an angle between 0 and 2pi
    """
    if u1 < -1:
        u1 = -1
    elif u1 > 1:
        u1 = 1
    if u2 < -1:
        u2 = -1
    elif u2 > 1:
        u2 = 1

    if u1 > 0:
        if u2 >= 0:
            theta = math.acos(u1)
        else:
            theta = volmdlr.TWO_PI + math.asin(u2)
    else:
        if u2 >= 0:
            theta = math.acos(u1)
        else:
            theta = volmdlr.TWO_PI - math.acos(u1)
    if math.isclose(theta, volmdlr.TWO_PI, abs_tol=1e-9):
        return 0.
    return theta


def delete_double_pos(points, triangles):
    points_to_indexes = {}

    for index, point in enumerate(points):
        if point not in points_to_indexes:
            points_to_indexes[point] = [index]
        else:
            points_to_indexes[point].append(index)

    new_points = []
    index_to_modified_index = {}
    for i, (point, indexes) in enumerate(points_to_indexes.items()):
        new_points.append(point)
        index_to_modified_index[indexes[0]] = i

    index_to_new_index = {}

    for indexes in points_to_indexes.values():
        for index in indexes[1:]:
            index_to_new_index[index] = indexes[0]

    new_triangles = []
    for face_triangles in triangles:
        if face_triangles is None:
            continue
        new_face_triangles = []
        for triangle_ in face_triangles:
            new_triangle = []
            for index in triangle_:
                if index in index_to_new_index:
                    modified_index = index_to_modified_index[
                        index_to_new_index[index]]
                else:
                    modified_index = index_to_modified_index[index]
                new_triangle.append(modified_index)
            new_face_triangles.append(tuple(new_triangle))
        new_triangles.append(new_face_triangles)

    return new_points, new_triangles


def determinant(vec1, vec2, vec3):
    a = npy.array((vec1.vector, vec2.vector, vec3.vector))
    return npy.linalg.det(a)


def delete_double_point(list_point):
    points = []
    for pt in list_point:
        if pt not in points:
            points.append(pt)
        else:
            continue
    return points


def max_pos(list_of_float):
    pos_max, max_float = 0, list_of_float[0]
    for pos, fl in enumerate(list_of_float):
        if pos == 0:
            continue
        else:
            if fl > max_float:
                max_float = fl
                pos_max = pos
    return max_float, pos_max


def min_pos(list_of_float):
    pos_min, min_float = 0, list_of_float[0]
    for pos, fl in enumerate(list_of_float):
        if pos == 0:
            continue
        else:
            if fl < min_float:
                min_float = fl
                pos_min = pos
    return min_float, pos_min


def check_singularity(all_points):
    plus_pi, moins_pi = [], []
    for enum, pt in enumerate(all_points):
        if pt.vector[0] > math.pi * 1.01:
            plus_pi.append(enum)
        elif pt.vector[0] < math.pi * 0.99:
            moins_pi.append(enum)

    if len(moins_pi) <= 2 and len(all_points) > 4:
        for pos in moins_pi:
            new_pt = all_points[pos].copy() + volmdlr.Point2D((volmdlr.TWO_PI, 0))
            if new_pt.vector[0] > volmdlr.TWO_PI:
                new_pt.vector[0] = volmdlr.TWO_PI
            all_points[pos] = new_pt
    elif len(plus_pi) <= 2 and len(all_points) > 4:
        for pos in plus_pi:
            new_pt = all_points[pos].copy() - volmdlr.Point2D((volmdlr.TWO_PI, 0))
            if new_pt.vector[0] < 0:
                new_pt.vector[0] = 0
            all_points[pos] = new_pt
    if 3 * len(moins_pi) <= len(plus_pi) and len(all_points) > 4:
        for pos in moins_pi:
            new_pt = all_points[pos].copy() + volmdlr.Point2D((volmdlr.TWO_PI, 0))
            if new_pt.vector[0] > volmdlr.TWO_PI:
                new_pt.vector[0] = volmdlr.TWO_PI
            all_points[pos] = new_pt
    elif 3 * len(plus_pi) <= len(moins_pi) and len(all_points) > 4:
        for pos in plus_pi:
            new_pt = all_points[pos].copy() - volmdlr.Point2D((volmdlr.TWO_PI, 0))
            if new_pt.vector[0] < 0:
                new_pt.vector[0] = 0
            all_points[pos] = new_pt

    return all_points


def posangle_arc(start, end, radius, frame=None):
    if frame is None:
        p1_new, p2_new = start, end
    else:
        p1_new, p2_new = frame.new_coordinates(start), frame.new_coordinates(end)
    # Angle pour le p1
    u1, u2 = p1_new.x / radius, p1_new.y / radius
    theta1 = sin_cos_angle(u1, u2)
    # Angle pour le p2
    u3, u4 = p2_new.x / radius, p2_new.y / radius
    theta2 = sin_cos_angle(u3, u4)

    if math.isclose(theta1, theta2, abs_tol=1e-6):
        if math.isclose(theta2, 0, abs_tol=1e-6):
            theta2 += volmdlr.TWO_PI
        elif math.isclose(theta1, volmdlr.TWO_PI, abs_tol=1e-6):
            theta1 -= volmdlr.TWO_PI

    return theta1, theta2


def clockwise_interior_from_circle3d(start, end, circle):
    """
    Returns the clockwise interior point between start and end on the circle
    """
    start2d = start.to_2d(plane_origin=circle.frame.origin,
                          x=circle.frame.u, y=circle.frame.v)
    end2d = end.to_2d(plane_origin=circle.frame.origin,
                      x=circle.frame.u, y=circle.frame.v)

    # Angle pour le p1
    u1, u2 = start2d.x / circle.radius, start2d.y / circle.radius
    theta1 = sin_cos_angle(u1, u2)
    # Angle pour le p2
    u3, u4 = end2d.x / circle.radius, end2d.y / circle.radius
    theta2 = sin_cos_angle(u3, u4)

    if theta1 > theta2:
        theta3 = (theta1 + theta2) / 2
    elif theta2 > theta1:
        theta3 = (theta1 + theta2) / 2 + volmdlr.TWO_PI / 2
    else:
        raise NotImplementedError

    if theta3 > volmdlr.TWO_PI:
        theta3 -= volmdlr.TWO_PI

    interior2d = volmdlr.Point2D(circle.radius*math.cos(theta3),
                                 circle.radius*math.sin(theta3))
    interior3d = interior2d.to_3d(plane_origin=circle.frame.origin,
                                  vx=circle.frame.u, vy=circle.frame.v)
    return interior3d



def offset_angle(trigo, angle_start, angle_end):
    if trigo:
        offset = angle_start
    else:
        offset = angle_end
    if angle_start > angle_end:
        angle = angle_start - angle_end
    else:
        angle = angle_end - angle_start
    return offset, angle


def angle_principal_measure(angle, min_angle=-math.pi):
    """
    returns angle between O and 2 pi
    """
    max_angle = min_angle + volmdlr.TWO_PI
    angle = angle % (volmdlr.TWO_PI)

    if math.isclose(angle, min_angle, abs_tol=1e-9):
        return min_angle
    if math.isclose(angle, max_angle, abs_tol=1e-9):
        return max_angle

    return angle

def step_ids_to_str(ids):
    return ','.join(['#{}'.format(i) for i in ids])

class CompositePrimitive(dc.DessiaObject):
    def __init__(self, name=''):
        self.name = name

        dc.DessiaObject.__init__(self, name=name)
        
    def primitive_to_index(self, primitive):
        if not self._utd_primitives_to_index:
            self._primitives_to_index = {p: ip for ip, p in enumerate(self.primitives)}
            self._utd_primitives_to_index = True
        return self._primitives_to_index[primitive]
    
    def update_basis_primitives(self):
        basis_primitives = []
        for primitive in self.primitives:
            if hasattr(primitive, 'basis_primitives'):
                basis_primitives.extend(primitive.basis_primitives)
            else:
                basis_primitives.append(primitive)

        self.basis_primitives = basis_primitives

class Primitive2D(CompositePrimitive):
    def __init__(self, name=''):
        self.name = name

        dc.DessiaObject.__init__(self, name=name)


class CompositePrimitive2D(Primitive2D):
    """
    A collection of simple primitives
    """
    _non_serializable_attributes = ['name', '_utd_primitives_to_index',
                                    '_primitives_to_index']   
    _non_hash_attributes = ['name', '_utd_primitives_to_index',
                            '_primitives_to_index']

    def __init__(self, primitives, name=''):
        Primitive2D.__init__(self, name)
        self.primitives = primitives
        self.update_basis_primitives()

        self._utd_primitives_to_index = False


    # def primitive_to_index(self, primitive):
    #     if not self._utd_primitives_to_index:
    #         self._primitives_to_index = {p: ip for ip, p in enumerate(self.primitives)}
    #         self._utd_primitives_to_index = True
    #     return self._primitives_to_index[primitive]
        
    
    
    # def update_basis_primitives(self):
    #     basis_primitives = []
    #     for primitive in self.primitives:
    #         if hasattr(primitive, 'basis_primitives'):
    #             basis_primitives.extend(primitive.basis_primitives)
    #         else:
    #             basis_primitives.append(primitive)

    #     self.basis_primitives = basis_primitives
        

    def rotation(self, center, angle, copy=True):
        if copy:
            return self.__class__([p.rotation(center, angle, copy=True) \
                                   for p in self.primitives])
        else:
            for p in self.primitives:
                p.rotation(center, angle, copy=False)
            self.update_basis_primitives()

    def translation(self, offset, copy=True):
        if copy:
            return self.__class__([p.translation(offset, copy=True) \
                                   for p in self.primitives])
        else:
            for p in self.primitives:
                p.translation(offset, copy=False)
            self.update_basis_primitives()

    def frame_mapping(self, frame, side, copy=True):
        """
        side = 'old' or 'new'
        """
        if copy:
            return self.__class__([p.frame_mapping(frame, side, copy=True) \
                                   for p in self.primitives])
        else:
            for p in self.primitives:
                p.frame_mapping(frame, side, copy=False)
            self.update_basis_primitives()


    def plot(self, ax=None, color='k', alpha=1,
             plot_points=False, equal_aspect=True):

        if ax is None:
            fig, ax = plt.subplots()

        if equal_aspect:
            ax.set_aspect('equal')

        for element in self.primitives:
            element.plot(ax=ax, color=color) #, plot_points=plot_points)

        ax.margins(0.1)
        plt.show()

        return ax

    def plot_data(self, name, fill=None, color='black', stroke_width=0.2,
                  opacity=1):
        plot_data = {}
        plot_data['fill'] = fill
        plot_data['name'] = name
        plot_data['type'] = 'wire'
        plot_data['plot_data'] = []
        for item in self.primitives:
            plot_data['plot_data'].append(item.plot_data(color=color,
                                                         stroke_width=stroke_width,
                                                         opacity=opacity))
        return plot_data



class Primitive3D(CompositePrimitive):
    def __init__(self, color=None, alpha=1, name=''):
        self.color = color
        self.alpha = alpha

        dc.DessiaObject.__init__(self, name=name)

    def volmdlr_primitives(self):
        return [self]
    
    def babylon_param(self):
        babylon_param = {'alpha': self.alpha,
                          'name': self.name,
                          }
        if self.color is None:
            babylon_param['color'] = [0.8, 0.8, 0.8]
        else:
            babylon_param['color'] = list(self.color)
            
        return babylon_param
    
    def triangulation(self):
        return None
    
    def babylon_meshes(self):
        mesh = self.triangulation()
        if mesh == None:
            return []
        positions, indices = mesh.to_babylon()

        babylon_mesh = {'positions': positions,
                        'indices': indices
                        }
        babylon_mesh.update(self.babylon_param())
        return [babylon_mesh]
    
    def babylon_points(self):
        points = []
        if hasattr(self, 'primitives'):
            points = [[self.primitives[0].start.x, self.primitives[0].start.y, self.primitives[0].start.z], [self.primitives[0].end.x, self.primitives[0].end.y, self.primitives[0].end.z]]
            points += [[line.end.x,line.end.y,line.end.z] for line in self.primitives[1:]]
        elif hasattr(self, 'curve'):
            points = self.curve.evalpts
        return points
    
    def babylon_lines(self, points=None):
        points = self.babylon_points()        
        babylon_lines = {'points': points}
        babylon_lines.update(self.babylon_param())
        return [babylon_lines]
    
    def babylon_curves(self):
        points = self.babylon_points()
        babylon_curves = self.babylon_lines(points)[0]
        return babylon_curves

class CompositePrimitive3D(Primitive3D):
    _standalone_in_db = True
    _eq_is_data_eq = True
    _non_serializable_attributes = ['basis_primitives']
    _non_eq_attributes = ['name', 'basis_primitives']
    _non_hash_attributes = []
    """
    A collection of simple primitives3D
    """

    def __init__(self, primitives, name=''):
        self.primitives = primitives

        Primitive3D.__init__(self, name=name)
        self._utd_primitives_to_index = False
        
    # def primitive_to_index(self, primitive):
    #     if not self._utd_primitives_to_index:
    #         self._primitives_to_index = {p: ip for ip, p in enumerate(self.primitives)}
    #         self._utd_primitives_to_index = True
    #     return self._primitives_to_index[primitive]



    # def update_basis_primitives(self):
    #     # TODO: This is a copy/paste from CompositePrimitive2D, in the future make a Common abstract class
    #     basis_primitives = []
    #     for primitive in self.primitives:
    #         if hasattr(primitive, 'basis_primitives'):
    #             basis_primitives.extend(primitive.primitives)
    #         else:
    #             basis_primitives.append(primitive)

    #     self.basis_primitives = basis_primitives

    # # def to_2d(self, plane_origin, x, y):
    # #     if name is None:
    # #         name = '2D of {}'.format(self.name)
    # #     primitives2d = [p.to_2d(plane_origin, x, y) for p in self.primitives]
    # #     return CompositePrimitive2D(primitives2d, name)

    def plot(self, ax=None, equal_aspect=True, color='k', alpha=1):
        if ax is None:
            fig = plt.figure()
            ax = Axes3D(fig)
        else:
            fig = None
        # if equal_aspect:
        #     ax.set_aspect('equal')

        for primitive in self.primitives:
            primitive.plot(ax=ax, color=color, alpha=alpha)



        return ax


class BoundingBox(dc.DessiaObject):
    """
    An axis aligned boundary box
    """

    def __init__(self, xmin, xmax, ymin, ymax, zmin, zmax, name=''):
        self.xmin = xmin
        self.xmax = xmax
        self.ymin = ymin
        self.ymax = ymax
        self.zmin = zmin
        self.zmax = zmax
        
        self.center = volmdlr.Point3D(0.5*(xmin+xmax),0.5*(ymin+ymax),0.5*(zmin+zmax))
        self.name = name

    def __hash__(self):
        return sum([hash(p) for p in self.points])

    def __add__(self, other_bbox):
        return BoundingBox(min(self.xmin, other_bbox.xmin),
                           max(self.xmax, other_bbox.xmax),
                           min(self.ymin, other_bbox.ymin),
                           max(self.ymax, other_bbox.ymax),
                           min(self.zmin, other_bbox.zmin),
                           max(self.zmax, other_bbox.zmax))

    def __iter__(self):
        return [self.xmin, self.xmax, self.ymin, self.ymax, self.zmin, self.zmax]

    @property
    def points(self):
        return [volmdlr.Point3D(self.xmin, self.ymin, self.zmin), \
                volmdlr.Point3D(self.xmax, self.ymin, self.zmin), \
                volmdlr.Point3D(self.xmax, self.ymax, self.zmin), \
                volmdlr.Point3D(self.xmin, self.ymax, self.zmin), \
                volmdlr.Point3D(self.xmin, self.ymin, self.zmax), \
                volmdlr.Point3D(self.xmax, self.ymin, self.zmax), \
                volmdlr.Point3D(self.xmax, self.ymax, self.zmax), \
                volmdlr.Point3D(self.xmin, self.ymax, self.zmax)]

    def plot(self, ax=None, color=''):
        fig = plt.figure()
        if ax is None:
            ax = fig.add_subplot(111, projection='3d')

        bbox_edges = [[self.points[0], self.points[1]],
                      [self.points[0], self.points[3]],
                      [self.points[0], self.points[4]],
                      [self.points[1], self.points[2]],
                      [self.points[1], self.points[5]],
                      [self.points[2], self.points[3]],
                      [self.points[2], self.points[6]],
                      [self.points[3], self.points[7]],
                      [self.points[4], self.points[5]],
                      [self.points[5], self.points[6]],
                      [self.points[6], self.points[7]],
                      [self.points[7], self.points[4]]]

        x = [p[0] for p in self.points]
        y = [p[1] for p in self.points]
        z = [p[2] for p in self.points]
        ax.scatter(x, y, z)
        for edge in bbox_edges:
            ax.plot3D([edge[0][0], edge[1][0]],
                      [edge[0][1], edge[1][1]],
                      [edge[0][2], edge[1][2]],
                      'gray')
        ax.set_xlabel('X Label')
        ax.set_ylabel('Y Label')
        ax.set_zlabel('Z Label')
        # plt.show()
        return ax

    @classmethod
    def from_points(cls, points):
        # if len(points) == 0:
        #     return (0, 0, 0, 0, 0, 0)
        xmin = min([pt.x for pt in points])
        xmax = max([pt.x for pt in points])
        ymin = min([pt.y for pt in points])
        ymax = max([pt.y for pt in points])
        zmin = min([pt.z for pt in points])
        zmax = max([pt.z for pt in points])
        return cls(xmin, xmax, ymin, ymax, zmin, zmax)

    def to_frame(self):
        x = volmdlr.Vector3D((self.xmax - self.xmin), 0, 0)
        y = volmdlr.Vector3D(0, (self.ymax - self.ymin), 0)
        z = volmdlr.Vector3D(0, 0, (self.zmax - self.zmin))
        return volmdlr.Frame3D(self.center, x, y, z)

    def volume(self):
        return (self.xmax - self.xmin) * (self.ymax - self.ymin) * (
                    self.zmax - self.zmin)

    def bbox_intersection(self, bbox2):
        return (self.xmin < bbox2.xmax and self.xmax > bbox2.xmin \
                and self.ymin < bbox2.ymax and self.ymax > bbox2.ymin \
                and self.zmin < bbox2.zmax and self.zmax > bbox2.zmin)

    def is_inside_bbox(self, bbox2):
        return ((self.xmin >= bbox2.xmin - 1e-6) and (self.xmax <= bbox2.xmax + 1e-6)\
                and (self.ymin >=bbox2.ymin - 1e-6) and (self.ymax <= bbox2.ymax + 1e-6) \
                and (self.zmin >= bbox2.zmin - 1e-6) and (self.zmax <= bbox2.zmax + 1e-6))

    def intersection_volume(self, bbox2):
        if not self.bbox_intersection(bbox2):
            return 0
        if self.is_inside_bbox(bbox2) or bbox2.is_inside_bbox(self):
            return min(self.volume(), bbox2.volume())

        lx = min(self.xmax, bbox2.xmax) - max(self.xmin, bbox2.xmin)
        ly = min(self.ymax, bbox2.ymax) - max(self.ymin, bbox2.ymin)
        lz = min(self.zmax, bbox2.zmax) - max(self.zmin, bbox2.zmin)

        return lx * ly * lz

    # def intersection_volume(self, bbox2):
    #     if not self.bbox_intersection(bbox2):
    #         return 0
    #
    #     permute_bbox1 = self
    #     permute_bbox2 = bbox2
    #
    #     if permute_bbox2.xmin < permute_bbox1.xmin:
    #         permute_bbox1, permute_bbox2 = permute_bbox2, permute_bbox1
    #     lx = permute_bbox1.xmax - permute_bbox2.xmin
    #
    #     if permute_bbox2.ymin < permute_bbox1.ymin:
    #         permute_bbox1, permute_bbox2 = permute_bbox2, permute_bbox1
    #     ly = permute_bbox1.ymax - permute_bbox2.ymin
    #
    #     if permute_bbox2.zmin < permute_bbox1.zmin:
    #         permute_bbox1, permute_bbox2 = permute_bbox2, permute_bbox1
    #     lz = permute_bbox1.zmax - permute_bbox2.zmin
    #
    #     return lx*ly*lz

    def distance_to_bbox(self, bbox2):
        if self.bbox_intersection(bbox2):
            return 0

        permute_bbox1 = self
        permute_bbox2 = bbox2

        if permute_bbox2.xmin < permute_bbox1.xmin:
            permute_bbox1, permute_bbox2 = permute_bbox2, permute_bbox1
        dx = permute_bbox2.xmin - permute_bbox1.xmax
        if dx < 0:
            dx = 0

        if permute_bbox2.ymin < permute_bbox1.ymin:
            permute_bbox1, permute_bbox2 = permute_bbox2, permute_bbox1
        dy = permute_bbox2.ymin - permute_bbox1.ymax
        if dy < 0:
            dy = 0

        if permute_bbox2.zmin < permute_bbox1.zmin:
            permute_bbox1, permute_bbox2 = permute_bbox2, permute_bbox1
        dz = permute_bbox2.zmin - permute_bbox1.zmax
        if dz < 0:
            dz = 0

        return (dx ** 2 + dy ** 2 + dz ** 2) ** 0.5

    def point_belongs(self, point):
        return self.xmin < point[0] and point[0] < self.xmax \
               and self.ymin < point[1] and point[1] < self.ymax \
               and self.zmin < point[2] and point[2] < self.zmax

    def distance_to_point(self, point):
        if self.point_belongs(point):
            return min([self.xmax - point[0], point[0] - self.xmin,
                        self.ymax - point[1], point[1] - self.ymin,
                        self.zmax - point[2], point[2] - self.zmin])
        else:
            if point[0] < self.xmin:
                dx = self.xmin - point[0]
            elif self.xmax < point[0]:
                dx = point[0] - self.xmax
            else:
                dx = 0

            if point[1] < self.ymin:
                dy = self.ymin - point[1]
            elif self.ymax < point[1]:
                dy = point[1] - self.ymax
            else:
                dy = 0

            if point[2] < self.zmin:
                dz = self.zmin - point[2]
            elif self.zmax < point[2]:
                dz = point[2] - self.zmax
            else:
                dz = 0
        return (dx ** 2 + dy ** 2 + dz ** 2) ** 0.5

    # def distance_between_two_points_on_bbox(self, point1, point2):
    #
    #     if math.isclose(point1[0], self.xmin, abs_tol=1e-8):
    #         face_point1 = 5
    #     elif math.isclose(point1[0], self.xmax, abs_tol=1e-8):
    #         face_point1 = 3
    #     elif math.isclose(point1[1], self.ymin, abs_tol=1e-8):
    #         face_point1 = 4
    #     elif math.isclose(point1[1], self.ymax, abs_tol=1e-8):
    #         face_point1 = 2
    #     elif math.isclose(point1[2], self.zmin, abs_tol=1e-8):
    #         face_point1 = 6
    #     elif math.isclose(point1[2], self.zmax, abs_tol=1e-8):
    #         face_point1 = 1
    #     else:
    #         raise NotImplementedError
    #
    #     if math.isclose(point2[0], self.xmin, abs_tol=1e-8):
    #         face_point2 = 5
    #     elif math.isclose(point2[0], self.xmax, abs_tol=1e-8):
    #         face_point2 = 3
    #     elif math.isclose(point2[1], self.ymin, abs_tol=1e-8):
    #         face_point2 = 4
    #     elif math.isclose(point2[1], self.ymax, abs_tol=1e-8):
    #         face_point2 = 2
    #     elif math.isclose(point2[2], self.zmin, abs_tol=1e-8):
    #         face_point2 = 6
    #     elif math.isclose(point2[2], self.zmax, abs_tol=1e-8):
    #         face_point2 = 1
    #     else:
    #         raise NotImplementedError
    #
    #     point1_copy = point1.copy()
    #     point2_copy = point2.copy()
    #     if face_point1 > face_point2:
    #         point1, point2 = point2, point1
    #         face_point1, face_point2 = face_point2, face_point1
    #
    #     # The points are on the same face
    #     if face_point1 == face_point2:
    #         return point1.point_distance(point2)
    #
    #     deltax = self.xmax - self.xmin
    #     deltay = self.ymax - self.ymin
    #     deltaz = self.zmax - self.zmin
    #
    #     point1_2d_coordinate_dict = {1: volmdlr.Point2D((point1[
    #                                                  0] - self.xmin - deltax / 2,
    #                                              point1[
    #                                                  1] - self.ymin - deltay / 2)),
    #                                  2: volmdlr.Point2D((point1[
    #                                                  2] - self.zmin - deltaz / 2,
    #                                              point1[
    #                                                  0] - self.xmin - deltax / 2)),
    #                                  3: volmdlr.Point2D((point1[
    #                                                  1] - self.ymin - deltay / 2,
    #                                              point1[
    #                                                  2] - self.zmin - deltaz / 2)),
    #                                  4: volmdlr.Point2D((point1[
    #                                                  0] - self.xmin - deltax / 2,
    #                                              point1[
    #                                                  2] - self.zmin - deltaz / 2)),
    #                                  5: volmdlr.Point2D((point1[
    #                                                  2] - self.zmin - deltaz / 2,
    #                                              point1[
    #                                                  1] - self.ymin - deltay / 2)),
    #                                  6: volmdlr.Point2D((point1[
    #                                                  1] - self.ymin - deltay / 2,
    #                                              point1[
    #                                                  0] - self.xmin - deltax / 2))}
    #
    #     point2_2d_coordinate_dict = {1: volmdlr.Point2D((point2[
    #                                                  0] - self.xmin - deltax / 2,
    #                                              point2[
    #                                                  1] - self.ymin - deltay / 2)),
    #                                  2: volmdlr.Point2D((point2[
    #                                                  2] - self.zmin - deltaz / 2,
    #                                              point2[
    #                                                  0] - self.xmin - deltax / 2)),
    #                                  3: volmdlr.Point2D((point2[
    #                                                  1] - self.ymin - deltay / 2,
    #                                              point2[
    #                                                  2] - self.zmin - deltaz / 2)),
    #                                  4: volmdlr.Point2D((point2[
    #                                                  0] - self.xmin - deltax / 2,
    #                                              point2[
    #                                                  2] - self.zmin - deltaz / 2)),
    #                                  5: volmdlr.Point2D((point2[
    #                                                  2] - self.zmin - deltaz / 2,
    #                                              point2[
    #                                                  1] - self.ymin - deltay / 2)),
    #                                  6: volmdlr.Point2D((point2[
    #                                                  1] - self.ymin - deltay / 2,
    #                                              point2[
    #                                                  0] - self.xmin - deltax / 2))}
    #
    #     vertex_2d_coordinate_dict = {1: [volmdlr.Point2D((
    #                                              self.xmin - self.xmin - deltax / 2,
    #                                              self.ymin - self.ymin - deltay / 2)),
    #                                      volmdlr.Point2D((
    #                                              self.xmin - self.xmin - deltax / 2,
    #                                              self.ymax - self.ymin - deltay / 2)),
    #                                      volmdlr.Point2D((
    #                                              self.xmax - self.xmin - deltax / 2,
    #                                              self.ymax - self.ymin - deltay / 2)),
    #                                      volmdlr.Point2D((
    #                                              self.xmax - self.xmin - deltax / 2,
    #                                              self.ymin - self.ymin - deltay / 2))],
    #                                  2: [volmdlr.Point2D((
    #                                              self.zmin - self.zmin - deltaz / 2,
    #                                              self.xmin - self.xmin - deltax / 2)),
    #                                      volmdlr.Point2D((
    #                                              self.zmin - self.zmin - deltaz / 2,
    #                                              self.xmax - self.xmin - deltax / 2)),
    #                                      volmdlr.Point2D((
    #                                              self.zmax - self.zmin - deltaz / 2,
    #                                              self.xmax - self.xmin - deltax / 2)),
    #                                      volmdlr.Point2D((
    #                                              self.zmax - self.zmin - deltaz / 2,
    #                                              self.xmin - self.xmin - deltax / 2))],
    #                                  3: [volmdlr.Point2D((
    #                                              self.ymin - self.ymin - deltay / 2,
    #                                              self.zmin - self.zmin - deltaz / 2)),
    #                                      volmdlr.Point2D((
    #                                              self.ymin - self.ymin - deltay / 2,
    #                                              self.zmax - self.zmin - deltaz / 2)),
    #                                      volmdlr.Point2D((
    #                                              self.ymax - self.ymin - deltay / 2,
    #                                              self.zmax - self.zmin - deltaz / 2)),
    #                                      volmdlr.Point2D((
    #                                              self.ymax - self.ymin - deltay / 2,
    #                                              self.zmin - self.zmin - deltaz / 2))],
    #                                  4: [volmdlr.Point2D((
    #                                              self.xmin - self.xmin - deltax / 2,
    #                                              self.zmin - self.zmin - deltaz / 2)),
    #                                      volmdlr.Point2D((
    #                                              self.xmin - self.xmin - deltax / 2,
    #                                              self.zmax - self.zmin - deltaz / 2)),
    #                                      volmdlr.Point2D((
    #                                              self.xmax - self.xmin - deltax / 2,
    #                                              self.zmax - self.zmin - deltaz / 2)),
    #                                      volmdlr.Point2D((
    #                                              self.xmax - self.xmin - deltax / 2,
    #                                              self.zmin - self.zmin - deltaz / 2))],
    #                                  5: [volmdlr.Point2D((
    #                                              self.zmin - self.zmin - deltaz / 2,
    #                                              self.ymin - self.ymin - deltay / 2)),
    #                                      volmdlr.Point2D((
    #                                              self.zmin - self.zmin - deltaz / 2,
    #                                              self.ymax - self.ymin - deltay / 2)),
    #                                      volmdlr.Point2D((
    #                                              self.zmax - self.zmin - deltaz / 2,
    #                                              self.ymax - self.ymin - deltay / 2)),
    #                                      volmdlr.Point2D((
    #                                              self.zmax - self.zmin - deltaz / 2,
    #                                              self.ymin - self.ymin - deltay / 2))],
    #                                  6: [volmdlr.Point2D((
    #                                              self.ymin - self.ymin - deltay / 2,
    #                                              self.xmin - self.xmin - deltax / 2)),
    #                                      volmdlr.Point2D((
    #                                              self.ymin - self.ymin - deltay / 2,
    #                                              self.xmax - self.xmin - deltax / 2)),
    #                                      volmdlr.Point2D((
    #                                              self.ymax - self.ymin - deltay / 2,
    #                                              self.xmax - self.xmin - deltax / 2)),
    #                                      volmdlr.Point2D((
    #                                              self.ymax - self.ymin - deltay / 2,
    #                                              self.xmin - self.xmin - deltax / 2))], }
    #
    #     vertex_to_3d_dict = {1: (2, self.zmax, 0, 1),
    #                          2: (1, self.ymax, 2, 0),
    #                          3: (0, self.xmax, 1, 2),
    #                          4: (1, self.ymin, 0, 2),
    #                          5: (0, self.xmin, 2, 1),
    #                          6: (2, self.zmin, 1, 0)}
    #
    #     offset_dict = {0: self.xmin + deltax / 2,
    #                    1: self.ymin + deltay / 2,
    #                    2: self.zmin + deltaz / 2}
    #
    #     opposite_face_dict = {1: 6, 2: 4, 3: 5, 4: 2, 5: 3, 6: 1}
    #
    #     combination_dict = {
    #         (1, 2): volmdlr.Frame2D(volmdlr.Point2D(0, deltay / 2 + deltaz / 2),
    #                         volmdlr.Vector2D(0, -1), volmdlr.Vector2D(1, 0)),
    #         (2, 1): volmdlr.Frame2D(volmdlr.Point2D(deltay / 2 + deltaz / 2, 0),
    #                         volmdlr.Vector2D(0, 1), volmdlr.Vector2D(-1, 0)),
    #         (1, 3): volmdlr.Frame2D(volmdlr.Point2D(deltax / 2 + deltaz / 2, 0),
    #                         volmdlr.Vector2D(0, 1), volmdlr.Vector2D(-1, 0)),
    #         (3, 1): volmdlr.Frame2D(volmdlr.Point2D(0, deltax / 2 + deltaz / 2),
    #                         volmdlr.Vector2D(0, -1), volmdlr.Vector2D(1, 0)),
    #         (1, 4): volmdlr.Frame2D(volmdlr.Point2D(0, -deltay / 2 - deltaz / 2),
    #                         volmdlr.Vector2D(1, 0), volmdlr.Vector2D(0, 1)),
    #         (4, 1): volmdlr.Frame2D(volmdlr.Point2D(-deltay / 2 - deltaz / 2, 0),
    #                         volmdlr.Vector2D(1, 0), volmdlr.Vector2D(0, 1)),
    #         (1, 5): volmdlr.Frame2D(volmdlr.Point2D(-deltax / 2 - deltaz / 2, 0),
    #                         volmdlr.Vector2D(1, 0), volmdlr.Vector2D(0, 1)),
    #         (5, 1): volmdlr.Frame2D(volmdlr.Point2D(0, -deltax / 2 - deltaz / 2),
    #                         volmdlr.Vector2D(1, 0), volmdlr.Vector2D(0, 1)),
    #         (2, 3): volmdlr.Frame2D(volmdlr.Point2D(0, deltax / 2 + deltay / 2),
    #                         volmdlr.Vector2D(0, -1), volmdlr.Vector2D(1, 0)),
    #         (3, 2): volmdlr.Frame2D(volmdlr.Point2D(deltax / 2 + deltay / 2, 0),
    #                         volmdlr.Vector2D(0, 1), volmdlr.Vector2D(-1, 0)),
    #         (2, 5): volmdlr.Frame2D(volmdlr.Point2D(0, -deltax / 2 - deltay / 2),
    #                         volmdlr.Vector2D(1, 0), volmdlr.Vector2D(0, 1)),
    #         (5, 2): volmdlr.Frame2D(volmdlr.Point2D(-deltax / 2 - deltay / 2, 0),
    #                         volmdlr.Vector2D(1, 0), volmdlr.Vector2D(0, 1)),
    #         (2, 6): volmdlr.Frame2D(volmdlr.Point2D(-deltaz / 2 - deltay / 2, 0),
    #                         volmdlr.Vector2D(1, 0), volmdlr.Vector2D(0, 1)),
    #         (6, 2): volmdlr.Frame2D(volmdlr.Point2D(0, -deltaz / 2 - deltay / 2),
    #                         volmdlr.Vector2D(1, 0), volmdlr.Vector2D(0, 1)),
    #         (3, 4): volmdlr.Frame2D(volmdlr.Point2D(-deltay / 2 - deltax / 2, 0),
    #                         volmdlr.Vector2D(1, 0), volmdlr.Vector2D(0, 1)),
    #         (4, 3): volmdlr.Frame2D(volmdlr.Point2D(0, -deltay / 2 - deltax / 2),
    #                         volmdlr.Vector2D(1, 0), volmdlr.Vector2D(0, 1)),
    #         (3, 6): volmdlr.Frame2D(volmdlr.Point2D(0, -deltaz / 2 - deltax / 2),
    #                         volmdlr.Vector2D(1, 0), volmdlr.Vector2D(0, 1)),
    #         (6, 3): volmdlr.Frame2D(volmdlr.Point2D(-deltaz / 2 - deltax / 2, 0),
    #                         volmdlr.Vector2D(1, 0), volmdlr.Vector2D(0, 1)),
    #         (4, 5): volmdlr.Frame2D(volmdlr.Point2D(-deltax / 2 - deltay / 2, 0),
    #                         volmdlr.Vector2D(0, 1), volmdlr.Vector2D(-1, 0)),
    #         (5, 4): volmdlr.Frame2D(volmdlr.Point2D(0, -deltax / 2 - deltay / 2),
    #                         volmdlr.Vector2D(0, -1), volmdlr.Vector2D(1, 0)),
    #         (4, 6): volmdlr.Frame2D(volmdlr.Point2D(0, -deltaz / 2 - deltay / 2),
    #                         volmdlr.Vector2D(0, -1), volmdlr.Vector2D(1, 0)),
    #         (6, 4): volmdlr.Frame2D(volmdlr.Point2D(-deltaz / 2 - deltay / 2, 0),
    #                         volmdlr.Vector2D(0, 1), volmdlr.Vector2D(-1, 0)),
    #         (5, 6): volmdlr.Frame2D(volmdlr.Point2D(-deltaz / 2 - deltax / 2, 0),
    #                         volmdlr.Vector2D(0, 1), volmdlr.Vector2D(-1, 0)),
    #         (6, 5): volmdlr.Frame2D(volmdlr.Point2D(0, -deltaz / 2 - deltax / 2),
    #                         volmdlr.Vector2D(0, -1), volmdlr.Vector2D(1, 0))
    #     }
    #
    #     point1_2d = point1_2d_coordinate_dict[face_point1]
    #     point2_2d = point2_2d_coordinate_dict[face_point2]
    #
    #     # The points are on adjacent faces
    #     if opposite_face_dict[face_point1] != face_point2:
    #         frame = combination_dict[(face_point1, face_point2)]
    #         net_point2 = frame.OldCoordinates(point2_2d)
    #
    #         # Computes the 3D intersection between the net_line and the edges of the face_point1
    #         net_line = edges.LineSegment2D(point1_2d, net_point2)
    #         vertex_points = vertex_2d_coordinate_dict[face_point1]
    #         edge_lines = [edges.LineSegment2D(p1, p2) for p1, p2 in
    #                       zip(vertex_points,
    #                           vertex_points[1:] + [vertex_points[0]])]
    #         for line in edge_lines:
    #             edge_intersection_point, a, b = volmdlr.Point2D.LinesIntersection(
    #                 net_line, line, curvilinear_abscissa=True)
    #             if edge_intersection_point is not None \
    #                     and a > 0 and a < 1 and b > 0 and b < 1:
    #                 break
    #         offset_indice, offset, indice1, indice2 = vertex_to_3d_dict[
    #             face_point1]
    #         disordered_coordinate = [
    #             (indice1, edge_intersection_point[0] + offset_dict[indice1]),
    #             (indice2, edge_intersection_point[1] + offset_dict[indice2]),
    #             (offset_indice, offset)]
    #         disordered_coordinate = sorted(disordered_coordinate,
    #                                        key=lambda a: a[0])
    #         intersection_point_3d = volmdlr.Point3D(
    #             tuple([p[1] for p in disordered_coordinate]))
    #
    #         mesures = [Measure3D(point1_copy, intersection_point_3d),
    #                    Measure3D(intersection_point_3d, point2_copy)]
    #
    #         return mesures
    #
    #     # The points are on opposite faces
    #     else:
    #         net_points2_and_frame = []
    #
    #         faces_number = [1, 2, 3, 4, 5, 6]
    #         faces_number.remove(face_point1)
    #         faces_number.remove(face_point2)
    #         pathes = []
    #         for face_nb in faces_number:
    #             path = [(face_point1, face_nb), (face_nb, face_point2)]
    #             pathes.append(path)
    #
    #         for path in pathes:
    #             frame1 = combination_dict[(path[0][0], path[0][1])]
    #             frame2 = combination_dict[(path[1][0], path[1][1])]
    #             frame = frame1 + frame2
    #             net_points2_and_frame.append(
    #                 (volmdlr.Point2D(frame.OldCoordinates(point2_2d).vector), frame))
    #         net_point2, frame = min(net_points2_and_frame,
    #                                 key=lambda pt: pt[0].point_distance(
    #                                     point1_2d))
    #         net_line = LineSegment2D(point1_2d, net_point2)
    #
    #         # Computes the 3D intersection between the net_line and the edges of the face_point1
    #         vertex_points = vertex_2d_coordinate_dict[face_point1]
    #         edge_lines = [LineSegment2D(p1, p2) for p1, p2 in
    #                       zip(vertex_points,
    #                           vertex_points[1:] + [vertex_points[0]])]
    #         for line in edge_lines:
    #             edge_intersection_point1, a, b = Point2D.LinesIntersection(
    #                 net_line, line, curvilinear_abscissa=True)
    #             if edge_intersection_point1 is not None \
    #                     and a > 0 and a < 1 and b > 0 and b < 1:
    #                 break
    #         offset_indice, offset, indice1, indice2 = vertex_to_3d_dict[
    #             face_point1]
    #         disordered_coordinate = [
    #             (indice1, edge_intersection_point1[0] + offset_dict[indice1]),
    #             (indice2, edge_intersection_point1[1] + offset_dict[indice2]),
    #             (offset_indice, offset)]
    #         disordered_coordinate = sorted(disordered_coordinate,
    #                                        key=lambda a: a[0])
    #         intersection_point1_3d = volmdlr.Point3D(
    #             tuple([p[1] for p in disordered_coordinate]))
    #
    #         # Computes the 3D intersection between the net_line and the edges of the face_point2
    #         vertex_points = [frame.OldCoordinates(p) for p in
    #                          vertex_2d_coordinate_dict[face_point2]]
    #         edge_lines = [LineSegment2D(p1, p2) for p1, p2 in
    #                       zip(vertex_points,
    #                           vertex_points[1:] + [vertex_points[0]])]
    #         for line in edge_lines:
    #             edge_intersection_point2, a, b = volmdlr.Point2D.LinesIntersection(
    #                 net_line, line, curvilinear_abscissa=True)
    #             if edge_intersection_point2 is not None \
    #                     and a > 0 and a < 1 and b > 0 and b < 1:
    #                 break
    #         edge_intersection_point2 = volmdlr.Point2D(
    #             frame.new_coordinates(edge_intersection_point2))
    #         offset_indice, offset, indice1, indice2 = vertex_to_3d_dict[
    #             face_point2]
    #         disordered_coordinate = [
    #             (indice1, edge_intersection_point2[0] + offset_dict[indice1]),
    #             (indice2, edge_intersection_point2[1] + offset_dict[indice2]),
    #             (offset_indice, offset)]
    #         disordered_coordinate = sorted(disordered_coordinate,
    #                                        key=lambda a: a[0])
    #         intersection_point2_3d = volmdlr.Point3D(
    #             tuple([p[1] for p in disordered_coordinate]))
    #
    #         if point1 == point1_copy:
    #             mesures = [Measure3D(point1, intersection_point1_3d),
    #                        Measure3D(intersection_point1_3d,
    #                                  intersection_point2_3d),
    #                        Measure3D(intersection_point2_3d, point2)]
    #         else:
    #             mesures = [Measure3D(point2, intersection_point2_3d),
    #                        Measure3D(intersection_point2_3d,
    #                                  intersection_point1_3d),
    #                        Measure3D(intersection_point1_3d, point1)]
    #         return mesures

    def babylon_script(self):
        height = self.ymax - self.ymin
        width = self.xmax - self.xmin
        depth = self.zmax - self.zmin
        s = 'var box = BABYLON.MeshBuilder.CreateBox("box", {{height: {}, width: {}, depth: {}}}, scene);\n'.format(
            height, width, depth)
        s += 'box.setPositionWithLocalVector(new BABYLON.Vector3({},{},{}));\n'.format(
            self.center[0], self.center[1], self.center[2])
        s += 'var bboxmat = new BABYLON.StandardMaterial("bboxmat", scene);\n'
        s += 'bboxmat.alpha = 0.4;\n'
        s += 'var DTWidth = {};\n'.format(width * 60)
        s += 'var DTHeight = {};\n'.format(height * 60)
        s += 'var font_type = "Arial";\n'
        s += 'var text = "{}";\n'.format(self.name)
        s += 'var dynamicTexture = new BABYLON.DynamicTexture("DynamicTexture", {width:DTWidth, height:DTHeight}, scene);\n'
        s += 'var ctx = dynamicTexture.getContext();\n'
        s += 'var size = 0.8;\n'
        s += 'ctx.font = size + "px " + font_type;\n'
        s += 'var textWidth = ctx.measureText(text).width;\n'
        s += 'var ratio = textWidth/size;\n'
        s += 'var font_size = Math.floor(DTWidth / ratio);\n'
        s += 'var font = font_size + "px " + font_type;\n'
        s += 'dynamicTexture.drawText(text, null, null, font, "#000000", "#ffffff", false);\n'
        s += 'bboxmat.diffuseTexture = dynamicTexture;\n'
        s += 'box.material = bboxmat;\n'
        return s




class VolumeModel(dc.DessiaObject):
    _standalone_in_db = True
    _eq_is_data_eq = True
    _non_serializable_attributes = ['shells', 'bounding_box']
    _non_eq_attributes = ['name', 'shells', 'bounding_box', 'contours',
                          'faces']
    _non_hash_attributes = ['name', 'shells', 'bounding_box', 'contours',
                          'faces']
    """
    :param groups: A list of two element tuple. The first element is a string naming the group and the second element is a list of primitives of the group
    """

    def __init__(self, primitives, name=''):
        self.primitives = primitives
        self.name = name
        self.shells = []
        # if self.primitives:
        #     self.shells = self._extract_shells()
        # if self.shells:

        self.bounding_box = self._bounding_box()
        # else:
        #     self.bounding_box = BoundingBox(-1, 1, -1, 1, -1, 1)

    def __hash__(self):
        return sum([hash(p) for p in self.primitives])

    # def _extract_shells(self):
    #     shells = []
    #     for primitive in self.primitives:
    #         if isinstance(primitive, Shell3D):
    #             shells.append(primitive)
    #     return shells

    def __eq__(self, other):
        if self.__class__.__name__ != other.__class__.__name__:
            return False
        equ = True
        if len(self.primitives) != len(other.primitives):
            return False
        for p1, p2 in zip(self.primitives, other.primitives):
            equ = equ and p1 == p2
        return equ

    def volume(self):
        volume = 0
        for primitive in self.primitives:
            volume += primitive.volume()
        return volume

    def rotation(self, center, axis, angle, copy=True):
        if copy:
            new_primitives = [
                primitive.rotation(center, axis, angle, copy=True) for
                primitive in self.primitives]
            return VolumeModel(new_primitives, self.name)
        else:
            for primitive in self.primitives:
                primitive.rotation(center, axis, angle, copy=False)
            self.bounding_box = self._bounding_box()

    def translation(self, offset, copy=True):
        if copy:
            new_primitives = [primitive.translation(offset, copy=True) for
                              primitive in self.primitives]
            return VolumeModel(new_primitives, self.name)
        else:
            for primitives in self.primitives:
                primitives.translation(offset, copy=False)
            self.bounding_box = self._bounding_box()

    def frame_mapping(self, frame, side, copy=True):
        """
        side = 'old' or 'new'
        """
        if copy:
            new_primitives = [primitive.frame_mapping(frame, side, copy=True)
                              for primitive in self.primitives]
            return VolumeModel(new_primitives, self.name)
        else:
            for primitives in self.primitives:
                primitives.frame_mapping(frame, side, copy=False)
            self.bounding_box = self._bounding_box()

    def copy(self):
        new_primitives = [primitive.copy() for primitive in self.primitives]
        return VolumeModel(new_primitives, self.name)

    def _bounding_box(self):
        bboxes = []
        points = []
        for primitive in self.primitives:
            if hasattr(primitive, 'bounding_box'):
                bboxes.append(primitive.bounding_box)
            else:
                if primitive.__class__.__name__ == 'volmdlr.Point3D':
                    points.append(primitive)
        if bboxes:
            xmin = min([box.xmin for box in bboxes])
            xmax = max([box.xmax for box in bboxes])
            ymin = min([box.ymin for box in bboxes])
            ymax = max([box.ymax for box in bboxes])
            zmin = min([box.zmin for box in bboxes])
            zmax = max([box.zmax for box in bboxes])
        elif points:
            xmin = min([p[0] for p in points])
            xmax = max([p[0] for p in points])
            ymin = min([p[1] for p in points])
            ymax = max([p[1] for p in points])
            zmin = min([p[2] for p in points])
            zmax = max([p[2] for p in points])
        else:
            # raise ValueError('Bounding box cant be determined')
            return BoundingBox(-1, 1, -1, 1, 1 - 1, 1)
        return BoundingBox(xmin, xmax, ymin, ymax, zmin, zmax)

    def plot2d(self, ax=None, color=None):
        fig = plt.figure()
        if ax is None:
            ax = fig.add_subplot(111, projection='3d')

        for i, shell in enumerate(self.shells):
            bbox = shell.bbox()
            bbox.plot(ax, color[i])

        return ax

    def plot(self, equal_aspect=True):
        """
        Matplotlib plot of model.
        To use for debug.
        """
        fig = plt.figure()
        ax = fig.add_subplot(111, projection='3d', adjustable='box')
        for primitive in self.primitives:
            primitive.plot(ax)
        if equal_aspect:
            ax.set_aspect('equal')

        ax.margins(0.1)
        return ax

    def freecad_script(self, fcstd_filepath,
                      freecad_lib_path='/usr/lib/freecad/lib',
                      export_types=('fcstd',),
                      save_to='',
                      tolerance=0.0001):
        """
        Generate python a FreeCAD definition of model
        :param fcstd_filename: a filename without extension to give the name at the fcstd part written in python code
        :type fcstd_filename:str
        """
        fcstd_filepath = os.path.abspath(fcstd_filepath)
        fcstd_filepath = fcstd_filepath.replace('\\', '\\\\')
        freecad_lib_path = freecad_lib_path.replace('\\', '\\\\')

        s = '# -*- coding: utf-8 -*-\n'
        if freecad_lib_path != '':
            s += "import sys\nsys.path.append('" + freecad_lib_path + "')\n"

        s += "import math\nimport FreeCAD as fc\nimport Part\n\ndoc=fc.newDocument('doc')\n\n"
        for ip, primitive in enumerate(self.primitives):
            if primitive.name == '':
                primitive_name = 'Primitive_{}'.format(ip)
            else:
                primitive_name = 'Primitive_{}_{}'.format(ip, primitive.name)
            s += "part = doc.addObject('App::Part','{}')\n".format(
                primitive_name)
            if hasattr(primitive, 'FreeCADExport'):
                sp = primitive.FreeCADExport(ip)
                if sp != '':
                    #                        s += (sp+'\n')
                    s += (sp)
                    s += 'shapeobj = doc.addObject("Part::Feature","{}")\n'.format(
                        primitive_name)
                    # if isinstance(primitive, BSplineCurve3D) \
                    #         or isinstance(primitive, BSplineSurface3D) \
                    #         or isinstance(primitive, Circle3D) \
                    #         or isinstance(primitive, LineSegment3D) \
                    #         or isinstance(primitive, Ellipse3D):
                    #     #                            print(primitive)
                    #     #                            s += 'S = Part.Shape([primitive{}])\n'.format(ip)
                    #     #                            s += 'shapeobj.Shape = S\n'
                    #     s += 'shapeobj.Shape = primitive{}.toShape()\n'.format(
                    #         ip)
                    # else:
                    s += "shapeobj.Shape = primitive{}\n".format(ip)
                    s += 'part.addObject(shapeobj)\n\n'.format(ip,
                                                               primitive.name)
            # --------------------DEBUG-------------------
        #                else:
        #                    raise NotImplementedError
        # ---------------------------------------------

        s += 'doc.recompute()\n'
        if 'fcstd' in export_types:
            s += "doc.saveAs('" + fcstd_filepath + ".fcstd')\n\n"
        if 'stl' in export_types:
            s += "import Mesh\nMesh.export(doc.Objects,'{}.stl', tolerance={})\n".format(
                fcstd_filepath, tolerance)
        if 'step' in export_types:
            s += "Part.export(doc.Objects,'{}.step')\n".format(fcstd_filepath)

        if save_to != '':
            with open(os.path.abspath(save_to), 'w') as file:
                file.write(s)
        return s

    def freecad_export(self, fcstd_filepath,
                      python_path='python3',
                      freecad_lib_path='/usr/lib/freecad/lib',
                      export_types=('fcstd',),
                      tolerance=0.0001):
        """
        Export model to .fcstd FreeCAD standard

        :param python_path: path of python binded to freecad

            * on windows: something like C:\\\\Program Files\\\\FreeCAD X.XX\\\\bin\\\\python
            * on linux: python if installed by a dstribution package
        :param filepath: path of fcstd file (without extension)
        :param freecad_lib_path: FreeCAD.so lib path (/usr/lib/freecad/lib in general)
        :param tolerance: the tolerance of tesselation for mesh exports

        """
        fcstd_filepath = os.path.abspath(fcstd_filepath)
        s = self.freecad_script(fcstd_filepath,
                               freecad_lib_path=freecad_lib_path,
                               export_types=export_types,
                               tolerance=tolerance)
        with tempfile.NamedTemporaryFile(suffix=".py", delete=False) as f:
            f.write(bytes(s, 'utf8'))

        arg = f.name
        output = subprocess.call([python_path, arg])

        f.close()
        os.remove(f.name)
        return output

    # def babylon_script(self, use_cdn=True, debug=False):
    #
    #     # env = Environment(loader=PackageLoader('volmdlr', 'templates'),
    #     #                   autoescape=select_autoescape(['html', 'xml']))
    #     #
    #     # template = env.get_template('babylon.html')
    #
    #     bbox = self._bounding_box()
    #     center = bbox.center
    #     max_length = max([bbox.xmax - bbox.xmin,
    #                       bbox.ymax - bbox.ymin,
    #                       bbox.zmax - bbox.zmin])
    #
    #     primitives_strings = []
    #     for primitive in self.primitives:
    #         if hasattr(primitive, 'babylon_script'):
    #             primitives_strings.append(primitive.babylon_script())
    #
    #     return template.render(name=self.name,
    #                            center=tuple(center),
    #                            length=2 * max_length,
    #                            primitives_strings=primitives_strings,
    #                            use_cdn=use_cdn,
    #                            debug=debug)
    #
    # def babylonjs_from_script(self, page_name=None, use_cdn=True, debug=False):
    #     script = self.babylon_script(use_cdn=use_cdn, debug=debug)
    #
    #     if page_name is None:
    #         with tempfile.NamedTemporaryFile(suffix=".html",
    #                                          delete=False) as file:
    #             file.write(bytes(script, 'utf8'))
    #         page_name = file.name
    #     else:
    #         page_name += '.html'
    #         with open(page_name, 'w')  as file:
    #             file.write(script)
    #
    #     webbrowser.open('file://' + os.path.realpath(page_name))

    def babylon_data(self):
        meshes = []
        lines = []
        for primitive in self.primitives:
            if hasattr(primitive, 'babylon_meshes'):
                meshes.extend(primitive.babylon_meshes())
            if hasattr(primitive, 'babylon_lines'):
                lines.extend(primitive.babylon_lines())
            if hasattr(primitive,'babylon_curves'):
                lines.append(primitive.babylon_curves())
        bbox = self._bounding_box()
        center = bbox.center
        max_length = max([bbox.xmax - bbox.xmin,
                          bbox.ymax - bbox.ymin,
                          bbox.zmax - bbox.zmin])
<<<<<<< HEAD
        
=======
>>>>>>> ee124aaa
        babylon_data = {'meshes': meshes,
                        'lines': lines,
                        'max_length': max_length,
                        'center': list(center)}
        
        return babylon_data

    @classmethod
    def babylonjs_from_babylon_data(cls, babylon_data, page_name='Volmdlr model',
                                    use_cdn=True, debug=False):

        if use_cdn:
            script = volmdlr.templates.babylon_unpacker_cdn_header#.substitute(name=page_name)
        else:
            script = volmdlr.templates.babylon_unpacker_embedded_header#.substitute(name=page_name)

        script += volmdlr.templates.babylon_unpacker_body_template.substitute(
                        babylon_data=babylon_data)

        if page_name is None:
            with tempfile.NamedTemporaryFile(suffix=".html",
                                             delete=False) as file:
                file.write(bytes(script, 'utf8'))
            page_name = file.name
        else:
            page_name += '.html'
            with open(page_name, 'w')  as file:
                file.write(script)

        webbrowser.open('file://' + os.path.realpath(page_name))

    def babylonjs(self, page_name=None, use_cdn=True, debug=False):
        babylon_data = self.babylon_data()
        self.babylonjs_from_babylon_data(babylon_data, page_name=page_name,
                                         use_cdn=use_cdn, debug=debug)

    def to_stl(self, filepath):
        mesh = self.primitives[0].triangulation()
        for primitive in self.primitives[1:]:
            mesh.merge_mesh(primitive.triangulation())
        import volmdlr.stl as vmstl
        stl = vmstl.Stl.from_display_mesh(mesh)
        stl.save_to_binary_file(filepath)
        
    
    def to_step(self, filepath):
        
        
        if isinstance(filepath, str):
            if not (filepath.endswith('.step') or filepath.endswith('.stp')):
                filepath += '.step'
            file = open(filepath, 'w')
        else:
            file = filepath
        
        step_content = STEP_HEADER.format(name=self.name,
                                          filename='',
                                          timestamp=datetime.now().isoformat(),
                                          version=volmdlr.__version__)
        current_id = 8

        for primitive in self.primitives:
            primitive_content, primitive_id = primitive.to_step(current_id)

            step_content += primitive_content

            product_definition_context_id = primitive_id + 1
            step_content += "#{} = PRODUCT_DEFINITION_CONTEXT('part definition',#2,'design');\n"\
                .format(product_definition_context_id)

            product_context_id = product_definition_context_id + 1
            step_content += "#{} = PRODUCT_CONTEXT('',#2,'mechanical');\n".format(product_context_id)
            product_id = product_context_id + 1
            step_content += "#{} = PRODUCT('{}','{}','',(#{}));\n".format(product_id,
                                                                          primitive.name,
                                                                          primitive.name,
                                                                          product_context_id)
            product_definition_formation_id = product_id + 1
            step_content += "#{} = PRODUCT_DEFINITION_FORMATION('','',#{});\n".format(product_definition_formation_id, product_id)
            product_definition_id = product_definition_formation_id + 1
            step_content += "#{} = PRODUCT_DEFINITION('design','',#{},#{});\n".format(product_definition_id,
                                                                                    product_definition_formation_id,
                                                                                    product_definition_context_id)
            product_definition_shape_id = product_definition_id + 1
            step_content += "#{} = PRODUCT_DEFINITION_SHAPE('','',#{});\n".format(product_definition_shape_id, product_definition_id)
            shape_definition_repr_id = product_definition_shape_id + 1
            step_content += "#{} = SHAPE_DEFINITION_REPRESENTATION(#{},#{});\n".format(shape_definition_repr_id,
                                                                                      product_definition_shape_id,
                                                                                      primitive_id
                                                                                      )
            product_related_category = shape_definition_repr_id + 1
            step_content += "#{} = PRODUCT_RELATED_PRODUCT_CATEGORY('part',$,(#{}));\n".format(
                product_related_category,
                product_id
                )
            draughting_id = product_related_category + 1
            step_content += "#{} = DRAUGHTING_PRE_DEFINED_CURVE_FONT('continuous');\n".format(
                draughting_id)
            color_id = draughting_id + 1
            primitive_color = (1, 1, 1)
            if hasattr(primitive, 'color'):
                primitive_color = primitive.color
            step_content += "#{} = COLOUR_RGB('',{}, {}, {});\n".format(
                color_id,
                round(float(primitive_color[0]), 4),
                round(float(primitive_color[1]), 4),
                round(float(primitive_color[2]), 4)
            )

            curve_style_id = color_id + 1
            step_content += "#{} = CURVE_STYLE('',#{},POSITIVE_LENGTH_MEASURE(0.1),#{});\n".format(
                    curve_style_id, draughting_id, color_id)

            fill_area_color_id = curve_style_id + 1
            step_content += "#{} = FILL_AREA_STYLE_COLOUR('',#{});\n".format(
                    fill_area_color_id, color_id)

            fill_area_id = fill_area_color_id + 1
            step_content += "#{} = FILL_AREA_STYLE('',#{});\n".format(
                    fill_area_id, fill_area_color_id)

            suface_fill_area_id = fill_area_id + 1
            step_content += "#{} = SURFACE_STYLE_FILL_AREA(#{});\n".format(
                    suface_fill_area_id, fill_area_id)

            suface_side_style_id = suface_fill_area_id + 1
            step_content += "#{} = SURFACE_SIDE_STYLE('',(#{}));\n".format(
                    suface_side_style_id, suface_fill_area_id)

            suface_style_usage_id = suface_side_style_id + 1
            step_content += "#{} = SURFACE_STYLE_USAGE(.BOTH.,#{});\n".format(
                    suface_style_usage_id, suface_side_style_id)

            presentation_style_id = suface_style_usage_id + 1

            step_content += "#{} = PRESENTATION_STYLE_ASSIGNMENT((#{},#{}));\n".format(
                    presentation_style_id, suface_style_usage_id, curve_style_id)

            styled_item_id = presentation_style_id + 1
            step_content += "#{} = STYLED_ITEM('color',(#{}),#{});\n".format(
                    styled_item_id, presentation_style_id, primitive_id)

            current_id = styled_item_id + 1

        step_content += STEP_FOOTER
        
        file.write(step_content)
        if isinstance(filepath, str):
            file.close()

class MovingVolumeModel(VolumeModel):
    def __init__(self, primitives, step_frames, name=''):
        VolumeModel.__init__(self, primitives=primitives, name=name)
        self.step_frames = step_frames

        if not self.is_consistent():
            raise dc.ConsistencyError

    def is_consistent(self):
        n_primitives = len(self.primitives)
        for frames in self.step_frames:
            if len(frames) != n_primitives:
                return False
        return True

    def step_volume_model(self, istep):
        primitives = []
        for primitive, frame in zip(self.primitives, self.step_frames[istep]):
            primitives.append(
                primitive.frame_mapping(frame, side='old', copy=True))
        return VolumeModel(primitives)

    # def babylon_script(self, use_cdn=True, debug=False):
    #
    #     env = Environment(loader=PackageLoader('volmdlr', 'templates'),
    #                       autoescape=select_autoescape(['html', 'xml']))
    #
    #     template = env.get_template('babylon.html')
    #
    #     bbox = self._bounding_box()
    #     center = bbox.center
    #     max_length = max([bbox.xmax - bbox.xmin,
    #                       bbox.ymax - bbox.ymin,
    #                       bbox.zmax - bbox.zmin])
    #
    #     primitives_strings = []
    #     for primitive in self.primitives:
    #         if hasattr(primitive, 'babylon_script'):
    #             primitives_strings.append(primitive.babylon_script())
    #
    #     positions = []
    #     orientations = []
    #     for step in self.step_frames:
    #         step_positions = []
    #         step_orientations = []
    #
    #         for frame in step:
    #             step_positions.append(list(frame.origin))
    #             step_orientations.append([list(frame.u),
    #                                       list(frame.v),
    #                                       list(frame.w)])
    #
    #         positions.append(step_positions)
    #         orientations.append(step_orientations)
    #
    #     return template.render(name=self.name,
    #                            center=tuple(center),
    #                            length=2 * max_length,
    #                            primitives_strings=primitives_strings,
    #                            positions=positions,
    #                            orientations=orientations,
    #                            use_cdn=use_cdn,
    #                            debug=debug)

    def babylon_data(self):
        meshes = []
        primitives_to_meshes = []
        for ip, primitive in enumerate(self.primitives):
            if hasattr(primitive, 'babylon_meshes'):
                meshes.extend(primitive.babylon_meshes())
                primitives_to_meshes.append(ip)

        bbox = self._bounding_box()
        center = bbox.center
        max_length = max([bbox.xmax - bbox.xmin,
                          bbox.ymax - bbox.ymin,
                          bbox.zmax - bbox.zmin])

        steps = []
        for istep, frames in enumerate(self.step_frames):

            # step_positions = []
            # step_orientations = []
            step = {'time': istep}
            for iframe, frame in enumerate(frames):
                if iframe in primitives_to_meshes:
                    imesh = primitives_to_meshes.index(iframe)
                    step[imesh] = {}
                    step[imesh]['position'] = list(round(frame.origin, 6))
                    step[imesh]['orientations'] = [list(round(frame.u, 6)),
                                                   list(round(frame.v, 6)),
                                                   list(round(frame.w, 6))]

            steps.append(step)

        babylon_data = {'meshes': meshes,
                        'max_length': max_length,
                        'center': list(center),
                        'steps': steps}
        return babylon_data<|MERGE_RESOLUTION|>--- conflicted
+++ resolved
@@ -1465,10 +1465,7 @@
         max_length = max([bbox.xmax - bbox.xmin,
                           bbox.ymax - bbox.ymin,
                           bbox.zmax - bbox.zmin])
-<<<<<<< HEAD
-        
-=======
->>>>>>> ee124aaa
+
         babylon_data = {'meshes': meshes,
                         'lines': lines,
                         'max_length': max_length,
