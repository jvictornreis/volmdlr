--- conflicted
+++ resolved
@@ -429,10 +429,6 @@
     def To3D(self,plane_origin,x,y):
         normal=Vector3D(npy.cross(x.vector,y.vector))
         pc=self.center.To3D(plane_origin,x,y)
-<<<<<<< HEAD
-=======
-#        print(normal,pc)
->>>>>>> 92019cc3
         return Circle3D(pc,self.radius,normal,self.name)
 
     def Rotation(self,center,angle,copy=False):
