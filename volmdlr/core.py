#!/usr/bin/env python3
# -*- coding: utf-8 -*-
"""

"""

import math
import numpy as npy


npy.seterr(divide='raise')
from datetime import datetime

import matplotlib.pyplot as plt
from mpl_toolkits.mplot3d import Axes3D

import volmdlr
import volmdlr.templates

        
import dessia_common as dc

import webbrowser
import os
import tempfile
import subprocess

# TODO: put voldmlr metadata in this freecad header
STEP_HEADER = '''ISO-10303-21;
HEADER;
FILE_DESCRIPTION(('{name}'),'2;1');
FILE_NAME('{filename}','{timestamp}',('Author'),(''),'Volmdlr v{version}','','Unknown');
FILE_SCHEMA(('AUTOMOTIVE_DESIGN {{ 1 0 10303 214 1 1 1 1 }}'));
ENDSEC;
DATA;
#1 = APPLICATION_PROTOCOL_DEFINITION('international standard','automotive_design',2000,#2);
#2 = APPLICATION_CONTEXT('core data for automotive mechanical design processes');
#3 = ( LENGTH_UNIT() NAMED_UNIT(*) SI_UNIT(.MILLI.,.METRE.) );
#4 = ( NAMED_UNIT(*) PLANE_ANGLE_UNIT() SI_UNIT($,.RADIAN.) );
#5 = ( NAMED_UNIT(*) SI_UNIT($,.STERADIAN.) SOLID_ANGLE_UNIT() );
#6 = UNCERTAINTY_MEASURE_WITH_UNIT(LENGTH_MEASURE(1.E-07),#3,'distance_accuracy_value','confusion accuracy');
#7 = ( GEOMETRIC_REPRESENTATION_CONTEXT(3) GLOBAL_UNCERTAINTY_ASSIGNED_CONTEXT((#6)) GLOBAL_UNIT_ASSIGNED_CONTEXT ((#3,#4,#5)) REPRESENTATION_CONTEXT('Context #1','3D Context with UNIT and UNCERTAINTY') );
'''

STEP_FOOTER = '''ENDSEC;
END-ISO-10303-21;
'''

def find_and_replace(string, find, replace):
    """
    Finds a string in a string and replace it
    """
    index = string.find(find)
    if index != -1:
        try:
            # verifie si il reste pas des chiffre apres
            int(string[index + len(find)])
        except (ValueError, IndexError):
            # on remplace
            return string[:index] + replace + string[index + len(find):]
        else:
            return string[:index] + find_and_replace(string[index + len(find)],
                                                     find, replace)
    return string



def set_to_list(step_set):
    char_list = step_set.split(',')
    char_list[0] = char_list[0][1:]
    char_list[-1] = char_list[-1][:-1]
    return [elem for elem in char_list]


def delete_node_and_predecessors(graph, node):
    predecessors = list(graph.predecessors(node))
    graph.remove_node(node)
    for predecessor in predecessors:
        delete_node_and_predecessors(graph, predecessor)


def delete_node_and_successors(graph, node):
    successors = list(graph.successors(node))
    graph.remove_node(node)
    for successor in successors:
        delete_node_and_successors(graph, successor)


def clockwise_angle(vector1, vector2):
    """
    Return the clockwise angle in radians between vector1 and vector2.
    """
    vector0 = volmdlr.O2D
    if vector0 in (vector1, vector2):
        return 0

    dot = vector1.dot(vector2)
    norm_vec_1 = vector1.norm()
    norm_vec_2 = vector2.norm()
    sol = dot / (norm_vec_1 * norm_vec_2)
    cross = vector1.cross(vector2)
    if math.isclose(sol, 1, abs_tol=1e-6):
        inner_angle = 0
    elif math.isclose(sol, -1, abs_tol=1e-6):
        inner_angle = math.pi
    else:
        inner_angle = math.acos(sol)

    if cross < 0:
        return inner_angle

    return volmdlr.TWO_PI - inner_angle


def vectors3d_angle(vector1, vector2):
    dot = vector1.dot(vector2)
    theta = math.acos(dot / (vector1.norm() * vector2.norm()))

    return theta


def sin_cos_angle(u1, u2):
    """
    cos(theta)=u1, sin(theta)=u2
    returns an angle between 0 and 2pi
    """
    if u1 < -1:
        u1 = -1
    elif u1 > 1:
        u1 = 1
    if u2 < -1:
        u2 = -1
    elif u2 > 1:
        u2 = 1

    if u1 > 0:
        if u2 >= 0:
            theta = math.acos(u1)
        else:
            theta = volmdlr.TWO_PI + math.asin(u2)
    else:
        if u2 >= 0:
            theta = math.acos(u1)
        else:
            theta = volmdlr.TWO_PI - math.acos(u1)
    if math.isclose(theta, volmdlr.TWO_PI, abs_tol=1e-9):
        return 0.
    return theta


def delete_double_pos(points, triangles):
    points_to_indexes = {}

    for index, point in enumerate(points):
        if point not in points_to_indexes:
            points_to_indexes[point] = [index]
        else:
            points_to_indexes[point].append(index)

    new_points = []
    index_to_modified_index = {}
    for i, (point, indexes) in enumerate(points_to_indexes.items()):
        new_points.append(point)
        index_to_modified_index[indexes[0]] = i

    index_to_new_index = {}

    for indexes in points_to_indexes.values():
        for index in indexes[1:]:
            index_to_new_index[index] = indexes[0]

    new_triangles = []
    for face_triangles in triangles:
        if face_triangles is None:
            continue
        new_face_triangles = []
        for triangle_ in face_triangles:
            new_triangle = []
            for index in triangle_:
                if index in index_to_new_index:
                    modified_index = index_to_modified_index[
                        index_to_new_index[index]]
                else:
                    modified_index = index_to_modified_index[index]
                new_triangle.append(modified_index)
            new_face_triangles.append(tuple(new_triangle))
        new_triangles.append(new_face_triangles)

    return new_points, new_triangles


def determinant(vec1, vec2, vec3):
    a = npy.array((vec1.vector, vec2.vector, vec3.vector))
    return npy.linalg.det(a)


def delete_double_point(list_point):
    points = []
    for pt in list_point:
        if pt not in points:
            points.append(pt)
        else:
            continue
    return points


def max_pos(list_of_float):
    pos_max, max_float = 0, list_of_float[0]
    for pos, fl in enumerate(list_of_float):
        if pos == 0:
            continue
        else:
            if fl > max_float:
                max_float = fl
                pos_max = pos
    return max_float, pos_max


def min_pos(list_of_float):
    pos_min, min_float = 0, list_of_float[0]
    for pos, fl in enumerate(list_of_float):
        if pos == 0:
            continue
        else:
            if fl < min_float:
                min_float = fl
                pos_min = pos
    return min_float, pos_min


def check_singularity(all_points):
    plus_pi, moins_pi = [], []
    for enum, pt in enumerate(all_points):
        if pt.vector[0] > math.pi * 1.01:
            plus_pi.append(enum)
        elif pt.vector[0] < math.pi * 0.99:
            moins_pi.append(enum)

    if len(moins_pi) <= 2 and len(all_points) > 4:
        for pos in moins_pi:
            new_pt = all_points[pos].copy() + volmdlr.Point2D((volmdlr.TWO_PI, 0))
            if new_pt.vector[0] > volmdlr.TWO_PI:
                new_pt.vector[0] = volmdlr.TWO_PI
            all_points[pos] = new_pt
    elif len(plus_pi) <= 2 and len(all_points) > 4:
        for pos in plus_pi:
            new_pt = all_points[pos].copy() - volmdlr.Point2D((volmdlr.TWO_PI, 0))
            if new_pt.vector[0] < 0:
                new_pt.vector[0] = 0
            all_points[pos] = new_pt
    if 3 * len(moins_pi) <= len(plus_pi) and len(all_points) > 4:
        for pos in moins_pi:
            new_pt = all_points[pos].copy() + volmdlr.Point2D((volmdlr.TWO_PI, 0))
            if new_pt.vector[0] > volmdlr.TWO_PI:
                new_pt.vector[0] = volmdlr.TWO_PI
            all_points[pos] = new_pt
    elif 3 * len(plus_pi) <= len(moins_pi) and len(all_points) > 4:
        for pos in plus_pi:
            new_pt = all_points[pos].copy() - volmdlr.Point2D((volmdlr.TWO_PI, 0))
            if new_pt.vector[0] < 0:
                new_pt.vector[0] = 0
            all_points[pos] = new_pt

    return all_points


def posangle_arc(start, end, radius, frame=None):
    if frame is None:
        p1_new, p2_new = start, end
    else:
        p1_new, p2_new = frame.new_coordinates(start), frame.new_coordinates(end)
    # Angle pour le p1
    u1, u2 = p1_new.x / radius, p1_new.y / radius
    theta1 = sin_cos_angle(u1, u2)
    # Angle pour le p2
    u3, u4 = p2_new.x / radius, p2_new.y / radius
    theta2 = sin_cos_angle(u3, u4)

    if math.isclose(theta1, theta2, abs_tol=1e-6):
        if math.isclose(theta2, 0, abs_tol=1e-6):
            theta2 += volmdlr.TWO_PI
        elif math.isclose(theta1, volmdlr.TWO_PI, abs_tol=1e-6):
            theta1 -= volmdlr.TWO_PI

    return theta1, theta2


def clockwise_interior_from_circle3d(start, end, circle):
    """
    Returns the clockwise interior point between start and end on the circle
    """
    start2d = start.to_2d(plane_origin=circle.frame.origin,
                          x=circle.frame.u, y=circle.frame.v)
    end2d = end.to_2d(plane_origin=circle.frame.origin,
                      x=circle.frame.u, y=circle.frame.v)

    # Angle pour le p1
    u1, u2 = start2d.x / circle.radius, start2d.y / circle.radius
    theta1 = sin_cos_angle(u1, u2)
    # Angle pour le p2
    u3, u4 = end2d.x / circle.radius, end2d.y / circle.radius
    theta2 = sin_cos_angle(u3, u4)

    if theta1 > theta2:
        theta3 = (theta1 + theta2) / 2
    elif theta2 > theta1:
        theta3 = (theta1 + theta2) / 2 + volmdlr.TWO_PI / 2
    else:
        raise NotImplementedError

    if theta3 > volmdlr.TWO_PI:
        theta3 -= volmdlr.TWO_PI

    interior2d = volmdlr.Point2D(circle.radius*math.cos(theta3),
                                 circle.radius*math.sin(theta3))
    interior3d = interior2d.to_3d(plane_origin=circle.frame.origin,
                                  vx=circle.frame.u, vy=circle.frame.v)
    return interior3d



def offset_angle(trigo, angle_start, angle_end):
    if trigo:
        offset = angle_start
    else:
        offset = angle_end
    if angle_start > angle_end:
        angle = angle_start - angle_end
    else:
        angle = angle_end - angle_start
    return offset, angle


def angle_principal_measure(angle, min_angle=-math.pi):
    """
    returns angle between O and 2 pi
    """
    max_angle = min_angle + volmdlr.TWO_PI
    angle = angle % (volmdlr.TWO_PI)

    if math.isclose(angle, min_angle, abs_tol=1e-9):
        return min_angle
    if math.isclose(angle, max_angle, abs_tol=1e-9):
        return max_angle

    return angle

def step_ids_to_str(ids):
    return ','.join(['#{}'.format(i) for i in ids])

class CompositePrimitive(dc.DessiaObject):
    def __init__(self, name=''):
        self.name = name

        dc.DessiaObject.__init__(self, name=name)
        
    def primitive_to_index(self, primitive):
        if not self._utd_primitives_to_index:
            self._primitives_to_index = {p: ip for ip, p in enumerate(self.primitives)}
            self._utd_primitives_to_index = True
        return self._primitives_to_index[primitive]
    
    def update_basis_primitives(self):
        basis_primitives = []
        for primitive in self.primitives:
            if hasattr(primitive, 'basis_primitives'):
                basis_primitives.extend(primitive.basis_primitives)
            else:
                basis_primitives.append(primitive)

        self.basis_primitives = basis_primitives

class Primitive2D(CompositePrimitive):
    def __init__(self, name=''):
        self.name = name

        dc.DessiaObject.__init__(self, name=name)


class CompositePrimitive2D(Primitive2D):
    """
    A collection of simple primitives
    """
    _non_serializable_attributes = ['name', '_utd_primitives_to_index',
                                    '_primitives_to_index']   
    _non_hash_attributes = ['name', '_utd_primitives_to_index',
                            '_primitives_to_index']

    def __init__(self, primitives, name=''):
        Primitive2D.__init__(self, name)
        self.primitives = primitives
        self.update_basis_primitives()

        self._utd_primitives_to_index = False


    # def primitive_to_index(self, primitive):
    #     if not self._utd_primitives_to_index:
    #         self._primitives_to_index = {p: ip for ip, p in enumerate(self.primitives)}
    #         self._utd_primitives_to_index = True
    #     return self._primitives_to_index[primitive]
        
    
    
    # def update_basis_primitives(self):
    #     basis_primitives = []
    #     for primitive in self.primitives:
    #         if hasattr(primitive, 'basis_primitives'):
    #             basis_primitives.extend(primitive.basis_primitives)
    #         else:
    #             basis_primitives.append(primitive)

    #     self.basis_primitives = basis_primitives
        

    def rotation(self, center, angle, copy=True):
        if copy:
            return self.__class__([p.rotation(center, angle, copy=True) \
                                   for p in self.primitives])
        else:
            for p in self.primitives:
                p.rotation(center, angle, copy=False)
            self.update_basis_primitives()

    def translation(self, offset, copy=True):
        if copy:
            return self.__class__([p.translation(offset, copy=True) \
                                   for p in self.primitives])
        else:
            for p in self.primitives:
                p.translation(offset, copy=False)
            self.update_basis_primitives()

    def frame_mapping(self, frame, side, copy=True):
        """
        side = 'old' or 'new'
        """
        if copy:
            return self.__class__([p.frame_mapping(frame, side, copy=True) \
                                   for p in self.primitives])
        else:
            for p in self.primitives:
                p.frame_mapping(frame, side, copy=False)
            self.update_basis_primitives()


    def plot(self, ax=None, color='k', alpha=1,
             plot_points=False, equal_aspect=True):

        if ax is None:
            fig, ax = plt.subplots()

        if equal_aspect:
            ax.set_aspect('equal')

        for element in self.primitives:
            element.plot(ax=ax, color=color) #, plot_points=plot_points)

        ax.margins(0.1)
        plt.show()

        return ax

    def plot_data(self, name, fill=None, color='black', stroke_width=0.2,
                  opacity=1):
        plot_data = {}
        plot_data['fill'] = fill
        plot_data['name'] = name
        plot_data['type'] = 'wire'
        plot_data['plot_data'] = []
        for item in self.primitives:
            plot_data['plot_data'].append(item.plot_data(color=color,
                                                         stroke_width=stroke_width,
                                                         opacity=opacity))
        return plot_data



class Primitive3D(CompositePrimitive):
    def __init__(self, color=None, alpha=1, name=''):
        self.color = color
        self.alpha = alpha

        dc.DessiaObject.__init__(self, name=name)

    def volmdlr_primitives(self):
        return [self]
    
    def babylon_param(self):
        babylon_param = {'alpha': self.alpha,
                          'name': self.name,
                          }
        if self.color is None:
            babylon_param['color'] = [0.8, 0.8, 0.8]
        else:
            babylon_param['color'] = list(self.color)
            
        return babylon_param
    
    def triangulation(self):
        return None
    
    def babylon_meshes(self):
        mesh = self.triangulation()
        if mesh == None:
            return []
        positions, indices = mesh.to_babylon()

        babylon_mesh = {'positions': positions,
                        'indices': indices
                        }
        babylon_mesh.update(self.babylon_param())
        return [babylon_mesh]
    
    def babylon_points(self):
         
        points = []
        if hasattr(self, 'primitives'):
            points = [[self.primitives[0].start.x,
                       self.primitives[0].start.y,
                       self.primitives[0].start.z],
                      [self.primitives[0].end.x,
                       self.primitives[0].end.y,
                       self.primitives[0].end.z]]
            points += [[line.end.x, line.end.y, line.end.z]
                       for line in self.primitives[1:]]
        elif hasattr(self, 'curve'):
            points = self.curve.evalpts
        return points

    def babylon_lines(self, points=None):
        if points is None:
            points = self.babylon_points()
        babylon_lines = {'points': points}
        babylon_lines.update(self.babylon_param())
        return [babylon_lines]
    
    def babylon_curves(self):
        points = self.babylon_points()
        babylon_curves = self.babylon_lines(points)[0]
        return babylon_curves


class CompositePrimitive3D(Primitive3D):
    _standalone_in_db = True
    _eq_is_data_eq = True
    _non_serializable_attributes = ['basis_primitives']
    _non_eq_attributes = ['name', 'basis_primitives']
    _non_hash_attributes = []
    """
    A collection of simple primitives3D
    """

    def __init__(self, primitives, name=''):
        self.primitives = primitives

        Primitive3D.__init__(self, name=name)
        self._utd_primitives_to_index = False
        
    # def primitive_to_index(self, primitive):
    #     if not self._utd_primitives_to_index:
    #         self._primitives_to_index = {p: ip for ip, p in enumerate(self.primitives)}
    #         self._utd_primitives_to_index = True
    #     return self._primitives_to_index[primitive]



    # def update_basis_primitives(self):
    #     # TODO: This is a copy/paste from CompositePrimitive2D, in the future make a Common abstract class
    #     basis_primitives = []
    #     for primitive in self.primitives:
    #         if hasattr(primitive, 'basis_primitives'):
    #             basis_primitives.extend(primitive.primitives)
    #         else:
    #             basis_primitives.append(primitive)

    #     self.basis_primitives = basis_primitives

    # # def to_2d(self, plane_origin, x, y):
    # #     if name is None:
    # #         name = '2D of {}'.format(self.name)
    # #     primitives2d = [p.to_2d(plane_origin, x, y) for p in self.primitives]
    # #     return CompositePrimitive2D(primitives2d, name)

    def plot(self, ax=None, equal_aspect=True, color='k', alpha=1):
        if ax is None:
            fig = plt.figure()
            ax = Axes3D(fig)
        else:
            fig = None
        # if equal_aspect:
        #     ax.set_aspect('equal')

        for primitive in self.primitives:
            primitive.plot(ax=ax, color=color, alpha=alpha)



        return ax


class BoundingBox(dc.DessiaObject):
    """
    An axis aligned boundary box
    """

    def __init__(self, xmin, xmax, ymin, ymax, zmin, zmax, name=''):
        self.xmin = xmin
        self.xmax = xmax
        self.ymin = ymin
        self.ymax = ymax
        self.zmin = zmin
        self.zmax = zmax
        
        self.center = volmdlr.Point3D(0.5*(xmin+xmax),0.5*(ymin+ymax),0.5*(zmin+zmax))
        self.name = name

    def __hash__(self):
        return sum([hash(p) for p in self.points])

    def __add__(self, other_bbox):
        return BoundingBox(min(self.xmin, other_bbox.xmin),
                           max(self.xmax, other_bbox.xmax),
                           min(self.ymin, other_bbox.ymin),
                           max(self.ymax, other_bbox.ymax),
                           min(self.zmin, other_bbox.zmin),
                           max(self.zmax, other_bbox.zmax))

    def __iter__(self):
        return [self.xmin, self.xmax, self.ymin, self.ymax, self.zmin, self.zmax]

    @property
    def points(self):
        return [volmdlr.Point3D(self.xmin, self.ymin, self.zmin), \
                volmdlr.Point3D(self.xmax, self.ymin, self.zmin), \
                volmdlr.Point3D(self.xmax, self.ymax, self.zmin), \
                volmdlr.Point3D(self.xmin, self.ymax, self.zmin), \
                volmdlr.Point3D(self.xmin, self.ymin, self.zmax), \
                volmdlr.Point3D(self.xmax, self.ymin, self.zmax), \
                volmdlr.Point3D(self.xmax, self.ymax, self.zmax), \
                volmdlr.Point3D(self.xmin, self.ymax, self.zmax)]

    def plot(self, ax=None, color=''):
        fig = plt.figure()
        if ax is None:
            ax = fig.add_subplot(111, projection='3d')

        bbox_edges = [[self.points[0], self.points[1]],
                      [self.points[0], self.points[3]],
                      [self.points[0], self.points[4]],
                      [self.points[1], self.points[2]],
                      [self.points[1], self.points[5]],
                      [self.points[2], self.points[3]],
                      [self.points[2], self.points[6]],
                      [self.points[3], self.points[7]],
                      [self.points[4], self.points[5]],
                      [self.points[5], self.points[6]],
                      [self.points[6], self.points[7]],
                      [self.points[7], self.points[4]]]

        x = [p[0] for p in self.points]
        y = [p[1] for p in self.points]
        z = [p[2] for p in self.points]
        ax.scatter(x, y, z)
        for edge in bbox_edges:
            ax.plot3D([edge[0][0], edge[1][0]],
                      [edge[0][1], edge[1][1]],
                      [edge[0][2], edge[1][2]],
                      'gray')
        ax.set_xlabel('X Label')
        ax.set_ylabel('Y Label')
        ax.set_zlabel('Z Label')
        # plt.show()
        return ax

    @classmethod
    def from_points(cls, points):
        # if len(points) == 0:
        #     return (0, 0, 0, 0, 0, 0)
        xmin = min([pt.x for pt in points])
        xmax = max([pt.x for pt in points])
        ymin = min([pt.y for pt in points])
        ymax = max([pt.y for pt in points])
        zmin = min([pt.z for pt in points])
        zmax = max([pt.z for pt in points])
        return cls(xmin, xmax, ymin, ymax, zmin, zmax)

    def to_frame(self):
        x = volmdlr.Vector3D((self.xmax - self.xmin), 0, 0)
        y = volmdlr.Vector3D(0, (self.ymax - self.ymin), 0)
        z = volmdlr.Vector3D(0, 0, (self.zmax - self.zmin))
        return volmdlr.Frame3D(self.center, x, y, z)

    def volume(self):
        return (self.xmax - self.xmin) * (self.ymax - self.ymin) * (
                    self.zmax - self.zmin)

    def bbox_intersection(self, bbox2):
        return (self.xmin < bbox2.xmax and self.xmax > bbox2.xmin \
                and self.ymin < bbox2.ymax and self.ymax > bbox2.ymin \
                and self.zmin < bbox2.zmax and self.zmax > bbox2.zmin)

    def is_inside_bbox(self, bbox2):
        return ((self.xmin >= bbox2.xmin - 1e-6) and (self.xmax <= bbox2.xmax + 1e-6)\
                and (self.ymin >=bbox2.ymin - 1e-6) and (self.ymax <= bbox2.ymax + 1e-6) \
                and (self.zmin >= bbox2.zmin - 1e-6) and (self.zmax <= bbox2.zmax + 1e-6))

    def intersection_volume(self, bbox2):
        if not self.bbox_intersection(bbox2):
            return 0
        if self.is_inside_bbox(bbox2) or bbox2.is_inside_bbox(self):
            return min(self.volume(), bbox2.volume())

        lx = min(self.xmax, bbox2.xmax) - max(self.xmin, bbox2.xmin)
        ly = min(self.ymax, bbox2.ymax) - max(self.ymin, bbox2.ymin)
        lz = min(self.zmax, bbox2.zmax) - max(self.zmin, bbox2.zmin)

        return lx * ly * lz

    # def intersection_volume(self, bbox2):
    #     if not self.bbox_intersection(bbox2):
    #         return 0
    #
    #     permute_bbox1 = self
    #     permute_bbox2 = bbox2
    #
    #     if permute_bbox2.xmin < permute_bbox1.xmin:
    #         permute_bbox1, permute_bbox2 = permute_bbox2, permute_bbox1
    #     lx = permute_bbox1.xmax - permute_bbox2.xmin
    #
    #     if permute_bbox2.ymin < permute_bbox1.ymin:
    #         permute_bbox1, permute_bbox2 = permute_bbox2, permute_bbox1
    #     ly = permute_bbox1.ymax - permute_bbox2.ymin
    #
    #     if permute_bbox2.zmin < permute_bbox1.zmin:
    #         permute_bbox1, permute_bbox2 = permute_bbox2, permute_bbox1
    #     lz = permute_bbox1.zmax - permute_bbox2.zmin
    #
    #     return lx*ly*lz

    def distance_to_bbox(self, bbox2):
        if self.bbox_intersection(bbox2):
            return 0

        permute_bbox1 = self
        permute_bbox2 = bbox2

        if permute_bbox2.xmin < permute_bbox1.xmin:
            permute_bbox1, permute_bbox2 = permute_bbox2, permute_bbox1
        dx = permute_bbox2.xmin - permute_bbox1.xmax
        if dx < 0:
            dx = 0

        if permute_bbox2.ymin < permute_bbox1.ymin:
            permute_bbox1, permute_bbox2 = permute_bbox2, permute_bbox1
        dy = permute_bbox2.ymin - permute_bbox1.ymax
        if dy < 0:
            dy = 0

        if permute_bbox2.zmin < permute_bbox1.zmin:
            permute_bbox1, permute_bbox2 = permute_bbox2, permute_bbox1
        dz = permute_bbox2.zmin - permute_bbox1.zmax
        if dz < 0:
            dz = 0

        return (dx ** 2 + dy ** 2 + dz ** 2) ** 0.5

    def point_belongs(self, point):
        return self.xmin < point[0] and point[0] < self.xmax \
               and self.ymin < point[1] and point[1] < self.ymax \
               and self.zmin < point[2] and point[2] < self.zmax

    def distance_to_point(self, point):
        if self.point_belongs(point):
            return min([self.xmax - point[0], point[0] - self.xmin,
                        self.ymax - point[1], point[1] - self.ymin,
                        self.zmax - point[2], point[2] - self.zmin])
        else:
            if point[0] < self.xmin:
                dx = self.xmin - point[0]
            elif self.xmax < point[0]:
                dx = point[0] - self.xmax
            else:
                dx = 0

            if point[1] < self.ymin:
                dy = self.ymin - point[1]
            elif self.ymax < point[1]:
                dy = point[1] - self.ymax
            else:
                dy = 0

            if point[2] < self.zmin:
                dz = self.zmin - point[2]
            elif self.zmax < point[2]:
                dz = point[2] - self.zmax
            else:
                dz = 0
        return (dx ** 2 + dy ** 2 + dz ** 2) ** 0.5

    # def distance_between_two_points_on_bbox(self, point1, point2):
    #
    #     if math.isclose(point1[0], self.xmin, abs_tol=1e-8):
    #         face_point1 = 5
    #     elif math.isclose(point1[0], self.xmax, abs_tol=1e-8):
    #         face_point1 = 3
    #     elif math.isclose(point1[1], self.ymin, abs_tol=1e-8):
    #         face_point1 = 4
    #     elif math.isclose(point1[1], self.ymax, abs_tol=1e-8):
    #         face_point1 = 2
    #     elif math.isclose(point1[2], self.zmin, abs_tol=1e-8):
    #         face_point1 = 6
    #     elif math.isclose(point1[2], self.zmax, abs_tol=1e-8):
    #         face_point1 = 1
    #     else:
    #         raise NotImplementedError
    #
    #     if math.isclose(point2[0], self.xmin, abs_tol=1e-8):
    #         face_point2 = 5
    #     elif math.isclose(point2[0], self.xmax, abs_tol=1e-8):
    #         face_point2 = 3
    #     elif math.isclose(point2[1], self.ymin, abs_tol=1e-8):
    #         face_point2 = 4
    #     elif math.isclose(point2[1], self.ymax, abs_tol=1e-8):
    #         face_point2 = 2
    #     elif math.isclose(point2[2], self.zmin, abs_tol=1e-8):
    #         face_point2 = 6
    #     elif math.isclose(point2[2], self.zmax, abs_tol=1e-8):
    #         face_point2 = 1
    #     else:
    #         raise NotImplementedError
    #
    #     point1_copy = point1.copy()
    #     point2_copy = point2.copy()
    #     if face_point1 > face_point2:
    #         point1, point2 = point2, point1
    #         face_point1, face_point2 = face_point2, face_point1
    #
    #     # The points are on the same face
    #     if face_point1 == face_point2:
    #         return point1.point_distance(point2)
    #
    #     deltax = self.xmax - self.xmin
    #     deltay = self.ymax - self.ymin
    #     deltaz = self.zmax - self.zmin
    #
    #     point1_2d_coordinate_dict = {1: volmdlr.Point2D((point1[
    #                                                  0] - self.xmin - deltax / 2,
    #                                              point1[
    #                                                  1] - self.ymin - deltay / 2)),
    #                                  2: volmdlr.Point2D((point1[
    #                                                  2] - self.zmin - deltaz / 2,
    #                                              point1[
    #                                                  0] - self.xmin - deltax / 2)),
    #                                  3: volmdlr.Point2D((point1[
    #                                                  1] - self.ymin - deltay / 2,
    #                                              point1[
    #                                                  2] - self.zmin - deltaz / 2)),
    #                                  4: volmdlr.Point2D((point1[
    #                                                  0] - self.xmin - deltax / 2,
    #                                              point1[
    #                                                  2] - self.zmin - deltaz / 2)),
    #                                  5: volmdlr.Point2D((point1[
    #                                                  2] - self.zmin - deltaz / 2,
    #                                              point1[
    #                                                  1] - self.ymin - deltay / 2)),
    #                                  6: volmdlr.Point2D((point1[
    #                                                  1] - self.ymin - deltay / 2,
    #                                              point1[
    #                                                  0] - self.xmin - deltax / 2))}
    #
    #     point2_2d_coordinate_dict = {1: volmdlr.Point2D((point2[
    #                                                  0] - self.xmin - deltax / 2,
    #                                              point2[
    #                                                  1] - self.ymin - deltay / 2)),
    #                                  2: volmdlr.Point2D((point2[
    #                                                  2] - self.zmin - deltaz / 2,
    #                                              point2[
    #                                                  0] - self.xmin - deltax / 2)),
    #                                  3: volmdlr.Point2D((point2[
    #                                                  1] - self.ymin - deltay / 2,
    #                                              point2[
    #                                                  2] - self.zmin - deltaz / 2)),
    #                                  4: volmdlr.Point2D((point2[
    #                                                  0] - self.xmin - deltax / 2,
    #                                              point2[
    #                                                  2] - self.zmin - deltaz / 2)),
    #                                  5: volmdlr.Point2D((point2[
    #                                                  2] - self.zmin - deltaz / 2,
    #                                              point2[
    #                                                  1] - self.ymin - deltay / 2)),
    #                                  6: volmdlr.Point2D((point2[
    #                                                  1] - self.ymin - deltay / 2,
    #                                              point2[
    #                                                  0] - self.xmin - deltax / 2))}
    #
    #     vertex_2d_coordinate_dict = {1: [volmdlr.Point2D((
    #                                              self.xmin - self.xmin - deltax / 2,
    #                                              self.ymin - self.ymin - deltay / 2)),
    #                                      volmdlr.Point2D((
    #                                              self.xmin - self.xmin - deltax / 2,
    #                                              self.ymax - self.ymin - deltay / 2)),
    #                                      volmdlr.Point2D((
    #                                              self.xmax - self.xmin - deltax / 2,
    #                                              self.ymax - self.ymin - deltay / 2)),
    #                                      volmdlr.Point2D((
    #                                              self.xmax - self.xmin - deltax / 2,
    #                                              self.ymin - self.ymin - deltay / 2))],
    #                                  2: [volmdlr.Point2D((
    #                                              self.zmin - self.zmin - deltaz / 2,
    #                                              self.xmin - self.xmin - deltax / 2)),
    #                                      volmdlr.Point2D((
    #                                              self.zmin - self.zmin - deltaz / 2,
    #                                              self.xmax - self.xmin - deltax / 2)),
    #                                      volmdlr.Point2D((
    #                                              self.zmax - self.zmin - deltaz / 2,
    #                                              self.xmax - self.xmin - deltax / 2)),
    #                                      volmdlr.Point2D((
    #                                              self.zmax - self.zmin - deltaz / 2,
    #                                              self.xmin - self.xmin - deltax / 2))],
    #                                  3: [volmdlr.Point2D((
    #                                              self.ymin - self.ymin - deltay / 2,
    #                                              self.zmin - self.zmin - deltaz / 2)),
    #                                      volmdlr.Point2D((
    #                                              self.ymin - self.ymin - deltay / 2,
    #                                              self.zmax - self.zmin - deltaz / 2)),
    #                                      volmdlr.Point2D((
    #                                              self.ymax - self.ymin - deltay / 2,
    #                                              self.zmax - self.zmin - deltaz / 2)),
    #                                      volmdlr.Point2D((
    #                                              self.ymax - self.ymin - deltay / 2,
    #                                              self.zmin - self.zmin - deltaz / 2))],
    #                                  4: [volmdlr.Point2D((
    #                                              self.xmin - self.xmin - deltax / 2,
    #                                              self.zmin - self.zmin - deltaz / 2)),
    #                                      volmdlr.Point2D((
    #                                              self.xmin - self.xmin - deltax / 2,
    #                                              self.zmax - self.zmin - deltaz / 2)),
    #                                      volmdlr.Point2D((
    #                                              self.xmax - self.xmin - deltax / 2,
    #                                              self.zmax - self.zmin - deltaz / 2)),
    #                                      volmdlr.Point2D((
    #                                              self.xmax - self.xmin - deltax / 2,
    #                                              self.zmin - self.zmin - deltaz / 2))],
    #                                  5: [volmdlr.Point2D((
    #                                              self.zmin - self.zmin - deltaz / 2,
    #                                              self.ymin - self.ymin - deltay / 2)),
    #                                      volmdlr.Point2D((
    #                                              self.zmin - self.zmin - deltaz / 2,
    #                                              self.ymax - self.ymin - deltay / 2)),
    #                                      volmdlr.Point2D((
    #                                              self.zmax - self.zmin - deltaz / 2,
    #                                              self.ymax - self.ymin - deltay / 2)),
    #                                      volmdlr.Point2D((
    #                                              self.zmax - self.zmin - deltaz / 2,
    #                                              self.ymin - self.ymin - deltay / 2))],
    #                                  6: [volmdlr.Point2D((
    #                                              self.ymin - self.ymin - deltay / 2,
    #                                              self.xmin - self.xmin - deltax / 2)),
    #                                      volmdlr.Point2D((
    #                                              self.ymin - self.ymin - deltay / 2,
    #                                              self.xmax - self.xmin - deltax / 2)),
    #                                      volmdlr.Point2D((
    #                                              self.ymax - self.ymin - deltay / 2,
    #                                              self.xmax - self.xmin - deltax / 2)),
    #                                      volmdlr.Point2D((
    #                                              self.ymax - self.ymin - deltay / 2,
    #                                              self.xmin - self.xmin - deltax / 2))], }
    #
    #     vertex_to_3d_dict = {1: (2, self.zmax, 0, 1),
    #                          2: (1, self.ymax, 2, 0),
    #                          3: (0, self.xmax, 1, 2),
    #                          4: (1, self.ymin, 0, 2),
    #                          5: (0, self.xmin, 2, 1),
    #                          6: (2, self.zmin, 1, 0)}
    #
    #     offset_dict = {0: self.xmin + deltax / 2,
    #                    1: self.ymin + deltay / 2,
    #                    2: self.zmin + deltaz / 2}
    #
    #     opposite_face_dict = {1: 6, 2: 4, 3: 5, 4: 2, 5: 3, 6: 1}
    #
    #     combination_dict = {
    #         (1, 2): volmdlr.Frame2D(volmdlr.Point2D(0, deltay / 2 + deltaz / 2),
    #                         volmdlr.Vector2D(0, -1), volmdlr.Vector2D(1, 0)),
    #         (2, 1): volmdlr.Frame2D(volmdlr.Point2D(deltay / 2 + deltaz / 2, 0),
    #                         volmdlr.Vector2D(0, 1), volmdlr.Vector2D(-1, 0)),
    #         (1, 3): volmdlr.Frame2D(volmdlr.Point2D(deltax / 2 + deltaz / 2, 0),
    #                         volmdlr.Vector2D(0, 1), volmdlr.Vector2D(-1, 0)),
    #         (3, 1): volmdlr.Frame2D(volmdlr.Point2D(0, deltax / 2 + deltaz / 2),
    #                         volmdlr.Vector2D(0, -1), volmdlr.Vector2D(1, 0)),
    #         (1, 4): volmdlr.Frame2D(volmdlr.Point2D(0, -deltay / 2 - deltaz / 2),
    #                         volmdlr.Vector2D(1, 0), volmdlr.Vector2D(0, 1)),
    #         (4, 1): volmdlr.Frame2D(volmdlr.Point2D(-deltay / 2 - deltaz / 2, 0),
    #                         volmdlr.Vector2D(1, 0), volmdlr.Vector2D(0, 1)),
    #         (1, 5): volmdlr.Frame2D(volmdlr.Point2D(-deltax / 2 - deltaz / 2, 0),
    #                         volmdlr.Vector2D(1, 0), volmdlr.Vector2D(0, 1)),
    #         (5, 1): volmdlr.Frame2D(volmdlr.Point2D(0, -deltax / 2 - deltaz / 2),
    #                         volmdlr.Vector2D(1, 0), volmdlr.Vector2D(0, 1)),
    #         (2, 3): volmdlr.Frame2D(volmdlr.Point2D(0, deltax / 2 + deltay / 2),
    #                         volmdlr.Vector2D(0, -1), volmdlr.Vector2D(1, 0)),
    #         (3, 2): volmdlr.Frame2D(volmdlr.Point2D(deltax / 2 + deltay / 2, 0),
    #                         volmdlr.Vector2D(0, 1), volmdlr.Vector2D(-1, 0)),
    #         (2, 5): volmdlr.Frame2D(volmdlr.Point2D(0, -deltax / 2 - deltay / 2),
    #                         volmdlr.Vector2D(1, 0), volmdlr.Vector2D(0, 1)),
    #         (5, 2): volmdlr.Frame2D(volmdlr.Point2D(-deltax / 2 - deltay / 2, 0),
    #                         volmdlr.Vector2D(1, 0), volmdlr.Vector2D(0, 1)),
    #         (2, 6): volmdlr.Frame2D(volmdlr.Point2D(-deltaz / 2 - deltay / 2, 0),
    #                         volmdlr.Vector2D(1, 0), volmdlr.Vector2D(0, 1)),
    #         (6, 2): volmdlr.Frame2D(volmdlr.Point2D(0, -deltaz / 2 - deltay / 2),
    #                         volmdlr.Vector2D(1, 0), volmdlr.Vector2D(0, 1)),
    #         (3, 4): volmdlr.Frame2D(volmdlr.Point2D(-deltay / 2 - deltax / 2, 0),
    #                         volmdlr.Vector2D(1, 0), volmdlr.Vector2D(0, 1)),
    #         (4, 3): volmdlr.Frame2D(volmdlr.Point2D(0, -deltay / 2 - deltax / 2),
    #                         volmdlr.Vector2D(1, 0), volmdlr.Vector2D(0, 1)),
    #         (3, 6): volmdlr.Frame2D(volmdlr.Point2D(0, -deltaz / 2 - deltax / 2),
    #                         volmdlr.Vector2D(1, 0), volmdlr.Vector2D(0, 1)),
    #         (6, 3): volmdlr.Frame2D(volmdlr.Point2D(-deltaz / 2 - deltax / 2, 0),
    #                         volmdlr.Vector2D(1, 0), volmdlr.Vector2D(0, 1)),
    #         (4, 5): volmdlr.Frame2D(volmdlr.Point2D(-deltax / 2 - deltay / 2, 0),
    #                         volmdlr.Vector2D(0, 1), volmdlr.Vector2D(-1, 0)),
    #         (5, 4): volmdlr.Frame2D(volmdlr.Point2D(0, -deltax / 2 - deltay / 2),
    #                         volmdlr.Vector2D(0, -1), volmdlr.Vector2D(1, 0)),
    #         (4, 6): volmdlr.Frame2D(volmdlr.Point2D(0, -deltaz / 2 - deltay / 2),
    #                         volmdlr.Vector2D(0, -1), volmdlr.Vector2D(1, 0)),
    #         (6, 4): volmdlr.Frame2D(volmdlr.Point2D(-deltaz / 2 - deltay / 2, 0),
    #                         volmdlr.Vector2D(0, 1), volmdlr.Vector2D(-1, 0)),
    #         (5, 6): volmdlr.Frame2D(volmdlr.Point2D(-deltaz / 2 - deltax / 2, 0),
    #                         volmdlr.Vector2D(0, 1), volmdlr.Vector2D(-1, 0)),
    #         (6, 5): volmdlr.Frame2D(volmdlr.Point2D(0, -deltaz / 2 - deltax / 2),
    #                         volmdlr.Vector2D(0, -1), volmdlr.Vector2D(1, 0))
    #     }
    #
    #     point1_2d = point1_2d_coordinate_dict[face_point1]
    #     point2_2d = point2_2d_coordinate_dict[face_point2]
    #
    #     # The points are on adjacent faces
    #     if opposite_face_dict[face_point1] != face_point2:
    #         frame = combination_dict[(face_point1, face_point2)]
    #         net_point2 = frame.OldCoordinates(point2_2d)
    #
    #         # Computes the 3D intersection between the net_line and the edges of the face_point1
    #         net_line = edges.LineSegment2D(point1_2d, net_point2)
    #         vertex_points = vertex_2d_coordinate_dict[face_point1]
    #         edge_lines = [edges.LineSegment2D(p1, p2) for p1, p2 in
    #                       zip(vertex_points,
    #                           vertex_points[1:] + [vertex_points[0]])]
    #         for line in edge_lines:
    #             edge_intersection_point, a, b = volmdlr.Point2D.LinesIntersection(
    #                 net_line, line, curvilinear_abscissa=True)
    #             if edge_intersection_point is not None \
    #                     and a > 0 and a < 1 and b > 0 and b < 1:
    #                 break
    #         offset_indice, offset, indice1, indice2 = vertex_to_3d_dict[
    #             face_point1]
    #         disordered_coordinate = [
    #             (indice1, edge_intersection_point[0] + offset_dict[indice1]),
    #             (indice2, edge_intersection_point[1] + offset_dict[indice2]),
    #             (offset_indice, offset)]
    #         disordered_coordinate = sorted(disordered_coordinate,
    #                                        key=lambda a: a[0])
    #         intersection_point_3d = volmdlr.Point3D(
    #             tuple([p[1] for p in disordered_coordinate]))
    #
    #         mesures = [Measure3D(point1_copy, intersection_point_3d),
    #                    Measure3D(intersection_point_3d, point2_copy)]
    #
    #         return mesures
    #
    #     # The points are on opposite faces
    #     else:
    #         net_points2_and_frame = []
    #
    #         faces_number = [1, 2, 3, 4, 5, 6]
    #         faces_number.remove(face_point1)
    #         faces_number.remove(face_point2)
    #         pathes = []
    #         for face_nb in faces_number:
    #             path = [(face_point1, face_nb), (face_nb, face_point2)]
    #             pathes.append(path)
    #
    #         for path in pathes:
    #             frame1 = combination_dict[(path[0][0], path[0][1])]
    #             frame2 = combination_dict[(path[1][0], path[1][1])]
    #             frame = frame1 + frame2
    #             net_points2_and_frame.append(
    #                 (volmdlr.Point2D(frame.OldCoordinates(point2_2d).vector), frame))
    #         net_point2, frame = min(net_points2_and_frame,
    #                                 key=lambda pt: pt[0].point_distance(
    #                                     point1_2d))
    #         net_line = LineSegment2D(point1_2d, net_point2)
    #
    #         # Computes the 3D intersection between the net_line and the edges of the face_point1
    #         vertex_points = vertex_2d_coordinate_dict[face_point1]
    #         edge_lines = [LineSegment2D(p1, p2) for p1, p2 in
    #                       zip(vertex_points,
    #                           vertex_points[1:] + [vertex_points[0]])]
    #         for line in edge_lines:
    #             edge_intersection_point1, a, b = Point2D.LinesIntersection(
    #                 net_line, line, curvilinear_abscissa=True)
    #             if edge_intersection_point1 is not None \
    #                     and a > 0 and a < 1 and b > 0 and b < 1:
    #                 break
    #         offset_indice, offset, indice1, indice2 = vertex_to_3d_dict[
    #             face_point1]
    #         disordered_coordinate = [
    #             (indice1, edge_intersection_point1[0] + offset_dict[indice1]),
    #             (indice2, edge_intersection_point1[1] + offset_dict[indice2]),
    #             (offset_indice, offset)]
    #         disordered_coordinate = sorted(disordered_coordinate,
    #                                        key=lambda a: a[0])
    #         intersection_point1_3d = volmdlr.Point3D(
    #             tuple([p[1] for p in disordered_coordinate]))
    #
    #         # Computes the 3D intersection between the net_line and the edges of the face_point2
    #         vertex_points = [frame.OldCoordinates(p) for p in
    #                          vertex_2d_coordinate_dict[face_point2]]
    #         edge_lines = [LineSegment2D(p1, p2) for p1, p2 in
    #                       zip(vertex_points,
    #                           vertex_points[1:] + [vertex_points[0]])]
    #         for line in edge_lines:
    #             edge_intersection_point2, a, b = volmdlr.Point2D.LinesIntersection(
    #                 net_line, line, curvilinear_abscissa=True)
    #             if edge_intersection_point2 is not None \
    #                     and a > 0 and a < 1 and b > 0 and b < 1:
    #                 break
    #         edge_intersection_point2 = volmdlr.Point2D(
    #             frame.new_coordinates(edge_intersection_point2))
    #         offset_indice, offset, indice1, indice2 = vertex_to_3d_dict[
    #             face_point2]
    #         disordered_coordinate = [
    #             (indice1, edge_intersection_point2[0] + offset_dict[indice1]),
    #             (indice2, edge_intersection_point2[1] + offset_dict[indice2]),
    #             (offset_indice, offset)]
    #         disordered_coordinate = sorted(disordered_coordinate,
    #                                        key=lambda a: a[0])
    #         intersection_point2_3d = volmdlr.Point3D(
    #             tuple([p[1] for p in disordered_coordinate]))
    #
    #         if point1 == point1_copy:
    #             mesures = [Measure3D(point1, intersection_point1_3d),
    #                        Measure3D(intersection_point1_3d,
    #                                  intersection_point2_3d),
    #                        Measure3D(intersection_point2_3d, point2)]
    #         else:
    #             mesures = [Measure3D(point2, intersection_point2_3d),
    #                        Measure3D(intersection_point2_3d,
    #                                  intersection_point1_3d),
    #                        Measure3D(intersection_point1_3d, point1)]
    #         return mesures

    def babylon_script(self):
        height = self.ymax - self.ymin
        width = self.xmax - self.xmin
        depth = self.zmax - self.zmin
        s = 'var box = BABYLON.MeshBuilder.CreateBox("box", {{height: {}, width: {}, depth: {}}}, scene);\n'.format(
            height, width, depth)
        s += 'box.setPositionWithLocalVector(new BABYLON.Vector3({},{},{}));\n'.format(
            self.center[0], self.center[1], self.center[2])
        s += 'var bboxmat = new BABYLON.StandardMaterial("bboxmat", scene);\n'
        s += 'bboxmat.alpha = 0.4;\n'
        s += 'var DTWidth = {};\n'.format(width * 60)
        s += 'var DTHeight = {};\n'.format(height * 60)
        s += 'var font_type = "Arial";\n'
        s += 'var text = "{}";\n'.format(self.name)
        s += 'var dynamicTexture = new BABYLON.DynamicTexture("DynamicTexture", {width:DTWidth, height:DTHeight}, scene);\n'
        s += 'var ctx = dynamicTexture.getContext();\n'
        s += 'var size = 0.8;\n'
        s += 'ctx.font = size + "px " + font_type;\n'
        s += 'var textWidth = ctx.measureText(text).width;\n'
        s += 'var ratio = textWidth/size;\n'
        s += 'var font_size = Math.floor(DTWidth / ratio);\n'
        s += 'var font = font_size + "px " + font_type;\n'
        s += 'dynamicTexture.drawText(text, null, null, font, "#000000", "#ffffff", false);\n'
        s += 'bboxmat.diffuseTexture = dynamicTexture;\n'
        s += 'box.material = bboxmat;\n'
        return s




class VolumeModel(dc.DessiaObject):
    _standalone_in_db = True
    _eq_is_data_eq = True
    _non_serializable_attributes = ['shells', 'bounding_box']
    _non_eq_attributes = ['name', 'shells', 'bounding_box', 'contours',
                          'faces']
    _non_hash_attributes = ['name', 'shells', 'bounding_box', 'contours',
                          'faces']
    """
    :param groups: A list of two element tuple. The first element is a string naming the group and the second element is a list of primitives of the group
    """

    def __init__(self, primitives, name=''):
        self.primitives = primitives
        self.name = name
        self.shells = []
        # if self.primitives:
        #     self.shells = self._extract_shells()
        # if self.shells:

        self.bounding_box = self._bounding_box()
        # else:
        #     self.bounding_box = BoundingBox(-1, 1, -1, 1, -1, 1)

    def __hash__(self):
        return sum([hash(p) for p in self.primitives])

    # def _extract_shells(self):
    #     shells = []
    #     for primitive in self.primitives:
    #         if isinstance(primitive, Shell3D):
    #             shells.append(primitive)
    #     return shells

    def __eq__(self, other):
        if self.__class__.__name__ != other.__class__.__name__:
            return False
        equ = True
        if len(self.primitives) != len(other.primitives):
            return False
        for p1, p2 in zip(self.primitives, other.primitives):
            equ = equ and p1 == p2
        return equ

    def volume(self):
        volume = 0
        for primitive in self.primitives:
            volume += primitive.volume()
        return volume

    def rotation(self, center, axis, angle, copy=True):
        if copy:
            new_primitives = [
                primitive.rotation(center, axis, angle, copy=True) for
                primitive in self.primitives]
            return VolumeModel(new_primitives, self.name)
        else:
            for primitive in self.primitives:
                primitive.rotation(center, axis, angle, copy=False)
            self.bounding_box = self._bounding_box()

    def translation(self, offset, copy=True):
        if copy:
            new_primitives = [primitive.translation(offset, copy=True) for
                              primitive in self.primitives]
            return VolumeModel(new_primitives, self.name)
        else:
            for primitives in self.primitives:
                primitives.translation(offset, copy=False)
            self.bounding_box = self._bounding_box()

    def frame_mapping(self, frame, side, copy=True):
        """
        side = 'old' or 'new'
        """
        if copy:
            new_primitives = [primitive.frame_mapping(frame, side, copy=True)
                              for primitive in self.primitives]
            return VolumeModel(new_primitives, self.name)
        else:
            for primitives in self.primitives:
                primitives.frame_mapping(frame, side, copy=False)
            self.bounding_box = self._bounding_box()

    def copy(self):
        new_primitives = [primitive.copy() for primitive in self.primitives]
        return VolumeModel(new_primitives, self.name)

    def _bounding_box(self):
        bboxes = []
        points = []
        for primitive in self.primitives:
            if hasattr(primitive, 'bounding_box'):
                bboxes.append(primitive.bounding_box)
            else:
                if primitive.__class__.__name__ == 'volmdlr.Point3D':
                    points.append(primitive)
        if bboxes:
            xmin = min([box.xmin for box in bboxes])
            xmax = max([box.xmax for box in bboxes])
            ymin = min([box.ymin for box in bboxes])
            ymax = max([box.ymax for box in bboxes])
            zmin = min([box.zmin for box in bboxes])
            zmax = max([box.zmax for box in bboxes])
        elif points:
            xmin = min([p[0] for p in points])
            xmax = max([p[0] for p in points])
            ymin = min([p[1] for p in points])
            ymax = max([p[1] for p in points])
            zmin = min([p[2] for p in points])
            zmax = max([p[2] for p in points])
        else:
            # raise ValueError('Bounding box cant be determined')
            return BoundingBox(-1, 1, -1, 1, 1 - 1, 1)
        return BoundingBox(xmin, xmax, ymin, ymax, zmin, zmax)

    def plot2d(self, ax=None, color=None):
        fig = plt.figure()
        if ax is None:
            ax = fig.add_subplot(111, projection='3d')

        for i, shell in enumerate(self.shells):
            bbox = shell.bbox()
            bbox.plot(ax, color[i])

        return ax

    def plot(self, equal_aspect=True):
        """
        Matplotlib plot of model.
        To use for debug.
        """
        fig = plt.figure()
        ax = fig.add_subplot(111, projection='3d', adjustable='box')
        for primitive in self.primitives:
            primitive.plot(ax)
        if equal_aspect:
            ax.set_aspect('equal')

        ax.margins(0.1)
        return ax

    def freecad_script(self, fcstd_filepath,
                      freecad_lib_path='/usr/lib/freecad/lib',
                      export_types=('fcstd',),
                      save_to='',
                      tolerance=0.0001):
        """
        Generate python a FreeCAD definition of model
        :param fcstd_filename: a filename without extension to give the name at the fcstd part written in python code
        :type fcstd_filename:str
        """
        fcstd_filepath = os.path.abspath(fcstd_filepath)
        fcstd_filepath = fcstd_filepath.replace('\\', '\\\\')
        freecad_lib_path = freecad_lib_path.replace('\\', '\\\\')

        s = '# -*- coding: utf-8 -*-\n'
        if freecad_lib_path != '':
            s += "import sys\nsys.path.append('" + freecad_lib_path + "')\n"

        s += "import math\nimport FreeCAD as fc\nimport Part\n\ndoc=fc.newDocument('doc')\n\n"
        for ip, primitive in enumerate(self.primitives):
            if primitive.name == '':
                primitive_name = 'Primitive_{}'.format(ip)
            else:
                primitive_name = 'Primitive_{}_{}'.format(ip, primitive.name)
            s += "part = doc.addObject('App::Part','{}')\n".format(
                primitive_name)
            if hasattr(primitive, 'FreeCADExport'):
                sp = primitive.FreeCADExport(ip)
                if sp != '':
                    #                        s += (sp+'\n')
                    s += (sp)
                    s += 'shapeobj = doc.addObject("Part::Feature","{}")\n'.format(
                        primitive_name)
                    # if isinstance(primitive, BSplineCurve3D) \
                    #         or isinstance(primitive, BSplineSurface3D) \
                    #         or isinstance(primitive, Circle3D) \
                    #         or isinstance(primitive, LineSegment3D) \
                    #         or isinstance(primitive, Ellipse3D):
                    #     #                            print(primitive)
                    #     #                            s += 'S = Part.Shape([primitive{}])\n'.format(ip)
                    #     #                            s += 'shapeobj.Shape = S\n'
                    #     s += 'shapeobj.Shape = primitive{}.toShape()\n'.format(
                    #         ip)
                    # else:
                    s += "shapeobj.Shape = primitive{}\n".format(ip)
                    s += 'part.addObject(shapeobj)\n\n'.format(ip,
                                                               primitive.name)
            # --------------------DEBUG-------------------
        #                else:
        #                    raise NotImplementedError
        # ---------------------------------------------

        s += 'doc.recompute()\n'
        if 'fcstd' in export_types:
            s += "doc.saveAs('" + fcstd_filepath + ".fcstd')\n\n"
        if 'stl' in export_types:
            s += "import Mesh\nMesh.export(doc.Objects,'{}.stl', tolerance={})\n".format(
                fcstd_filepath, tolerance)
        if 'step' in export_types:
            s += "Part.export(doc.Objects,'{}.step')\n".format(fcstd_filepath)

        if save_to != '':
            with open(os.path.abspath(save_to), 'w') as file:
                file.write(s)
        return s

    def freecad_export(self, fcstd_filepath,
                      python_path='python3',
                      freecad_lib_path='/usr/lib/freecad/lib',
                      export_types=('fcstd',),
                      tolerance=0.0001):
        """
        Export model to .fcstd FreeCAD standard

        :param python_path: path of python binded to freecad

            * on windows: something like C:\\\\Program Files\\\\FreeCAD X.XX\\\\bin\\\\python
            * on linux: python if installed by a dstribution package
        :param filepath: path of fcstd file (without extension)
        :param freecad_lib_path: FreeCAD.so lib path (/usr/lib/freecad/lib in general)
        :param tolerance: the tolerance of tesselation for mesh exports

        """
        fcstd_filepath = os.path.abspath(fcstd_filepath)
        s = self.freecad_script(fcstd_filepath,
                               freecad_lib_path=freecad_lib_path,
                               export_types=export_types,
                               tolerance=tolerance)
        with tempfile.NamedTemporaryFile(suffix=".py", delete=False) as f:
            f.write(bytes(s, 'utf8'))

        arg = f.name
        output = subprocess.call([python_path, arg])

        f.close()
        os.remove(f.name)
        return output

    # def babylon_script(self, use_cdn=True, debug=False):
    #
    #     # env = Environment(loader=PackageLoader('volmdlr', 'templates'),
    #     #                   autoescape=select_autoescape(['html', 'xml']))
    #     #
    #     # template = env.get_template('babylon.html')
    #
    #     bbox = self._bounding_box()
    #     center = bbox.center
    #     max_length = max([bbox.xmax - bbox.xmin,
    #                       bbox.ymax - bbox.ymin,
    #                       bbox.zmax - bbox.zmin])
    #
    #     primitives_strings = []
    #     for primitive in self.primitives:
    #         if hasattr(primitive, 'babylon_script'):
    #             primitives_strings.append(primitive.babylon_script())
    #
    #     return template.render(name=self.name,
    #                            center=tuple(center),
    #                            length=2 * max_length,
    #                            primitives_strings=primitives_strings,
    #                            use_cdn=use_cdn,
    #                            debug=debug)
    #
    # def babylonjs_from_script(self, page_name=None, use_cdn=True, debug=False):
    #     script = self.babylon_script(use_cdn=use_cdn, debug=debug)
    #
    #     if page_name is None:
    #         with tempfile.NamedTemporaryFile(suffix=".html",
    #                                          delete=False) as file:
    #             file.write(bytes(script, 'utf8'))
    #         page_name = file.name
    #     else:
    #         page_name += '.html'
    #         with open(page_name, 'w')  as file:
    #             file.write(script)
    #
    #     webbrowser.open('file://' + os.path.realpath(page_name))

    def babylon_data(self):
        meshes = []
        lines = []
        for primitive in self.primitives:
            if hasattr(primitive, 'babylon_meshes'):
                meshes.extend(primitive.babylon_meshes())
            if hasattr(primitive, 'babylon_lines'):
                lines.extend(primitive.babylon_lines())
            if hasattr(primitive,'babylon_curves'):
                lines.append(primitive.babylon_curves())
        bbox = self._bounding_box()
        center = bbox.center
        max_length = max([bbox.xmax - bbox.xmin,
                          bbox.ymax - bbox.ymin,
                          bbox.zmax - bbox.zmin])

        babylon_data = {'meshes': meshes,
                        'lines': lines,
                        'max_length': max_length,
                        'center': list(center)}
        
        return babylon_data

    @classmethod
    def babylonjs_script(cls, babylon_data, use_cdn=True,
                                    debug=False):
        if use_cdn:
            script = volmdlr.templates.babylon_unpacker_cdn_header  # .substitute(name=page_name)
        else:
            script = volmdlr.templates.babylon_unpacker_embedded_header  # .substitute(name=page_name)

        script += volmdlr.templates.babylon_unpacker_body_template.substitute(
            babylon_data=babylon_data)
        return script

    def babylonjs(self, page_name=None, use_cdn=True, debug=False):
        babylon_data = self.babylon_data()
        script = self.babylonjs_script(babylon_data, use_cdn=use_cdn,
                                                  debug=debug)
        if page_name is None:
            with tempfile.NamedTemporaryFile(suffix=".html",
                                             delete=False) as file:
                file.write(bytes(script, 'utf8'))
            page_name = file.name
        else:
<<<<<<< HEAD
            page_name += '.html'
=======
            if not page_name.endswith('.html'):
                page_name += '.html'
>>>>>>> 877cb079
            with open(page_name, 'w') as file:
                file.write(script)
                            
        webbrowser.open('file://' + os.path.realpath(page_name))

        return page_name


    def save_babylonjs_to_file(self, filename: str = None,
                               use_cdn=True, debug=False):
        babylon_data = self.babylon_data()
        script = self.babylonjs_script(babylon_data, use_cdn=use_cdn,
                                                  debug=debug)
        if filename is None:
            with tempfile.NamedTemporaryFile(suffix=".html",
                                             delete=False) as file:
                file.write(bytes(script, 'utf8'))
                return file.name
            
        if not filename.endswith('.html'):
            filename += '.html'
            
            with open(filename, 'w') as file:
                file.write(script)
            return filename


    def to_stl(self, filepath):
        mesh = self.primitives[0].triangulation()
        for primitive in self.primitives[1:]:
            mesh.merge_mesh(primitive.triangulation())
        import volmdlr.stl as vmstl
        stl = vmstl.Stl.from_display_mesh(mesh)
        stl.save_to_binary_file(filepath)
        
    
    def to_step(self, filepath):
        
        
        if isinstance(filepath, str):
            if not (filepath.endswith('.step') or filepath.endswith('.stp')):
                filepath += '.step'
            file = open(filepath, 'w')
        else:
            file = filepath
        
        step_content = STEP_HEADER.format(name=self.name,
                                          filename='',
                                          timestamp=datetime.now().isoformat(),
                                          version=volmdlr.__version__)
        current_id = 8

        for primitive in self.primitives:
            primitive_content, primitive_id = primitive.to_step(current_id)

            step_content += primitive_content

            product_definition_context_id = primitive_id + 1
            step_content += "#{} = PRODUCT_DEFINITION_CONTEXT('part definition',#2,'design');\n"\
                .format(product_definition_context_id)

            product_context_id = product_definition_context_id + 1
            step_content += "#{} = PRODUCT_CONTEXT('',#2,'mechanical');\n".format(product_context_id)
            product_id = product_context_id + 1
            step_content += "#{} = PRODUCT('{}','{}','',(#{}));\n".format(product_id,
                                                                          primitive.name,
                                                                          primitive.name,
                                                                          product_context_id)
            product_definition_formation_id = product_id + 1
            step_content += "#{} = PRODUCT_DEFINITION_FORMATION('','',#{});\n".format(product_definition_formation_id, product_id)
            product_definition_id = product_definition_formation_id + 1
            step_content += "#{} = PRODUCT_DEFINITION('design','',#{},#{});\n".format(product_definition_id,
                                                                                    product_definition_formation_id,
                                                                                    product_definition_context_id)
            product_definition_shape_id = product_definition_id + 1
            step_content += "#{} = PRODUCT_DEFINITION_SHAPE('','',#{});\n".format(product_definition_shape_id, product_definition_id)
            shape_definition_repr_id = product_definition_shape_id + 1
            step_content += "#{} = SHAPE_DEFINITION_REPRESENTATION(#{},#{});\n".format(shape_definition_repr_id,
                                                                                      product_definition_shape_id,
                                                                                      primitive_id
                                                                                      )
            product_related_category = shape_definition_repr_id + 1
            step_content += "#{} = PRODUCT_RELATED_PRODUCT_CATEGORY('part',$,(#{}));\n".format(
                product_related_category,
                product_id
                )
            draughting_id = product_related_category + 1
            step_content += "#{} = DRAUGHTING_PRE_DEFINED_CURVE_FONT('continuous');\n".format(
                draughting_id)
            color_id = draughting_id + 1
            primitive_color = (1, 1, 1)
            if hasattr(primitive, 'color'):
                primitive_color = primitive.color
            step_content += "#{} = COLOUR_RGB('',{}, {}, {});\n".format(
                color_id,
                round(float(primitive_color[0]), 4),
                round(float(primitive_color[1]), 4),
                round(float(primitive_color[2]), 4)
            )

            curve_style_id = color_id + 1
            step_content += "#{} = CURVE_STYLE('',#{},POSITIVE_LENGTH_MEASURE(0.1),#{});\n".format(
                    curve_style_id, draughting_id, color_id)

            fill_area_color_id = curve_style_id + 1
            step_content += "#{} = FILL_AREA_STYLE_COLOUR('',#{});\n".format(
                    fill_area_color_id, color_id)

            fill_area_id = fill_area_color_id + 1
            step_content += "#{} = FILL_AREA_STYLE('',#{});\n".format(
                    fill_area_id, fill_area_color_id)

            suface_fill_area_id = fill_area_id + 1
            step_content += "#{} = SURFACE_STYLE_FILL_AREA(#{});\n".format(
                    suface_fill_area_id, fill_area_id)

            suface_side_style_id = suface_fill_area_id + 1
            step_content += "#{} = SURFACE_SIDE_STYLE('',(#{}));\n".format(
                    suface_side_style_id, suface_fill_area_id)

            suface_style_usage_id = suface_side_style_id + 1
            step_content += "#{} = SURFACE_STYLE_USAGE(.BOTH.,#{});\n".format(
                    suface_style_usage_id, suface_side_style_id)

            presentation_style_id = suface_style_usage_id + 1

            step_content += "#{} = PRESENTATION_STYLE_ASSIGNMENT((#{},#{}));\n".format(
                    presentation_style_id, suface_style_usage_id, curve_style_id)

            styled_item_id = presentation_style_id + 1
            step_content += "#{} = STYLED_ITEM('color',(#{}),#{});\n".format(
                    styled_item_id, presentation_style_id, primitive_id)

            current_id = styled_item_id + 1

        step_content += STEP_FOOTER
        
        file.write(step_content)
        if isinstance(filepath, str):
            file.close()

class MovingVolumeModel(VolumeModel):
    def __init__(self, primitives, step_frames, name=''):
        VolumeModel.__init__(self, primitives=primitives, name=name)
        self.step_frames = step_frames

        if not self.is_consistent():
            raise dc.ConsistencyError

    def is_consistent(self):
        n_primitives = len(self.primitives)
        for frames in self.step_frames:
            if len(frames) != n_primitives:
                return False
        return True

    def step_volume_model(self, istep):
        primitives = []
        for primitive, frame in zip(self.primitives, self.step_frames[istep]):
            primitives.append(
                primitive.frame_mapping(frame, side='old', copy=True))
        return VolumeModel(primitives)

    # def babylon_script(self, use_cdn=True, debug=False):
    #
    #     env = Environment(loader=PackageLoader('volmdlr', 'templates'),
    #                       autoescape=select_autoescape(['html', 'xml']))
    #
    #     template = env.get_template('babylon.html')
    #
    #     bbox = self._bounding_box()
    #     center = bbox.center
    #     max_length = max([bbox.xmax - bbox.xmin,
    #                       bbox.ymax - bbox.ymin,
    #                       bbox.zmax - bbox.zmin])
    #
    #     primitives_strings = []
    #     for primitive in self.primitives:
    #         if hasattr(primitive, 'babylon_script'):
    #             primitives_strings.append(primitive.babylon_script())
    #
    #     positions = []
    #     orientations = []
    #     for step in self.step_frames:
    #         step_positions = []
    #         step_orientations = []
    #
    #         for frame in step:
    #             step_positions.append(list(frame.origin))
    #             step_orientations.append([list(frame.u),
    #                                       list(frame.v),
    #                                       list(frame.w)])
    #
    #         positions.append(step_positions)
    #         orientations.append(step_orientations)
    #
    #     return template.render(name=self.name,
    #                            center=tuple(center),
    #                            length=2 * max_length,
    #                            primitives_strings=primitives_strings,
    #                            positions=positions,
    #                            orientations=orientations,
    #                            use_cdn=use_cdn,
    #                            debug=debug)

    def babylon_data(self):
        meshes = []
        primitives_to_meshes = []
        for ip, primitive in enumerate(self.primitives):
            if hasattr(primitive, 'babylon_meshes'):
                meshes.extend(primitive.babylon_meshes())
                primitives_to_meshes.append(ip)

        bbox = self._bounding_box()
        center = bbox.center
        max_length = max([bbox.xmax - bbox.xmin,
                          bbox.ymax - bbox.ymin,
                          bbox.zmax - bbox.zmin])

        steps = []
        for istep, frames in enumerate(self.step_frames):

            # step_positions = []
            # step_orientations = []
            step = {'time': istep}
            for iframe, frame in enumerate(frames):
                if iframe in primitives_to_meshes:
                    imesh = primitives_to_meshes.index(iframe)
                    step[imesh] = {}
                    step[imesh]['position'] = list(round(frame.origin, 6))
                    step[imesh]['orientations'] = [list(round(frame.u, 6)),
                                                   list(round(frame.v, 6)),
                                                   list(round(frame.w, 6))]

            steps.append(step)

        babylon_data = {'meshes': meshes,
                        'max_length': max_length,
                        'center': list(center),
                        'steps': steps}
        return babylon_data<|MERGE_RESOLUTION|>--- conflicted
+++ resolved
@@ -1504,12 +1504,8 @@
                 file.write(bytes(script, 'utf8'))
             page_name = file.name
         else:
-<<<<<<< HEAD
-            page_name += '.html'
-=======
             if not page_name.endswith('.html'):
                 page_name += '.html'
->>>>>>> 877cb079
             with open(page_name, 'w') as file:
                 file.write(script)
                             
