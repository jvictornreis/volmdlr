--- conflicted
+++ resolved
@@ -1502,18 +1502,7 @@
                             "#{curve_style_id}));\n"
 
             styled_item_id = presentation_style_id + 1
-<<<<<<< HEAD
-
-            if primitive.__class__.__name__ == 'OpenShell3D':
-                for face_id in face_ids:
-                    step_content += "#{} = STYLED_ITEM('color',(#{}),#{});\n".format(
-                        styled_item_id, presentation_style_id, face_id)
-                    styled_item_id += 1
-                styled_item_id -= 1
-            else:
-                step_content += "#{} = STYLED_ITEM('color',(#{}),#{});\n".format(
-                        styled_item_id, presentation_style_id, primitive_id)
-=======
+
             if primitive.__class__.__name__ == 'OpenShell3D':
                 for face_id in face_ids:
                     step_content += f"#{styled_item_id} = STYLED_ITEM('color',(#{presentation_style_id})," \
@@ -1523,7 +1512,6 @@
             else:
                 step_content += f"#{styled_item_id} = STYLED_ITEM('color',(#{presentation_style_id})," \
                                 f"#{primitive_id});\n"
->>>>>>> 7af4da07
 
             current_id = styled_item_id + 1
 
