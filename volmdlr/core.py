--- conflicted
+++ resolved
@@ -1450,7 +1450,7 @@
 
 class Vector3D(Vector):
     _standalone_in_db = False
-<<<<<<< HEAD
+
     _jsonschema = {
         "definitions": {},
         "$schema": "http://json-schema.org/draft-07/schema#",
@@ -1472,30 +1472,10 @@
                 "examples": [[1, 0, 0]],
                 "editable" : True,
                 "description" : "Vector array"
-=======
-    _jsonschema = {"definitions": {},
-                   "$schema": "http://json-schema.org/draft-07/schema#",
-                   "type": "object",
-                   "title": "powerpack.mechanical.Vector3D Base Schema",
-                   "required": ["vector"],
-                   "properties": {
-                       'vector' : {
-                           "type" : "array",
-                           "items" : {
-                               "type" : "number",
-                               "editable" : True,
-                               "step" : 1,
-                               "minimum" : -1,
-                               "maximum" : 1
-                               },
-                           "editable" : True,
-                           "description" : "Vector array"
-                           }
-                       }
->>>>>>> 5c1d3ed7
-                    }
                 }
             }
+        }
+                
     def __init__(self, vector):
         self.vector=npy.zeros(3)
         self.vector[0] = vector[0]
@@ -1688,22 +1668,15 @@
                 'type' : 'array',
                 'items' : {
                     'type' : 'object',
-<<<<<<< HEAD
-                    'classes' : ['volmdlr.core.Vector3D']
-                    },
-                'order' : 0,
-                "minItems": 3,
-                "maxItems": 3,
-=======
                     "editable" : True,
                     'classes' : ['volmdlr.core.Vector3D']
                     },
                 'order' : 0,
->>>>>>> 5c1d3ed7
                 'editable' : True
                 }
             }
         }
+
     # TODO: create a Basis and Frame class to mutualize between 2D and 2D
     def __init__(self, u, v, w):
         self.u = u
