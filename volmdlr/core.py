--- conflicted
+++ resolved
@@ -852,218 +852,6 @@
         return self._octree
 
 
-<<<<<<< HEAD
-=======
-class Assembly(dc.PhysicalObject):
-    """
-    Defines an assembly.
-
-    :param components: A list of volmdlr objects
-    :type components: List[:class:`volmdlr.core.Primitive3D`]
-    :param positions: A list of volmdlr.Frame3D representing the positions of each component in the assembly absolute
-        frame.
-    :type positions: List[:class:`volmdlr.Frame3D`]
-    :param name: The Assembly's name
-    :type name: str
-    """
-    _standalone_in_db = True
-    _eq_is_data_eq = True
-    _non_serializable_attributes = ['bounding_box', "primitives"]
-    _non_data_eq_attributes = ['name', 'bounding_box']
-    _non_data_hash_attributes = ['name', 'bounding_box']
-
-    def __init__(self, components: List[Primitive3D], positions: List[volmdlr.Frame3D],
-                 frame: volmdlr.Frame3D = volmdlr.OXYZ, name: str = ''):
-        self.components = components
-        self.frame = frame
-        self.positions = positions
-        self.primitives = [self.map_primitive(primitive, frame, frame_primitive)
-                           for primitive, frame_primitive in zip(components, positions)]
-        self._bbox = None
-        dc.PhysicalObject.__init__(self, name=name)
-
-    @property
-    def bounding_box(self):
-        """
-        Returns the bounding box.
-
-        """
-        if not self._bbox:
-            self._bbox = self._bounding_box()
-        return self._bbox
-
-    @bounding_box.setter
-    def bounding_box(self, new_bounding_box):
-        self._bbox = new_bounding_box
-
-    def _bounding_box(self) -> BoundingBox:
-        """
-        Computes the bounding box of the model.
-        """
-        bbox_list = [prim.bounding_box for prim in self.primitives if hasattr(prim, "bounding_box")]
-        if not bbox_list:
-            return BoundingBox.from_points(self.primitives)
-        return BoundingBox.from_bounding_boxes(bbox_list)
-
-    def babylon_data(self, merge_meshes=True):
-        """
-        Get babylonjs data.
-
-        :return: Dictionary with babylon data.
-        """
-
-        babylon_data = {'meshes': [],
-                        'lines': []}
-        for primitive in self.primitives:
-            if hasattr(primitive, 'babylon_meshes'):
-                babylon_data['meshes'].extend(primitive.babylon_meshes(merge_meshes=merge_meshes))
-            elif hasattr(primitive, 'babylon_curves'):
-                curves = primitive.babylon_curves()
-                if curves:
-                    babylon_data['lines'].append(curves)
-            elif hasattr(primitive, 'babylon_data'):
-                data = primitive.babylon_data(merge_meshes=merge_meshes)
-                babylon_data['meshes'].extend(mesh for mesh in data.get("meshes"))
-                babylon_data['lines'].extend(line for line in data.get("lines"))
-
-        bbox = self.bounding_box
-        center = bbox.center
-        max_length = max([bbox.xmax - bbox.xmin,
-                          bbox.ymax - bbox.ymin,
-                          bbox.zmax - bbox.zmin])
-
-        babylon_data['max_length'] = max_length
-        babylon_data['center'] = list(center)
-
-        return babylon_data
-
-    def frame_mapping(self, frame: volmdlr.Frame3D, side: str):
-        """
-        Changes frame_mapping and return a new Assembly.
-
-        side = 'old' or 'new'
-        """
-        new_positions = [position.frame_mapping(frame, side)
-                         for position in self.positions]
-        return Assembly(self.components, new_positions, self.frame, self.name)
-
-    @staticmethod
-    def map_primitive(primitive, global_frame, transformed_frame):
-        """
-        Frame maps a primitive in an assembly to its good position.
-
-        :param primitive: primitive to map
-        :type primitive: Primitive3D
-        :param global_frame: Assembly frame
-        :type global_frame: volmdlr.Frame3D
-        :param transformed_frame: position of the primitive on the assembly
-        :type transformed_frame: volmdlr.Frame3D
-        :return: A new positioned primitive
-        :rtype: Primitive3D
-
-        """
-        if global_frame == transformed_frame:
-            return primitive
-        basis_a = global_frame.basis()
-        basis_b = transformed_frame.basis()
-        matrix_a = npy.array([[basis_a.vectors[0].x, basis_a.vectors[0].y, basis_a.vectors[0].z],
-                              [basis_a.vectors[1].x, basis_a.vectors[1].y, basis_a.vectors[1].z],
-                              [basis_a.vectors[2].x, basis_a.vectors[2].y, basis_a.vectors[2].z]])
-        matrix_b = npy.array([[basis_b.vectors[0].x, basis_b.vectors[0].y, basis_b.vectors[0].z],
-                              [basis_b.vectors[1].x, basis_b.vectors[1].y, basis_b.vectors[1].z],
-                              [basis_b.vectors[2].x, basis_b.vectors[2].y, basis_b.vectors[2].z]])
-        transfer_matrix = npy.linalg.solve(matrix_a, matrix_b)
-        u_vector = volmdlr.Vector3D(*transfer_matrix[0])
-        v_vector = volmdlr.Vector3D(*transfer_matrix[1])
-        w_vector = volmdlr.Vector3D(*transfer_matrix[2])
-        new_frame = volmdlr.Frame3D(transformed_frame.origin, u_vector, v_vector, w_vector)
-        if new_frame == volmdlr.OXYZ:
-            return primitive
-        new_primitive = primitive.frame_mapping(new_frame, 'old')
-        return new_primitive
-
-    def volmdlr_primitives(self):
-        return [self]
-
-    def to_step(self, current_id):
-        """
-        Creates step file entities from volmdlr objects.
-        """
-        step_content = ''
-
-        product_content, current_id, assembly_data = self.to_step_product(current_id)
-        step_content += product_content
-        assembly_frames = assembly_data[-1]
-        for i, primitive in enumerate(self.components):
-            if primitive.__class__.__name__ in ('OpenShell3D', 'ClosedShell3D') or hasattr(primitive, "shell_faces"):
-                primitive_content, current_id, primitive_data = primitive.to_step_product(current_id)
-                assembly_frame_id = assembly_frames[0]
-                component_frame_id = assembly_frames[i + 1]
-                assembly_content, current_id = assembly_definition_writer(current_id, assembly_data[:-1],
-                                                                          primitive_data, assembly_frame_id,
-                                                                          component_frame_id)
-
-            else:
-                primitive_content, current_id, primitive_data = primitive.to_step(current_id)
-                step_content += primitive_content
-                assembly_frame_id = assembly_frames[0]
-                component_frame_id = assembly_frames[i + 1]
-                assembly_content, current_id = assembly_definition_writer(current_id, assembly_data[:-1],
-                                                                          primitive_data, assembly_frame_id,
-                                                                          component_frame_id)
-            step_content += primitive_content
-            step_content += assembly_content
-
-        return step_content, current_id, assembly_data[:-1]
-
-    def plot(self, ax=None, equal_aspect=True):
-        """
-        Matplotlib plot of model.
-
-        To use for debug.
-        """
-        if ax is None:
-            fig = plt.figure()
-            ax = fig.add_subplot(111, projection='3d', adjustable='box')
-        for primitive in self.primitives:
-            primitive.plot(ax)
-        if not equal_aspect:
-            # ax.set_aspect('equal')
-            ax.set_aspect('auto')
-        ax.margins(0.1)
-        return ax
-
-    def to_step_product(self, current_id):
-        """
-        Returns step product entities from volmdlr objects.
-        """
-        step_content = ''
-        product_content, shape_definition_repr_id = product_writer(current_id, self.name)
-        product_definition_id = shape_definition_repr_id - 2
-        step_content += product_content
-        shape_representation_id = shape_definition_repr_id + 1
-        current_id = shape_representation_id
-        assembly_position_content = ''
-        frame_ids = []
-        for frame in [self.frame] + self.positions:
-            frame_content, current_id = frame.to_step(current_id + 1)
-            assembly_position_content += frame_content
-            frame_ids.append(current_id)
-
-        geometric_context_content, geometric_representation_context_id = geometric_context_writer(current_id)
-
-        step_content += f"#{shape_representation_id} = SHAPE_REPRESENTATION('',({step_ids_to_str(frame_ids)})," \
-                        f"#{geometric_representation_context_id});\n"
-
-        step_content += assembly_position_content
-
-        step_content += geometric_context_content
-
-        return step_content, geometric_representation_context_id, \
-            [shape_representation_id, product_definition_id, frame_ids]
-
-
->>>>>>> 537080a3
 class Compound(dc.PhysicalObject):
     """
     A class that can be a collection of any volmdlr primitives.
