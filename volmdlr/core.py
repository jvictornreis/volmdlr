--- conflicted
+++ resolved
@@ -2338,15 +2338,10 @@
         list_shells = []
         def unpack_assembly(assembly):
             for prim in assembly.primitives:
-<<<<<<< HEAD
-                if prim.__class__.__name__ == 'Assembly':
-                    unpack_assembly(prim)
-                elif prim.__class__.__name__ in ('OpenShell3D', 'ClosedShell3D'):
-=======
                 if primitive.__class__.__name__ in ('Assembly', "Compound"):
                     unpack_assembly(prim)
                 elif primitive.__class__.__name__ in ('OpenShell3D', 'ClosedShell3D'):
->>>>>>> 717d765f
+
                     list_shells.append(prim)
 
         for primitive in self.primitives:
