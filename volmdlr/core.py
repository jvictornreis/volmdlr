--- conflicted
+++ resolved
@@ -236,7 +236,6 @@
     def __init__(self, name=''):
         self.name = name
     
-<<<<<<< HEAD
         dc.DessiaObject.__init__(self, name=name)
     
     def generated_toroidalface(self, arcgen) :
@@ -267,12 +266,7 @@
     def generated_planeface(self, contours3D) : 
         
         return PlaneFace3D(contours3D)
-=======
-    # def generated_planeface(self, contours2d, plane=None) : 
-    #     if plane is None :
-    #         raise ValueError('You must give a plane')
-    #     return PlaneFace3D(contours2d, plane)
->>>>>>> e16b39c4
+
     
 class CompositePrimitive2D(Primitive2D):
     """
@@ -1424,16 +1418,10 @@
         self.angle = 2*math.pi
         self.utd_geo_points = False
         
-<<<<<<< HEAD
         Contour2D.__init__(self, [self], name=name) # !!! this is dangerous
     
     def __hash__ (self):
         return int(round(1e6*(self.center.vector[0] + self.center.vector[1] + self.radius)))
-=======
-        self.points = self.tessellation_points()
-        
-        Contour2D.__init__(self, [self], name=name)# !!! this is dangerous
->>>>>>> e16b39c4
 
     def __eq__(self, other_circle):
         return math.isclose(self.center.vector[0], other_circle.center.vector[0], abs_tol=1e-06) \
