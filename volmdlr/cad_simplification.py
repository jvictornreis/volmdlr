--- conflicted
+++ resolved
@@ -3,10 +3,8 @@
 """
 from abc import ABC
 
-import numpy as np
 import pyfqmr
 from dessia_common.core import DessiaObject
-from typing import Tuple
 
 import volmdlr
 from volmdlr.cloud import PointCloud3D
@@ -81,16 +79,10 @@
 
             cloud2d = point_cloud3d.to_2d(volmdlr.O3D, u_vector, v_vector)
             polygon2d = cloud2d.to_polygon(convex=True)
-<<<<<<< HEAD
             contour2d = Contour2D(polygon2d.line_segments)
 
-            frame = volmdlr.Frame3D((center - 0.5 * length) * w_vector, u_vector, v_vector, w_vector)
+            frame = volmdlr.Frame3D(((center - 0.5 * length) * w_vector).to_point(), u_vector, v_vector, w_vector)
             dir_shell = ExtrudedProfile(frame, contour2d, [], length)
-=======
-            contour2d = wires.Contour2D(polygon2d.line_segments)
-            frame = volmdlr.Frame3D(((center - 0.5 * length) * w_vector).to_point(), u_vector, v_vector, w_vector)
-            dir_shell = primitives3d.ExtrudedProfile(frame, contour2d, [], length)
->>>>>>> 90290d31
             dir_shell.merge_faces()
 
             list_shells.append(dir_shell)
