--- conflicted
+++ resolved
@@ -81,16 +81,10 @@
 
             cloud2d = point_cloud3d.to_2d(volmdlr.O3D, u_vector, v_vector)
             polygon2d = cloud2d.to_polygon(convex=True)
-<<<<<<< HEAD
-            contour2d = wires.Contour2D(polygon2d.line_segments)
-            frame = volmdlr.Frame3D(((center - 0.5 * length) * w_vector).to_point(), u_vector, v_vector, w_vector)
-            dir_shell = primitives3d.ExtrudedProfile(frame, contour2d, [], length)
-=======
             contour2d = Contour2D(polygon2d.line_segments)
 
             frame = volmdlr.Frame3D((center - 0.5 * length) * w_vector, u_vector, v_vector, w_vector)
             dir_shell = ExtrudedProfile(frame, contour2d, [], length)
->>>>>>> 8b512386
             dir_shell.merge_faces()
 
             list_shells.append(dir_shell)
