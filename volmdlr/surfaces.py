--- conflicted
+++ resolved
@@ -6573,28 +6573,16 @@
         """
         Creates custom hash to the surface.
         """
-<<<<<<< HEAD
-        control_points = tuple(tuple(point) for point in self.ctrlpts)
+        control_points = self.control_points
         if self.weights is None:
-            return hash((control_points,
-                         self.degree_u, tuple(self.u_multiplicities), tuple(self.u_knots), self.nb_u,
-                         self.degree_v, tuple(self.v_multiplicities), tuple(self.v_knots), self.nb_v))
-        return hash((control_points,
-                     self.degree_u, tuple(self.u_multiplicities), tuple(self.u_knots), self.nb_u,
-                     self.degree_v, tuple(self.v_multiplicities), tuple(self.v_knots), self.nb_v, tuple(self.weights)))
-=======
-        control_points = self.control_points
-        weights = self.weights
-        if weights is None:
             return hash((tuple(control_points),
                         self.degree_u, tuple(self.u_multiplicities), tuple(self.u_knots), self.nb_u,
                         self.degree_v, tuple(self.v_multiplicities), tuple(self.v_knots), self.nb_v))
         else:
-            weights = tuple(weights)
+            weights = tuple(self.weights)
             return hash((tuple(control_points),
                         self.degree_u, tuple(self.u_multiplicities), tuple(self.u_knots), self.nb_u,
                         self.degree_v, tuple(self.v_multiplicities), tuple(self.v_knots), self.nb_v, weights))
->>>>>>> 592d8b83
 
     def __eq__(self, other):
         """
