--- conflicted
+++ resolved
@@ -4156,7 +4156,6 @@
         n = len(bspline_curve3d.control_points)
         points = [self.point3d_to_2d(point)
                   for point in bspline_curve3d.discretization_points(number_points=n)]
-<<<<<<< HEAD
         if self.x_periodicity:
             # if self.x_periodicity in points_x:
             # for i, x in enumerate(points_x[:-1]):
@@ -4180,11 +4179,7 @@
                 vec2 = points[-2] - points[-3]
                 if vec2.dot(vec1) < 0:
                     points[-1].x = self.x_periodicity
-        return [edges.BSplineCurve2D.from_points_interpolation(
-            points, bspline_curve3d.degree, bspline_curve3d.periodic)]
-=======
-        return [edges.BSplineCurve2D.from_points_interpolation(points, bspline_curve3d.degree).simplify]
->>>>>>> d9f07d54
+        return [edges.BSplineCurve2D.from_points_interpolation(points, bspline_curve3d.degree)]
 
     def frame_mapping(self, frame: volmdlr.Frame3D, side: str):
         """
@@ -5117,19 +5112,7 @@
                     if flag_line:
                         return [linesegment]
 
-<<<<<<< HEAD
-                return [edges.BSplineCurve2D.from_points_interpolation(
-                    points=points, degree=bspline_curve3d.degree, periodic=bspline_curve3d.periodic)]
-=======
-                # if self.x_periodicity:
-                #     points = self._repair_periodic_boundary_points(bspline_curve3d, points, 'x')
-                #
-                # if self.y_periodicity:
-                #     points = self._repair_periodic_boundary_points(bspline_curve3d, points, 'y')
-
                 return [edges.BSplineCurve2D.from_points_interpolation(points=points, degree=bspline_curve3d.degree)]
->>>>>>> d9f07d54
-
 
             if 1e-6 < lth <= 1e-5:
                 linesegments = [edges.LineSegment2D(
