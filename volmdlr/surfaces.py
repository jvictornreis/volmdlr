--- conflicted
+++ resolved
@@ -846,16 +846,10 @@
             previous_primitive = primitives2d[i - 1]
             delta = previous_primitive.end - primitives2d[i].start
             distance = delta.norm()
-<<<<<<< HEAD
             is_connected = math.isclose(distance, 0, abs_tol=1e-2)
             if not is_connected and \
                     math.isclose(primitives2d[i].length(), x_periodicity, abs_tol=1e-2) or \
                         math.isclose(primitives2d[i].length(), y_periodicity, abs_tol=1e-2):
-=======
-            is_connected = math.isclose(distance, 0, abs_tol=1e-3)
-            if not is_connected and \
-                    math.isclose(primitives2d[i].length(), x_periodicity, abs_tol=1e-2):
->>>>>>> be675c1f
                 delta_end = previous_primitive.end - primitives2d[i].end
                 delta_min_index, _ = min(enumerate([distance, delta_end.norm()]), key=lambda x: x[1])
                 if primitives2d[i].end.is_close(primitives2d[i - 1].end, tol=1e-2):
@@ -865,10 +859,7 @@
                 else:
                     new_primitive = primitives2d[i].reverse()
                     primitives2d[i] = new_primitive.translation(delta_end)
-<<<<<<< HEAD
-
-=======
->>>>>>> be675c1f
+
             elif not is_connected and \
                     primitives2d[i].end.is_close(primitives2d[i - 1].end, tol=1e-2):
                 primitives2d[i] = primitives2d[i].reverse()
