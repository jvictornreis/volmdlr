"""volmdlr module for 3D Surfaces."""
import math
import warnings
from itertools import chain
from typing import List, Union
import traceback

import matplotlib.pyplot as plt
import numpy as npy
import triangle as triangle_lib
from geomdl import NURBS, BSpline, utilities
from geomdl.construct import extract_curves
# from geomdl.fitting import approximate_surface, interpolate_surface
from geomdl.operations import split_surface_u, split_surface_v
from scipy.optimize import least_squares, minimize

from dessia_common.core import DessiaObject, PhysicalObject
from volmdlr.nurbs.core import evaluate_surface, derivatives_surface, point_inversion
from volmdlr.nurbs.fitting import approximate_surface, interpolate_surface
import volmdlr.core
from volmdlr import display, edges, grid, wires, curves
import volmdlr.geometry
import volmdlr.utils.parametric as vm_parametric
from volmdlr.core import EdgeStyle
from volmdlr.core import point_in_list
import volmdlr.nurbs.helpers as nurbs_helpers
from volmdlr.utils.parametric import array_range_search, repair_start_end_angle_periodicity, angle_discontinuity
import volmdlr.utils.intersections as vm_utils_intersections


def knots_vector_inv(knots_vector):
    """
    Compute knot-elements and multiplicities based on the global knot vector.

    """

    knots = sorted(set(knots_vector))
    multiplicities = [knots_vector.count(knot) for knot in knots]

    return knots, multiplicities


class Surface2D(PhysicalObject):
    """
    A surface bounded by an outer contour.

    """

    def __init__(self, outer_contour: wires.Contour2D,
                 inner_contours: List[wires.Contour2D],
                 name: str = 'name'):
        self.outer_contour = outer_contour
        self.inner_contours = inner_contours
        self._area = None

        PhysicalObject.__init__(self, name=name)

    def __hash__(self):
        return hash((self.outer_contour, tuple(self.inner_contours)))

    def _data_hash(self):
        return hash(self)

    def copy(self, deep=True, memo=None):
        """
        Copies the surface2d.

        """
        return self.__class__(outer_contour=self.outer_contour.copy(deep, memo),
                              inner_contours=[c.copy(deep, memo) for c in self.inner_contours],
                              name='copy_' + self.name)

    def area(self):
        """
        Computes the area of the surface.

        """
        if not self._area:
            self._area = self.outer_contour.area() - sum(contour.area() for contour in self.inner_contours)
        return self._area

    def second_moment_area(self, point: volmdlr.Point2D):
        """
        Computes the second moment area of the surface.

        """
        i_x, i_y, i_xy = self.outer_contour.second_moment_area(point)
        for contour in self.inner_contours:
            i_xc, i_yc, i_xyc = contour.second_moment_area(point)
            i_x -= i_xc
            i_y -= i_yc
            i_xy -= i_xyc
        return i_x, i_y, i_xy

    def center_of_mass(self):
        """
        Compute the center of mass of the 2D surface.

        :return: The center of mass of the surface.
        :rtype: :class:`volmdlr.Point2D`
        """
        center = self.outer_contour.area() * self.outer_contour.center_of_mass()
        for contour in self.inner_contours:
            center -= contour.area() * contour.center_of_mass()
        return center / self.area()

    def point_belongs(self, point2d: volmdlr.Point2D, include_edge_points: bool = True):
        """
        Check whether a point belongs to the 2D surface.

        :param point2d: The point to check.
        :type point2d: :class:`volmdlr.Point2D`
        :return: True if the point belongs to the surface, False otherwise.
        :rtype: bool
        """
        if not self.outer_contour.point_belongs(point2d, include_edge_points=include_edge_points):
            return False

        for inner_contour in self.inner_contours:
            if inner_contour.point_belongs(point2d, include_edge_points=False):
                return False
        return True

    def random_point_inside(self):
        """
        Generate a random point inside the 2D surface.

        Taking into account any inner contours (holes) it may have.

        :return: A random point inside the surface.
        :rtype: :class:`volmdlr.Point2D`
        """
        point_inside_outer_contour = None
        center_of_mass = self.center_of_mass()
        if self.point_belongs(center_of_mass, False):
            point_inside_outer_contour = center_of_mass
        if not point_inside_outer_contour:
            point_inside_outer_contour = self.outer_contour.random_point_inside()
        while True:
            inside_inner_contour = False
            for inner_contour in self.inner_contours:
                if inner_contour.point_belongs(point_inside_outer_contour):
                    inside_inner_contour = True
            if not inside_inner_contour and \
                    point_inside_outer_contour is not None:
                break
            point_inside_outer_contour = self.outer_contour.random_point_inside()

        return point_inside_outer_contour

    @staticmethod
    def triangulation_without_holes(vertices, segments, points_grid, tri_opt):
        """
        Triangulates a surface without holes.

        :param vertices: vertices of the surface.
        :param segments: segments defined as tuples of vertices.
        :param points_grid: to do.
        :param tri_opt: triangulation option: "p"
        :return:
        """
        vertices_grid = [(p.x, p.y) for p in points_grid]
        vertices.extend(vertices_grid)
        tri = {'vertices': npy.array(vertices).reshape((-1, 2)),
               'segments': npy.array(segments).reshape((-1, 2)),
               }
        triagulation = triangle_lib.triangulate(tri, tri_opt)
        triangles = triagulation['triangles'].tolist()
        number_points = triagulation['vertices'].shape[0]
        points = [display.Node2D(*triagulation['vertices'][i, :]) for i in range(number_points)]
        return display.DisplayMesh2D(points, triangles=triangles)

    def triangulation(self, number_points_x: int = 15, number_points_y: int = 15):
        """
        Triangulates the Surface2D using the Triangle library.

        :param number_points_x: Number of discretization points in x direction.
        :type number_points_x: int
        :param number_points_y: Number of discretization points in y direction.
        :type number_points_y: int
        :return: The triangulated surface as a display mesh.
        :rtype: :class:`volmdlr.display.DisplayMesh2D`
        """
        area = self.bounding_rectangle().area()
        tri_opt = "p"
        if math.isclose(area, 0., abs_tol=1e-8):
            return display.DisplayMesh2D([], triangles=[])

        triangulates_with_grid = number_points_x > 0 and number_points_y > 0
        discretize_line = number_points_x > 0 or number_points_y > 0
        if not triangulates_with_grid:
            tri_opt = "pq"

        discretize_line_direction = "xy"
        if number_points_y == 0 or number_points_x > 25 * number_points_y:
            discretize_line_direction = "x"
        elif number_points_y > 20 * number_points_x:
            discretize_line_direction = "y"
        outer_polygon = self.outer_contour.to_polygon(angle_resolution=15, discretize_line=discretize_line,
                                                      discretize_line_direction=discretize_line_direction)

        if not self.inner_contours and not triangulates_with_grid:
            return outer_polygon.triangulation()

        points_grid, x, y, grid_point_index = outer_polygon.grid_triangulation_points(number_points_x=number_points_x,
                                                                                      number_points_y=number_points_y)
        points = [display.Node2D(*point) for point in outer_polygon.points]
        vertices = [(point.x, point.y) for point in points]
        n = len(points)
        segments = [(i, i + 1) for i in range(n - 1)]
        segments.append((n - 1, 0))

        if not self.inner_contours:  # No holes
            return self.triangulation_without_holes(vertices, segments, points_grid, tri_opt)

        point_index = {p: i for i, p in enumerate(points)}
        holes = []
        for inner_contour in self.inner_contours:
            inner_polygon = inner_contour.to_polygon(angle_resolution=5, discretize_line=discretize_line,
                                                     discretize_line_direction=discretize_line_direction)
            inner_polygon_nodes = [display.Node2D.from_point(p) for p in inner_polygon.points]
            for point in inner_polygon_nodes:
                if point not in point_index:
                    points.append(point)
                    vertices.append((point.x, point.y))
                    point_index[point] = n
                    n += 1

            for point1, point2 in zip(inner_polygon_nodes[:-1],
                                      inner_polygon_nodes[1:]):
                segments.append((point_index[point1], point_index[point2]))
            segments.append((point_index[inner_polygon_nodes[-1]], point_index[inner_polygon_nodes[0]]))
            rpi = inner_polygon.barycenter()
            if not inner_polygon.point_belongs(rpi, include_edge_points=False):
                rpi = inner_polygon.random_point_inside(include_edge_points=False)
            holes.append([rpi.x, rpi.y])

            if triangulates_with_grid:
                # removes with a region search the grid points that are in the inner contour
                xmin, xmax, ymin, ymax = inner_polygon.bounding_rectangle.bounds()
                x_grid_range = array_range_search(x, xmin, xmax)
                y_grid_range = array_range_search(y, ymin, ymax)
                for i in x_grid_range:
                    for j in y_grid_range:
                        point = grid_point_index.get((i, j))
                        if not point:
                            continue
                        if inner_polygon.point_belongs(point):
                            points_grid.remove(point)
                            grid_point_index.pop((i, j))

        if triangulates_with_grid:
            vertices_grid = [(p.x, p.y) for p in points_grid]
            vertices.extend(vertices_grid)

        tri = {'vertices': npy.array(vertices).reshape((-1, 2)),
               'segments': npy.array(segments).reshape((-1, 2)),
               'holes': npy.array(holes).reshape((-1, 2))
               }
        triangulation = triangle_lib.triangulate(tri, tri_opt)
        triangles = triangulation['triangles'].tolist()
        number_points = triangulation['vertices'].shape[0]
        points = [display.Node2D(*triangulation['vertices'][i, :]) for i in range(number_points)]
        return display.DisplayMesh2D(points, triangles=triangles)

    def split_by_lines(self, lines):
        """
        Returns a list of cut surfaces given by the lines provided as argument.
        """
        cutted_surfaces = []
        iteration_surfaces = self.cut_by_line(lines[0])

        for line in lines[1:]:
            iteration_surfaces2 = []
            for surface in iteration_surfaces:
                line_cutted_surfaces = surface.cut_by_line(line)

                llcs = len(line_cutted_surfaces)

                if llcs == 1:
                    cutted_surfaces.append(line_cutted_surfaces[0])
                else:
                    iteration_surfaces2.extend(line_cutted_surfaces)

            iteration_surfaces = iteration_surfaces2[:]

        cutted_surfaces.extend(iteration_surfaces)
        return cutted_surfaces

    def split_regularly(self, n):
        """
        Split in n slices.
        """
        bounding_rectangle = self.outer_contour.bounding_rectangle
        lines = []
        for i in range(n - 1):
            xi = bounding_rectangle[0] + (i + 1) * (bounding_rectangle[1] - bounding_rectangle[0]) / n
            lines.append(curves.Line2D(volmdlr.Point2D(xi, 0),
                                       volmdlr.Point2D(xi, 1)))
        return self.split_by_lines(lines)

    def cut_by_line(self, line: curves.Line2D):
        """
        Returns a list of cut Surface2D by the given line.

        :param line: The line to cut the Surface2D with.
        :type line: :class:`curves.Line2D`
        :return: A list of 2D surfaces resulting from the cut.
        :rtype: List[:class:`volmdlr.faces.Surface2D`]
        """
        surfaces = []
        splitted_outer_contours = self.outer_contour.cut_by_line(line)
        splitted_inner_contours_table = []
        for inner_contour in self.inner_contours:
            splitted_inner_contours = inner_contour.cut_by_line(line)
            splitted_inner_contours_table.append(splitted_inner_contours)

        # First part of the external contour
        for outer_split in splitted_outer_contours:
            inner_contours = []
            for splitted_inner_contours in splitted_inner_contours_table:
                for inner_split in splitted_inner_contours:
                    inner_split.order_contour()
                    point = inner_split.random_point_inside()
                    if outer_split.point_belongs(point):
                        inner_contours.append(inner_split)

            if inner_contours:
                surface2d = self.from_contours(outer_split, inner_contours)
                surfaces.append(surface2d)
            else:
                surfaces.append(Surface2D(outer_split, []))
        return surfaces

    def line_crossings(self, line: curves.Line2D):
        """
        Find intersection points between a line and the 2D surface.

        :param line: The line to intersect with the shape.
        :type line: :class:`curves.Line2D`
        :return: A list of intersection points sorted by increasing abscissa
            along the line. Each intersection point is a tuple
            (point, primitive) where point is the intersection point and
            primitive is the intersected primitive.
        :rtype: List[Tuple[:class:`volmdlr.Point2D`,
            :class:`volmdlr.core.Primitive2D`]]

        """
        intersection_points = []
        for primitive in self.outer_contour.primitives:
            for point in primitive.line_crossings(line):
                if (point, primitive) not in intersection_points:
                    intersection_points.append((point, primitive))
        for inner_contour in self.inner_contours:
            for primitive in inner_contour.primitives:
                for point in primitive.line_crossings(line):
                    if (point, primitive) not in intersection_points:
                        intersection_points.append((point, primitive))
        return sorted(intersection_points, key=lambda ip: line.abscissa(ip[0]))

    def split_at_centers(self):
        """
        Split in n slices.

        # TODO: is this used ?
        """

        cutted_contours = []
        center_of_mass1 = self.inner_contours[0].center_of_mass()
        center_of_mass2 = self.inner_contours[1].center_of_mass()
        cut_line = curves.Line2D(center_of_mass1, center_of_mass2)

        iteration_contours2 = []

        surface_cut = self.cut_by_line(cut_line)

        iteration_contours2.extend(surface_cut)

        iteration_contours = iteration_contours2[:]
        cutted_contours.extend(iteration_contours)

        return cutted_contours

    def cut_by_line2(self, line):
        """
        Cuts a Surface2D with line (2).

        :param line: DESCRIPTION
        :type line: TYPE
        :raises NotImplementedError: DESCRIPTION
        :return: DESCRIPTION
        :rtype: TYPE

        """

        all_contours = []
        inner_1 = self.inner_contours[0]
        inner_2 = self.inner_contours[1]

        inner_intersections_1 = inner_1.line_intersections(line)
        inner_intersections_2 = inner_2.line_intersections(line)

        arc1, arc2 = inner_1.split(inner_intersections_1[1],
                                   inner_intersections_1[0])
        arc3, arc4 = inner_2.split(inner_intersections_2[1],
                                   inner_intersections_2[0])
        new_inner_1 = wires.Contour2D([arc1, arc2])
        new_inner_2 = wires.Contour2D([arc3, arc4])

        intersections = [(inner_intersections_1[0], arc1), (inner_intersections_1[1], arc2)]
        intersections += self.outer_contour.line_intersections(line)
        intersections.append((inner_intersections_2[0], arc3))
        intersections.append((inner_intersections_2[1], arc4))
        intersections += self.outer_contour.line_intersections(line)

        if not intersections:
            all_contours.extend([self])
        if len(intersections) < 4:
            return [self]
        if len(intersections) >= 4:
            if isinstance(intersections[0][0], volmdlr.Point2D) and \
                    isinstance(intersections[1][0], volmdlr.Point2D):
                ip1, ip2 = sorted(
                    [new_inner_1.primitives.index(intersections[0][1]),
                     new_inner_1.primitives.index(intersections[1][1])])
                ip5, ip6 = sorted(
                    [new_inner_2.primitives.index(intersections[4][1]),
                     new_inner_2.primitives.index(intersections[5][1])])
                ip3, ip4 = sorted(
                    [self.outer_contour.primitives.index(intersections[2][1]),
                     self.outer_contour.primitives.index(intersections[3][1])])

                # sp11, sp12 = intersections[2][1].split(intersections[2][0])
                # sp21, sp22 = intersections[3][1].split(intersections[3][0])
                sp33, sp34 = intersections[6][1].split(intersections[6][0])
                sp44, sp43 = intersections[7][1].split(intersections[7][0])

                primitives1 = [edges.LineSegment2D(intersections[6][0], intersections[1][0]),
                               new_inner_1.primitives[ip1],
                               edges.LineSegment2D(intersections[0][0], intersections[5][0]),
                               new_inner_2.primitives[ip5],
                               edges.LineSegment2D(intersections[4][0], intersections[7][0]),
                               sp44
                               ]
                primitives1.extend(self.outer_contour.primitives[ip3 + 1:ip4])
                primitives1.append(sp34)

                primitives2 = [edges.LineSegment2D(intersections[7][0], intersections[4][0]),
                               new_inner_2.primitives[ip6],
                               edges.LineSegment2D(intersections[5][0], intersections[0][0]),
                               new_inner_1.primitives[ip2],
                               edges.LineSegment2D(intersections[1][0], intersections[6][0]),
                               sp33
                               ]

                primitives2.extend(self.outer_contour.primitives[:ip3].reverse())
                primitives2.append(sp43)

                all_contours.extend([wires.Contour2D(primitives1),
                                     wires.Contour2D(primitives2)])

            else:
                raise NotImplementedError(
                    'Non convex contour not supported yet')

        return all_contours

    def bounding_rectangle(self):
        """
        Returns bounding rectangle.

        :return: Returns a python object with useful methods
        :rtype: :class:`volmdlr.core.BoundingRectangle
        """

        return self.outer_contour.bounding_rectangle

    @classmethod
    def from_contours(cls, outer_contour, inner_contours):
        """
        Create a Surface2D object from an outer contour and a list of inner contours.

        :param outer_contour: The outer contour that bounds the surface.
        :type outer_contour: wires.Contour2D
        :param inner_contours: The list of inner contours that define the holes of the surface.
        :type inner_contours : List[wires.Contour2D]
        :return: Surface2D defined by the given contours.
        """
        surface2d_inner_contours = []
        surface2d_outer_contour = outer_contour
        for inner_contour in inner_contours:
            if surface2d_outer_contour.shared_primitives_extremities(
                    inner_contour):
                # inner_contour will be merged with outer_contour
                merged_contours = surface2d_outer_contour.merge_with(
                    inner_contour)
                if len(merged_contours) >= 2:
                    raise NotImplementedError
                surface2d_outer_contour = merged_contours[0]
            else:
                # inner_contour will be added to the inner contours of the
                # Surface2D
                surface2d_inner_contours.append(inner_contour)
        return cls(surface2d_outer_contour, surface2d_inner_contours)

    def plot(self, ax=None, color='k', alpha=1, equal_aspect=False, **kwargs):
        """Plot surface 2d using Matplotlib."""

        if ax is None:
            _, ax = plt.subplots()
        self.outer_contour.plot(ax=ax, edge_style=EdgeStyle(color=color, alpha=alpha,
                                                            equal_aspect=equal_aspect))
        for inner_contour in self.inner_contours:
            inner_contour.plot(ax=ax, edge_style=EdgeStyle(color=color, alpha=alpha,
                                                           equal_aspect=equal_aspect))

        if equal_aspect:
            ax.set_aspect('equal')

        ax.margins(0.1)
        return ax

    def axial_symmetry(self, line):
        """
        Finds out the symmetric 2D surface according to a line.

        """

        outer_contour = self.outer_contour.axial_symmetry(line)
        inner_contours = []
        if self.inner_contours:
            inner_contours = [contour.axial_symmetry(line) for contour in self.inner_contours]

        return self.__class__(outer_contour=outer_contour,
                              inner_contours=inner_contours)

    def rotation(self, center, angle):
        """
        Surface2D rotation.

        :param center: rotation center.
        :param angle: angle rotation.
        :return: a new rotated Surface2D.
        """

        outer_contour = self.outer_contour.rotation(center, angle)
        if self.inner_contours:
            inner_contours = [contour.rotation(center, angle) for contour in self.inner_contours]
        else:
            inner_contours = []

        return self.__class__(outer_contour, inner_contours)

    def translation(self, offset: volmdlr.Vector2D):
        """
        Surface2D translation.

        :param offset: translation vector.
        :return: A new translated Surface2D.
        """
        outer_contour = self.outer_contour.translation(offset)
        inner_contours = [contour.translation(offset) for contour in self.inner_contours]
        return self.__class__(outer_contour, inner_contours)

    def frame_mapping(self, frame: volmdlr.Frame2D, side: str):
        """Frame mapping of a surface 2d."""
        outer_contour = self.outer_contour.frame_mapping(frame, side)
        inner_contours = [contour.frame_mapping(frame, side) for contour in self.inner_contours]
        return self.__class__(outer_contour, inner_contours)

    def geo_lines(self):  # , mesh_size_list=None):
        """
        Gets the lines that define a Surface2D in a .geo file.
        """

        i, i_p = None, None
        lines, line_surface, lines_tags = [], [], []
        point_account, line_account, line_loop_account = 0, 0, 1
        for outer_contour, contour in enumerate(list(chain(*[[self.outer_contour], self.inner_contours]))):
            if isinstance(contour, curves.Circle2D):
                points = [volmdlr.Point2D(contour.center.x - contour.radius, contour.center.y),
                          contour.center,
                          volmdlr.Point2D(contour.center.x + contour.radius, contour.center.y)]
                index = []
                for i, point in enumerate(points):
                    lines.append(point.get_geo_lines(tag=point_account + i + 1,
                                                     point_mesh_size=None))
                    index.append(point_account + i + 1)

                lines.append('Circle(' + str(line_account + 1) +
                             ') = {' + str(index[0]) + ', ' + str(index[1]) + ', ' + str(index[2]) + '};')
                lines.append('Circle(' + str(line_account + 2) +
                             ') = {' + str(index[2]) + ', ' + str(index[1]) + ', ' + str(index[0]) + '};')

                lines_tags.append(line_account + 1)
                lines_tags.append(line_account + 2)

                lines.append('Line Loop(' + str(outer_contour + 1) + ') = {' + str(lines_tags)[1:-1] + '};')
                line_surface.append(line_loop_account)

                point_account = point_account + 2 + 1
                line_account, line_loop_account = line_account + 1 + 1, line_loop_account + 1
                lines_tags = []

            elif isinstance(contour, (wires.Contour2D, wires.ClosedPolygon2D)):
                if not isinstance(contour, wires.ClosedPolygon2D):
                    contour = contour.to_polygon(1)
                for i, point in enumerate(contour.points):
                    lines.append(point.get_geo_lines(tag=point_account + i + 1,
                                                     point_mesh_size=None))

                for i_p, primitive in enumerate(contour.primitives):
                    if i_p != len(contour.primitives) - 1:
                        lines.append(primitive.get_geo_lines(tag=line_account + i_p + 1,
                                                             start_point_tag=point_account + i_p + 1,
                                                             end_point_tag=point_account + i_p + 2))
                    else:
                        lines.append(primitive.get_geo_lines(tag=line_account + i_p + 1,
                                                             start_point_tag=point_account + i_p + 1,
                                                             end_point_tag=point_account + 1))
                    lines_tags.append(line_account + i_p + 1)

                lines.append('Line Loop(' + str(outer_contour + 1) + ') = {' + str(lines_tags)[1:-1] + '};')
                line_surface.append(line_loop_account)
                point_account = point_account + i + 1
                line_account, line_loop_account = line_account + i_p + 1, line_loop_account + 1
                lines_tags = []

        lines.append('Plane Surface(' + str(1) + ') = {' + str(line_surface)[1:-1] + '};')

        return lines

    def mesh_lines(self,
                   factor: float,
                   curvature_mesh_size: int = None,
                   min_points: int = None,
                   initial_mesh_size: float = 5):
        """
        Gets the lines that define mesh parameters for a Surface2D, to be added to a .geo file.

        :param factor: A float, between 0 and 1, that describes the mesh quality
        (1 for coarse mesh - 0 for fine mesh)
        :type factor: float
        :param curvature_mesh_size: Activate the calculation of mesh element sizes based on curvature
        (with curvature_mesh_size elements per 2*Pi radians), defaults to 0
        :type curvature_mesh_size: int, optional
        :param min_points: Check if there are enough points on small edges (if it is not, we force to have min_points
        on that edge), defaults to None
        :type min_points: int, optional
        :param initial_mesh_size: If factor=1, it will be initial_mesh_size elements per dimension, defaults to 5
        :type initial_mesh_size: float, optional

        :return: A list of lines that describe mesh parameters
        :rtype: List[str]
        """

        lines = []
        if factor == 0:
            factor = 1e-3

        size = (math.sqrt(self.area()) / initial_mesh_size) * factor

        if min_points:
            lines.extend(self.get_mesh_lines_with_transfinite_curves(
                [[self.outer_contour], self.inner_contours], min_points, size))

        lines.append('Field[1] = MathEval;')
        lines.append('Field[1].F = "' + str(size) + '";')
        lines.append('Background Field = 1;')
        if curvature_mesh_size:
            lines.append('Mesh.MeshSizeFromCurvature = ' + str(curvature_mesh_size) + ';')

        return lines

    @staticmethod
    def get_mesh_lines_with_transfinite_curves(lists_contours, min_points, size):
        """Gets Surface 2d mesh lines with transfinite curves."""
        lines, primitives, primitives_length = [], [], []
        circle_class_ = getattr(wires, 'Circle' + lists_contours[0][0].__class__.__name__[-2:])
        for contour in list(chain(*lists_contours)):
            if isinstance(contour, circle_class_):
                primitives.append(contour)
                primitives.append(contour)
                primitives_length.append(contour.length() / 2)
                primitives_length.append(contour.length() / 2)
            else:
                for primitive in contour.primitives:
                    if (primitive not in primitives) and (primitive.reverse() not in primitives):
                        primitives.append(primitive)
                        primitives_length.append(primitive.length())

        for i, length in enumerate(primitives_length):
            if length < min_points * size:
                lines.append('Transfinite Curve {' + str(i) + '} = ' +
                             str(min_points) + ' Using Progression 1;')
        return lines

    def to_geo(self, file_name: str,
               factor: float, **kwargs):
        # curvature_mesh_size: int = None,
        # min_points: int = None,
        # initial_mesh_size: float = 5):
        """
        Gets the .geo file for the Surface2D.
        """

        for element in [('curvature_mesh_size', 0), ('min_points', None), ('initial_mesh_size', 5)]:
            if element[0] not in kwargs:
                kwargs[element[0]] = element[1]

        lines = self.geo_lines()
        lines.extend(self.mesh_lines(factor, kwargs['curvature_mesh_size'],
                                     kwargs['min_points'], kwargs['initial_mesh_size']))

        with open(file_name + '.geo', 'w', encoding="utf-8") as file:
            for line in lines:
                file.write(line)
                file.write('\n')
        file.close()

    def to_msh(self, file_name: str, mesh_dimension: int, mesh_order: int,
               factor: float, **kwargs):
        # curvature_mesh_size: int = 0,
        # min_points: int = None,
        # initial_mesh_size: float = 5):
        """
        Gets .msh file for the Surface2D generated by gmsh.

        :param file_name: The msh. file name
        :type file_name: str
        :param mesh_dimension: The mesh dimension (1: 1D-Edge, 2: 2D-Triangle, 3D-Tetrahedra)
        :type mesh_dimension: int
        :param factor: A float, between 0 and 1, that describes the mesh quality
        (1 for coarse mesh - 0 for fine mesh)
        :type factor: float
        :param curvature_mesh_size: Activate the calculation of mesh element sizes based on curvature
        (with curvature_mesh_size elements per 2*Pi radians), defaults to 0
        :type curvature_mesh_size: int, optional
        :param min_points: Check if there are enough points on small edges (if it is not, we force to have min_points
        on that edge), defaults to None
        :type min_points: int, optional
        :param initial_mesh_size: If factor=1, it will be initial_mesh_size elements per dimension, defaults to 5
        :type initial_mesh_size: float, optional

        :return: A txt file
        :rtype: .txt
        """

        for element in [('curvature_mesh_size', 0), ('min_points', None), ('initial_mesh_size', 5)]:
            if element[0] not in kwargs:
                kwargs[element[0]] = element[1]

        self.to_geo(file_name=file_name, mesh_dimension=mesh_dimension,
                    factor=factor, curvature_mesh_size=kwargs['curvature_mesh_size'],
                    min_points=kwargs['min_points'], initial_mesh_size=kwargs['initial_mesh_size'])

        volmdlr.core.VolumeModel.generate_msh_file(file_name, mesh_dimension, mesh_order)

        # gmsh.initialize()
        # gmsh.open(file_name + ".geo")

        # gmsh.model.geo.synchronize()
        # gmsh.model.mesh.generate(mesh_dimension)

        # gmsh.write(file_name + ".msh")

        # gmsh.finalize()


class Surface3D(DessiaObject):
    """
    Abstract class.

    """
    x_periodicity = None
    y_periodicity = None
    face_class = None

    def __init__(self, frame: volmdlr.Frame3D = None, name: str = ''):
        self.frame = frame
        DessiaObject.__init__(self, name=name)

    def plot(self, ax=None, edge_style: EdgeStyle = EdgeStyle(color='grey', alpha=0.5), **kwargs):
        """
        Abstract method.
        """
        raise NotImplementedError(f"plot method is not implemented for {self.__class__.__name__}")

    def point2d_to_3d(self, point2d):
        raise NotImplementedError(f'point2d_to_3d is abstract and should be implemented in {self.__class__.__name__}')

    def point3d_to_2d(self, point3d):
        """
        Abstract method. Convert a 3D point to a 2D parametric point.

        :param point3d: The 3D point to convert, represented by 3 coordinates (x, y, z).
        :type point3d: `volmdlr.Point3D`
        :return: NotImplementedError: If the method is not implemented in the subclass.
        """
        raise NotImplementedError(f'point3d_to_2d is abstract and should be implemented in {self.__class__.__name__}')

    def face_from_contours3d(self, contours3d: List[wires.Contour3D], name: str = ''):
        """Deprecated method, 'Use Face3D from_contours3d method'."""
        raise AttributeError('Use Face3D from_contours3d method')

    def repair_primitives_periodicity(self, primitives2d):
        """
        Repairs the continuity of the 2D contour while using contour3d_to_2d on periodic surfaces.

        :param primitives2d: The primitives in parametric surface domain.
        :type primitives2d: list
        :return: A list of primitives.
        :rtype: list
        """
        x_periodicity = self.x_periodicity
        y_periodicity = self.y_periodicity

        if x_periodicity or y_periodicity:
            if self.is_undefined_brep(primitives2d[0]):
                primitives2d[0] = self.fix_undefined_brep_with_neighbors(primitives2d[0], primitives2d[-1],
                                                                         primitives2d[1])
        if x_periodicity is None:
            x_periodicity = -1
        if y_periodicity is None:
            y_periodicity = -1
        i = 1
        while i < len(primitives2d):
            previous_primitive = primitives2d[i - 1]
            current_primitive = primitives2d[i]
            delta = previous_primitive.end - current_primitive.start
            distance = delta.norm()
            is_connected = math.isclose(distance, 0, abs_tol=1e-2)

            if not is_connected:
                if math.isclose(current_primitive.length(), x_periodicity, abs_tol=1e-2) or \
                        math.isclose(current_primitive.length(), y_periodicity, abs_tol=1e-2):
                    delta_end = previous_primitive.end - current_primitive.end
                    delta_min_index, _ = min(enumerate([distance, delta_end.norm()]), key=lambda x: x[1])
                    if self.is_undefined_brep(primitives2d[i]):
                        primitives2d[i] = self.fix_undefined_brep_with_neighbors(primitives2d[i], previous_primitive,
                                                                                 primitives2d[
                                                                                     (i + 1) % len(primitives2d)])
                        delta = previous_primitive.end - primitives2d[i].start
                        if not math.isclose(delta.norm(), 0, abs_tol=1e-3):
                            primitives2d.insert(i, edges.LineSegment2D(previous_primitive.end, primitives2d[i].start,
                                                                       name="construction"))
                            i += 1
                    elif self.is_singularity_point(self.point2d_to_3d(previous_primitive.end)) and \
                            self.is_singularity_point(self.point2d_to_3d(current_primitive.start)):
                        primitives2d.insert(i, edges.LineSegment2D(previous_primitive.end, current_primitive.start,
                                                                   name="construction"))
                        if i < len(primitives2d):
                            i += 1
                    elif current_primitive.end.is_close(previous_primitive.end, tol=1e-2):
                        primitives2d[i] = current_primitive.reverse()
                    elif delta_min_index == 0:
                        primitives2d[i] = current_primitive.translation(delta)
                    else:
                        new_primitive = current_primitive.reverse()
                        primitives2d[i] = new_primitive.translation(delta_end)

                elif current_primitive.end.is_close(previous_primitive.end, tol=1e-2):
                    primitives2d[i] = current_primitive.reverse()
                elif self.is_singularity_point(self.point2d_to_3d(previous_primitive.end)) and \
                        self.is_singularity_point(self.point2d_to_3d(current_primitive.start)):
                    primitives2d.insert(i, edges.LineSegment2D(previous_primitive.end, current_primitive.start,
                                                               name="construction"))
                    i += 1
                else:
                    primitives2d[i] = current_primitive.translation(delta)
            i += 1
        previous_primitive = primitives2d[-1]
        delta = previous_primitive.end - primitives2d[0].start
        distance = delta.norm()
        is_connected = math.isclose(distance, 0, abs_tol=1e-2)
        if not is_connected and self.is_singularity_point(self.point2d_to_3d(previous_primitive.end)) and \
                self.is_singularity_point(self.point2d_to_3d(primitives2d[0].start)):
            primitives2d.append(edges.LineSegment2D(previous_primitive.end, primitives2d[0].start,
                                                    name="construction"))

        return primitives2d

    def connect_contours(self, outer_contour, inner_contours):
        """
        Abstract method. Repair 2D contours of a face on the parametric domain.

        :param outer_contour: Outer contour 2D.
        :type inner_contours: wires.Contour2D
        :param inner_contours: List of 2D contours.
        :type inner_contours: list
        :return: NotImplementedError: If the method is not implemented in the subclass.
        """
        raise NotImplementedError(f'connect_contours is abstract and should be implemented in '
                                  f'{self.__class__.__name__}')

    def primitives3d_to_2d(self, primitives3d):
        """
        Helper function to perform conversion of 3D primitives into B-Rep primitives.

        :param primitives3d: List of 3D primitives from a 3D contour.
        :type primitives3d: List[edges.Edge]
        :return: A list of 2D primitives on parametric domain.
        :rtype: List[edges.Edge]
        """
        primitives2d = []
        for primitive3d in primitives3d:
            method_name = f'{primitive3d.__class__.__name__.lower()}_to_2d'
            if hasattr(self, method_name):
                primitives = getattr(self, method_name)(primitive3d)

                if primitives is None:
                    continue
                primitives2d.extend(primitives)
            else:
                raise AttributeError(f'Class {self.__class__.__name__} does not implement {method_name}')
        return primitives2d

    def contour3d_to_2d(self, contour3d):
        """
        Transforms a Contour3D into a Contour2D in the parametric domain of the surface.

        :param contour3d: The contour to be transformed.
        :type contour3d: :class:`wires.Contour3D`
        :return: A 2D contour object.
        :rtype: :class:`wires.Contour2D`
        """
        primitives2d = self.primitives3d_to_2d(contour3d.primitives)

        wire2d = wires.Wire2D(primitives2d)
        if self.x_periodicity and not self.is_singularity_point(self.point2d_to_3d(wire2d.primitives[0].start)) and \
                not self.is_singularity_point(self.point2d_to_3d(wire2d.primitives[-1].end)):
            delta_x = abs(wire2d.primitives[0].start.x - wire2d.primitives[-1].end.x)
            if math.isclose(delta_x, self.x_periodicity, rel_tol=0.01) and wire2d.is_ordered(1e-3):
                return wires.Contour2D(primitives2d)
        if self.y_periodicity and not self.is_singularity_point(self.point2d_to_3d(wire2d.primitives[0].start)) and \
                not self.is_singularity_point(self.point2d_to_3d(wire2d.primitives[-1].end)):
            delta_y = abs(wire2d.primitives[0].start.y - wire2d.primitives[-1].end.y)
            if math.isclose(delta_y, self.y_periodicity, rel_tol=0.01) and wire2d.is_ordered(1e-3):
                return wires.Contour2D(primitives2d)
        # Fix contour
        if self.x_periodicity or self.y_periodicity:
            primitives2d = self.repair_primitives_periodicity(primitives2d)
        return wires.Contour2D(primitives2d)

    def contour2d_to_3d(self, contour2d):
        """
        Transforms a Contour2D in the parametric domain of the surface into a Contour3D in Cartesian coordinate.

        :param contour2d: The contour to be transformed.
        :type contour2d: :class:`wires.Contour2D`
        :return: A 3D contour object.
        :rtype: :class:`wires.Contour3D`
        """
        primitives3d = []
        for primitive2d in contour2d.primitives:
            if primitive2d.name == "construction":
                continue
            method_name = f'{primitive2d.__class__.__name__.lower()}_to_3d'
            if hasattr(self, method_name):
                try:
                    primitives = getattr(self, method_name)(primitive2d)
                    if primitives is None:
                        continue
                    primitives3d.extend(primitives)
                except AttributeError:
                    print(traceback.format_exc())
                    print(f'Class {self.__class__.__name__} does not implement {method_name}'
                          f'with {primitive2d.__class__.__name__}')
            else:
                raise AttributeError(
                    f'Class {self.__class__.__name__} does not implement {method_name}')
        if not primitives3d:
            raise ValueError("no primitives to create contour")
        return wires.Contour3D(primitives3d)

    def linesegment3d_to_2d(self, linesegment3d):
        """
        A line segment on a surface will be in any case a line in 2D?.

        """
        return [edges.LineSegment2D(self.point3d_to_2d(linesegment3d.start),
                                    self.point3d_to_2d(linesegment3d.end))]

    def bsplinecurve3d_to_2d(self, bspline_curve3d):
        """
        Is this right?.
        """
        n = len(bspline_curve3d.control_points)
        points = [self.point3d_to_2d(p)
                  for p in bspline_curve3d.discretization_points(number_points=n)]
        return [edges.BSplineCurve2D.from_points_interpolation(points, bspline_curve3d.degree)]

    def bsplinecurve2d_to_3d(self, bspline_curve2d):
        """
        Is this right?.

        """
        n = len(bspline_curve2d.control_points)
        points = [self.point2d_to_3d(p)
                  for p in bspline_curve2d.discretization_points(number_points=n)]
        return [edges.BSplineCurve3D.from_points_interpolation(points, bspline_curve2d.degree)]

    def normal_from_point2d(self, point2d):

        raise NotImplementedError('NotImplemented')

    def normal_from_point3d(self, point3d):
        """
        Evaluates the normal vector of the bspline surface at this 3D point.
        """

        return (self.normal_from_point2d(self.point3d_to_2d(point3d)))[1]

    def geodesic_distance_from_points2d(self, point1_2d: volmdlr.Point2D,
                                        point2_2d: volmdlr.Point2D, number_points: int = 50):
        """
        Approximation of geodesic distance via line segments length sum in 3D.
        """
        # points = [point1_2d]
        current_point3d = self.point2d_to_3d(point1_2d)
        distance = 0.
        for i in range(number_points):
            next_point3d = self.point2d_to_3d(point1_2d + (i + 1) / number_points * (point2_2d - point1_2d))
            distance += next_point3d.point_distance(current_point3d)
            current_point3d = next_point3d
        return distance

    def geodesic_distance(self, point1_3d: volmdlr.Point3D, point2_3d: volmdlr.Point3D):
        """
        Approximation of geodesic distance between 2 3D points supposed to be on the surface.
        """
        point1_2d = self.point3d_to_2d(point1_3d)
        point2_2d = self.point3d_to_2d(point2_3d)
        return self.geodesic_distance_from_points2d(point1_2d, point2_2d)

    def point_projection(self, point3d):
        """
        Returns the projection of the point on the surface.

        :param point3d: Point to project.
        :type point3d: volmdlr.Point3D
        :return: A point on the surface
        :rtype: volmdlr.Point3D
        """
        return self.point2d_to_3d(self.point3d_to_2d(point3d))

    def point_distance(self, point3d: volmdlr.Point3D):
        """
        Calculates the minimal distance from a given point and the surface.

        :param point3d: point to verify distance.
        :type point3d: volmdlr.Point3D
        :return: point distance to the surface.
        :rtype: float
        """
        proj_point = self.point_projection(point3d)
        return proj_point.point_distance(point3d)

    def edge_intersections(self, edge):
        """
        Gets intersections between a Surface 3D, and an edge 3D.

        :param edge: any 3D edge.
        :return: list of points.
        """
        intersections = []
        method_name = f'{edge.__class__.__name__.lower()[:-2]}_intersections'
        if hasattr(self, method_name):
            intersections = getattr(self, method_name)(edge)
        return intersections

    def contour_intersections(self, contour3d: wires.Contour3D):
        outer_contour_intersections_with_plane = []
        for primitive in contour3d.primitives:
            primitive_plane_intersections = self.edge_intersections(primitive)
            for primitive_plane_intersection in primitive_plane_intersections:
                if not volmdlr.core.point_in_list(primitive_plane_intersection,
                                                  outer_contour_intersections_with_plane):
                    outer_contour_intersections_with_plane.append(primitive_plane_intersection)
        return outer_contour_intersections_with_plane

    def is_singularity_point(self, *args):
        """Verifies if point is on the surface singularity."""
        return False

    @staticmethod
    def is_undefined_brep(*args):
        """Verifies if the edge is contained within the periodicity boundary."""
        return False


class Plane3D(Surface3D):
    """
    Defines a plane 3d.

    :param frame: u and v of frame describe the plane, w is the normal
    """
    face_class = 'PlaneFace3D'

    def __init__(self, frame: volmdlr.Frame3D, name: str = ''):

        self.frame = frame
        self.name = name
        Surface3D.__init__(self, frame=frame, name=name)

    def __hash__(self):
        return hash(('plane 3d', self.frame))

    def __eq__(self, other_plane):
        if other_plane.__class__.__name__ != self.__class__.__name__:
            return False
        return self.frame == other_plane.frame

    @classmethod
    def from_step(cls, arguments, object_dict, **kwargs):
        """
        Converts a step primitive to a Plane3D.

        :param arguments: The arguments of the step primitive.
        :type arguments: list
        :param object_dict: The dictionary containing all the step primitives
            that have already been instantiated
        :type object_dict: dict
        :return: The corresponding Plane3D object.
        :rtype: :class:`volmdlr.faces.Plane3D`
        """
        frame = object_dict[arguments[1]]
        frame = frame.normalize()
        return cls(frame, arguments[0][1:-1])

    def to_step(self, current_id):
        """
        Converts the object to a STEP representation.

        :param current_id: The ID of the last written primitive.
        :type current_id: int
        :return: The STEP representation of the object and the last ID.
        :rtype: tuple[str, list[int]]
        """
        content, frame_id = self.frame.to_step(current_id)
        plane_id = frame_id + 1
        content += f"#{plane_id} = PLANE('{self.name}',#{frame_id});\n"
        return content, [plane_id]

    @classmethod
    def from_3_points(cls, *args, name: str = ''):
        """
        Point 1 is used as origin of the plane.
        """
        point1, point2, point3 = args
        vector1 = point2 - point1
        vector1 = vector1.to_vector()
        vector2 = point3 - point1
        vector2 = vector2.to_vector()
        vector1 = vector1.unit_vector()
        vector2 = vector2.unit_vector()
        normal = vector1.cross(vector2)
        normal = normal.unit_vector()
        frame = volmdlr.Frame3D(point1, vector1, normal.cross(vector1), normal)
        return cls(frame, name=name)

    @classmethod
    def from_normal(cls, point, normal, name: str = ''):
        """Creates a Plane 3D form a point and a normal vector."""
        v1 = normal.deterministic_unit_normal_vector()
        v2 = v1.cross(normal)
        return cls(volmdlr.Frame3D(point, v1, v2, normal), name=name)

    @classmethod
    def from_plane_vectors(cls, plane_origin: volmdlr.Point3D,
                           plane_x: volmdlr.Vector3D, plane_y: volmdlr.Vector3D, name: str = ''):
        """
        Initializes a 3D plane object with a given plane origin and plane x and y vectors.

        :param plane_origin: A volmdlr.Point3D representing the origin of the plane.
        :param plane_x: A volmdlr.Vector3D representing the x-axis of the plane.
        :param plane_y: A volmdlr.Vector3D representing the y-axis of the plane.
        :param name: object's name.
        :return: A Plane3D object initialized from the provided plane origin and plane x and y vectors.
        """
        normal = plane_x.cross(plane_y)
        return cls(volmdlr.Frame3D(plane_origin, plane_x, plane_y, normal), name=name)

    @classmethod
    def from_points(cls, points, name: str = ''):
        """
        Returns a 3D plane that goes through the 3 first points on the list.

        Why for more than 3 points we only do some check and never raise error?
        """
        if len(points) < 3:
            raise ValueError
        if len(points) == 3:
            return cls.from_3_points(points[0],
                                     points[1],
                                     points[2], name=name)
        points = [p.copy() for p in points]
        indexes_to_del = []
        for i, point in enumerate(points[1:]):
            if point.is_close(points[0]):
                indexes_to_del.append(i)
        for index in indexes_to_del[::-1]:
            del points[index + 1]

        origin = points[0]
        vector1 = points[1] - origin
        vector1 = vector1.unit_vector()
        vector2_min = points[2] - origin
        vector2_min = vector2_min.unit_vector()
        dot_min = abs(vector1.dot(vector2_min))
        for point in points[3:]:
            vector2 = point - origin
            vector2 = vector2.unit_vector()
            dot = abs(vector1.dot(vector2))
            if dot < dot_min:
                vector2_min = vector2
                dot_min = dot
        return cls.from_3_points(origin, vector1 + origin, vector2_min + origin, name=name)

    def angle_between_planes(self, plane2):
        """
        Get angle between 2 planes.

        :param plane2: the second plane.
        :return: the angle between the two planes.
        """
        angle = math.acos(self.frame.w.dot(plane2.frame.w))
        return angle

    def point_on_surface(self, point):
        """
        Return if the point belongs to the plane at a tolerance of 1e-6.

        """
        if math.isclose(self.frame.w.dot(point - self.frame.origin), 0,
                        abs_tol=1e-6):
            return True
        return False

    def point_distance(self, point3d):
        """
        Calculates the distance of a point to plane.

        :param point3d: point to verify distance.
        :return: a float, point distance to plane.
        """
        coefficient_a, coefficient_b, coefficient_c, coefficient_d = self.equation_coefficients()
        return abs(self.frame.w.dot(point3d) + coefficient_d) / math.sqrt(coefficient_a ** 2 +
                                                                          coefficient_b ** 2 + coefficient_c ** 2)

    def line_intersections(self, line):
        """
        Find the intersection with a line.

        :param line: Line to evaluate the intersection
        :type line: :class:`edges.Line`
        :return: ADD DESCRIPTION
        :rtype: List[volmdlr.Point3D]
        """
        return vm_utils_intersections.get_plane_line_intersections(self.frame, line)

    def linesegment_intersections(self, linesegment: edges.LineSegment3D, abs_tol: float = 1e-6) \
            -> List[volmdlr.Point3D]:
        """
        Gets the intersections of a plane a line segment 3d.

        :param linesegment: other line segment.
        :param abs_tol: tolerance allowed.
        :return: a list with the intersecting point.
        """
        return vm_utils_intersections.get_plane_linesegment_intersections(self.frame, linesegment, abs_tol)

    def fullarc_intersections(self, fullarc: edges.FullArc3D):
        """
        Calculates the intersections between a Plane 3D and a FullArc 3D.

        :param fullarc: full arc to verify intersections.
        :return: list of intersections: List[volmdlr.Point3D].
        """
        fullarc_plane = Plane3D(fullarc.circle.frame)
        plane_intersections = self.plane_intersection(fullarc_plane)
        if not plane_intersections:
            return []
        fullarc2d = fullarc.to_2d(fullarc.circle.center, fullarc_plane.frame.u, fullarc_plane.frame.v)
        line2d = plane_intersections[0].to_2d(fullarc.circle.center, fullarc_plane.frame.u, fullarc_plane.frame.v)
        fullarc2d_inters_line2d = fullarc2d.line_intersections(line2d)
        intersections = []
        for inter in fullarc2d_inters_line2d:
            intersections.append(inter.to_3d(fullarc.circle.center, fullarc_plane.frame.u, fullarc_plane.frame.v))
        return intersections

    def arc_intersections(self, arc):
        """
        Calculates the intersections between a Plane 3D and an Arc 3D.

        :param arc: arc to verify intersections.
        :return: list of intersections: List[volmdlr.Point3D].
        """
        return self.fullarc_intersections(arc)

    def bsplinecurve_intersections(self, bspline_curve):
        """
        Calculates the intersections between a Plane 3D and a Bspline Curve 3D.

        :param bspline_curve: bspline_curve to verify intersections.
        :return: list of intersections: List[volmdlr.Point3D].
        """
        return vm_utils_intersections.get_bsplinecurve_intersections(self, bspline_curve)

    def equation_coefficients(self):
        """
        Returns the a,b,c,d coefficient from equation ax+by+cz+d = 0.

        """
        a, b, c = self.frame.w
        d = -self.frame.origin.dot(self.frame.w)
        return round(a, 12), round(b, 12), round(c, 12), round(d, 12)

    def plane_intersection(self, other_plane):
        """
        Computes intersection points between two Planes 3D.

        """
        if self.is_parallel(other_plane):
            return []
        line_direction = self.frame.w.cross(other_plane.frame.w)

        if line_direction.norm() < 1e-6:
            return None

        a1, b1, c1, d1 = self.equation_coefficients()
        a2, b2, c2, d2 = other_plane.equation_coefficients()
        if not math.isclose(a1 * b2 - a2 * b1, 0.0, abs_tol=1e-10):
            x0 = (b1 * d2 - b2 * d1) / (a1 * b2 - a2 * b1)
            y0 = (a2 * d1 - a1 * d2) / (a1 * b2 - a2 * b1)
            point1 = volmdlr.Point3D(x0, y0, 0)
        elif a2 * c1 != a1 * c2:
            x0 = (c2 * d1 - c1 * d2) / (a2 * c1 - a1 * c2)
            z0 = (a1 * d2 - a2 * d1) / (a2 * c1 - a1 * c2)
            point1 = volmdlr.Point3D(x0, 0, z0)
        elif c1 * b2 != b1 * c2:
            y0 = (- c2 * d1 + c1 * d2) / (b1 * c2 - c1 * b2)
            z0 = (- b1 * d2 + b2 * d1) / (b1 * c2 - c1 * b2)
            point1 = volmdlr.Point3D(0, y0, z0)
        else:
            raise NotImplementedError
        return [curves.Line3D(point1, point1 + line_direction)]

    def is_coincident(self, plane2):
        """
        Verifies if two planes are parallel and coincident.

        """
        if not isinstance(self, plane2.__class__):
            return False
        if self.is_parallel(plane2):
            if plane2.point_on_surface(self.frame.origin):
                return True
        return False

    def is_parallel(self, plane2):
        """
        Verifies if two planes are parallel.

        """
        if self.frame.w.is_colinear_to(plane2.frame.w):
            return True
        return False

    @classmethod
    def plane_betweeen_two_planes(cls, plane1, plane2, name: str = ''):
        """
        Calculates a plane between two other planes.

        :param plane1: plane1.
        :param plane2: plane2.
        :param name: object's name.
        :return: resulting plane.
        """
        plane1_plane2_intersection = plane1.plane_intersection(plane2)[0]
        u = plane1_plane2_intersection.unit_direction_vector()
        v = plane1.frame.w + plane2.frame.w
        v = v.unit_vector()
        w = u.cross(v)
        point = (plane1.frame.origin + plane2.frame.origin) / 2
        return cls(volmdlr.Frame3D(point, u, w, v), name=name)

    def rotation(self, center: volmdlr.Point3D, axis: volmdlr.Vector3D, angle: float):
        """
        Plane3D rotation.

        :param center: rotation center
        :param axis: rotation axis
        :param angle: angle rotation
        :return: a new rotated Plane3D
        """
        new_frame = self.frame.rotation(center=center, axis=axis, angle=angle)
        return Plane3D(new_frame)

    def translation(self, offset: volmdlr.Vector3D):
        """
        Plane3D translation.

        :param offset: translation vector
        :return: A new translated Plane3D
        """
        new_frame = self.frame.translation(offset)
        return Plane3D(new_frame)

    def frame_mapping(self, frame: volmdlr.Frame3D, side: str):
        """
        Changes frame_mapping and return a new Frame3D.

        :param frame: Frame of reference
        :type frame: `volmdlr.Frame3D`
        :param side: 'old' or 'new'
        """
        new_frame = self.frame.frame_mapping(frame, side)
        return Plane3D(new_frame, self.name)

    def copy(self, deep=True, memo=None):
        """Creates a copy of the plane."""
        new_frame = self.frame.copy(deep, memo)
        return Plane3D(new_frame, self.name)

    def plot(self, ax=None, edge_style: EdgeStyle = EdgeStyle(color='grey'), length: float = 1., **kwargs):
        """
        Plot the cylindrical surface in the local frame normal direction.

        :param ax: Matplotlib Axes3D object to plot on. If None, create a new figure.
        :type ax: Axes3D or None
        :param edge_style: edge styles.
        :type edge_style: EdgeStyle.
        :param length: plotted length
        :type length: float
        :return: Matplotlib Axes3D object containing the plotted wire-frame.
        :rtype: Axes3D
        """
        grid_size = 10

        if ax is None:
            fig = plt.figure()
            ax = fig.add_subplot(111, projection='3d')
            ax.set_aspect('auto')

        self.frame.plot(ax=ax, color=edge_style.color, ratio=length)
        for i in range(grid_size):
            for v1, v2 in [(self.frame.u, self.frame.v), (self.frame.v, self.frame.u)]:
                start = self.frame.origin - 0.5 * length * v1 + (-0.5 + i / (grid_size - 1)) * length * v2
                end = self.frame.origin + 0.5 * length * v1 + (-0.5 + i / (grid_size - 1)) * length * v2
                edges.LineSegment3D(start, end).plot(ax=ax, edge_style=edge_style)
        return ax

    def point2d_to_3d(self, point2d):
        """
        Converts a 2D parametric point into a 3D point on the surface.
        """
        return point2d.to_3d(self.frame.origin, self.frame.u, self.frame.v)

    def point3d_to_2d(self, point3d):
        """
        Converts a 3D point into a 2D parametric point.
        """
        return point3d.to_2d(self.frame.origin, self.frame.u, self.frame.v)

    def contour2d_to_3d(self, contour2d):
        """
        Converts a contour 2D on parametric surface into a 3D contour.
        """
        return contour2d.to_3d(self.frame.origin, self.frame.u, self.frame.v)

    def contour3d_to_2d(self, contour3d):
        """
        Converts a contour 3D into a 2D parametric contour.
        """
        return contour3d.to_2d(self.frame.origin, self.frame.u, self.frame.v)

    def bsplinecurve3d_to_2d(self, bspline_curve3d):
        """
        Converts a 3D B-Spline in spatial domain into a 2D B-Spline in parametric domain.

        :param bspline_curve3d: The B-Spline curve to perform the transformation.
        :type bspline_curve3d: edges.BSplineCurve3D
        :return: A 2D B-Spline.
        :rtype: edges.BSplineCurve2D
        """
        control_points = [self.point3d_to_2d(p)
                          for p in bspline_curve3d.control_points]
        return [edges.BSplineCurve2D(
            bspline_curve3d.degree,
            control_points=control_points,
            knot_multiplicities=bspline_curve3d.knot_multiplicities,
            knots=bspline_curve3d.knots,
            weights=bspline_curve3d.weights)]

    def bsplinecurve2d_to_3d(self, bspline_curve2d):
        """
        Converts a 2D B-Spline in parametric domain into a 3D B-Spline in spatial domain.

        :param bspline_curve2d: The B-Spline curve to perform the transformation.
        :type bspline_curve2d: edges.BSplineCurve2D
        :return: A 3D B-Spline.
        :rtype: edges.BSplineCurve3D
        """
        control_points = [self.point2d_to_3d(point)
                          for point in bspline_curve2d.control_points]
        return [edges.BSplineCurve3D(
            bspline_curve2d.degree,
            control_points=control_points,
            knot_multiplicities=bspline_curve2d.knot_multiplicities,
            knots=bspline_curve2d.knots,
            weights=bspline_curve2d.weights)]

    def rectangular_cut(self, x1: float, x2: float,
                        y1: float, y2: float, name: str = ''):
        """Deprecated method, Use PlaneFace3D from_surface_rectangular_cut method."""

        raise AttributeError('Use PlaneFace3D from_surface_rectangular_cut method')


PLANE3D_OXY = Plane3D(volmdlr.OXYZ)
PLANE3D_OYZ = Plane3D(volmdlr.OYZX)
PLANE3D_OZX = Plane3D(volmdlr.OZXY)
PLANE3D_OXZ = Plane3D(volmdlr.Frame3D(volmdlr.O3D, volmdlr.X3D, volmdlr.Z3D, volmdlr.Y3D))


class PeriodicalSurface(Surface3D):
    """
    Abstract class for surfaces with two-pi periodicity that creates some problems.
    """

    def point2d_to_3d(self, point2d):
        """
        Abstract method.
        """
        raise NotImplementedError(f'point2d_to_3d is abstract and should be implemented in {self.__class__.__name__}')

    def point3d_to_2d(self, point3d):
        """
        Abstract method. Convert a 3D point to a 2D parametric point.

        :param point3d: The 3D point to convert, represented by 3 coordinates (x, y, z).
        :type point3d: `volmdlr.Point3D`
        :return: NotImplementedError: If the method is not implemented in the subclass.
        """
        raise NotImplementedError(f'point3d_to_2d is abstract and should be implemented in {self.__class__.__name__}')

    def _align_contours(self, inner_contour, theta_contours, z_outer_contour, z_inner_contour):
        """
        Helper function to align contours' BREP on periodical surfaces that need to be connected.
        """
        outer_contour_theta, inner_contour_theta = theta_contours
        overlapping_theta, outer_contour_side, inner_contour_side, side = self._get_overlapping_theta(
            outer_contour_theta,
            inner_contour_theta)
        line = curves.Line2D(volmdlr.Point2D(overlapping_theta, z_outer_contour),
                             volmdlr.Point2D(overlapping_theta, z_inner_contour))
        cutted_contours = inner_contour.split_by_line(line)
        number_contours = len(cutted_contours)
        if number_contours == 2:
            contour1, contour2 = cutted_contours
            increasing_theta = inner_contour_theta[0] < inner_contour_theta[1]
            # side = 0 --> left  side = 1 --> right
            if (not side and increasing_theta) or (
                    side and not increasing_theta):
                theta_offset = outer_contour_theta[outer_contour_side] - contour2.primitives[0].start.x
                translation_vector = volmdlr.Vector2D(theta_offset, 0)
                contour2_positionned = contour2.translation(offset=translation_vector)
                theta_offset = contour2_positionned.primitives[-1].end.x - contour1.primitives[0].start.x
                translation_vector = volmdlr.Vector2D(theta_offset, 0)
                contour1_positionned = contour1.translation(offset=translation_vector)
                primitives2d = contour2_positionned.primitives
                primitives2d.extend(contour1_positionned.primitives)
                old_innner_contour_positioned = wires.Wire2D(primitives2d)
            else:
                theta_offset = outer_contour_theta[outer_contour_side] - contour1.primitives[-1].end.x
                translation_vector = volmdlr.Vector2D(theta_offset, 0)
                contour1_positionned = contour1.translation(offset=translation_vector)
                theta_offset = contour1_positionned.primitives[0].start.x - contour2.primitives[-1].end.x
                translation_vector = volmdlr.Vector2D(theta_offset, 0)
                contour2_positionned = contour2.translation(offset=translation_vector)
                primitives2d = contour1_positionned.primitives
                primitives2d.extend(contour2_positionned.primitives)
                old_innner_contour_positioned = wires.Wire2D(primitives2d)
            old_innner_contour_positioned = old_innner_contour_positioned.order_wire(tol=1e-4)
        elif number_contours == 1:
            contour = cutted_contours[0]
            theta_offset = outer_contour_theta[outer_contour_side] - inner_contour_theta[inner_contour_side]
            translation_vector = volmdlr.Vector2D(theta_offset, 0)
            old_innner_contour_positioned = contour.translation(offset=translation_vector)

        else:
            raise NotImplementedError

        return old_innner_contour_positioned

    @staticmethod
    def _get_closing_points(old_outer_contour_positioned, old_innner_contour_positioned):
        """
        Helper function to get points to connect contours with line segments.
        """
        point1 = old_outer_contour_positioned.primitives[0].start
        point2 = old_outer_contour_positioned.primitives[-1].end
        point3 = old_innner_contour_positioned.primitives[0].start
        point4 = old_innner_contour_positioned.primitives[-1].end

        outer_contour_direction = point1.x < point2.x
        inner_contour_direction = point3.x < point4.x
        if outer_contour_direction == inner_contour_direction:
            old_innner_contour_positioned = old_innner_contour_positioned.invert()
            point3 = old_innner_contour_positioned.primitives[0].start
            point4 = old_innner_contour_positioned.primitives[-1].end
        if not math.isclose(point2.x, point3.x, abs_tol=1e-4) or \
                not math.isclose(point4.x, point1.x, abs_tol=1e-4):
            ideal_x = []
            delta = math.inf
            found = False
            for x1 in [point2.x, point3.x]:
                for x2 in [point4.x, point1.x]:
                    delta_x = abs(abs(x1 - x2) - volmdlr.TWO_PI)
                    if delta_x == 0.0:
                        ideal_x = [x1, x2]
                        found = True
                        break
                    if delta_x < delta:
                        delta = delta_x
                        ideal_x = [x1, x2]
                if found:
                    break
            x1, x2 = ideal_x
            point2.x = x1
            point3.x = x1
            point4.x = x2
            point1.x = x2

        return point1, point2, point3, point4

    def connect_contours(self, outer_contour, inner_contours):
        """
        Repair contours on parametric domain.

        :param outer_contour: Outer contour 2D.
        :type inner_contours: wires.Contour2D
        :param inner_contours: List of 2D contours.
        :type inner_contours: list
        """
        new_inner_contours = []
        point1 = outer_contour.primitives[0].start
        point2 = outer_contour.primitives[-1].end

        theta1, z1 = point1
        theta2, _ = point2

        new_outer_contour = outer_contour
        for inner_contour in inner_contours:
            theta3, z3 = inner_contour.primitives[0].start
            theta4, _ = inner_contour.primitives[-1].end

            if not inner_contour.is_ordered():
                # Contours are aligned
                if (math.isclose(theta1, theta3, abs_tol=1e-3) and math.isclose(theta2, theta4, abs_tol=1e-3)) \
                        or (math.isclose(theta1, theta4, abs_tol=1e-3) and math.isclose(theta2, theta3, abs_tol=1e-3)):
                    old_innner_contour_positioned = inner_contour

                else:
                    old_innner_contour_positioned = self._align_contours(inner_contour, [[theta1, theta2],
                                                                                         [theta3, theta4]], z1, z3)
                point1, point2, point3, point4 = self._get_closing_points(outer_contour,
                                                                          old_innner_contour_positioned)
                closing_linesegment1 = edges.LineSegment2D(point2, point3)
                closing_linesegment2 = edges.LineSegment2D(point4, point1)
                new_outer_contour_primitives = outer_contour.primitives + [closing_linesegment1] + \
                    old_innner_contour_positioned.primitives + [closing_linesegment2]
                new_outer_contour = wires.Contour2D(primitives=new_outer_contour_primitives)
                new_outer_contour.order_contour(tol=1e-4)
            else:
                new_inner_contours.append(inner_contour)
        return new_outer_contour, new_inner_contours

    @staticmethod
    def _get_overlapping_theta(outer_contour_startend_theta, inner_contour_startend_theta):
        """
        Find overlapping theta domain between two contours on periodical Surfaces.
        """
        oc_xmin_index, outer_contour_xmin = min(enumerate(outer_contour_startend_theta), key=lambda x: x[1])
        oc_xmax_index, outer_contour_xman = max(enumerate(outer_contour_startend_theta), key=lambda x: x[1])
        ic_xmin_index, inner_contour_xmin = min(enumerate(inner_contour_startend_theta), key=lambda x: x[1])
        ic_xmax_index, inner_contour_xmax = max(enumerate(inner_contour_startend_theta), key=lambda x: x[1])

        # check if tetha3 or theta4 is in [theta1, theta2] interval
        overlap = outer_contour_xmin <= inner_contour_xmax and outer_contour_xman >= inner_contour_xmin

        if overlap:
            if inner_contour_xmin < outer_contour_xmin:
                overlapping_theta = outer_contour_startend_theta[oc_xmin_index]
                side = 0
                return overlapping_theta, oc_xmin_index, ic_xmin_index, side
            overlapping_theta = outer_contour_startend_theta[oc_xmax_index]
            side = 1
            return overlapping_theta, oc_xmax_index, ic_xmax_index, side

        # if not direct intersection -> find intersection at periodicity
        if inner_contour_xmin < outer_contour_xmin:
            overlapping_theta = outer_contour_startend_theta[oc_xmin_index] - 2 * math.pi
            side = 0
            return overlapping_theta, oc_xmin_index, ic_xmin_index, side
        overlapping_theta = outer_contour_startend_theta[oc_xmax_index] + 2 * math.pi
        side = 1
        return overlapping_theta, oc_xmax_index, ic_xmax_index, side

    def _reference_points(self, edge):
        """
        Helper function to return points of reference on the edge to fix some parametric periodical discontinuities.
        """
        length = edge.length()
        point_after_start = self.point3d_to_2d(edge.point_at_abscissa(0.01 * length))
        point_before_end = self.point3d_to_2d(edge.point_at_abscissa(0.98 * length))
        theta3, _ = point_after_start
        theta4, _ = point_before_end
        if abs(theta3) == math.pi or abs(theta3) == 0.5 * math.pi:
            point_after_start = self.point3d_to_2d(edge.point_at_abscissa(0.02 * length))
        if abs(theta4) == math.pi or abs(theta4) == 0.5 * math.pi:
            point_before_end = self.point3d_to_2d(edge.point_at_abscissa(0.97 * length))
        return point_after_start, point_before_end

    def _verify_start_end_angles(self, edge, theta1, theta2):
        """
        Verify if there is some incoherence with start and end angles. If so, return fixed angles.
        """
        length = edge.length()
        theta3, _ = self.point3d_to_2d(edge.point_at_abscissa(0.001 * length))
        # make sure that the reference angle is not undefined
        if abs(theta3) == math.pi or abs(theta3) == 0.5 * math.pi:
            theta3, _ = self.point3d_to_2d(edge.point_at_abscissa(0.002 * length))

        # Verify if theta1 or theta2 point should be -pi because atan2() -> ]-pi, pi]
        # And also atan2 discontinuity in 0.5 * math.pi
        if math.isclose(abs(theta1), math.pi, abs_tol=1e-4) or abs(theta1) == 0.5 * math.pi:
            theta1 = repair_start_end_angle_periodicity(theta1, theta3)
        if abs(theta2) == math.pi or abs(theta2) == 0.5 * math.pi:
            theta4, _ = self.point3d_to_2d(edge.point_at_abscissa(0.98 * length))
            # make sure that the reference angle is not undefined
            if math.isclose(abs(theta2), math.pi, abs_tol=1e-4) or abs(theta4) == 0.5 * math.pi:
                theta4, _ = self.point3d_to_2d(edge.point_at_abscissa(0.97 * length))
            theta2 = repair_start_end_angle_periodicity(theta2, theta4)

        return theta1, theta2

    def _helper_fix_angle_discontinuity(self, points, index_angle_discontinuity, i):
        sign = round(points[index_angle_discontinuity - 1][i] / abs(points[index_angle_discontinuity - 1][i]), 2)
        if i == 0:
            points = [p + volmdlr.Point2D(sign * volmdlr.TWO_PI, 0) if i >= index_angle_discontinuity else p
                      for i, p in enumerate(points)]
        else:
            points = [p + volmdlr.Point2D(0, sign * volmdlr.TWO_PI) if i >= index_angle_discontinuity else p
                      for i, p in enumerate(points)]
        return points

    def _fix_angle_discontinuity_on_discretization_points(self, points, indexes_angle_discontinuity, direction):
        i = 0 if direction == "x" else 1
        if len(indexes_angle_discontinuity) == 1:
            index_angle_discontinuity = indexes_angle_discontinuity[0]
            points = self._helper_fix_angle_discontinuity(points, index_angle_discontinuity, i)
        else:
            for j, index_angle_discontinuity in enumerate(indexes_angle_discontinuity[:-1]):
                next_angle_discontinuity_index = indexes_angle_discontinuity[j + 1]
                temp_points = points[:next_angle_discontinuity_index]
                temp_points = self._helper_fix_angle_discontinuity(temp_points, index_angle_discontinuity, i)
                points = temp_points + points[next_angle_discontinuity_index:]
        return points

    def _helper_arc3d_to_2d_periodicity_verifications(self, arc3d, start):
        """
        Verifies if arc 3D contains discontinuity and undefined start/end points on parametric domain.
        """
        point_theta_discontinuity = self.point2d_to_3d(volmdlr.Point2D(math.pi, start.y))
        discontinuity = arc3d.point_belongs(point_theta_discontinuity) and not \
            arc3d.is_point_edge_extremity(point_theta_discontinuity)

        undefined_start_theta = arc3d.start.is_close(point_theta_discontinuity)
        undefined_end_theta = arc3d.end.is_close(point_theta_discontinuity)
        return discontinuity, undefined_start_theta, undefined_end_theta

    def linesegment3d_to_2d(self, linesegment3d):
        """
        Converts the primitive from 3D spatial coordinates to its equivalent 2D primitive in the parametric space.

        For cylindrical or conical surfaces, a line segment in 3D space is typically projected onto
        the 2D parametric space as a vertical line segment. This is because a 3D line that lies on a
        cylindrical or conical surface corresponds to a generatrix of the surface, and it extends along
        the height of the surface without bending or deviating in the other directions.
        Therefore, the BREP of a line segment on cylindrical or conical surface is a vertical line segment.
        """
        start = self.point3d_to_2d(linesegment3d.start)
        end = self.point3d_to_2d(linesegment3d.end)
        _, _, z1 = self.frame.global_to_local_coordinates(linesegment3d.start)
        _, _, z2 = self.frame.global_to_local_coordinates(linesegment3d.end)
        if math.isclose(z1, z2, rel_tol=0.005):
            # special case when there is a small line segment that should be a small arc of circle instead
            return [edges.LineSegment2D(start, end)]
        if start.x != end.x:
            end = volmdlr.Point2D(start.x, end.y)
        if not start.is_close(end):
            return [edges.LineSegment2D(start, end, name="parametric.linesegment")]
        return None

    def arc3d_to_2d(self, arc3d):
        """
        Converts the primitive from 3D spatial coordinates to its equivalent 2D primitive in the parametric space.

        The BREP of an arc of circle on a cylindrical or a conical surface is a horizontal line segment.
        """
        start = self.point3d_to_2d(arc3d.start)
        end = self.point3d_to_2d(arc3d.end)
        point_after_start, point_before_end = self._reference_points(arc3d)
        discontinuity, undefined_start_theta, undefined_end_theta = self._helper_arc3d_to_2d_periodicity_verifications(
            arc3d, start)
        start, end = vm_parametric.arc3d_to_cylindrical_coordinates_verification(
            [start, end], [undefined_start_theta, undefined_end_theta],
            [point_after_start.x, point_before_end.x], discontinuity)
        return [edges.LineSegment2D(start, end, name="parametric.arc")]

    def fullarc3d_to_2d(self, fullarc3d):
        """
        Converts the primitive from 3D spatial coordinates to its equivalent 2D primitive in the parametric space.

        The BREP of a circle on a cylindrical or a conical surface is a horizontal line segment with length of two pi.
        """
        start = self.point3d_to_2d(fullarc3d.start)
        end = self.point3d_to_2d(fullarc3d.end)

        if self.frame.w.is_colinear_to(fullarc3d.circle.normal):
            normal_dot_product = self.frame.w.dot(fullarc3d.circle.normal)
            start, end = vm_parametric.fullarc_to_cylindrical_coordinates_verification(start, end, normal_dot_product)
            return [edges.LineSegment2D(start, end, name="parametric.fullarc")]
        raise NotImplementedError("This case must be treated in child class.")

    def bsplinecurve3d_to_2d(self, bspline_curve3d):
        """
        Converts the primitive from 3D spatial coordinates to its equivalent 2D primitive in the parametric space.
        """
        n = len(bspline_curve3d.control_points)
        points3d = bspline_curve3d.discretization_points(number_points=n)
        points = [self.point3d_to_2d(point) for point in points3d]
        theta1, z1 = points[0]
        theta2, z2 = points[-1]
        theta1, theta2 = self._verify_start_end_angles(bspline_curve3d, theta1, theta2)
        points[0] = volmdlr.Point2D(theta1, z1)
        points[-1] = volmdlr.Point2D(theta2, z2)

        theta_list = [point.x for point in points]
        theta_discontinuity, indexes_theta_discontinuity = angle_discontinuity(theta_list)
        if theta_discontinuity:
            points = self._fix_angle_discontinuity_on_discretization_points(points,
                                                                            indexes_theta_discontinuity, "x")

        return [edges.BSplineCurve2D.from_points_interpolation(points, degree=bspline_curve3d.degree)]

    def arcellipse3d_to_2d(self, arcellipse3d):
        """
        Transformation of a 3D arc of ellipse to a 2D primitive in a cylindrical surface.

        """
        points = [self.point3d_to_2d(p)
                  for p in arcellipse3d.discretization_points(number_points=50)]

        theta1, z1 = points[0]
        theta2, z2 = points[-1]

        # theta3, _ = self.point3d_to_2d(arcellipse3d.point_at_abscissa(0.001 * length))
        theta3, _ = points[1]
        # make sure that the reference angle is not undefined
        if abs(theta3) == math.pi:
            theta3, _ = points[1]

        # Verify if theta1 or theta2 point should be -pi because atan2() -> ]-pi, pi]
        if abs(theta1) == math.pi:
            theta1 = vm_parametric.repair_start_end_angle_periodicity(theta1, theta3)
        if abs(theta2) == math.pi:
            theta4, _ = points[-2]
            # make sure that the reference angle is not undefined
            if abs(theta4) == math.pi:
                theta4, _ = points[-3]
            theta2 = vm_parametric.repair_start_end_angle_periodicity(theta2, theta4)

        points[0] = volmdlr.Point2D(theta1, z1)
        points[-1] = volmdlr.Point2D(theta2, z2)

        theta_list = [point.x for point in points]
        theta_discontinuity, indexes_theta_discontinuity = angle_discontinuity(theta_list)
        if theta_discontinuity:
            points = self._fix_angle_discontinuity_on_discretization_points(points,
                                                                            indexes_theta_discontinuity, "x")

        return [edges.BSplineCurve2D.from_points_interpolation(points, degree=2, name="parametric.arcellipse")]

    def fullarcellipse3d_to_2d(self, fullarcellipse3d):
        """
        Transformation of a 3D arc ellipse to 2D, in a cylindrical surface.

        """
        points = [self.point3d_to_2d(p)
                  for p in fullarcellipse3d.discretization_points(number_points=100)]
        start, end = points[0], points[-1]
        normal_dot_product = self.frame.w.dot(fullarcellipse3d.ellipse.normal)
        start, end = vm_parametric.fullarc_to_cylindrical_coordinates_verification(start, end, normal_dot_product)
        theta1, z1 = start
        theta2, z2 = end
        theta1, theta2 = self._verify_start_end_angles(fullarcellipse3d, theta1, theta2)
        points[0] = volmdlr.Point2D(theta1, z1)
        points[-1] = volmdlr.Point2D(theta2, z2)

        theta_list = [point.x for point in points]
        theta_discontinuity, indexes_theta_discontinuity = angle_discontinuity(theta_list)
        if theta_discontinuity:
            points = self._fix_angle_discontinuity_on_discretization_points(points,
                                                                            indexes_theta_discontinuity, "x")

        return [edges.BSplineCurve2D.from_points_interpolation(points, degree=2,
                                                               name="parametric.fullarcellipse")]

    def bsplinecurve2d_to_3d(self, bspline_curve2d):
        """
        Is this right?.
        """
        n = len(bspline_curve2d.control_points)
        points = [self.point2d_to_3d(p)
                  for p in bspline_curve2d.discretization_points(number_points=n)]
        return [edges.BSplineCurve3D.from_points_interpolation(points, bspline_curve2d.degree)]

    def linesegment2d_to_3d(self, linesegment2d):
        """
        Converts a BREP line segment 2D onto a 3D primitive on the surface.
        """
        theta1, param_z1 = linesegment2d.start
        theta2, param_z2 = linesegment2d.end
        start3d = self.point2d_to_3d(linesegment2d.start)
        end3d = self.point2d_to_3d(linesegment2d.end)
        center = self.frame.origin + param_z1 * self.frame.w
        if theta1 > theta2:
            circle3d = curves.Circle3D(volmdlr.Frame3D(
                center, self.frame.u, -self.frame.v, self.frame.u.cross(-self.frame.v)),
                start3d.point_distance(center))
        else:
            circle3d = curves.Circle3D(
                volmdlr.Frame3D(center, self.frame.u, self.frame.v, self.frame.w),
                start3d.point_distance(center))
        if math.isclose(theta1, theta2, abs_tol=1e-4) or linesegment2d.name == "parametic.linesegment":
            if start3d.is_close(end3d):
                return None
            return [edges.LineSegment3D(start3d, end3d)]

        if math.isclose(param_z1, param_z2, abs_tol=1e-4) or linesegment2d.name == "parametric.arc" or \
                linesegment2d.name == "parametric.fullarc":
            if math.isclose(abs(theta1 - theta2), volmdlr.TWO_PI, abs_tol=1e-4):
                return [edges.FullArc3D(circle=circle3d, start_end=self.point2d_to_3d(linesegment2d.start))]
            # interior_point = self.point2d_to_3d(volmdlr.Point2D(0.5 * (theta1 + theta2), param_z1))
            return [edges.Arc3D(circle3d, self.point2d_to_3d(linesegment2d.start),
                                self.point2d_to_3d(linesegment2d.end))]
        if start3d.is_close(end3d):
            return None
        n = 10
        points = [self.point2d_to_3d(p)
                  for p in linesegment2d.discretization_points(number_points=n)]
        return [edges.BSplineCurve3D.from_points_interpolation(points, 3)]

    @staticmethod
    def is_undefined_brep(edge):
        """Returns True if the edge is contained within the periodicity boundary."""
        if isinstance(edge.simplify, edges.LineSegment2D) and \
                edge.simplify.line.unit_direction_vector().is_colinear_to(volmdlr.Y2D) \
                and math.isclose(abs(edge.start.x), math.pi, abs_tol=1e-6):
            return True
        return False

    def fix_undefined_brep_with_neighbors(self, edge, previous_edge, next_edge):
        """Uses neighbors edges to fix edge contained within the periodicity boundary."""
        delta_previous = previous_edge.end - edge.start
        delta_next = next_edge.start - edge.end
        if not self.is_undefined_brep(previous_edge) and \
                math.isclose(delta_previous.norm(), self.x_periodicity, abs_tol=1e-3):
            edge = edge.translation(delta_previous)
        elif not self.is_undefined_brep(next_edge) and \
                math.isclose(delta_next.norm(), self.x_periodicity, abs_tol=1e-3):
            edge = edge.translation(delta_next)
        return edge


class CylindricalSurface3D(PeriodicalSurface):
    """
    The local plane is defined by (theta, z).

    :param frame: frame.w is axis, frame.u is theta=0 frame.v theta=pi/2
    :param frame:
    :param radius: Cylinder's radius
    :type radius: float
    """
    face_class = 'CylindricalFace3D'
    x_periodicity = volmdlr.TWO_PI
    y_periodicity = None

    def __init__(self, frame, radius: float, name: str = ''):
        self.frame = frame
        self.radius = radius
        PeriodicalSurface.__init__(self, frame=frame, name=name)

    def plot(self, ax=None, edge_style: EdgeStyle = EdgeStyle(color='grey', alpha=0.5),
             length: float = 1, **kwargs):
        """
        Plot the cylindrical surface in the local frame normal direction.

        :param ax: Matplotlib Axes3D object to plot on. If None, create a new figure.
        :type ax: Axes3D or None
        :param edge_style: edge styles.
        :type edge_style: EdgeStyle.
        :param length: plotted length
        :type length: float
        :return: Matplotlib Axes3D object containing the plotted wire-frame.
        :rtype: Axes3D
        """
        ncircles = 10
        nlines = 30

        if ax is None:
            fig = plt.figure()
            ax = fig.add_subplot(111, projection='3d')

        self.frame.plot(ax=ax, color=edge_style.color, ratio=self.radius)
        for i in range(nlines):
            theta = i / (nlines - 1) * volmdlr.TWO_PI
            start = self.point2d_to_3d(volmdlr.Point2D(theta, -0.5 * length))
            end = self.point2d_to_3d(volmdlr.Point2D(theta, 0.5 * length))
            edges.LineSegment3D(start, end).plot(ax=ax, edge_style=edge_style)

        for j in range(ncircles):
            circle_frame = self.frame.copy()
            circle_frame.origin += (-0.5 + j / (ncircles - 1)) * length * circle_frame.w
            circle = curves.Circle3D(circle_frame, self.radius)
            circle.plot(ax=ax, edge_style=edge_style)
        return ax

    def point2d_to_3d(self, point2d: volmdlr.Point2D):
        """
        Coverts a parametric coordinate on the surface into a 3D spatial point (x, y, z).

        :param point2d: Point at the ToroidalSuface3D
        :type point2d: `volmdlr.`Point2D`
        """

        point = volmdlr.Point3D(self.radius * math.cos(point2d.x),
                                self.radius * math.sin(point2d.x),
                                point2d.y)
        return self.frame.local_to_global_coordinates(point)

    def point3d_to_2d(self, point3d):
        """
        Returns the cylindrical coordinates volmdlr.Point2D(theta, z) of a Cartesian coordinates point (x, y, z).

        :param point3d: Point at the CylindricalSuface3D
        :type point3d: `volmdlr.`Point3D`
        """
        x, y, z = self.frame.global_to_local_coordinates(point3d)
        # Do not delete this, mathematical problem when x and y close to zero but not 0
        if abs(x) < 1e-12:
            x = 0
        if abs(y) < 1e-12:
            y = 0

        theta = math.atan2(y, x)
        if abs(theta) < 1e-9:
            theta = 0.0

        return volmdlr.Point2D(theta, z)

    @classmethod
    def from_step(cls, arguments, object_dict, **kwargs):
        """
        Converts a step primitive to a CylindricalSurface3D.

        :param arguments: The arguments of the step primitive.
        :type arguments: list
        :param object_dict: The dictionary containing all the step primitives
            that have already been instantiated
        :type object_dict: dict
        :return: The corresponding CylindricalSurface3D object.
        :rtype: :class:`volmdlr.faces.CylindricalSurface3D`
        """

        length_conversion_factor = kwargs.get("length_conversion_factor", 1)
        frame = object_dict[arguments[1]]
        radius = float(arguments[2]) * length_conversion_factor
        return cls(frame, radius, arguments[0][1:-1])

    def to_step(self, current_id):
        """
        Converts the object to a STEP representation.

        :param current_id: The ID of the last written primitive.
        :type current_id: int
        :return: The STEP representation of the object and the last ID.
        :rtype: tuple[str, list[int]]
        """
        content, frame_id = self.frame.to_step(current_id)
        current_id = frame_id + 1
        content += f"#{current_id} = CYLINDRICAL_SURFACE('{self.name}',#{frame_id},{round(1000 * self.radius, 4)});\n"
        return content, [current_id]

    def frame_mapping(self, frame: volmdlr.Frame3D, side: str):
        """
        Changes frame_mapping and return a new CylindricalSurface3D.

        :param side: 'old' or 'new'
        """
        new_frame = self.frame.frame_mapping(frame, side)
        return CylindricalSurface3D(new_frame, self.radius,
                                    name=self.name)

    def rectangular_cut(self, theta1: float, theta2: float,
                        param_z1: float, param_z2: float, name: str = ''):
        """Deprecated method, Use CylindricalFace3D from_surface_rectangular_cut method."""
        raise AttributeError('Use CylindricalFace3D from_surface_rectangular_cut method')

    def rotation(self, center: volmdlr.Point3D, axis: volmdlr.Vector3D, angle: float):
        """
        CylindricalFace3D rotation.

        :param center: rotation center.
        :param axis: rotation axis.
        :param angle: angle rotation.
        :return: a new rotated Plane3D.
        """
        new_frame = self.frame.rotation(center=center, axis=axis,
                                        angle=angle)
        return CylindricalSurface3D(new_frame, self.radius)

    def translation(self, offset: volmdlr.Vector3D):
        """
        CylindricalFace3D translation.

        :param offset: translation vector.
        :return: A new translated CylindricalFace3D.
        """
        return CylindricalSurface3D(self.frame.translation(offset), self.radius)

    def grid3d(self, grid2d: grid.Grid2D):
        """
        Generate 3d grid points of a Cylindrical surface, based on a Grid2D.

        """

        points_2d = grid2d.points
        points_3d = [self.point2d_to_3d(point2d) for point2d in points_2d]

        return points_3d

    def line_intersections(self, line: curves.Line3D):
        """Gets intersections between a line and a Cylindrical Surface 3D."""
        line_2d = line.to_2d(self.frame.origin, self.frame.u, self.frame.v)
        if line_2d is None:
            return []
        origin2d = self.frame.origin.to_2d(self.frame.origin, self.frame.u, self.frame.v)
        distance_line2d_to_origin = line_2d.point_distance(origin2d)
        if distance_line2d_to_origin > self.radius:
            return []
        a_prime = line_2d.point1
        b_prime = line_2d.point2
        a_prime_minus_b_prime = a_prime - b_prime
        t_param = a_prime.dot(a_prime_minus_b_prime) / a_prime_minus_b_prime.dot(a_prime_minus_b_prime)
        k_param = math.sqrt(
            (self.radius ** 2 - distance_line2d_to_origin ** 2) / a_prime_minus_b_prime.dot(a_prime_minus_b_prime))
        intersection1 = line.point1 + (t_param + k_param) * (line.direction_vector())
        intersection2 = line.point1 + (t_param - k_param) * (line.direction_vector())
        if intersection1 == intersection2:
            return [intersection1]

        return [intersection1, intersection2]

    def linesegment_intersections(self, linesegment: edges.LineSegment3D):
        """Gets intersections between a line segment and a Cylindrical Surface 3D."""
        line = linesegment.line
        line_intersections = self.line_intersections(line)
        linesegment_intersections = [inters for inters in line_intersections if linesegment.point_belongs(inters)]
        return linesegment_intersections

    def parallel_plane_intersection(self, plane3d):
        """
        Cylinder plane intersections when plane's normal is perpendicular with the cylinder axis.

        :param plane3d: intersecting plane
        :return: list of intersecting curves
        """
        distance_plane_cylinder_axis = plane3d.point_distance(self.frame.origin)
        if distance_plane_cylinder_axis > self.radius:
            return []
        if math.isclose(self.frame.w.dot(plane3d.frame.u), 0, abs_tol=1e-6):
            line = curves.Line3D(plane3d.frame.origin, plane3d.frame.origin + plane3d.frame.u)
        else:
            line = curves.Line3D(plane3d.frame.origin, plane3d.frame.origin + plane3d.frame.v)
        line_intersections = self.line_intersections(line)
        lines = []
        for intersection in line_intersections:
            lines.append(curves.Line3D(intersection, intersection + self.frame.w))
        return lines

    def perpendicular_plane_intersection(self, plane3d):
        """
        Cylinder plane intersections when plane's normal is parallel with the cylinder axis.

        :param plane3d: intersecting plane
        :return: list of intersecting curves
        """
        line = curves.Line3D(self.frame.origin, self.frame.origin + self.frame.w)
        center3d_plane = plane3d.line_intersections(line)[0]
        circle3d = curves.Circle3D(volmdlr.Frame3D(center3d_plane, plane3d.frame.u,
                                                   plane3d.frame.v, plane3d.frame.w), self.radius)
        return [circle3d]

    def concurrent_plane_intersection(self, plane3d):
        """
        Cylinder plane intersections when plane's normal is concurrent with the cylinder axis, but not orthogonal.

        Heavily based on the implementation available in this link:
        https://www.geometrictools.com/Documentation/IntersectionCylinderPlane.pdf

        :param plane3d: intersecting plane.
        :return: list of intersecting curves.
        """
        a_plane_vector = npy.array([[plane3d.frame.u.x],
                                    [plane3d.frame.u.y],
                                    [plane3d.frame.u.z]])
        b_plane_vector = npy.array([[plane3d.frame.v.x],
                                    [plane3d.frame.v.y],
                                    [plane3d.frame.v.z]])
        c_point = npy.array([[self.frame.origin.x],
                             [self.frame.origin.y],
                             [self.frame.origin.z]])
        i_matrix = npy.identity(3)
        w_vector = npy.array([[self.frame.w.x],
                              [self.frame.w.y],
                              [self.frame.w.z]])
        point_on_plane = npy.array([[plane3d.frame.origin.x],
                                    [plane3d.frame.origin.y],
                                    [plane3d.frame.origin.z]])
        delta = point_on_plane - c_point
        m_matrix = i_matrix - npy.dot(w_vector, w_vector.T)
        q_2 = npy.array([[npy.dot(npy.dot(a_plane_vector.T, m_matrix), a_plane_vector)[0][0],
                          npy.dot(npy.dot(a_plane_vector.T, m_matrix), b_plane_vector)[0][0]],
                         [npy.dot(npy.dot(a_plane_vector.T, m_matrix), b_plane_vector)[0][0],
                          npy.dot(npy.dot(b_plane_vector.T, m_matrix), b_plane_vector)[0][0]]])
        q_1 = 2 * npy.array([[npy.dot(npy.dot(a_plane_vector.T, m_matrix), delta)[0][0]],
                             [npy.dot(npy.dot(b_plane_vector.T, m_matrix), delta)[0][0]]])
        k_vector = - npy.dot(npy.linalg.inv(q_2), q_1)
        q_0 = npy.dot(npy.dot(delta.T, m_matrix), delta) - self.radius ** 2
        s_matrix = q_2 / (npy.dot(npy.dot(k_vector.T, q_2), k_vector) - q_0)
        eigenvalues, eigenvectors = npy.linalg.eig(s_matrix)
        k_0, k_1 = k_vector[0][0], k_vector[1][0]
        ellipse_center = point_on_plane + k_0 * a_plane_vector + k_1 * b_plane_vector
        ellipse_center = volmdlr.Point3D(ellipse_center[0][0], ellipse_center[1][0], ellipse_center[2][0])
        major_dir = eigenvectors[0][0] * a_plane_vector + eigenvectors[1][0] * b_plane_vector
        major_dir = volmdlr.Point3D(major_dir[0][0], major_dir[1][0], major_dir[2][0]).unit_vector()
        minor_dir = eigenvectors[0][1] * a_plane_vector + eigenvectors[1][1] * b_plane_vector
        minor_dir = volmdlr.Point3D(minor_dir[0][0], minor_dir[1][0], minor_dir[2][0]).unit_vector()
        lineseg1 = edges.LineSegment3D(ellipse_center, ellipse_center + major_dir * 10 * self.radius)
        lineseg2 = edges.LineSegment3D(ellipse_center, ellipse_center + minor_dir * 10 * self.radius)
        inters_lineseg1 = self.linesegment_intersections(lineseg1)
        inters_lineseg2 = self.linesegment_intersections(lineseg2)
        major_axis = ellipse_center.point_distance(inters_lineseg1[0])
        minor_axis = ellipse_center.point_distance(inters_lineseg2[0])
        if minor_axis > major_axis:
            major_axis, minor_axis = minor_axis, major_axis
            major_dir, minor_dir = minor_dir, major_dir
        ellipse = curves.Ellipse3D(major_axis, minor_axis,
                                   volmdlr.Frame3D(ellipse_center, major_dir,
                                                   minor_dir, plane3d.frame.w))
        return [ellipse]

    def plane_intersection(self, plane3d):
        """
        Cylinder intersections with a plane.

        :param plane3d: intersecting plane.
        :return: list of intersecting curves.
        """
        if math.isclose(abs(plane3d.frame.w.dot(self.frame.w)), 0, abs_tol=1e-6):
            return self.parallel_plane_intersection(plane3d)
        if math.isclose(abs(plane3d.frame.w.dot(self.frame.w)), 1, abs_tol=1e-6):
            return self.perpendicular_plane_intersection(plane3d)
        return self.concurrent_plane_intersection(plane3d)

    def is_coincident(self, surface3d):
        """
        Verifies if two CylindricalSurfaces are coincident.

        :param surface3d: surface to verify.
        :return: True if they are coincident, False otherwise.
        """
        if not isinstance(self, surface3d.__class__):
            return False
        if math.isclose(abs(self.frame.w.dot(surface3d.frame.w)), 1.0, abs_tol=1e-6) and \
                self.radius == surface3d.radius:
            return True
        return False

    def point_on_surface(self, point3d):
        """
        Verifies if a given point is on the CylindricalSurface3D.

        :param point3d: point to verify.
        :return: True if point on surface, False otherwise.
        """
        new_point = self.frame.global_to_local_coordinates(point3d)
        if math.isclose(new_point.x ** 2 + new_point.y ** 2, self.radius ** 2, abs_tol=1e-6):
            return True
        return False


class ToroidalSurface3D(PeriodicalSurface):
    """
    The local plane is defined by (theta, phi).

    Theta is the angle around the big (R) circle and phi around the small (r).

    :param frame: Tore's frame: origin is the center, u is pointing at theta=0.
    :param tore_radius: Tore's radius.
    :param r: Circle to revolute radius.

    See Also Definitions of R and r according to https://en.wikipedia.org/wiki/Torus.

    """
    face_class = 'ToroidalFace3D'
    x_periodicity = volmdlr.TWO_PI
    y_periodicity = volmdlr.TWO_PI

    def __init__(self, frame: volmdlr.Frame3D, tore_radius: float, small_radius: float, name: str = ''):
        self.frame = frame
        self.tore_radius = tore_radius
        self.small_radius = small_radius
        PeriodicalSurface.__init__(self, frame=frame, name=name)

        self._bbox = None

    @property
    def bounding_box(self):
        """
        Returns the surface bounding box.
        """
        if not self._bbox:
            self._bbox = self._bounding_box()
        return self._bbox

    def _bounding_box(self):
        distance = self.tore_radius + self.small_radius
        point1 = self.frame.origin + \
            self.frame.u * distance + self.frame.v * distance + self.frame.w * self.small_radius
        point2 = self.frame.origin + \
            self.frame.u * distance + self.frame.v * distance - self.frame.w * self.small_radius
        point3 = self.frame.origin + \
            self.frame.u * distance - self.frame.v * distance + self.frame.w * self.small_radius
        point4 = self.frame.origin + \
            self.frame.u * distance - self.frame.v * distance - self.frame.w * self.small_radius
        point5 = self.frame.origin - \
            self.frame.u * distance + self.frame.v * distance + self.frame.w * self.small_radius
        point6 = self.frame.origin - \
            self.frame.u * distance + self.frame.v * distance - self.frame.w * self.small_radius
        point7 = self.frame.origin - \
            self.frame.u * distance - self.frame.v * distance + self.frame.w * self.small_radius
        point8 = self.frame.origin - \
            self.frame.u * distance - self.frame.v * distance - self.frame.w * self.small_radius

        return volmdlr.core.BoundingBox.from_points(
            [point1, point2, point3, point4, point5, point6, point7, point8])

    def point2d_to_3d(self, point2d: volmdlr.Point2D):
        """
        Coverts a parametric coordinate on the surface into a 3D spatial point (x, y, z).

        :param point2d: Point at the ToroidalSuface3D
        :type point2d: `volmdlr.`Point2D`
        """
        theta, phi = point2d
        x = (self.tore_radius + self.small_radius * math.cos(phi)) * math.cos(theta)
        y = (self.tore_radius + self.small_radius * math.cos(phi)) * math.sin(theta)
        z = self.small_radius * math.sin(phi)
        return self.frame.local_to_global_coordinates(volmdlr.Point3D(x, y, z))

    def point3d_to_2d(self, point3d):
        """
        Transform a 3D spatial point (x, y, z) into a 2D spherical parametric point (theta, phi).
        """
        x, y, z = self.frame.global_to_local_coordinates(point3d)
        z = min(self.small_radius, max(-self.small_radius, z))

        # Do not delete this, mathematical problem when x and y close to zero (should be zero) but not 0
        # Generally this is related to uncertainty of step files.

        if abs(x) < 1e-6:
            x = 0
        if abs(y) < 1e-6:
            y = 0
        if abs(z) < 1e-6:
            z = 0

        z_r = z / self.small_radius
        phi = math.asin(z_r)
        if abs(phi) < 1e-9:
            phi = 0

        u = self.tore_radius + math.sqrt((self.small_radius ** 2) - (z ** 2))
        u1, u2 = round(x / u, 5), round(y / u, 5)
        theta = math.atan2(u2, u1)

        vector_to_tube_center = volmdlr.Vector3D(self.tore_radius * math.cos(theta),
                                                 self.tore_radius * math.sin(theta), 0)
        vector_from_tube_center_to_point = volmdlr.Vector3D(x, y, z) - vector_to_tube_center
        phi2 = volmdlr.geometry.vectors3d_angle(vector_to_tube_center, vector_from_tube_center_to_point)

        if phi >= 0 and phi2 > 0.5 * math.pi:
            phi = math.pi - phi
        elif phi < 0 and phi2 > 0.5 * math.pi:
            phi = -math.pi - phi
        if abs(theta) < 1e-9:
            theta = 0.0
        if abs(phi) < 1e-9:
            phi = 0.0
        return volmdlr.Point2D(theta, phi)

    @classmethod
    def from_step(cls, arguments, object_dict, **kwargs):
        """
        Converts a step primitive to a ToroidalSurface3D.

        :param arguments: The arguments of the step primitive.
        :type arguments: list
        :param object_dict: The dictionary containing all the step primitives
            that have already been instantiated.
        :type object_dict: dict
        :return: The corresponding ToroidalSurface3D object.
        :rtype: :class:`volmdlr.faces.ToroidalSurface3D`
        """

        length_conversion_factor = kwargs.get("length_conversion_factor", 1)

        frame = object_dict[arguments[1]]
        rcenter = float(arguments[2]) * length_conversion_factor
        rcircle = float(arguments[3]) * length_conversion_factor
        return cls(frame, rcenter, rcircle, arguments[0][1:-1])

    def to_step(self, current_id):
        """
        Converts the object to a STEP representation.

        :param current_id: The ID of the last written primitive.
        :type current_id: int
        :return: The STEP representation of the object and the last ID.
        :rtype: tuple[str, list[int]]
        """
        content, frame_id = self.frame.to_step(current_id)
        current_id = frame_id + 1
        content += f"#{current_id} = TOROIDAL_SURFACE('{self.name}',#{frame_id}," \
                   f"{round(1000 * self.tore_radius, 4)},{round(1000 * self.small_radius, 4)});\n"
        return content, [current_id]

    def frame_mapping(self, frame: volmdlr.Frame3D, side: str):
        """
        Changes frame_mapping and return a new ToroidalSurface3D.

        :param frame: The new frame to map to.
        :type frame: `volmdlr.Frame3D
        :param side: Indicates whether the frame should be mapped to the 'old' or 'new' frame.
            Acceptable values are 'old' or 'new'.
        :type side: str
        """
        new_frame = self.frame.frame_mapping(frame, side)
        return ToroidalSurface3D(new_frame, self.tore_radius, self.small_radius, name=self.name)

    def rectangular_cut(self, theta1: float, theta2: float, phi1: float, phi2: float, name: str = ""):
        """Deprecated method, Use ToroidalFace3D from_surface_rectangular_cut method."""
        raise AttributeError('Use ToroidalFace3D from_surface_rectangular_cut method')

    def linesegment2d_to_3d(self, linesegment2d):
        """
        Converts the parametric boundary representation into a 3D primitive.
        """
        theta1, phi1 = linesegment2d.start
        theta2, phi2 = linesegment2d.end

        if math.isclose(theta1, theta2, abs_tol=1e-4):
            center = self.frame.origin + self.tore_radius * self.frame.u
            center = center.rotation(self.frame.origin, self.frame.w, angle=theta1)  # todo Is this Correct?
            u_vector = center - self.frame.origin
            u_vector = u_vector.unit_vector()
            if phi1 < phi2:
                w_vector = u_vector.cross(self.frame.w)
            else:
                w_vector = self.frame.w.cross(u_vector)
            v_vector = w_vector.cross(u_vector)
            start3d = self.point2d_to_3d(linesegment2d.start)
            frame = volmdlr.Frame3D(center, u_vector, v_vector, w_vector)
            circle = curves.Circle3D(frame, start3d.point_distance(center))
            if math.isclose(abs(phi1 - phi2), volmdlr.TWO_PI, abs_tol=1e-4):
                return [edges.FullArc3D(circle, start_end=center + self.small_radius * u_vector)]
            # interior_point = self.point2d_to_3d(volmdlr.Point2D(theta1, 0.5 * (phi1 + phi2)))
            return [edges.Arc3D(circle, start3d, self.point2d_to_3d(linesegment2d.end))]
        if math.isclose(phi1, phi2, abs_tol=1e-4):
            center = self.frame.origin + self.small_radius * math.sin(phi1) * self.frame.w
            if theta1 > theta2:
                frame = volmdlr.Frame3D(center, self.frame.u, -self.frame.v, self.frame.u.cross(-self.frame.v))
            else:
                frame = volmdlr.Frame3D(center, self.frame.u, self.frame.v, self.frame.w)
            start3d = self.point2d_to_3d(linesegment2d.start)
            circle = curves.Circle3D(frame, start3d.point_distance(center))
            if math.isclose(abs(theta1 - theta2), volmdlr.TWO_PI, abs_tol=1e-4):
                start_end = center + self.frame.u * (self.small_radius + self.tore_radius)
                return [edges.FullArc3D(circle=circle, start_end=start_end)]
            return [edges.Arc3D(circle, start3d, self.point2d_to_3d(linesegment2d.end))]
        points = [self.point2d_to_3d(point2d) for point2d in linesegment2d.discretization_points(number_points=10)]
        return [edges.BSplineCurve3D.from_points_interpolation(points, degree=3).simplify]

    def bsplinecurve2d_to_3d(self, bspline_curve2d):
        """
        Converts the parametric boundary representation into a 3D primitive.
        """
        n = len(bspline_curve2d.control_points)
        points = [self.point2d_to_3d(p)
                  for p in bspline_curve2d.discretization_points(number_points=n)]
        return [edges.BSplineCurve3D.from_points_interpolation(points, bspline_curve2d.degree)]

    def _helper_arc3d_to_2d_periodicity_verifications(self, arc3d, start):
        """
        Verifies if arc 3D contains discontinuity and undefined start/end points on parametric domain.
        """

        point_theta_discontinuity = self.point2d_to_3d(volmdlr.Point2D(math.pi, start.y))
        theta_discontinuity = arc3d.point_belongs(point_theta_discontinuity) and \
            not arc3d.is_point_edge_extremity(point_theta_discontinuity)
        point_phi_discontinuity = self.point2d_to_3d(volmdlr.Point2D(start.x, math.pi))
        phi_discontinuity = arc3d.point_belongs(point_phi_discontinuity) and \
            not arc3d.is_point_edge_extremity(point_phi_discontinuity)
        undefined_start_theta = arc3d.start.is_close(point_theta_discontinuity)
        undefined_end_theta = arc3d.end.is_close(point_theta_discontinuity)
        undefined_start_phi = arc3d.start.is_close(point_phi_discontinuity)
        undefined_end_phi = arc3d.end.is_close(point_phi_discontinuity)

        return theta_discontinuity, phi_discontinuity, undefined_start_theta, undefined_end_theta, \
            undefined_start_phi, undefined_end_phi

    def fullarc3d_to_2d(self, fullarc3d):
        """
        Converts the primitive from 3D spatial coordinates to its equivalent 2D primitive in the parametric space.
        """
        start = self.point3d_to_2d(fullarc3d.start)
        end = self.point3d_to_2d(fullarc3d.end)
        point_after_start, point_before_end = self._reference_points(fullarc3d)
        theta_discontinuity, phi_discontinuity, undefined_start_theta, undefined_end_theta, \
            undefined_start_phi, undefined_end_phi = self._helper_arc3d_to_2d_periodicity_verifications(
                fullarc3d, start)
        start, end = vm_parametric.arc3d_to_toroidal_coordinates_verification(
            [start, end],
            [undefined_start_theta, undefined_end_theta, undefined_start_phi, undefined_end_phi],
            [point_after_start, point_before_end],
            [theta_discontinuity, phi_discontinuity])

        theta1, phi1 = start
        # theta2, phi2 = end
        theta3, phi3 = point_after_start
        # theta4, phi4 = point_before_end
        if self.frame.w.is_colinear_to(fullarc3d.circle.normal, abs_tol=1e-4):
            point1 = start
            if theta1 > theta3:
                point2 = volmdlr.Point2D(theta1 - volmdlr.TWO_PI, phi1)
            elif theta1 < theta3:
                point2 = volmdlr.Point2D(theta1 + volmdlr.TWO_PI, phi1)
            return [edges.LineSegment2D(point1, point2)]
        point1 = start
        if phi1 > phi3:
            point2 = volmdlr.Point2D(theta1, phi1 - volmdlr.TWO_PI)
        elif phi1 < phi3:
            point2 = volmdlr.Point2D(theta1, phi1 + volmdlr.TWO_PI)
        return [edges.LineSegment2D(point1, point2)]

    def arc3d_to_2d(self, arc3d):
        """
        Converts the arc from 3D spatial coordinates to its equivalent 2D primitive in the parametric space.
        """
        start = self.point3d_to_2d(arc3d.start)
        end = self.point3d_to_2d(arc3d.end)

        point_after_start, point_before_end = self._reference_points(arc3d)
        theta_discontinuity, phi_discontinuity, undefined_start_theta, undefined_end_theta, \
            undefined_start_phi, undefined_end_phi = self._helper_arc3d_to_2d_periodicity_verifications(arc3d, start)
        start, end = vm_parametric.arc3d_to_toroidal_coordinates_verification(
            [start, end],
            [undefined_start_theta, undefined_end_theta, undefined_start_phi, undefined_end_phi],
            [point_after_start, point_before_end],
            [theta_discontinuity, phi_discontinuity])
        return [edges.LineSegment2D(start, end)]

    def bsplinecurve3d_to_2d(self, bspline_curve3d):
        """
        Converts the primitive from 3D spatial coordinates to its equivalent 2D primitive in the parametric space.
        """
        point_after_start, point_before_end = self._reference_points(bspline_curve3d)
        theta3, phi3 = point_after_start
        theta4, phi4 = point_before_end
        n = len(bspline_curve3d.control_points)
        points3d = bspline_curve3d.discretization_points(number_points=n)
        points = [self.point3d_to_2d(p) for p in points3d]
        theta1, phi1 = points[0]
        theta2, phi2 = points[-1]

        # Verify if theta1 or theta2 point should be -pi because atan2() -> ]-pi, pi]
        if abs(theta1) == math.pi:
            theta1 = repair_start_end_angle_periodicity(theta1, theta3)
        if abs(theta2) == math.pi:
            theta2 = repair_start_end_angle_periodicity(theta2, theta4)

        # Verify if phi1 or phi2 point should be -pi because phi -> ]-pi, pi]
        if abs(phi1) == math.pi:
            phi1 = repair_start_end_angle_periodicity(phi1, phi3)
        if abs(phi2) == math.pi:
            phi2 = repair_start_end_angle_periodicity(phi2, phi4)

        points[0] = volmdlr.Point2D(theta1, phi1)
        points[-1] = volmdlr.Point2D(theta2, phi2)

        theta_list = [point.x for point in points]
        phi_list = [point.y for point in points]
        theta_discontinuity, indexes_theta_discontinuity = angle_discontinuity(theta_list)
        phi_discontinuity, indexes_phi_discontinuity = angle_discontinuity(phi_list)

        if theta_discontinuity:
            points = self._fix_angle_discontinuity_on_discretization_points(points,
                                                                            indexes_theta_discontinuity, "x")
        if phi_discontinuity:
            points = self._fix_angle_discontinuity_on_discretization_points(points,
                                                                            indexes_phi_discontinuity, "y")

        return [edges.BSplineCurve2D.from_points_interpolation(points, bspline_curve3d.degree)]

    def triangulation(self):
        """
        Triangulation.

        :rtype: display.DisplayMesh3D
        """
        face = self.rectangular_cut(0, volmdlr.TWO_PI, 0, volmdlr.TWO_PI)
        return face.triangulation()

    def translation(self, offset: volmdlr.Vector3D):
        """
        ToroidalSurface3D translation.

        :param offset: translation vector
        :return: A new translated ToroidalSurface3D
        """
        return ToroidalSurface3D(self.frame.translation(
            offset), self.tore_radius, self.small_radius)

    def rotation(self, center: volmdlr.Point3D, axis: volmdlr.Vector3D, angle: float):
        """
        ToroidalSurface3D rotation.

        :param center: rotation center.
        :param axis: rotation axis.
        :param angle: angle rotation.
        :return: a new rotated ToroidalSurface3D.
        """
        new_frame = self.frame.rotation(center=center, axis=axis,
                                        angle=angle)
        return self.__class__(new_frame, self.tore_radius, self.small_radius)

    def plot(self, ax=None, edge_style: EdgeStyle = EdgeStyle(color='grey', alpha=0.5), **kwargs):
        """Plot torus arcs."""
        if ax is None:
            fig = plt.figure()
            ax = fig.add_subplot(111, projection='3d')

        self.frame.plot(ax=ax, ratio=self.tore_radius)
        number_arcs = 50
        for i in range(number_arcs):
            theta = i / number_arcs * volmdlr.TWO_PI
            t_points = []
            for j in range(number_arcs):
                phi = j / number_arcs * volmdlr.TWO_PI
                t_points.append(self.point2d_to_3d(volmdlr.Point2D(theta, phi)))
            ax = wires.ClosedPolygon3D(t_points).plot(ax=ax, edge_style=edge_style)

        return ax

    def point_projection(self, point3d):
        """
        Returns the projection of the point on the toroidal surface.

        :param point3d: Point to project.
        :type point3d: volmdlr.Point3D
        :return: A point on the surface
        :rtype: volmdlr.Point3D
        """
        x, y, z = self.frame.global_to_local_coordinates(point3d)

        if abs(x) < 1e-12:
            x = 0
        if abs(y) < 1e-12:
            y = 0

        theta = math.atan2(y, x)

        vector_to_tube_center = volmdlr.Vector3D(self.tore_radius * math.cos(theta),
                                                 self.tore_radius * math.sin(theta), 0)
        vector_from_tube_center_to_point = volmdlr.Vector3D(x, y, z) - vector_to_tube_center
        phi = volmdlr.geometry.vectors3d_angle(vector_to_tube_center, vector_from_tube_center_to_point)
        if z < 0:
            phi = 2 * math.pi - phi
        if abs(theta) < 1e-9:
            theta = 0.0
        if abs(phi) < 1e-9:
            phi = 0.0
        return self.point2d_to_3d(volmdlr.Point2D(theta, phi))

    def _reference_points(self, edge):
        """
        Helper function to return points of reference on the edge to fix some parametric periodical discontinuities.
        """
        length = edge.length()
        point_after_start = self.point3d_to_2d(edge.point_at_abscissa(0.01 * length))
        point_before_end = self.point3d_to_2d(edge.point_at_abscissa(0.98 * length))
        theta3, phi3 = point_after_start
        theta4, phi4 = point_before_end
        if abs(theta3) == math.pi or abs(theta3) == 0.5 * math.pi or \
                abs(phi3) == math.pi or abs(phi3) == 0.5 * math.pi:
            point_after_start = self.point3d_to_2d(edge.point_at_abscissa(0.02 * length))
        if abs(theta4) == math.pi or abs(theta4) == 0.5 * math.pi or \
                abs(phi4) == math.pi or abs(phi4) == 0.5 * math.pi:
            point_before_end = self.point3d_to_2d(edge.point_at_abscissa(0.97 * length))
        return point_after_start, point_before_end


class ConicalSurface3D(PeriodicalSurface):
    """
    The local plane is defined by (theta, z).

    :param frame: Cone's frame to position it: frame.w is axis of cone frame. Origin is at the angle of the cone.
    :param semi_angle: cone's semi-angle.
    """
    face_class = 'ConicalFace3D'
    x_periodicity = volmdlr.TWO_PI
    y_periodicity = None

    def __init__(self, frame: volmdlr.Frame3D, semi_angle: float,
                 name: str = ''):
        self.frame = frame
        self.semi_angle = semi_angle
        PeriodicalSurface.__init__(self, frame=frame, name=name)

    def plot(self, ax=None, color='grey', alpha=0.5, **kwargs):
        """
        Plots the ConicalSurface3D.
        """
        z = kwargs.get("z", 0.5)
        if ax is None:
            fig = plt.figure()
            ax = fig.add_subplot(111, projection='3d')

        self.frame.plot(ax=ax, ratio=z)
        x = z * math.tan(self.semi_angle)
        # point1 = self.frame.local_to_global_coordinates(volmdlr.Point3D(-x, 0, -z))
        point1 = self.frame.origin
        point2 = self.frame.local_to_global_coordinates(volmdlr.Point3D(x, 0, z))
        generatrix = edges.LineSegment3D(point1, point2)
        for i in range(37):
            theta = i / 36. * volmdlr.TWO_PI
            wire = generatrix.rotation(self.frame.origin, self.frame.w, theta)
            wire.plot(ax=ax, edge_style=EdgeStyle(color=color, alpha=alpha))
        return ax

    @classmethod
    def from_step(cls, arguments, object_dict, **kwargs):
        """
        Converts a step primitive to a ConicalSurface3D.

        :param arguments: The arguments of the step primitive.
        :type arguments: list
        :param object_dict: The dictionary containing all the step primitives
            that have already been instantiated.
        :type object_dict: dict
        :return: The corresponding ConicalSurface3D object.
        :rtype: :class:`volmdlr.faces.ConicalSurface3D`
        """

        length_conversion_factor = kwargs.get("length_conversion_factor", 1)
        angle_conversion_factor = kwargs.get("angle_conversion_factor", 1)

        frame = object_dict[arguments[1]]
        radius = float(arguments[2]) * length_conversion_factor
        semi_angle = float(arguments[3]) * angle_conversion_factor
        frame.origin = frame.origin - radius / math.tan(semi_angle) * frame.w
        return cls(frame, semi_angle, arguments[0][1:-1])

    def to_step(self, current_id):
        """
        Converts the object to a STEP representation.

        :param current_id: The ID of the last written primitive.
        :type current_id: int
        :return: The STEP representation of the object and the last ID.
        :rtype: tuple[str, list[int]]
        """
        content, frame_id = self.frame.to_step(current_id)
        current_id = frame_id + 1
        content += f"#{current_id} = CONICAL_SURFACE('{self.name}',#{frame_id},{0.},{self.semi_angle});\n"
        return content, [current_id]

    def frame_mapping(self, frame: volmdlr.Frame3D, side: str):
        """
        Changes frame_mapping and return a new ConicalSurface3D.

        :param side: 'old' or 'new'
        """
        new_frame = self.frame.frame_mapping(frame, side)
        return ConicalSurface3D(new_frame, self.semi_angle, name=self.name)

    def point2d_to_3d(self, point2d: volmdlr.Point2D):
        """
        Coverts a parametric coordinate on the surface into a 3D spatial point (x, y, z).

        :param point2d: Point at the ConicalSuface3D
        :type point2d: `volmdlr.`Point2D`
        """
        theta, z = point2d
        radius = math.tan(self.semi_angle) * z
        new_point = volmdlr.Point3D(radius * math.cos(theta),
                                    radius * math.sin(theta),
                                    z)
        return self.frame.local_to_global_coordinates(new_point)

    def point3d_to_2d(self, point3d: volmdlr.Point3D):
        """
        Returns the cylindrical coordinates volmdlr.Point2D(theta, z) of a Cartesian coordinates point (x, y, z).

        :param point3d: Point at the CylindricalSuface3D.
        :type point3d: :class:`volmdlr.`Point3D`
        """
        x, y, z = self.frame.global_to_local_coordinates(point3d)
        # Do not delete this, mathematical problem when x and y close to zero (should be zero) but not 0
        # Generally this is related to uncertainty of step files.
        if abs(x) < 1e-12:
            x = 0
        if abs(y) < 1e-12:
            y = 0
        theta = math.atan2(y, x)
        if abs(theta) < 1e-9:
            theta = 0.0
        return volmdlr.Point2D(theta, z)

    def rectangular_cut(self, theta1: float, theta2: float,
                        param_z1: float, param_z2: float, name: str = ''):
        """Deprecated method, Use ConicalFace3D from_surface_rectangular_cut method."""
        raise AttributeError("ConicalSurface3D.rectangular_cut is deprecated."
                             "Use the class_method from_surface_rectangular_cut in ConicalFace3D instead")

    def linesegment3d_to_2d(self, linesegment3d):
        """
        Converts the primitive from 3D spatial coordinates to its equivalent 2D primitive in the parametric space.
        """
        start = self.point3d_to_2d(linesegment3d.start)
        end = self.point3d_to_2d(linesegment3d.end)
        if start.x != end.x and start.is_close(volmdlr.Point2D(0, 0)):
            start = volmdlr.Point2D(end.x, 0)
        elif start.x != end.x and end == volmdlr.Point2D(0, 0):
            end = volmdlr.Point2D(start.x, 0)
        elif start.x != end.x:
            end = volmdlr.Point2D(start.x, end.y)
        if not start.is_close(end):
            return [edges.LineSegment2D(start, end)]
        self.save_to_file("conicalsurface_linesegment3d_to_2d.json")
        linesegment3d.save_to_file("conicalsurface_linesegment3d_to_2d_linesegment3d.json")
        return None

    def linesegment2d_to_3d(self, linesegment2d):
        """
        Converts the primitive from parametric space to 3D spatial coordinates.
        """
        if linesegment2d.name == "construction":
            return None
        theta1, param_z1 = linesegment2d.start
        theta2, param_z2 = linesegment2d.end

        if math.isclose(theta1, theta2, abs_tol=1e-4):
            return [edges.LineSegment3D(self.point2d_to_3d(linesegment2d.start),
                                        self.point2d_to_3d(linesegment2d.end))]
        if math.isclose(param_z1, param_z2, abs_tol=1e-4) and math.isclose(param_z1, 0., abs_tol=1e-6):
            return []
        start3d = self.point2d_to_3d(linesegment2d.start)
        center = self.frame.origin + param_z1 * self.frame.w
        if linesegment2d.unit_direction_vector().dot(volmdlr.X2D) > 0:
            circle = curves.Circle3D(volmdlr.Frame3D(
                center, self.frame.u, self.frame.v, self.frame.w), center.point_distance(start3d))
        else:
            circle = curves.Circle3D(volmdlr.Frame3D(
                center, self.frame.u, -self.frame.v, -self.frame.w), center.point_distance(start3d))
        if math.isclose(param_z1, param_z2, abs_tol=1e-4):
            if abs(theta1 - theta2) == volmdlr.TWO_PI:
                return [edges.FullArc3D(circle, start3d)]
            interior = self.point2d_to_3d(volmdlr.Point2D(0.5 * (theta1 + theta2), param_z1))
            end3d = self.point2d_to_3d(linesegment2d.end)
            arc = edges.Arc3D(circle, start3d, end3d)
            if not arc.point_belongs(interior):
                circle = circle.reverse()
                arc = edges.Arc3D(circle, start3d, end3d)
            return [arc]
        raise NotImplementedError('Ellipse?')

    def contour3d_to_2d(self, contour3d):
        """
        Transforms a Contour3D into a Contour2D in the parametric domain of the surface.

        :param contour3d: The contour to be transformed.
        :type contour3d: :class:`wires.Contour3D`
        :return: A 2D contour object.
        :rtype: :class:`wires.Contour2D`
        """
        primitives2d = self.primitives3d_to_2d(contour3d.primitives)

        wire2d = wires.Wire2D(primitives2d)
        delta_x = abs(wire2d.primitives[0].start.x - wire2d.primitives[-1].end.x)
        if math.isclose(delta_x, volmdlr.TWO_PI, abs_tol=1e-3) and wire2d.is_ordered():
            if len(primitives2d) > 1:
                # very specific conical case due to the singularity in the point z = 0 on parametric domain.
                if primitives2d[-2].start.y == 0.0:
                    primitives2d = self.repair_primitives_periodicity(primitives2d)
            return wires.Contour2D(primitives2d)
        # Fix contour
        primitives2d = self.repair_primitives_periodicity(primitives2d)
        return wires.Contour2D(primitives2d)

    def translation(self, offset: volmdlr.Vector3D):
        """
        ConicalSurface3D translation.

        :param offset: translation vector.
        :return: A new translated ConicalSurface3D.
        """
        return self.__class__(self.frame.translation(offset),
                              self.semi_angle)

    def rotation(self, center: volmdlr.Point3D,
                 axis: volmdlr.Vector3D, angle: float):
        """
        ConicalSurface3D rotation.

        :param center: rotation center.
        :param axis: rotation axis.
        :param angle: angle rotation.
        :return: a new rotated ConicalSurface3D.
        """
        new_frame = self.frame.rotation(center=center, axis=axis, angle=angle)
        return self.__class__(new_frame, self.semi_angle)

    def repair_primitives_periodicity(self, primitives2d):
        """
        Repairs the continuity of the 2D contour while using contour3d_to_2d on periodic surfaces.

        :param primitives2d: The primitives in parametric surface domain.
        :type primitives2d: list
        :return: A list of primitives.
        :rtype: list
        """
        # Search for a primitive that can be used as reference for repairing periodicity
        pos = vm_parametric.find_index_defined_brep_primitive_on_periodical_surface(primitives2d,
                                                                                    [self.x_periodicity,
                                                                                     self.y_periodicity])
        if pos != 0:
            primitives2d = primitives2d[pos:] + primitives2d[:pos]

        i = 1
        while i < len(primitives2d):
            previous_primitive = primitives2d[i - 1]
            delta = previous_primitive.end - primitives2d[i].start
            if not math.isclose(delta.norm(), 0, abs_tol=1e-5):
                if primitives2d[i].end.is_close(primitives2d[i - 1].end, tol=1e-4) and \
                        math.isclose(primitives2d[i].length(), volmdlr.TWO_PI, abs_tol=1e-4):
                    primitives2d[i] = primitives2d[i].reverse()
                elif delta.norm() and math.isclose(abs(previous_primitive.end.y), 0, abs_tol=1e-6):
                    primitives2d.insert(i, edges.LineSegment2D(previous_primitive.end, primitives2d[i].start,
                                                               name="construction"))
                    i += 1
                else:
                    primitives2d[i] = primitives2d[i].translation(delta)
            # treat very specific case of conical surfaces when the previous primitive and the primitive are a
            # linesegment3d with singularity
            elif math.isclose(primitives2d[i].start.y, 0.0, abs_tol=1e-6) and \
                    math.isclose(primitives2d[i].start.x, primitives2d[i].end.x, abs_tol=1e-6) and \
                    math.isclose(primitives2d[i].start.x, previous_primitive.end.x, abs_tol=1e-6):

                if primitives2d[i + 1].end.x < primitives2d[i].end.x:
                    theta_offset = volmdlr.TWO_PI
                elif primitives2d[i + 1].end.x > primitives2d[i].end.x:
                    theta_offset = -volmdlr.TWO_PI
                primitive1 = edges.LineSegment2D(previous_primitive.end,
                                                 previous_primitive.end + volmdlr.Point2D(theta_offset, 0),
                                                 name="construction")
                primitive2 = primitives2d[i].translation(volmdlr.Vector2D(theta_offset, 0))
                primitive3 = primitives2d[i + 1].translation(volmdlr.Vector2D(theta_offset, 0))
                primitives2d[i] = primitive1
                primitives2d.insert(i + 1, primitive2)
                primitives2d[i + 2] = primitive3
                i += 1
            i += 1
        if not primitives2d[0].start.is_close(primitives2d[-1].end) \
                and primitives2d[0].start.y == 0.0 and primitives2d[-1].end.y == 0.0:
            primitives2d.append(edges.LineSegment2D(primitives2d[-1].end, primitives2d[0].start))

        return primitives2d

    def face_from_base_and_vertex(self, contour: wires.Contour3D, vertex: volmdlr.Point3D, name: str = ''):

        raise AttributeError(f'Use method from ConicalFace3D{volmdlr.faces.ConicalFace3D.from_base_and_vertex}')


class SphericalSurface3D(PeriodicalSurface):
    """
    Defines a spherical surface.

    :param frame: Sphere's frame to position it
    :type frame: volmdlr.Frame3D
    :param radius: Sphere's radius
    :type radius: float
    """
    face_class = 'SphericalFace3D'
    x_periodicity = volmdlr.TWO_PI
    y_periodicity = math.pi

    def __init__(self, frame, radius, name=''):
        self.frame = frame
        self.radius = radius
        PeriodicalSurface.__init__(self, frame=frame, name=name)

        # Hidden Attributes
        self._bbox = None

    @property
    def bounding_box(self):
        """Bounding Box for Spherical Surface 3D."""

        if not self._bbox:
            self._bbox = self._bounding_box()
        return self._bbox

    def _bounding_box(self):
        points = [self.frame.origin + volmdlr.Point3D(-self.radius,
                                                      -self.radius,
                                                      -self.radius),
                  self.frame.origin + volmdlr.Point3D(self.radius,
                                                      self.radius,
                                                      self.radius),

                  ]
        return volmdlr.core.BoundingBox.from_points(points)

    def contour2d_to_3d(self, contour2d):
        """
        Converts the primitive from parametric 2D space to 3D spatial coordinates.
        """
        primitives3d = []
        for primitive2d in contour2d.primitives:
            if primitive2d.name == "construction":
                continue
            method_name = f'{primitive2d.__class__.__name__.lower()}_to_3d'
            if hasattr(self, method_name):
                try:
                    primitives_list = getattr(self, method_name)(primitive2d)
                    if primitives_list:
                        primitives3d.extend(primitives_list)
                    else:
                        continue
                except AttributeError:
                    print(f'Class {self.__class__.__name__} does not implement {method_name}'
                          f'with {primitive2d.__class__.__name__}')
            else:
                raise AttributeError(f'Class {self.__class__.__name__} does not implement {method_name}')

        return wires.Contour3D(primitives3d)

    @classmethod
    def from_step(cls, arguments, object_dict, **kwargs):
        """
        Converts a step primitive to a SphericalSurface3D.

        :param arguments: The arguments of the step primitive.
        :type arguments: list
        :param object_dict: The dictionary containing all the step primitives
            that have already been instantiated.
        :type object_dict: dict
        :return: The corresponding SphericalSurface3D object.
        :rtype: :class:`volmdlr.faces.SphericalSurface3D`
        """
        length_conversion_factor = kwargs.get("length_conversion_factor", 1)

        frame = object_dict[arguments[1]]
        radius = float(arguments[2]) * length_conversion_factor
        return cls(frame, radius, arguments[0][1:-1])

    def to_step(self, current_id):
        """
        Converts the object to a STEP representation.

        :param current_id: The ID of the last written primitive.
        :type current_id: int
        :return: The STEP representation of the object and the last ID.
        :rtype: tuple[str, list[int]]
        """
        content, frame_id = self.frame.to_step(current_id)
        current_id = frame_id + 1
        content += f"#{current_id} = SPHERICAL_SURFACE('{self.name}',#{frame_id},{round(1000 * self.radius, 4)});\n"
        return content, [current_id]

    def point2d_to_3d(self, point2d):
        """
        Coverts a parametric coordinate on the surface into a 3D spatial point (x, y, z).

        source: https://mathcurve.com/surfaces/sphere
        # -pi<theta<pi, -pi/2<phi<pi/2

        :param point2d: Point at the CylindricalSuface3D.
        :type point2d: `volmdlr.`Point2D`
        """
        theta, phi = point2d
        x = self.radius * math.cos(phi) * math.cos(theta)
        y = self.radius * math.cos(phi) * math.sin(theta)
        z = self.radius * math.sin(phi)
        return self.frame.local_to_global_coordinates(volmdlr.Point3D(x, y, z))

    def point3d_to_2d(self, point3d):
        """
        Transform a 3D spatial point (x, y, z) into a 2D spherical parametric point (theta, phi).
        """
        x, y, z = self.frame.global_to_local_coordinates(point3d)
        z = min(self.radius, max(-self.radius, z))

        if z == -0.0:
            z = 0.0

        # Do not delete this, mathematical problem when x and y close to zero (should be zero) but not 0
        # Generally this is related to uncertainty of step files.
        if abs(x) < 1e-7:
            x = 0
        if abs(y) < 1e-7:
            y = 0

        theta = math.atan2(y, x)
        if abs(theta) < 1e-10:
            theta = 0

        z_over_r = z / self.radius
        phi = math.asin(z_over_r)
        if abs(phi) < 1e-10:
            phi = 0

        return volmdlr.Point2D(theta, phi)

    def linesegment2d_to_3d(self, linesegment2d):
        """
        Converts a BREP line segment 2D onto a 3D primitive on the surface.
        """
        if linesegment2d.name == "construction":
            return []
        start = self.point2d_to_3d(linesegment2d.start)
        interior = self.point2d_to_3d(0.5 * (linesegment2d.start + linesegment2d.end))
        end = self.point2d_to_3d(linesegment2d.end)
        if start.is_close(interior) and interior.is_close(end) and end.is_close(start):
            return []
        u_vector = start - self.frame.origin
        u_vector = u_vector.unit_vector()
        v_vector = interior - self.frame.origin
        v_vector = v_vector.unit_vector()
        normal = u_vector.cross(v_vector)
        circle = curves.Circle3D(volmdlr.Frame3D(self.frame.origin, u_vector, v_vector, normal),
                                 start.point_distance(self.frame.origin))
        if start.is_close(end) or linesegment2d.length() == 2 * math.pi:
            return [edges.FullArc3D(circle, start)]
        arc = edges.Arc3D(circle, start, end)
        if not arc.point_belongs(interior):
            arc = edges.Arc3D(circle.reverse(), start, end)
        return [arc]

    def contour3d_to_2d(self, contour3d):
        """
        Transforms a Contour3D into a Contour2D in the parametric domain of the surface.

        :param contour3d: The contour to be transformed.
        :type contour3d: :class:`wires.Contour3D`
        :return: A 2D contour object.
        :rtype: :class:`wires.Contour2D`
        """
        primitives2d = []

        # Transform the contour's primitives to parametric domain
        for primitive3d in contour3d.primitives:
            primitive3d = primitive3d.simplify if primitive3d.simplify.__class__.__name__ != "LineSegment3D" else \
                primitive3d
            method_name = f'{primitive3d.__class__.__name__.lower()}_to_2d'
            if hasattr(self, method_name):
                primitives = getattr(self, method_name)(primitive3d)

                if primitives is None:
                    continue
                primitives2d.extend(primitives)
            else:
                raise NotImplementedError(
                    f'Class {self.__class__.__name__} does not implement {method_name}')
        contour2d = wires.Contour2D(primitives2d)
        if contour2d.is_ordered(1e-2):
            return contour2d
        primitives2d = self.repair_primitives_periodicity(primitives2d)
        return wires.Contour2D(primitives2d)

    def is_lat_long_curve(self, arc):
        """
        Checks if a curve defined on the sphere is a latitude/longitude curve.

        Returns True if it is, False otherwise.
        """
        # Check if curve is a longitude curve (phi is constant)
        if self.frame.w.is_colinear_to(arc.circle.normal, abs_tol=1e-4):
            return True
        # Check if curve is a latitude curve (theta is constant)
        if self.frame.w.is_perpendicular_to(arc.circle.normal, abs_tol=1e-4) and \
                arc.circle.center.is_close(self.frame.origin, 1e-4):
            return True
        return False

    def _arc_start_end_3d_to_2d(self, arc3d):
        """
        Helper function to fix periodicity issues while performing transformations into parametric domain.
        """
        start = self.point3d_to_2d(arc3d.start)
        end = self.point3d_to_2d(arc3d.end)
        theta_i, _ = self.point3d_to_2d(arc3d.middle_point())
        theta1, phi1 = start
        theta2, phi2 = end
        point_after_start, point_before_end = self._reference_points(arc3d)
        theta3, _ = point_after_start
        theta4, _ = point_before_end

        # Fix sphere singularity point
        if math.isclose(abs(phi1), 0.5 * math.pi, abs_tol=1e-2) and theta1 == 0.0 \
                and math.isclose(theta3, theta_i, abs_tol=1e-2) and math.isclose(theta4, theta_i, abs_tol=1e-2):
            theta1 = theta_i
            start = volmdlr.Point2D(theta1, phi1)
        if math.isclose(abs(phi2), 0.5 * math.pi, abs_tol=1e-2) and theta2 == 0.0 \
                and math.isclose(theta3, theta_i, abs_tol=1e-2) and math.isclose(theta4, theta_i, abs_tol=1e-2):
            theta2 = theta_i
            end = volmdlr.Point2D(theta2, phi2)
        discontinuity, _, _ = self._helper_arc3d_to_2d_periodicity_verifications(arc3d, start)

        start, end = vm_parametric.arc3d_to_spherical_coordinates_verification(
            [start, end], [point_after_start, point_before_end], discontinuity)
        return start, end

    def edge_passes_on_singularity_point(self, edge):
        """Helper function to verify id edge passes on the sphere singularity point."""
        half_pi = 0.5 * math.pi
        point_positive_singularity = self.point2d_to_3d(volmdlr.Point2D(0, half_pi))
        point_negative_singularity = self.point2d_to_3d(volmdlr.Point2D(0, -half_pi))
        positive_singularity = edge.point_belongs(point_positive_singularity, 1e-6)
        negative_singularity = edge.point_belongs(point_negative_singularity, 1e-6)
        if positive_singularity and negative_singularity:
            return [point_positive_singularity, point_negative_singularity]
        if positive_singularity:
            return [point_positive_singularity, None]
        if negative_singularity:
            return [None, point_negative_singularity]
        return [None, None]

    def arc3d_to_2d(self, arc3d):
        """
        Converts the primitive from 3D spatial coordinates to its equivalent 2D primitive in the parametric space.
        """
        is_lat_long_curve = self.is_lat_long_curve(arc3d)
        if is_lat_long_curve:
            start, end = self._arc_start_end_3d_to_2d(arc3d)
            singularity_points = self.edge_passes_on_singularity_point(arc3d)
            if any(singularity_points):
                return self.arc3d_to_2d_with_singularity(arc3d, start, end, singularity_points)
            return [edges.LineSegment2D(start, end)]
        return self.arc3d_to_2d_any_direction(arc3d)

    def helper_arc3d_to_2d_with_singularity(self, arc3d, start, end, point_singularity, half_pi):
        """Helper function to arc3d_to_2d_with_singularity."""
        theta1, phi1 = start
        theta2, phi2 = end
        if arc3d.is_point_edge_extremity(point_singularity):
            return [edges.LineSegment2D(start, end)]
        primitives = []
        if math.isclose(abs(theta2 - theta1), math.pi, abs_tol=1e-2):
            if theta1 == math.pi and theta2 != math.pi:
                theta1 = -math.pi
            if theta2 == math.pi and theta1 != math.pi:
                theta2 = -math.pi

            primitives = [edges.LineSegment2D(volmdlr.Point2D(theta1, phi1),
                                              volmdlr.Point2D(theta1, half_pi)),
                          edges.LineSegment2D(volmdlr.Point2D(theta1, half_pi),
                                              volmdlr.Point2D(theta2, half_pi),
                                              name="construction"),
                          edges.LineSegment2D(
                              volmdlr.Point2D(
                                  theta2, half_pi), volmdlr.Point2D(
                                  theta2, phi2))
                          ]
            return primitives
        n = 20
        degree = 2
        points = [self.point3d_to_2d(point3d) for point3d in arc3d.discretization_points(number_points=n)]
        return [edges.BSplineCurve2D.from_points_interpolation(points, degree)]

    def arc3d_to_2d_with_singularity(self, arc3d, start, end, singularity_points):
        """
        Converts the primitive from 3D spatial coordinates to its equivalent 2D primitive in the parametric space.
        """
        # trying to treat when the arc starts at theta1 passes at the singularity at |phi| = 0.5*math.pi
        # and ends at theta2 = theta1 + math.pi
        theta1, phi1 = start
        theta2, phi2 = end

        half_pi = 0.5 * math.pi
        point_positive_singularity, point_negative_singularity = singularity_points

        if point_positive_singularity and point_negative_singularity:
            if arc3d.is_point_edge_extremity(point_positive_singularity) and \
                    arc3d.is_point_edge_extremity(point_negative_singularity):
                return [edges.LineSegment2D(start, end)]
            direction_vector = arc3d.direction_vector(0)
            dot = self.frame.w.dot(direction_vector)
            if dot == 0:
                direction_vector = arc3d.direction_vector(0.01 * arc3d.length())
                dot = self.frame.w.dot(direction_vector)
            if dot > 0:
                half_pi = 0.5 * math.pi
                thetai = theta1 - math.pi
            else:
                half_pi = -0.5 * math.pi
                thetai = theta1 + math.pi
            if arc3d.is_point_edge_extremity(point_positive_singularity):
                return [
                    edges.LineSegment2D(start, volmdlr.Point2D(start.x, -0.5 * math.pi)),
                    edges.LineSegment2D(volmdlr.Point2D(start.x, -0.5 * math.pi),
                                        volmdlr.Point2D(theta2, -0.5 * math.pi),
                                        name="construction"),
                    edges.LineSegment2D(volmdlr.Point2D(theta2, -0.5 * math.pi),
                                        volmdlr.Point2D(theta2, phi2))
                ]
            if arc3d.is_point_edge_extremity(point_negative_singularity):
                return [
                    edges.LineSegment2D(start, volmdlr.Point2D(start.x, 0.5 * math.pi)),
                    edges.LineSegment2D(volmdlr.Point2D(start.x, 0.5 * math.pi),
                                        volmdlr.Point2D(theta2, 0.5 * math.pi),
                                        name="construction"),
                    edges.LineSegment2D(volmdlr.Point2D(theta2, 0.5 * math.pi),
                                        volmdlr.Point2D(theta2, phi2))
                ]
            return [edges.LineSegment2D(volmdlr.Point2D(theta1, phi1), volmdlr.Point2D(theta1, half_pi)),
                    edges.LineSegment2D(volmdlr.Point2D(theta1, half_pi), volmdlr.Point2D(thetai, half_pi),
                                        name="construction"),
                    edges.LineSegment2D(volmdlr.Point2D(thetai, half_pi),
                                        volmdlr.Point2D(thetai, -half_pi)),
                    edges.LineSegment2D(volmdlr.Point2D(thetai, -half_pi),
                                        volmdlr.Point2D(theta2, -half_pi),
                                        name="construction"),
                    edges.LineSegment2D(volmdlr.Point2D(theta2, -half_pi), volmdlr.Point2D(theta2, phi2))
                    ]
        if point_positive_singularity:
            return self.helper_arc3d_to_2d_with_singularity(arc3d, start, end, point_positive_singularity, half_pi)
        if point_negative_singularity:
            return self.helper_arc3d_to_2d_with_singularity(arc3d, start, end, point_negative_singularity, -half_pi)

        raise NotImplementedError

    @staticmethod
    def fix_start_end_singularity_point_at_parametric_domain(edge, reference_point, point_at_singularity):
        """Uses tangent line to find real theta angle of the singularity point on parametric domain."""
        _, phi = point_at_singularity
        abscissa_before_singularity = edge.abscissa(reference_point)
        direction_vector = edge.direction_vector(abscissa_before_singularity)
        direction_line = curves.Line2D(reference_point, reference_point + direction_vector)
        if phi > 0:
            line_positive_singularity = curves.Line2D(volmdlr.Point2D(-math.pi, 0.5 * math.pi),
                                                      volmdlr.Point2D(math.pi, 0.5 * math.pi))
            return direction_line.line_intersections(line_positive_singularity)[0]

        line_negative_singularity = curves.Line2D(volmdlr.Point2D(-math.pi, -0.5 * math.pi),
                                                  volmdlr.Point2D(math.pi, -0.5 * math.pi))

        return direction_line.line_intersections(line_negative_singularity)[0]

    def is_point2d_on_sphere_singularity(self, point2d, tol=1e-5):
        """Verifies if point is on the spherical singularity point on parametric domain."""
        half_pi = 0.5 * math.pi
        point = self.point2d_to_3d(point2d)
        point_positive_singularity = self.point2d_to_3d(volmdlr.Point2D(0, half_pi))
        point_negative_singularity = self.point2d_to_3d(volmdlr.Point2D(0, -half_pi))
        if point.is_close(point_positive_singularity, tol) or point.is_close(point_negative_singularity, tol):
            return True
        return False

    def is_point3d_on_sphere_singularity(self, point3d):
        """Verifies if point is on the spherical singularity point on parametric domain."""
        half_pi = 0.5 * math.pi
        point_positive_singularity = self.point2d_to_3d(volmdlr.Point2D(0, half_pi))
        point_negative_singularity = self.point2d_to_3d(volmdlr.Point2D(0, -half_pi))
        if point3d.is_close(point_positive_singularity) or point3d.is_close(point_negative_singularity):
            return True
        return False

    def find_edge_start_end_undefined_parametric_points(self, edge3d, points, points3d):
        """
        Helper function.

        Uses local discretization and line intersection with the tangent line at the point just before the undefined
        point on the BREP of the 3D edge to find the real value of theta on the sphere parametric domain.
        """
        if self.is_point3d_on_sphere_singularity(points3d[0]):
            distance = points3d[0].point_distance(points3d[1])
            maximum_linear_distance_reference_point = 1e-5
            if distance < maximum_linear_distance_reference_point:
                temp_points = points[1:]
            else:
                number_points = int(distance / maximum_linear_distance_reference_point)

                local_discretization = [self.point3d_to_2d(point)
                                        for point in edge3d.local_discretization(
                        points3d[0], points3d[1], number_points)]
                temp_points = local_discretization[1:] + points[2:]

            theta_list = [point.x for point in temp_points]
            theta_discontinuity, indexes_theta_discontinuity = angle_discontinuity(theta_list)

            if theta_discontinuity:
                temp_points = self._fix_angle_discontinuity_on_discretization_points(temp_points,
                                                                                     indexes_theta_discontinuity, "x")

            edge = edges.BSplineCurve2D.from_points_interpolation(temp_points, 2)
            points[0] = self.fix_start_end_singularity_point_at_parametric_domain(edge,
                                                                                  reference_point=temp_points[1],
                                                                                  point_at_singularity=points[0])
        if self.is_point3d_on_sphere_singularity(points3d[-1]):
            distance = points3d[-2].point_distance(points3d[-1])
            maximum_linear_distance_reference_point = 1e-5
            if distance < maximum_linear_distance_reference_point:
                temp_points = points[:-1]
            else:
                number_points = int(distance / maximum_linear_distance_reference_point)

                local_discretization = [self.point3d_to_2d(point)
                                        for point in edge3d.local_discretization(
                        points3d[-2], points3d[-1], number_points)]
                temp_points = points[:-2] + local_discretization[:-1]

            theta_list = [point.x for point in temp_points]
            theta_discontinuity, indexes_theta_discontinuity = angle_discontinuity(theta_list)

            if theta_discontinuity:
                temp_points = self._fix_angle_discontinuity_on_discretization_points(temp_points,
                                                                                     indexes_theta_discontinuity, "x")

            edge = edges.BSplineCurve2D.from_points_interpolation(temp_points, 2)
            points[-1] = self.fix_start_end_singularity_point_at_parametric_domain(edge,
                                                                                   reference_point=temp_points[-2],
                                                                                   point_at_singularity=points[-1])
        return points

    def arc3d_to_2d_any_direction(self, arc3d):
        """
        Converts the primitive from 3D spatial coordinates to its equivalent 2D primitive in the parametric space.
        """
        singularity_points = self.edge_passes_on_singularity_point(arc3d)
        half_pi = 0.5 * math.pi  # this variable avoid doing this multiplication several times (performance)
        point_positive_singularity, point_negative_singularity = singularity_points

        if point_positive_singularity and point_negative_singularity:
            raise ValueError("Impossible. This case should be treated by arc3d_to_2d_with_singularity method."
                             "See arc3d_to_2d method for detail.")
        if point_positive_singularity and not arc3d.is_point_edge_extremity(point_positive_singularity):
            split = arc3d.split(point_positive_singularity)
            primitive0 = self.arc3d_to_2d_any_direction(split[0])[0]
            primitive2 = self.arc3d_to_2d_any_direction(split[1])[0]
            primitive1 = edges.LineSegment2D(volmdlr.Point2D(primitive0.end.x, half_pi),
                                             volmdlr.Point2D(primitive2.start.x, half_pi))
            return [primitive0, primitive1, primitive2]
        if point_negative_singularity and not arc3d.is_point_edge_extremity(point_negative_singularity):
            split = arc3d.split(point_negative_singularity)
            primitive0 = self.arc3d_to_2d_any_direction(split[0])[0]
            primitive2 = self.arc3d_to_2d_any_direction(split[1])[0]
            primitive1 = edges.LineSegment2D(volmdlr.Point2D(primitive0.end.x, -half_pi),
                                             volmdlr.Point2D(primitive2.start.x, -half_pi))
            return [primitive0, primitive1, primitive2]

        angle3d = arc3d.angle
        number_points = math.ceil(angle3d * 50) + 1  # 50 points per radian
        number_points = max(number_points, 5)
        points3d = arc3d.discretization_points(number_points=number_points)
        points = [self.point3d_to_2d(p) for p in points3d]
        point_after_start, point_before_end = self._reference_points(arc3d)
        start, end = vm_parametric.spherical_repair_start_end_angle_periodicity(
            points[0], points[-1], point_after_start, point_before_end)
        points[0] = start
        points[-1] = end

        points = self.find_edge_start_end_undefined_parametric_points(arc3d, points, points3d)

        theta_list = [point.x for point in points]
        theta_discontinuity, indexes_theta_discontinuity = angle_discontinuity(theta_list)

        if theta_discontinuity:
            points = self._fix_angle_discontinuity_on_discretization_points(points,
                                                                            indexes_theta_discontinuity, "x")

        return [edges.BSplineCurve2D.from_points_interpolation(points, 2)]

    def bsplinecurve3d_to_2d(self, bspline_curve3d):
        """
        Converts the primitive from 3D spatial coordinates to its equivalent 2D primitive in the parametric space.
        """
        n = len(bspline_curve3d.control_points)
        points3d = bspline_curve3d.discretization_points(number_points=n)
        points = [self.point3d_to_2d(point) for point in points3d]

        point_after_start, point_before_end = self._reference_points(bspline_curve3d)
        start, end = vm_parametric.spherical_repair_start_end_angle_periodicity(
            points[0], points[-1], point_after_start, point_before_end)
        points[0] = start
        points[-1] = end

        points = self.find_edge_start_end_undefined_parametric_points(bspline_curve3d, points, points3d)
        theta_list = [point.x for point in points]
        theta_discontinuity, indexes_theta_discontinuity = angle_discontinuity(theta_list)
        if theta_discontinuity:
            points = self._fix_angle_discontinuity_on_discretization_points(points,
                                                                            indexes_theta_discontinuity, "x")

        return [edges.BSplineCurve2D.from_points_interpolation(points, degree=bspline_curve3d.degree).simplify]

    def bsplinecurve2d_to_3d(self, bspline_curve2d):
        """
        Converts a BREP BSpline curve 2D onto a 3D primitive on the surface.
        """
        # TODO: this is incomplete, a bspline_curve2d can be also a bspline_curve3d
        i = round(0.5 * len(bspline_curve2d.points))
        start = self.point2d_to_3d(bspline_curve2d.points[0])
        interior = self.point2d_to_3d(bspline_curve2d.points[i])
        end = self.point2d_to_3d(bspline_curve2d.points[-1])
        arc3d = edges.Arc3D.from_3_points(start, interior, end)
        flag = True
        points3d = [self.point2d_to_3d(p) for p in bspline_curve2d.points]
        for point in points3d:
            if not arc3d.point_belongs(point, 1e-4):
                flag = False
                break
        if flag:
            return [arc3d]

        return [edges.BSplineCurve3D.from_points_interpolation(points3d, degree=bspline_curve2d.degree)]

    def arc2d_to_3d(self, arc2d):
        """
        Converts a BREP arc 2D onto a 3D primitive on the surface.
        """
        n = 10
        degree = 2
        points = [self.point2d_to_3d(point2d) for point2d in arc2d.discretization_points(number_points=n)]
        return [edges.BSplineCurve3D.from_points_interpolation(points, degree).simplify]

    def fullarc3d_to_2d(self, fullarc3d):
        """
        Converts the primitive from 3D spatial coordinates to its equivalent 2D primitive in the parametric space.
        """
        # TODO: On a spherical surface we can have fullarc3d in any plane
        start, end = self._arc_start_end_3d_to_2d(fullarc3d)
        theta1, phi1 = start
        theta2, phi2 = end

        point_after_start, point_before_end = self._reference_points(fullarc3d)
        theta3, phi3 = point_after_start
        theta4, _ = point_before_end

        if self.frame.w.is_colinear_to(fullarc3d.circle.normal, abs_tol=1e-4):
            point1 = volmdlr.Point2D(theta1, phi1)
            if theta1 > theta3:
                point2 = volmdlr.Point2D(theta1 - volmdlr.TWO_PI, phi2)
            elif theta1 < theta3:
                point2 = volmdlr.Point2D(theta1 + volmdlr.TWO_PI, phi2)
            return [edges.LineSegment2D(point1, point2)]

        if self.frame.w.is_perpendicular_to(fullarc3d.circle.normal, abs_tol=1e-4) and \
                self.frame.origin.is_close(fullarc3d.center):
            if theta1 > theta3:
                theta_plus_pi = theta1 - math.pi
            else:
                theta_plus_pi = theta1 + math.pi
            if phi1 > phi3:
                half_pi = 0.5 * math.pi
            else:
                half_pi = -0.5 * math.pi
            if abs(phi1) == 0.5 * math.pi:
                return [edges.LineSegment2D(volmdlr.Point2D(theta3, phi1),
                                            volmdlr.Point2D(theta3, -half_pi)),
                        edges.LineSegment2D(volmdlr.Point2D(theta4, -half_pi),
                                            volmdlr.Point2D(theta4, phi2))]

            return [edges.LineSegment2D(volmdlr.Point2D(theta1, phi1), volmdlr.Point2D(theta1, -half_pi)),
                    edges.LineSegment2D(volmdlr.Point2D(theta_plus_pi, -half_pi),
                                        volmdlr.Point2D(theta_plus_pi, half_pi)),
                    edges.LineSegment2D(volmdlr.Point2D(theta1, half_pi), volmdlr.Point2D(theta1, phi2))]

        points = [self.point3d_to_2d(p) for p in fullarc3d.discretization_points(angle_resolution=25)]

        # Verify if theta1 or theta2 point should be -pi because atan2() -> ]-pi, pi]
        theta1 = vm_parametric.repair_start_end_angle_periodicity(theta1, theta3)
        theta2 = vm_parametric.repair_start_end_angle_periodicity(theta2, theta4)

        points[0] = volmdlr.Point2D(theta1, phi1)
        points[-1] = volmdlr.Point2D(theta2, phi2)

        theta_list = [point.x for point in points]
        theta_discontinuity, indexes_theta_discontinuity = angle_discontinuity(theta_list)
        if theta_discontinuity:
            points = self._fix_angle_discontinuity_on_discretization_points(points, indexes_theta_discontinuity, "x")

        return [edges.BSplineCurve2D.from_points_interpolation(points, 2)]

    def plot(self, ax=None, color='grey', alpha=0.5, **kwargs):
        """Plot sphere arcs."""
        if ax is None:
            fig = plt.figure()
            ax = fig.add_subplot(111, projection='3d')

        self.frame.plot(ax=ax, ratio=self.radius)
        for i in range(20):
            theta = i / 20. * volmdlr.TWO_PI
            t_points = []
            for j in range(20):
                phi = j / 20. * volmdlr.TWO_PI
                t_points.append(self.point2d_to_3d(volmdlr.Point2D(theta, phi)))
            ax = wires.ClosedPolygon3D(t_points).plot(ax=ax, edge_style=EdgeStyle(color=color, alpha=alpha))

        return ax

    def rectangular_cut(self, theta1, theta2, phi1, phi2, name=''):
        """Deprecated method, Use ShericalFace3D from_surface_rectangular_cut method."""
        raise AttributeError('Use ShericalFace3D from_surface_rectangular_cut method')

    def triangulation(self):
        face = self.rectangular_cut(0, volmdlr.TWO_PI, -0.5 * math.pi, 0.5 * math.pi)
        return face.triangulation()

    def repair_primitives_periodicity(self, primitives2d):
        """
        Repairs the continuity of the 2D contour while using contour3d_to_2d on periodic surfaces.

        :param primitives2d: The primitives in parametric surface domain.
        :type primitives2d: list
        :return: A list of primitives.
        :rtype: list
        """
        if self.is_undefined_brep(primitives2d[0]):
            primitives2d[0] = self.fix_undefined_brep_with_neighbors(primitives2d[0], primitives2d[-1],
                                                                     primitives2d[1])
        i = 1
        while i < len(primitives2d):
            previous_primitive = primitives2d[i - 1]
            delta = previous_primitive.end - primitives2d[i].start
            if not math.isclose(delta.norm(), 0, abs_tol=1e-3):
                if primitives2d[i].end.is_close(previous_primitive.end, 1e-3) and \
                        primitives2d[i].length() == volmdlr.TWO_PI:
                    primitives2d[i] = primitives2d[i].reverse()
                elif self.is_undefined_brep(primitives2d[i]):
                    primitives2d[i] = self.fix_undefined_brep_with_neighbors(primitives2d[i], previous_primitive,
                                                                             primitives2d[(i + 1) % len(primitives2d)])
                    delta = previous_primitive.end - primitives2d[i].start
                    if not math.isclose(delta.norm(), 0, abs_tol=1e-3):
                        primitives2d.insert(i, edges.LineSegment2D(previous_primitive.end, primitives2d[i].start,
                                                                   name="construction"))
                        if i < len(primitives2d):
                            i += 1
                elif self.is_point2d_on_sphere_singularity(previous_primitive.end, 1e-5):
                    primitives2d.insert(i, edges.LineSegment2D(previous_primitive.end, primitives2d[i].start,
                                                               name="construction"))
                    if i < len(primitives2d):
                        i += 1
                else:
                    primitives2d[i] = primitives2d[i].translation(delta)
            i += 1
        #     return primitives2d
        # primitives2d = repair(primitives2d)
        last_end = primitives2d[-1].end
        first_start = primitives2d[0].start
        if not last_end.is_close(first_start, tol=1e-2):
            last_end_3d = self.point2d_to_3d(last_end)
            first_start_3d = self.point2d_to_3d(first_start)
            if last_end_3d.is_close(first_start_3d, 1e-6) and \
                    not self.is_point2d_on_sphere_singularity(last_end):
                if first_start.x > last_end.x:
                    half_pi = -0.5 * math.pi
                else:
                    half_pi = 0.5 * math.pi
                if not first_start.is_close(volmdlr.Point2D(first_start.x, half_pi)):
                    lines = [edges.LineSegment2D(
                        last_end, volmdlr.Point2D(last_end.x, half_pi), name="construction"),
                        edges.LineSegment2D(volmdlr.Point2D(last_end.x, half_pi),
                                            volmdlr.Point2D(first_start.x, half_pi), name="construction"),
                        edges.LineSegment2D(volmdlr.Point2D(first_start.x, half_pi),
                                            first_start, name="construction")]
                    primitives2d.extend(lines)
            else:
                primitives2d.append(edges.LineSegment2D(last_end, first_start, name="construction"))
        return primitives2d

    def rotation(self, center: volmdlr.Point3D, axis: volmdlr.Vector3D, angle: float):
        """
        Spherical Surface 3D rotation.

        :param center: rotation center
        :param axis: rotation axis
        :param angle: angle rotation
        :return: a new rotated Spherical Surface 3D
        """
        new_frame = self.frame.rotation(center=center, axis=axis, angle=angle)
        return SphericalSurface3D(new_frame, self.radius)

    def translation(self, offset: volmdlr.Vector3D):
        """
        Spherical Surface 3D translation.

        :param offset: translation vector
        :return: A new translated Spherical Surface 3D
        """
        new_frame = self.frame.translation(offset)
        return SphericalSurface3D(new_frame, self.radius)

    def frame_mapping(self, frame: volmdlr.Frame3D, side: str):
        """
        Changes Spherical Surface 3D's frame and return a new Spherical Surface 3D.

        :param frame: Frame of reference
        :type frame: `volmdlr.Frame3D`
        :param side: 'old' or 'new'
        """
        new_frame = self.frame.frame_mapping(frame, side)
        return SphericalSurface3D(new_frame, self.radius)

    def plane_intersection(self, plane3d):
        """
        Sphere intersections with a plane.

        :param plane3d: intersecting plane.
        :return: list of intersecting curves.
        """
        dist = plane3d.point_distance(self.frame.origin)
        if dist > self.radius:
            return []
        if dist == self.radius:
            line = curves.Line3D(self.frame.origin, self.frame.origin + plane3d.frame.w)
            return plane3d.line_intersections(line)
        line = curves.Line3D(self.frame.origin, self.frame.origin + plane3d.frame.w)
        circle_radius = math.sqrt(self.radius ** 2 - dist ** 2)
        circle_center = plane3d.line_intersections(line)[0]
        start_end = circle_center + plane3d.frame.u * circle_radius
        circle = curves.Circle3D(volmdlr.Frame3D(circle_center, plane3d.frame.u,
                                                 plane3d.frame.v, plane3d.frame.w),
                                 circle_radius)
        return [edges.FullArc3D(circle, start_end)]

    def line_intersections(self, line3d: curves.Line3D):
        """
        Calculates the intersection points between a 3D line and a spherical surface.

        The method calculates the intersection points between a 3D line and a sphere using
        the equation of the line and the equation of the sphere. It returns a list of intersection
        points, which can be empty if there are no intersections. The intersection points are
        represented as 3D points using the `volmdlr.Point3D` class.

        :param line3d: The 3D line object to intersect with the sphere.
        :type line3d:curves.Line3D
        :return: A list of intersection points between the line and the sphere. The list may be empty if there
        are no intersections.
        :rtype: List[volmdlr.Point3D]

        :Example:
        >>> from volmdlr import Point3D, edges, surfaces, OXYZ
        >>> spherical_surface3d = SphericalSurface3D(OXYZ, 1)
        >>> line2 = curves.Line3D(Point3D(0, 1, -0.5), Point3D(0, 1, 0.5))
        >>> line_intersections2 = spherical_surface3d.line_intersections(line2) #returns [Point3D(0.0, 1.0, 0.0)]
        """
        line_direction_vector = line3d.direction_vector()
        vector_linept1_center = self.frame.origin - line3d.point1
        vector_linept1_center = vector_linept1_center.to_vector()
        a_param = line_direction_vector[0] ** 2 + line_direction_vector[1] ** 2 + line_direction_vector[2] ** 2
        b_param = -2 * (line_direction_vector[0] * vector_linept1_center[0] +
                        line_direction_vector[1] * vector_linept1_center[1] +
                        line_direction_vector[2] * vector_linept1_center[2])
        c_param = (vector_linept1_center[0] ** 2 + vector_linept1_center[1] ** 2 +
                   vector_linept1_center[2] ** 2 - self.radius ** 2)
        b2_minus4ac = b_param ** 2 - 4 * a_param * c_param
        if math.isclose(b2_minus4ac, 0, abs_tol=1e-8):
            t_param = -b_param / (2 * a_param)
            return [line3d.point1 + line_direction_vector * t_param]
        if b2_minus4ac < 0:
            return []
        t_param1 = (-b_param + math.sqrt(b2_minus4ac)) / (2 * a_param)
        t_param2 = (-b_param - math.sqrt(b2_minus4ac)) / (2 * a_param)
        return line3d.point1 + line_direction_vector * t_param1, line3d.point1 + line_direction_vector * t_param2

    def linesegment_intersections(self, linesegment3d: edges.LineSegment3D):
        """
        Calculates the intersection points between a 3D line segment and a spherical surface.

        The method calculates the intersection points between a 3D line segment and a sphere by first
        finding the intersection points between the infinite line containing the line segment and the sphere,
        and then filtering out the points that are not within the line segment. It returns a list of intersection
        points, which can be empty if there are no intersections. The intersection points are represented as
        3D points using the `volmdlr.Point3D` class.
        Note: The method assumes that the line segment and the sphere are in the same coordinate system.

        :param linesegment3d: The 3D line segment object to intersect with the sphere.
        :type linesegment3d: edges.LineSegment3D.
        :return: A list of intersection points between the line segment and the sphere.
        The list may be empty if there are no intersections.
        :rtype: List[volmdlr.Point3D]:

        :Example:
        >>> from volmdlr import Point3D, edges, surfaces, OXYZ
        >>> spherical_surface3d = SphericalSurface3D(OXYZ, 1)
        >>> linesegment2 = edges.LineSegment3D(Point3D(-0.8, -0.8, -0.8), Point3D(0.8, 0.8, 0.8))
        >>> linesegment2_intersections = spherical_surface3d.linesegment_intersections(linesegment2)
            '[Point3D: [0.5773502691896257, 0.5773502691896257, 0.5773502691896257],
              Point3D: [-0.5773502691896257, -0.5773502691896257, -0.5773502691896257]]'
        """
        line_intersections = self.line_intersections(linesegment3d.line)
        intersections = []
        for intersection in line_intersections:
            if linesegment3d.point_belongs(intersection):
                intersections.append(intersection)
        return intersections


class RuledSurface3D(Surface3D):
    """
    Defines a ruled surface between two wires.

    :param wire1: Wire
    :type wire1: :class:`vmw.Wire3D`
    :param wire2: Wire
    :type wire2: :class:`wires.Wire3D`
    """
    face_class = 'RuledFace3D'

    def __init__(self, wire1: wires.Wire3D, wire2: wires.Wire3D, name: str = ''):
        self.wire1 = wire1
        self.wire2 = wire2
        self.length1 = wire1.length()
        self.length2 = wire2.length()
        Surface3D.__init__(self, name=name)

    def point2d_to_3d(self, point2d: volmdlr.Point2D):
        """
        Coverts a parametric coordinate on the surface into a 3D spatial point (x, y, z).

        :param point2d: Point at the ToroidalSuface3D
        :type point2d: `volmdlr.`Point2D`
        """
        x, y = point2d
        point1 = self.wire1.point_at_abscissa(x * self.length1)
        point2 = self.wire2.point_at_abscissa(x * self.length2)
        joining_line = edges.LineSegment3D(point1, point2)
        point = joining_line.point_at_abscissa(y * joining_line.length())
        return point

    def point3d_to_2d(self, point3d):
        """
        Returns the parametric coordinates volmdlr.Point2D(u, v) of a cartesian coordinates point (x, y, z).

        :param point3d: Point at the CylindricalSuface3D
        :type point3d: `volmdlr.`Point3D`
        """
        raise NotImplementedError

    def rectangular_cut(self, x1: float, x2: float,
                        y1: float, y2: float, name: str = ''):
        """Deprecated method, Use RuledFace3D from_surface_rectangular_cut method."""
        raise NotImplementedError('Use RuledFace3D from_surface_rectangular_cut method')


class ExtrusionSurface3D(Surface3D):
    """
    Defines a surface of extrusion.

    An extrusion surface is a surface that is a generic cylindrical surface generated by the linear
    extrusion of a curve, generally an Ellipse or a B-Spline curve.

    :param edge: edge.
    :type edge: Union[:class:`vmw.Wire3D`, :class:`vmw.Contour3D`]
    :param axis_point: Axis placement
    :type axis_point: :class:`volmdlr.Point3D`
    :param axis: Axis of extrusion
    :type axis: :class:`volmdlr.Vector3D`
    """
    face_class = 'ExtrusionFace3D'
    y_periodicity = None

    def __init__(self, edge: Union[edges.FullArcEllipse3D, edges.BSplineCurve3D],
                 direction: volmdlr.Vector3D, name: str = ''):
        self.edge = edge
        direction = direction.unit_vector()
        self.direction = direction
        if hasattr(edge, "center"):
            self.frame = volmdlr.Frame3D.from_point_and_vector(edge.center, direction, volmdlr.Z3D)
        else:
            self.frame = volmdlr.Frame3D.from_point_and_vector(edge.start, direction, volmdlr.Z3D)
        self._x_periodicity = False

        Surface3D.__init__(self, frame=self.frame, name=name)

    @property
    def x_periodicity(self):
        """Returns the periodicity in x direction."""
        if self._x_periodicity:
            return self._x_periodicity
        start = self.edge.start
        end = self.edge.end
        if start.is_close(end, 1e-4):
            return 1
        return None

    @x_periodicity.setter
    def x_periodicity(self, value):
        """X periodicity setter."""
        self._x_periodicity = value

    def point2d_to_3d(self, point2d: volmdlr.Point2D):
        """
        Transform a parametric (u, v) point into a 3D Cartesian point (x, y, z).

        # u = [0, 1] and v = z
        """
        u, v = point2d
        if abs(u) < 1e-7:
            u = 0.0
        if abs(v) < 1e-7:
            v = 0.0

        point_at_curve_global = self.edge.point_at_abscissa(u * self.edge.length())
        point_at_curve_local = self.frame.global_to_local_coordinates(point_at_curve_global)
        # x, y, z = point_at_curve_local
        point_local = point_at_curve_local.translation(volmdlr.Vector3D(0, 0, v))
        return self.frame.local_to_global_coordinates(point_local)

    def point3d_to_2d(self, point3d):
        """
        Transform a 3D Cartesian point (x, y, z) into a parametric (u, v) point.
        """
        x, y, z = self.frame.global_to_local_coordinates(point3d)
        if abs(x) < 1e-7:
            x = 0.0
        if abs(y) < 1e-7:
            y = 0.0
        if abs(z) < 1e-7:
            z = 0.0
        v = z
        point_at_curve_local = volmdlr.Point3D(x, y, 0)
        point_at_curve_global = self.frame.local_to_global_coordinates(point_at_curve_local)

        u = self.edge.abscissa(point_at_curve_global, tol=1e-6) / self.edge.length()
        u = min(u, 1.0)
        return volmdlr.Point2D(u, v)

    def rectangular_cut(self, x1: float = 0.0, x2: float = 1.0,
                        y1: float = 0.0, y2: float = 1.0, name: str = ''):
        """Deprecated method, Use ExtrusionFace3D from_surface_rectangular_cut method."""
        raise AttributeError('Use ExtrusionFace3D from_surface_rectangular_cut method')

    def plot(self, ax=None, color='grey', alpha=0.5, z: float = 0.5, **kwargs):
        if ax is None:
            fig = plt.figure()
            ax = fig.add_subplot(111, projection='3d')
        self.frame.plot(ax=ax, ratio=self.edge.length())
        for i in range(21):
            step = i / 20. * z
            wire = self.edge.translation(step * self.frame.w)
            wire.plot(ax=ax, edge_style=EdgeStyle(color=color, alpha=alpha))

        return ax

    @classmethod
    def from_step(cls, arguments, object_dict, **kwargs):
        """Creates an extrusion surface from step data."""
        name = arguments[0][1:-1]
        edge = object_dict[arguments[1]]
        if edge.__class__ is curves.Ellipse3D:
            start_end = edge.center + edge.major_axis * edge.major_dir
            fullarcellipse = edges.FullArcEllipse3D(edge, start_end, edge.name)
            direction = -object_dict[arguments[2]]
            surface = cls(edge=fullarcellipse, direction=direction, name=name)
            surface.x_periodicity = 1
        elif edge.__class__ is curves.Circle3D:
            start_end = edge.center + edge.frame.u * edge.radius
            fullarc = edges.FullArc3D(edge, start_end)
            direction = object_dict[arguments[2]]
            surface = cls(edge=fullarc, direction=direction, name=name)
            surface.x_periodicity = 1

        else:
            direction = object_dict[arguments[2]]
            surface = cls(edge=edge, direction=direction, name=name)
        return surface

    def to_step(self, current_id):
        """
        Translate volmdlr primitive to step syntax.
        """
        content_edge, edge_id = self.edge.to_step(current_id)
        current_id = edge_id + 1
        content_vector, vector_id = self.direction.to_step(current_id)
        current_id = vector_id + 1
        content = content_edge + content_vector
        content += f"#{current_id} = SURFACE_OF_LINEAR_EXTRUSION('{self.name}',#{edge_id},#{vector_id});\n"
        return content, [current_id]

    def arc3d_to_2d(self, arc3d):
        """
        Converts the primitive from 3D spatial coordinates to its equivalent 2D primitive in the parametric space.
        """
        # todo: needs detailed investigation
        start = self.point3d_to_2d(arc3d.start)
        end = self.point3d_to_2d(arc3d.end)
        if start.is_close(end):
            print("surfaces.py")
        if self.x_periodicity:
            start, end = self._verify_start_end_parametric_points(start, end, arc3d)
        return [edges.LineSegment2D(start, end, name="arc")]

    def arcellipse3d_to_2d(self, arcellipse3d):
        """
        Transformation of an arc-ellipse 3d to 2d, in a cylindrical surface.

        """
        if isinstance(self.edge, edges.FullArcEllipse3D):
            start2d = self.point3d_to_2d(arcellipse3d.start)
            end2d = self.point3d_to_2d(arcellipse3d.end)
            return [edges.LineSegment2D(start2d, end2d)]
        points = [self.point3d_to_2d(p)
                  for p in arcellipse3d.discretization_points(number_points=15)]
        if self.x_periodicity:
            start, end = self._verify_start_end_parametric_points(points[0], points[-1], arcellipse3d)
            points[0] = start
            points[-1] = end
        bsplinecurve2d = edges.BSplineCurve2D.from_points_interpolation(points, degree=2)
        return [bsplinecurve2d]

    def fullarcellipse3d_to_2d(self, fullarcellipse3d):
        """
        Converts a 3D full elliptical arc to a 2D line segment in the current plane.

        This method converts a 3D full elliptical arc to a 2D line segment in the current plane.
        It first calculates the length of the arc using the `length` method of the `fullarcellipse3d`
        object. Then, it converts the start and end points of the arc to 2D points using the `point3d_to_2d`
        method. Additionally, it calculates a point on the arc at a small abscissa value (0.01 * length)
        and converts it to a 2D point. Based on the relative position of this point, the method determines
        the start and end points of the line segment in 2D. If the abscissa point is closer to the start
        point, the line segment starts from (0, start.y) and ends at (1, end.y). If the abscissa point is
        closer to the end point, the line segment starts from (1, start.y) and ends at (0, end.y). If the
        abscissa point lies exactly at the midpoint of the arc, a NotImplementedError is raised. The resulting
        line segment is returned as a list.

        :param fullarcellipse3d: The 3D full elliptical arc object to convert.
        :return: A list containing a 2D line segment representing the converted arc.
        :raises: NotImplementedError: If the abscissa point lies exactly at the midpoint of the arc.
        """

        length = fullarcellipse3d.length()
        start = self.point3d_to_2d(fullarcellipse3d.start)
        end = self.point3d_to_2d(fullarcellipse3d.end)

        u3, _ = self.point3d_to_2d(fullarcellipse3d.point_at_abscissa(0.01 * length))
        if u3 > 0.5:
            p1 = volmdlr.Point2D(1, start.y)
            p2 = volmdlr.Point2D(0, end.y)
        elif u3 < 0.5:
            p1 = volmdlr.Point2D(0, start.y)
            p2 = volmdlr.Point2D(1, end.y)
        else:
            raise NotImplementedError
        return [edges.LineSegment2D(p1, p2)]

    def linesegment2d_to_3d(self, linesegment2d):
        """
        Converts a BREP line segment 2D onto a 3D primitive on the surface.
        """
        start3d = self.point2d_to_3d(linesegment2d.start)
        end3d = self.point2d_to_3d(linesegment2d.end)
        u1, param_z1 = linesegment2d.start
        u2, param_z2 = linesegment2d.end
        if math.isclose(u1, u2, abs_tol=1e-4):
            return [edges.LineSegment3D(start3d, end3d)]
        if math.isclose(param_z1, param_z2, abs_tol=1e-6):
            primitive = self.edge.translation(self.direction * (param_z1 + param_z2) * 0.5)
            if primitive.point_belongs(start3d) and primitive.point_belongs(end3d):
                if math.isclose(abs(u1 - u2), 1.0, abs_tol=1e-4):
                    if primitive.start.is_close(start3d) and primitive.end.is_close(end3d):
                        return [primitive]
                    if primitive.start.is_close(end3d) and primitive.end.is_close(start3d):
                        return [primitive.reverse()]
                primitive = primitive.split_between_two_points(start3d, end3d)
                return [primitive]
        n = 10
        degree = 3
        points = [self.point2d_to_3d(point2d) for point2d in linesegment2d.discretization_points(number_points=n)]
        return [edges.BSplineCurve3D.from_points_interpolation(points, degree)]

    def bsplinecurve3d_to_2d(self, bspline_curve3d):
        n = len(bspline_curve3d.control_points)
        points = [self.point3d_to_2d(point)
                  for point in bspline_curve3d.discretization_points(number_points=n)]
        if self.x_periodicity:
            start, end = self._verify_start_end_parametric_points(points[0], points[-1], bspline_curve3d)
            points[0] = start
            points[-1] = end
        return [edges.BSplineCurve2D.from_points_interpolation(points, bspline_curve3d.degree)]

    def frame_mapping(self, frame: volmdlr.Frame3D, side: str):
        """
        Returns a new Extrusion Surface positioned in the specified frame.

        :param frame: Frame of reference
        :type frame: `volmdlr.Frame3D`
        :param side: 'old' or 'new'
        """
        new_frame = self.frame.frame_mapping(frame, side)
        direction = new_frame.w
        new_edge = self.edge.frame_mapping(frame, side)
        return ExtrusionSurface3D(new_edge, direction, name=self.name)

    def _verify_start_end_parametric_points(self, start, end, edge3d):
        """
        When the generatrix of the surface is periodic we need to verify if the u parameter should be 0 or 1.
        """
        start_ref1 = self.point3d_to_2d(edge3d.point_at_abscissa(0.01 * edge3d.length()))
        start_ref2 = self.point3d_to_2d(edge3d.point_at_abscissa(0.02 * edge3d.length()))
        end_ref1 = self.point3d_to_2d(edge3d.point_at_abscissa(0.99 * edge3d.length()))
        end_ref2 = self.point3d_to_2d(edge3d.point_at_abscissa(0.98 * edge3d.length()))
        if math.isclose(start.x, self.x_periodicity, abs_tol=1e-4):
            vec1 = start_ref1 - start
            vec2 = start_ref2 - start_ref1
            if vec2.dot(vec1) < 0:
                start.x = 0
        if math.isclose(end.x, self.x_periodicity, abs_tol=1e-4):
            vec1 = end - end_ref1
            vec2 = end_ref1 - end_ref2
            if vec2.dot(vec1) < 0:
                end.x = 0
        if math.isclose(start.x, 0, abs_tol=1e-4):
            vec1 = start_ref1 - start
            vec2 = start_ref2 - start_ref1
            if vec2.dot(vec1) < 0:
                start.x = self.x_periodicity
        if math.isclose(end.x, 0, abs_tol=1e-4):
            vec1 = end - end_ref1
            vec2 = end_ref1 - end_ref2
            if vec2.dot(vec1) < 0:
                end.x = self.x_periodicity
        return start, end


class RevolutionSurface3D(PeriodicalSurface):
    """
    Defines a surface of revolution.

    :param edge: Edge.
    :type edge: edges.Edge
    :param axis_point: Axis placement
    :type axis_point: :class:`volmdlr.Point3D`
    :param axis: Axis of revolution
    :type axis: :class:`volmdlr.Vector3D`
    """
    face_class = 'RevolutionFace3D'
    x_periodicity = volmdlr.TWO_PI
    y_periodicity = None

    def __init__(self, edge,
                 axis_point: volmdlr.Point3D, axis: volmdlr.Vector3D, name: str = ''):
        self.edge = edge
        self.axis_point = axis_point
        self.axis = axis

        point1 = edge.point_at_abscissa(0)
        vector1 = point1 - axis_point
        w_vector = axis
        w_vector = w_vector.unit_vector()
        if point1.is_close(axis_point) or w_vector.is_colinear_to(vector1):
            if edge.__class__.__name__ != "Line3D":
                point1 = edge.point_at_abscissa(0.5 * edge.length())
            else:
                point1 = edge.point_at_abscissa(0.05)
            vector1 = point1 - axis_point
        u_vector = vector1 - vector1.vector_projection(w_vector)
        u_vector = u_vector.unit_vector()
        v_vector = w_vector.cross(u_vector)
        self.frame = volmdlr.Frame3D(origin=axis_point, u=u_vector, v=v_vector, w=w_vector)

        PeriodicalSurface.__init__(self, frame=self.frame, name=name)

    def point2d_to_3d(self, point2d: volmdlr.Point2D):
        """
        Transform a parametric (u, v) point into a 3D Cartesian point (x, y, z).

        u = [0, 2pi] and v = [0, 1] into a
        """
        u, v = point2d
        point_at_curve = self.edge.point_at_abscissa(v)
        point = point_at_curve.rotation(self.axis_point, self.axis, u)
        return point

    def point3d_to_2d(self, point3d):
        """
        Transform a 3D Cartesian point (x, y, z) into a parametric (u, v) point.
        """
        x, y, _ = self.frame.global_to_local_coordinates(point3d)
        if abs(x) < 1e-12:
            x = 0
        if abs(y) < 1e-12:
            y = 0
        u = math.atan2(y, x)

        point_at_curve = point3d.rotation(self.axis_point, self.axis, -u)
        v = self.edge.abscissa(point_at_curve)
        return volmdlr.Point2D(u, v)

    def rectangular_cut(self, x1: float, x2: float,
                        y1: float, y2: float, name: str = ''):
        """Deprecated method, Use RevolutionFace3D from_surface_rectangular_cut method."""
        raise AttributeError('Use RevolutionFace3D from_surface_rectangular_cut method')

    def plot(self, ax=None, edge_style: EdgeStyle = EdgeStyle(color='grey', alpha=0.5),
             number_curves: int = 20, **kwargs):
        """
        Plot rotated Revolution surface generatrix.

        :param number_curves: Number of curves to display.
        :type number_curves: int
        """
        if ax is None:
            fig = plt.figure()
            ax = fig.add_subplot(111, projection='3d')
        for i in range(number_curves + 1):
            theta = i / number_curves * volmdlr.TWO_PI
            wire = self.edge.rotation(self.axis_point, self.axis, theta)
            wire.plot(ax=ax, edge_style=edge_style)

        return ax

    @classmethod
    def from_step(cls, arguments, object_dict, **kwargs):
        """
        Converts a step primitive to a RevolutionSurface3D.

        :param arguments: The arguments of the step primitive.
        :type arguments: list
        :param object_dict: The dictionary containing all the step primitives
            that have already been instantiated.
        :type object_dict: dict
        :return: The corresponding RevolutionSurface3D object.
        :rtype: :class:`volmdlr.faces.RevolutionSurface3D`
        """
        y_periodicity = None
        name = arguments[0][1:-1]
        edge = object_dict[arguments[1]]
        if edge.__class__ is curves.Circle3D:
            start_end = edge.center + edge.frame.u * edge.radius
            edge = edges.FullArc3D(edge, start_end, edge.name)
            y_periodicity = edge.length()

        axis_point, axis = object_dict[arguments[2]]
        surface = cls(edge=edge, axis_point=axis_point, axis=axis, name=name)
        surface.y_periodicity = y_periodicity
        return surface.simplify()

    def to_step(self, current_id):
        """
        Translate volmdlr primitive to step syntax.
        """
        content_wire, wire_id = self.edge.to_step(current_id)
        current_id = wire_id + 1
        content_axis_point, axis_point_id = self.axis_point.to_step(current_id)
        current_id = axis_point_id + 1
        content_axis, axis_id = self.axis.to_step(current_id)
        current_id = axis_id + 1
        content = content_wire + content_axis_point + content_axis
        content += f"#{current_id} = AXIS1_PLACEMENT('',#{axis_point_id},#{axis_id});\n"
        current_id += 1
        content += f"#{current_id} = SURFACE_OF_REVOLUTION('{self.name}',#{wire_id},#{current_id - 1});\n"
        return content, [current_id]

    def arc3d_to_2d(self, arc3d):
        """
        Converts the primitive from 3D spatial coordinates to its equivalent 2D primitive in the parametric space.
        """
        start = self.point3d_to_2d(arc3d.start)
        end = self.point3d_to_2d(arc3d.end)
        if self.edge.__class__.__name__ != "Line3D" and hasattr(self.edge.simplify, "circle") and \
                math.isclose(self.edge.simplify.circle.radius, arc3d.circle.radius, rel_tol=0.01):
            if self.edge.is_point_edge_extremity(arc3d.start):
                middle_point = self.point3d_to_2d(arc3d.middle_point())
                if middle_point.x == math.pi:
                    middle_point.x = -math.pi
                    if end.x == math.pi:
                        end.x = middle_point.x
                start.x = middle_point.x
            if self.edge.is_point_edge_extremity(arc3d.end):
                middle_point = self.point3d_to_2d(arc3d.middle_point())
                if middle_point.x == math.pi:
                    middle_point.x = -math.pi
                    if start.x == math.pi:
                        start.x = middle_point.x
                end.x = middle_point.x
        if math.isclose(start.y, end.y, rel_tol=0.01):
            point_after_start, point_before_end = self._reference_points(arc3d)
            point_theta_discontinuity = self.point2d_to_3d(volmdlr.Point2D(math.pi, start.y))
            discontinuity = arc3d.point_belongs(point_theta_discontinuity) and not \
                arc3d.is_point_edge_extremity(point_theta_discontinuity)

            undefined_start_theta = arc3d.start.is_close(point_theta_discontinuity)
            undefined_end_theta = arc3d.end.is_close(point_theta_discontinuity)
            start, end = vm_parametric.arc3d_to_cylindrical_coordinates_verification(
                [start, end], [undefined_start_theta, undefined_end_theta],
                [point_after_start.x, point_before_end.x], discontinuity)
        if math.isclose(start.y, end.y, rel_tol=0.01) or math.isclose(start.x, end.x, rel_tol=0.01):
            return [edges.LineSegment2D(start, end, name="arc")]
        n = 10
        degree = 3
        points = [self.point3d_to_2d(point3d) for point3d in arc3d.discretization_points(number_points=n)]
        return [edges.BSplineCurve2D.from_points_interpolation(points, degree)]

    def fullarc3d_to_2d(self, fullarc3d):
        """
        Converts the primitive from 3D spatial coordinates to its equivalent 2D primitive in the parametric space.
        """
        start = self.point3d_to_2d(fullarc3d.start)
        end = self.point3d_to_2d(fullarc3d.end)
        point_after_start, point_before_end = self._reference_points(fullarc3d)
        point_theta_discontinuity = self.point2d_to_3d(volmdlr.Point2D(math.pi, start.y))
        discontinuity = fullarc3d.point_belongs(point_theta_discontinuity) and not \
            fullarc3d.is_point_edge_extremity(point_theta_discontinuity)

        undefined_start_theta = fullarc3d.start.is_close(point_theta_discontinuity)
        undefined_end_theta = fullarc3d.end.is_close(point_theta_discontinuity)
        start, end = vm_parametric.arc3d_to_cylindrical_coordinates_verification(
            [start, end], [undefined_start_theta, undefined_end_theta],
            [point_after_start.x, point_before_end.x], discontinuity)
        theta1, z1 = start
        theta2, _ = end
        _, z3 = point_after_start

        if self.frame.w.is_colinear_to(fullarc3d.circle.normal):
            normal_dot_product = self.frame.w.dot(fullarc3d.circle.normal)
            start, end = vm_parametric.fullarc_to_cylindrical_coordinates_verification(start, end, normal_dot_product)
            return [edges.LineSegment2D(start, end, name="parametric.fullarc")]
        if math.isclose(theta1, theta2, abs_tol=1e-3):
            # Treating one case from Revolution Surface
            if z1 > z3:
                point1 = volmdlr.Point2D(theta1, 1)
                point2 = volmdlr.Point2D(theta1, 0)
            else:
                point1 = volmdlr.Point2D(theta1, 0)
                point2 = volmdlr.Point2D(theta1, 1)
            return [edges.LineSegment2D(point1, point2, name="parametric.fullarc")]
        if math.isclose(abs(theta1 - theta2), math.pi, abs_tol=1e-3):
            if z1 > z3:
                point1 = volmdlr.Point2D(theta1, 1)
                point2 = volmdlr.Point2D(theta1, 0)
                point3 = volmdlr.Point2D(theta2, 0)
                point4 = volmdlr.Point2D(theta2, 1)
            else:
                point1 = volmdlr.Point2D(theta1, 0)
                point2 = volmdlr.Point2D(theta1, 1)
                point3 = volmdlr.Point2D(theta2, 1)
                point4 = volmdlr.Point2D(theta2, 0)
            return [edges.LineSegment2D(point1, point2, name="parametric.arc"),
                    edges.LineSegment2D(point2, point3, name="parametric.singularity"),
                    edges.LineSegment2D(point3, point4, name="parametric.arc")
                    ]

        raise NotImplementedError

    def linesegment2d_to_3d(self, linesegment2d):
        """
        Converts a BREP line segment 2D onto a 3D primitive on the surface.
        """
        start3d = self.point2d_to_3d(linesegment2d.start)
        end3d = self.point2d_to_3d(linesegment2d.end)
        theta1, abscissa1 = linesegment2d.start
        theta2, abscissa2 = linesegment2d.end

        if self.edge.point_at_abscissa(abscissa1).is_close(self.edge.point_at_abscissa(abscissa2)):
            theta_i = 0.5 * (theta1 + theta2)
            interior = self.point2d_to_3d(volmdlr.Point2D(theta_i, abscissa1))
            if start3d.is_close(end3d):
                theta_e = 0.25 * (theta1 + theta2)
                extra_point = self.point2d_to_3d(volmdlr.Point2D(theta_e, abscissa1))
                temp_arc = edges.Arc3D.from_3_points(start3d, extra_point, interior)
                circle = temp_arc.circle
                if theta1 > theta2:
                    circle = temp_arc.circle.reverse()
                return [edges.FullArc3D.from_curve(circle, start3d)]
            return [edges.Arc3D.from_3_points(start3d, interior, end3d)]

        if math.isclose(theta1, theta2, abs_tol=1e-3):
            primitive = self.edge.rotation(self.axis_point, self.axis, 0.5 * (theta1 + theta2))
            if primitive.point_belongs(start3d) and primitive.point_belongs(end3d):
                if isinstance(self.edge, (curves.Line3D, edges.LineSegment3D)):
                    return [edges.LineSegment3D(start3d, end3d)]
                if self.edge.is_point_edge_extremity(start3d) and self.edge.is_point_edge_extremity(end3d):
                    primitive = primitive.simplify
                    if primitive.start.is_close(end3d) and primitive.end.is_close(start3d):
                        primitive = primitive.reverse()
                    return [primitive]
                primitive = primitive.split_between_two_points(start3d, end3d)
                if abscissa1 > abscissa2:
                    primitive = primitive.reverse()
                return [primitive]
        n = 10
        degree = 3
        points = [self.point2d_to_3d(point2d) for point2d in linesegment2d.discretization_points(number_points=n)]
        return [edges.BSplineCurve3D.from_points_interpolation(points, degree).simplify]

    def bsplinecurve2d_to_3d(self, bspline_curve2d):
        """
        Is this right?.
        """
        n = len(bspline_curve2d.control_points)
        points = [self.point2d_to_3d(p)
                  for p in bspline_curve2d.discretization_points(number_points=n)]
        return [edges.BSplineCurve3D.from_points_interpolation(points, bspline_curve2d.degree)]

    def frame_mapping(self, frame: volmdlr.Frame3D, side: str):
        """
        Returns a new Revolution Surface positioned in the specified frame.

        :param frame: Frame of reference
        :type frame: `volmdlr.Frame3D`
        :param side: 'old' or 'new'
        """
        new_frame = self.frame.frame_mapping(frame, side)
        axis = new_frame.w
        axis_point = new_frame.origin
        new_edge = self.edge.frame_mapping(frame, side)
        return RevolutionSurface3D(new_edge, axis_point, axis, name=self.name)

    def translation(self, offset):
        """
        Returns a new translated Revolution Surface.

        :param offset: translation vector.
        """
        new_edge = self.edge.translation(offset)
        new_axis_point = self.axis_point.translation(offset)
        return RevolutionSurface3D(new_edge, new_axis_point, self.axis)

    def rotation(self, center: volmdlr.Point3D, axis: volmdlr.Vector3D, angle: float):
        """
        Revolution Surface 3D rotation.

        :param center: rotation center
        :param axis: rotation axis
        :param angle: angle rotation
        :return: a new rotated Revolution Surface 3D
        """
        new_edge = self.edge.rotation(center, axis, angle)
        new_axis_point = self.axis_point.rotation(center, axis, angle)
        new_axis = self.axis.rotation(center, axis, angle)
        return RevolutionSurface3D(new_edge, new_axis_point, new_axis)

    def simplify(self):
        line3d = curves.Line3D(self.axis_point, self.axis_point + self.axis)
        if isinstance(self.edge, edges.Arc3D):
            tore_center, _ = line3d.point_projection(self.edge.center)
            # Sphere
            if math.isclose(tore_center.point_distance(self.edge.center), 0., abs_tol=1e-6):
                return SphericalSurface3D(self.frame, self.edge.circle.radius, self.name)
        if isinstance(self.edge, (edges.LineSegment3D, curves.Line3D)):
            if isinstance(self.edge, edges.LineSegment3D):
                generatrix_line = self.edge.line
            else:
                generatrix_line = self.edge
            intersections = line3d.intersection(generatrix_line)
            if intersections:
                generatrix_line_direction = generatrix_line.unit_direction_vector()
                if self.axis.dot(generatrix_line_direction) > 0:
                    semi_angle = volmdlr.geometry.vectors3d_angle(self.axis, generatrix_line_direction)
                else:
                    semi_angle = volmdlr.geometry.vectors3d_angle(self.axis, -generatrix_line_direction)
                if not self.axis_point.is_close(intersections):
                    new_w = self.axis_point - intersections
                    new_w = new_w.unit_vector()
                    new_frame = volmdlr.Frame3D(intersections, self.frame.u, new_w.cross(self.frame.u), new_w)
                else:
                    new_frame = volmdlr.Frame3D(intersections, self.frame.u, self.frame.v, self.frame.w)
                return ConicalSurface3D(new_frame, semi_angle, self.name)
            generatrix_line_direction = generatrix_line.unit_direction_vector()
            if self.axis.is_colinear_to(generatrix_line_direction):
                radius = self.edge.point_distance(self.axis_point)
                return CylindricalSurface3D(self.frame, radius, self.name)
        return self

    def is_singularity_point(self, point):
        """Verifies if point is on the surface singularity."""
        if self.edge.__class__.__name__ == "Line3D":
            return False
        return self.edge.is_point_edge_extremity(point)


class BSplineSurface3D(Surface3D):
    """
    A class representing a 3D B-spline surface.

    A B-spline surface is a smooth surface defined by a set of control points and
    a set of basis functions called B-spline basis functions. The shape of the
    surface is determined by the position of the control points and can be
    modified by moving the control points.

    :param degree_u: The degree of the B-spline curve in the u direction.
    :type degree_u: int
    :param degree_v: The degree of the B-spline curve in the v direction.
    :type degree_v: int
    :param control_points: A list of 3D control points that define the shape of
        the surface.
    :type control_points: List[`volmdlr.Point3D`]
    :param nb_u: The number of control points in the u direction.
    :type nb_u: int
    :param nb_v: The number of control points in the v direction.
    :type nb_v: int
    :param u_multiplicities: A list of multiplicities for the knots in the u direction.
        The multiplicity of a knot is the number of times it appears in the knot vector.
    :type u_multiplicities: List[int]
    :param v_multiplicities: A list of multiplicities for the knots in the v direction.
        The multiplicity of a knot is the number of times it appears in the knot vector.
    :type v_multiplicities: List[int]
    :param u_knots: A list of knots in the u direction. The knots are real numbers that
        define the position of the control points along the u direction.
    :type u_knots: List[float]
    :param v_knots: A list of knots in the v direction. The knots are real numbers that
        define the position of the control points along the v direction.
    :type v_knots: List[float]
    :param weights: (optional) A list of weights for the control points. The weights
        can be used to adjust the influence of each control point on the shape of the
        surface. Default is None.
    :type weights: List[float]
    :param name: (optional) A name for the surface. Default is an empty string.
    :type name: str
    """
    face_class = "BSplineFace3D"
    _eq_is_data_eq = False

    def __init__(self, degree_u: int, degree_v: int, control_points: List[volmdlr.Point3D], nb_u: int, nb_v: int,
                 u_multiplicities: List[int], v_multiplicities: List[int], u_knots: List[float], v_knots: List[float],
                 weights: List[float] = None, name: str = ''):
        self.ctrlpts = npy.asarray([npy.asarray([*point], dtype=npy.float64) for point in control_points],
                                   dtype=npy.float64)
        self.degree_u = int(degree_u)
        self.degree_v = int(degree_v)
        self.nb_u = int(nb_u)
        self.nb_v = int(nb_v)

        u_knots = nurbs_helpers.standardize_knot_vector(u_knots)
        v_knots = nurbs_helpers.standardize_knot_vector(v_knots)
        self.u_knots = u_knots
        self.v_knots = v_knots
        self.u_multiplicities = u_multiplicities
        self.v_multiplicities = v_multiplicities
        self._weights = weights
        self.rational = False
        if weights is not None:
            self.rational = True
            self._weights = npy.asarray(weights, dtype=npy.float64)

        self._surface = None
        Surface3D.__init__(self, name=name)

        # Hidden Attributes
        self._displacements = None
        self._grids2d = None
        self._grids2d_deformed = None
        self._bbox = None
        self._surface_curves = None
        self._knotvector = None
        self.ctrlptsw = None
        if self._weights is not None:
            ctrlptsw = []
            for point, w in zip(self.ctrlpts, self._weights):
                temp = [float(c * w) for c in point]
                temp.append(float(w))
                ctrlptsw.append(temp)
            self.ctrlptsw = npy.asarray(ctrlptsw, dtype=npy.float64)

        self._delta = [0.05, 0.05]
        self._eval_points = None
        self._vertices = None
        self._domain = None

        self._x_periodicity = False  # Use False instead of None because None is a possible value of x_periodicity
        self._y_periodicity = False

    def __hash__(self):
        """
        Creates custom hash to the surface.
        """
        control_points = self.control_points
        weights = self.weights
        if weights is None:
            weights = tuple(1.0 for _ in range(len(control_points)))
        else:
            weights = tuple(weights)
        return hash((tuple(control_points),
                     self.degree_u, tuple(self.u_multiplicities), tuple(self.u_knots), self.nb_u,
                     self.degree_v, tuple(self.v_multiplicities), tuple(self.v_knots), self.nb_v, weights))

    def __eq__(self, other):
        """
        Defines the BSpline surface equality operation.
        """
        if not isinstance(other, self.__class__):
            return False

        if (self.rational != other.rational or self.degree_u != other.degree_u or self.degree_v != other.degree_v or
                self.nb_u != other.nb_u or self.nb_v != other.nb_v):
            return False

        for s_k, o_k in zip(self.knotvector, other.knotvector):
            if len(s_k) != len(o_k) or any(not math.isclose(s, o, abs_tol=1e-8) for s, o in zip(s_k, o_k)):
                return False
        self_control_points = self.control_points
        other_control_points = other.control_points
        if len(self_control_points) != len(other_control_points) or \
                any(not s_point.is_close(o_point) for s_point, o_point in
                    zip(self_control_points, other_control_points)):
            return False
        if self.rational and other.rational:
            if len(self.weights) != len(other.weights) or \
                    any(not math.isclose(s_w, o_w, abs_tol=1e-8) for s_w, o_w in zip(self.weights, other.weights)):
                return False
        return True

    def _data_eq(self, other_object):
        """
        Defines dessia common object equality.
        """
        return self == other_object

    @property
    def data(self):
        """
        Returns a dictionary of the BSpline data.
        """
        datadict = {
            "degree": (self.degree_u, self.degree_v),
            "knotvector": self.knotvector,
            "size": (self.nb_u, self.nb_v),
            "sample_size": self.sample_size,
            "rational": not (self._weights is None),
            "precision": 18
        }
        if self._weights is not None:
            datadict["control_points"] = self.ctrlptsw
        else:
            datadict["control_points"] = self.ctrlpts
        return datadict

    @property
    def control_points(self):
        return [volmdlr.Point3D(*point) for point in self.ctrlpts]

    @property
    def control_points_table(self):
        """Creates control points table."""
        control_points_table = []
        points_row = []
        i = 1
        for point in self.control_points:
            points_row.append(point)
            if i == self.nb_v:
                control_points_table.append(points_row)
                points_row = []
                i = 1
            else:
                i += 1
        return control_points_table

    @property
    def knots_vector_u(self):
        """
        Compute the global knot vector (u direction) based on knot elements and multiplicities.

        """

        knots = self.u_knots
        multiplicities = self.u_multiplicities

        knots_vec = []
        for i, knot in enumerate(knots):
            for _ in range(0, multiplicities[i]):
                knots_vec.append(knot)
        return knots_vec

    @property
    def knots_vector_v(self):
        """
        Compute the global knot vector (v direction) based on knot elements and multiplicities.

        """

        knots = self.v_knots
        multiplicities = self.v_multiplicities

        knots_vec = []
        for i, knot in enumerate(knots):
            for _ in range(0, multiplicities[i]):
                knots_vec.append(knot)
        return knots_vec

    @property
    def knotvector(self):
        """
        Knot vector in u and v direction respectively.
        """
        if not self._knotvector:
            self._knotvector = [self.knots_vector_u, self.knots_vector_v]
        return self._knotvector

    @property
    def sample_size_u(self):
        """
        Sample size for the u-direction.

        :getter: Gets sample size for the u-direction
        :setter: Sets sample size for the u-direction
        :type: int
        """
        s_size = math.floor((1.0 / self.delta_u) + 0.5)
        return int(s_size)

    @sample_size_u.setter
    def sample_size_u(self, value):
        if not isinstance(value, int):
            raise ValueError("Sample size must be an integer value")
        knotvector_u = self.knots_vector_u

        # To make it operate like linspace, we have to know the starting and ending points.
        start_u = knotvector_u[self.degree_u]
        stop_u = knotvector_u[-(self.degree_u + 1)]

        # Set delta values
        self.delta_u = (stop_u - start_u) / float(value)

    @property
    def sample_size_v(self):
        """
        Sample size for the v-direction.

        :getter: Gets sample size for the v-direction
        :setter: Sets sample size for the v-direction
        :type: int
        """
        s_size = math.floor((1.0 / self.delta_v) + 0.5)
        return int(s_size)

    @sample_size_v.setter
    def sample_size_v(self, value):
        if not isinstance(value, int):
            raise ValueError("Sample size must be an integer value")
        knotvector_v = self.knots_vector_v

        # To make it operate like linspace, we have to know the starting and ending points.
        start_v = knotvector_v[self.degree_v]
        stop_v = knotvector_v[-(self.degree_v + 1)]

        # Set delta values
        self.delta_v = (stop_v - start_v) / float(value)

    @property
    def sample_size(self):
        """
        Sample size for both u- and v-directions.

        :getter: Gets sample size as a tuple of values corresponding to u- and v-directions
        :setter: Sets sample size for both u- and v-directions
        :type: int
        """
        sample_size_u = math.floor((1.0 / self.delta_u) + 0.5)
        sample_size_v = math.floor((1.0 / self.delta_v) + 0.5)
        return int(sample_size_u), int(sample_size_v)

    @sample_size.setter
    def sample_size(self, value):
        knotvector_u = self.knots_vector_u
        knotvector_v = self.knots_vector_v

        # To make it operate like linspace, we have to know the starting and ending points.
        start_u = knotvector_u[self.degree_u]
        stop_u = knotvector_u[-(self.degree_u + 1)]
        start_v = knotvector_v[self.degree_v]
        stop_v = knotvector_v[-(self.degree_v + 1)]

        # Set delta values
        self.delta_u = (stop_u - start_u) / float(value)
        self.delta_v = (stop_v - start_v) / float(value)

    @property
    def delta_u(self):
        """
        Evaluation delta for the u-direction.

        :getter: Gets evaluation delta for the u-direction
        :setter: Sets evaluation delta for the u-direction
        :type: float
        """
        return self._delta[0]

    @delta_u.setter
    def delta_u(self, value):
        # Delta value for surface evaluation should be between 0 and 1
        if float(value) <= 0 or float(value) >= 1:
            raise ValueError("Surface evaluation delta (u-direction) must be between 0.0 and 1.0")

        # Set new delta value
        self._delta[0] = float(value)

    @property
    def delta_v(self):
        """
        Evaluation delta for the v-direction.

        :getter: Gets evaluation delta for the v-direction
        :setter: Sets evaluation delta for the v-direction
        :type: float
        """
        return self._delta[1]

    @delta_v.setter
    def delta_v(self, value):
        # Delta value for surface evaluation should be between 0 and 1
        if float(value) <= 0 or float(value) >= 1:
            raise ValueError("Surface evaluation delta (v-direction) should be between 0.0 and 1.0")

        # Set new delta value
        self._delta[1] = float(value)

    @property
    def delta(self):
        """
        Evaluation delta for both u- and v-directions.

        :getter: Gets evaluation delta as a tuple of values corresponding to u- and v-directions
        :setter: Sets evaluation delta for both u- and v-directions
        :type: float
        """
        return self.delta_u, self.delta_v

    @delta.setter
    def delta(self, value):
        if isinstance(value, (int, float)):
            self.delta_u = value
            self.delta_v = value
        elif isinstance(value, (list, tuple)):
            if len(value) == 2:
                self.delta_u = value[0]
                self.delta_v = value[1]
            else:
                raise ValueError("Surface requires 2 delta values")
        else:
            raise ValueError("Cannot set delta. Please input a numeric value or a list or tuple with 2 numeric values")

    @property
    def surface(self):
        """Create nurbs surface for special evaluations."""
        if not self._surface:
            if self._weights is None:
                surface = BSpline.Surface()
                points = self.ctrlpts.tolist()

            else:
                surface = NURBS.Surface()
                points = [(control_point[0] * self._weights[i], control_point[1] * self._weights[i],
                           control_point[2] * self._weights[i], self._weights[i])
                          for i, control_point in enumerate(self.control_points)]
            surface.degree_u = self.degree_u
            surface.degree_v = self.degree_v
            surface.set_ctrlpts(points, self.nb_u, self.nb_v)
            knot_vector = self.knotvector
            surface.knotvector_u = knot_vector[0]
            surface.knotvector_v = knot_vector[1]
            surface.delta = 0.05
            self._surface = surface
        return self._surface

    @property
    def curves(self):
        """Extract curves from surface."""
        return extract_curves(self.surface, extract_u=True, extract_v=True)

    def to_dict(self, *args, **kwargs):
        """Avoids storing points in memo that makes serialization slow."""
        dict_ = self.base_dict()
        dict_['degree_u'] = self.degree_u
        dict_['degree_v'] = self.degree_v
        dict_['control_points'] = [point.to_dict() for point in self.control_points]
        dict_['nb_u'] = self.nb_u
        dict_['nb_v'] = self.nb_v
        dict_['u_multiplicities'] = self.u_multiplicities
        dict_['v_multiplicities'] = self.v_multiplicities
        dict_['u_knots'] = self.u_knots
        dict_['v_knots'] = self.v_knots
        dict_['weights'] = self.weights
        return dict_

    @property
    def weights(self):
        if self._weights is None:
            return self._weights
        return self._weights.tolist()

    @property
    def x_periodicity(self):
        """
        Evaluates the periodicity of the surface in u direction.
        """
        if self._x_periodicity is False:
            a, b = self.surface.domain[0]
            c, d = self.surface.domain[1]
            point_at_a = self.point2d_to_3d(volmdlr.Point2D(a, 0.5 * (d - c)))
            point_at_b = self.point2d_to_3d(volmdlr.Point2D(b, 0.5 * (d - c)))
            if point_at_b.is_close(point_at_a) or self.u_closed():
                self._x_periodicity = b - a
            else:
                self._x_periodicity = None
        return self._x_periodicity

    @property
    def y_periodicity(self):
        """
        Evaluates the periodicity of the surface in v direction.
        """
        if self._y_periodicity is False:
            a, b = self.surface.domain[0]
            c, d = self.surface.domain[1]
            point_at_c = self.point2d_to_3d(volmdlr.Point2D(0.5 * (b - a), c))
            point_at_d = self.point2d_to_3d(volmdlr.Point2D(0.5 * (b - a), d))
            if point_at_d.is_close(point_at_c) or self.v_closed():
                self._y_periodicity = d - c
            else:
                self._y_periodicity = None
        return self._y_periodicity

    @property
    def bounding_box(self):
        if not self._bbox:
            self._bbox = self._bounding_box()
        return self._bbox

    def _bounding_box(self):
        """
        Computes the bounding box of the surface.

        """
        min_bounds, max_bounds = self.surface.bbox
        xmin, ymin, zmin = min_bounds
        xmax, ymax, zmax = max_bounds
        return volmdlr.core.BoundingBox(xmin, xmax, ymin, ymax, zmin, zmax)

    @property
    def surface_curves(self):
        """
        Extracts curves from a surface.
        """
        if not self._surface_curves:
            self._surface_curves = self.get_surface_curves()
        return self._surface_curves

    def get_surface_curves(self):
        """
        Converts the surface curves from geomdl curve to volmdlr.
        """
        # v-direction
        crvlist_v = []
        surf_curves = self.curves
        v_curves = surf_curves["v"]
        for curve in v_curves:
            crvlist_v.append(edges.BSplineCurve3D.from_geomdl_curve(curve))
        # u-direction
        crvlist_u = []
        u_curves = surf_curves["u"]
        for curve in u_curves:
            crvlist_u.append(edges.BSplineCurve3D.from_geomdl_curve(curve))

        # Return shapes as a dict object
        return {"u": crvlist_u, "v": crvlist_v}

    def evaluate(self, **kwargs):
        """
        Evaluates the surface.

        The evaluated points are stored in :py:attr:`evalpts` property.

        Keyword Arguments:
            * ``start_u``: start parameter on the u-direction
            * ``stop_u``: stop parameter on the u-direction
            * ``start_v``: start parameter on the v-direction
            * ``stop_v``: stop parameter on the v-direction

        The ``start_u``, ``start_v`` and ``stop_u`` and ``stop_v`` parameters allow evaluation of a surface segment
        in the range  *[start_u, stop_u][start_v, stop_v]* i.e. the surface will also be evaluated at the ``stop_u``
        and ``stop_v`` parameter values.

        """
        knotvector_u = self.knots_vector_u
        knotvector_v = self.knots_vector_v
        # Find evaluation start and stop parameter values
        start_u = kwargs.get('start_u', knotvector_u[self.degree_u])
        stop_u = kwargs.get('stop_u', knotvector_u[-(self.degree_u + 1)])
        start_v = kwargs.get('start_v', knotvector_v[self.degree_v])
        stop_v = kwargs.get('stop_v', knotvector_v[-(self.degree_v + 1)])

        # Evaluate and cache
        self._eval_points = npy.asarray(evaluate_surface(self.data,
                                                         start=(start_u, start_v),
                                                         stop=(stop_u, stop_v)), dtype=npy.float64)

    @property
    def evalpts(self):
        """
        Evaluated points.

        :getter: Gets the coordinates of the evaluated points
        :type: list
        """
        if self._eval_points is None or len(self._eval_points) == 0:
            self.evaluate()
        return self._eval_points

    @property
    def domain(self):
        """
        Domain.

        Domain is determined using the knot vector(s).

        :getter: Gets the domain
        """
        if not self._domain:
            knotvector_u = self.knots_vector_u
            knotvector_v = self.knots_vector_v
            # Find evaluation start and stop parameter values
            start_u = knotvector_u[self.degree_u]
            stop_u = knotvector_u[-(self.degree_u + 1)]
            start_v = knotvector_v[self.degree_v]
            stop_v = knotvector_v[-(self.degree_v + 1)]
            self._domain = start_u, stop_u, start_v, stop_v
        return self._domain

    def vertices(self):
        """
        Evaluated points.

        :getter: Gets the coordinates of the evaluated points
        :type: list
        """
        u_min, u_max, v_min, v_max = self.domain
        if self._vertices is None or len(self._vertices) == 0:
            vertices = []
            u_vector = npy.linspace(u_min, u_max, self.sample_size_u, dtype=npy.float64)
            v_vector = npy.linspace(v_min, v_max, self.sample_size_v, dtype=npy.float64)
            for u in u_vector:
                for v in v_vector:
                    vertices.append((u, v))
            self._vertices = vertices
        return self._vertices

    def points(self):
        """
        Returns surface points
        """
        return [volmdlr.Point3D(*point) for point in self.evalpts]

    def control_points_matrix(self, coordinates):
        """
        Define control points like a matrix, for each coordinate: x:0, y:1, z:2.

        """

        points = npy.empty((self.nb_u, self.nb_v))
        for i in range(0, self.nb_u):
            for j in range(0, self.nb_v):
                points[i][j] = self.control_points_table[i][j][coordinates]
        return points

    def basis_functions_u(self, u, k, i):
        """
        Compute basis functions Bi in u direction for u=u and degree=k.

        """

        # k = self.degree_u
        knots_vector_u = self.knots_vector_u

        if k == 0:
            return 1.0 if knots_vector_u[i] <= u < knots_vector_u[i + 1] else 0.0
        if knots_vector_u[i + k] == knots_vector_u[i]:
            param_c1 = 0.0
        else:
            param_c1 = (u - knots_vector_u[i]) / (knots_vector_u[i + k] - knots_vector_u[i]) \
                       * self.basis_functions_u(u, k - 1, i)
        if knots_vector_u[i + k + 1] == knots_vector_u[i + 1]:
            param_c2 = 0.0
        else:
            param_c2 = (knots_vector_u[i + k + 1] - u) / (knots_vector_u[i + k + 1] - knots_vector_u[i + 1]) * \
                       self.basis_functions_u(u, k - 1, i + 1)
        return param_c1 + param_c2

    def basis_functions_v(self, v, k, i):
        """
        Compute basis functions Bi in v direction for v=v and degree=k.

        """

        # k = self.degree_u
        knots = self.knots_vector_v

        if k == 0:
            return 1.0 if knots[i] <= v < knots[i + 1] else 0.0
        if knots[i + k] == knots[i]:
            param_c1 = 0.0
        else:
            param_c1 = (v - knots[i]) / (knots[i + k] - knots[i]) * self.basis_functions_v(v, k - 1, i)
        if knots[i + k + 1] == knots[i + 1]:
            param_c2 = 0.0
        else:
            param_c2 = (knots[i + k + 1] - v) / (knots[i + k + 1] - knots[i + 1]) * self.basis_functions_v(v, k - 1,
                                                                                                           i + 1)
        return param_c1 + param_c2

    def derivatives(self, u, v, order):
        """
        Evaluates n-th order surface derivatives at the given (u, v) parameter pair.

        :param u: Point's u coordinate.
        :type u: float
        :param v: Point's v coordinate.
        :type v: float
        :param order: Order of the derivatives.
        :type order: int
        :return: A list SKL, where SKL[k][l] is the derivative of the surface S(u,v) with respect
        to u k times and v l times
        :rtype: List[`volmdlr.Vector3D`]
        """
        if self.weights is not None:
            control_points = self.ctrlptsw
        else:
            control_points = self.ctrlpts
        derivatives = derivatives_surface([self.degree_u, self.degree_v], self.knotvector, control_points,
                                          [self.nb_u, self.nb_v], self.rational, [u, v], order)
        for i in range(order + 1):
            for j in range(order + 1):
                derivatives[i][j] = volmdlr.Vector3D(*derivatives[i][j])
        return derivatives

    def blending_vector_u(self, u):
        """
        Compute a vector of basis_functions in u direction for u=u.
        """

        blending_vect = npy.empty((1, self.nb_u))
        for j in range(0, self.nb_u):
            blending_vect[0][j] = self.basis_functions_u(u, self.degree_u, j)

        return blending_vect

    def blending_vector_v(self, v):
        """
        Compute a vector of basis_functions in v direction for v=v.

        """

        blending_vect = npy.empty((1, self.nb_v))
        for j in range(0, self.nb_v):
            blending_vect[0][j] = self.basis_functions_v(v, self.degree_v, j)

        return blending_vect

    def blending_matrix_u(self, u):
        """
        Compute a matrix of basis_functions in u direction for a vector u like [0,1].

        """

        blending_mat = npy.empty((len(u), self.nb_u))
        for i, u_i in enumerate(u):
            for j in range(self.nb_u):
                blending_mat[i][j] = self.basis_functions_u(u_i, self.degree_u, j)
        return blending_mat

    def blending_matrix_v(self, v):
        """
        Compute a matrix of basis_functions in v direction for a vector v like [0,1].

        """

        blending_mat = npy.empty((len(v), self.nb_v))
        for i, v_i in enumerate(v):
            for j in range(self.nb_v):
                blending_mat[i][j] = self.basis_functions_v(v_i, self.degree_v, j)
        return blending_mat

    def point2d_to_3d(self, point2d: volmdlr.Point2D):
        """
        Evaluate the surface at a given parameter coordinate.
        """
        u, v = point2d
        u = float(min(max(u, 0.0), 1.0))
        v = float(min(max(v, 0.0), 1.0))
        point_array = evaluate_surface(self.data, start=(u, v), stop=(u, v))[0]
        return volmdlr.Point3D(*point_array)

    def _get_grid_bounds(self, params, delta_u, delta_v, sample_size_u, sample_size_v):
        """
        Update bounds and grid_size at each iteration of point inversion grid search.
        """
        u, v = params
        if u == self.domain[0]:
            u_start = self.domain[0]
            u_stop = self.domain[0]
            sample_size_u = 1

        elif u == self.domain[1]:
            u_start = self.domain[1]
            u_stop = self.domain[1]
            sample_size_u = 1
        else:
            u_start = max(u - delta_u, self.domain[0])
            u_stop = min(u + delta_u, self.domain[1])

        if v == self.domain[2]:
            v_start = self.domain[2]
            v_stop = self.domain[2]
            sample_size_v = 1
        elif v == self.domain[3]:
            v_start = self.domain[3]
            v_stop = self.domain[3]
            sample_size_v = 1
        else:
            v_start = max(v - delta_v, self.domain[2])
            v_stop = min(v + delta_v, self.domain[3])
        return u_start, u_stop, v_start, v_stop, sample_size_u, sample_size_v

    @staticmethod
    def _update_parameters(bounds, sample_size_u, sample_size_v, index):
        """
        Helper function to update parameters of point inversion grid search at each iteration.
        """
        u_start, u_stop, v_start, v_stop = bounds
        if sample_size_u == 1:
            delta_u = 0.0
            u = u_start
            delta_v = (v_stop - v_start) / (sample_size_v - 1)
            v = v_start + index * delta_v
        elif sample_size_v == 1:
            delta_u = (u_stop - u_start) / (sample_size_u - 1)
            u = u_start + index * delta_u
            delta_v = 0.0
            v = v_start
        else:
            if index == 0:
                u_idx, v_idx = 0, 0
            else:
                u_idx = int(index / sample_size_v)
                v_idx = index % sample_size_v
            delta_u = (u_stop - u_start) / (sample_size_u - 1)
            delta_v = (v_stop - v_start) / (sample_size_v - 1)
            u = u_start + u_idx * delta_u
            v = v_start + v_idx * delta_v
        return u, v, delta_u, delta_v

    @staticmethod
    def _find_index_min(matrix_points, point):
        # Calculate distances
        distances = npy.linalg.norm(matrix_points - point, axis=1)

        return npy.argmin(distances), distances.min()

    def _point_inversion_initialization(self, point3d_array):
        """
        Helper function to initialize parameters.
        """
        sample_size_u = 10
        sample_size_v = 10
        initial_index, minimal_distance = self._find_index_min(self.evalpts, point3d_array)

        if initial_index == 0:
            u_idx, v_idx = 0, 0
        else:
            u_idx = int(initial_index / self.sample_size_v)
            v_idx = initial_index % self.sample_size_v

        u_start, u_stop, v_start, v_stop = self.domain
        delta_u = (u_stop - u_start) / (self.sample_size_u - 1)
        delta_v = (v_stop - v_start) / (self.sample_size_v - 1)
        u = u_start + u_idx * delta_u
        v = v_start + v_idx * delta_v

        if u == u_start:
            u_stop = u + delta_u
            sample_size_u = 2
        elif u == u_stop:
            u_start = u - delta_u
            sample_size_u = 2
        else:
            u_start = max(u - delta_u, self.domain[0])
            u_stop = min(u + delta_u, self.domain[1])

        if v == v_start:
            v_stop = v + delta_v
            sample_size_v = 2
        elif v == v_stop:
            v_start = v - delta_v
            sample_size_v = 2
        else:
            v_start = max(v - delta_v, self.domain[2])
            v_stop = min(v + delta_v, self.domain[3])
        return u, v, u_start, u_stop, v_start, v_stop, delta_u, delta_v, sample_size_u, sample_size_v, minimal_distance

    def point_inversion_grid_search(self, point3d, acceptable_distance):
        """
        Find the parameters (u, v) of a 3D point on the BSpline surface using a grid search algorithm.
        """
        point3d_array = npy.array([point3d[0], point3d[1], point3d[2]], dtype=npy.float64)
        u, v, u_start, u_stop, v_start, v_stop, delta_u, delta_v, sample_size_u, sample_size_v, minimal_distance = \
            self._point_inversion_initialization(point3d_array)
        datadict = {
            "degree": (self.degree_u, self.degree_v),
            "knotvector": self.knotvector,
            "size": (self.nb_u, self.nb_v),
            "sample_size": [sample_size_u, sample_size_v],
            "rational": not (self._weights is None),
            "precision": 18
        }
        if self._weights is not None:
            datadict["control_points"] = self.ctrlptsw
        else:
            datadict["control_points"] = self.ctrlpts
        last_distance = 0.0
        count = 0
        while minimal_distance > acceptable_distance and count < 15:
            if count > 0:
                u_start, u_stop, v_start, v_stop, sample_size_u, sample_size_v = self._get_grid_bounds(
                    (u, v), delta_u, delta_v, sample_size_u, sample_size_v)

            if sample_size_u == 1 and sample_size_v == 1:
                return (u, v), minimal_distance
            datadict["sample_size"] = [sample_size_u, sample_size_v]
            matrix = npy.asarray(evaluate_surface(datadict,
                                                  start=(u_start, v_start),
                                                  stop=(u_stop, v_stop)), dtype=npy.float64)
            index, distance = self._find_index_min(matrix, point3d_array)
            if distance < minimal_distance:
                minimal_distance = distance
            if abs(distance - last_distance) < acceptable_distance * 0.01:
                return (u, v), minimal_distance
            u, v, delta_u, delta_v = self._update_parameters([u_start, u_stop, v_start, v_stop], sample_size_u,
                                                             sample_size_v, index)
            last_distance = distance
            count += 1

        return (u, v), minimal_distance

    def point3d_to_2d(self, point3d: volmdlr.Point3D, tol=1e-6):
        """
        Evaluates the parametric coordinates (u, v) of a 3D point (x, y, z).

        :param point3d: A 3D point to be evaluated.
        :type point3d: :class:`volmdlr.Point3D`
        :param tol: Tolerance to accept the results.
        :type tol: float
        :return: The parametric coordinates (u, v) of the point.
        :rtype: :class:`volmdlr.Point2D`
        """
        def sort_func(x):
            return point3d.point_distance(self.point2d_to_3d(volmdlr.Point2D(x[0], x[1])))

        def fun(x):
            derivatives = self.derivatives(x[0], x[1], 1)
            vector = derivatives[0][0] - point3d
            f_value = vector.norm()
            if f_value == 0.0:
                jacobian = npy.array([0.0, 0.0])
            else:
                jacobian = npy.array([vector.dot(derivatives[1][0]) / f_value,
                                      vector.dot(derivatives[0][1]) / f_value])
            return f_value, jacobian

        x0, distance = self.point_inversion_grid_search(point3d, tol)
        if distance < tol:
            return volmdlr.Point2D(*x0)

        min_bound_x, max_bound_x, min_bound_y, max_bound_y = self.domain
        res = minimize(fun, x0=npy.array(x0), jac=True,
                       bounds=[(min_bound_x, max_bound_x),
                               (min_bound_y, max_bound_y)])
        if res.fun <= tol:
            return volmdlr.Point2D(*res.x)

        point3d_array = npy.array([point3d[0], point3d[1], point3d[2]], dtype=npy.float64)
        delta_bound_x = max_bound_x - min_bound_x
        delta_bound_y = max_bound_y - min_bound_y
        x0s = [((min_bound_x + max_bound_x) / 2, (min_bound_y + max_bound_y) / 2),
               ((min_bound_x + max_bound_x) / 2, min_bound_y + delta_bound_y / 10),
               ((min_bound_x + max_bound_x) / 2, max_bound_y - delta_bound_y / 10),
               ((min_bound_x + max_bound_x) / 4, min_bound_y + delta_bound_y / 10),
               (max_bound_x - delta_bound_x / 4, min_bound_y + delta_bound_y / 10),
               ((min_bound_x + max_bound_x) / 4, max_bound_y - delta_bound_y / 10),
               (max_bound_x - delta_bound_x / 4, max_bound_y - delta_bound_y / 10),
               (min_bound_x + delta_bound_x / 10, min_bound_y + delta_bound_y / 10),
               (min_bound_x + delta_bound_x / 10, max_bound_y - delta_bound_y / 10),
               (max_bound_x - delta_bound_x / 10, min_bound_y + delta_bound_y / 10),
               (max_bound_x - delta_bound_x / 10, max_bound_y - delta_bound_y / 10),
               (0.33333333, 0.009), (0.5555555, 0.0099)]
        # Sort the initial conditions
        x0s.sort(key=sort_func)
        x0s = [x0] + x0s
        if self.weights is not None:
            control_points = self.ctrlptsw
        else:
            control_points = self.ctrlpts
        bounds = [(min_bound_x, max_bound_x), (min_bound_y, max_bound_y)]
        results = []
        for x0 in x0s:
            res = point_inversion(point3d_array, x0, bounds, [self.degree_u, self.degree_v],
                                  self.knotvector, control_points, [self.nb_u, self.nb_v], self.rational)
            if res.fun <= tol:
                return volmdlr.Point2D(*res.x)

            results.append((res.x, res.fun))

        return volmdlr.Point2D(*min(results, key=lambda r: r[1])[0])

    def linesegment2d_to_3d(self, linesegment2d):
        """Evaluates the Euclidean form for the parametric line segment."""
        points = []
        for point in linesegment2d.discretization_points(number_points=20):
            point3d = self.point2d_to_3d(point)
            if not volmdlr.core.point_in_list(point3d, points):
                points.append(point3d)
        if len(points) < 2:
            return None
        if len(points) == 2:
            return [volmdlr.edges.LineSegment3D(points[0], points[-1])]
        if len(points) < min(self.degree_u, self.degree_v) + 1:
            bspline = edges.BSplineCurve3D.from_points_interpolation(points, 2)
            return [bspline]

        bspline = edges.BSplineCurve3D.from_points_interpolation(points, min(self.degree_u, self.degree_v))
        return [bspline.simplify]

    def linesegment3d_to_2d(self, linesegment3d):
        """
        A line segment on a BSplineSurface3D will be in any case a line in 2D?.

        """
        tol = 1e-6 if linesegment3d.length() > 1e-5 else 1e-8
        start = self.point3d_to_2d(linesegment3d.start, tol)
        end = self.point3d_to_2d(linesegment3d.end, tol)
        if self.x_periodicity:
            if start.x != end.x:
                end = volmdlr.Point2D(start.x, end.y)
            if not start.is_close(end):
                return [edges.LineSegment2D(start, end)]
            return None
        if self.y_periodicity:
            if start.y != end.y:
                end = volmdlr.Point2D(end.x, start.y)
            if not start.is_close(end):
                return [edges.LineSegment2D(start, end)]
            return None
        if start.is_close(end):
            return None
        return [edges.LineSegment2D(start, end)]

    def _repair_periodic_boundary_points(self, curve3d, points_2d, direction_periodicity):
        """
        Verifies points at boundary on a periodic BSplineSurface3D.

        :param points_2d: List of `volmdlr.Point2D` after transformation from 3D Cartesian coordinates
        :type points_2d: List[volmdlr.Point2D]
        :param direction_periodicity: should be 'x' if x_periodicity or 'y' if y periodicity
        :type direction_periodicity: str
        """
        lth = curve3d.length()
        start = points_2d[0]
        end = points_2d[-1]
        points = points_2d
        pt_after_start = self.point3d_to_2d(curve3d.point_at_abscissa(0.15 * lth))
        pt_before_end = self.point3d_to_2d(curve3d.point_at_abscissa(0.85 * lth))
        # pt_after_start = points[1]
        # pt_before_end = points[-2]

        if direction_periodicity == 'x':
            i = 0
        else:
            i = 1
        min_bound, max_bound = self.surface.domain[i]
        delta = max_bound + min_bound

        if math.isclose(start[i], min_bound, abs_tol=1e-4) and pt_after_start[i] > 0.5 * delta:
            start[i] = max_bound
        elif math.isclose(start[i], max_bound, abs_tol=1e-4) and pt_after_start[i] < 0.5 * delta:
            start[i] = min_bound

        if math.isclose(end[i], min_bound, abs_tol=1e-4) and pt_before_end[i] > 0.5 * delta:
            end[i] = max_bound
        elif math.isclose(end[i], max_bound, abs_tol=1e-4) and pt_before_end[i] < 0.5 * delta:
            end[i] = min_bound

        points[0] = start
        points[-1] = end

        if all((math.isclose(p[i], max_bound, abs_tol=1e-4) or math.isclose(p[i], min_bound, abs_tol=1e-4)) for
               p in points):
            # if the line is at the boundary of the surface domain, we take the first point as reference
            t_param = max_bound if math.isclose(points[0][i], max_bound, abs_tol=1e-4) else min_bound
            if direction_periodicity == 'x':
                points = [volmdlr.Point2D(t_param, p[1]) for p in points]
            else:
                points = [volmdlr.Point2D(p[0], t_param) for p in points]

        return points

    def bsplinecurve3d_to_2d(self, bspline_curve3d):
        """
        Converts the primitive from 3D spatial coordinates to its equivalent 2D primitive in the parametric space.
        """
        lth = bspline_curve3d.length()

        if lth <= 1e-6:
            print('BSplineCurve3D skipped because it is too small')
            return []

        n = min(len(bspline_curve3d.control_points), 20)  # Limit points to avoid non-convergence
        points3d = bspline_curve3d.discretization_points(number_points=n)
        tol = 1e-6 if lth > 1e-5 else 1e-8
        points = [self.point3d_to_2d(p, tol) for p in points3d]

        if self.u_closed() or self.v_closed():
            points = self.check_start_end_parametric_points(bspline_curve3d, points, points3d)

        if self.x_periodicity:
            points = self._repair_periodic_boundary_points(bspline_curve3d, points, 'x')
            if bspline_curve3d.periodic:
                points = self._handle_periodic_curve(bspline_curve3d.domain, points, 'x')

        if self.y_periodicity:
            points = self._repair_periodic_boundary_points(bspline_curve3d, points, 'y')
            if bspline_curve3d.periodic:
                points = self._handle_periodic_curve(bspline_curve3d.domain, points, 'y')

        if self._is_line_segment(points):
            return [edges.LineSegment2D(points[0], points[-1])]
        brep = edges.BSplineCurve2D.from_points_interpolation(points=points, degree=bspline_curve3d.degree)
        if brep:
            return [brep]
        return None

    @staticmethod
    def _handle_periodic_curve(curve_domain, points, axis):
        """Helper function to check the consistency of 2D parameters of the 3D discretization points of an edge."""
        u_min, u_max = curve_domain
        start_param = points[0].x if axis == 'x' else points[0].y
        param_after_start = points[1].x if axis == 'x' else points[1].y
        should_be_umax = (u_max - param_after_start) < (param_after_start - u_min)
        if math.isclose(start_param, u_min, abs_tol=1e-6):
            if axis == 'x':
                if should_be_umax:
                    points[0] = volmdlr.Point2D(u_max, points[0].y)
                else:
                    points[-1] = volmdlr.Point2D(u_max, points[-1].y)
            else:
                if should_be_umax:
                    points[0] = volmdlr.Point2D(points[0].x, u_max)
                else:
                    points[-1] = volmdlr.Point2D(points[-1].x, u_max)
        elif math.isclose(start_param, u_max, abs_tol=1e-6):
            should_be_umin = (u_max - param_after_start) > (param_after_start - u_min)
            if axis == 'x':
                if should_be_umin:
                    points[0] = volmdlr.Point2D(u_min, points[0].y)
                else:
                    points[-1] = volmdlr.Point2D(u_min, points[-1].y)
            else:
                if should_be_umin:
                    points[0] = volmdlr.Point2D(points[0].x, u_min)
                else:
                    points[-1] = volmdlr.Point2D(points[-1].x, u_min)
        return points

    @staticmethod
    def _is_line_segment(points):
        """Helper function to check if the BREP can be a line segment."""
        if points[0].is_close(points[-1]):
            return False
        linesegment = edges.LineSegment2D(points[0], points[-1])
        for point in points:
            if not linesegment.point_belongs(point, abs_tol=1e-4):
                return False
        return True

    def bsplinecurve2d_to_3d(self, bspline_curve2d):
        """
        Converts the parametric boundary representation into a 3D primitive.
        """
        if bspline_curve2d.name == "parametric.arc":
            start = self.point2d_to_3d(bspline_curve2d.start)
            interior = self.point2d_to_3d(bspline_curve2d.evaluate_single(0.5))
            end = self.point2d_to_3d(bspline_curve2d.end)
            vector_u1 = interior - start
            vector_u2 = interior - end
            dot_product = vector_u2.dot(vector_u1)
            if dot_product and abs(dot_product) != 1.0:
                return [edges.Arc3D.from_3_points(start, interior, end)]

        number_points = len(bspline_curve2d.control_points)
        points = []
        for point in bspline_curve2d.discretization_points(number_points=number_points):
            point3d = self.point2d_to_3d(point)
            if not volmdlr.core.point_in_list(point3d, points):
                points.append(point3d)
        if len(points) < bspline_curve2d.degree + 1:
            return None
        return [edges.BSplineCurve3D.from_points_interpolation(points, bspline_curve2d.degree)]

    def arc3d_to_2d(self, arc3d):
        """
        Converts the primitive from 3D spatial coordinates to its equivalent 2D primitive in the parametric space.
        """
        number_points = max(self.nb_u, self.nb_v)
        degree = min(self.degree_u, self.degree_v)
        points = []
        tol = 1e-6 if arc3d.length() > 1e-5 else 1e-8
        for point3d in arc3d.discretization_points(number_points=number_points):
            point2d = self.point3d_to_2d(point3d, tol)
            if not volmdlr.core.point_in_list(point2d, points):
                points.append(point2d)
        start = points[0]
        end = points[-1]
        min_bound_x, max_bound_x, min_bound_y, max_bound_y = self.domain
        if self.x_periodicity:
            points = self._repair_periodic_boundary_points(arc3d, points, 'x')
            start = points[0]
            end = points[-1]
            if start.is_close(end):
                if math.isclose(start.x, min_bound_x, abs_tol=1e-4):
                    end.x = max_bound_x
                else:
                    end.x = min_bound_x
        if self.y_periodicity:
            points = self._repair_periodic_boundary_points(arc3d, points, 'y')
            start = points[0]
            end = points[-1]
            if start.is_close(end):
                if math.isclose(start.y, min_bound_y, abs_tol=1e-4):
                    end.y = max_bound_y
                else:
                    end.y = min_bound_y
        if start.is_close(end):
            return []
        linesegment = edges.LineSegment2D(start, end, name="parametric.arc")
        flag = True
        for point in points:
            if not linesegment.point_belongs(point):
                flag = False
                break
        if flag:
            return [linesegment]
        if degree > len(points) - 1:
            degree = len(points) - 1
        return [edges.BSplineCurve2D.from_points_interpolation(points, degree, name="parametric.arc")]

    def arcellipse3d_to_2d(self, arcellipse3d):
        """
        Converts the primitive from 3D spatial coordinates to its equivalent 2D primitive in the parametric space.
        """
        # todo: Is this right? Needs detailed investigation
        number_points = max(self.nb_u, self.nb_v)
        degree = max(self.degree_u, self.degree_v)
        tol = 1e-6 if arcellipse3d.length() > 1e-5 else 1e-8
        points = [self.point3d_to_2d(point3d, tol) for point3d in
                  arcellipse3d.discretization_points(number_points=number_points)]
        start = points[0]
        end = points[-1]
        min_bound_x, max_bound_x = self.surface.domain[0]
        min_bound_y, max_bound_y = self.surface.domain[1]
        if self.x_periodicity:
            points = self._repair_periodic_boundary_points(arcellipse3d, points, 'x')
            start = points[0]
            end = points[-1]
            if start.is_close(end):
                if math.isclose(start.x, min_bound_x, abs_tol=1e-4):
                    end.x = max_bound_x
                else:
                    end.x = min_bound_x
        if self.y_periodicity:
            points = self._repair_periodic_boundary_points(arcellipse3d, points, 'y')
            start = points[0]
            end = points[-1]
            if start.is_close(end):
                if math.isclose(start.y, min_bound_y, abs_tol=1e-4):
                    end.y = max_bound_y
                else:
                    end.y = min_bound_y
        if start.is_close(end):
            return []
        linesegment = edges.LineSegment2D(start, end, name="parametric.arc")
        flag = True
        for point in points:
            if not linesegment.point_belongs(point, 1e-3):
                flag = False
                break
        if flag:
            return [linesegment]
        return [edges.BSplineCurve2D.from_points_interpolation(points, degree, name="parametric.arc")]

    def arc2d_to_3d(self, arc2d):
        number_points = math.ceil(arc2d.angle * 7) + 1  # 7 points per radian
        length = arc2d.length()
        points = [self.point2d_to_3d(arc2d.point_at_abscissa(i * length / (number_points - 1)))
                  for i in range(number_points)]
        return [edges.BSplineCurve3D.from_points_interpolation(
            points, max(self.degree_u, self.degree_v))]

    def rectangular_cut(self, u1: float, u2: float,
                        v1: float, v2: float, name: str = ''):
        """Deprecated method, Use BSplineFace3D from_surface_rectangular_cut method."""
        raise AttributeError("BSplineSurface3D.rectangular_cut is deprecated."
                             " Use the class_method from_surface_rectangular_cut in BSplineFace3D instead")

    def rotation(self, center: volmdlr.Vector3D,
                 axis: volmdlr.Vector3D, angle: float):
        """
        BSplineSurface3D rotation.

        :param center: rotation center
        :param axis: rotation axis
        :param angle: angle rotation
        :return: a new rotated BSplineSurface3D
        """
        new_control_points = [p.rotation(center, axis, angle)
                              for p in self.control_points]
        new_bsplinesurface3d = BSplineSurface3D(self.degree_u, self.degree_v,
                                                new_control_points, self.nb_u,
                                                self.nb_v,
                                                self.u_multiplicities,
                                                self.v_multiplicities,
                                                self.u_knots, self.v_knots,
                                                self.weights, self.name)
        return new_bsplinesurface3d

    def translation(self, offset: volmdlr.Vector3D):
        """
        BSplineSurface3D translation.

        :param offset: translation vector
        :return: A new translated BSplineSurface3D
        """
        new_control_points = [p.translation(offset) for p in
                              self.control_points]
        new_bsplinesurface3d = BSplineSurface3D(self.degree_u, self.degree_v,
                                                new_control_points, self.nb_u,
                                                self.nb_v,
                                                self.u_multiplicities,
                                                self.v_multiplicities,
                                                self.u_knots, self.v_knots,
                                                self.weights, self.name)

        return new_bsplinesurface3d

    def frame_mapping(self, frame: volmdlr.Frame3D, side: str):
        """
        Changes frame_mapping and return a new BSplineSurface3D.

        side = 'old' or 'new'
        """
        new_control_points = [p.frame_mapping(frame, side) for p in
                              self.control_points]
        new_bsplinesurface3d = BSplineSurface3D(self.degree_u, self.degree_v,
                                                new_control_points, self.nb_u,
                                                self.nb_v,
                                                self.u_multiplicities,
                                                self.v_multiplicities,
                                                self.u_knots, self.v_knots,
                                                self.weights, self.name)
        return new_bsplinesurface3d

    def plot(self, ax=None, color='grey', alpha=0.5, **kwargs):
        u_curves = [edges.BSplineCurve3D.from_geomdl_curve(u) for u in self.curves['u']]
        v_curves = [edges.BSplineCurve3D.from_geomdl_curve(v) for v in self.curves['v']]
        if ax is None:
            ax = plt.figure().add_subplot(111, projection='3d')
        for u in u_curves:
            u.plot(ax=ax, edge_style=EdgeStyle(color=color, alpha=alpha))
        for v in v_curves:
            v.plot(ax=ax, edge_style=EdgeStyle(color=color, alpha=alpha))
        for point in self.control_points:
            point.plot(ax, color=color, alpha=alpha)
        return ax

    def simplify_surface(self):
        """
        Verifies if BSplineSurface3D could be a Plane3D.

        :return: A planar surface if possible, otherwise, returns self.
        """
        points = [self.control_points[0]]
        vector_list = []
        for point in self.control_points[1:]:
            vector = point - points[0]
            is_colinear = any(vector.is_colinear_to(other_vector) for other_vector in vector_list)
            if not point_in_list(point, points) and not is_colinear:
                points.append(point)
                vector_list.append(vector)
                if len(points) == 3:
                    plane3d = Plane3D.from_3_points(*points)
                    if all(plane3d.point_on_surface(point) for point in self.control_points):
                        return plane3d
                    break
        return self

    @classmethod
    def from_step(cls, arguments, object_dict, **kwargs):
        """
        Converts a step primitive to a BSplineSurface3D.

        :param arguments: The arguments of the step primitive.
        :type arguments: list
        :param object_dict: The dictionary containing all the step primitives
            that have already been instantiated.
        :type object_dict: dict
        :return: The corresponding BSplineSurface3D object.
        :rtype: :class:`volmdlr.faces.BSplineSurface3D`
        """
        name = arguments[0][1:-1]
        degree_u = int(arguments[1])
        degree_v = int(arguments[2])
        points_sets = arguments[3][1:-1].split("),")
        points_sets = [elem + ")" for elem in points_sets[:-1]] + [
            points_sets[-1]]
        control_points = []
        for points_set in points_sets:
            points = [object_dict[int(i[1:])] for i in
                      points_set[1:-1].split(",")]
            nb_v = len(points)
            control_points.extend(points)
        nb_u = int(len(control_points) / nb_v)

        u_multiplicities = [int(i) for i in arguments[8][1:-1].split(",")]
        v_multiplicities = [int(i) for i in arguments[9][1:-1].split(",")]
        u_knots = [float(i) for i in arguments[10][1:-1].split(",")]
        v_knots = [float(i) for i in arguments[11][1:-1].split(",")]
        # knot_spec = arguments[12]

        if 13 in range(len(arguments)):
            weight_data = [
                float(i) for i in
                arguments[13][1:-1].replace("(", "").replace(")", "").split(",")
            ]
        else:
            weight_data = None

        bsplinesurface = cls(degree_u, degree_v, control_points, nb_u, nb_v,
                             u_multiplicities, v_multiplicities, u_knots,
                             v_knots, weight_data, name)
        if not bsplinesurface.x_periodicity and not bsplinesurface.y_periodicity:
            bsplinesurface = bsplinesurface.simplify_surface()

        return bsplinesurface

    def to_step(self, current_id):
        content = ''
        point_matrix_ids = '('
        for points in self.control_points_table:
            point_ids = '('
            for point in points:
                point_content, point_id = point.to_step(current_id)
                content += point_content
                point_ids += f'#{point_id},'
                current_id = point_id + 1
            point_ids = point_ids[:-1]
            point_ids += '),'
            point_matrix_ids += point_ids
        point_matrix_ids = point_matrix_ids[:-1]
        point_matrix_ids += ')'

        u_close = '.T.' if self.x_periodicity else '.F.'
        v_close = '.T.' if self.y_periodicity else '.F.'

        content += f"#{current_id} = B_SPLINE_SURFACE_WITH_KNOTS('{self.name}',{self.degree_u},{self.degree_v}," \
                   f"{point_matrix_ids},.UNSPECIFIED.,{u_close},{v_close},.F.,{tuple(self.u_multiplicities)}," \
                   f"{tuple(self.v_multiplicities)},{tuple(self.u_knots)},{tuple(self.v_knots)},.UNSPECIFIED.);\n"
        return content, [current_id]

    def grid3d(self, grid2d: grid.Grid2D):
        """
        Generate 3d grid points of a Bspline surface, based on a Grid2D.

        """

        if not self._grids2d:
            self._grids2d = grid2d

        points_2d = grid2d.points
        points_3d = [self.point2d_to_3d(point2d) for point2d in points_2d]

        return points_3d

    def grid2d_deformed(self, grid2d: grid.Grid2D):
        """
        Dimension and deform a Grid2D points based on a Bspline surface.

        """

        points_2d = grid2d.points
        points_3d = self.grid3d(grid2d)

        points_x, points_y = grid2d.points_xy

        # Parameters
        index_x = {}  # grid point position(i,j), x coordinates position in X(unknown variable)
        index_y = {}  # grid point position(i,j), y coordinates position in X(unknown variable)
        index_points = {}  # grid point position(j,i), point position in points_2d (or points_3d)
        k_index, p_index = 0, 0
        for i in range(0, points_x):
            for j in range(0, points_y):
                index_x.update({(j, i): k_index})
                index_y.update({(j, i): k_index + 1})
                index_points.update({(j, i): p_index})
                k_index = k_index + 2
                p_index = p_index + 1

        equation_points = []  # points combination to compute distances between 2D and 3D grid points
        for i in range(0, points_y):  # row from (0,i)
            for j in range(1, points_x):
                equation_points.append(((0, i), (j, i)))
        for i in range(0, points_x):  # column from (i,0)
            for j in range(1, points_y):
                equation_points.append(((i, 0), (i, j)))
        for i in range(0, points_y):  # row
            for j in range(0, points_x - 1):
                equation_points.append(((j, i), (j + 1, i)))
        for i in range(0, points_x):  # column
            for j in range(0, points_x - 1):
                equation_points.append(((i, j), (i, j + 1)))
        for i in range(0, points_y - 1):  # diagonal
            for j in range(0, points_x - 1):
                equation_points.append(((j, i), (j + 1, i + 1)))

        for i in range(0, points_y):  # row 2segments (before.point.after)
            for j in range(1, points_x - 1):
                equation_points.append(((j - 1, i), (j + 1, i)))

        for i in range(0, points_x):  # column 2segments (before.point.after)
            for j in range(1, points_y - 1):
                equation_points.append(((i, j - 1), (i, j + 1)))

        # geodesic distances between 3D grid points (based on points combination [equation_points])
        geodesic_distances = []
        for point in equation_points:
            geodesic_distances.append((self.geodesic_distance(
                points_3d[index_points[point[0]]], points_3d[index_points[point[1]]])) ** 2)

        # System of nonlinear equations
        def non_linear_equations(xparam):
            vector_f = npy.empty(len(equation_points) + 2)
            idx = 0
            for idx, point_ in enumerate(equation_points):
                vector_f[idx] = abs((xparam[index_x[point_[0]]] ** 2 +
                                     xparam[index_x[point_[1]]] ** 2 +
                                     xparam[index_y[point_[0]]] ** 2 +
                                     xparam[index_y[point_[1]]] ** 2 -
                                     2 *
                                     xparam[index_x[point_[0]]] *
                                     xparam[index_x[point_[1]]] -
                                     2 *
                                     xparam[index_y[point_[0]]] *
                                     xparam[index_y[point_[1]]] -
                                     geodesic_distances[idx]) /
                                    geodesic_distances[idx])

            vector_f[idx + 1] = xparam[0] * 1000
            vector_f[idx + 2] = xparam[1] * 1000

            return vector_f

        # Solution with "least_squares"
        x_init = []  # initial guess (2D grid points)
        for point in points_2d:
            x_init.append(point[0])
            x_init.append(point[1])
        z = least_squares(non_linear_equations, x_init)

        points_2d_deformed = [volmdlr.Point2D(z.x[i], z.x[i + 1])
                              for i in range(0, len(z.x), 2)]  # deformed 2d grid points

        grid2d_deformed = grid.Grid2D.from_points(points=points_2d_deformed,
                                                  points_dim_1=points_x,
                                                  direction=grid2d.direction)

        self._grids2d_deformed = grid2d_deformed

        return points_2d_deformed

    def grid2d_deformation(self, grid2d: grid.Grid2D):
        """
        Compute the deformation/displacement (dx/dy) of a Grid2D based on a Bspline surface.

        """

        if not self._grids2d_deformed:
            self.grid2d_deformed(grid2d)

        displacement = self._grids2d_deformed.displacement_compared_to(grid2d)
        self._displacements = displacement

        return displacement

    def point2d_parametric_to_dimension(self, point2d: volmdlr.Point3D, grid2d: grid.Grid2D):
        """
        Convert a point 2d from the parametric to the dimensioned frame.

        """

        # Check if the 0<point2d.x<1 and 0<point2d.y<1
        if point2d.x < 0:
            point2d.x = 0
        elif point2d.x > 1:
            point2d.x = 1
        if point2d.y < 0:
            point2d.y = 0
        elif point2d.y > 1:
            point2d.y = 1

        if self._grids2d == grid2d:
            points_2d = self._grids2d.points
        else:
            points_2d = grid2d.points
            self._grids2d = grid2d

        if self._displacements is not None:
            displacement = self._displacements
        else:
            displacement = self.grid2d_deformation(grid2d)

        points_x, points_y = grid2d.points_xy

        # Parameters
        index_points = {}  # grid point position(j,i), point position in points_2d (or points_3d)
        p_index = 0
        for i in range(0, points_x):
            for j in range(0, points_y):
                index_points.update({(j, i): p_index})
                p_index = p_index + 1

        # Form function "Finite Elements"
        def form_function(s_param, t_param):
            empty_n = npy.empty(4)
            empty_n[0] = (1 - s_param) * (1 - t_param) / 4
            empty_n[1] = (1 + s_param) * (1 - t_param) / 4
            empty_n[2] = (1 + s_param) * (1 + t_param) / 4
            empty_n[3] = (1 - s_param) * (1 + t_param) / 4
            return empty_n

        finite_elements_points = []  # 2D grid points index that define one element
        for j in range(0, points_y - 1):
            for i in range(0, points_x - 1):
                finite_elements_points.append(((i, j), (i + 1, j), (i + 1, j + 1), (i, j + 1)))
        finite_elements = []  # finite elements defined with closed polygon
        for point in finite_elements_points:
            finite_elements.append(
                wires.ClosedPolygon2D((points_2d[index_points[point[0]]],
                                       points_2d[index_points[point[1]]],
                                       points_2d[index_points[point[2]]],
                                       points_2d[index_points[point[3]]])))
        k = 0
        for k, point in enumerate(finite_elements_points):
            if (wires.Contour2D(finite_elements[k].primitives).point_belongs(point2d)
                    or wires.Contour2D(finite_elements[k].primitives).point_over_contour(point2d)
                    or ((points_2d[index_points[point[0]]][0] < point2d.x <
                         points_2d[index_points[point[1]]][0])
                        and point2d.y == points_2d[index_points[point[0]]][1])
                    or ((points_2d[index_points[point[1]]][1] < point2d.y <
                         points_2d[index_points[point[2]]][1])
                        and point2d.x == points_2d[index_points[point[1]]][0])
                    or ((points_2d[index_points[point[3]]][0] < point2d.x <
                         points_2d[index_points[point[2]]][0])
                        and point2d.y == points_2d[index_points[point[1]]][1])
                    or ((points_2d[index_points[point[0]]][1] < point2d.y <
                         points_2d[index_points[point[3]]][1])
                        and point2d.x == points_2d[index_points[point[0]]][0])):
                break

        x0 = points_2d[index_points[finite_elements_points[k][0]]][0]
        y0 = points_2d[index_points[finite_elements_points[k][0]]][1]
        x1 = points_2d[index_points[finite_elements_points[k][1]]][0]
        y2 = points_2d[index_points[finite_elements_points[k][2]]][1]
        x = point2d.x
        y = point2d.y
        s_param = 2 * ((x - x0) / (x1 - x0)) - 1
        t_param = 2 * ((y - y0) / (y2 - y0)) - 1

        n = form_function(s_param, t_param)
        dx = npy.array([displacement[index_points[finite_elements_points[k][0]]][0],
                        displacement[index_points[finite_elements_points[k][1]]][0],
                        displacement[index_points[finite_elements_points[k][2]]][0],
                        displacement[index_points[finite_elements_points[k][3]]][0]])
        dy = npy.array([displacement[index_points[finite_elements_points[k][0]]][1],
                        displacement[index_points[finite_elements_points[k][1]]][1],
                        displacement[index_points[finite_elements_points[k][2]]][1],
                        displacement[index_points[finite_elements_points[k][3]]][1]])

        return volmdlr.Point2D(point2d.x + npy.transpose(n).dot(dx), point2d.y + npy.transpose(n).dot(dy))

    def point3d_to_2d_with_dimension(self, point3d: volmdlr.Point3D, grid2d: grid.Grid2D):
        """
        Compute the point2d of a point3d, on a Bspline surface, in the dimensioned frame.
        """

        point2d = self.point3d_to_2d(point3d)

        point2d_with_dimension = self.point2d_parametric_to_dimension(point2d, grid2d)

        return point2d_with_dimension

    def point2d_with_dimension_to_parametric_frame(self, point2d, grid2d: grid.Grid2D):
        """
        Convert a point 2d from the dimensioned to the parametric frame.

        """

        if self._grids2d != grid2d:
            self._grids2d = grid2d
        if not self._grids2d_deformed:
            self.grid2d_deformed(grid2d)

        points_2d = grid2d.points
        points_2d_deformed = self._grids2d_deformed.points
        points_x, points_y = grid2d.points_xy

        # Parameters
        index_points = {}  # grid point position(j,i), point position in points_2d (or points_3d)
        p_index = 0
        for i in range(0, points_x):
            for j in range(0, points_y):
                index_points.update({(j, i): p_index})
                p_index = p_index + 1

        finite_elements_points = []  # 2D grid points index that define one element
        for j in range(0, points_y - 1):
            for i in range(0, points_x - 1):
                finite_elements_points.append(((i, j), (i + 1, j), (i + 1, j + 1), (i, j + 1)))
        finite_elements = []  # finite elements defined with closed polygon  DEFORMED
        for point in finite_elements_points:
            finite_elements.append(
                wires.ClosedPolygon2D((points_2d_deformed[index_points[point[0]]],
                                       points_2d_deformed[index_points[point[1]]],
                                       points_2d_deformed[index_points[point[2]]],
                                       points_2d_deformed[index_points[point[3]]])))

        finite_elements_initial = []  # finite elements defined with closed polygon  INITIAL
        for point in finite_elements_points:
            finite_elements_initial.append(
                wires.ClosedPolygon2D((points_2d[index_points[point[0]]],
                                       points_2d[index_points[point[1]]],
                                       points_2d[index_points[point[2]]],
                                       points_2d[index_points[point[3]]])))
        k = 0
        for k, point in enumerate(finite_elements_points):
            if (finite_elements[k].point_belongs(point2d)
                    or ((points_2d_deformed[index_points[point[0]]][0] < point2d.x <
                         points_2d_deformed[index_points[point[1]]][0])
                        and point2d.y == points_2d_deformed[index_points[point[0]]][1])
                    or ((points_2d_deformed[index_points[finite_elements_points[k][1]]][1] < point2d.y <
                         points_2d_deformed[index_points[finite_elements_points[k][2]]][1])
                        and point2d.x == points_2d_deformed[index_points[point[1]]][0])
                    or ((points_2d_deformed[index_points[point[3]]][0] < point2d.x <
                         points_2d_deformed[index_points[point[2]]][0])
                        and point2d.y == points_2d_deformed[index_points[point[1]]][1])
                    or ((points_2d_deformed[index_points[point[0]]][1] < point2d.y <
                         points_2d_deformed[index_points[point[3]]][1])
                        and point2d.x == points_2d_deformed[index_points[point[0]]][0])
                    or finite_elements[k].primitives[0].point_belongs(point2d) or finite_elements[k].primitives[
                        1].point_belongs(point2d)
                    or finite_elements[k].primitives[2].point_belongs(point2d) or finite_elements[k].primitives[
                        3].point_belongs(point2d)):
                break

        frame_deformed = volmdlr.Frame2D(
            finite_elements[k].center_of_mass(),
            volmdlr.Vector2D(finite_elements[k].primitives[1].middle_point()[0] -
                             finite_elements[k].center_of_mass()[0],
                             finite_elements[k].primitives[1].middle_point()[1] -
                             finite_elements[k].center_of_mass()[1]),
            volmdlr.Vector2D(finite_elements[k].primitives[0].middle_point()[0] -
                             finite_elements[k].center_of_mass()[0],
                             finite_elements[k].primitives[0].middle_point()[1] -
                             finite_elements[k].center_of_mass()[1]))

        point2d_frame_deformed = volmdlr.Point2D(point2d.frame_mapping(frame_deformed, 'new')[0],
                                                 point2d.frame_mapping(frame_deformed, 'new')[1])

        frame_inital = volmdlr.Frame2D(
            finite_elements_initial[k].center_of_mass(),
            volmdlr.Vector2D(finite_elements_initial[k].primitives[1].middle_point()[0] -
                             finite_elements_initial[k].center_of_mass()[0],
                             finite_elements_initial[k].primitives[1].middle_point()[1] -
                             finite_elements_initial[k].center_of_mass()[1]),
            volmdlr.Vector2D(finite_elements_initial[k].primitives[0].middle_point()[0] -
                             finite_elements_initial[k].center_of_mass()[0],
                             finite_elements_initial[k].primitives[0].middle_point()[1] -
                             finite_elements_initial[k].center_of_mass()[1]))

        point2d = point2d_frame_deformed.frame_mapping(frame_inital, 'old')
        if point2d.x < 0:
            point2d.x = 0
        elif point2d.x > 1:
            point2d.x = 1
        if point2d.y < 0:
            point2d.y = 0
        elif point2d.y > 1:
            point2d.y = 1

        return point2d

    def point2d_with_dimension_to_3d(self, point2d, grid2d: grid.Grid2D):
        """
        Compute the point 3d, on a Bspline surface, of a point 2d define in the dimensioned frame.

        """

        point2d_01 = self.point2d_with_dimension_to_parametric_frame(point2d, grid2d)

        return self.point2d_to_3d(point2d_01)

    def linesegment2d_parametric_to_dimension(self, linesegment2d, grid2d: grid.Grid2D):
        """
        Convert a linesegment2d from the parametric to the dimensioned frame.

        """

        points = linesegment2d.discretization_points(number_points=20)
        points_dim = [
            self.point2d_parametric_to_dimension(
                point, grid2d) for point in points]

        return edges.BSplineCurve2D.from_points_interpolation(
            points_dim, max(self.degree_u, self.degree_v))

    def linesegment3d_to_2d_with_dimension(self, linesegment3d, grid2d: grid.Grid2D):
        """
        Compute the linesegment2d of a linesegment3d, on a Bspline surface, in the dimensioned frame.

        """

        linesegment2d = self.linesegment3d_to_2d(linesegment3d)
        bsplinecurve2d_with_dimension = self.linesegment2d_parametric_to_dimension(linesegment2d, grid2d)

        return bsplinecurve2d_with_dimension

    def linesegment2d_with_dimension_to_parametric_frame(self, linesegment2d):
        """
        Convert a linesegment2d from the dimensioned to the parametric frame.

        """

        try:
            linesegment2d = edges.LineSegment2D(
                self.point2d_with_dimension_to_parametric_frame(linesegment2d.start, self._grids2d),
                self.point2d_with_dimension_to_parametric_frame(linesegment2d.end, self._grids2d))
        except NotImplementedError:
            return None

        return linesegment2d

    def linesegment2d_with_dimension_to_3d(self, linesegment2d):
        """
        Compute the linesegment3d, on a Bspline surface, of a linesegment2d defined in the dimensioned frame.

        """

        linesegment2d_01 = self.linesegment2d_with_dimension_to_parametric_frame(linesegment2d)
        linesegment3d = self.linesegment2d_to_3d(linesegment2d_01)

        return linesegment3d

    def bsplinecurve2d_parametric_to_dimension(self, bsplinecurve2d, grid2d: grid.Grid2D):
        """
        Convert a bsplinecurve2d from the parametric to the dimensioned frame.

        """

        # check if bsplinecurve2d is in a list
        if isinstance(bsplinecurve2d, list):
            bsplinecurve2d = bsplinecurve2d[0]
        points = bsplinecurve2d.control_points
        points_dim = []

        for point in points:
            points_dim.append(self.point2d_parametric_to_dimension(point, grid2d))

        bsplinecurve2d_with_dimension = edges.BSplineCurve2D(bsplinecurve2d.degree, points_dim,
                                                             bsplinecurve2d.knot_multiplicities,
                                                             bsplinecurve2d.knots,
                                                             bsplinecurve2d.weights,
                                                             bsplinecurve2d.periodic)

        return bsplinecurve2d_with_dimension

    def bsplinecurve3d_to_2d_with_dimension(self, bsplinecurve3d, grid2d: grid.Grid2D):
        """
        Compute the bsplinecurve2d of a bsplinecurve3d, on a Bspline surface, in the dimensioned frame.

        """

        bsplinecurve2d_01 = self.bsplinecurve3d_to_2d(bsplinecurve3d)
        bsplinecurve2d_with_dimension = self.bsplinecurve2d_parametric_to_dimension(
            bsplinecurve2d_01, grid2d)

        return bsplinecurve2d_with_dimension

    def bsplinecurve2d_with_dimension_to_parametric_frame(self, bsplinecurve2d):
        """
        Convert a bsplinecurve2d from the dimensioned to the parametric frame.

        """

        points_dim = bsplinecurve2d.control_points
        points = []
        for point in points_dim:
            points.append(
                self.point2d_with_dimension_to_parametric_frame(point, self._grids2d))

        bsplinecurve2d = edges.BSplineCurve2D(bsplinecurve2d.degree, points,
                                              bsplinecurve2d.knot_multiplicities,
                                              bsplinecurve2d.knots,
                                              bsplinecurve2d.weights,
                                              bsplinecurve2d.periodic)
        return bsplinecurve2d

    def bsplinecurve2d_with_dimension_to_3d(self, bsplinecurve2d):
        """
        Compute the bsplinecurve3d, on a Bspline surface, of a bsplinecurve2d defined in the dimensioned frame.

        """

        bsplinecurve2d_01 = self.bsplinecurve2d_with_dimension_to_parametric_frame(bsplinecurve2d)
        bsplinecurve3d = self.bsplinecurve2d_to_3d(bsplinecurve2d_01)

        return bsplinecurve3d

    def arc2d_parametric_to_dimension(self, arc2d, grid2d: grid.Grid2D):
        """
        Convert an arc 2d from the parametric to the dimensioned frame.

        """

        number_points = math.ceil(arc2d.angle * 7) + 1
        length = arc2d.length()
        points = [self.point2d_parametric_to_dimension(arc2d.point_at_abscissa(
            i * length / (number_points - 1)), grid2d) for i in range(number_points)]

        return edges.BSplineCurve2D.from_points_interpolation(
            points, max(self.degree_u, self.degree_v))

    def arc3d_to_2d_with_dimension(self, arc3d, grid2d: grid.Grid2D):
        """
        Compute the arc 2d of an arc 3d, on a Bspline surface, in the dimensioned frame.

        """

        bsplinecurve2d = self.arc3d_to_2d(arc3d)[0]  # it's a bsplinecurve2d
        arc2d_with_dimension = self.bsplinecurve2d_parametric_to_dimension(bsplinecurve2d, grid2d)

        return arc2d_with_dimension  # it's a bsplinecurve2d-dimension

    def arc2d_with_dimension_to_parametric_frame(self, arc2d):
        """
        Convert an arc 2d from the dimensioned to the parametric frame.

        """

        number_points = math.ceil(arc2d.angle * 7) + 1
        length = arc2d.length()

        points = [self.point2d_with_dimension_to_parametric_frame(arc2d.point_at_abscissa(
            i * length / (number_points - 1)), self._grids2d) for i in range(number_points)]

        return edges.BSplineCurve2D.from_points_interpolation(points, max(self.degree_u, self.degree_v))

    def arc2d_with_dimension_to_3d(self, arc2d):
        """
        Compute the arc 3d, on a Bspline surface, of an arc 2d in the dimensioned frame.

        """

        arc2d_01 = self.arc2d_with_dimension_to_parametric_frame(arc2d)
        arc3d = self.arc2d_to_3d(arc2d_01)

        return arc3d  # it's a bsplinecurve3d

    def contour2d_parametric_to_dimension(self, contour2d: wires.Contour2D,
                                          grid2d: grid.Grid2D):
        """
        Convert a contour 2d from the parametric to the dimensioned frame.

        """

        primitives2d_dim = []

        for primitive2d in contour2d.primitives:
            method_name = f'{primitive2d.__class__.__name__.lower()}_parametric_to_dimension'

            if hasattr(self, method_name):
                primitives = getattr(self, method_name)(primitive2d, grid2d)
                if primitives:
                    primitives2d_dim.append(primitives)

            else:
                raise NotImplementedError(
                    f'Class {self.__class__.__name__} does not implement {method_name}')

        return wires.Contour2D(primitives2d_dim)

    def contour3d_to_2d_with_dimension(self, contour3d: wires.Contour3D,
                                       grid2d: grid.Grid2D):
        """
        Compute the Contour 2d of a Contour 3d, on a Bspline surface, in the dimensioned frame.

        """

        contour2d_01 = self.contour3d_to_2d(contour3d)

        return self.contour2d_parametric_to_dimension(contour2d_01, grid2d)

    def contour2d_with_dimension_to_parametric_frame(self, contour2d):
        """
        Convert a contour 2d from the dimensioned to the parametric frame.

        """

        # TODO: check and avoid primitives with start=end
        primitives2d = []

        for primitive2d in contour2d.primitives:
            method_name = f'{primitive2d.__class__.__name__.lower()}_with_dimension_to_parametric_frame'

            if hasattr(self, method_name):
                primitives = getattr(self, method_name)(primitive2d)
                if primitives:
                    primitives2d.append(primitives)

            else:
                raise NotImplementedError(
                    f'Class {self.__class__.__name__} does not implement {method_name}')

        # #Avoid to have primitives with start=end
        # start_points = []
        # for i in range(0, len(new_start_points)-1):
        #     if new_start_points[i] != new_start_points[i+1]:
        #         start_points.append(new_start_points[i])
        # if new_start_points[-1] != new_start_points[0]:
        #     start_points.append(new_start_points[-1])

        return wires.Contour2D(primitives2d)

    def contour2d_with_dimension_to_3d(self, contour2d):
        """
        Compute the contour3d, on a Bspline surface, of a contour2d define in the dimensioned frame.

        """

        contour01 = self.contour2d_with_dimension_to_parametric_frame(contour2d)

        return self.contour2d_to_3d(contour01)

    @classmethod
    def from_geomdl_surface(cls, surface, name: str = ''):
        """
        Create a volmdlr BSpline_Surface3D from a geomdl's one.

        """

        control_points = []
        for point in surface.ctrlpts:
            control_points.append(volmdlr.Point3D(point[0], point[1], point[2]))

        (u_knots, u_multiplicities) = knots_vector_inv(surface.knotvector_u)
        (v_knots, v_multiplicities) = knots_vector_inv(surface.knotvector_v)

        bspline_surface = cls(degree_u=surface.degree_u,
                              degree_v=surface.degree_v,
                              control_points=control_points,
                              nb_u=surface.ctrlpts_size_u,
                              nb_v=surface.ctrlpts_size_v,
                              u_multiplicities=u_multiplicities,
                              v_multiplicities=v_multiplicities,
                              u_knots=u_knots,
                              v_knots=v_knots, name=name)

        return bspline_surface

    @classmethod
<<<<<<< HEAD
    def points_fitting_into_bspline_surface(cls, points_3d, size_u, size_v, degree_u, degree_v):
        warnings.warn("points_fitting_into_bspline_surface is deprecated. Use from_points_interpolation instead")
        return cls.from_points_interpolation(points_3d, size_u, size_v, degree_u, degree_v)
=======
    def points_fitting_into_bspline_surface(cls, points_3d, size_u, size_v, degree_u, degree_v, name: str = ''):
        """
        Bspline Surface interpolation through 3d points.

        Parameters
        ----------
        points_3d : volmdlr.Point3D
            data points
        size_u : int
            number of data points on the u-direction.
        size_v : int
            number of data points on the v-direction.
        degree_u : int
            degree of the output surface for the u-direction.
        degree_v : int
            degree of the output surface for the v-direction.
        name: str
            object's name.

        Returns
        -------
        B-spline surface
>>>>>>> 2c3a47c2

    @classmethod
    def from_points_interpolation(cls, points_3d: List[volmdlr.Point3D], size_u: int, size_v: int,
                                  degree_u: int, degree_v: int, name: str = ""):
        """
        Bspline Surface interpolation through 3d points.

<<<<<<< HEAD
        :param points_3d: data points.
        :type points_3d: List[volmdlr.Point3D]
        :param size_u: number of data points on the u-direction.
        :type size_u: int
        :param size_v: number of data points on the v-direction.
        :type size_v: int
        :param degree_u: degree of the output surface for the u-direction.
        :type degree_u: int
        :param degree_v: degree of the output surface for the v-direction.
        :type degree_v: int
        :param name: (Optional) instance name.
        :type name: str
        :return: B-spline surface.
        :rtype: BSplineSurface3D
        """

        points = npy.asarray([npy.asarray([*point], dtype=npy.float64) for point in points_3d], dtype=npy.float64)

        ctrlpts, knots_u, knot_multiplicities_u, knots_v, knot_multiplicities_v = \
            interpolate_surface(points, size_u, size_v, degree_u, degree_v)
        ctrlpts = [volmdlr.Point3D(*point) for point in ctrlpts]
        return cls(degree_u, degree_v, ctrlpts, size_u, size_v, knot_multiplicities_u, knot_multiplicities_v, knots_u,
                   knots_v, name=name)

    @classmethod
    def points_approximate_into_bspline_surface(cls, points_3d, size_u, size_v, degree_u, degree_v, **kwargs):
        warnings.warn("points_approximate_into_bspline_surface is deprecated. Use from_points_approximation instead")
        return cls.from_points_approximation(points_3d, size_u, size_v, degree_u, degree_v, **kwargs)

    @classmethod
    def from_points_approximation(cls, points_3d: List[volmdlr.Point3D], size_u: int, size_v: int, degree_u: int,
                                  degree_v: int, name: str = "", **kwargs):
        """
        Bspline Surface approximate through 3d points.

        :param points_3d: data points.
        :type points_3d: List[volmdlr.Point3D]
        :param size_u: number of data points on the u-direction.
        :type size_u: int
        :param size_v: number of data points on the v-direction.
        :type size_v: int
        :param degree_u: degree of the output surface for the u-direction.
        :type degree_u: int
        :param degree_v: degree of the output surface for the v-direction.
        :type degree_v: int
        :param name: (Optional) instance name.
        :type name: str
=======
        points = []
        for point in points_3d:
            points.append((point.x, point.y, point.z))

        surface = interpolate_surface(points, size_u, size_v, degree_u, degree_v)

        return cls.from_geomdl_surface(surface, name=name)

    @classmethod
    def points_approximate_into_bspline_surface(cls, points_3d, size_u, size_v, degree_u,
                                                degree_v, name: str = '', **kwargs):
        """
        Bspline Surface approximate through 3d points.

        Parameters
        ----------
        points_3d : volmdlr.Point3D
            data points
        size_u : int
            number of data points on the u-direction.
        size_v : int
            number of data points on the v-direction.
        degree_u : int
            degree of the output surface for the u-direction.
        degree_v : int
            degree of the output surface for the v-direction.
        name: str
            object's name.
>>>>>>> 2c3a47c2

        Keyword Arguments:
            * ``ctrlpts_size_u``: number of control points on the u-direction. *Default: size_u - 1*
            * ``ctrlpts_size_v``: number of control points on the v-direction. *Default: size_v - 1*

        :return: B-spline surface.
        :rtype: BSplineSurface3D

        """

        # Keyword arguments
        # number of data points, r + 1 > number of control points, n + 1
        num_cpts_u = kwargs.get('ctrlpts_size_u', size_u - 1)
        # number of data points, s + 1 > number of control points, m + 1
        num_cpts_v = kwargs.get('ctrlpts_size_v', size_v - 1)

        points = npy.asarray([npy.asarray([*point], dtype=npy.float64) for point in points_3d], dtype=npy.float64)

        ctrlpts, knots_u, knot_multiplicities_u, knots_v, knot_multiplicities_v = \
            approximate_surface(points, size_u, size_v, degree_u, degree_v,
                                ctrlpts_size_u=num_cpts_u, ctrlpts_size_v=num_cpts_v)

<<<<<<< HEAD
        ctrlpts = [volmdlr.Point3D(*point) for point in ctrlpts]
        return cls(degree_u, degree_v, ctrlpts, size_u, size_v, knot_multiplicities_u, knot_multiplicities_v, knots_u,
                   knots_v, name=name)
=======
        return cls.from_geomdl_surface(surface, name=name)
>>>>>>> 2c3a47c2

    @classmethod
    def from_cylindrical_faces(cls, cylindrical_faces, degree_u, degree_v,
                               points_x: int = 10, points_y: int = 10, name: str = ''):
        """
        Define a bspline surface from a list of cylindrical faces.

        Parameters
        ----------
        cylindrical_faces : List[volmdlr.faces.CylindricalFace3D]
            faces 3d
        degree_u : int
            degree of the output surface for the u-direction
        degree_v : int
            degree of the output surface for the v-direction
        points_x : int
            number of points in x-direction
        points_y : int
            number of points in y-direction
        name: str
            object's name.

        Returns
        -------
        B-spline surface

        """
        if len(cylindrical_faces) < 1:
            raise NotImplementedError
        if len(cylindrical_faces) == 1:
            return cls.from_cylindrical_face(cylindrical_faces[0], degree_u, degree_v, points_x=50, points_y=50)
        bspline_surfaces = []
        direction = cylindrical_faces[0].adjacent_direction(cylindrical_faces[1])

        if direction == 'x':
            bounding_rectangle_0 = cylindrical_faces[0].surface2d.outer_contour.bounding_rectangle
            ymin = bounding_rectangle_0[2]
            ymax = bounding_rectangle_0[3]
            for face in cylindrical_faces:
                bounding_rectangle = face.surface2d.outer_contour.bounding_rectangle
                ymin = min(ymin, bounding_rectangle[2])
                ymax = max(ymax, bounding_rectangle[3])
            for face in cylindrical_faces:
                bounding_rectangle = face.surface2d.outer_contour.bounding_rectangle

                points_3d = face.surface3d.grid3d(
                    grid.Grid2D.from_properties(
                        x_limits=(bounding_rectangle[0], bounding_rectangle[1]),
                        y_limits=(ymin, ymax),
                        points_nbr=(points_x, points_y)))

                bspline_surfaces.append(
                    cls.points_fitting_into_bspline_surface(
                        points_3d, points_x, points_y, degree_u, degree_v))

        elif direction == 'y':
            bounding_rectangle_0 = cylindrical_faces[0].surface2d.outer_contour.bounding_rectangle
            xmin = bounding_rectangle_0[0]
            xmax = bounding_rectangle_0[1]
            for face in cylindrical_faces:
                bounding_rectangle = face.surface2d.outer_contour.bounding_rectangle
                xmin = min(xmin, bounding_rectangle[0])
                xmax = max(xmax, bounding_rectangle[1])
            for face in cylindrical_faces:
                bounding_rectangle = face.surface2d.outer_contour.bounding_rectangle

                points_3d = face.surface3d.grid3d(
                    grid.Grid2D.from_properties(
                        x_limits=(xmin, xmax),
                        y_limits=(bounding_rectangle[2], bounding_rectangle[3]),
                        points_nbr=(points_x, points_y)))

                bspline_surfaces.append(
                    cls.points_fitting_into_bspline_surface(
                        points_3d, points_x, points_y, degree_u, degree_v))

        to_be_merged = bspline_surfaces[0]
        for i in range(0, len(bspline_surfaces) - 1):
            merged = to_be_merged.merge_with(bspline_surfaces[i + 1])
            to_be_merged = merged

        bspline_surface = to_be_merged
        bspline_surface.name = name
        return bspline_surface

    @classmethod
    def from_cylindrical_face(cls, cylindrical_face, degree_u, degree_v, name: str = '',
                              **kwargs):  # points_x: int = 50, points_y: int = 50
        """
        Define a bspline surface from a cylindrical face.

        Parameters
        ----------
        cylindrical_face : volmdlr.faces.CylindricalFace3D
            face 3d
        degree_u : int
            degree of the output surface for the u-direction.
        degree_v : int
            degree of the output surface for the v-direction.
        points_x : int
            number of points in x-direction
        points_y : int
            number of points in y-direction
        name: str
            object's name.

        Returns
        -------
        B-spline surface

        """

        points_x = kwargs['points_x']
        points_y = kwargs['points_y']
        bounding_rectangle = cylindrical_face.surface2d.outer_contour.bounding_rectangle
        points_3d = cylindrical_face.surface3d.grid3d(
            grid.Grid2D.from_properties(x_limits=(bounding_rectangle[0],
                                                  bounding_rectangle[1]),
                                        y_limits=(bounding_rectangle[2],
                                                  bounding_rectangle[3]),
                                        points_nbr=(points_x, points_y)))

        return cls.points_fitting_into_bspline_surface(points_3d, points_x, points_x, degree_u, degree_v, name=name)

    def intersection_with(self, other_bspline_surface3d):
        """
        Compute intersection points between two Bspline surfaces.

        return u,v parameters for intersection points for both surfaces
        """

        def fun(param):
            return (self.point2d_to_3d(volmdlr.Point2D(param[0], param[1])) -
                    other_bspline_surface3d.point2d_to_3d(volmdlr.Point2D(param[2], param[3]))).norm()

        x = npy.linspace(0, 1, 10)
        x_init = []
        for xi in x:
            for yi in x:
                x_init.append((xi, yi, xi, yi))

        u1, v1, u2, v2 = [], [], [], []
        solutions = []
        for x0 in x_init:
            z = least_squares(fun, x0=x0, bounds=([0, 1]))
            # print(z.cost)
            if z.fun < 1e-5:
                solution = z.x
                if solution not in solutions:
                    solutions.append(solution)
                    u1.append(solution[0])
                    v1.append(solution[1])
                    u2.append(solution[2])
                    v2.append(solution[3])

        # uv1 = [[min(u1),max(u1)],[min(v1),max(v1)]]
        # uv2 = [[min(u2),max(u2)],[min(v2),max(v2)]]

        return (u1, v1), (u2, v2)  # (uv1, uv2)

    def plane_intersection(self, plane3d):
        """
        Compute intersection points between a Bspline surface and a plane 3d.

        """

        def fun(param):
            return ((self.surface.evaluate_single((param[0], param[1]))[0]) * plane3d.equation_coefficients()[0] +
                    (self.surface.evaluate_single((param[0], param[1]))[1]) * plane3d.equation_coefficients()[1] +
                    (self.surface.evaluate_single((param[0], param[1]))[2]) * plane3d.equation_coefficients()[2] +
                    plane3d.equation_coefficients()[3])

        x = npy.linspace(0, 1, 20)
        x_init = []
        for xi in x:
            for yi in x:
                x_init.append((xi, yi))

        intersection_points = []

        for x0 in x_init:
            z = least_squares(fun, x0=x0, bounds=([0, 1]))
            if z.fun < 1e-20:
                solution = z.x
                intersection_points.append(volmdlr.Point3D(
                    self.surface.evaluate_single((solution[0], solution[1]))[0],
                    self.surface.evaluate_single((solution[0], solution[1]))[1],
                    self.surface.evaluate_single((solution[0], solution[1]))[2]))
        return intersection_points

    def error_with_point3d(self, point3d):
        """
        Compute the error/distance between the Bspline surface and a point 3d.

        """

        def fun(x):
            return (point3d - self.point2d_to_3d(volmdlr.Point2D(x[0], x[1]))).norm()

        cost = []

        for x0 in [(0, 0), (0, 1), (1, 0), (1, 1), (0.5, 0.5)]:
            z = least_squares(fun, x0=x0, bounds=([0, 1]))
            cost.append(z.fun)

        return min(cost)

    def error_with_edge3d(self, edge3d):
        """
        Compute the error/distance between the Bspline surface and an edge 3d.

        it's the mean of the start and end points errors'
        """

        return (self.error_with_point3d(edge3d.start) + self.error_with_point3d(edge3d.end)) / 2

    def nearest_edges3d(self, contour3d, threshold: float):
        """
        Compute the nearest edges of a contour 3d to a Bspline_surface3d based on a threshold.

        """

        nearest = []
        for primitive in contour3d.primitives:
            if self.error_with_edge3d(primitive) <= threshold:
                nearest.append(primitive)
        nearest_primitives = wires.Wire3D(nearest)

        return nearest_primitives

    def edge3d_to_2d_with_dimension(self, edge3d, grid2d: grid.Grid2D):
        """
        Compute the edge 2d of an edge 3d, on a Bspline surface, in the dimensioned frame.

        """
        method_name = f'{edge3d.__class__.__name__.lower()}_to_2d_with_dimension'

        if hasattr(self, method_name):
            edge2d_dim = getattr(self, method_name)(edge3d, grid2d)
            if edge2d_dim:
                return edge2d_dim
            raise NotImplementedError
        raise NotImplementedError(
            f'Class {self.__class__.__name__} does not implement {method_name}')

    def wire3d_to_2d(self, wire3d):
        """
        Compute the 2d of a wire 3d, on a Bspline surface.

        """

        contour = self.contour3d_to_2d(wire3d)

        return wires.Wire2D(contour.primitives)

    def wire3d_to_2d_with_dimension(self, wire3d):
        """
        Compute the 2d of a wire 3d, on a Bspline surface, in the dimensioned frame.

        """

        contour = self.contour3d_to_2d_with_dimension(wire3d, self._grids2d)

        return wires.Wire2D(contour.primitives)

    def split_surface_u(self, u: float):
        """
        Splits the surface at the input parametric coordinate on the u-direction.

        :param u: Parametric coordinate u chosen between 0 and 1
        :type u: float
        :return: Two split surfaces
        :rtype: List[:class:`volmdlr.faces.BSplineSurface3D`]
        """

        surfaces_geo = split_surface_u(self.surface, u)
        surfaces = [BSplineSurface3D.from_geomdl_surface(surface) for surface in surfaces_geo]
        return surfaces

    def split_surface_v(self, v: float):
        """
        Splits the surface at the input parametric coordinate on the v-direction.

        :param v: Parametric coordinate v chosen between 0 and 1
        :type v: float
        :return: Two split surfaces
        :rtype: List[:class:`volmdlr.faces.BSplineSurface3D`]
        """

        surfaces_geo = split_surface_v(self.surface, v)
        surfaces = [BSplineSurface3D.from_geomdl_surface(surface) for surface in surfaces_geo]
        return surfaces

    def split_surface_with_bspline_curve(self, bspline_curve3d: edges.BSplineCurve3D):
        """
        Cuts the surface into two pieces with a bspline curve.

        :param bspline_curve3d: A BSplineCurve3d used for cutting
        :type bspline_curve3d: :class:`edges.BSplineCurve3D`
        :return: Two split surfaces
        :rtype: List[:class:`volmdlr.faces.BSplineSurface3D`]
        """

        surfaces = []
        bspline_curve2d = self.bsplinecurve3d_to_2d(bspline_curve3d)[0]
        # if type(bspline_curve2d) == list:
        #     points = [bspline_curve2d[0].start]
        #     for edge in bspline_curve2d:
        #         points.append(edge.end)
        #     bspline_curve2d = edges.BSplineCurve2D.from_points_approximation(points, 2, ctrlpts_size = 5)
        contour = volmdlr.faces.BSplineFace3D.from_surface_rectangular_cut(self, 0, 1, 0, 1).surface2d.outer_contour
        contours = contour.cut_by_bspline_curve(bspline_curve2d)

        du, dv = bspline_curve2d.end - bspline_curve2d.start
        resolution = 8

        for contour in contours:
            u_min, u_max, v_min, v_max = contour.bounding_rectangle.bounds()
            if du > dv:
                delta_u = u_max - u_min
                nlines_x = int(delta_u * resolution)
                lines_x = [curves.Line2D(volmdlr.Point2D(u_min, v_min),
                                         volmdlr.Point2D(u_min, v_max))]
                for i in range(nlines_x):
                    u = u_min + (i + 1) / (nlines_x + 1) * delta_u
                    lines_x.append(curves.Line2D(volmdlr.Point2D(u, v_min),
                                                 volmdlr.Point2D(u, v_max)))
                lines_x.append(curves.Line2D(volmdlr.Point2D(u_max, v_min),
                                             volmdlr.Point2D(u_max, v_max)))
                lines = lines_x

            else:
                delta_v = v_max - v_min
                nlines_y = int(delta_v * resolution)
                lines_y = [curves.Line2D(volmdlr.Point2D(v_min, v_min),
                                         volmdlr.Point2D(v_max, v_min))]
                for i in range(nlines_y):
                    v = v_min + (i + 1) / (nlines_y + 1) * delta_v
                    lines_y.append(curves.Line2D(volmdlr.Point2D(v_min, v),
                                                 volmdlr.Point2D(v_max, v)))
                lines_y.append(curves.Line2D(volmdlr.Point2D(v_min, v_max),
                                             volmdlr.Point2D(v_max, v_max)))
                lines = lines_y

            pt0 = volmdlr.O2D
            points = []

            for line in lines:
                inter = contour.line_intersections(line)
                if inter:
                    pt_ = set()
                    for point_intersection in inter:
                        pt_.add(point_intersection[0])
                else:
                    raise NotImplementedError

                pt_ = sorted(pt_, key=pt0.point_distance)
                pt0 = pt_[0]
                edge = edges.LineSegment2D(pt_[0], pt_[1])

                points.extend(edge.discretization_points(number_points=10))

            points3d = []
            for point in points:
                points3d.append(self.point2d_to_3d(point))

            size_u, size_v, degree_u, degree_v = 10, 10, self.degree_u, self.degree_v
            surfaces.append(
                BSplineSurface3D.points_fitting_into_bspline_surface(points3d, size_u, size_v, degree_u, degree_v))

        return surfaces

    def point_belongs(self, point3d):
        """
        Check if a point 3d belongs to the bspline_surface or not.

        """

        def fun(param):
            p3d = self.point2d_to_3d(volmdlr.Point2D(param[0], param[1]))
            return point3d.point_distance(p3d)

        x = npy.linspace(0, 1, 5)
        x_init = []
        for xi in x:
            for yi in x:
                x_init.append((xi, yi))

        for x0 in x_init:
            z = least_squares(fun, x0=x0, bounds=([0, 1]))
            if z.fun < 1e-10:
                return True
        return False

    def is_intersected_with(self, other_bspline_surface3d):
        """
        Check if the two surfaces are intersected or not.

        return True, when there are more 50points on the intersection zone.

        """

        # intersection_results = self.intersection_with(other_bspline_surface3d)
        # if len(intersection_results[0][0]) >= 50:
        #     return True
        # else:
        #     return False

        def fun(param):
            return (self.point2d_to_3d(volmdlr.Point2D(param[0], param[1])) -
                    other_bspline_surface3d.point2d_to_3d(volmdlr.Point2D(param[2], param[3]))).norm()

        x = npy.linspace(0, 1, 10)
        x_init = []
        for xi in x:
            for yi in x:
                x_init.append((xi, yi, xi, yi))

        i = 0
        for x0 in x_init:
            z = least_squares(fun, x0=x0, bounds=([0, 1]))
            if z.fun < 1e-5:
                i += 1
                if i >= 50:
                    return True
        return False

    def merge_with(self, other_bspline_surface3d, abs_tol: float = 1e-6):
        """
        Merges two adjacent surfaces based on their faces.

        :param other_bspline_surface3d: Other adjacent surface
        :type other_bspline_surface3d: :class:`volmdlr.faces.BSplineSurface3D`
        :param abs_tol: tolerance.
        :type abs_tol: float.

        :return: Merged surface
        :rtype: :class:`volmdlr.faces.BSplineSurface3D`
        """

        bspline_face3d = volmdlr.faces.BSplineFace3D.from_surface_rectangular_cut(self, 0, 1, 0, 1)
        other_bspline_face3d = volmdlr.faces.BSplineFace3D.from_surface_rectangular_cut(
            other_bspline_surface3d, 0, 1, 0, 1)

        bsplines = [self, other_bspline_surface3d]
        bsplines_new = bsplines

        center = [bspline_face3d.surface2d.outer_contour.center_of_mass(),
                  other_bspline_face3d.surface2d.outer_contour.center_of_mass()]
        grid2d_direction = (bspline_face3d.pair_with(other_bspline_face3d))[1]

        if (not bspline_face3d.outer_contour3d.is_sharing_primitives_with(
                other_bspline_face3d.outer_contour3d, abs_tol)
                and self.is_intersected_with(other_bspline_surface3d)):
            # find primitives to split with
            contour1 = bspline_face3d.outer_contour3d
            contour2 = other_bspline_face3d.outer_contour3d

            distances = []
            for prim1 in contour1.primitives:
                dis = []
                for prim2 in contour2.primitives:
                    point1 = (prim1.start + prim1.end) / 2
                    point2 = (prim2.start + prim2.end) / 2
                    dis.append(point1.point_distance(point2))
                distances.append(dis)

            i = distances.index((min(distances)))
            j = distances[i].index(min(distances[i]))

            curves_ = [contour2.primitives[j], contour1.primitives[i]]

            # split surface
            for i, bspline in enumerate(bsplines):
                surfaces = bspline.split_surface_with_bspline_curve(curves_[i])

                errors = []
                for surface in surfaces:
                    errors.append(surface.error_with_point3d(bsplines[i].point2d_to_3d(center[i])))

                bsplines_new[i] = surfaces[errors.index(min(errors))]

            grid2d_direction = (
                bsplines_new[0].rectangular_cut(
                    0, 1, 0, 1).pair_with(
                    bsplines_new[1].rectangular_cut(
                        0, 1, 0, 1)))[1]

        # grid3d
        number_points = 10
        points3d = []
        is_true = (bspline_face3d.outer_contour3d.is_sharing_primitives_with(
            other_bspline_face3d.outer_contour3d, abs_tol) or self.is_intersected_with(other_bspline_surface3d))

        for i, bspline in enumerate(bsplines_new):
            grid3d = bspline.grid3d(grid.Grid2D.from_properties(x_limits=(0, 1),
                                                                y_limits=(0, 1),
                                                                points_nbr=(number_points, number_points),
                                                                direction=grid2d_direction[i]))

            if is_true and i == 1:
                points3d.extend(grid3d[number_points:number_points * number_points])
            else:
                points3d.extend(grid3d)

        # fitting
        size_u, size_v, degree_u, degree_v = (number_points * 2) - 1, number_points, 3, 3

        merged_surface = BSplineSurface3D.points_fitting_into_bspline_surface(
            points3d, size_u, size_v, degree_u, degree_v)

        return merged_surface

    def xy_limits(self, other_bspline_surface3d):
        """
        Compute x, y limits to define grid2d.

        """

        grid2d_direction = (
            self.rectangular_cut(
                0, 1, 0, 1).pair_with(
                other_bspline_surface3d.rectangular_cut(
                    0, 1, 0, 1)))[1]

        xmin, xmax, ymin, ymax = [], [], [], []
        if grid2d_direction[0][1] == '+y':
            xmin.append(0)
            xmax.append(1)
            ymin.append(0)
            ymax.append(0.99)
        elif grid2d_direction[0][1] == '+x':
            xmin.append(0)
            xmax.append(0.99)
            ymin.append(0)
            ymax.append(1)
        elif grid2d_direction[0][1] == '-x':
            xmin.append(0.01)
            xmax.append(1)
            ymin.append(0)
            ymax.append(1)
        elif grid2d_direction[0][1] == '-y':
            xmin.append(0)
            xmax.append(1)
            ymin.append(0.01)
            ymax.append(1)

        xmin.append(0)
        xmax.append(1)
        ymin.append(0)
        ymax.append(1)

        return xmin, xmax, ymin, ymax

    def _determine_contour_params(self, outer_contour_start, outer_contour_end, inner_contour_start,
                                  inner_contour_end):
        """
        Helper function.
        """
        u1, v1 = outer_contour_start
        u2, v2 = outer_contour_end
        u3, v3 = inner_contour_start
        u4, v4 = inner_contour_end
        if self.x_periodicity and self.y_periodicity:
            raise NotImplementedError
        if self.x_periodicity:
            outer_contour_param = [u1, u2]
            inner_contour_param = [u3, u4]
        elif self.y_periodicity:
            outer_contour_param = [v1, v2]
            inner_contour_param = [v3, v4]
        else:
            raise NotImplementedError
        return outer_contour_param, inner_contour_param

    def connect_contours(self, outer_contour, inner_contours):
        """
        Create connections between contours on parametric domain.

        :param outer_contour: Outer contour 2D.
        :type inner_contours: wires.Contour2D
        :param inner_contours: List of 2D contours.
        :type inner_contours: list
        """
        new_inner_contours = []
        new_outer_contour = outer_contour
        point1 = outer_contour.primitives[0].start
        point2 = outer_contour.primitives[-1].end

        for inner_contour in inner_contours:
            if not inner_contour.is_ordered():
                outer_contour_param, inner_contour_param = self._determine_contour_params(
                    point1, point2, inner_contour.primitives[0].start, inner_contour.primitives[-1].end)

                outer_contour_direction = outer_contour_param[0] < outer_contour_param[1]
                inner_contour_direction = inner_contour_param[0] < inner_contour_param[1]
                if outer_contour_direction == inner_contour_direction:
                    inner_contour = inner_contour.invert()

                closing_linesegment1 = edges.LineSegment2D(outer_contour.primitives[-1].end,
                                                           inner_contour.primitives[0].start)
                closing_linesegment2 = edges.LineSegment2D(inner_contour.primitives[-1].end,
                                                           outer_contour.primitives[0].start)
                new_outer_contour_primitives = outer_contour.primitives + [closing_linesegment1] + \
                    inner_contour.primitives + [closing_linesegment2]
                new_outer_contour = wires.Contour2D(primitives=new_outer_contour_primitives)
                new_outer_contour.order_contour(tol=1e-3)
            else:
                new_inner_contours.append(inner_contour)
        return new_outer_contour, new_inner_contours

    @staticmethod
    def _get_overlapping_theta(outer_contour_startend_theta, inner_contour_startend_theta):
        """
        Find overlapping theta domain between two contours on periodical Surfaces.
        """
        oc_xmin_index, outer_contour_xmin = min(enumerate(outer_contour_startend_theta), key=lambda x: x[1])
        oc_xmax_index, outer_contour_xman = max(enumerate(outer_contour_startend_theta), key=lambda x: x[1])
        inner_contour_xmin = min(inner_contour_startend_theta)
        inner_contour_xmax = max(inner_contour_startend_theta)

        # check if tetha3 or theta4 is in [theta1, theta2] interval
        overlap = outer_contour_xmin <= inner_contour_xmax and outer_contour_xman >= inner_contour_xmin

        if overlap:
            if inner_contour_xmin < outer_contour_xmin:
                overlapping_theta = outer_contour_startend_theta[oc_xmin_index]
                outer_contour_side = oc_xmin_index
                side = 0
                return overlapping_theta, outer_contour_side, side
            overlapping_theta = outer_contour_startend_theta[oc_xmax_index]
            outer_contour_side = oc_xmax_index
            side = 1
            return overlapping_theta, outer_contour_side, side

        # if not direct intersection -> find intersection at periodicity
        if inner_contour_xmin < outer_contour_xmin:
            overlapping_theta = outer_contour_startend_theta[oc_xmin_index] - 2 * math.pi
            outer_contour_side = oc_xmin_index
            side = 0
            return overlapping_theta, outer_contour_side, side
        overlapping_theta = outer_contour_startend_theta[oc_xmax_index] + 2 * math.pi
        outer_contour_side = oc_xmax_index
        side = 1
        return overlapping_theta, outer_contour_side, side

    def to_plane3d(self):
        """
        Converts a Bspline surface3d to a Plane3d.

        :return: A Plane
        :rtype: Plane3D
        """

        points_2d = [volmdlr.Point2D(0.1, 0.1),
                     volmdlr.Point2D(0.1, 0.8),
                     volmdlr.Point2D(0.8, 0.5)]
        points = [self.point2d_to_3d(pt) for pt in points_2d]

        surface3d = Plane3D.from_3_points(points[0],
                                          points[1],
                                          points[2])
        return surface3d

    def u_closed_lower(self):
        """
        Returns True if the surface is close in any of the u boundaries.
        """
        a, b = self.surface.domain[0]
        c, _ = self.surface.domain[1]
        point_at_a_lower = self.point2d_to_3d(volmdlr.Point2D(a, c))
        point_at_b_lower = self.point2d_to_3d(volmdlr.Point2D(b, c))
        if point_at_b_lower.is_close(point_at_a_lower):
            return True
        return False

    def u_closed_upper(self):
        """
        Returns True if the surface is close in any of the u boundaries.
        """
        a, b = self.surface.domain[0]
        _, d = self.surface.domain[1]
        point_at_a_upper = self.point2d_to_3d(volmdlr.Point2D(a, d))
        point_at_b_upper = self.point2d_to_3d(volmdlr.Point2D(b, d))
        if point_at_b_upper.is_close(point_at_a_upper):
            return True
        return False

    def v_closed_lower(self):
        """
        Returns True if the surface is close in any of the u boundaries.
        """
        a, _ = self.surface.domain[0]
        c, d = self.surface.domain[1]
        point_at_c_lower = self.point2d_to_3d(volmdlr.Point2D(a, c))
        point_at_d_lower = self.point2d_to_3d(volmdlr.Point2D(a, d))
        if point_at_d_lower.is_close(point_at_c_lower):
            return True
        return False

    def v_closed_upper(self):
        """
        Returns True if the surface is close in any of the u boundaries.
        """
        _, b = self.surface.domain[0]
        c, d = self.surface.domain[1]
        point_at_c_upper = self.point2d_to_3d(volmdlr.Point2D(b, c))
        point_at_d_upper = self.point2d_to_3d(volmdlr.Point2D(b, d))
        if point_at_d_upper.is_close(point_at_c_upper):
            return True
        return False

    def u_closed(self):
        """
        Returns True if the surface is close in any of the u boundaries.
        """
        return bool(self.u_closed_lower() or self.u_closed_upper())

    def v_closed(self):
        """
        Returns True if the surface is close in any of the u boundaries.
        """
        return bool(self.v_closed_lower() or self.v_closed_upper())

    def is_singularity_point(self, point, *args):
        """Returns True if the point belongs to the surface singularity and False otherwise."""
        if not self.u_closed() and not self.v_closed():
            return False
        u_min, u_max = self.surface.domain[0]
        v_min, v_max = self.surface.domain[1]
        delta_u = u_max - u_min
        delta_v = v_max - v_min

        test_u_lower = [self.point2d_to_3d(volmdlr.Point2D(u_min, v_min)),
                        self.point2d_to_3d(volmdlr.Point2D(0.5 * delta_u, v_min))]
        test_u_upper = [self.point2d_to_3d(volmdlr.Point2D(u_min, v_max)),
                        self.point2d_to_3d(volmdlr.Point2D(0.5 * delta_u, v_max))]
        test_v_lower = [self.point2d_to_3d(volmdlr.Point2D(u_min, v_min)),
                        self.point2d_to_3d(volmdlr.Point2D(u_min, 0.5 * delta_v))]
        test_v_upper = [self.point2d_to_3d(volmdlr.Point2D(u_max, v_min)),
                        self.point2d_to_3d(volmdlr.Point2D(u_max, 0.5 * delta_v))]
        if all(test_point.is_close(point) for test_point in test_u_lower) and self.u_closed_lower():
            return True
        if all(test_point.is_close(point) for test_point in test_u_upper) and self.u_closed_upper():
            return True
        if all(test_point.is_close(point) for test_point in test_v_lower) and self.v_closed_lower():
            return True
        if all(test_point.is_close(point) for test_point in test_v_upper) and self.v_closed_upper():
            return True
        return False

    def check_start_end_parametric_points(self, edge3d, points, points3d):
        """
        Helper function.

        Uses local discretization and line intersection with the tangent line at the point just before the undefined
        point on the BREP of the 3D edge to find the real values on parametric domain.
        """

        def get_local_discretization_points(start_point, end_points):
            distance = start_point.point_distance(end_points)
            maximum_linear_distance_reference_point = 1e-4
            if distance < maximum_linear_distance_reference_point:
                return []
            number_points = max(int(distance / maximum_linear_distance_reference_point), 2)

            local_discretization = [self.point3d_to_2d(point, 1e-8)
                                    for point in edge3d.local_discretization(
                    start_point, end_points, number_points)]
            return local_discretization

        def get_singularity_line(a, b, c, d, test_point):
            lines = []
            if self.u_closed():
                if self.u_closed_lower():
                    lines.append(curves.Line2D(volmdlr.Point2D(a, c), volmdlr.Point2D(b, c)))
                if self.u_closed_upper():
                    lines.append(curves.Line2D(volmdlr.Point2D(a, d), volmdlr.Point2D(b, d)))
            else:
                if self.v_closed_lower():
                    lines.append(curves.Line2D(volmdlr.Point2D(a, c), volmdlr.Point2D(a, d)))
                if self.v_closed_upper():
                    lines.append(curves.Line2D(volmdlr.Point2D(b, c), volmdlr.Point2D(b, d)))
            if len(lines) == 1:
                return lines[0]
            return min(lines, key=lambda x: x.point_distance(test_point))

        def get_temp_edge2d(_points):
            if len(_points) == 2:
                edge2d = edges.LineSegment2D(_points[0], _points[1])
            else:
                edge2d = edges.BSplineCurve2D.from_points_interpolation(_points, 2)
            return edge2d

        umin, umax = self.surface.domain[0]
        vmin, vmax = self.surface.domain[1]
        if self.is_singularity_point(points3d[0]):
            local_discretization_points = get_local_discretization_points(start_point=points3d[0],
                                                                          end_points=points3d[1])
            if local_discretization_points:
                temp_points = local_discretization_points[1:] + points[2:]
            else:
                temp_points = points
            temp_edge2d = get_temp_edge2d(temp_points)
            singularity_line = get_singularity_line(umin, umax, vmin, vmax, temp_points[0])
            points[0] = self.fix_start_end_singularity_point_at_parametric_domain(temp_edge2d,
                                                                                  reference_point=temp_points[1],
                                                                                  singularity_line=singularity_line)
        if self.is_singularity_point(points3d[-1]):
            local_discretization_points = get_local_discretization_points(start_point=points3d[-2],
                                                                          end_points=points3d[-1])
            if local_discretization_points:
                temp_points = points[:-2] + local_discretization_points[:-1]
            else:
                temp_points = points[:-1]
            temp_edge2d = get_temp_edge2d(temp_points)
            singularity_line = get_singularity_line(umin, umax, vmin, vmax, temp_points[-1])
            points[-1] = self.fix_start_end_singularity_point_at_parametric_domain(temp_edge2d,
                                                                                   reference_point=temp_points[-2],
                                                                                   singularity_line=singularity_line)
        return points

    @staticmethod
    def fix_start_end_singularity_point_at_parametric_domain(edge, reference_point, singularity_line):
        """Uses tangent line to find real theta angle of the singularity point on parametric domain."""
        abscissa_before_singularity = edge.abscissa(reference_point)
        direction_vector = edge.direction_vector(abscissa_before_singularity)
        direction_line = curves.Line2D(reference_point, reference_point + direction_vector)
        return direction_line.line_intersections(singularity_line)[0]


class BezierSurface3D(BSplineSurface3D):
    """
    A 3D Bezier surface.

    :param degree_u: The degree of the Bezier surface in the u-direction.
    :type degree_u: int
    :param degree_v: The degree of the Bezier surface in the v-direction.
    :type degree_v: int
    :param control_points: A list of lists of control points defining the Bezier surface.
    :type control_points: List[List[`volmdlr.Point3D`]]
    :param nb_u: The number of control points in the u-direction.
    :type nb_u: int
    :param nb_v: The number of control points in the v-direction.
    :type nb_v: int
    :param name: (Optional) name for the Bezier surface.
    :type name: str
    """

    def __init__(self, degree_u: int, degree_v: int,
                 control_points: List[List[volmdlr.Point3D]],
                 nb_u: int, nb_v: int, name=''):
        u_knots = utilities.generate_knot_vector(degree_u, nb_u)
        v_knots = utilities.generate_knot_vector(degree_v, nb_v)

        u_multiplicities = [1] * len(u_knots)
        v_multiplicities = [1] * len(v_knots)

        BSplineSurface3D.__init__(self, degree_u, degree_v,
                                  control_points, nb_u, nb_v,
                                  u_multiplicities, v_multiplicities,
                                  u_knots, v_knots, None, name)<|MERGE_RESOLUTION|>--- conflicted
+++ resolved
@@ -6519,34 +6519,9 @@
         return bspline_surface
 
     @classmethod
-<<<<<<< HEAD
-    def points_fitting_into_bspline_surface(cls, points_3d, size_u, size_v, degree_u, degree_v):
+    def points_fitting_into_bspline_surface(cls, points_3d, size_u, size_v, degree_u, degree_v, name: str = ""):
         warnings.warn("points_fitting_into_bspline_surface is deprecated. Use from_points_interpolation instead")
-        return cls.from_points_interpolation(points_3d, size_u, size_v, degree_u, degree_v)
-=======
-    def points_fitting_into_bspline_surface(cls, points_3d, size_u, size_v, degree_u, degree_v, name: str = ''):
-        """
-        Bspline Surface interpolation through 3d points.
-
-        Parameters
-        ----------
-        points_3d : volmdlr.Point3D
-            data points
-        size_u : int
-            number of data points on the u-direction.
-        size_v : int
-            number of data points on the v-direction.
-        degree_u : int
-            degree of the output surface for the u-direction.
-        degree_v : int
-            degree of the output surface for the v-direction.
-        name: str
-            object's name.
-
-        Returns
-        -------
-        B-spline surface
->>>>>>> 2c3a47c2
+        return cls.from_points_interpolation(points_3d, size_u, size_v, degree_u, degree_v, name)
 
     @classmethod
     def from_points_interpolation(cls, points_3d: List[volmdlr.Point3D], size_u: int, size_v: int,
@@ -6554,7 +6529,6 @@
         """
         Bspline Surface interpolation through 3d points.
 
-<<<<<<< HEAD
         :param points_3d: data points.
         :type points_3d: List[volmdlr.Point3D]
         :param size_u: number of data points on the u-direction.
@@ -6580,9 +6554,10 @@
                    knots_v, name=name)
 
     @classmethod
-    def points_approximate_into_bspline_surface(cls, points_3d, size_u, size_v, degree_u, degree_v, **kwargs):
+    def points_approximate_into_bspline_surface(cls, points_3d, size_u, size_v, degree_u, degree_v,
+                                                name: str = "", **kwargs):
         warnings.warn("points_approximate_into_bspline_surface is deprecated. Use from_points_approximation instead")
-        return cls.from_points_approximation(points_3d, size_u, size_v, degree_u, degree_v, **kwargs)
+        return cls.from_points_approximation(points_3d, size_u, size_v, degree_u, degree_v,, name, **kwargs)
 
     @classmethod
     def from_points_approximation(cls, points_3d: List[volmdlr.Point3D], size_u: int, size_v: int, degree_u: int,
@@ -6602,36 +6577,6 @@
         :type degree_v: int
         :param name: (Optional) instance name.
         :type name: str
-=======
-        points = []
-        for point in points_3d:
-            points.append((point.x, point.y, point.z))
-
-        surface = interpolate_surface(points, size_u, size_v, degree_u, degree_v)
-
-        return cls.from_geomdl_surface(surface, name=name)
-
-    @classmethod
-    def points_approximate_into_bspline_surface(cls, points_3d, size_u, size_v, degree_u,
-                                                degree_v, name: str = '', **kwargs):
-        """
-        Bspline Surface approximate through 3d points.
-
-        Parameters
-        ----------
-        points_3d : volmdlr.Point3D
-            data points
-        size_u : int
-            number of data points on the u-direction.
-        size_v : int
-            number of data points on the v-direction.
-        degree_u : int
-            degree of the output surface for the u-direction.
-        degree_v : int
-            degree of the output surface for the v-direction.
-        name: str
-            object's name.
->>>>>>> 2c3a47c2
 
         Keyword Arguments:
             * ``ctrlpts_size_u``: number of control points on the u-direction. *Default: size_u - 1*
@@ -6654,13 +6599,9 @@
             approximate_surface(points, size_u, size_v, degree_u, degree_v,
                                 ctrlpts_size_u=num_cpts_u, ctrlpts_size_v=num_cpts_v)
 
-<<<<<<< HEAD
         ctrlpts = [volmdlr.Point3D(*point) for point in ctrlpts]
         return cls(degree_u, degree_v, ctrlpts, size_u, size_v, knot_multiplicities_u, knot_multiplicities_v, knots_u,
                    knots_v, name=name)
-=======
-        return cls.from_geomdl_surface(surface, name=name)
->>>>>>> 2c3a47c2
 
     @classmethod
     def from_cylindrical_faces(cls, cylindrical_faces, degree_u, degree_v,
