--- conflicted
+++ resolved
@@ -182,11 +182,7 @@
         """
         area = self.bounding_rectangle().area()
         tri_opt = "p"
-<<<<<<< HEAD
         if area == 0.0:
-=======
-        if math.isclose(area, 0., abs_tol=1e-8):
->>>>>>> dcf0b47d
             return display.DisplayMesh2D([], triangles=[])
 
         triangulates_with_grid = number_points_x > 0 and number_points_y > 0
@@ -851,7 +847,6 @@
             distance = delta.norm()
             is_connected = math.isclose(distance, 0, abs_tol=1e-2)
             if not is_connected and \
-<<<<<<< HEAD
                     math.isclose(primitives2d[i].length(), x_periodicity, abs_tol=1e-2) or \
                         math.isclose(primitives2d[i].length(), y_periodicity, abs_tol=1e-2):
                 delta_end = previous_primitive.end - primitives2d[i].end
@@ -873,19 +868,6 @@
                 primitives2d.insert(i, edges.LineSegment2D(previous_primitive.end, primitives2d[i].start,
                                                            name="construction"))
                 i += 1
-=======
-                    primitives2d[i].end.is_close(primitives2d[i - 1].end, tol=1e-2) and \
-                    math.isclose(primitives2d[i].length(), x_periodicity, abs_tol=1e-2):
-                primitives2d[i] = primitives2d[i].reverse()
-            elif not is_connected and \
-                    primitives2d[i].end.is_close(primitives2d[i - 1].end, tol=1e-2):
-                primitives2d[i] = primitives2d[i].reverse()
-            elif not is_connected and math.isclose(primitives2d[i].length(), x_periodicity, abs_tol=1e-2) or \
-                math.isclose(primitives2d[i].length(), y_periodicity, abs_tol=1e-2):
-                new_primitive = primitives2d[i].reverse()
-                new_delta = previous_primitive.end - new_primitive.start
-                primitives2d[i] = new_primitive.translation(new_delta)
->>>>>>> dcf0b47d
             elif not is_connected:
                 primitives2d[i] = primitives2d[i].translation(delta)
             i += 1
@@ -4438,41 +4420,6 @@
         return volmdlr.core.BoundingBox(xmin, xmax, ymin, ymax, zmin, zmax)
 
     @property
-<<<<<<< HEAD
-    def surface_curves(self, extract_u: bool = True, extract_v: bool = True):
-        """
-        Extracts curves from a surface.
-
-        :param extract_u: If True, extract the curves in u direction
-        :param extract_v: If True, extract the curves in v direction
-        """
-        if not self._surface_curves:
-            self._surface_curves = self.get_surface_curves(extract_u, extract_v)
-        return self._surface_curves
-
-    def get_surface_curves(self, extract_u, extract_v):
-        """
-        Converts the surface curves from geomdl curve to volmdlr.
-
-        :param extract_u: If True, extract the curves in u direction.
-        :param extract_v: If True, extract the curves in v direction.
-        """
-        # v-direction
-        crvlist_v = []
-        if extract_v:
-            v_curves = self.curves["v"]
-            for curve in v_curves:
-                crvlist_v.append(edges.BSplineCurve3D.from_geomdl_curve(curve))
-        # u-direction
-        crvlist_u = []
-        if extract_u:
-            u_curves = self.curves["u"]
-            for curve in u_curves:
-                crvlist_u.append(edges.BSplineCurve3D.from_geomdl_curve(curve))
-
-        # Return shapes as a dict object
-        return dict(u=crvlist_u, v=crvlist_v)
-=======
     def surface_curves(self):
         """
         Extracts curves from a surface.
@@ -4498,7 +4445,6 @@
 
         # Return shapes as a dict object
         return {"u": crvlist_u, "v": crvlist_v}
->>>>>>> dcf0b47d
 
     def control_points_matrix(self, coordinates):
         """
@@ -5184,102 +5130,6 @@
 
         :return: A planar surface if possible, otherwise, returns self.
         """
-        if self.x_periodicity and self.y_periodicity:
-            raise NotImplementedError
-        elif self.x_periodicity:
-            curves = self.surface_curves
-            u_curves = curves["u"]
-            u0_simplified_curve = u_curves[0].simplify
-            if isinstance(u0_simplified_curve, (edges.FullArc3D)):
-                cylindrical_check = all(isinstance(curve.simplify, edges.FullArc3D) and
-                                        math.isclose(u0_simplified_curve.radius, curve.simplify.radius, abs_tol=1e-6)
-                                        for curve in u_curves[1:])
-                if cylindrical_check:
-                    return CylindricalSurface3D(u0_simplified_curve.frame, u0_simplified_curve.radius, self.name)
-                v_curves = curves["v"]
-                are_all_v_curves_line_segments = all(isinstance(curve.simplify, edges.LineSegment3D)
-                                                     for curve in v_curves[1:])
-                if are_all_v_curves_line_segments:
-                    normal_line = edges.Line3D(u0_simplified_curve.frame.origin,
-                                             u0_simplified_curve.frame.origin + u0_simplified_curve.normal)
-                    v0_simplified_curve = v_curves[0].simplify
-                    line = v0_simplified_curve.to_line()
-                    intersection = normal_line.intersection(line)
-                    conical_check = False
-                    if intersection:
-                        conical_check = all(normal_line.intersection(curve.simplify.to_line()).is_close(intersection)
-                                        for curve in v_curves[1:])
-                    if conical_check:
-                        # make sure that the normal is in the right sense
-                        new_normal = u0_simplified_curve.center - intersection
-                        new_normal.normalize()
-                        frame = volmdlr.Frame3D(intersection, u0_simplified_curve.frame.u,
-                                                new_normal.cross(u0_simplified_curve.frame.u),
-                                                new_normal)
-                        _, _, z = frame.global_to_local_coordinates(u0_simplified_curve.center)
-                        semi_angle = math.atan(u0_simplified_curve.radius / z)
-                        return ConicalSurface3D(frame, semi_angle, self.name)
-                return self
-        elif self.y_periodicity:
-            curves = self.surface_curves
-            v_curves = curves["v"]
-            v0_simplified_curve = v_curves[0].simplify
-            if isinstance(v0_simplified_curve, edges.FullArc3D):
-                all_fullarc = all(isinstance(curve.simplify, edges.FullArc3D)
-                                  for curve in v_curves[1:])
-                if all_fullarc:
-                    cylindrical_check = all(math.isclose(v0_simplified_curve.radius, curve.simplify.radius)
-                                            for curve in v_curves[1:]) and all_fullarc
-                    if cylindrical_check:
-                        return CylindricalSurface3D(v0_simplified_curve.frame, v0_simplified_curve.radius, self.name)
-                u_curves = curves["u"]
-                are_all_u_curves_line_segments = all(isinstance(curve.simplify, edges.LineSegment3D)
-                                                     for curve in u_curves[1:])
-                if are_all_u_curves_line_segments:
-                    normal_line = edges.Line3D(v0_simplified_curve.frame.origin,
-                                             v0_simplified_curve.frame.origin + v0_simplified_curve.normal)
-                    u0_simplified_curve = u_curves[0].simplify
-                    line = u0_simplified_curve.to_line()
-                    intersection = normal_line.intersection(line)
-                    conical_check = False
-                    if intersection:
-                        conical_check = all(normal_line.intersection(curve.simplify.to_line()).is_close(intersection)
-                                        for curve in u_curves[1:])
-                    if conical_check:
-                        # make sure that the normal is in the right sense
-                        new_normal = v0_simplified_curve.center - intersection
-                        new_normal.normalize()
-                        frame = volmdlr.Frame3D(intersection, v0_simplified_curve.frame.u,
-                                                new_normal.cross(v0_simplified_curve.frame.u),
-                                                new_normal)
-                        _, _, z = frame.global_to_local_coordinates(v0_simplified_curve.center)
-                        semi_angle = math.atan(v0_simplified_curve.radius / z)
-                        return ConicalSurface3D(frame, semi_angle, self.name)
-                return self
-        curves = self.surface_curves
-        u_curves = curves["u"]
-        v_curves = curves["v"]
-        u0_simplified_curve = u_curves[0].simplify
-        v0_simplified_curve = v_curves[0].simplify
-        cylindrical_check = False
-        if isinstance(u0_simplified_curve, edges.Arc3D):
-            cylindrical_check = all(isinstance(curve.simplify, edges.Arc3D) and
-                                    math.isclose(u0_simplified_curve.radius, curve.simplify.radius, abs_tol=1e-4)
-                                    for curve in u_curves[1:]) and \
-                                all(isinstance(curve.simplify, edges.LineSegment3D)
-                                    for curve in v_curves)
-            frame = u0_simplified_curve.frame
-            radius = u0_simplified_curve.radius
-        elif isinstance(v0_simplified_curve, edges.Arc3D):
-            cylindrical_check = all(isinstance(curve.simplify, edges.Arc3D) and
-                                    math.isclose(v0_simplified_curve.radius, curve.simplify.radius, abs_tol=1e-4)
-                                    for curve in v_curves[1:]) and \
-                                all(isinstance(curve.simplify, edges.LineSegment3D)
-                                    for curve in u_curves)
-            frame = v0_simplified_curve.frame
-            radius = v0_simplified_curve.radius
-        if cylindrical_check:
-            return CylindricalSurface3D(frame, radius, self.name)
         points = [self.control_points[0]]
         vector_list = []
         for point in self.control_points[1:]:
@@ -5352,13 +5202,13 @@
         bsplinesurface = cls(degree_u, degree_v, control_points, nb_u, nb_v,
                              u_multiplicities, v_multiplicities, u_knots,
                              v_knots, weight_data, name)
-        # if not bsplinesurface.x_periodicity and not bsplinesurface.y_periodicity:
-        #     bsplinesurface = bsplinesurface.simplify_surface()
+        if not bsplinesurface.x_periodicity and not bsplinesurface.y_periodicity:
+            bsplinesurface = bsplinesurface.simplify_surface()
         # if u_closed:
         #     bsplinesurface.x_periodicity = bsplinesurface.get_x_periodicity()
         # if v_closed:
         #     bsplinesurface.y_periodicity = bsplinesurface.get_y_periodicity()
-        return bsplinesurface.simplify_surface()
+        return bsplinesurface
 
     def to_step(self, current_id):
         content = ''
