"""volmdlr module for 3D Surfaces."""
import math
import warnings
from itertools import chain
from typing import List, Union

import matplotlib.pyplot as plt
import numpy as npy
import triangle as triangle_lib
from geomdl import NURBS, BSpline, utilities
from geomdl.construct import extract_curves
from geomdl.fitting import approximate_surface, interpolate_surface
from geomdl.operations import split_surface_u, split_surface_v
from scipy.optimize import least_squares, minimize

from dessia_common.core import DessiaObject
from volmdlr.bspline_evaluators import evaluate_single
import volmdlr.bspline_compiled
import volmdlr.core_compiled
import volmdlr.core
from volmdlr import display, edges, grid, wires
import volmdlr.geometry
import volmdlr.utils.parametric as vm_parametric
from volmdlr.core import EdgeStyle
from volmdlr.core import point_in_list
from volmdlr.utils.parametric import array_range_search, repair_start_end_angle_periodicity, angle_discontinuity


def knots_vector_inv(knots_vector):
    """
    Compute knot-elements and multiplicities based on the global knot vector.

    """

    knots = sorted(set(knots_vector))
    multiplicities = [knots_vector.count(knot) for knot in knots]

    return knots, multiplicities


class Surface2D(volmdlr.core.Primitive2D):
    """
    A surface bounded by an outer contour.

    """

    def __init__(self, outer_contour: wires.Contour2D,
                 inner_contours: List[wires.Contour2D],
                 name: str = 'name'):
        self.outer_contour = outer_contour
        self.inner_contours = inner_contours
        self._area = None

        volmdlr.core.Primitive2D.__init__(self, name=name)

    def __hash__(self):
        return hash((self.outer_contour, tuple(self.inner_contours)))

    def _data_hash(self):
        return hash(self)

    def copy(self, deep=True, memo=None):
        """
        Copies the surface2d.

        """
        return self.__class__(outer_contour=self.outer_contour.copy(deep, memo),
                              inner_contours=[c.copy(deep, memo) for c in self.inner_contours],
                              name='copy_' + self.name)

    def area(self):
        """
        Computes the area of the surface.

        """
        if not self._area:
            self._area = self.outer_contour.area() - sum(contour.area() for contour in self.inner_contours)
        return self._area

    def second_moment_area(self, point: volmdlr.Point2D):
        """
        Computes the second moment area of the surface.

        """
        i_x, i_y, i_xy = self.outer_contour.second_moment_area(point)
        for contour in self.inner_contours:
            i_xc, i_yc, i_xyc = contour.second_moment_area(point)
            i_x -= i_xc
            i_y -= i_yc
            i_xy -= i_xyc
        return i_x, i_y, i_xy

    def center_of_mass(self):
        """
        Compute the center of mass of the 2D surface.

        :return: The center of mass of the surface.
        :rtype: :class:`volmdlr.Point2D`
        """
        center = self.outer_contour.area() * self.outer_contour.center_of_mass()
        for contour in self.inner_contours:
            center -= contour.area() * contour.center_of_mass()
        return center / self.area()

    def point_belongs(self, point2d: volmdlr.Point2D):
        """
        Check whether a point belongs to the 2D surface.

        :param point2d: The point to check.
        :type point2d: :class:`volmdlr.Point2D`
        :return: True if the point belongs to the surface, False otherwise.
        :rtype: bool
        """
        if not self.outer_contour.point_belongs(point2d):
            if self.outer_contour.point_over_contour(point2d):
                return True
            return False

        for inner_contour in self.inner_contours:
            if inner_contour.point_belongs(point2d) and not inner_contour.point_over_contour(point2d):
                return False
        return True

    def random_point_inside(self):
        """
        Generate a random point inside the 2D surface.

        Taking into account any inner contours (holes) it may have.

        :return: A random point inside the surface.
        :rtype: :class:`volmdlr.Point2D`
        """
        valid_point = False
        point_inside_outer_contour = None
        while not valid_point:
            point_inside_outer_contour = self.outer_contour.random_point_inside()
            inside_inner_contour = False
            for inner_contour in self.inner_contours:
                if inner_contour.point_belongs(point_inside_outer_contour):
                    inside_inner_contour = True
            if not inside_inner_contour and \
                    point_inside_outer_contour is not None:
                valid_point = True

        return point_inside_outer_contour

    @staticmethod
    def triangulation_without_holes(vertices, segments, points_grid, tri_opt):
        """
        Triangulates a surface without holes.

        :param vertices: vertices of the surface.
        :param segments: segments defined as tuples of vertices.
        :param points_grid: to do.
        :param tri_opt: triangulation option: "p"
        :return:
        """
        vertices_grid = [(p.x, p.y) for p in points_grid]
        vertices.extend(vertices_grid)
        tri = {'vertices': npy.array(vertices).reshape((-1, 2)),
               'segments': npy.array(segments).reshape((-1, 2)),
               }
        triagulation = triangle_lib.triangulate(tri, tri_opt)
        triangles = triagulation['triangles'].tolist()
        number_points = triagulation['vertices'].shape[0]
        points = [display.Node2D(*triagulation['vertices'][i, :]) for i in range(number_points)]
        return display.DisplayMesh2D(points, triangles=triangles)

    def triangulation(self, number_points_x: int = 15, number_points_y: int = 15):
        """
        Triangulates the Surface2D using the Triangle library.

        :param number_points_x: Number of discretization points in x direction.
        :type number_points_x: int
        :param number_points_y: Number of discretization points in y direction.
        :type number_points_y: int
        :return: The triangulated surface as a display mesh.
        :rtype: :class:`volmdlr.display.DisplayMesh2D`
        """
        area = self.bounding_rectangle().area()
        tri_opt = "p"
        if math.isclose(area, 0., abs_tol=1e-6):
            return display.DisplayMesh2D([], triangles=[])

        triangulates_with_grid = number_points_x > 0 or number_points_y > 0

        outer_polygon = self.outer_contour.to_polygon(angle_resolution=11, discretize_line=triangulates_with_grid)

        if not self.inner_contours and not triangulates_with_grid:
            return outer_polygon.triangulation()

        points_grid, x, y, grid_point_index = outer_polygon.grid_triangulation_points(number_points_x=number_points_x,
                                                                                      number_points_y=number_points_y)
        points = [display.Node2D(*point) for point in outer_polygon.points]
        vertices = [(point.x, point.y) for point in points]
        n = len(points)
        segments = [(i, i + 1) for i in range(n - 1)]
        segments.append((n - 1, 0))

        if not self.inner_contours:  # No holes
            return self.triangulation_without_holes(vertices, segments, points_grid, tri_opt)

        point_index = {p: i for i, p in enumerate(points)}
        holes = []
        for inner_contour in self.inner_contours:
            inner_polygon = inner_contour.to_polygon(angle_resolution=10, discretize_line=triangulates_with_grid)
            inner_polygon_nodes = [display.Node2D.from_point(p) for p in inner_polygon.points]
            for point in inner_polygon_nodes:
                if point not in point_index:
                    points.append(point)
                    vertices.append((point.x, point.y))
                    point_index[point] = n
                    n += 1

            for point1, point2 in zip(inner_polygon_nodes[:-1],
                                      inner_polygon_nodes[1:]):
                segments.append((point_index[point1], point_index[point2]))
            segments.append((point_index[inner_polygon_nodes[-1]], point_index[inner_polygon_nodes[0]]))
            rpi = inner_polygon.barycenter()
            if not inner_polygon.point_belongs(rpi, include_edge_points=False):
                rpi = inner_polygon.random_point_inside(include_edge_points=False)
            holes.append([rpi.x, rpi.y])

            if triangulates_with_grid:
                # removes with a region search the grid points that are in the inner contour
                xmin, xmax, ymin, ymax = inner_polygon.bounding_rectangle.bounds()
                x_grid_range = array_range_search(x, xmin, xmax)
                y_grid_range = array_range_search(y, ymin, ymax)
                for i in x_grid_range:
                    for j in y_grid_range:
                        point = grid_point_index.get((i, j))
                        if not point:
                            continue
                        if inner_polygon.point_belongs(point):
                            points_grid.remove(point)
                            grid_point_index.pop((i, j))

        if triangulates_with_grid:
            vertices_grid = [(p.x, p.y) for p in points_grid]
            vertices.extend(vertices_grid)

        tri = {'vertices': npy.array(vertices).reshape((-1, 2)),
               'segments': npy.array(segments).reshape((-1, 2)),
               'holes': npy.array(holes).reshape((-1, 2))
               }
        triangulation = triangle_lib.triangulate(tri, tri_opt)
        triangles = triangulation['triangles'].tolist()
        number_points = triangulation['vertices'].shape[0]
        points = [display.Node2D(*triangulation['vertices'][i, :]) for i in range(number_points)]
        return display.DisplayMesh2D(points, triangles=triangles)

    def split_by_lines(self, lines):
        """
        Returns a list of cut surfaces given by the lines provided as argument.
        """
        cutted_surfaces = []
        iteration_surfaces = self.cut_by_line(lines[0])

        for line in lines[1:]:
            iteration_surfaces2 = []
            for surface in iteration_surfaces:
                line_cutted_surfaces = surface.cut_by_line(line)

                llcs = len(line_cutted_surfaces)

                if llcs == 1:
                    cutted_surfaces.append(line_cutted_surfaces[0])
                else:
                    iteration_surfaces2.extend(line_cutted_surfaces)

            iteration_surfaces = iteration_surfaces2[:]

        cutted_surfaces.extend(iteration_surfaces)
        return cutted_surfaces

    def split_regularly(self, n):
        """
        Split in n slices.
        """
        bounding_rectangle = self.outer_contour.bounding_rectangle
        lines = []
        for i in range(n - 1):
            xi = bounding_rectangle[0] + (i + 1) * (bounding_rectangle[1] - bounding_rectangle[0]) / n
            lines.append(edges.Line2D(volmdlr.Point2D(xi, 0),
                                      volmdlr.Point2D(xi, 1)))
        return self.split_by_lines(lines)

    def cut_by_line(self, line: edges.Line2D):
        """
        Returns a list of cut Surface2D by the given line.

        :param line: The line to cut the Surface2D with.
        :type line: :class:`edges.Line2D`
        :return: A list of 2D surfaces resulting from the cut.
        :rtype: List[:class:`volmdlr.faces.Surface2D`]
        """
        surfaces = []
        splitted_outer_contours = self.outer_contour.cut_by_line(line)
        splitted_inner_contours_table = []
        for inner_contour in self.inner_contours:
            splitted_inner_contours = inner_contour.cut_by_line(line)
            splitted_inner_contours_table.append(splitted_inner_contours)

        # First part of the external contour
        for outer_split in splitted_outer_contours:
            inner_contours = []
            for splitted_inner_contours in splitted_inner_contours_table:
                for inner_split in splitted_inner_contours:
                    inner_split.order_contour()
                    point = inner_split.random_point_inside()
                    if outer_split.point_belongs(point):
                        inner_contours.append(inner_split)

            if inner_contours:
                surface2d = self.from_contours(outer_split, inner_contours)
                surfaces.append(surface2d)
            else:
                surfaces.append(Surface2D(outer_split, []))
        return surfaces

    def line_crossings(self, line: edges.Line2D):
        """
        Find intersection points between a line and the 2D surface.

        :param line: The line to intersect with the shape.
        :type line: :class:`edges.Line2D`
        :return: A list of intersection points sorted by increasing abscissa
            along the line. Each intersection point is a tuple
            (point, primitive) where point is the intersection point and
            primitive is the intersected primitive.
        :rtype: List[Tuple[:class:`volmdlr.Point2D`,
            :class:`volmdlr.core.Primitive2D`]]

        """
        intersection_points = []
        for primitive in self.outer_contour.primitives:
            for point in primitive.line_crossings(line):
                if (point, primitive) not in intersection_points:
                    intersection_points.append((point, primitive))
        for inner_contour in self.inner_contours:
            for primitive in inner_contour.primitives:
                for point in primitive.line_crossings(line):
                    if (point, primitive) not in intersection_points:
                        intersection_points.append((point, primitive))
        return sorted(intersection_points, key=lambda ip: line.abscissa(ip[0]))

    def split_at_centers(self):
        """
        Split in n slices.

        # TODO: is this used ?
        """

        cutted_contours = []
        center_of_mass1 = self.inner_contours[0].center_of_mass()
        center_of_mass2 = self.inner_contours[1].center_of_mass()
        cut_line = edges.Line2D(center_of_mass1, center_of_mass2)

        iteration_contours2 = []

        surface_cut = self.cut_by_line(cut_line)

        iteration_contours2.extend(surface_cut)

        iteration_contours = iteration_contours2[:]
        cutted_contours.extend(iteration_contours)

        return cutted_contours

    def cut_by_line2(self, line):
        """
        Cuts a Surface2D with line (2).

        :param line: DESCRIPTION
        :type line: TYPE
        :raises NotImplementedError: DESCRIPTION
        :return: DESCRIPTION
        :rtype: TYPE

        """

        all_contours = []
        inner_1 = self.inner_contours[0]
        inner_2 = self.inner_contours[1]

        inner_intersections_1 = inner_1.line_intersections(line)
        inner_intersections_2 = inner_2.line_intersections(line)

        arc1, arc2 = inner_1.split(inner_intersections_1[1],
                                   inner_intersections_1[0])
        arc3, arc4 = inner_2.split(inner_intersections_2[1],
                                   inner_intersections_2[0])
        new_inner_1 = wires.Contour2D([arc1, arc2])
        new_inner_2 = wires.Contour2D([arc3, arc4])

        intersections = [(inner_intersections_1[0], arc1), (inner_intersections_1[1], arc2)]
        intersections += self.outer_contour.line_intersections(line)
        intersections.append((inner_intersections_2[0], arc3))
        intersections.append((inner_intersections_2[1], arc4))
        intersections += self.outer_contour.line_intersections(line)

        if not intersections:
            all_contours.extend([self])
        if len(intersections) < 4:
            return [self]
        if len(intersections) >= 4:
            if isinstance(intersections[0][0], volmdlr.Point2D) and \
                    isinstance(intersections[1][0], volmdlr.Point2D):
                ip1, ip2 = sorted(
                    [new_inner_1.primitives.index(intersections[0][1]),
                     new_inner_1.primitives.index(intersections[1][1])])
                ip5, ip6 = sorted(
                    [new_inner_2.primitives.index(intersections[4][1]),
                     new_inner_2.primitives.index(intersections[5][1])])
                ip3, ip4 = sorted(
                    [self.outer_contour.primitives.index(intersections[2][1]),
                     self.outer_contour.primitives.index(intersections[3][1])])

                # sp11, sp12 = intersections[2][1].split(intersections[2][0])
                # sp21, sp22 = intersections[3][1].split(intersections[3][0])
                sp33, sp34 = intersections[6][1].split(intersections[6][0])
                sp44, sp43 = intersections[7][1].split(intersections[7][0])

                primitives1 = [edges.LineSegment2D(intersections[6][0], intersections[1][0]),
                               new_inner_1.primitives[ip1],
                               edges.LineSegment2D(intersections[0][0], intersections[5][0]),
                               new_inner_2.primitives[ip5],
                               edges.LineSegment2D(intersections[4][0], intersections[7][0]),
                               sp44
                               ]
                primitives1.extend(self.outer_contour.primitives[ip3 + 1:ip4])
                primitives1.append(sp34)

                primitives2 = [edges.LineSegment2D(intersections[7][0], intersections[4][0]),
                               new_inner_2.primitives[ip6],
                               edges.LineSegment2D(intersections[5][0], intersections[0][0]),
                               new_inner_1.primitives[ip2],
                               edges.LineSegment2D(intersections[1][0], intersections[6][0]),
                               sp33
                               ]

                primitives2.extend(self.outer_contour.primitives[:ip3].reverse())
                primitives2.append(sp43)

                all_contours.extend([wires.Contour2D(primitives1),
                                     wires.Contour2D(primitives2)])

            else:
                raise NotImplementedError(
                    'Non convex contour not supported yet')

        return all_contours

    def bounding_rectangle(self):
        """
        Returns bounding rectangle.

        :return: Returns a python object with useful methods
        :rtype: :class:`volmdlr.core.BoundingRectangle
        """

        return self.outer_contour.bounding_rectangle

    @classmethod
    def from_contours(cls, outer_contour, inner_contours):
        """
        Create a Surface2D object from an outer contour and a list of inner contours.

        :param outer_contour: The outer contour that bounds the surface.
        :type outer_contour: wires.Contour2D
        :param inner_contours: The list of inner contours that define the holes of the surface.
        :type inner_contours : List[wires.Contour2D]
        :return: Surface2D defined by the given contours.
        """
        surface2d_inner_contours = []
        surface2d_outer_contour = outer_contour
        for inner_contour in inner_contours:
            if surface2d_outer_contour.shared_primitives_extremities(
                    inner_contour):
                # inner_contour will be merged with outer_contour
                merged_contours = surface2d_outer_contour.merge_with(
                    inner_contour)
                if len(merged_contours) >= 2:
                    raise NotImplementedError
                surface2d_outer_contour = merged_contours[0]
            else:
                # inner_contour will be added to the inner contours of the
                # Surface2D
                surface2d_inner_contours.append(inner_contour)
        return cls(surface2d_outer_contour, surface2d_inner_contours)

    def plot(self, ax=None, color='k', alpha=1, equal_aspect=False):
        """Plot surface 2d using Matplotlib."""

        if ax is None:
            _, ax = plt.subplots()
        self.outer_contour.plot(ax=ax, edge_style=EdgeStyle(color=color, alpha=alpha,
                                                            equal_aspect=equal_aspect))
        for inner_contour in self.inner_contours:
            inner_contour.plot(ax=ax, edge_style=EdgeStyle(color=color, alpha=alpha,
                                                           equal_aspect=equal_aspect))

        if equal_aspect:
            ax.set_aspect('equal')

        ax.margins(0.1)
        return ax

    def axial_symmetry(self, line):
        """
        Finds out the symmetric 2D surface according to a line.

        """

        outer_contour = self.outer_contour.axial_symmetry(line)
        inner_contours = []
        if self.inner_contours:
            inner_contours = [contour.axial_symmetry(line) for contour in self.inner_contours]

        return self.__class__(outer_contour=outer_contour,
                              inner_contours=inner_contours)

    def rotation(self, center, angle):
        """
        Surface2D rotation.

        :param center: rotation center.
        :param angle: angle rotation.
        :return: a new rotated Surface2D.
        """

        outer_contour = self.outer_contour.rotation(center, angle)
        if self.inner_contours:
            inner_contours = [contour.rotation(center, angle) for contour in self.inner_contours]
        else:
            inner_contours = []

        return self.__class__(outer_contour, inner_contours)

    def rotation_inplace(self, center, angle):
        """
        Rotate the surface in-place.
        """
        warnings.warn("'in-place' methods are deprecated. Use a not in-place method instead.", DeprecationWarning)

        new_surface2d = self.rotation(center, angle)
        self.outer_contour = new_surface2d.outer_contour
        self.inner_contours = new_surface2d.inner_contours

    def translation(self, offset: volmdlr.Vector2D):
        """
        Surface2D translation.

        :param offset: translation vector.
        :return: A new translated Surface2D.
        """
        outer_contour = self.outer_contour.translation(offset)
        inner_contours = [contour.translation(offset) for contour in self.inner_contours]
        return self.__class__(outer_contour, inner_contours)

    def translation_inplace(self, offset: volmdlr.Vector2D):
        """
        Translate the surface in-place.
        """
        warnings.warn("'in-place' methods are deprecated. Use a not in-place method instead.", DeprecationWarning)

        new_contour = self.translation(offset)
        self.outer_contour = new_contour.outer_contour
        self.inner_contours = new_contour.inner_contours

    def frame_mapping(self, frame: volmdlr.Frame2D, side: str):
        """Frame mapping of a surface 2d."""
        outer_contour = self.outer_contour.frame_mapping(frame, side)
        inner_contours = [contour.frame_mapping(frame, side) for contour in self.inner_contours]
        return self.__class__(outer_contour, inner_contours)

    def frame_mapping_inplace(self, frame: volmdlr.Frame2D, side: str):
        """'in-place' methods are deprecated. Use a not in-place method instead."""
        warnings.warn("'in-place' methods are deprecated. Use a not in-place method instead.", DeprecationWarning)

        new_contour = self.frame_mapping(frame, side)
        self.outer_contour = new_contour.outer_contour
        self.inner_contours = new_contour.inner_contours

    def geo_lines(self):  # , mesh_size_list=None):
        """
        Gets the lines that define a Surface2D in a .geo file.
        """

        i, i_p = None, None
        lines, line_surface, lines_tags = [], [], []
        point_account, line_account, line_loop_account = 0, 0, 1
        for outer_contour, contour in enumerate(list(chain(*[[self.outer_contour], self.inner_contours]))):
            if isinstance(contour, wires.Circle2D):
                points = [volmdlr.Point2D(contour.center.x - contour.radius, contour.center.y),
                          contour.center,
                          volmdlr.Point2D(contour.center.x + contour.radius, contour.center.y)]
                index = []
                for i, point in enumerate(points):
                    lines.append(point.get_geo_lines(tag=point_account + i + 1,
                                                     point_mesh_size=None))
                    index.append(point_account + i + 1)

                lines.append('Circle(' + str(line_account + 1) +
                             ') = {' + str(index[0]) + ', ' + str(index[1]) + ', ' + str(index[2]) + '};')
                lines.append('Circle(' + str(line_account + 2) +
                             ') = {' + str(index[2]) + ', ' + str(index[1]) + ', ' + str(index[0]) + '};')

                lines_tags.append(line_account + 1)
                lines_tags.append(line_account + 2)

                lines.append('Line Loop(' + str(outer_contour + 1) + ') = {' + str(lines_tags)[1:-1] + '};')
                line_surface.append(line_loop_account)

                point_account = point_account + 2 + 1
                line_account, line_loop_account = line_account + 1 + 1, line_loop_account + 1
                lines_tags = []

            elif isinstance(contour, (wires.Contour2D, wires.ClosedPolygon2D)):
                if not isinstance(contour, wires.ClosedPolygon2D):
                    contour = contour.to_polygon(1)
                for i, point in enumerate(contour.points):
                    lines.append(point.get_geo_lines(tag=point_account + i + 1,
                                                     point_mesh_size=None))

                for i_p, primitive in enumerate(contour.primitives):
                    if i_p != len(contour.primitives) - 1:
                        lines.append(primitive.get_geo_lines(tag=line_account + i_p + 1,
                                                             start_point_tag=point_account + i_p + 1,
                                                             end_point_tag=point_account + i_p + 2))
                    else:
                        lines.append(primitive.get_geo_lines(tag=line_account + i_p + 1,
                                                             start_point_tag=point_account + i_p + 1,
                                                             end_point_tag=point_account + 1))
                    lines_tags.append(line_account + i_p + 1)

                lines.append('Line Loop(' + str(outer_contour + 1) + ') = {' + str(lines_tags)[1:-1] + '};')
                line_surface.append(line_loop_account)
                point_account = point_account + i + 1
                line_account, line_loop_account = line_account + i_p + 1, line_loop_account + 1
                lines_tags = []

        lines.append('Plane Surface(' + str(1) + ') = {' + str(line_surface)[1:-1] + '};')

        return lines

    def mesh_lines(self,
                   factor: float,
                   curvature_mesh_size: int = None,
                   min_points: int = None,
                   initial_mesh_size: float = 5):
        """
        Gets the lines that define mesh parameters for a Surface2D, to be added to a .geo file.

        :param factor: A float, between 0 and 1, that describes the mesh quality
        (1 for coarse mesh - 0 for fine mesh)
        :type factor: float
        :param curvature_mesh_size: Activate the calculation of mesh element sizes based on curvature
        (with curvature_mesh_size elements per 2*Pi radians), defaults to 0
        :type curvature_mesh_size: int, optional
        :param min_points: Check if there are enough points on small edges (if it is not, we force to have min_points
        on that edge), defaults to None
        :type min_points: int, optional
        :param initial_mesh_size: If factor=1, it will be initial_mesh_size elements per dimension, defaults to 5
        :type initial_mesh_size: float, optional

        :return: A list of lines that describe mesh parameters
        :rtype: List[str]
        """

        lines = []
        if factor == 0:
            factor = 1e-3

        size = (math.sqrt(self.area()) / initial_mesh_size) * factor

        if min_points:
            lines.extend(self.get_mesh_lines_with_transfinite_curves(
                [[self.outer_contour], self.inner_contours], min_points, size))

        lines.append('Field[1] = MathEval;')
        lines.append('Field[1].F = "' + str(size) + '";')
        lines.append('Background Field = 1;')
        if curvature_mesh_size:
            lines.append('Mesh.MeshSizeFromCurvature = ' + str(curvature_mesh_size) + ';')

        return lines

    @staticmethod
    def get_mesh_lines_with_transfinite_curves(lists_contours, min_points, size):
        """Gets Surface 2d mesh lines with transfinite curves."""
        lines, primitives, primitives_length = [], [], []
        circle_class_ = getattr(wires, 'Circle' + lists_contours[0][0].__class__.__name__[-2:])
        for contour in list(chain(*lists_contours)):
            if isinstance(contour, circle_class_):
                primitives.append(contour)
                primitives.append(contour)
                primitives_length.append(contour.length() / 2)
                primitives_length.append(contour.length() / 2)
            else:
                for primitive in contour.primitives:
                    if (primitive not in primitives) and (primitive.reverse() not in primitives):
                        primitives.append(primitive)
                        primitives_length.append(primitive.length())

        for i, length in enumerate(primitives_length):
            if length < min_points * size:
                lines.append('Transfinite Curve {' + str(i) + '} = ' +
                             str(min_points) + ' Using Progression 1;')
        return lines

    def to_geo(self, file_name: str,
               factor: float, **kwargs):
        # curvature_mesh_size: int = None,
        # min_points: int = None,
        # initial_mesh_size: float = 5):
        """
        Gets the .geo file for the Surface2D.
        """

        for element in [('curvature_mesh_size', 0), ('min_points', None), ('initial_mesh_size', 5)]:
            if element[0] not in kwargs:
                kwargs[element[0]] = element[1]

        lines = self.geo_lines()
        lines.extend(self.mesh_lines(factor, kwargs['curvature_mesh_size'],
                                     kwargs['min_points'], kwargs['initial_mesh_size']))

        with open(file_name + '.geo', 'w', encoding="utf-8") as file:
            for line in lines:
                file.write(line)
                file.write('\n')
        file.close()

    def to_msh(self, file_name: str, mesh_dimension: int, mesh_order: int,
               factor: float, **kwargs):
        # curvature_mesh_size: int = 0,
        # min_points: int = None,
        # initial_mesh_size: float = 5):
        """
        Gets .msh file for the Surface2D generated by gmsh.

        :param file_name: The msh. file name
        :type file_name: str
        :param mesh_dimension: The mesh dimension (1: 1D-Edge, 2: 2D-Triangle, 3D-Tetrahedra)
        :type mesh_dimension: int
        :param factor: A float, between 0 and 1, that describes the mesh quality
        (1 for coarse mesh - 0 for fine mesh)
        :type factor: float
        :param curvature_mesh_size: Activate the calculation of mesh element sizes based on curvature
        (with curvature_mesh_size elements per 2*Pi radians), defaults to 0
        :type curvature_mesh_size: int, optional
        :param min_points: Check if there are enough points on small edges (if it is not, we force to have min_points
        on that edge), defaults to None
        :type min_points: int, optional
        :param initial_mesh_size: If factor=1, it will be initial_mesh_size elements per dimension, defaults to 5
        :type initial_mesh_size: float, optional

        :return: A txt file
        :rtype: .txt
        """

        for element in [('curvature_mesh_size', 0), ('min_points', None), ('initial_mesh_size', 5)]:
            if element[0] not in kwargs:
                kwargs[element[0]] = element[1]

        self.to_geo(file_name=file_name, mesh_dimension=mesh_dimension,
                    factor=factor, curvature_mesh_size=kwargs['curvature_mesh_size'],
                    min_points=kwargs['min_points'], initial_mesh_size=kwargs['initial_mesh_size'])

        volmdlr.core.VolumeModel.generate_msh_file(file_name, mesh_dimension, mesh_order)

        # gmsh.initialize()
        # gmsh.open(file_name + ".geo")

        # gmsh.model.geo.synchronize()
        # gmsh.model.mesh.generate(mesh_dimension)

        # gmsh.write(file_name + ".msh")

        # gmsh.finalize()


class Surface3D(DessiaObject):
    """
    Abstract class.

    """
    x_periodicity = None
    y_periodicity = None
    face_class = None

    def point2d_to_3d(self, point2d):
        raise NotImplementedError(f'point2d_to_3d is abstract and should be implemented in {self.__class__.__name__}')

    def point3d_to_2d(self, point3d):
        """
        Abstract method. Convert a 3D point to a 2D parametric point.

        :param point3d: The 3D point to convert, represented by 3 coordinates (x, y, z).
        :type point3d: `volmdlr.Point3D`
        :return: NotImplementedError: If the method is not implemented in the subclass.
        """
        raise NotImplementedError(f'point3d_to_2d is abstract and should be implemented in {self.__class__.__name__}')

    def face_from_contours3d(self, contours3d: List[wires.Contour3D], name: str = ''):
        """Deprecated method, 'Use Face3D from_contours3d method'."""
        raise AttributeError('Use Face3D from_contours3d method')

    def repair_primitives_periodicity(self, primitives2d):
        """
        Repairs the continuity of the 2D contour while using contour3d_to_2d on periodic surfaces.

        :param primitives2d: The primitives in parametric surface domain.
        :type primitives2d: list
        :return: A list of primitives.
        :rtype: list
        """
        x_periodicity = self.x_periodicity
        y_periodicity = self.y_periodicity
        # Search for a primitive that can be used as reference for repairing periodicity
        if x_periodicity or y_periodicity:
            pos = vm_parametric.find_index_defined_brep_primitive_on_periodical_surface(primitives2d,
                                                                                        [x_periodicity, y_periodicity])
            if pos != 0:
                primitives2d = primitives2d[pos:] + primitives2d[:pos]

        i = 1
        if x_periodicity is None:
            x_periodicity = -1
        if y_periodicity is None:
            y_periodicity = -1
        while i < len(primitives2d):
            previous_primitive = primitives2d[i - 1]
            delta = previous_primitive.end - primitives2d[i].start
            is_connected = math.isclose(delta.norm(), 0, abs_tol=1e-3)
            if not is_connected and \
                    primitives2d[i].end.is_close(primitives2d[i - 1].end, tol=1e-3) and \
                    math.isclose(primitives2d[i].length(), x_periodicity, abs_tol=1e-5):
                primitives2d[i] = primitives2d[i].reverse()
            elif not is_connected and \
                    primitives2d[i].end.is_close(primitives2d[i - 1].end, tol=1e-3):
                primitives2d[i] = primitives2d[i].reverse()
            elif not is_connected:
                primitives2d[i] = primitives2d[i].translation(delta)
            i += 1

        return primitives2d

    def repair_contours2d(self, outer_contour, inner_contours):
        """
        Abstract method. Repair 2D contours of a face on the parametric domain.

        :param outer_contour: Outer contour 2D.
        :type inner_contours: wires.Contour2D
        :param inner_contours: List of 2D contours.
        :type inner_contours: list
        :return: NotImplementedError: If the method is not implemented in the subclass.
        """
        raise NotImplementedError(f'repair_contours2d is abstract and should be implemented in '
                                  f'{self.__class__.__name__}')

    def primitives3d_to_2d(self, primitives3d):
        """
        Helper function to perform conversion of 3D primitives into B-Rep primitives.

        :param primitives3d: List of 3D primitives from a 3D contour.
        :type primitives3d: List[edges.Edge]
        :return: A list of 2D primitives on parametric domain.
        :rtype: List[edges.Edge]
        """
        primitives2d = []
        for primitive3d in primitives3d:
            method_name = f'{primitive3d.__class__.__name__.lower()}_to_2d'
            if hasattr(self, method_name):
                primitives = getattr(self, method_name)(primitive3d)

                if primitives is None:
                    continue
                primitives2d.extend(primitives)
            else:
                raise AttributeError(f'Class {self.__class__.__name__} does not implement {method_name}')
        return primitives2d

    def contour3d_to_2d(self, contour3d):
        """
        Transforms a Contour3D into a Contour2D in the parametric domain of the surface.

        :param contour3d: The contour to be transformed.
        :type contour3d: :class:`wires.Contour3D`
        :return: A 2D contour object.
        :rtype: :class:`wires.Contour2D`
        """
        primitives2d = self.primitives3d_to_2d(contour3d.primitives)

        wire2d = wires.Wire2D(primitives2d)
        delta_x = abs(wire2d.primitives[0].start.x - wire2d.primitives[-1].end.x)
        if math.isclose(delta_x, volmdlr.TWO_PI, abs_tol=1e-3) and wire2d.is_ordered():
            return wires.Contour2D(primitives2d)
        # Fix contour
        if self.x_periodicity or self.y_periodicity:
            primitives2d = self.repair_primitives_periodicity(primitives2d)
        return wires.Contour2D(primitives2d)

    def contour2d_to_3d(self, contour2d):
        """
        Transforms a Contour2D in the parametric domain of the surface into a Contour3D in Cartesian coordinate.

        :param contour2d: The contour to be transformed.
        :type contour2d: :class:`wires.Contour2D`
        :return: A 3D contour object.
        :rtype: :class:`wires.Contour3D`
        """
        primitives3d = []
        for primitive2d in contour2d.primitives:
            method_name = f'{primitive2d.__class__.__name__.lower()}_to_3d'
            if hasattr(self, method_name):
                try:
                    primitives = getattr(self, method_name)(primitive2d)
                    if primitives is None:
                        continue
                    primitives3d.extend(primitives)
                except AttributeError as error:
                    print(error)
                    print(f'Class {self.__class__.__name__} does not implement {method_name}'
                          f'with {primitive2d.__class__.__name__}')
            else:
                raise AttributeError(
                    f'Class {self.__class__.__name__} does not implement {method_name}')

        return wires.Contour3D(primitives3d)

    def linesegment3d_to_2d(self, linesegment3d):
        """
        A line segment on a surface will be in any case a line in 2D?.

        """
        return [edges.LineSegment2D(self.point3d_to_2d(linesegment3d.start),
                                    self.point3d_to_2d(linesegment3d.end))]

    def bsplinecurve3d_to_2d(self, bspline_curve3d):
        """
        Is this right?.
        """
        n = len(bspline_curve3d.control_points)
        points = [self.point3d_to_2d(p)
                  for p in bspline_curve3d.discretization_points(number_points=n)]
        return [edges.BSplineCurve2D.from_points_interpolation(
            points, bspline_curve3d.degree, bspline_curve3d.periodic)]

    def bsplinecurve2d_to_3d(self, bspline_curve2d):
        """
        Is this right?.

        """
        n = len(bspline_curve2d.control_points)
        points = [self.point2d_to_3d(p)
                  for p in bspline_curve2d.discretization_points(number_points=n)]
        return [edges.BSplineCurve3D.from_points_interpolation(
            points, bspline_curve2d.degree, bspline_curve2d.periodic)]

    def normal_from_point2d(self, point2d):

        raise NotImplementedError('NotImplemented')

    def normal_from_point3d(self, point3d):
        """
        Evaluates the normal vector of the bspline surface at this 3D point.
        """

        return (self.normal_from_point2d(self.point3d_to_2d(point3d)))[1]

    def geodesic_distance_from_points2d(self, point1_2d: volmdlr.Point2D,
                                        point2_2d: volmdlr.Point2D, number_points: int = 50):
        """
        Approximation of geodesic distance via line segments length sum in 3D.
        """
        # points = [point1_2d]
        current_point3d = self.point2d_to_3d(point1_2d)
        distance = 0.
        for i in range(number_points):
            next_point3d = self.point2d_to_3d(point1_2d + (i + 1) / number_points * (point2_2d - point1_2d))
            distance += next_point3d.point_distance(current_point3d)
            current_point3d = next_point3d
        return distance

    def geodesic_distance(self, point1_3d: volmdlr.Point3D, point2_3d: volmdlr.Point3D):
        """
        Approximation of geodesic distance between 2 3D points supposed to be on the surface.
        """
        point1_2d = self.point3d_to_2d(point1_3d)
        point2_2d = self.point3d_to_2d(point2_3d)
        return self.geodesic_distance_from_points2d(point1_2d, point2_2d)

    def point_projection(self, point3d):
        """
        Returns the projection of the point on the surface.

        :param point3d: Point to project.
        :type point3d: volmdlr.Point3D
        :return: A point on the surface
        :rtype: volmdlr.Point3D
        """
        return self.point2d_to_3d(self.point3d_to_2d(point3d))

    def point_distance(self, point3d: volmdlr.Point3D):
        """
        Calculates the minimal distance from a given point and the surface.

        :param point3d: point to verify distance.
        :type point3d: volmdlr.Point3D
        :return: point distance to the surface.
        :rtype: float
        """
        proj_point = self.point_projection(point3d)
        return proj_point.point_distance(point3d)


class Plane3D(Surface3D):
    """
    Defines a plane 3d.

    :param frame: u and v of frame describe the plane, w is the normal
    """
    face_class = 'PlaneFace3D'

    def __init__(self, frame: volmdlr.Frame3D, name: str = ''):

        self.frame = frame
        self.name = name
        Surface3D.__init__(self, name=name)

    def __hash__(self):
        return hash(('plane 3d', self.frame))

    def __eq__(self, other_plane):
        if other_plane.__class__.__name__ != self.__class__.__name__:
            return False
        return self.frame == other_plane.frame

    @classmethod
    def from_step(cls, arguments, object_dict, **kwargs):
        """
        Converts a step primitive to a Plane3D.

        :param arguments: The arguments of the step primitive.
        :type arguments: list
        :param object_dict: The dictionary containing all the step primitives
            that have already been instantiated
        :type object_dict: dict
        :return: The corresponding Plane3D object.
        :rtype: :class:`volmdlr.faces.Plane3D`
        """
        frame3d = object_dict[arguments[1]]
        frame3d.normalize()
        frame = volmdlr.Frame3D(frame3d.origin,
                                frame3d.v, frame3d.w, frame3d.u)
        return cls(frame, arguments[0][1:-1])

    def to_step(self, current_id):
        """
        Transform a Plane 3D to step.

        """
        frame = volmdlr.Frame3D(self.frame.origin, self.frame.w, self.frame.u,
                                self.frame.v)
        content, frame_id = frame.to_step(current_id)
        plane_id = frame_id + 1
        content += f"#{plane_id} = PLANE('{self.name}',#{frame_id});\n"
        return content, [plane_id]

    @classmethod
    def from_3_points(cls, *args):
        """
        Point 1 is used as origin of the plane.
        """
        point1, point2, point3 = args
        vector1 = point2 - point1
        vector2 = point3 - point1
        vector1 = vector1.to_vector()
        vector2 = vector2.to_vector()
        vector1.normalize()
        vector2.normalize()
        normal = vector1.cross(vector2)
        normal.normalize()
        frame = volmdlr.Frame3D(point1, vector1, normal.cross(vector1), normal)
        return cls(frame)

    @classmethod
    def from_normal(cls, point, normal):
        """Creates a Plane 3D form a point and a normal vector."""
        v1 = normal.deterministic_unit_normal_vector()
        v2 = v1.cross(normal)
        return cls(volmdlr.Frame3D(point, v1, v2, normal))

    @classmethod
    def from_plane_vectors(cls, plane_origin: volmdlr.Point3D, plane_x: volmdlr.Vector3D, plane_y: volmdlr.Vector3D):
        """
        Initializes a 3D plane object with a given plane origin and plane x and y vectors.

        :param plane_origin: A volmdlr.Point3D representing the origin of the plane.
        :param plane_x: A volmdlr.Vector3D representing the x-axis of the plane.
        :param plane_y: A volmdlr.Vector3D representing the y-axis of the plane.
        :return: A Plane3D object initialized from the provided plane origin and plane x and y vectors.
        """
        normal = plane_x.cross(plane_y)
        return cls(volmdlr.Frame3D(plane_origin, plane_x, plane_y, normal))

    @classmethod
    def from_points(cls, points):
        """
        Returns a 3D plane that goes through the 3 first points on the list.

        Why for more than 3 points we only do some check and never raise error?
        """
        if len(points) < 3:
            raise ValueError
        if len(points) == 3:
            return cls.from_3_points(points[0],
                                     points[1],
                                     points[2])
        points = [p.copy() for p in points]
        indexes_to_del = []
        for i, point in enumerate(points[1:]):
            if point.is_close(points[0]):
                indexes_to_del.append(i)
        for index in indexes_to_del[::-1]:
            del points[index + 1]

        origin = points[0]
        vector1 = points[1] - origin
        vector1.normalize()
        vector2_min = points[2] - origin
        vector2_min.normalize()
        dot_min = abs(vector1.dot(vector2_min))
        for point in points[3:]:
            vector2 = point - origin
            vector2.normalize()
            dot = abs(vector1.dot(vector2))
            if dot < dot_min:
                vector2_min = vector2
                dot_min = dot
        return cls.from_3_points(origin, vector1 + origin, vector2_min + origin)

    def angle_between_planes(self, plane2):
        """
        Get angle between 2 planes.

        :param plane2: the second plane.
        :return: the angle between the two planes.
        """
        angle = math.acos(self.frame.w.dot(plane2.frame.w))
        return angle

    def point_on_surface(self, point):
        """
        Return if the point belongs to the plane at a tolerance of 1e-6.

        """
        if math.isclose(self.frame.w.dot(point - self.frame.origin), 0,
                        abs_tol=1e-6):
            return True
        return False

    def point_distance(self, point3d):
        """
        Calculates the distance of a point to plane.

        :param point3d: point to verify distance.
        :return: a float, point distance to plane.
        """
        coefficient_a, coefficient_b, coefficient_c, coefficient_d = self.equation_coefficients()
        return abs(self.frame.w.dot(point3d) + coefficient_d) / math.sqrt(coefficient_a ** 2 +
                                                                          coefficient_b ** 2 + coefficient_c ** 2)

    def line_intersections(self, line):
        """
        Find the intersection with a line.

        :param line: Line to evaluate the intersection
        :type line: :class:`edges.Line`
        :return: ADD DESCRIPTION
        :rtype: List[volmdlr.Point3D]
        """
        u_vector = line.point2 - line.point1
        w_vector = line.point1 - self.frame.origin
        if math.isclose(self.frame.w.dot(u_vector), 0, abs_tol=1e-08):
            return []
        intersection_abscissea = - self.frame.w.dot(w_vector) / self.frame.w.dot(u_vector)
        return [line.point1 + intersection_abscissea * u_vector]

    def linesegment_intersections(self, linesegment: edges.LineSegment3D) \
            -> List[volmdlr.Point3D]:
        """
        Gets the intersections of a plane a line segment 3d.

        :param linesegment: other line segment.
        :return: a list with the intersecting point.
        """
        u_vector = linesegment.end - linesegment.start
        w_vector = linesegment.start - self.frame.origin
        normaldotu = self.frame.w.dot(u_vector)
        if math.isclose(normaldotu, 0, abs_tol=1e-08):
            return []
        intersection_abscissea = - self.frame.w.dot(w_vector) / normaldotu
        if intersection_abscissea < 0 or intersection_abscissea > 1:
            return []
        return [linesegment.start + intersection_abscissea * u_vector]

    def fullarc_intersections(self, fullarc: edges.FullArc3D):
        """
        Calculates the intersections between a Plane 3D and a FullArc 3D.

        :param fullarc: full arc to verify intersections.
        :return: list of intersections: List[volmdlr.Point3D].
        """
        fullarc_plane = Plane3D(fullarc.frame)
        plane_intersections = self.plane_intersection(fullarc_plane)
        if not plane_intersections:
            return []
        fullarc2d = fullarc.to_2d(fullarc.center, fullarc_plane.frame.u, fullarc_plane.frame.v)
        line2d = plane_intersections[0].to_2d(fullarc.center, fullarc_plane.frame.u, fullarc_plane.frame.v)
        fullarc2d_inters_line2d = fullarc2d.line_intersections(line2d)
        intersections = []
        for inter in fullarc2d_inters_line2d:
            intersections.append(inter.to_3d(fullarc.center, fullarc_plane.frame.u, fullarc_plane.frame.v))
        return intersections

    def equation_coefficients(self):
        """
        Returns the a,b,c,d coefficient from equation ax+by+cz+d = 0.

        """
        a, b, c = self.frame.w
        d = -self.frame.origin.dot(self.frame.w)
        return round(a, 12), round(b, 12), round(c, 12), round(d, 12)

    def plane_intersection(self, other_plane):
        """
        Computes intersection points between two Planes 3D.

        """
        if self.is_parallel(other_plane):
            return []
        line_direction = self.frame.w.cross(other_plane.frame.w)

        if line_direction.norm() < 1e-6:
            return None

        a1, b1, c1, d1 = self.equation_coefficients()
        a2, b2, c2, d2 = other_plane.equation_coefficients()
        if not math.isclose(a1 * b2 - a2 * b1, 0.0, abs_tol=1e-10):
            x0 = (b1 * d2 - b2 * d1) / (a1 * b2 - a2 * b1)
            y0 = (a2 * d1 - a1 * d2) / (a1 * b2 - a2 * b1)
            point1 = volmdlr.Point3D(x0, y0, 0)
        elif a2 * c1 != a1 * c2:
            x0 = (c2 * d1 - c1 * d2) / (a2 * c1 - a1 * c2)
            z0 = (a1 * d2 - a2 * d1) / (a2 * c1 - a1 * c2)
            point1 = volmdlr.Point3D(x0, 0, z0)
        elif c1 * b2 != b1 * c2:
            y0 = (- c2 * d1 + c1 * d2) / (b1 * c2 - c1 * b2)
            z0 = (- b1 * d2 + b2 * d1) / (b1 * c2 - c1 * b2)
            point1 = volmdlr.Point3D(0, y0, z0)
        else:
            raise NotImplementedError
        return [edges.Line3D(point1, point1 + line_direction)]

    def is_coincident(self, plane2):
        """
        Verifies if two planes are parallel and coincident.

        """
        if not isinstance(self, plane2.__class__):
            return False
        if self.is_parallel(plane2):
            if plane2.point_on_surface(self.frame.origin):
                return True
        return False

    def is_parallel(self, plane2):
        """
        Verifies if two planes are parallel.

        """
        if self.frame.w.is_colinear_to(plane2.frame.w):
            return True
        return False

    @classmethod
    def plane_betweeen_two_planes(cls, plane1, plane2):
        """
        Calculates a plane between two other planes.

        :param plane1: plane1.
        :param plane2: plane2.
        :return: resulting plane.
        """
        plane1_plane2_intersection = plane1.plane_intersection(plane2)[0]
        u = plane1_plane2_intersection.unit_direction_vector()
        v = plane1.frame.w + plane2.frame.w
        v.normalize()
        w = u.cross(v)
        point = (plane1.frame.origin + plane2.frame.origin) / 2
        return cls(volmdlr.Frame3D(point, u, w, v))

    def rotation(self, center: volmdlr.Point3D, axis: volmdlr.Vector3D, angle: float):
        """
        Plane3D rotation.

        :param center: rotation center
        :param axis: rotation axis
        :param angle: angle rotation
        :return: a new rotated Plane3D
        """
        new_frame = self.frame.rotation(center=center, axis=axis, angle=angle)
        return Plane3D(new_frame)

    def rotation_inplace(self, center: volmdlr.Point3D, axis: volmdlr.Vector3D, angle: float):
        """
        Plane3D rotation. Object is updated in-place.

        :param center: rotation center
        :param axis: rotation axis
        :param angle: rotation angle
        """
        warnings.warn("'in-place' methods are deprecated. Use a not in-place method instead.", DeprecationWarning)

        self.frame.rotation_inplace(center=center, axis=axis, angle=angle)

    def translation(self, offset: volmdlr.Vector3D):
        """
        Plane3D translation.

        :param offset: translation vector
        :return: A new translated Plane3D
        """
        new_frame = self.frame.translation(offset)
        return Plane3D(new_frame)

    def translation_inplace(self, offset: volmdlr.Vector3D):
        """
        Plane3D translation. Object is updated in-place.

        :param offset: translation vector
        """
        warnings.warn("'in-place' methods are deprecated. Use a not in-place method instead.", DeprecationWarning)

        self.frame.translation_inplace(offset)

    def frame_mapping(self, frame: volmdlr.Frame3D, side: str):
        """
        Changes frame_mapping and return a new Frame3D.

        :param frame: Frame of reference
        :type frame: `volmdlr.Frame3D`
        :param side: 'old' or 'new'
        """
        new_frame = self.frame.frame_mapping(frame, side)
        return Plane3D(new_frame, self.name)

    def frame_mapping_inplace(self, frame: volmdlr.Frame3D, side: str):
        """
        Changes frame_mapping and the object is updated in-place.

        :param frame: Frame of reference
        :type frame: `volmdlr.Frame3D`
        :param side: 'old' or 'new'
        """
        warnings.warn("'in-place' methods are deprecated. Use a not in-place method instead.", DeprecationWarning)

        new_frame = self.frame.frame_mapping(frame, side)
        self.frame.origin = new_frame.origin
        self.frame.u = new_frame.u
        self.frame.v = new_frame.v
        self.frame.w = new_frame.w

    def copy(self, deep=True, memo=None):
        """Creates a copy of the plane."""
        new_frame = self.frame.copy(deep, memo)
        return Plane3D(new_frame, self.name)

    def plot(self, ax=None, edge_style: EdgeStyle = EdgeStyle(color='grey'), length: float = 1.):
        """
        Plot the cylindrical surface in the local frame normal direction.

        :param ax: Matplotlib Axes3D object to plot on. If None, create a new figure.
        :type ax: Axes3D or None
        :param edge_style: edge styles.
        :type edge_style; EdgeStyle.
        :param length: plotted length
        :type length: float
        :return: Matplotlib Axes3D object containing the plotted wire-frame.
        :rtype: Axes3D
        """
        grid_size = 10

        if ax is None:
            fig = plt.figure()
            ax = fig.add_subplot(111, projection='3d')
            ax.set_aspect('auto')

        self.frame.plot(ax=ax, color=edge_style.color, ratio=length)
        for i in range(grid_size):
            for v1, v2 in [(self.frame.u, self.frame.v), (self.frame.v, self.frame.u)]:
                start = self.frame.origin - 0.5 * length * v1 + (-0.5 + i / (grid_size - 1)) * length * v2
                end = self.frame.origin + 0.5 * length * v1 + (-0.5 + i / (grid_size - 1)) * length * v2
                edges.LineSegment3D(start, end).plot(ax=ax, edge_style=edge_style)
        return ax

    def point2d_to_3d(self, point2d):
        """
        Converts a 2D parametric point into a 3D point on the surface.
        """
        return point2d.to_3d(self.frame.origin, self.frame.u, self.frame.v)

    def point3d_to_2d(self, point3d):
        """
        Converts a 3D point into a 2D parametric point.
        """
        return point3d.to_2d(self.frame.origin, self.frame.u, self.frame.v)

    def contour2d_to_3d(self, contour2d):
        """
        Converts a contour 2D on parametric surface into a 3D contour.
        """
        return contour2d.to_3d(self.frame.origin, self.frame.u, self.frame.v)

    def contour3d_to_2d(self, contour3d):
        """
        Converts a contour 3D into a 2D parametric contour.
        """
        return contour3d.to_2d(self.frame.origin, self.frame.u, self.frame.v)

    def bsplinecurve3d_to_2d(self, bspline_curve3d):
        """
        Converts a 3D B-Spline in spatial domain intoa 2D B-Spline in parametric domain.

        :param bspline_curve3d: The B-Spline curve to perform the transformation.
        :type bspline_curve3d: edges.BSplineCurve3D
        :return: A 2D B-Spline.
        :rtype: edges.BSplineCurve2D
        """
        control_points = [self.point3d_to_2d(p)
                          for p in bspline_curve3d.control_points]
        return [edges.BSplineCurve2D(
            bspline_curve3d.degree,
            control_points=control_points,
            knot_multiplicities=bspline_curve3d.knot_multiplicities,
            knots=bspline_curve3d.knots,
            weights=bspline_curve3d.weights,
            periodic=bspline_curve3d.periodic)]

    def bsplinecurve2d_to_3d(self, bspline_curve2d):
        """
        Converts a 2D B-Spline in parametric domain into a 3D B-Spline in spatial domain.

        :param bspline_curve2d: The B-Spline curve to perform the transformation.
        :type bspline_curve2d: edges.BSplineCurve2D
        :return: A 3D B-Spline.
        :rtype: edges.BSplineCurve3D
        """
        control_points = [self.point2d_to_3d(point)
                          for point in bspline_curve2d.control_points]
        return [edges.BSplineCurve3D(
            bspline_curve2d.degree,
            control_points=control_points,
            knot_multiplicities=bspline_curve2d.knot_multiplicities,
            knots=bspline_curve2d.knots,
            weights=bspline_curve2d.weights,
            periodic=bspline_curve2d.periodic)]

    def rectangular_cut(self, x1: float, x2: float,
                        y1: float, y2: float, name: str = ''):
        """Deprecated method, Use PlaneFace3D from_surface_rectangular_cut method."""

        raise AttributeError('Use PlaneFace3D from_surface_rectangular_cut method')


PLANE3D_OXY = Plane3D(volmdlr.OXYZ)
PLANE3D_OYZ = Plane3D(volmdlr.OYZX)
PLANE3D_OZX = Plane3D(volmdlr.OZXY)


class PeriodicalSurface(Surface3D):
    """
    Abstract class for surfaces with two-pi periodicity that creates some problems.
    """

    def point2d_to_3d(self, point2d):
        raise NotImplementedError(f'point2d_to_3d is abstract and should be implemented in {self.__class__.__name__}')

    def point3d_to_2d(self, point3d):
        """
        Abstract method. Convert a 3D point to a 2D parametric point.

        :param point3d: The 3D point to convert, represented by 3 coordinates (x, y, z).
        :type point3d: `volmdlr.Point3D`
        :return: NotImplementedError: If the method is not implemented in the subclass.
        """
        raise NotImplementedError(f'point3d_to_2d is abstract and should be implemented in {self.__class__.__name__}')

    def repair_contours2d(self, outer_contour, inner_contours):
        """
        Repair contours on parametric domain.

        :param outer_contour: Outer contour 2D.
        :type inner_contours: wires.Contour2D
        :param inner_contours: List of 2D contours.
        :type inner_contours: list
        """
        new_inner_contours = []
        point1 = outer_contour.primitives[0].start
        point2 = outer_contour.primitives[-1].end

        theta1, z1 = point1
        theta2, _ = point2
        old_outer_contour_positioned = outer_contour
        new_outer_contour = old_outer_contour_positioned
        for inner_contour in inner_contours:
            theta3, z3 = inner_contour.primitives[0].start
            theta4, _ = inner_contour.primitives[-1].end

            if not inner_contour.is_ordered():

                outer_contour_theta = [theta1, theta2]
                inner_contour_theta = [theta3, theta4]

                # Contours are aligned
                if (math.isclose(theta1, theta3, abs_tol=1e-3) and math.isclose(theta2, theta4, abs_tol=1e-3)) \
                        or (math.isclose(theta1, theta4, abs_tol=1e-3) and math.isclose(theta2, theta3, abs_tol=1e-3)):
                    old_innner_contour_positioned = inner_contour

                else:
                    overlapping_theta, outer_contour_side, inner_contour_side, side = self._get_overlapping_theta(
                        outer_contour_theta,
                        inner_contour_theta)
                    line = edges.Line2D(volmdlr.Point2D(overlapping_theta, z1),
                                        volmdlr.Point2D(overlapping_theta, z3))
                    cutted_contours = inner_contour.split_by_line(line)
                    number_contours = len(cutted_contours)
                    if number_contours == 2:
                        contour1, contour2 = cutted_contours
                        increasing_theta = theta3 < theta4
                        # side = 0 --> left  side = 1 --> right
                        if (not side and increasing_theta) or (
                                side and not increasing_theta):
                            theta_offset = outer_contour_theta[outer_contour_side] - contour2.primitives[0].start.x
                            translation_vector = volmdlr.Vector2D(theta_offset, 0)
                            contour2_positionned = contour2.translation(offset=translation_vector)
                            theta_offset = contour2_positionned.primitives[-1].end.x - contour1.primitives[0].start.x
                            translation_vector = volmdlr.Vector2D(theta_offset, 0)
                            contour1_positionned = contour1.translation(offset=translation_vector)
                            primitives2d = contour2_positionned.primitives
                            primitives2d.extend(contour1_positionned.primitives)
                            old_innner_contour_positioned = wires.Wire2D(primitives2d)
                        else:
                            theta_offset = outer_contour_theta[outer_contour_side] - contour1.primitives[-1].end.x
                            translation_vector = volmdlr.Vector2D(theta_offset, 0)
                            contour1_positionned = contour1.translation(offset=translation_vector)
                            theta_offset = contour1_positionned.primitives[0].start.x - contour2.primitives[-1].end.x
                            translation_vector = volmdlr.Vector2D(theta_offset, 0)
                            contour2_positionned = contour2.translation(offset=translation_vector)
                            primitives2d = contour1_positionned.primitives
                            primitives2d.extend(contour2_positionned.primitives)
                            old_innner_contour_positioned = wires.Wire2D(primitives2d)
                        old_innner_contour_positioned = old_innner_contour_positioned.order_wire(tol=1e-4)
                    elif number_contours == 1:
                        contour = cutted_contours[0]
                        theta_offset = outer_contour_theta[outer_contour_side] - \
                                       inner_contour_theta[inner_contour_side]
                        translation_vector = volmdlr.Vector2D(theta_offset, 0)
                        old_innner_contour_positioned = contour.translation(offset=translation_vector)

                    else:
                        raise NotImplementedError
                point1 = old_outer_contour_positioned.primitives[0].start
                point2 = old_outer_contour_positioned.primitives[-1].end
                point3 = old_innner_contour_positioned.primitives[0].start
                point4 = old_innner_contour_positioned.primitives[-1].end

                outer_contour_direction = point1.x < point2.x
                inner_contour_direction = point3.x < point4.x
                if outer_contour_direction == inner_contour_direction:
                    old_innner_contour_positioned = old_innner_contour_positioned.invert()
                    point3 = old_innner_contour_positioned.primitives[0].start
                    point4 = old_innner_contour_positioned.primitives[-1].end

                closing_linesegment1 = edges.LineSegment2D(point2, point3)
                closing_linesegment2 = edges.LineSegment2D(point4, point1)
                new_outer_contour_primitives = old_outer_contour_positioned.primitives + [closing_linesegment1] + \
                    old_innner_contour_positioned.primitives + \
                    [closing_linesegment2]
                new_outer_contour = wires.Contour2D(primitives=new_outer_contour_primitives)
                new_outer_contour.order_contour(tol=1e-4)
            else:
                new_inner_contours.append(inner_contour)
        return new_outer_contour, new_inner_contours

    def _get_overlapping_theta(self, outer_contour_startend_theta, inner_contour_startend_theta):
        """
        Find overlapping theta domain between two contours on periodical Surfaces.
        """
        oc_xmin_index, outer_contour_xmin = min(enumerate(outer_contour_startend_theta), key=lambda x: x[1])
        oc_xmax_index, outer_contour_xman = max(enumerate(outer_contour_startend_theta), key=lambda x: x[1])
        ic_xmin_index, inner_contour_xmin = min(enumerate(inner_contour_startend_theta), key=lambda x: x[1])
        ic_xmax_index, inner_contour_xmax = max(enumerate(inner_contour_startend_theta), key=lambda x: x[1])

        # check if tetha3 or theta4 is in [theta1, theta2] interval
        overlap = outer_contour_xmin <= inner_contour_xmax and outer_contour_xman >= inner_contour_xmin

        if overlap:
            if inner_contour_xmin < outer_contour_xmin:
                overlapping_theta = outer_contour_startend_theta[oc_xmin_index]
                side = 0
                return overlapping_theta, oc_xmin_index, ic_xmin_index, side
            overlapping_theta = outer_contour_startend_theta[oc_xmax_index]
            side = 1
            return overlapping_theta, oc_xmax_index, ic_xmax_index, side

        # if not direct intersection -> find intersection at periodicity
        if inner_contour_xmin < outer_contour_xmin:
            overlapping_theta = outer_contour_startend_theta[oc_xmin_index] - 2 * math.pi
            side = 0
            return overlapping_theta, oc_xmin_index, ic_xmin_index, side
        overlapping_theta = outer_contour_startend_theta[oc_xmax_index] + 2 * math.pi
        side = 1
        return overlapping_theta, oc_xmax_index, ic_xmax_index, side

    def _reference_points(self, edge):
        """
        Helper function to return points of reference on the edge to fix some parametric periodical discontinuities.
        """
        length = edge.length()
        point_after_start = self.point3d_to_2d(edge.point_at_abscissa(0.01 * length))
        point_before_end = self.point3d_to_2d(edge.point_at_abscissa(0.98 * length))
        theta3, _ = point_after_start
        theta4, _ = point_before_end
        if abs(theta3) == math.pi or abs(theta3) == 0.5 * math.pi:
            point_after_start = self.point3d_to_2d(edge.point_at_abscissa(0.02 * length))
        if abs(theta4) == math.pi or abs(theta4) == 0.5 * math.pi:
            point_before_end = self.point3d_to_2d(edge.point_at_abscissa(0.97 * length))
        return point_after_start, point_before_end

    def _verify_start_end_angles(self, edge, theta1, theta2):
        """
        Verify if there is some incoherence with start and end angles. If so, return fixed angles.
        """
        length = edge.length()
        theta3, _ = self.point3d_to_2d(edge.point_at_abscissa(0.001 * length))
        # make sure that the reference angle is not undefined
        if abs(theta3) == math.pi or abs(theta3) == 0.5 * math.pi:
            theta3, _ = self.point3d_to_2d(edge.point_at_abscissa(0.002 * length))

        # Verify if theta1 or theta2 point should be -pi because atan2() -> ]-pi, pi]
        # And also atan2 discontinuity in 0.5 * math.pi
        if abs(theta1) == math.pi or abs(theta1) == 0.5 * math.pi:
            theta1 = repair_start_end_angle_periodicity(theta1, theta3)
        if abs(theta2) == math.pi or abs(theta2) == 0.5 * math.pi:
            theta4, _ = self.point3d_to_2d(edge.point_at_abscissa(0.98 * length))
            # make sure that the reference angle is not undefined
            if abs(theta4) == math.pi or abs(theta4) == 0.5 * math.pi:
                theta4, _ = self.point3d_to_2d(edge.point_at_abscissa(0.97 * length))
            theta2 = repair_start_end_angle_periodicity(theta2, theta4)

        return theta1, theta2

    def _helper_fix_angle_discontinuity(self, points, index_angle_discontinuity, i):
        sign = round(points[index_angle_discontinuity - 1][i] / abs(points[index_angle_discontinuity - 1][i]), 2)
        if i == 0:
            points = [p + volmdlr.Point2D(sign * volmdlr.TWO_PI, 0) if i >= index_angle_discontinuity else p
                      for i, p in enumerate(points)]
        else:
            points = [p + volmdlr.Point2D(0, sign * volmdlr.TWO_PI) if i >= index_angle_discontinuity else p
                      for i, p in enumerate(points)]
        return points

    def _fix_angle_discontinuity_on_discretization_points(self, points, indexes_angle_discontinuity, direction):
        i = 0 if direction == "x" else 1
        if len(indexes_angle_discontinuity) == 1:
            index_angle_discontinuity = indexes_angle_discontinuity[0]
            points = self._helper_fix_angle_discontinuity(points, index_angle_discontinuity, i)
        else:
            for j, index_angle_discontinuity in enumerate(indexes_angle_discontinuity[:-1]):
                next_angle_discontinuity_index = indexes_angle_discontinuity[j + 1]
                temp_points = points[:next_angle_discontinuity_index]
                temp_points = self._helper_fix_angle_discontinuity(temp_points, index_angle_discontinuity, i)
                points = temp_points + points[next_angle_discontinuity_index:]
        return points

    def linesegment3d_to_2d(self, linesegment3d):
        """
        Converts the primitive from 3D spatial coordinates to its equivalent 2D primitive in the parametric space.
        """
        start = self.point3d_to_2d(linesegment3d.start)
        end = self.point3d_to_2d(linesegment3d.end)
        if start.x != end.x:
            end = volmdlr.Point2D(start.x, end.y)
        if not start.is_close(end):
            return [edges.LineSegment2D(start, end, name="parametric.linesegment")]
        return None

    def arc3d_to_2d(self, arc3d):
        """
        Converts the primitive from 3D spatial coordinates to its equivalent 2D primitive in the parametric space.
        """
        start = self.point3d_to_2d(arc3d.start)
        end = self.point3d_to_2d(arc3d.end)
        angle3d = arc3d.angle
        point_after_start, point_before_end = self._reference_points(arc3d)

        start, end = vm_parametric.arc3d_to_cylindrical_coordinates_verification(start, end, angle3d,
                                                                                 point_after_start.x,
                                                                                 point_before_end.x)
        return [edges.LineSegment2D(start, end, name="arc")]

    def fullarc3d_to_2d(self, fullarc3d):
        """
        Converts the primitive from 3D spatial coordinates to its equivalent 2D primitive in the parametric space.
        """
        start = self.point3d_to_2d(fullarc3d.start)
        end = self.point3d_to_2d(fullarc3d.end)

        point_after_start, point_before_end = self._reference_points(fullarc3d)

        start, end = vm_parametric.arc3d_to_cylindrical_coordinates_verification(start, end, volmdlr.TWO_PI,
                                                                                 point_after_start.x,
                                                                                 point_before_end.x)
        theta1, z1 = start
        # _, z2 = end
        theta3, z3 = point_after_start

        if self.frame.w.is_colinear_to(fullarc3d.normal):
            if start.is_close(end):
                start, end = vm_parametric.fullarc_to_cylindrical_coordinates_verification(start, end, theta3)
            return [edges.LineSegment2D(start, end, name="parametric.fullarc")]
        # Treating one case from Revolution Surface
        if z1 > z3:
            point1 = volmdlr.Point2D(theta1, 1)
            point2 = volmdlr.Point2D(theta1, 0)
        else:
            point1 = volmdlr.Point2D(theta1, 0)
            point2 = volmdlr.Point2D(theta1, 1)
        return [edges.LineSegment2D(point1, point2, name="parametric.fullarc")]

    def bsplinecurve3d_to_2d(self, bspline_curve3d):
        """
        Converts the primitive from 3D spatial coordinates to its equivalent 2D primitive in the parametric space.
        """
        n = len(bspline_curve3d.control_points)
        points3d = bspline_curve3d.discretization_points(number_points=n)
        points = [self.point3d_to_2d(point) for point in points3d]
        theta1, z1 = points[0]
        theta2, z2 = points[-1]
        theta1, theta2 = self._verify_start_end_angles(bspline_curve3d, theta1, theta2)
        points[0] = volmdlr.Point2D(theta1, z1)
        points[-1] = volmdlr.Point2D(theta2, z2)

        theta_list = [point.x for point in points]
        theta_discontinuity, indexes_theta_discontinuity = angle_discontinuity(theta_list)
        if theta_discontinuity:
            points = self._fix_angle_discontinuity_on_discretization_points(points,
                                                                            indexes_theta_discontinuity, "x")

        return [edges.BSplineCurve2D.from_points_interpolation(points, degree=bspline_curve3d.degree,
                                                               periodic=bspline_curve3d.periodic)]

    def arcellipse3d_to_2d(self, arcellipse3d):
        """
        Transformation of a 3D arc of ellipse to a 2D primitive in a cylindrical surface.

        """
        points = [self.point3d_to_2d(p)
                  for p in arcellipse3d.discretization_points(number_points=50)]

        theta1, z1 = points[0]
        theta2, z2 = points[-1]

        # theta3, _ = self.point3d_to_2d(arcellipse3d.point_at_abscissa(0.001 * length))
        theta3, _ = points[1]
        # make sure that the reference angle is not undefined
        if abs(theta3) == math.pi:
            theta3, _ = points[1]

        # Verify if theta1 or theta2 point should be -pi because atan2() -> ]-pi, pi]
        if abs(theta1) == math.pi:
            theta1 = vm_parametric.repair_start_end_angle_periodicity(theta1, theta3)
        if abs(theta2) == math.pi:
            theta4, _ = points[-2]
            # make sure that the reference angle is not undefined
            if abs(theta4) == math.pi:
                theta4, _ = points[-3]
            theta2 = vm_parametric.repair_start_end_angle_periodicity(theta2, theta4)

        points[0] = volmdlr.Point2D(theta1, z1)
        points[-1] = volmdlr.Point2D(theta2, z2)

        theta_list = [point.x for point in points]
        theta_discontinuity, indexes_theta_discontinuity = angle_discontinuity(theta_list)
        if theta_discontinuity:
            points = self._fix_angle_discontinuity_on_discretization_points(points,
                                                                            indexes_theta_discontinuity, "x")

        return [edges.BSplineCurve2D.from_points_interpolation(points, degree=2, name="parametric.arcellipse")]

    def fullarcellipse3d_to_2d(self, arcellipse3d):
        """
        Transformation of a 3D arc ellipse to 2D, in a cylindrical surface.

        """
        points = [self.point3d_to_2d(p)
                  for p in arcellipse3d.discretization_points(number_points=100)]
        start, end = points[0], points[-1]
        if start.is_close(end, 1e-4):
            start, end = vm_parametric.fullarc_to_cylindrical_coordinates_verification(start, end, points[2])
        theta1, z1 = start
        theta2, z2 = end
        theta1, theta2 = self._verify_start_end_angles(arcellipse3d, theta1, theta2)
        points[0] = volmdlr.Point2D(theta1, z1)
        points[-1] = volmdlr.Point2D(theta2, z2)

        theta_list = [point.x for point in points]
        theta_discontinuity, indexes_theta_discontinuity = angle_discontinuity(theta_list)
        if theta_discontinuity:
            points = self._fix_angle_discontinuity_on_discretization_points(points,
                                                                            indexes_theta_discontinuity, "x")

        return [edges.BSplineCurve2D.from_points_interpolation(points, degree=2, periodic=True,
                                                               name="parametric.fullarcellipse")]

    def bsplinecurve2d_to_3d(self, bspline_curve2d):
        """
        Is this right?.
        """
        if bspline_curve2d.name in ("parametric.arcellipse", "parametric.fullarcellipse"):
            start = self.point2d_to_3d(bspline_curve2d.start)
            middle_point = self.point2d_to_3d(bspline_curve2d.point_at_abscissa(0.5 * bspline_curve2d.length()))
            extra_point = self.point2d_to_3d(bspline_curve2d.point_at_abscissa(0.75 * bspline_curve2d.length()))
            if bspline_curve2d.name == "parametric.arcellipse":
                end = self.point2d_to_3d(bspline_curve2d.end)
                plane3d = Plane3D.from_3_points(start, middle_point, end)
                ellipse = self.concurrent_plane_intersection(plane3d)[0]
                return [edges.ArcEllipse3D(start, middle_point, end, ellipse.center, ellipse.major_dir, ellipse.normal,
                                           extra_point)]
            plane3d = Plane3D.from_3_points(start, middle_point, extra_point)
            ellipse = self.concurrent_plane_intersection(plane3d)[0]
            return [edges.FullArcEllipse3D(start, ellipse.major_axis, ellipse.minor_axis,
                                           ellipse.center, ellipse.normal, ellipse.major_dir)]
        n = len(bspline_curve2d.control_points)
        points = [self.point2d_to_3d(p)
                  for p in bspline_curve2d.discretization_points(number_points=n)]
        return [edges.BSplineCurve3D.from_points_interpolation(points, bspline_curve2d.degree,
                                                               bspline_curve2d.periodic)]

    def linesegment2d_to_3d(self, linesegment2d):
        """
        Converts a BREP line segment 2D onto a 3D primitive on the surface.
        """
        theta1, z1 = linesegment2d.start
        theta2, z2 = linesegment2d.end
        start3d = self.point2d_to_3d(linesegment2d.start)
        end3d = self.point2d_to_3d(linesegment2d.end)
        if math.isclose(theta1, theta2, abs_tol=1e-4) or linesegment2d.name == "parametic.linesegment":
            if start3d.is_close(end3d):
                return None
            return [edges.LineSegment3D(start3d, end3d)]

        if math.isclose(z1, z2, abs_tol=1e-4) or linesegment2d.name == "parametric.arc" or \
                linesegment2d.name == "parametric.fullarc":
            if math.isclose(abs(theta1 - theta2), volmdlr.TWO_PI, abs_tol=1e-4):
                return [edges.FullArc3D(center=self.frame.origin + z1 * self.frame.w,
                                        start_end=self.point2d_to_3d(linesegment2d.start),
                                        normal=self.frame.w)]

            return [edges.Arc3D(
                self.point2d_to_3d(linesegment2d.start),
                self.point2d_to_3d(volmdlr.Point2D(0.5 * (theta1 + theta2), z1)),
                self.point2d_to_3d(linesegment2d.end)
            )]
        if start3d.is_close(end3d):
            return None
        # # Quick implementation for RevolutionSurface
        # # todo: Study this case
        # n = 10
        # points = [self.point2d_to_3d(p)
        #           for p in linesegment2d.discretization_points(number_points=n)]
        # periodic = points[0].is_close(points[-1])
        # return [edges.BSplineCurve3D.from_points_interpolation(points, 3, periodic)]
        raise NotImplementedError("This case is not yet treated")


class CylindricalSurface3D(PeriodicalSurface):
    """
    The local plane is defined by (theta, z).

    :param frame: frame.w is axis, frame.u is theta=0 frame.v theta=pi/2
    :param frame:
    :param radius: Cylinder's radius
    :type radius: float
    """
    face_class = 'CylindricalFace3D'
    x_periodicity = volmdlr.TWO_PI
    y_periodicity = None

    def __init__(self, frame, radius: float, name: str = ''):
        self.frame = frame
        self.radius = radius
        PeriodicalSurface.__init__(self, name=name)

    def plot(self, ax=None, edge_style: EdgeStyle = EdgeStyle(color='grey', alpha=0.5),
             length: float = 1):
        """
        Plot the cylindrical surface in the local frame normal direction.

        :param ax: Matplotlib Axes3D object to plot on. If None, create a new figure.
        :type ax: Axes3D or None
        :param edge_style: edge styles.
        :type edge_style; EdgeStyle.
        :param length: plotted length
        :type length: float
        :return: Matplotlib Axes3D object containing the plotted wire-frame.
        :rtype: Axes3D
        """
        ncircles = 10
        nlines = 30

        if ax is None:
            fig = plt.figure()
            ax = fig.add_subplot(111, projection='3d')

        self.frame.plot(ax=ax, color=edge_style.color, ratio=self.radius)
        for i in range(nlines):
            theta = i / (nlines - 1) * volmdlr.TWO_PI
            start = self.point2d_to_3d(volmdlr.Point2D(theta, -0.5 * length))
            end = self.point2d_to_3d(volmdlr.Point2D(theta, 0.5 * length))
            edges.LineSegment3D(start, end).plot(ax=ax, edge_style=edge_style)

        for j in range(ncircles):
            circle_frame = self.frame.copy()
            circle_frame.origin += (-0.5 + j / (ncircles - 1)) * length * circle_frame.w
            circle = wires.Circle3D(circle_frame, self.radius)
            circle.plot(ax=ax, edge_style=edge_style)
        return ax

    def point2d_to_3d(self, point2d: volmdlr.Point2D):
        """
        Coverts a parametric coordinate on the surface into a 3D spatial point (x, y, z).

        :param point2d: Point at the ToroidalSuface3D
        :type point2d: `volmdlr.`Point2D`
        """

        point = volmdlr.Point3D(self.radius * math.cos(point2d.x),
                                self.radius * math.sin(point2d.x),
                                point2d.y)
        return self.frame.local_to_global_coordinates(point)

    def point3d_to_2d(self, point3d):
        """
        Returns the cylindrical coordinates volmdlr.Point2D(theta, z) of a Cartesian coordinates point (x, y, z).

        :param point3d: Point at the CylindricalSuface3D
        :type point3d: `volmdlr.`Point3D`
        """
        x, y, z = self.frame.global_to_local_coordinates(point3d)
        # Do not delete this, mathematical problem when x and y close to zero but not 0
        if abs(x) < 1e-12:
            x = 0
        if abs(y) < 1e-12:
            y = 0

        theta = math.atan2(y, x)
        if abs(theta) < 1e-9:
            theta = 0.0

        return volmdlr.Point2D(theta, z)

    @classmethod
    def from_step(cls, arguments, object_dict, **kwargs):
        """
        Converts a step primitive to a CylindricalSurface3D.

        :param arguments: The arguments of the step primitive.
        :type arguments: list
        :param object_dict: The dictionary containing all the step primitives
            that have already been instantiated
        :type object_dict: dict
        :return: The corresponding CylindricalSurface3D object.
        :rtype: :class:`volmdlr.faces.CylindricalSurface3D`
        """

        length_conversion_factor = kwargs.get("length_conversion_factor", 1)
        frame3d = object_dict[arguments[1]]
        u_vector, w_vector = frame3d.v, -frame3d.u
        u_vector.normalize()
        w_vector.normalize()
        v_vector = w_vector.cross(u_vector)
        frame_direct = volmdlr.Frame3D(frame3d.origin, u_vector, v_vector, w_vector)
        radius = float(arguments[2]) * length_conversion_factor
        return cls(frame_direct, radius, arguments[0][1:-1])

    def to_step(self, current_id):
        """
        Translate volmdlr primitive to step syntax.
        """
        frame = volmdlr.Frame3D(self.frame.origin, self.frame.w, self.frame.u,
                                self.frame.v)
        content, frame_id = frame.to_step(current_id)
        current_id = frame_id + 1
        content += f"#{current_id} = CYLINDRICAL_SURFACE('{self.name}',#{frame_id},{round(1000 * self.radius, 3)});\n"
        return content, [current_id]

    def frame_mapping(self, frame: volmdlr.Frame3D, side: str):
        """
        Changes frame_mapping and return a new CylindricalSurface3D.

        :param side: 'old' or 'new'
        """
        new_frame = self.frame.frame_mapping(frame, side)
        return CylindricalSurface3D(new_frame, self.radius,
                                    name=self.name)

    def frame_mapping_inplace(self, frame: volmdlr.Frame3D, side: str):
        """
        Changes frame_mapping and the object is updated in-place.

        :param side: 'old' or 'new'
        """
        warnings.warn("'in-place' methods are deprecated. Use a not in-place method instead.", DeprecationWarning)

        new_frame = self.frame.frame_mapping(frame, side)
        self.frame = new_frame

    def rectangular_cut(self, theta1: float, theta2: float,
                        z1: float, z2: float, name: str = ''):
        """Deprecated method, Use CylindricalFace3D from_surface_rectangular_cut method."""
        raise AttributeError('Use CylindricalFace3D from_surface_rectangular_cut method')

    def rotation(self, center: volmdlr.Point3D, axis: volmdlr.Vector3D, angle: float):
        """
        CylindricalFace3D rotation.

        :param center: rotation center.
        :param axis: rotation axis.
        :param angle: angle rotation.
        :return: a new rotated Plane3D.
        """
        new_frame = self.frame.rotation(center=center, axis=axis,
                                        angle=angle)
        return CylindricalSurface3D(new_frame, self.radius)

    def rotation_inplace(self, center: volmdlr.Point3D, axis: volmdlr.Vector3D, angle: float):
        """
        CylindricalFace3D rotation. Object is updated in-place.

        :param center: rotation center.
        :param axis: rotation axis.
        :param angle: rotation angle.
        """
        warnings.warn("'in-place' methods are deprecated. Use a not in-place method instead.", DeprecationWarning)

        self.frame.rotation_inplace(center, axis, angle)

    def translation(self, offset: volmdlr.Vector3D):
        """
        CylindricalFace3D translation.

        :param offset: translation vector.
        :return: A new translated CylindricalFace3D.
        """
        return CylindricalSurface3D(self.frame.translation(offset), self.radius)

    def translation_inplace(self, offset: volmdlr.Vector3D):
        """
        CylindricalFace3D translation. Object is updated in-place.

        :param offset: translation vector
        """
        warnings.warn("'in-place' methods are deprecated. Use a not in-place method instead.", DeprecationWarning)

        self.frame.translation_inplace(offset)

    def grid3d(self, grid2d: grid.Grid2D):
        """
        Generate 3d grid points of a Cylindrical surface, based on a Grid2D.

        """

        points_2d = grid2d.points
        points_3d = [self.point2d_to_3d(point2d) for point2d in points_2d]

        return points_3d

    def line_intersections(self, line: edges.Line3D):
        """Gets intersections between a line and a Cylindrical Surface 3D."""
        line_2d = line.to_2d(self.frame.origin, self.frame.u, self.frame.v)
        if line_2d is None:
            return []
        origin2d = self.frame.origin.to_2d(self.frame.origin, self.frame.u, self.frame.v)
        distance_line2d_to_origin = line_2d.point_distance(origin2d)
        if distance_line2d_to_origin > self.radius:
            return []
        a_prime = line_2d.point1
        b_prime = line_2d.point2
        a_prime_minus_b_prime = a_prime - b_prime
        t_param = a_prime.dot(a_prime_minus_b_prime) / a_prime_minus_b_prime.dot(a_prime_minus_b_prime)
        k_param = math.sqrt(
            (self.radius ** 2 - distance_line2d_to_origin ** 2) / a_prime_minus_b_prime.dot(a_prime_minus_b_prime))
        intersection1 = line.point1 + (t_param + k_param) * (line.direction_vector())
        intersection2 = line.point1 + (t_param - k_param) * (line.direction_vector())
        if intersection1 == intersection2:
            return [intersection1]

        return [intersection1, intersection2]

    def linesegment_intersections(self, linesegment: edges.LineSegment3D):
        """Gets intersections between a line segment and a Cylindrical Surface 3D."""
        line = linesegment.to_line()
        line_intersections = self.line_intersections(line)
        linesegment_intersections = [inters for inters in line_intersections if linesegment.point_belongs(inters)]
        return linesegment_intersections

    def parallel_plane_intersection(self, plane3d):
        """
        Cylinder plane intersections when plane's normal is perpendicular with the cylinder axis.

        :param plane3d: intersecting plane
        :return: list of intersecting curves
        """
        distance_plane_cylinder_axis = plane3d.point_distance(self.frame.origin)
        if distance_plane_cylinder_axis > self.radius:
            return []
        if math.isclose(self.frame.w.dot(plane3d.frame.u), 0, abs_tol=1e-6):
            line = edges.Line3D(plane3d.frame.origin, plane3d.frame.origin + plane3d.frame.u)
        else:
            line = edges.Line3D(plane3d.frame.origin, plane3d.frame.origin + plane3d.frame.v)
        line_intersections = self.line_intersections(line)
        lines = []
        for intersection in line_intersections:
            lines.append(edges.Line3D(intersection, intersection + self.frame.w))
        return lines

    def perpendicular_plane_intersection(self, plane3d):
        """
        Cylinder plane intersections when plane's normal is parallel with the cylinder axis.

        :param plane3d: intersecting plane
        :return: list of intersecting curves
        """
        line = edges.Line3D(self.frame.origin, self.frame.origin + self.frame.w)
        center3d_plane = plane3d.line_intersections(line)[0]
        circle3d = wires.Circle3D(volmdlr.Frame3D(center3d_plane, plane3d.frame.u,
                                                  plane3d.frame.v, plane3d.frame.w), self.radius)
        return [circle3d]

    def concurrent_plane_intersection(self, plane3d):
        """
        Cylinder plane intersections when plane's normal is concurrent with the cylinder axis, but not orthogonal.

        Ellipse vector equation : < r*cos(t), r*sin(t), -(1 / c)*(d + a*r*cos(t) +
        b*r*sin(t)); d = - (ax_0 + by_0 + cz_0).

        :param plane3d: intersecting plane.
        :return: list of intersecting curves.
        """
        line = edges.Line3D(self.frame.origin, self.frame.origin + self.frame.w)
        center3d_plane = plane3d.line_intersections(line)[0]
        plane_coefficient_a, plane_coefficient_b, plane_coefficient_c, plane_coefficient_d = \
            plane3d.equation_coefficients()
        ellipse_0 = volmdlr.Point3D(
            self.radius * math.cos(0),
            self.radius * math.sin(0),
            - (1 / plane_coefficient_c) * (plane_coefficient_d + plane_coefficient_a * self.radius * math.cos(0) +
                                           plane_coefficient_b * self.radius * math.sin(0)))
        ellipse_pi_by_2 = volmdlr.Point3D(
            self.radius * math.cos(math.pi / 2),
            self.radius * math.sin(math.pi / 2),
            - (1 / plane_coefficient_c) * (
                    plane_coefficient_d + plane_coefficient_a * self.radius * math.cos(math.pi / 2)
                    + plane_coefficient_b * self.radius * math.sin(math.pi / 2)))
        axis_1 = center3d_plane.point_distance(ellipse_0)
        axis_2 = center3d_plane.point_distance(ellipse_pi_by_2)
        if axis_1 > axis_2:
            major_axis = axis_1
            minor_axis = axis_2
            major_dir = ellipse_0 - center3d_plane
        else:
            major_axis = axis_2
            minor_axis = axis_1
            major_dir = ellipse_pi_by_2 - center3d_plane
        return [wires.Ellipse3D(major_axis, minor_axis, center3d_plane, plane3d.frame.w, major_dir)]

    def plane_intersection(self, plane3d):
        """
        Cylinder intersections with a plane.

        :param plane3d: intersecting plane.
        :return: list of intersecting curves.
        """
        if math.isclose(abs(plane3d.frame.w.dot(self.frame.w)), 0, abs_tol=1e-6):
            return self.parallel_plane_intersection(plane3d)
        if math.isclose(abs(plane3d.frame.w.dot(self.frame.w)), 1, abs_tol=1e-6):
            return self.perpendicular_plane_intersection(plane3d)
        return self.concurrent_plane_intersection(plane3d)

    def is_coincident(self, surface3d):
        """
        Verifies if two CylindricalSurfaces are coincident.

        :param surface3d: surface to verify.
        :return: True if they are coincident, False otherwise.
        """
        if not isinstance(self, surface3d.__class__):
            return False
        if math.isclose(abs(self.frame.w.dot(surface3d.frame.w)), 1.0, abs_tol=1e-6) and \
                self.radius == surface3d.radius:
            return True
        return False

    def point_on_surface(self, point3d):
        """
        Verifies if a given point is on the CylindricalSurface3D.

        :param point3d: point to verify.
        :return: True if point on surface, False otherwise.
        """
        new_point = self.frame.global_to_local_coordinates(point3d)
        if math.isclose(new_point.x ** 2 + new_point.y ** 2, self.radius ** 2, abs_tol=1e-6):
            return True
        return False


class ToroidalSurface3D(PeriodicalSurface):
    """
    The local plane is defined by (theta, phi).

    Theta is the angle around the big (R) circle and phi around the small (r).

    :param frame: Tore's frame: origin is the center, u is pointing at theta=0.
    :param tore_radius: Tore's radius.
    :param r: Circle to revolute radius.

    See Also Definitions of R and r according to https://en.wikipedia.org/wiki/Torus.

    """
    face_class = 'ToroidalFace3D'
    x_periodicity = volmdlr.TWO_PI
    y_periodicity = volmdlr.TWO_PI

    def __init__(self, frame: volmdlr.Frame3D, tore_radius: float, small_radius: float, name: str = ''):
        self.frame = frame
        self.tore_radius = tore_radius
        self.small_radius = small_radius
        PeriodicalSurface.__init__(self, name=name)

        self._bbox = None

    @property
    def bounding_box(self):
        """
        Returns the surface bounding box.
        """
        if not self._bbox:
            self._bbox = self._bounding_box()
        return self._bbox

    def _bounding_box(self):
        distance = self.tore_radius + self.small_radius
        point1 = self.frame.origin + \
            self.frame.u * distance + self.frame.v * distance + self.frame.w * self.small_radius
        point2 = self.frame.origin + \
            self.frame.u * distance + self.frame.v * distance - self.frame.w * self.small_radius
        point3 = self.frame.origin + \
            self.frame.u * distance - self.frame.v * distance + self.frame.w * self.small_radius
        point4 = self.frame.origin + \
            self.frame.u * distance - self.frame.v * distance - self.frame.w * self.small_radius
        point5 = self.frame.origin - \
            self.frame.u * distance + self.frame.v * distance + self.frame.w * self.small_radius
        point6 = self.frame.origin - \
            self.frame.u * distance + self.frame.v * distance - self.frame.w * self.small_radius
        point7 = self.frame.origin - \
            self.frame.u * distance - self.frame.v * distance + self.frame.w * self.small_radius
        point8 = self.frame.origin - \
            self.frame.u * distance - self.frame.v * distance - self.frame.w * self.small_radius

        return volmdlr.core.BoundingBox.from_points(
            [point1, point2, point3, point4, point5, point6, point7, point8])

    def point2d_to_3d(self, point2d: volmdlr.Point2D):
        """
        Coverts a parametric coordinate on the surface into a 3D spatial point (x, y, z).

        :param point2d: Point at the ToroidalSuface3D
        :type point2d: `volmdlr.`Point2D`
        """
        theta, phi = point2d
        x = (self.tore_radius + self.small_radius * math.cos(phi)) * math.cos(theta)
        y = (self.tore_radius + self.small_radius * math.cos(phi)) * math.sin(theta)
        z = self.small_radius * math.sin(phi)
        return self.frame.local_to_global_coordinates(volmdlr.Point3D(x, y, z))

    def point3d_to_2d(self, point3d):
        """
        Transform a 3D spatial point (x, y, z) into a 2D spherical parametric point (theta, phi).
        """
        x, y, z = self.frame.global_to_local_coordinates(point3d)
        z = min(self.small_radius, max(-self.small_radius, z))

        # Do not delete this, mathematical problem when x and y close to zero (should be zero) but not 0
        # Generally this is related to uncertainty of step files.

        if abs(x) < 1e-12:
            x = 0
        if abs(y) < 1e-12:
            y = 0
        if abs(z) < 1e-6:
            z = 0

        zr = z / self.small_radius
        phi = math.asin(zr)
        if abs(phi) < 1e-9:
            phi = 0

        u = self.tore_radius + math.sqrt((self.small_radius ** 2) - (z ** 2))
        u1, u2 = round(x / u, 5), round(y / u, 5)
        theta = math.atan2(u2, u1)

        vector_to_tube_center = volmdlr.Vector3D(self.tore_radius * math.cos(theta),
                                                 self.tore_radius * math.sin(theta), 0)
        vector_from_tube_center_to_point = volmdlr.Vector3D(x, y, z) - vector_to_tube_center
        phi2 = volmdlr.geometry.vectors3d_angle(vector_to_tube_center, vector_from_tube_center_to_point)

        if phi >= 0 and phi2 > 0.5 * math.pi:
            phi = math.pi - phi
        elif phi < 0 and phi2 > 0.5 * math.pi:
            phi = -math.pi - phi
        if abs(theta) < 1e-9:
            theta = 0.0
        if abs(phi) < 1e-9:
            phi = 0.0
        return volmdlr.Point2D(theta, phi)

    @classmethod
    def from_step(cls, arguments, object_dict, **kwargs):
        """
        Converts a step primitive to a ToroidalSurface3D.

        :param arguments: The arguments of the step primitive.
        :type arguments: list
        :param object_dict: The dictionary containing all the step primitives
            that have already been instantiated.
        :type object_dict: dict
        :return: The corresponding ToroidalSurface3D object.
        :rtype: :class:`volmdlr.faces.ToroidalSurface3D`
        """

        length_conversion_factor = kwargs.get("length_conversion_factor", 1)

        frame3d = object_dict[arguments[1]]
        u_vector, w_vector = frame3d.v, -frame3d.u
        u_vector.normalize()
        w_vector.normalize()
        v_vector = w_vector.cross(u_vector)
        frame_direct = volmdlr.Frame3D(frame3d.origin, u_vector, v_vector, w_vector)
        rcenter = float(arguments[2]) * length_conversion_factor
        rcircle = float(arguments[3]) * length_conversion_factor
        return cls(frame_direct, rcenter, rcircle, arguments[0][1:-1])

    def to_step(self, current_id):
        frame = volmdlr.Frame3D(self.frame.origin, self.frame.w, self.frame.u,
                                self.frame.v)
        content, frame_id = frame.to_step(current_id)
        current_id = frame_id + 1
        content += f"#{current_id} = TOROIDAL_SURFACE('{self.name}',#{frame_id}," \
                   f"{round(1000 * self.tore_radius, 3)},{round(1000 * self.small_radius, 3)});\n"
        return content, [current_id]

    def frame_mapping(self, frame: volmdlr.Frame3D, side: str):
        """
        Changes frame_mapping and return a new ToroidalSurface3D.

        :param frame: The new frame to map to.
        :type frame: `volmdlr.Frame3D
        :param side: Indicates whether the frame should be mapped to the 'old' or 'new' frame.
            Acceptable values are 'old' or 'new'.
        :type side: str
        """
        new_frame = self.frame.frame_mapping(frame, side)
        return ToroidalSurface3D(new_frame, self.tore_radius, self.small_radius, name=self.name)

    def frame_mapping_inplace(self, frame: volmdlr.Frame3D, side: str):
        """
        Changes frame_mapping and the object is updated in-place.

        :param frame: The new frame to map to.
        :type frame: `volmdlr.Frame3D
        :param side: Indicates whether the frame should be mapped to the 'old' or 'new' frame.
            Acceptable values are 'old' or 'new'.
        :type side: str
        """
        warnings.warn("'in-place' methods are deprecated. Use a not in-place method instead.", DeprecationWarning)

        new_frame = self.frame.frame_mapping(frame, side)
        self.frame = new_frame

    def rectangular_cut(self, theta1: float, theta2: float, phi1: float, phi2: float, name: str = ""):
        """Deprecated method, Use ToroidalFace3D from_surface_rectangular_cut method."""
        raise AttributeError('Use ToroidalFace3D from_surface_rectangular_cut method')

    def linesegment2d_to_3d(self, linesegment2d):
        """
        Converts the parametric boundary representation into a 3D primitive.
        """
        theta1, phi1 = linesegment2d.start
        theta2, phi2 = linesegment2d.end
        if math.isclose(theta1, theta2, abs_tol=1e-4):
            if math.isclose(abs(phi1 - phi2), volmdlr.TWO_PI, abs_tol=1e-4):
                u_vector = self.frame.u.rotation(self.frame.origin, self.frame.w, angle=theta1)
                v_vector = self.frame.u.rotation(self.frame.origin, self.frame.w, angle=theta1)
                center = self.frame.origin + self.tore_radius * u_vector
                return [edges.FullArc3D(center=center,
                                        start_end=center + self.small_radius * u_vector,
                                        normal=v_vector)]
            return [edges.Arc3D(
                self.point2d_to_3d(linesegment2d.start),
                self.point2d_to_3d(volmdlr.Point2D(theta1, 0.5 * (phi1 + phi2))),
                self.point2d_to_3d(linesegment2d.end),
            )]
        if math.isclose(phi1, phi2, abs_tol=1e-4):
            if math.isclose(abs(theta1 - theta2), volmdlr.TWO_PI, abs_tol=1e-4):
                center = self.frame.origin + self.small_radius * math.sin(phi1) * self.frame.w
                start_end = center + self.frame.u * (self.small_radius + self.tore_radius)
                return [edges.FullArc3D(center=center,
                                        start_end=start_end,
                                        normal=self.frame.w)]
            return [edges.Arc3D(
                self.point2d_to_3d(linesegment2d.start),
                self.point2d_to_3d(volmdlr.Point2D(0.5 * (theta1 + theta2), phi1)),
                self.point2d_to_3d(linesegment2d.end),
            )]
        n = 10
        degree = 3
        points = [self.point2d_to_3d(point2d) for point2d in linesegment2d.discretization_points(number_points=n)]
        periodic = points[0].is_close(points[-1])
        return [edges.BSplineCurve3D.from_points_interpolation(points, degree, periodic).simplify]

    def bsplinecurve2d_to_3d(self, bspline_curve2d):
        """
        Converts the parametric boundary representation into a 3D primitive.
        """
        n = len(bspline_curve2d.control_points)
        points = [self.point2d_to_3d(p)
                  for p in bspline_curve2d.discretization_points(number_points=n)]
        return [edges.BSplineCurve3D.from_points_interpolation(
            points, bspline_curve2d.degree, bspline_curve2d.periodic)]

    def fullarc3d_to_2d(self, fullarc3d):
        """
        Converts the primitive from 3D spatial coordinates to its equivalent 2D primitive in the parametric space.
        """
        start = self.point3d_to_2d(fullarc3d.start)
        end = self.point3d_to_2d(fullarc3d.end)

        angle3d = fullarc3d.angle
        point_after_start, point_before_end = self._reference_points(fullarc3d)

        start, end = vm_parametric.arc3d_to_toroidal_coordinates_verification(start, end, angle3d,
                                                                               [point_after_start, point_before_end],
                                                                               [self.x_periodicity,
                                                                                self.y_periodicity])
        theta1, phi1 = start
        # theta2, phi2 = end
        theta3, phi3 = point_after_start
        # theta4, phi4 = point_before_end
        if self.frame.w.is_colinear_to(fullarc3d.normal, abs_tol=1e-4):
            point1 = start
            if theta1 > theta3:
                point2 = volmdlr.Point2D(theta1 - volmdlr.TWO_PI, phi1)
            elif theta1 < theta3:
                point2 = volmdlr.Point2D(theta1 + volmdlr.TWO_PI, phi1)
            return [edges.LineSegment2D(point1, point2)]
        point1 = start
        if phi1 > phi3:
            point2 = volmdlr.Point2D(theta1, phi1 - volmdlr.TWO_PI)
        elif phi1 < phi3:
            point2 = volmdlr.Point2D(theta1, phi1 + volmdlr.TWO_PI)
        return [edges.LineSegment2D(point1, point2)]

    def arc3d_to_2d(self, arc3d):
        """
        Converts the arc from 3D spatial coordinates to its equivalent 2D primitive in the parametric space.
        """
        start = self.point3d_to_2d(arc3d.start)
        end = self.point3d_to_2d(arc3d.end)

        angle3d = arc3d.angle
        point_after_start, point_before_end = self._reference_points(arc3d)

        start, end = vm_parametric.arc3d_to_toroidal_coordinates_verification(start, end, angle3d,
                                                                               [point_after_start, point_before_end],
                                                                               [self.x_periodicity,
                                                                                self.y_periodicity])

        return [edges.LineSegment2D(start, end)]

    def bsplinecurve3d_to_2d(self, bspline_curve3d):
        """
        Converts the primitive from 3D spatial coordinates to its equivalent 2D primitive in the parametric space.
        """
        point_after_start, point_before_end = self._reference_points(bspline_curve3d)
        theta3, phi3 = point_after_start
        theta4, phi4 = point_before_end
        n = len(bspline_curve3d.control_points)
        points3d = bspline_curve3d.discretization_points(number_points=n)
        points = [self.point3d_to_2d(p) for p in points3d]
        theta1, phi1 = points[0]
        theta2, phi2 = points[-1]

        # Verify if theta1 or theta2 point should be -pi because atan2() -> ]-pi, pi]
        if abs(theta1) == math.pi:
            theta1 = repair_start_end_angle_periodicity(theta1, theta3)
        if abs(theta2) == math.pi:
            theta2 = repair_start_end_angle_periodicity(theta2, theta4)

        # Verify if phi1 or phi2 point should be -pi because phi -> ]-pi, pi]
        if abs(phi1) == math.pi:
            phi1 = repair_start_end_angle_periodicity(phi1, phi3)
        if abs(phi2) == math.pi:
            phi2 = repair_start_end_angle_periodicity(phi2, phi4)

        points[0] = volmdlr.Point2D(theta1, phi1)
        points[-1] = volmdlr.Point2D(theta2, phi2)

        theta_list = [point.x for point in points]
        phi_list = [point.y for point in points]
        theta_discontinuity, indexes_theta_discontinuity = angle_discontinuity(theta_list)
        phi_discontinuity, indexes_phi_discontinuity = angle_discontinuity(phi_list)

        if theta_discontinuity:
            points = self._fix_angle_discontinuity_on_discretization_points(points,
                                                                            indexes_theta_discontinuity, "x")
        if phi_discontinuity:
            points = self._fix_angle_discontinuity_on_discretization_points(points,
                                                                            indexes_phi_discontinuity, "y")

        return [edges.BSplineCurve2D.from_points_interpolation(
            points, bspline_curve3d.degree, bspline_curve3d.periodic)]

    def triangulation(self):
        """
        Triangulation.

        :rtype: display.DisplayMesh3D
        """
        face = self.rectangular_cut(0, volmdlr.TWO_PI, 0, volmdlr.TWO_PI)
        return face.triangulation()

    def translation(self, offset: volmdlr.Vector3D):
        """
        ToroidalSurface3D translation.

        :param offset: translation vector
        :return: A new translated ToroidalSurface3D
        """
        return ToroidalSurface3D(self.frame.translation(
            offset), self.tore_radius, self.small_radius)

    def translation_inplace(self, offset: volmdlr.Vector3D):
        """
        ToroidalSurface3D translation. Object is updated in-place.

        :param offset: translation vector.
        """
        warnings.warn("'in-place' methods are deprecated. Use a not in-place method instead.", DeprecationWarning)

        self.frame.translation_inplace(offset)

    def rotation(self, center: volmdlr.Point3D, axis: volmdlr.Vector3D, angle: float):
        """
        ToroidalSurface3D rotation.

        :param center: rotation center.
        :param axis: rotation axis.
        :param angle: angle rotation.
        :return: a new rotated ToroidalSurface3D.
        """
        new_frame = self.frame.rotation(center=center, axis=axis,
                                        angle=angle)
        return self.__class__(new_frame, self.tore_radius, self.small_radius)

    def rotation_inplace(self, center: volmdlr.Point3D, axis: volmdlr.Vector3D, angle: float):
        """
        ToroidalSurface3D rotation. Object is updated in-place.

        :param center: rotation center.
        :param axis: rotation axis.
        :param angle: rotation angle.
        """
        warnings.warn("'in-place' methods are deprecated. Use a not in-place method instead.", DeprecationWarning)

        self.frame.rotation_inplace(center, axis, angle)

    def plot(self, ax=None, color='grey', alpha=0.5):
        """Plot torus arcs."""
        if ax is None:
            fig = plt.figure()
            ax = fig.add_subplot(111, projection='3d')

        self.frame.plot(ax=ax)
        number_arcs = 50
        for i in range(number_arcs):
            theta = i / number_arcs * volmdlr.TWO_PI
            t_points = []
            for j in range(number_arcs):
                phi = j / number_arcs * volmdlr.TWO_PI
                t_points.append(self.point2d_to_3d(volmdlr.Point2D(theta, phi)))
            ax = wires.ClosedPolygon3D(t_points).plot(ax=ax, edge_style=EdgeStyle(color=color, alpha=alpha))

        return ax

    def point_projection(self, point3d):
        """
        Returns the projection of the point on the toroidal surface.

        :param point3d: Point to project.
        :type point3d: volmdlr.Point3D
        :return: A point on the surface
        :rtype: volmdlr.Point3D
        """
        x, y, z = self.frame.global_to_local_coordinates(point3d)

        if abs(x) < 1e-12:
            x = 0
        if abs(y) < 1e-12:
            y = 0

        theta = math.atan2(y, x)

        vector_to_tube_center = volmdlr.Vector3D(self.tore_radius * math.cos(theta),
                                                 self.tore_radius * math.sin(theta), 0)
        vector_from_tube_center_to_point = volmdlr.Vector3D(x, y, z) - vector_to_tube_center
        phi = volmdlr.geometry.vectors3d_angle(vector_to_tube_center, vector_from_tube_center_to_point)
        if z < 0:
            phi = 2 * math.pi - phi
        if abs(theta) < 1e-9:
            theta = 0.0
        if abs(phi) < 1e-9:
            phi = 0.0
        return self.point2d_to_3d(volmdlr.Point2D(theta, phi))

    def _reference_points(self, edge):
        """
        Helper function to return points of reference on the edge to fix some parametric periodical discontinuities.
        """
        length = edge.length()
        point_after_start = self.point3d_to_2d(edge.point_at_abscissa(0.01 * length))
        point_before_end = self.point3d_to_2d(edge.point_at_abscissa(0.98 * length))
        theta3, phi3 = point_after_start
        theta4, phi4 = point_before_end
        if abs(theta3) == math.pi or abs(theta3) == 0.5 * math.pi or \
                abs(phi3) == math.pi or abs(phi3) == 0.5 * math.pi:
            point_after_start = self.point3d_to_2d(edge.point_at_abscissa(0.02 * length))
        if abs(theta4) == math.pi or abs(theta4) == 0.5 * math.pi or \
                abs(phi4) == math.pi or abs(phi4) == 0.5 * math.pi:
            point_before_end = self.point3d_to_2d(edge.point_at_abscissa(0.97 * length))
        return point_after_start, point_before_end


class ConicalSurface3D(PeriodicalSurface):
    """
    The local plane is defined by (theta, z).

    :param frame: Cone's frame to position it: frame.w is axis of cone frame. Origin is at the angle of the cone.
    :param semi_angle: cone's semi-angle.
    """
    face_class = 'ConicalFace3D'
    x_periodicity = volmdlr.TWO_PI
    y_periodicity = None

    def __init__(self, frame: volmdlr.Frame3D, semi_angle: float,
                 name: str = ''):
        self.frame = frame
        self.semi_angle = semi_angle
        PeriodicalSurface.__init__(self, name=name)

    def plot(self, ax=None, color='grey', alpha=0.5, **kwargs):
        z = kwargs.get("z", 0.5)
        if ax is None:
            fig = plt.figure()
            ax = fig.add_subplot(111, projection='3d')

        self.frame.plot(ax=ax, ratio=z)
        x = z * math.tan(self.semi_angle)
        # point1 = self.frame.local_to_global_coordinates(volmdlr.Point3D(-x, 0, -z))
        point1 = self.frame.origin
        point2 = self.frame.local_to_global_coordinates(volmdlr.Point3D(x, 0, z))
        generatrix = edges.LineSegment3D(point1, point2)
        for i in range(37):
            theta = i / 36. * volmdlr.TWO_PI
            wire = generatrix.rotation(self.frame.origin, self.frame.w, theta)
            wire.plot(ax=ax, edge_style=EdgeStyle(color=color, alpha=alpha))
        return ax

    @classmethod
    def from_step(cls, arguments, object_dict, **kwargs):
        """
        Converts a step primitive to a ConicalSurface3D.

        :param arguments: The arguments of the step primitive.
        :type arguments: list
        :param object_dict: The dictionary containing all the step primitives
            that have already been instantiated.
        :type object_dict: dict
        :return: The corresponding ConicalSurface3D object.
        :rtype: :class:`volmdlr.faces.ConicalSurface3D`
        """

        length_conversion_factor = kwargs.get("length_conversion_factor", 1)
        angle_conversion_factor = kwargs.get("angle_conversion_factor", 1)

        frame3d = object_dict[arguments[1]]
        u, w = frame3d.v, frame3d.u
        u.normalize()
        w.normalize()
        v = w.cross(u)
        radius = float(arguments[2]) * length_conversion_factor
        semi_angle = float(arguments[3]) * angle_conversion_factor
        origin = frame3d.origin - radius / math.tan(semi_angle) * w
        frame_direct = volmdlr.Frame3D(origin, u, v, w)
        return cls(frame_direct, semi_angle, arguments[0][1:-1])

    def to_step(self, current_id):
        frame = volmdlr.Frame3D(self.frame.origin, self.frame.w, self.frame.u,
                                self.frame.v)
        content, frame_id = frame.to_step(current_id)
        current_id = frame_id + 1
        content += f"#{current_id} = CONICAL_SURFACE('{self.name}',#{frame_id},{0.},{round(self.semi_angle, 3)});\n"
        return content, [current_id]

    def frame_mapping(self, frame: volmdlr.Frame3D, side: str):
        """
        Changes frame_mapping and return a new ConicalSurface3D.

        :param side: 'old' or 'new'
        """
        new_frame = self.frame.frame_mapping(frame, side)
        return ConicalSurface3D(new_frame, self.semi_angle, name=self.name)

    def frame_mapping_inplace(self, frame: volmdlr.Frame3D, side: str):
        """
        Changes frame_mapping and the object is updated in-place.

        :param side:'old' or 'new'
        """
        warnings.warn("'in-place' methods are deprecated. Use a not in-place method instead.", DeprecationWarning)

        new_frame = self.frame.frame_mapping(frame, side)
        self.frame = new_frame

    def point2d_to_3d(self, point2d: volmdlr.Point2D):
        """
        Coverts a parametric coordinate on the surface into a 3D spatial point (x, y, z).

        :param point2d: Point at the ConicalSuface3D
        :type point2d: `volmdlr.`Point2D`
        """
        theta, z = point2d
        radius = math.tan(self.semi_angle) * z
        new_point = volmdlr.Point3D(radius * math.cos(theta),
                                    radius * math.sin(theta),
                                    z)
        return self.frame.local_to_global_coordinates(new_point)

    def point3d_to_2d(self, point3d: volmdlr.Point3D):
        """
        Returns the cylindrical coordinates volmdlr.Point2D(theta, z) of a Cartesian coordinates point (x, y, z).

        :param point3d: Point at the CylindricalSuface3D.
        :type point3d: :class:`volmdlr.`Point3D`
        """
        x, y, z = self.frame.global_to_local_coordinates(point3d)
        # Do not delete this, mathematical problem when x and y close to zero (should be zero) but not 0
        # Generally this is related to uncertainty of step files.
        if abs(x) < 1e-12:
            x = 0
        if abs(y) < 1e-12:
            y = 0
        theta = math.atan2(y, x)
        if abs(theta) < 1e-9:
            theta = 0.0
        return volmdlr.Point2D(theta, z)

    def rectangular_cut(self, theta1: float, theta2: float,
                        z1: float, z2: float, name: str = ''):
        """Deprecated method, Use ConicalFace3D from_surface_rectangular_cut method."""
        raise AttributeError("ConicalSurface3D.rectangular_cut is deprecated."
                             "Use the class_method from_surface_rectangular_cut in ConicalFace3D instead")

    def linesegment3d_to_2d(self, linesegment3d):
        """
        Converts the primitive from 3D spatial coordinates to its equivalent 2D primitive in the parametric space.
        """
        start = self.point3d_to_2d(linesegment3d.start)
        end = self.point3d_to_2d(linesegment3d.end)
        if start.x != end.x and start.is_close(volmdlr.Point2D(0, 0)):
            start = volmdlr.Point2D(end.x, 0)
        elif start.x != end.x and end == volmdlr.Point2D(0, 0):
            end = volmdlr.Point2D(start.x, 0)
        elif start.x != end.x:
            end = volmdlr.Point2D(start.x, end.y)
        if not start.is_close(end):
            return [edges.LineSegment2D(start, end)]
        self.save_to_file("conicalsurface_linesegment3d_to_2d.json")
        linesegment3d.save_to_file("conicalsurface_linesegment3d_to_2d_linesegment3d.json")
        return None

    def linesegment2d_to_3d(self, linesegment2d):
        """
        Converts the primitive from parametric space to 3D spatial coordinates.
        """
        if linesegment2d.name == "construction":
            return None
        theta1, z1 = linesegment2d.start
        theta2, z2 = linesegment2d.end

        if math.isclose(theta1, theta2, abs_tol=1e-4):
            return [edges.LineSegment3D(
                self.point2d_to_3d(linesegment2d.start),
                self.point2d_to_3d(linesegment2d.end),
            )]
        if math.isclose(z1, z2, abs_tol=1e-4) and math.isclose(z1, 0.,
                                                               abs_tol=1e-6):
            return []
        if math.isclose(z1, z2, abs_tol=1e-4):
            if abs(theta1 - theta2) == volmdlr.TWO_PI:
                return [edges.FullArc3D(center=self.frame.origin + z1 * self.frame.w,
                                        start_end=self.point2d_to_3d(linesegment2d.start),
                                        normal=self.frame.w)]

            return [edges.Arc3D(
                self.point2d_to_3d(linesegment2d.start),
                self.point2d_to_3d(
                    volmdlr.Point2D(0.5 * (theta1 + theta2), z1)),
                self.point2d_to_3d(linesegment2d.end))
            ]
        raise NotImplementedError('Ellipse?')

    def contour3d_to_2d(self, contour3d):
        """
        Transforms a Contour3D into a Contour2D in the parametric domain of the surface.

        :param contour3d: The contour to be transformed.
        :type contour3d: :class:`wires.Contour3D`
        :return: A 2D contour object.
        :rtype: :class:`wires.Contour2D`
        """
        primitives2d = self.primitives3d_to_2d(contour3d.primitives)

        wire2d = wires.Wire2D(primitives2d)
        delta_x = abs(wire2d.primitives[0].start.x - wire2d.primitives[-1].end.x)
        if math.isclose(delta_x, volmdlr.TWO_PI, abs_tol=1e-3) and wire2d.is_ordered():
            if len(primitives2d) > 1:
                # very specific conical case due to the singularity in the point z = 0 on parametric domain.
                if primitives2d[-2].start.y == 0.0:
                    primitives2d = self.repair_primitives_periodicity(primitives2d)
            return wires.Contour2D(primitives2d)
        # Fix contour
        primitives2d = self.repair_primitives_periodicity(primitives2d)
        return wires.Contour2D(primitives2d)

    def translation(self, offset: volmdlr.Vector3D):
        """
        ConicalSurface3D translation.

        :param offset: translation vector.
        :return: A new translated ConicalSurface3D.
        """
        return self.__class__(self.frame.translation(offset),
                              self.semi_angle)

    def translation_inplace(self, offset: volmdlr.Vector3D):
        """
        ConicalSurface3D translation. Object is updated in-place.

        :param offset: translation vector.
        """
        warnings.warn("'in-place' methods are deprecated. Use a not in-place method instead.", DeprecationWarning)

        self.frame.translation_inplace(offset)

    def rotation(self, center: volmdlr.Point3D,
                 axis: volmdlr.Vector3D, angle: float):
        """
        ConicalSurface3D rotation.

        :param center: rotation center.
        :param axis: rotation axis.
        :param angle: angle rotation.
        :return: a new rotated ConicalSurface3D.
        """
        new_frame = self.frame.rotation(center=center, axis=axis, angle=angle)
        return self.__class__(new_frame, self.semi_angle)

    def rotation_inplace(self, center: volmdlr.Point3D,
                         axis: volmdlr.Vector3D, angle: float):
        """
        ConicalSurface3D rotation. Object is updated in-place.

        :param center: rotation center.
        :param axis: rotation axis.
        :param angle: rotation angle.
        """
        warnings.warn("'in-place' methods are deprecated. Use a not in-place method instead.", DeprecationWarning)

        self.frame.rotation_inplace(center, axis, angle)

    def repair_primitives_periodicity(self, primitives2d):
        """
        Repairs the continuity of the 2D contour while using contour3d_to_2d on periodic surfaces.

        :param primitives2d: The primitives in parametric surface domain.
        :type primitives2d: list
        :return: A list of primitives.
        :rtype: list
        """
        # Search for a primitive that can be used as reference for repairing periodicity
        pos = vm_parametric.find_index_defined_brep_primitive_on_periodical_surface(primitives2d,
                                                                                    [self.x_periodicity,
                                                                                     self.y_periodicity])
        if pos != 0:
            primitives2d = primitives2d[pos:] + primitives2d[:pos]

        i = 1
        while i < len(primitives2d):
            previous_primitive = primitives2d[i - 1]
            delta = previous_primitive.end - primitives2d[i].start
            if not math.isclose(delta.norm(), 0, abs_tol=1e-5):
                if primitives2d[i].end.is_close(primitives2d[i - 1].end, tol=1e-4) and \
                        math.isclose(primitives2d[i].length(), volmdlr.TWO_PI, abs_tol=1e-4):
                    primitives2d[i] = primitives2d[i].reverse()
                elif delta.norm() and math.isclose(abs(previous_primitive.end.y), 0, abs_tol=1e-6):
                    primitives2d.insert(i, edges.LineSegment2D(previous_primitive.end, primitives2d[i].start,
                                                               name="construction"))
                    i += 1
                else:
                    primitives2d[i] = primitives2d[i].translation(delta)
            # treat very specific case of conical surfaces when the previous primitive and the primitive are a
            # linesegment3d with singularity
            elif math.isclose(primitives2d[i].start.y, 0.0, abs_tol=1e-6) and \
                    math.isclose(primitives2d[i].start.x, primitives2d[i].end.x, abs_tol=1e-6) and \
                    math.isclose(primitives2d[i].start.x, previous_primitive.end.x, abs_tol=1e-6):

                if primitives2d[i + 1].end.x < primitives2d[i].end.x:
                    theta_offset = volmdlr.TWO_PI
                elif primitives2d[i + 1].end.x > primitives2d[i].end.x:
                    theta_offset = -volmdlr.TWO_PI
                primitive1 = edges.LineSegment2D(previous_primitive.end,
                                                 previous_primitive.end + volmdlr.Point2D(theta_offset, 0),
                                                 name="construction")
                primitive2 = primitives2d[i].translation(volmdlr.Vector2D(theta_offset, 0))
                primitive3 = primitives2d[i + 1].translation(volmdlr.Vector2D(theta_offset, 0))
                primitives2d[i] = primitive1
                primitives2d.insert(i + 1, primitive2)
                primitives2d[i + 2] = primitive3
                i += 1
            i += 1
        if not primitives2d[0].start.is_close(primitives2d[-1].end) \
                and primitives2d[0].start.y == 0.0 and primitives2d[-1].end.y == 0.0:
            primitives2d.append(edges.LineSegment2D(primitives2d[-1].end, primitives2d[0].start))

        return primitives2d

    def face_from_base_and_vertex(self, contour: wires.Contour3D, vertex: volmdlr.Point3D, name: str = ''):

        raise AttributeError(f'Use method from ConicalFace3D{volmdlr.faces.ConicalFace3D.face_from_base_and_vertex}')


class SphericalSurface3D(PeriodicalSurface):
    """
    Defines a spherical surface.

    :param frame: Sphere's frame to position it
    :type frame: volmdlr.Frame3D
    :param radius: Sphere's radius
    :type radius: float
    """
    face_class = 'SphericalFace3D'
    x_periodicity = volmdlr.TWO_PI
    y_periodicity = math.pi

    def __init__(self, frame, radius, name=''):
        self.frame = frame
        self.radius = radius
        PeriodicalSurface.__init__(self, name=name)

        # Hidden Attributes
        self._bbox = None

    @property
    def bounding_box(self):
        """Bounding Box for Spherical Surface 3D."""

        if not self._bbox:
            self._bbox = self._bounding_box()
        return self._bbox

    def _bounding_box(self):
        points = [self.frame.origin + volmdlr.Point3D(-self.radius,
                                                      -self.radius,
                                                      -self.radius),
                  self.frame.origin + volmdlr.Point3D(self.radius,
                                                      self.radius,
                                                      self.radius),

                  ]
        return volmdlr.core.BoundingBox.from_points(points)

    def contour2d_to_3d(self, contour2d):
        """
        Converts the primitive from parametric 2D space to 3D spatial coordinates.
        """
        primitives3d = []
        for primitive2d in contour2d.primitives:
            method_name = f'{primitive2d.__class__.__name__.lower()}_to_3d'
            if hasattr(self, method_name):
                try:
                    primitives_list = getattr(self, method_name)(primitive2d)
                    if primitives_list:
                        primitives3d.extend(primitives_list)
                    else:
                        continue
                except AttributeError:
                    print(f'Class {self.__class__.__name__} does not implement {method_name}'
                          f'with {primitive2d.__class__.__name__}')
            else:
                raise AttributeError(f'Class {self.__class__.__name__} does not implement {method_name}')

        return wires.Contour3D(primitives3d)

    @classmethod
    def from_step(cls, arguments, object_dict, **kwargs):
        """
        Converts a step primitive to a SphericalSurface3D.

        :param arguments: The arguments of the step primitive.
        :type arguments: list
        :param object_dict: The dictionary containing all the step primitives
            that have already been instantiated.
        :type object_dict: dict
        :return: The corresponding SphericalSurface3D object.
        :rtype: :class:`volmdlr.faces.SphericalSurface3D`
        """
        length_conversion_factor = kwargs.get("length_conversion_factor", 1)

        frame3d = object_dict[arguments[1]]
        u_vector, w_vector = frame3d.v, frame3d.u
        u_vector.normalize()
        w_vector.normalize()
        v_vector = w_vector.cross(u_vector)
        frame_direct = volmdlr.Frame3D(frame3d.origin, u_vector, v_vector, w_vector)
        radius = float(arguments[2]) * length_conversion_factor
        return cls(frame_direct, radius, arguments[0][1:-1])

    def point2d_to_3d(self, point2d):
        """
        Coverts a parametric coordinate on the surface into a 3D spatial point (x, y, z).

        source: https://mathcurve.com/surfaces/sphere
        # -pi<theta<pi, -pi/2<phi<pi/2

        :param point2d: Point at the CylindricalSuface3D.
        :type point2d: `volmdlr.`Point2D`
        """
        theta, phi = point2d
        x = self.radius * math.cos(phi) * math.cos(theta)
        y = self.radius * math.cos(phi) * math.sin(theta)
        z = self.radius * math.sin(phi)
        return self.frame.local_to_global_coordinates(volmdlr.Point3D(x, y, z))

    def point3d_to_2d(self, point3d):
        """
        Transform a 3D spatial point (x, y, z) into a 2D spherical parametric point (theta, phi).
        """
        x, y, z = self.frame.global_to_local_coordinates(point3d)
        z = min(self.radius, max(-self.radius, z))

        if z == -0.0:
            z = 0.0

        # Do not delete this, mathematical problem when x and y close to zero (should be zero) but not 0
        # Generally this is related to uncertainty of step files.
<<<<<<< HEAD
        if abs(x) < 1e-6:
            x = 0
        if abs(y) < 1e-6:
=======
        if abs(x) < 1e-7:
            x = 0
        if abs(y) < 1e-7:
>>>>>>> 65381776
            y = 0

        theta = math.atan2(y, x)
        if abs(theta) < 1e-10:
            theta = 0

        z_over_r = z / self.radius
        phi = math.asin(z_over_r)
        if abs(phi) < 1e-10:
            phi = 0

        return volmdlr.Point2D(theta, phi)

    def linesegment2d_to_3d(self, linesegment2d):
        """
        Converts a BREP line segment 2D onto a 3D primitive on the surface.
        """
        if linesegment2d.name == "construction":
            return []
        start = self.point2d_to_3d(linesegment2d.start)
        interior = self.point2d_to_3d(0.5 * (linesegment2d.start + linesegment2d.end))
        end = self.point2d_to_3d(linesegment2d.end)
        if start.is_close(end) or linesegment2d.length() == 2 * math.pi:
            u_vector = start - self.frame.origin
            u_vector.normalize()
            v_vector = interior - self.frame.origin
            v_vector.normalize()
            normal = u_vector.cross(v_vector)
            return [edges.FullArc3D(self.frame.origin, start, normal)]
        return [edges.Arc3D(start, interior, end)]

    def contour3d_to_2d(self, contour3d):
        """
        Transforms a Contour3D into a Contour2D in the parametric domain of the surface.

        :param contour3d: The contour to be transformed.
        :type contour3d: :class:`wires.Contour3D`
        :return: A 2D contour object.
        :rtype: :class:`wires.Contour2D`
        """
        primitives2d = []

        # Transform the contour's primitives to parametric domain
        for primitive3d in contour3d.primitives:
            method_name = f'{primitive3d.simplify.__class__.__name__.lower()}_to_2d'
            if hasattr(self, method_name):
                primitives = getattr(self, method_name)(primitive3d.simplify)

                if primitives is None:
                    continue
                primitives2d.extend(primitives)
            else:
                raise NotImplementedError(
                    f'Class {self.__class__.__name__} does not implement {method_name}')
        # Fix contour
        if self.x_periodicity or self.y_periodicity:
            try:
                primitives2d = self.repair_primitives_periodicity(primitives2d)
            except Exception:
                self.save_to_file("spherical_surface_arc3d_to_2d.json")
                contour3d.save_to_file("spherical_surface_arc3d_to_2d_contour3d.json")
        return wires.Contour2D(primitives2d)

    def is_lat_long_curve(self, arc):
        """
        Checks if a curve defined on the sphere is a latitude/longitude curve.

        Returns True if it is, False otherwise.
        """
        # Check if curve is a longitude curve (phi is constant)
        if self.frame.w.is_colinear_to(arc.normal, abs_tol=1e-4):
            return True
        # Check if curve is a latitude curve (theta is constant)
        if self.frame.w.is_perpendicular_to(arc.normal, abs_tol=1e-4) and arc.center.is_close(self.frame.origin):
            return True
        return False

    def arc_start_end_3d_to_2d(self, arc3d):
        """
        Helper function to fix periodicity issues while performing transformations into parametric domain.
        """
        start = self.point3d_to_2d(arc3d.start)
        end = self.point3d_to_2d(arc3d.end)
        theta_i, phi_i = self.point3d_to_2d(arc3d.interior)
        theta1, phi1 = start
        theta2, phi2 = end
        point_after_start, point_before_end = self._reference_points(arc3d)
        theta3, phi3 = point_after_start
        theta4, phi4 = point_before_end

        # Fix sphere singularity point
        if math.isclose(abs(phi1), 0.5 * math.pi, abs_tol=1e-2) and theta1 == 0.0 \
                and math.isclose(theta3, theta_i, abs_tol=1e-2) and math.isclose(theta4, theta_i, abs_tol=1e-2):
            theta1 = theta_i
            start = volmdlr.Point2D(theta1, phi1)
        if math.isclose(abs(phi2), 0.5 * math.pi, abs_tol=1e-2) and theta2 == 0.0 \
                and math.isclose(theta3, theta_i, abs_tol=1e-2) and math.isclose(theta4, theta_i, abs_tol=1e-2):
            theta2 = theta_i
            end = volmdlr.Point2D(theta2, phi2)

        start, end = vm_parametric.arc3d_to_spherical_coordinates_verification(start, end, arc3d.angle,
                                                                               [point_after_start, point_before_end],
                                                                               [self.x_periodicity,
                                                                                self.y_periodicity])
<<<<<<< HEAD
        theta1, phi1 = start
        theta2, phi2 = end
        if start == end:  # IS THIS POSSIBLE ?
            return [edges.LineSegment2D(start, start + volmdlr.TWO_PI * volmdlr.X2D)]
        if self.is_lat_long_curve([theta1, theta3, theta4, theta2], [phi1, phi3, phi4, phi2]):
=======
        return start, end

    def edge_passes_on_singularity_point(self, edge):
        """Helper function to verify id edge passes on the sphere singularity point."""
        half_pi = 0.5 * math.pi
        point_positive_singularity = self.point2d_to_3d(volmdlr.Point2D(0, half_pi))
        point_negative_singularity = self.point2d_to_3d(volmdlr.Point2D(0, -half_pi))
        positive_singularity = edge.point_belongs(point_positive_singularity, 1e-5)
        negative_singularity = edge.point_belongs(point_negative_singularity, 1e-5)
        if positive_singularity and negative_singularity:
            return [point_positive_singularity, point_negative_singularity]
        if positive_singularity:
            return [point_positive_singularity, None]
        if negative_singularity:
            return [None, point_negative_singularity]
        return [None, None]

    def arc3d_to_2d(self, arc3d):
        """
        Converts the primitive from 3D spatial coordinates to its equivalent 2D primitive in the parametric space.
        """
        is_lat_long_curve = self.is_lat_long_curve(arc3d)
        if is_lat_long_curve:
            start, end = self.arc_start_end_3d_to_2d(arc3d)
            singularity_points = self.edge_passes_on_singularity_point(arc3d)
            if any(singularity_points):
                return self.arc3d_to_2d_with_singularity(arc3d, start, end, singularity_points)
>>>>>>> 65381776
            return [edges.LineSegment2D(start, end)]
        return self.arc3d_to_2d_any_direction(arc3d)

    @staticmethod
    def helper_arc3d_to_2d_with_singularity(arc3d, start, end, point_singularity, half_pi):
        """Helper function to arc3d_to_2d_with_singularity."""
        theta1, phi1 = start
        theta2, phi2 = end
        if arc3d.is_point_edge_extremity(point_singularity):
            return [edges.LineSegment2D(start, end)]
        if math.isclose(abs(theta2 - theta1), math.pi, abs_tol=1e-4):
            if theta1 == math.pi and theta2 != math.pi:
                theta1 = -math.pi
            if theta2 == math.pi and theta1 != math.pi:
                theta2 = -math.pi

            return [edges.LineSegment2D(volmdlr.Point2D(theta1, phi1), volmdlr.Point2D(theta1, half_pi)),
                    edges.LineSegment2D(volmdlr.Point2D(theta1, half_pi), volmdlr.Point2D(theta2, half_pi),
                                        name="construction"),
                    edges.LineSegment2D(volmdlr.Point2D(theta2, half_pi), volmdlr.Point2D(theta2, phi2))
                    ]

    def arc3d_to_2d_with_singularity(self, arc3d, start, end, singularity_points):
        """
        Converts the primitive from 3D spatial coordinates to its equivalent 2D primitive in the parametric space.
        """
        # trying to treat when the arc starts at theta1 passes at the singularity at |phi| = 0.5*math.pi
        # and ends at theta2 = theta1 + math.pi
        theta1, phi1 = start
        theta2, phi2 = end

        half_pi = 0.5 * math.pi
        point_positive_singularity, point_negative_singularity = singularity_points

        if point_positive_singularity and point_negative_singularity:
            if arc3d.is_point_edge_extremity(point_positive_singularity) and \
                    arc3d.is_point_edge_extremity(point_negative_singularity):
                return [edges.LineSegment2D(start, end)]
            direction_vector = arc3d.direction_vector(0)
            dot = self.frame.w.dot(direction_vector)
            if dot == 0:
                direction_vector = arc3d.direction_vector(0.01 * arc3d.length())
                dot = self.frame.w.dot(direction_vector)
            if dot > 0:
                half_pi = 0.5 * math.pi
                thetai = theta1 - math.pi
            else:
                half_pi = -0.5 * math.pi
                thetai = theta1 + math.pi
            if arc3d.is_point_edge_extremity(point_positive_singularity):
                return [
                    edges.LineSegment2D(start, volmdlr.Point2D(start.x, -0.5 * math.pi)),
                    edges.LineSegment2D(volmdlr.Point2D(start.x, -0.5 * math.pi),
                                        volmdlr.Point2D(theta2, -0.5 * math.pi),
                                        name="construction"),
                    edges.LineSegment2D(volmdlr.Point2D(theta2, -0.5 * math.pi), volmdlr.Point2D(theta2, phi2))
                    ]
            if arc3d.is_point_edge_extremity(point_negative_singularity):
                return [
                    edges.LineSegment2D(start, volmdlr.Point2D(start.x, 0.5 * math.pi)),
                    edges.LineSegment2D(volmdlr.Point2D(start.x, 0.5 * math.pi),
                                        volmdlr.Point2D(theta2, 0.5 * math.pi),
                                        name="construction"),
                    edges.LineSegment2D(volmdlr.Point2D(theta2, 0.5 * math.pi), volmdlr.Point2D(theta2, phi2))
                    ]
<<<<<<< HEAD

        if (positive_singularity or negative_singularity) and \
                math.isclose(abs(theta2 - theta1), math.pi, abs_tol=1e-4):
            if abs(phi1) == 0.5 * math.pi:
                return [edges.LineSegment2D(volmdlr.Point2D(theta3, phi1), volmdlr.Point2D(theta2, phi2))]
            if theta1 == math.pi and theta2 != math.pi:
                theta1 = -math.pi
            if theta2 == math.pi and theta1 != math.pi:
                theta2 = -math.pi

            try:
                primitives = [edges.LineSegment2D(volmdlr.Point2D(theta1, phi1), volmdlr.Point2D(theta1, half_pi)),
                    edges.LineSegment2D(volmdlr.Point2D(theta1, half_pi), volmdlr.Point2D(theta2, half_pi),
=======
            return [edges.LineSegment2D(volmdlr.Point2D(theta1, phi1), volmdlr.Point2D(theta1, half_pi)),
                    edges.LineSegment2D(volmdlr.Point2D(theta1, half_pi), volmdlr.Point2D(thetai, half_pi),
>>>>>>> 65381776
                                        name="construction"),
                    edges.LineSegment2D(volmdlr.Point2D(thetai, half_pi), volmdlr.Point2D(thetai, -half_pi)),
                    edges.LineSegment2D(volmdlr.Point2D(thetai, -half_pi), volmdlr.Point2D(theta2, -half_pi),
                                        name="construction"),
                    edges.LineSegment2D(volmdlr.Point2D(theta2, -half_pi), volmdlr.Point2D(theta2, phi2))
                    ]
<<<<<<< HEAD
            except Exception:
                self.save_to_file("sphere_arc3d_to_2d.json")
                arc3d.save_to_file("sphere_arc3d_to_2d_arc3d.json")
            return primitives
=======
        if point_positive_singularity:
            return self.helper_arc3d_to_2d_with_singularity(arc3d, start, end, point_positive_singularity, half_pi)
        if point_negative_singularity:
            return self.helper_arc3d_to_2d_with_singularity(arc3d, start, end, point_negative_singularity, -half_pi)

        raise NotImplementedError

    @staticmethod
    def fix_start_end_singularity_point_at_parametric_domain(edge, reference_point, point_at_singularity):
        """Uses tangent line to find real theta angle of the singularity point on parametric domain."""
        _, phi = point_at_singularity
        abscissa_before_singularity = edge.abscissa(reference_point)
        direction_vector = edge.direction_vector(abscissa_before_singularity)
        direction_line = edges.Line2D(reference_point, reference_point + direction_vector)
        if phi > 0:
            line_positive_singularity = edges.Line2D(volmdlr.Point2D(-math.pi, 0.5 * math.pi),
                                                     volmdlr.Point2D(math.pi, 0.5 * math.pi))
            return direction_line.line_intersections(line_positive_singularity)[0]

        line_negative_singularity = edges.Line2D(volmdlr.Point2D(-math.pi, -0.5 * math.pi),
                                                 volmdlr.Point2D(math.pi, -0.5 * math.pi))

        return direction_line.line_intersections(line_negative_singularity)[0]

    def find_edge_start_end_undefined_parametric_points(self, edge3d, points, points3d):
        """
        Helper function.

        Uses local discretization and line intersection with the tangent line at the point just before the undefined
        point on the BREP of the 3D edge to find the real value of theta on the sphere parametric domain.
        """
        half_pi = 0.5 * math.pi
        if math.isclose(abs(points[0].y), half_pi, abs_tol=1e-3):
            distance = points3d[0].point_distance(points3d[1])
            maximum_linear_distance_reference_point = 1e-5
            if distance < maximum_linear_distance_reference_point:
                temp_points = points[1:]
            else:
                number_points = int(distance/maximum_linear_distance_reference_point)

                local_discretization = [self.point3d_to_2d(point)
                                        for point in edge3d.local_discretization(
                        points3d[0], points3d[1], number_points)]
                temp_points = local_discretization[1:] + points[2:]

            theta_list = [point.x for point in temp_points]
            theta_discontinuity, indexes_theta_discontinuity = angle_discontinuity(theta_list)

            if theta_discontinuity:
                temp_points = self._fix_angle_discontinuity_on_discretization_points(temp_points,
                                                                                     indexes_theta_discontinuity, "x")

            edge = edges.BSplineCurve2D.from_points_interpolation(temp_points, 2)
            points[0] = self.fix_start_end_singularity_point_at_parametric_domain(edge,
                                                                                  reference_point=temp_points[1],
                                                                                  point_at_singularity=points[0])
        if math.isclose(abs(points[-1].y), half_pi, abs_tol=1e-3):
            distance = points3d[-2].point_distance(points3d[-1])
            maximum_linear_distance_reference_point = 1e-5
            if distance < maximum_linear_distance_reference_point:
                temp_points = points[:-1]
            else:
                number_points = int(distance/maximum_linear_distance_reference_point)

                local_discretization = [self.point3d_to_2d(point)
                                        for point in edge3d.local_discretization(
                        points3d[-2], points3d[-1], number_points)]
                temp_points = points[:-2] + local_discretization[:-1]

            theta_list = [point.x for point in temp_points]
            theta_discontinuity, indexes_theta_discontinuity = angle_discontinuity(theta_list)

            if theta_discontinuity:
                temp_points = self._fix_angle_discontinuity_on_discretization_points(temp_points,
                                                                                     indexes_theta_discontinuity, "x")

            edge = edges.BSplineCurve2D.from_points_interpolation(temp_points, 2)
            points[-1] = self.fix_start_end_singularity_point_at_parametric_domain(edge,
                                                                                   reference_point=temp_points[-2],
                                                                                   point_at_singularity=points[-1])
        return points

    def arc3d_to_2d_any_direction(self, arc3d):
        """
        Converts the primitive from 3D spatial coordinates to its equivalent 2D primitive in the parametric space.
        """
        singularity_points = self.edge_passes_on_singularity_point(arc3d)
        half_pi = 0.5 * math.pi # this variable avoid doing this multiplication several times (performance)
        point_positive_singularity, point_negative_singularity = singularity_points
        if point_negative_singularity and point_negative_singularity:
            raise ValueError("Impossible. This case should be treated by arc3d_to_2d_with_singularity method."
                             "See arc3d_to_2d method for detail.")
        if point_positive_singularity and not arc3d.is_point_edge_extremity(point_positive_singularity):
            split = arc3d.split(point_positive_singularity)
            primitive0 = self.arc3d_to_2d_any_direction(split[0])[0]
            primitive2 = self.arc3d_to_2d_any_direction(split[1])[0]
            primitive1 = edges.LineSegment2D(volmdlr.Point2D(primitive0.end.x, half_pi),
                                             volmdlr.Point2D(primitive2.start.x, half_pi))
            return [primitive0, primitive1, primitive2]
        if point_negative_singularity and not arc3d.is_point_edge_extremity(point_negative_singularity):
            split = arc3d.split(point_negative_singularity)
            primitive0 = self.arc3d_to_2d_any_direction(split[0])[0]
            primitive2 = self.arc3d_to_2d_any_direction(split[1])[0]
            primitive1 = edges.LineSegment2D(volmdlr.Point2D(primitive0.end.x, -half_pi),
                                             volmdlr.Point2D(primitive2.start.x, -half_pi))
            return [primitive0, primitive1, primitive2]
>>>>>>> 65381776

        angle3d = arc3d.angle
        number_points = math.ceil(angle3d * 50) + 1  # 50 points per radian
        number_points = max(number_points, 5)
        points3d = arc3d.discretization_points(number_points=number_points)
        points = [self.point3d_to_2d(p) for p in points3d]
        point_after_start, point_before_end = self._reference_points(arc3d)
        start, end = vm_parametric.spherical_repair_start_end_angle_periodicity(
            points[0], points[-1], point_after_start, point_before_end)
        points[0] = start
        points[-1] = end

        points = self.find_edge_start_end_undefined_parametric_points(arc3d, points, points3d)

        theta_list = [point.x for point in points]
        theta_discontinuity, indexes_theta_discontinuity = angle_discontinuity(theta_list)

        if theta_discontinuity:
            points = self._fix_angle_discontinuity_on_discretization_points(points,
                                                                            indexes_theta_discontinuity, "x")

        return [edges.BSplineCurve2D.from_points_interpolation(points, 2)]

    def bsplinecurve3d_to_2d(self, bspline_curve3d):
        """
        Converts the primitive from 3D spatial coordinates to its equivalent 2D primitive in the parametric space.
        """
        n = len(bspline_curve3d.control_points)
        points3d = bspline_curve3d.discretization_points(number_points=n)
        points = [self.point3d_to_2d(point) for point in points3d]
<<<<<<< HEAD
        theta1, phi1 = points[0]
        theta2, phi2 = points[-1]

        point_after_start, point_before_end = self._reference_points(bspline_curve3d)
        theta3, phi3 = point_after_start
        theta4, phi4 = point_before_end

        # Fix sphere singularity point
        if math.isclose(abs(phi1), 0.5 * math.pi, abs_tol=1e-2) and theta1 == 0.0 \
                and math.isclose(theta3, theta4, abs_tol=1e-2):
            theta1 = theta3
            start = volmdlr.Point2D(theta1, phi1)
        if math.isclose(abs(phi2), 0.5 * math.pi, abs_tol=1e-2) and theta2 == 0.0 \
                and math.isclose(theta3, theta4, abs_tol=1e-2):
            theta2 = theta4
            end = volmdlr.Point2D(theta2, phi2)

        # Verify if theta1 or theta2 point should be -pi because atan2() -> ]-pi, pi]
        if abs(theta1) == math.pi or abs(theta1) == 0.5 * math.pi:
            theta1 = repair_start_end_angle_periodicity(theta1, theta3)
        if abs(theta2) == math.pi or abs(theta2) == 0.5 * math.pi:
            theta2 = repair_start_end_angle_periodicity(theta2, theta4)
=======

        point_after_start, point_before_end = self._reference_points(bspline_curve3d)
        start, end = vm_parametric.spherical_repair_start_end_angle_periodicity(
            points[0], points[-1], point_after_start, point_before_end)
        points[0] = start
        points[-1] = end
>>>>>>> 65381776

        points = self.find_edge_start_end_undefined_parametric_points(bspline_curve3d, points, points3d)

        theta_list = [point.x for point in points]
        phi_list = [point.y for point in points]
        theta_discontinuity, indexes_theta_discontinuity = angle_discontinuity(theta_list)
<<<<<<< HEAD
        phi_discontinuity, indexes_phi_discontinuity = angle_discontinuity(phi_list)
=======
>>>>>>> 65381776

        if theta_discontinuity:
            points = self._fix_angle_discontinuity_on_discretization_points(points,
                                                                            indexes_theta_discontinuity, "x")
<<<<<<< HEAD
        if phi_discontinuity:
            points = self._fix_angle_discontinuity_on_discretization_points(points,
                                                                            indexes_phi_discontinuity, "y")
=======
>>>>>>> 65381776

        return [edges.BSplineCurve2D.from_points_interpolation(points, degree=bspline_curve3d.degree,
                                                               periodic=bspline_curve3d.periodic).simplify]

    def bsplinecurve2d_to_3d(self, bspline_curve2d):
        # TODO: this is incomplete, a bspline_curve2d can be also a bspline_curve3d
        i = round(0.5 * len(bspline_curve2d.points))
        start = self.point2d_to_3d(bspline_curve2d.points[0])
        interior = self.point2d_to_3d(bspline_curve2d.points[i])
        end = self.point2d_to_3d(bspline_curve2d.points[-1])
        arc3d = edges.Arc3D(start, interior, end)
        flag = True
        points3d = [self.point2d_to_3d(p) for p in bspline_curve2d.points]
        for point in points3d:
            if not arc3d.point_belongs(point, 1e-4):
                flag = False
                break
        if flag:
            return [arc3d]

        return [edges.BSplineCurve3D.from_points_interpolation(points3d, degree=bspline_curve2d.degree,
                                                               periodic=bspline_curve2d.periodic)]

    def fullarc3d_to_2d(self, fullarc3d):
        """
        Converts the primitive from 3D spatial coordinates to its equivalent 2D primitive in the parametric space.
        """
        # TODO: On a spherical surface we can have fullarc3d in any plane

        theta1, phi1 = self.point3d_to_2d(fullarc3d.start)
        theta2, phi2 = self.point3d_to_2d(fullarc3d.end)
        point_after_start, point_before_end = self._reference_points(fullarc3d)
        theta3, phi3 = point_after_start
        theta4, _ = point_before_end

        if self.frame.w.is_colinear_to(fullarc3d.normal, abs_tol=1e-4):
            point1 = volmdlr.Point2D(theta1, phi1)
            if theta1 > theta3:
                point2 = volmdlr.Point2D(theta1 - volmdlr.TWO_PI, phi2)
            elif theta1 < theta3:
                point2 = volmdlr.Point2D(theta1 + volmdlr.TWO_PI, phi2)
            else:
                self.save_to_file("fullarc3d_to_2d_sphericalsurface.json")
                fullarc3d.save_to_file("fullarc3d_to_2d_sphericalsurface_fullarc.json")
            return [edges.LineSegment2D(point1, point2)]

        if self.frame.w.is_perpendicular_to(fullarc3d.normal, abs_tol=1e-4):
            if theta1 > theta3:
                theta_plus_pi = theta1 - math.pi
            else:
                theta_plus_pi = theta1 + math.pi
            if phi1 > phi3:
                half_pi = 0.5 * math.pi
            else:
                half_pi = -0.5 * math.pi
            if abs(phi1) == 0.5 * math.pi:
                return [edges.LineSegment2D(volmdlr.Point2D(theta3, phi1), volmdlr.Point2D(theta3, -half_pi)),
                        edges.LineSegment2D(volmdlr.Point2D(theta4, -half_pi), volmdlr.Point2D(theta4, phi2))]

            return [edges.LineSegment2D(volmdlr.Point2D(theta1, phi1), volmdlr.Point2D(theta1, -half_pi)),
                    edges.LineSegment2D(volmdlr.Point2D(theta_plus_pi, -half_pi),
                                        volmdlr.Point2D(theta_plus_pi, half_pi)),
                    edges.LineSegment2D(volmdlr.Point2D(theta1, half_pi), volmdlr.Point2D(theta1, phi2))]

        points = [self.point3d_to_2d(p) for p in fullarc3d.discretization_points(angle_resolution=25)]

        # Verify if theta1 or theta2 point should be -pi because atan2() -> ]-pi, pi]
        theta1 = vm_parametric.repair_start_end_angle_periodicity(theta1, theta3)
        theta2 = vm_parametric.repair_start_end_angle_periodicity(theta2, theta4)

        points[0] = volmdlr.Point2D(theta1, phi1)
        points[-1] = volmdlr.Point2D(theta2, phi2)

        theta_list = [point.x for point in points]
        theta_discontinuity, indexes_theta_discontinuity = angle_discontinuity(theta_list)
        if theta_discontinuity:
            points = self._fix_angle_discontinuity_on_discretization_points(points, indexes_theta_discontinuity, "x")

        return [edges.BSplineCurve2D.from_points_interpolation(points, 2)]

    def plot(self, ax=None, color='grey', alpha=0.5):
        """Plot sphere arcs."""
        if ax is None:
            fig = plt.figure()
            ax = fig.add_subplot(111, projection='3d')

        self.frame.plot(ax=ax, ratio=self.radius)
        for i in range(20):
            theta = i / 20. * volmdlr.TWO_PI
            t_points = []
            for j in range(20):
                phi = j / 20. * volmdlr.TWO_PI
                t_points.append(self.point2d_to_3d(volmdlr.Point2D(theta, phi)))
            ax = wires.ClosedPolygon3D(t_points).plot(ax=ax, edge_style=EdgeStyle(color=color, alpha=alpha))

        return ax

    def rectangular_cut(self, theta1, theta2, phi1, phi2, name=''):
        """Deprecated method, Use ShericalFace3D from_surface_rectangular_cut method."""
        raise AttributeError('Use ShericalFace3D from_surface_rectangular_cut method')

    def triangulation(self):
        face = self.rectangular_cut(0, volmdlr.TWO_PI, -0.5 * math.pi, 0.5 * math.pi)
        return face.triangulation()

    def repair_primitives_periodicity(self, primitives2d):
        """
        Repairs the continuity of the 2D contour while using contour3d_to_2d on periodic surfaces.

        :param primitives2d: The primitives in parametric surface domain.
        :type primitives2d: list
        :return: A list of primitives.
        :rtype: list
        """
        # # Search for a primitive that can be used as reference for repairing periodicity
        i = 1
        while i < len(primitives2d):
            previous_primitive = primitives2d[i - 1]
            delta = previous_primitive.end - primitives2d[i].start
            if not math.isclose(delta.norm(), 0, abs_tol=1e-3):
                if primitives2d[i].end == primitives2d[i - 1].end and \
                        primitives2d[i].length() == volmdlr.TWO_PI:
                    primitives2d[i] = primitives2d[i].reverse()
<<<<<<< HEAD
                elif math.isclose(abs(previous_primitive.end.y), 0.5 * math.pi, abs_tol=1e-2):
=======
                elif math.isclose(abs(previous_primitive.end.y), 0.5 * math.pi, abs_tol=1e-3):
>>>>>>> 65381776
                    primitives2d.insert(i, edges.LineSegment2D(previous_primitive.end, primitives2d[i].start,
                                                               name="construction"))
                else:
                    primitives2d[i] = primitives2d[i].translation(delta)
            elif math.isclose(abs(primitives2d[i].start.y), 0.5 * math.pi, abs_tol=1e-3) and \
                    math.isclose(primitives2d[i].start.x, primitives2d[i].end.x, abs_tol=1e-3) and \
                    math.isclose(primitives2d[i].start.x, previous_primitive.start.x, abs_tol=1e-3):

                if primitives2d[i + 1].end.x < primitives2d[i].end.x:
                    theta_offset = volmdlr.TWO_PI
                elif primitives2d[i + 1].end.x > primitives2d[i].end.x:
                    theta_offset = -volmdlr.TWO_PI
                primitive1 = edges.LineSegment2D(previous_primitive.end,
                                                 previous_primitive.end + volmdlr.Point2D(theta_offset, 0),
                                                 name="construction")
                primitive2 = primitives2d[i].translation(volmdlr.Vector2D(theta_offset, 0))
                primitive3 = primitives2d[i + 1].translation(volmdlr.Vector2D(theta_offset, 0))
                primitives2d[i] = primitive1
                primitives2d.insert(i + 1, primitive2)
                primitives2d[i + 2] = primitive3
                i += 1
            i += 1
        #     return primitives2d
        # primitives2d = repair(primitives2d)
        last_end = primitives2d[-1].end
        first_start = primitives2d[0].start
        if not last_end.is_close(first_start, tol=1e-2):
            last_end_3d = self.point2d_to_3d(last_end)
            first_start_3d = self.point2d_to_3d(first_start)
            if last_end_3d.is_close(first_start_3d, 1e-6) and \
                    not math.isclose(abs(last_end.y), 0.5 * math.pi, abs_tol=1e-5):
                if first_start.x > last_end.x:
                    half_pi = -0.5 * math.pi
                else:
                    half_pi = 0.5 * math.pi
                if not first_start.is_close(volmdlr.Point2D(first_start.x, half_pi)):
                    lines = [edges.LineSegment2D(last_end, volmdlr.Point2D(last_end.x, half_pi), name="construction"),
                             edges.LineSegment2D(volmdlr.Point2D(last_end.x, half_pi),
                                                 volmdlr.Point2D(first_start.x, half_pi), name="construction"),
                             edges.LineSegment2D(volmdlr.Point2D(first_start.x, half_pi),
                                                 first_start, name="construction")
                             ]
                    primitives2d.extend(lines)
            else:
                primitives2d.append(edges.LineSegment2D(last_end, first_start))
        return primitives2d

    def rotation(self, center: volmdlr.Point3D, axis: volmdlr.Vector3D, angle: float):
        """
        Spherical Surface 3D rotation.

        :param center: rotation center
        :param axis: rotation axis
        :param angle: angle rotation
        :return: a new rotated Spherical Surface 3D
        """
        new_frame = self.frame.rotation(center=center, axis=axis, angle=angle)
        return SphericalSurface3D(new_frame, self.radius)

    def translation(self, offset: volmdlr.Vector3D):
        """
        Spherical Surface 3D translation.

        :param offset: translation vector
        :return: A new translated Spherical Surface 3D
        """
        new_frame = self.frame.translation(offset)
        return SphericalSurface3D(new_frame, self.radius)

    def frame_mapping(self, frame: volmdlr.Frame3D, side: str):
        """
        Changes Spherical Surface 3D's frame and return a new Spherical Surface 3D.

        :param frame: Frame of reference
        :type frame: `volmdlr.Frame3D`
        :param side: 'old' or 'new'
        """
        new_frame = self.frame.frame_mapping(frame, side)
        return SphericalSurface3D(new_frame, self.radius)

    def plane_intersection(self, plane3d):
        """
        Sphere intersections with a plane.

        :param plane3d: intersecting plane.
        :return: list of intersecting curves.
        """
        dist = plane3d.point_distance(self.frame.origin)
        if dist > self.radius:
            return []
        if dist == self.radius:
            line = edges.Line3D(self.frame.origin, self.frame.origin + plane3d.frame.w)
            return plane3d.line_intersections(line)
        line = edges.Line3D(self.frame.origin, self.frame.origin + plane3d.frame.w)
        circle_radius = math.sqrt(self.radius ** 2 - dist ** 2)
        circle_center = plane3d.line_intersections(line)[0]
        circle_normal = plane3d.frame.w
        start_end = circle_center + plane3d.frame.u * circle_radius
        return [edges.FullArc3D(circle_center, start_end, circle_normal)]


class RuledSurface3D(Surface3D):
    """
    Defines a ruled surface between two wires.

    :param wire1: Wire
    :type wire1: :class:`vmw.Wire3D`
    :param wire2: Wire
    :type wire2: :class:`wires.Wire3D`
    """
    face_class = 'RuledFace3D'

    def __init__(self, wire1: wires.Wire3D, wire2: wires.Wire3D, name: str = ''):
        self.wire1 = wire1
        self.wire2 = wire2
        self.length1 = wire1.length()
        self.length2 = wire2.length()
        Surface3D.__init__(self, name=name)

    def point2d_to_3d(self, point2d: volmdlr.Point2D):
        x, y = point2d
        point1 = self.wire1.point_at_abscissa(x * self.length1)
        point2 = self.wire2.point_at_abscissa(x * self.length2)
        joining_line = edges.LineSegment3D(point1, point2)
        point = joining_line.point_at_abscissa(y * joining_line.length())
        return point

    def point3d_to_2d(self, point3d):
        raise NotImplementedError

    def rectangular_cut(self, x1: float, x2: float,
                        y1: float, y2: float, name: str = ''):
        """Deprecated method, Use RuledFace3D from_surface_rectangular_cut method."""
        raise NotImplementedError('Use RuledFace3D from_surface_rectangular_cut method')


class ExtrusionSurface3D(Surface3D):
    """
    Defines a surface of revolution.

    An extrusion surface is a surface that is a generic cylindrical surface generated by the linear
    extrusion of a curve, generally an Ellipse or a B-Spline curve.

    :param edge: edge.
    :type edge: Union[:class:`vmw.Wire3D`, :class:`vmw.Contour3D`]
    :param axis_point: Axis placement
    :type axis_point: :class:`volmdlr.Point3D`
    :param axis: Axis of revolution
    :type axis: :class:`volmdlr.Vector3D`
    """
    face_class = 'ExtrusionFace3D'
    y_periodicity = None

    def __init__(self, edge: Union[edges.FullArcEllipse3D, edges.BSplineCurve3D],
                 direction: volmdlr.Vector3D, name: str = ''):
        self.edge = edge
        direction.normalize()
        self.direction = direction
        if hasattr(edge, "center"):
            self.frame = volmdlr.Frame3D.from_point_and_vector(edge.center, direction, volmdlr.Z3D)
        else:
            self.frame = volmdlr.Frame3D.from_point_and_vector(edge.start, direction, volmdlr.Z3D)
        self._x_periodicity = False

        Surface3D.__init__(self, name=name)

    @property
    def x_periodicity(self):
        if self._x_periodicity:
            return self._x_periodicity
        start = self.edge.start
        end = self.edge.end
        if start.is_close(end, 1e-4):
            return 1
        return None

    @x_periodicity.setter
    def x_periodicity(self, value):
        self._x_periodicity = value

    def point2d_to_3d(self, point2d: volmdlr.Point2D):
        """
        Transform a parametric (u, v) point into a 3D Cartesian point (x, y, z).

        # u = [0, 1] and v = z
        """
        u, v = point2d
        if abs(u) < 1e-7:
            u = 0.0
        if abs(v) < 1e-7:
            v = 0.0

        point_at_curve_global = self.edge.point_at_abscissa(u * self.edge.length())
        point_at_curve_local = self.frame.global_to_local_coordinates(point_at_curve_global)
        # x, y, z = point_at_curve_local
        point_local = point_at_curve_local.translation(volmdlr.Vector3D(0, 0, v))
        return self.frame.local_to_global_coordinates(point_local)

    def point3d_to_2d(self, point3d):
        """
        Transform a 3D Cartesian point (x, y, z) into a parametric (u, v) point.
        """
        x, y, z = self.frame.global_to_local_coordinates(point3d)
        if abs(x) < 1e-7:
            x = 0.0
        if abs(y) < 1e-7:
            y = 0.0
        if abs(z) < 1e-7:
            z = 0.0
        v = z
        point_at_curve_local = volmdlr.Point3D(x, y, 0)
        point_at_curve_global = self.frame.local_to_global_coordinates(point_at_curve_local)
        u = self.edge.abscissa(point_at_curve_global) / self.edge.length()
        u = min(u, 1.0)
        return volmdlr.Point2D(u, v)

    def rectangular_cut(self, x1: float = 0.0, x2: float = 1.0,
                        y1: float = 0.0, y2: float = 1.0, name: str = ''):
        """Deprecated method, Use ExtrusionFace3D from_surface_rectangular_cut method."""
        raise AttributeError('Use ExtrusionFace3D from_surface_rectangular_cut method')

    def plot(self, ax=None, color='grey', alpha=0.5, z: float = 0.5):
        if ax is None:
            fig = plt.figure()
            ax = fig.add_subplot(111, projection='3d')
        self.frame.plot(ax=ax, ratio=z)
        for i in range(21):
            step = i / 20. * z
            wire = self.edge.translation(step * self.frame.w)
            wire.plot(ax=ax, edge_style=EdgeStyle(color=color, alpha=alpha))

        return ax

    @classmethod
    def from_step(cls, arguments, object_dict, **kwargs):
        name = arguments[0][1:-1]
        edge = object_dict[arguments[1]]
        if edge.__class__ is wires.Ellipse3D:
            start_end = edge.center + edge.major_axis * edge.major_dir
            fullarcellipse = edges.FullArcEllipse3D(start_end, edge.major_axis, edge.minor_axis,
                                                    edge.center, edge.normal, edge.major_dir, edge.name)
            direction = -object_dict[arguments[2]]
            surface = cls(edge=fullarcellipse, direction=direction, name=name)
            surface.x_periodicity = 1
        elif edge.__class__ is wires.Circle3D:
            start_end = edge.center + edge.frame.u * edge.radius
            fullarc = edges.FullArc3D(edge.frame.origin, start_end, edge.frame.w)
            direction = object_dict[arguments[2]]
            surface = cls(edge=fullarc, direction=direction, name=name)
            surface.x_periodicity = 1

        else:
            direction = object_dict[arguments[2]]
            surface = cls(edge=edge, direction=direction, name=name)
        return surface

    def arc3d_to_2d(self, arc3d):
        """
        Converts the primitive from 3D spatial coordinates to its equivalent 2D primitive in the parametric space.
        """
        # todo: needs detailed investigation
        start = self.point3d_to_2d(arc3d.start)
        end = self.point3d_to_2d(arc3d.end)
        return [edges.LineSegment2D(start, end, name="arc")]

    def arcellipse3d_to_2d(self, arcellipse3d):
        """
        Transformation of an arc-ellipse 3d to 2d, in a cylindrical surface.

        """
        if isinstance(self.edge, edges.FullArcEllipse3D):
            start2d = self.point3d_to_2d(arcellipse3d.start)
            end2d = self.point3d_to_2d(arcellipse3d.end)
            return [edges.LineSegment2D(start2d, end2d)]
        points = [self.point3d_to_2d(p)
                  for p in arcellipse3d.discretization_points(number_points=15)]

        bsplinecurve2d = edges.BSplineCurve2D.from_points_interpolation(points, degree=2)
        return [bsplinecurve2d]

    def fullarcellipse3d_to_2d(self, fullarcellipse3d):
        length = fullarcellipse3d.length()
        start = self.point3d_to_2d(fullarcellipse3d.start)
        end = self.point3d_to_2d(fullarcellipse3d.end)

        u3, _ = self.point3d_to_2d(fullarcellipse3d.point_at_abscissa(0.01 * length))
        if u3 > 0.5:
            p1 = volmdlr.Point2D(1, start.y)
            p2 = volmdlr.Point2D(0, end.y)
        elif u3 < 0.5:
            p1 = volmdlr.Point2D(0, start.y)
            p2 = volmdlr.Point2D(1, end.y)
        else:
            raise NotImplementedError
        return [edges.LineSegment2D(p1, p2)]

    def linesegment2d_to_3d(self, linesegment2d):
        """
        Converts a BREP line segment 2D onto a 3D primitive on the surface.
        """
        start3d = self.point2d_to_3d(linesegment2d.start)
        end3d = self.point2d_to_3d(linesegment2d.end)
        u1, z1 = linesegment2d.start
        u2, z2 = linesegment2d.end
        if math.isclose(u1, u2, abs_tol=1e-4):
            return [edges.LineSegment3D(start3d, end3d)]
        if math.isclose(z1, z2, abs_tol=1e-4):
            if math.isclose(abs(u1 - u2), 1.0, abs_tol=1e-4):
                primitive = self.edge.translation(self.direction * z1)
                return [primitive]
            primitive = self.edge.translation(self.direction * z1)
            primitive = primitive.split_between_two_points(start3d, end3d)
            return [primitive]
        n = 10
        degree = 3
        points = [self.point2d_to_3d(point2d) for point2d in linesegment2d.discretization_points(number_points=n)]
        periodic = points[0].is_close(points[-1])
        return [edges.BSplineCurve3D.from_points_interpolation(points, degree, periodic)]

    def bsplinecurve3d_to_2d(self, bspline_curve3d):
        n = len(bspline_curve3d.control_points)
        points = [self.point3d_to_2d(point)
                  for point in bspline_curve3d.discretization_points(number_points=n)]
        start = points[0]
        end = points[-1]
        if not start.is_close(end):
            linesegment = edges.LineSegment2D(start, end)
            flag = True
            for point in points:
                if not linesegment.point_belongs(point):
                    flag = False
                    break
            if flag:
                return [linesegment]

        # Is this always True?
        n = len(bspline_curve3d.control_points)
        points = [self.point3d_to_2d(p)
                  for p in bspline_curve3d.discretization_points(number_points=n)]
        return [edges.BSplineCurve2D.from_points_interpolation(
            points, bspline_curve3d.degree, bspline_curve3d.periodic)]

    def frame_mapping(self, frame: volmdlr.Frame3D, side: str):
        """
        Returns a new Extrusion Surface positioned in the specified frame.

        :param frame: Frame of reference
        :type frame: `volmdlr.Frame3D`
        :param side: 'old' or 'new'
        """
        new_frame = self.frame.frame_mapping(frame, side)
        direction = new_frame.w
        new_edge = self.edge.frame_mapping(frame, side)
        return ExtrusionSurface3D(new_edge, direction, name=self.name)


class RevolutionSurface3D(PeriodicalSurface):
    """
    Defines a surface of revolution.

    :param wire: Wire.
    :type wire: Union[:class:`vmw.Wire3D`, :class:`vmw.Contour3D`]
    :param axis_point: Axis placement
    :type axis_point: :class:`volmdlr.Point3D`
    :param axis: Axis of revolution
    :type axis: :class:`volmdlr.Vector3D`
    """
    face_class = 'RevolutionFace3D'
    x_periodicity = volmdlr.TWO_PI
    y_periodicity = None

    def __init__(self, wire: Union[wires.Wire3D, wires.Contour3D],
                 axis_point: volmdlr.Point3D, axis: volmdlr.Vector3D, name: str = ''):
        self.wire = wire
        self.axis_point = axis_point
        self.axis = axis

        point1 = wire.point_at_abscissa(0)
        if point1 == axis_point:
            point1 = wire.point_at_abscissa(wire.length())
        vector1 = point1 - axis_point
        w_vector = axis
        w_vector.normalize()
        u_vector = vector1
        if not w_vector.is_perpendicular_to(u_vector):
            u_vector = vector1 - vector1.vector_projection(w_vector)
        u_vector.normalize()
        v_vector = w_vector.cross(u_vector)
        self.frame = volmdlr.Frame3D(origin=axis_point, u=u_vector, v=v_vector, w=w_vector)

        PeriodicalSurface.__init__(self, name=name)

    def point2d_to_3d(self, point2d: volmdlr.Point2D):
        """
        Transform a parametric (u, v) point into a 3D Cartesian point (x, y, z).

        u = [0, 2pi] and v = [0, 1] into a
        """
        u, v = point2d
        point_at_curve = self.wire.point_at_abscissa(v)
        point = point_at_curve.rotation(self.axis_point, self.axis, u)
        return point

    def point3d_to_2d(self, point3d):
        """
        Transform a 3D Cartesian point (x, y, z) into a parametric (u, v) point.
        """
        x, y, _ = self.frame.global_to_local_coordinates(point3d)
        if abs(x) < 1e-12:
            x = 0
        if abs(y) < 1e-12:
            y = 0
        u = math.atan2(y, x)

        point_at_curve = point3d.rotation(self.axis_point, self.axis, -u)
        v = self.wire.abscissa(point_at_curve)
        return volmdlr.Point2D(u, v)

    def rectangular_cut(self, x1: float, x2: float,
                        y1: float, y2: float, name: str = ''):
        """Deprecated method, Use RevolutionFace3D from_surface_rectangular_cut method."""
        raise AttributeError('Use RevolutionFace3D from_surface_rectangular_cut method')

    def plot(self, ax=None, color='grey', alpha=0.5, number_curves: int = 20):
        """
        Plot rotated Revolution surface generatrix.

        :param number_curves: Number of curves to display.
        :type number_curves: int
        """
        if ax is None:
            fig = plt.figure()
            ax = fig.add_subplot(111, projection='3d')
        for i in range(number_curves + 1):
            theta = i / number_curves * volmdlr.TWO_PI
            wire = self.wire.rotation(self.axis_point, self.axis, theta)
            wire.plot(ax=ax, edge_style=EdgeStyle(color=color, alpha=alpha))

        return ax

    @classmethod
    def from_step(cls, arguments, object_dict, **kwargs):
        """
        Converts a step primitive to a RevolutionSurface3D.

        :param arguments: The arguments of the step primitive.
        :type arguments: list
        :param object_dict: The dictionary containing all the step primitives
            that have already been instantiated.
        :type object_dict: dict
        :return: The corresponding RevolutionSurface3D object.
        :rtype: :class:`volmdlr.faces.RevolutionSurface3D`
        """
        name = arguments[0][1:-1]
        contour3d = object_dict[arguments[1]]
        if hasattr(contour3d, "simplify"):
            contour3d = contour3d.simplify
        axis_point, axis = object_dict[arguments[2]]
        surface = cls(wire=contour3d, axis_point=axis_point, axis=axis, name=name)
        return surface.simplify()

    def arc3d_to_2d(self, arc3d):
        """
        Converts the primitive from 3D spatial coordinates to its equivalent 2D primitive in the parametric space.
        """
        start = self.point3d_to_2d(arc3d.start)
        end = self.point3d_to_2d(arc3d.end)
        if math.isclose(start.y, end.y, abs_tol=1e-4):
            angle3d = arc3d.angle
            point_after_start, point_before_end = self._reference_points(arc3d)

            start, end = vm_parametric.arc3d_to_cylindrical_coordinates_verification(start, end, angle3d,
                                                                                     point_after_start.x,
                                                                                     point_before_end.x)

        return [edges.LineSegment2D(start, end, name="arc")]

    def fullarc3d_to_2d(self, fullarc3d):
        """
        Converts the primitive from 3D spatial coordinates to its equivalent 2D primitive in the parametric space.
        """
        length = fullarc3d.length()

        start = self.point3d_to_2d(fullarc3d.start)
        end = self.point3d_to_2d(fullarc3d.end)

        theta3, _ = self.point3d_to_2d(fullarc3d.point_at_abscissa(0.001 * length))
        theta4, _ = self.point3d_to_2d(fullarc3d.point_at_abscissa(0.98 * length))

        # make sure that the references points are not undefined
        if abs(theta3) == math.pi:
            theta3, _ = self.point3d_to_2d(fullarc3d.point_at_abscissa(0.002 * length))
        if abs(theta4) == math.pi:
            theta4, _ = self.point3d_to_2d(fullarc3d.point_at_abscissa(0.97 * length))

        start, end = vm_parametric.arc3d_to_cylindrical_coordinates_verification(start, end, volmdlr.TWO_PI, theta3,
                                                                                 theta4)

        theta1, z1 = start
        _, z2 = end

        point1 = volmdlr.Point2D(theta1, z1)
        if theta1 > theta3:
            point2 = volmdlr.Point2D(theta1 + volmdlr.TWO_PI, z2)
        elif theta1 < theta3:
            point2 = volmdlr.Point2D(theta1 - volmdlr.TWO_PI, z2)
        return [edges.LineSegment2D(point1, point2)]

    def linesegment2d_to_3d(self, linesegment2d):
        """
        Converts a BREP line segment 2D onto a 3D primitive on the surface.
        """
        start3d = self.point2d_to_3d(linesegment2d.start)
        end3d = self.point2d_to_3d(linesegment2d.end)
        theta1, abscissa1 = linesegment2d.start
        theta2, abscissa2 = linesegment2d.end

        if self.wire.point_at_abscissa(abscissa1).is_close(self.wire.point_at_abscissa(abscissa2)):
            theta_i = 0.5 * (theta1 + theta2)
            interior = self.point2d_to_3d(volmdlr.Point2D(theta_i, abscissa1))
            return [edges.Arc3D(start3d, interior, end3d)]
        if math.isclose(theta1, theta2, abs_tol=1e-3):
            primitive = self.wire.rotation(self.axis_point, self.axis, 0.5 * (theta1 + theta2))
            if primitive.is_point_edge_extremity(start3d) and \
                    primitive.is_point_edge_extremity(end3d):
                return [primitive]
            primitive = primitive.split_between_two_points(start3d, end3d)
            if primitive:
                return [primitive]
        n = 10
        degree = 3
        points = [self.point2d_to_3d(point2d) for point2d in linesegment2d.discretization_points(number_points=n)]
        periodic = points[0].is_close(points[-1])
        return [edges.BSplineCurve3D.from_points_interpolation(points, degree, periodic).simplify]

    def frame_mapping(self, frame: volmdlr.Frame3D, side: str):
        """
        Returns a new Revolution Surface positioned in the specified frame.

        :param frame: Frame of reference
        :type frame: `volmdlr.Frame3D`
        :param side: 'old' or 'new'
        """
        new_frame = self.frame.frame_mapping(frame, side)
        axis = new_frame.w
        axis_point = new_frame.origin
        new_wire = self.wire.frame_mapping(frame, side)
        return RevolutionSurface3D(new_wire, axis_point, axis, name=self.name)

    def simplify(self):
        line3d = edges.Line3D(self.axis_point, self.axis_point + self.axis)
        if isinstance(self.wire, edges.Arc3D):
            tore_center, _ = line3d.point_projection(self.wire.center)
            # Sphere
            if math.isclose(tore_center.point_distance(self.wire.center), 0., abs_tol=1e-6):
                return SphericalSurface3D(self.frame, self.wire.radius, self.name)
        if isinstance(self.wire, edges.LineSegment3D):
            generatrix_line = edges.Line3D(self.wire.start, self.wire.end)
            intersections = line3d.intersection(generatrix_line)
            if intersections:
                semi_angle = volmdlr.geometry.vectors3d_angle(self.axis,
                                                              self.wire.end - self.wire.start)
                return ConicalSurface3D(self.frame, semi_angle, self.name)
            start_projection, _ = line3d.point_projection(self.wire.start)
            radius = start_projection.point_distance(self.wire.start)
            return CylindricalSurface3D(self.frame, radius, self.name)
        return self


class BSplineSurface3D(Surface3D):
    """
    A class representing a 3D B-spline surface.

    A B-spline surface is a smooth surface defined by a set of control points and
    a set of basis functions called B-spline basis functions. The shape of the
    surface is determined by the position of the control points and can be
    modified by moving the control points.

    :param degree_u: The degree of the B-spline curve in the u direction.
    :type degree_u: int
    :param degree_v: The degree of the B-spline curve in the v direction.
    :type degree_v: int
    :param control_points: A list of 3D control points that define the shape of
        the surface.
    :type control_points: List[`volmdlr.Point3D`]
    :param nb_u: The number of control points in the u direction.
    :type nb_u: int
    :param nb_v: The number of control points in the v direction.
    :type nb_v: int
    :param u_multiplicities: A list of multiplicities for the knots in the u direction.
        The multiplicity of a knot is the number of times it appears in the knot vector.
    :type u_multiplicities: List[int]
    :param v_multiplicities: A list of multiplicities for the knots in the v direction.
        The multiplicity of a knot is the number of times it appears in the knot vector.
    :type v_multiplicities: List[int]
    :param u_knots: A list of knots in the u direction. The knots are real numbers that
        define the position of the control points along the u direction.
    :type u_knots: List[float]
    :param v_knots: A list of knots in the v direction. The knots are real numbers that
        define the position of the control points along the v direction.
    :type v_knots: List[float]
    :param weights: (optional) A list of weights for the control points. The weights
        can be used to adjust the influence of each control point on the shape of the
        surface. Default is None.
    :type weights: List[float]
    :param name: (optional) A name for the surface. Default is an empty string.
    :type name: str
    """
    face_class = "BSplineFace3D"
    _non_serializable_attributes = ["surface", "curves"]

    def __init__(self, degree_u: int, degree_v: int, control_points: List[volmdlr.Point3D], nb_u: int, nb_v: int,
                 u_multiplicities: List[int], v_multiplicities: List[int], u_knots: List[float], v_knots: List[float],
                 weights: List[float] = None, name: str = ''):
        self.control_points = control_points
        self.degree_u = degree_u
        self.degree_v = degree_v
        self.nb_u = nb_u
        self.nb_v = nb_v

        u_knots = edges.standardize_knot_vector(u_knots)
        v_knots = edges.standardize_knot_vector(v_knots)
        self.u_knots = u_knots
        self.v_knots = v_knots
        self.u_multiplicities = u_multiplicities
        self.v_multiplicities = v_multiplicities
        self.weights = weights

        self.control_points_table = []
        points_row = []
        i = 1
        for point in control_points:
            points_row.append(point)
            if i == nb_v:
                self.control_points_table.append(points_row)
                points_row = []
                i = 1
            else:
                i += 1
        if weights is None:
            surface = BSpline.Surface()
            points = [(control_points[i][0], control_points[i][1],
                       control_points[i][2]) for i in range(len(control_points))]

        else:
            surface = NURBS.Surface()
            points = [(control_points[i][0] * weights[i], control_points[i][1] * weights[i],
                       control_points[i][2] * weights[i], weights[i]) for i in range(len(control_points))]
        surface.degree_u = degree_u
        surface.degree_v = degree_v
        surface.set_ctrlpts(points, nb_u, nb_v)
        knot_vector_u = []
        for i, u_knot in enumerate(u_knots):
            knot_vector_u.extend([u_knot] * u_multiplicities[i])
        knot_vector_v = []
        for i, v_knot in enumerate(v_knots):
            knot_vector_v.extend([v_knot] * v_multiplicities[i])
        surface.knotvector_u = knot_vector_u
        surface.knotvector_v = knot_vector_v
        surface.delta = 0.05

        self.surface = surface
        self.curves = extract_curves(surface, extract_u=True, extract_v=True)
        Surface3D.__init__(self, name=name)

        # Hidden Attributes
        self._displacements = None
        self._grids2d = None
        self._grids2d_deformed = None
        self._bbox = None

        self._x_periodicity = False  # Use False instead of None because None is a possible value of x_periodicity
        self._y_periodicity = False

    @property
    def x_periodicity(self):
        """
        Evaluates the periodicity of the surface in u direction.
        """
        if self._x_periodicity is False:
            u = self.curves['u']
            a, b = self.surface.domain[0]
            u0 = u[0]
            point_at_a = u0.evaluate_single(a)
            point_at_b = u0.evaluate_single(b)
            if npy.linalg.norm(npy.array(point_at_b) - npy.array(point_at_a)) < 1e-6:
                self._x_periodicity = self.surface.range[0]
            else:
                self._x_periodicity = None
        return self._x_periodicity

    @property
    def y_periodicity(self):
        """
        Evaluates the periodicity of the surface in v direction.
        """
        if self._y_periodicity is False:
            v = self.curves['v']
            c, d = self.surface.domain[1]
            v0 = v[0]
            point_at_c = v0.evaluate_single(c)
            point_at_d = v0.evaluate_single(d)
            if npy.linalg.norm(npy.array(point_at_d) - npy.array(point_at_c)) < 1e-6:
                self._y_periodicity = self.surface.range[1]
            else:
                self._y_periodicity = None
        return self._y_periodicity

    @property
    def bounding_box(self):
        if not self._bbox:
            self._bbox = self._bounding_box()
        return self._bbox

    def _bounding_box(self):
        """
        Computes the bounding box of the surface.

        """
        min_bounds, max_bounds = self.surface.bbox
        xmin, ymin, zmin = min_bounds
        xmax, ymax, zmax = max_bounds
        return volmdlr.core.BoundingBox(xmin, xmax, ymin, ymax, zmin, zmax)

    def control_points_matrix(self, coordinates):
        """
        Define control points like a matrix, for each coordinate: x:0, y:1, z:2.

        """

        points = npy.empty((self.nb_u, self.nb_v))
        for i in range(0, self.nb_u):
            for j in range(0, self.nb_v):
                points[i][j] = self.control_points_table[i][j][coordinates]
        return points

    # Knots_vector
    def knots_vector_u(self):
        """
        Compute the global knot vector (u direction) based on knot elements and multiplicities.

        """

        knots = self.u_knots
        multiplicities = self.u_multiplicities

        knots_vec = []
        for i, knot in enumerate(knots):
            for _ in range(0, multiplicities[i]):
                knots_vec.append(knot)
        return knots_vec

    def knots_vector_v(self):
        """
        Compute the global knot vector (v direction) based on knot elements and multiplicities.

        """

        knots = self.v_knots
        multiplicities = self.v_multiplicities

        knots_vec = []
        for i, knot in enumerate(knots):
            for _ in range(0, multiplicities[i]):
                knots_vec.append(knot)
        return knots_vec

    def basis_functions_u(self, u, k, i):
        """
        Compute basis functions Bi in u direction for u=u and degree=k.

        """

        # k = self.degree_u
        knots_vector_u = self.knots_vector_u()

        if k == 0:
            return 1.0 if knots_vector_u[i] <= u < knots_vector_u[i + 1] else 0.0
        if knots_vector_u[i + k] == knots_vector_u[i]:
            param_c1 = 0.0
        else:
            param_c1 = (u - knots_vector_u[i]) / (knots_vector_u[i + k] - knots_vector_u[i]) \
                       * self.basis_functions_u(u, k - 1, i)
        if knots_vector_u[i + k + 1] == knots_vector_u[i + 1]:
            param_c2 = 0.0
        else:
            param_c2 = (knots_vector_u[i + k + 1] - u) / (knots_vector_u[i + k + 1] - knots_vector_u[i + 1]) * \
                       self.basis_functions_u(u, k - 1, i + 1)
        return param_c1 + param_c2

    def basis_functions_v(self, v, k, i):
        """
        Compute basis functions Bi in v direction for v=v and degree=k.

        """

        # k = self.degree_u
        knots = self.knots_vector_v()

        if k == 0:
            return 1.0 if knots[i] <= v < knots[i + 1] else 0.0
        if knots[i + k] == knots[i]:
            param_c1 = 0.0
        else:
            param_c1 = (v - knots[i]) / (knots[i + k] - knots[i]) * self.basis_functions_v(v, k - 1, i)
        if knots[i + k + 1] == knots[i + 1]:
            param_c2 = 0.0
        else:
            param_c2 = (knots[i + k + 1] - v) / (knots[i + k + 1] - knots[i + 1]) * self.basis_functions_v(v, k - 1,
                                                                                                           i + 1)
        return param_c1 + param_c2

    def blending_vector_u(self, u):
        """
        Compute a vector of basis_functions in u direction for u=u.
        """

        blending_vect = npy.empty((1, self.nb_u))
        for j in range(0, self.nb_u):
            blending_vect[0][j] = self.basis_functions_u(u, self.degree_u, j)

        return blending_vect

    def blending_vector_v(self, v):
        """
        Compute a vector of basis_functions in v direction for v=v.

        """

        blending_vect = npy.empty((1, self.nb_v))
        for j in range(0, self.nb_v):
            blending_vect[0][j] = self.basis_functions_v(v, self.degree_v, j)

        return blending_vect

    def blending_matrix_u(self, u):
        """
        Compute a matrix of basis_functions in u direction for a vector u like [0,1].

        """

        blending_mat = npy.empty((len(u), self.nb_u))
        for i, u_i in enumerate(u):
            for j in range(self.nb_u):
                blending_mat[i][j] = self.basis_functions_u(u_i, self.degree_u, j)
        return blending_mat

    def blending_matrix_v(self, v):
        """
        Compute a matrix of basis_functions in v direction for a vector v like [0,1].

        """

        blending_mat = npy.empty((len(v), self.nb_v))
        for i, v_i in enumerate(v):
            for j in range(self.nb_v):
                blending_mat[i][j] = self.basis_functions_v(v_i, self.degree_v, j)
        return blending_mat

    def point2d_to_3d(self, point2d: volmdlr.Point2D):
        u, v = point2d
        u = min(max(u, 0), 1)
        v = min(max(v, 0), 1)
        return volmdlr.Point3D(*evaluate_single((u, v), self.surface.data,
                                                self.surface.rational,
                                                self.surface.evaluator._span_func))
        # uses derivatives for performance because it's already compiled
        # return volmdlr.Point3D(*self.derivatives(u, v, 0)[0][0])
        # return volmdlr.Point3D(*self.surface.evaluate_single((x, y)))

    def point3d_to_2d(self, point3d: volmdlr.Point3D, tol=1e-5):
        """
        Evaluates the parametric coordinates (u, v) of a 3D point (x, y, z).

        :param point3d: A 3D point to be evaluated.
        :type point3d: :class:`volmdlr.Point3D`
        :param tol: Tolerance to accept the results.
        :type tol: float
        :return: The parametric coordinates (u, v) of the point.
        :rtype: :class:`volmdlr.Point2D`
        """

        def f(x):
            return point3d.point_distance(self.point2d_to_3d(volmdlr.Point2D(x[0], x[1])))

        def fun(x):
            derivatives = self.derivatives(x[0], x[1], 1)
            r = derivatives[0][0] - point3d
            f_value = r.norm() + 1e-32
            jacobian = npy.array([r.dot(derivatives[1][0]) / f_value, r.dot(derivatives[0][1]) / f_value])
            return f_value, jacobian

        min_bound_x, max_bound_x = self.surface.domain[0]
        min_bound_y, max_bound_y = self.surface.domain[1]

        delta_bound_x = max_bound_x - min_bound_x
        delta_bound_y = max_bound_y - min_bound_y
        x0s = [((min_bound_x + max_bound_x) / 2, (min_bound_y + max_bound_y) / 2),
               ((min_bound_x + max_bound_x) / 2, min_bound_y + delta_bound_y / 10),
               ((min_bound_x + max_bound_x) / 2, max_bound_y - delta_bound_y / 10),
               ((min_bound_x + max_bound_x) / 4, min_bound_y + delta_bound_y / 10),
               (max_bound_x - delta_bound_x / 4, min_bound_y + delta_bound_y / 10),
               ((min_bound_x + max_bound_x) / 4, max_bound_y - delta_bound_y / 10),
               (max_bound_x - delta_bound_x / 4, max_bound_y - delta_bound_y / 10),
               (min_bound_x + delta_bound_x / 10, min_bound_y + delta_bound_y / 10),
               (min_bound_x + delta_bound_x / 10, max_bound_y - delta_bound_y / 10),
               (max_bound_x - delta_bound_x / 10, min_bound_y + delta_bound_y / 10),
               (max_bound_x - delta_bound_x / 10, max_bound_y - delta_bound_y / 10)]

        # Sort the initial conditions
        x0s.sort(key=f)

        # Find the parametric coordinates of the point
        results = []
        for x0 in x0s:
            res = minimize(fun, x0=npy.array(x0), jac=True,
                           bounds=[(min_bound_x, max_bound_x),
                                   (min_bound_y, max_bound_y)])
            if res.fun <= tol:
                return volmdlr.Point2D(*res.x)

            results.append((res.x, res.fun))

        return volmdlr.Point2D(*min(results, key=lambda r: r[1])[0])

    def linesegment2d_to_3d(self, linesegment2d):
        """Evaluates the Euclidean form for the parametric line segment."""
        points = []
        for point in linesegment2d.discretization_points(number_points=20):
            point3d = self.point2d_to_3d(point)
            if not volmdlr.core.point_in_list(point3d, points):
                points.append(point3d)
        if len(points) < 2:
            return None
        if len(points) == 2:
            return [volmdlr.edges.LineSegment3D(points[0], points[-1])]
        periodic = points[0].is_close(points[-1], 1e-6)
        if len(points) < min(self.degree_u, self.degree_v) + 2:
            return None
        bspline = edges.BSplineCurve3D.from_points_interpolation(
                            points, min(self.degree_u, self.degree_v), periodic=periodic)
        return [bspline.simplify]

    def linesegment3d_to_2d(self, linesegment3d):
        """
        A line segment on a BSplineSurface3D will be in any case a line in 2D?.

        """
        start = self.point3d_to_2d(linesegment3d.start)
        end = self.point3d_to_2d(linesegment3d.end)
        if self.x_periodicity:
            if start.x != end.x:
                end = volmdlr.Point2D(start.x, end.y)
            if not start.is_close(end):
                return [edges.LineSegment2D(start, end)]
            return None
        if self.y_periodicity:
            if start.y != end.y:
                end = volmdlr.Point2D(end.x, start.y)
            if not start.is_close(end):
                return [edges.LineSegment2D(start, end)]
            return None
        if start.is_close(end):
            return None
        return [edges.LineSegment2D(start, end)]

    def _repair_periodic_boundary_points(self, curve3d, points_2d, direction_periodicity):
        """
        Verifies points at boundary on a periodic BSplineSurface3D.

        :param points_2d: List of `volmdlr.Point2D` after transformation from 3D Cartesian coordinates
        :type points_2d: List[volmdlr.Point2D]
        :param direction_periodicity: should be 'x' if x_periodicity or 'y' if y periodicity
        :type direction_periodicity: str
        """
        lth = curve3d.length()
        start = points_2d[0]
        end = points_2d[-1]
        points = points_2d
        pt_after_start = self.point3d_to_2d(curve3d.point_at_abscissa(0.1 * lth))
        pt_before_end = self.point3d_to_2d(curve3d.point_at_abscissa(0.9 * lth))
        # pt_after_start = points[1]
        # pt_before_end = points[-2]

        if direction_periodicity == 'x':
            i = 0
        else:
            i = 1
        min_bound, max_bound = self.surface.domain[i]
        delta = max_bound + min_bound

        if math.isclose(start[i], min_bound, abs_tol=1e-4) and pt_after_start[i] > 0.5 * delta:
            start[i] = max_bound
        elif math.isclose(start[i], max_bound, abs_tol=1e-4) and pt_after_start[i] < 0.5 * delta:
            start[i] = min_bound

        if math.isclose(end[i], min_bound, abs_tol=1e-4) and pt_before_end[i] > 0.5 * delta:
            end[i] = max_bound
        elif math.isclose(end[i], max_bound, abs_tol=1e-4) and pt_before_end[i] < 0.5 * delta:
            end[i] = min_bound

        points[0] = start
        points[-1] = end

        if all((math.isclose(p[i], max_bound, abs_tol=1e-4) or math.isclose(p[i], min_bound, abs_tol=1e-4)) for
                    p in points):
            # if the line is at the boundary of the surface domain, we take the first point as reference
            t_param = max_bound if math.isclose(points[0][i], max_bound, abs_tol=1e-4) else min_bound
            if direction_periodicity == 'x':
                points = [volmdlr.Point2D(t_param, p[1]) for p in points]
            else:
                points = [volmdlr.Point2D(p[0], t_param) for p in points]

        return points

    def bsplinecurve3d_to_2d(self, bspline_curve3d):
        """
        Converts the primitive from 3D spatial coordinates to its equivalent 2D primitive in the parametric space.
        """
        # TODO: enhance this, it is a non exact method!
        # TODO: bsplinecurve can be periodic but not around the bsplinesurface
        flag = False
        if not bspline_curve3d.points[0].is_close(bspline_curve3d.points[-1]):
            bsc_linesegment = edges.LineSegment3D(bspline_curve3d.points[0],
                                                  bspline_curve3d.points[-1])
            flag = True
            for point in bspline_curve3d.points:
                if not bsc_linesegment.point_belongs(point):
                    flag = False
                    break

        if self.x_periodicity and not self.y_periodicity \
                and bspline_curve3d.periodic:
            point1 = self.point3d_to_2d(bspline_curve3d.points[0])
            p1_sup = self.point3d_to_2d(bspline_curve3d.points[0])
            new_x = point1.x - p1_sup.x + self.x_periodicity
            new_x = new_x if 0 <= new_x else 0
            reverse = False
            if new_x < 0:
                new_x = 0
            elif math.isclose(new_x, self.x_periodicity, abs_tol=1e-5):
                new_x = 0
                reverse = True

            linesegments = [
                edges.LineSegment2D(
                    volmdlr.Point2D(new_x, point1.y),
                    volmdlr.Point2D(self.x_periodicity, point1.y))]
            if reverse:
                linesegments[0] = linesegments[0].reverse()

        elif self.y_periodicity and not self.x_periodicity \
                and bspline_curve3d.periodic:
            point1 = self.point3d_to_2d(bspline_curve3d.points[0])
            p1_sup = self.point3d_to_2d(bspline_curve3d.points[0])
            new_y = point1.y - p1_sup.y + self.y_periodicity
            new_y = new_y if 0 <= new_y else 0
            reverse = False
            if new_y < 0:
                new_y = 0
            elif math.isclose(new_y, self.y_periodicity, abs_tol=1e-5):
                new_y = 0
                reverse = True

            linesegments = [
                edges.LineSegment2D(
                    volmdlr.Point2D(point1.x, new_y),
                    volmdlr.Point2D(point1.x, self.y_periodicity))]
            if reverse:
                linesegments[0] = linesegments[0].reverse()

        elif self.x_periodicity and self.y_periodicity \
                and bspline_curve3d.periodic:
            raise NotImplementedError

        if flag:
            x_perio = self.x_periodicity if self.x_periodicity is not None \
                else 1.
            y_perio = self.y_periodicity if self.y_periodicity is not None \
                else 1.

            point1 = self.point3d_to_2d(bspline_curve3d.points[0])
            point2 = self.point3d_to_2d(bspline_curve3d.points[-1])

            if point1.is_close(point2):
                print('BSplineCruve3D skipped because it is too small')
                linesegments = None
            else:
                p1_sup = self.point3d_to_2d(bspline_curve3d.points[0])
                p2_sup = self.point3d_to_2d(bspline_curve3d.points[-1])
                if self.x_periodicity and point1.point_distance(p1_sup) > 1e-5:
                    point1.x -= p1_sup.x - x_perio
                    point2.x -= p2_sup.x - x_perio
                if self.y_periodicity and point1.point_distance(p1_sup) > 1e-5:
                    point1.y -= p1_sup.y - y_perio
                    point2.y -= p2_sup.y - y_perio
                linesegments = [edges.LineSegment2D(point1, point2)]
            # How to check if end of surface overlaps start or the opposite ?
        else:
            lth = bspline_curve3d.length()
            if lth > 1e-5:
                n = len(bspline_curve3d.control_points)
                points = [self.point3d_to_2d(p) for p in bspline_curve3d.discretization_points(number_points=n)]

                if self.x_periodicity:
                    points = self._repair_periodic_boundary_points(bspline_curve3d, points, 'x')
                    if bspline_curve3d.periodic and points[0].is_close(points[-1]):
                        u_min, u_max = bspline_curve3d.curve.domain
                        if math.isclose(points[0].x, u_min, abs_tol=1e-6):
                            should_be_umax = (u_max - points[1].x) < (points[1].x - u_min)
                            if should_be_umax:
                                points[0] = volmdlr.Point2D(u_max, points[0].y)
                            else:
                                points[-1] = volmdlr.Point2D(u_max, points[-1].y)
                        elif math.isclose(points[0].x, u_max, abs_tol=1e-6):
                            should_be_umin = (u_max - points[1].x) > (points[1].x - u_min)
                            if should_be_umin:
                                points[0] = volmdlr.Point2D(u_min, points[0].y)
                            else:
                                points[-1] = volmdlr.Point2D(u_min, points[-1].y)
                if self.y_periodicity:
                    points = self._repair_periodic_boundary_points(bspline_curve3d, points, 'y')
                    if bspline_curve3d.periodic and points[0].is_close(points[-1]):
                        u_min, u_max = bspline_curve3d.curve.domain
                        if math.isclose(points[0].y, u_min, abs_tol=1e-6):
                            should_be_umax = (u_max - points[1].y) < (points[1].y - u_min)
                            if should_be_umax:
                                points[0] = volmdlr.Point2D(points[0].x, u_max)
                            else:
                                points[-1] = volmdlr.Point2D(points[-1].x, u_max)
                        elif math.isclose(points[0].y, u_max, abs_tol=1e-6):
                            should_be_umin = (u_max - points[1].y) > (points[1].y - u_min)
                            if should_be_umin:
                                points[0] = volmdlr.Point2D(points[0].x, u_min)
                            else:
                                points[-1] = volmdlr.Point2D(points[-1].x, u_min)

                if not points[0].is_close(points[-1]) and not bspline_curve3d.periodic:
                    linesegment = edges.LineSegment2D(points[0], points[-1])
                    flag_line = True
                    for point in points:
                        if not linesegment.point_belongs(point, abs_tol=1e-4):
                            flag_line = False
                            break
                    if flag_line:
                        return [linesegment]

                if self.x_periodicity:
                    points = self._repair_periodic_boundary_points(bspline_curve3d, points, 'x')

                if self.y_periodicity:
                    points = self._repair_periodic_boundary_points(bspline_curve3d, points, 'y')

                return [edges.BSplineCurve2D.from_points_interpolation(
                    points=points, degree=bspline_curve3d.degree, periodic=bspline_curve3d.periodic)]

            if 1e-6 < lth <= 1e-5:
                linesegments = [edges.LineSegment2D(
                    self.point3d_to_2d(bspline_curve3d.start),
                    self.point3d_to_2d(bspline_curve3d.end))]
            else:
                print('BSplineCruve3D skipped because it is too small')
                linesegments = None

        return linesegments

    def bsplinecurve2d_to_3d(self, bspline_curve2d):
        """
        Converts the parametric boundary representation into a 3D primitive.
        """
        if bspline_curve2d.name == "parametric.arc":
            start = self.point2d_to_3d(bspline_curve2d.start)
            interior = self.point2d_to_3d(bspline_curve2d.evaluate_single(0.5))
            end = self.point2d_to_3d(bspline_curve2d.end)
            return [edges.Arc3D(start, interior, end)]

        number_points = len(bspline_curve2d.control_points)
        points = []
        for point in bspline_curve2d.discretization_points(number_points=number_points):
            point3d = self.point2d_to_3d(point)
            if not volmdlr.core.point_in_list(point3d, points):
                points.append(point3d)
        if len(points) < bspline_curve2d.degree + 2:
            return None
        return [edges.BSplineCurve3D.from_points_interpolation(
            points, bspline_curve2d.degree, bspline_curve2d.periodic)]

    def arc3d_to_2d(self, arc3d):
        """
        Converts the primitive from 3D spatial coordinates to its equivalent 2D primitive in the parametric space.
        """
        number_points = max(self.nb_u, self.nb_v)
        degree = max(self.degree_u, self.degree_v)
        points = [self.point3d_to_2d(point3d) for point3d in arc3d.discretization_points(number_points=number_points)]
        start = points[0]
        end = points[-1]
        min_bound_x, max_bound_x = self.surface.domain[0]
        min_bound_y, max_bound_y = self.surface.domain[1]
        if self.x_periodicity:
            points = self._repair_periodic_boundary_points(arc3d, points, 'x')
            start = points[0]
            end = points[-1]
            if start.is_close(end):
                if math.isclose(start.x, min_bound_x, abs_tol=1e-4):
                    end.x = max_bound_x
                else:
                    end.x = min_bound_x
        if self.y_periodicity:
            points = self._repair_periodic_boundary_points(arc3d, points, 'y')
            start = points[0]
            end = points[-1]
            if start.is_close(end):
                if math.isclose(start.y, min_bound_y, abs_tol=1e-4):
                    end.y = max_bound_y
                else:
                    end.y = min_bound_y
        if start.is_close(end):
            return []
        linesegment = edges.LineSegment2D(start, end, name="parametric.arc")
        flag = True
        for point in points:
            if not linesegment.point_belongs(point):
                flag = False
                break
        if flag:
            return [linesegment]
        return [edges.BSplineCurve2D.from_points_interpolation(points, degree, name="parametric.arc")]

    def arcellipse3d_to_2d(self, arcellipse3d):
        """
        Converts the primitive from 3D spatial coordinates to its equivalent 2D primitive in the parametric space.
        """
        # todo: Is this right? Needs detailed investigation
        number_points = max(self.nb_u, self.nb_v)
        degree = max(self.degree_u, self.degree_v)
        points = [self.point3d_to_2d(point3d) for point3d in
                  arcellipse3d.discretization_points(number_points=number_points)]
        start = points[0]
        end = points[-1]
        min_bound_x, max_bound_x = self.surface.domain[0]
        min_bound_y, max_bound_y = self.surface.domain[1]
        if self.x_periodicity:
            points = self._repair_periodic_boundary_points(arcellipse3d, points, 'x')
            start = points[0]
            end = points[-1]
            if start.is_close(end):
                if math.isclose(start.x, min_bound_x, abs_tol=1e-4):
                    end.x = max_bound_x
                else:
                    end.x = min_bound_x
        if self.y_periodicity:
            points = self._repair_periodic_boundary_points(arcellipse3d, points, 'y')
            start = points[0]
            end = points[-1]
            if start.is_close(end):
                if math.isclose(start.y, min_bound_y, abs_tol=1e-4):
                    end.y = max_bound_y
                else:
                    end.y = min_bound_y
        if start.is_close(end):
            return []
        linesegment = edges.LineSegment2D(start, end, name="parametric.arc")
        flag = True
        for point in points:
            if not linesegment.point_belongs(point):
                flag = False
                break
        if flag:
            return [linesegment]
        return [edges.BSplineCurve2D.from_points_interpolation(points, degree, name="parametric.arc")]

    def arc2d_to_3d(self, arc2d):
        number_points = math.ceil(arc2d.angle * 7) + 1  # 7 points per radian
        length = arc2d.length()
        points = [self.point2d_to_3d(arc2d.point_at_abscissa(i * length / (number_points - 1)))
                  for i in range(number_points)]
        return [edges.BSplineCurve3D.from_points_interpolation(
            points, max(self.degree_u, self.degree_v))]

    def rectangular_cut(self, u1: float, u2: float,
                        v1: float, v2: float, name: str = ''):
        """Deprecated method, Use BSplineFace3D from_surface_rectangular_cut method."""
        raise AttributeError("BSplineSurface3D.rectangular_cut is deprecated."
                             " Use the class_method from_surface_rectangular_cut in BSplineFace3D instead")

    def rotation(self, center: volmdlr.Vector3D,
                 axis: volmdlr.Vector3D, angle: float):
        """
        BSplineSurface3D rotation.

        :param center: rotation center
        :param axis: rotation axis
        :param angle: angle rotation
        :return: a new rotated BSplineSurface3D
        """
        new_control_points = [p.rotation(center, axis, angle)
                              for p in self.control_points]
        new_bsplinesurface3d = BSplineSurface3D(self.degree_u, self.degree_v,
                                                new_control_points, self.nb_u,
                                                self.nb_v,
                                                self.u_multiplicities,
                                                self.v_multiplicities,
                                                self.u_knots, self.v_knots,
                                                self.weights, self.name)
        return new_bsplinesurface3d

    def rotation_inplace(self, center: volmdlr.Vector3D,
                         axis: volmdlr.Vector3D, angle: float):
        """
        BSplineSurface3D rotation. Object is updated in-place.

        :param center: rotation center.
        :type center: `volmdlr.Vector3D`
        :param axis: rotation axis.
        :type axis: `volmdlr.Vector3D`
        :param angle: rotation angle.
        :type angle: float
        :return: None, BSplineSurface3D is updated in-place
        :rtype: None
        """
        warnings.warn("'in-place' methods are deprecated. Use a not in-place method instead.", DeprecationWarning)

        new_bsplinesurface3d = self.rotation(center, axis, angle)
        self.control_points = new_bsplinesurface3d.control_points
        self.surface = new_bsplinesurface3d.surface

    def translation(self, offset: volmdlr.Vector3D):
        """
        BSplineSurface3D translation.

        :param offset: translation vector
        :return: A new translated BSplineSurface3D
        """
        new_control_points = [p.translation(offset) for p in
                              self.control_points]
        new_bsplinesurface3d = BSplineSurface3D(self.degree_u, self.degree_v,
                                                new_control_points, self.nb_u,
                                                self.nb_v,
                                                self.u_multiplicities,
                                                self.v_multiplicities,
                                                self.u_knots, self.v_knots,
                                                self.weights, self.name)

        return new_bsplinesurface3d

    def translation_inplace(self, offset: volmdlr.Vector3D):
        """
        BSplineSurface3D translation. Object is updated in-place.

        :param offset: translation vector
        """
        warnings.warn("'in-place' methods are deprecated. Use a not in-place method instead.", DeprecationWarning)

        new_bsplinesurface3d = self.translation(offset)
        self.control_points = new_bsplinesurface3d.control_points
        self.surface = new_bsplinesurface3d.surface

    def frame_mapping(self, frame: volmdlr.Frame3D, side: str):
        """
        Changes frame_mapping and return a new BSplineSurface3D.

        side = 'old' or 'new'
        """
        new_control_points = [p.frame_mapping(frame, side) for p in
                              self.control_points]
        new_bsplinesurface3d = BSplineSurface3D(self.degree_u, self.degree_v,
                                                new_control_points, self.nb_u,
                                                self.nb_v,
                                                self.u_multiplicities,
                                                self.v_multiplicities,
                                                self.u_knots, self.v_knots,
                                                self.weights, self.name)
        return new_bsplinesurface3d

    def frame_mapping_inplace(self, frame: volmdlr.Frame3D, side: str):
        """
        Changes frame_mapping and the object is updated in-place.

        side = 'old' or 'new'
        """
        warnings.warn("'in-place' methods are deprecated. Use a not in-place method instead.", DeprecationWarning)

        new_bsplinesurface3d = self.frame_mapping(frame, side)
        self.control_points = new_bsplinesurface3d.control_points
        self.surface = new_bsplinesurface3d.surface

    def plot(self, ax=None, color='grey', alpha=0.5):
        u_curves = [edges.BSplineCurve3D.from_geomdl_curve(u) for u in self.curves['u']]
        v_curves = [edges.BSplineCurve3D.from_geomdl_curve(v) for v in self.curves['v']]
        if ax is None:
            ax = plt.figure().add_subplot(111, projection='3d')
        for u in u_curves:
            u.plot(ax=ax, edge_style=EdgeStyle(color=color, alpha=alpha))
        for v in v_curves:
            v.plot(ax=ax, edge_style=EdgeStyle(color=color, alpha=alpha))
        for point in self.control_points:
            point.plot(ax, color=color, alpha=alpha)
        return ax

    def simplify_surface(self):
        """
        Verifies if BSplineSurface3D could be a Plane3D.

        :return: A planar surface if possible, otherwise, returns self.
        """
        points = [self.control_points[0]]
        vector_list = []
        for point in self.control_points[1:]:
            vector = point - points[0]
            is_colinear = any(vector.is_colinear_to(other_vector) for other_vector in vector_list)
            if not point_in_list(point, points) and not is_colinear:
                points.append(point)
                vector_list.append(vector)
                if len(points) == 3:
                    plane3d = Plane3D.from_3_points(*points)
                    if all(plane3d.point_on_surface(point) for point in self.control_points):
                        return plane3d
                    break
        return self

    @classmethod
    def from_step(cls, arguments, object_dict, **kwargs):
        """
        Converts a step primitive to a BSplineSurface3D.

        :param arguments: The arguments of the step primitive.
        :type arguments: list
        :param object_dict: The dictionary containing all the step primitives
            that have already been instantiated.
        :type object_dict: dict
        :return: The corresponding BSplineSurface3D object.
        :rtype: :class:`volmdlr.faces.BSplineSurface3D`
        """
        name = arguments[0][1:-1]
        degree_u = int(arguments[1])
        degree_v = int(arguments[2])
        points_sets = arguments[3][1:-1].split("),")
        points_sets = [elem + ")" for elem in points_sets[:-1]] + [
            points_sets[-1]]
        control_points = []
        for points_set in points_sets:
            points = [object_dict[int(i[1:])] for i in
                      points_set[1:-1].split(",")]
            nb_v = len(points)
            control_points.extend(points)
        nb_u = int(len(control_points) / nb_v)
        surface_form = arguments[4]
        if arguments[5] == '.F.':
            u_closed = False
        elif arguments[5] == '.T.':
            u_closed = True
        else:
            raise ValueError
        if arguments[6] == '.F.':
            v_closed = False
        elif arguments[6] == '.T.':
            v_closed = True
        else:
            raise ValueError
        self_intersect = arguments[7]
        u_multiplicities = [int(i) for i in arguments[8][1:-1].split(",")]
        v_multiplicities = [int(i) for i in arguments[9][1:-1].split(",")]
        u_knots = [float(i) for i in arguments[10][1:-1].split(",")]
        v_knots = [float(i) for i in arguments[11][1:-1].split(",")]
        knot_spec = arguments[12]

        if 13 in range(len(arguments)):
            weight_data = [
                float(i) for i in
                arguments[13][1:-1].replace("(", "").replace(")", "").split(",")
            ]
        else:
            weight_data = None

        bsplinesurface = cls(degree_u, degree_v, control_points, nb_u, nb_v,
                             u_multiplicities, v_multiplicities, u_knots,
                             v_knots, weight_data, name)
        if not bsplinesurface.x_periodicity and not bsplinesurface.y_periodicity:
            bsplinesurface = bsplinesurface.simplify_surface()
        # if u_closed:
        #     bsplinesurface.x_periodicity = bsplinesurface.get_x_periodicity()
        # if v_closed:
        #     bsplinesurface.y_periodicity = bsplinesurface.get_y_periodicity()
        return bsplinesurface

    def to_step(self, current_id):
        content = ''
        point_matrix_ids = '('
        for points in self.control_points_table:
            point_ids = '('
            for point in points:
                point_content, point_id = point.to_step(current_id)
                content += point_content
                point_ids += f'#{point_id},'
                current_id = point_id + 1
            point_ids = point_ids[:-1]
            point_ids += '),'
            point_matrix_ids += point_ids
        point_matrix_ids = point_matrix_ids[:-1]
        point_matrix_ids += ')'

        u_close = '.T.' if self.x_periodicity else '.F.'
        v_close = '.T.' if self.y_periodicity else '.F.'

        content += f"#{current_id} = B_SPLINE_SURFACE_WITH_KNOTS('{self.name}',{self.degree_u},{self.degree_v}," \
                   f"{point_matrix_ids},.UNSPECIFIED.,{u_close},{v_close},.F.,{tuple(self.u_multiplicities)}," \
                   f"{tuple(self.v_multiplicities)},{tuple(self.u_knots)},{tuple(self.v_knots)},.UNSPECIFIED.);\n"
        return content, [current_id]

    def grid3d(self, grid2d: grid.Grid2D):
        """
        Generate 3d grid points of a Bspline surface, based on a Grid2D.

        """

        if not self._grids2d:
            self._grids2d = grid2d

        points_2d = grid2d.points
        points_3d = [self.point2d_to_3d(point2d) for point2d in points_2d]

        return points_3d

    def grid2d_deformed(self, grid2d: grid.Grid2D):
        """
        Dimension and deform a Grid2D points based on a Bspline surface.

        """

        points_2d = grid2d.points
        points_3d = self.grid3d(grid2d)

        points_x, points_y = grid2d.points_xy

        # Parameters
        index_x = {}  # grid point position(i,j), x coordinates position in X(unknown variable)
        index_y = {}  # grid point position(i,j), y coordinates position in X(unknown variable)
        index_points = {}  # grid point position(j,i), point position in points_2d (or points_3d)
        k_index, p_index = 0, 0
        for i in range(0, points_x):
            for j in range(0, points_y):
                index_x.update({(j, i): k_index})
                index_y.update({(j, i): k_index + 1})
                index_points.update({(j, i): p_index})
                k_index = k_index + 2
                p_index = p_index + 1

        equation_points = []  # points combination to compute distances between 2D and 3D grid points
        for i in range(0, points_y):  # row from (0,i)
            for j in range(1, points_x):
                equation_points.append(((0, i), (j, i)))
        for i in range(0, points_x):  # column from (i,0)
            for j in range(1, points_y):
                equation_points.append(((i, 0), (i, j)))
        for i in range(0, points_y):  # row
            for j in range(0, points_x - 1):
                equation_points.append(((j, i), (j + 1, i)))
        for i in range(0, points_x):  # column
            for j in range(0, points_x - 1):
                equation_points.append(((i, j), (i, j + 1)))
        for i in range(0, points_y - 1):  # diagonal
            for j in range(0, points_x - 1):
                equation_points.append(((j, i), (j + 1, i + 1)))

        for i in range(0, points_y):  # row 2segments (before.point.after)
            for j in range(1, points_x - 1):
                equation_points.append(((j - 1, i), (j + 1, i)))

        for i in range(0, points_x):  # column 2segments (before.point.after)
            for j in range(1, points_y - 1):
                equation_points.append(((i, j - 1), (i, j + 1)))

        # geodesic distances between 3D grid points (based on points combination [equation_points])
        geodesic_distances = []
        for point in equation_points:
            geodesic_distances.append((self.geodesic_distance(
                points_3d[index_points[point[0]]], points_3d[index_points[point[1]]])) ** 2)

        # System of nonlinear equations
        def non_linear_equations(xparam):
            vector_f = npy.empty(len(equation_points) + 2)
            idx = 0
            for idx, point_ in enumerate(equation_points):
                vector_f[idx] = abs((xparam[index_x[point_[0]]] ** 2 +
                                     xparam[index_x[point_[1]]] ** 2 +
                                     xparam[index_y[point_[0]]] ** 2 +
                                     xparam[index_y[point_[1]]] ** 2 -
                                     2 *
                                     xparam[index_x[point_[0]]] *
                                     xparam[index_x[point_[1]]] -
                                     2 *
                                     xparam[index_y[point_[0]]] *
                                     xparam[index_y[point_[1]]] -
                                     geodesic_distances[idx]) /
                                    geodesic_distances[idx])

            vector_f[idx + 1] = xparam[0] * 1000
            vector_f[idx + 2] = xparam[1] * 1000

            return vector_f

        # Solution with "least_squares"
        x_init = []  # initial guess (2D grid points)
        for point in points_2d:
            x_init.append(point[0])
            x_init.append(point[1])
        z = least_squares(non_linear_equations, x_init)

        points_2d_deformed = [volmdlr.Point2D(z.x[i], z.x[i + 1])
                              for i in range(0, len(z.x), 2)]  # deformed 2d grid points

        grid2d_deformed = grid.Grid2D.from_points(points=points_2d_deformed,
                                                  points_dim_1=points_x,
                                                  direction=grid2d.direction)

        self._grids2d_deformed = grid2d_deformed

        return points_2d_deformed

    def grid2d_deformation(self, grid2d: grid.Grid2D):
        """
        Compute the deformation/displacement (dx/dy) of a Grid2D based on a Bspline surface.

        """

        if not self._grids2d_deformed:
            self.grid2d_deformed(grid2d)

        displacement = self._grids2d_deformed.displacement_compared_to(grid2d)
        self._displacements = displacement

        return displacement

    def point2d_parametric_to_dimension(self, point2d: volmdlr.Point3D, grid2d: grid.Grid2D):
        """
        Convert a point 2d from the parametric to the dimensioned frame.

        """

        # Check if the 0<point2d.x<1 and 0<point2d.y<1
        if point2d.x < 0:
            point2d.x = 0
        elif point2d.x > 1:
            point2d.x = 1
        if point2d.y < 0:
            point2d.y = 0
        elif point2d.y > 1:
            point2d.y = 1

        if self._grids2d == grid2d:
            points_2d = self._grids2d.points
        else:
            points_2d = grid2d.points
            self._grids2d = grid2d

        if self._displacements is not None:
            displacement = self._displacements
        else:
            displacement = self.grid2d_deformation(grid2d)

        points_x, points_y = grid2d.points_xy

        # Parameters
        index_points = {}  # grid point position(j,i), point position in points_2d (or points_3d)
        p_index = 0
        for i in range(0, points_x):
            for j in range(0, points_y):
                index_points.update({(j, i): p_index})
                p_index = p_index + 1

        # Form function "Finite Elements"
        def form_function(s_param, t_param):
            empty_n = npy.empty(4)
            empty_n[0] = (1 - s_param) * (1 - t_param) / 4
            empty_n[1] = (1 + s_param) * (1 - t_param) / 4
            empty_n[2] = (1 + s_param) * (1 + t_param) / 4
            empty_n[3] = (1 - s_param) * (1 + t_param) / 4
            return empty_n

        finite_elements_points = []  # 2D grid points index that define one element
        for j in range(0, points_y - 1):
            for i in range(0, points_x - 1):
                finite_elements_points.append(((i, j), (i + 1, j), (i + 1, j + 1), (i, j + 1)))
        finite_elements = []  # finite elements defined with closed polygon
        for point in finite_elements_points:
            finite_elements.append(
                wires.ClosedPolygon2D((points_2d[index_points[point[0]]],
                                       points_2d[index_points[point[1]]],
                                       points_2d[index_points[point[2]]],
                                       points_2d[index_points[point[3]]])))
        k = 0
        for k, point in enumerate(finite_elements_points):
            if (wires.Contour2D(finite_elements[k].primitives).point_belongs(
                    point2d)  # finite_elements[k].point_belongs(point2d)
                    or wires.Contour2D(finite_elements[k].primitives).point_over_contour(point2d)
                    or ((points_2d[index_points[point[0]]][0] < point2d.x <
                         points_2d[index_points[point[1]]][0])
                        and point2d.y == points_2d[index_points[point[0]]][1])
                    or ((points_2d[index_points[point[1]]][1] < point2d.y <
                         points_2d[index_points[point[2]]][1])
                        and point2d.x == points_2d[index_points[point[1]]][0])
                    or ((points_2d[index_points[point[3]]][0] < point2d.x <
                         points_2d[index_points[point[2]]][0])
                        and point2d.y == points_2d[index_points[point[1]]][1])
                    or ((points_2d[index_points[point[0]]][1] < point2d.y <
                         points_2d[index_points[point[3]]][1])
                        and point2d.x == points_2d[index_points[point[0]]][0])):
                break

        x0 = points_2d[index_points[finite_elements_points[k][0]]][0]
        y0 = points_2d[index_points[finite_elements_points[k][0]]][1]
        x1 = points_2d[index_points[finite_elements_points[k][1]]][0]
        y2 = points_2d[index_points[finite_elements_points[k][2]]][1]
        x = point2d.x
        y = point2d.y
        s_param = 2 * ((x - x0) / (x1 - x0)) - 1
        t_param = 2 * ((y - y0) / (y2 - y0)) - 1

        n = form_function(s_param, t_param)
        dx = npy.array([displacement[index_points[finite_elements_points[k][0]]][0],
                        displacement[index_points[finite_elements_points[k][1]]][0],
                        displacement[index_points[finite_elements_points[k][2]]][0],
                        displacement[index_points[finite_elements_points[k][3]]][0]])
        dy = npy.array([displacement[index_points[finite_elements_points[k][0]]][1],
                        displacement[index_points[finite_elements_points[k][1]]][1],
                        displacement[index_points[finite_elements_points[k][2]]][1],
                        displacement[index_points[finite_elements_points[k][3]]][1]])

        return volmdlr.Point2D(point2d.x + npy.transpose(n).dot(dx), point2d.y + npy.transpose(n).dot(dy))

    def point3d_to_2d_with_dimension(self, point3d: volmdlr.Point3D, grid2d: grid.Grid2D):
        """
        Compute the point2d of a point3d, on a Bspline surface, in the dimensioned frame.
        """

        point2d = self.point3d_to_2d(point3d)

        point2d_with_dimension = self.point2d_parametric_to_dimension(point2d, grid2d)

        return point2d_with_dimension

    def point2d_with_dimension_to_parametric_frame(self, point2d, grid2d: grid.Grid2D):
        """
        Convert a point 2d from the dimensioned to the parametric frame.

        """

        if self._grids2d != grid2d:
            self._grids2d = grid2d
        if not self._grids2d_deformed:
            self.grid2d_deformed(grid2d)

        points_2d = grid2d.points
        points_2d_deformed = self._grids2d_deformed.points
        points_x, points_y = grid2d.points_xy

        # Parameters
        index_points = {}  # grid point position(j,i), point position in points_2d (or points_3d)
        p_index = 0
        for i in range(0, points_x):
            for j in range(0, points_y):
                index_points.update({(j, i): p_index})
                p_index = p_index + 1

        finite_elements_points = []  # 2D grid points index that define one element
        for j in range(0, points_y - 1):
            for i in range(0, points_x - 1):
                finite_elements_points.append(((i, j), (i + 1, j), (i + 1, j + 1), (i, j + 1)))
        finite_elements = []  # finite elements defined with closed polygon  DEFORMED
        for point in finite_elements_points:
            finite_elements.append(
                wires.ClosedPolygon2D((points_2d_deformed[index_points[point[0]]],
                                       points_2d_deformed[index_points[point[1]]],
                                       points_2d_deformed[index_points[point[2]]],
                                       points_2d_deformed[index_points[point[3]]])))

        finite_elements_initial = []  # finite elements defined with closed polygon  INITIAL
        for point in finite_elements_points:
            finite_elements_initial.append(
                wires.ClosedPolygon2D((points_2d[index_points[point[0]]],
                                       points_2d[index_points[point[1]]],
                                       points_2d[index_points[point[2]]],
                                       points_2d[index_points[point[3]]])))
        k = 0
        for k, point in enumerate(finite_elements_points):
            if (finite_elements[k].point_belongs(point2d)
                    or ((points_2d_deformed[index_points[point[0]]][0] < point2d.x <
                         points_2d_deformed[index_points[point[1]]][0])
                        and point2d.y == points_2d_deformed[index_points[point[0]]][1])
                    or ((points_2d_deformed[index_points[finite_elements_points[k][1]]][1] < point2d.y <
                         points_2d_deformed[index_points[finite_elements_points[k][2]]][1])
                        and point2d.x == points_2d_deformed[index_points[point[1]]][0])
                    or ((points_2d_deformed[index_points[point[3]]][0] < point2d.x <
                         points_2d_deformed[index_points[point[2]]][0])
                        and point2d.y == points_2d_deformed[index_points[point[1]]][1])
                    or ((points_2d_deformed[index_points[point[0]]][1] < point2d.y <
                         points_2d_deformed[index_points[point[3]]][1])
                        and point2d.x == points_2d_deformed[index_points[point[0]]][0])
                    or finite_elements[k].primitives[0].point_belongs(point2d) or finite_elements[k].primitives[
                        1].point_belongs(point2d)
                    or finite_elements[k].primitives[2].point_belongs(point2d) or finite_elements[k].primitives[
                        3].point_belongs(point2d)):
                break

        frame_deformed = volmdlr.Frame2D(finite_elements[k].center_of_mass(),
                                         volmdlr.Vector2D(finite_elements[k].primitives[1].middle_point()[0] -
                                                          finite_elements[k].center_of_mass()[0],
                                                          finite_elements[k].primitives[1].middle_point()[1] -
                                                          finite_elements[k].center_of_mass()[1]),
                                         volmdlr.Vector2D(finite_elements[k].primitives[0].middle_point()[0] -
                                                          finite_elements[k].center_of_mass()[0],
                                                          finite_elements[k].primitives[0].middle_point()[1] -
                                                          finite_elements[k].center_of_mass()[1]))

        point2d_frame_deformed = volmdlr.Point2D(point2d.frame_mapping(frame_deformed, 'new')[0],
                                                 point2d.frame_mapping(frame_deformed, 'new')[1])

        frame_inital = volmdlr.Frame2D(finite_elements_initial[k].center_of_mass(),
                                       volmdlr.Vector2D(finite_elements_initial[k].primitives[1].middle_point()[0] -
                                                        finite_elements_initial[k].center_of_mass()[0],
                                                        finite_elements_initial[k].primitives[1].middle_point()[1] -
                                                        finite_elements_initial[k].center_of_mass()[1]),
                                       volmdlr.Vector2D(finite_elements_initial[k].primitives[0].middle_point()[0] -
                                                        finite_elements_initial[k].center_of_mass()[0],
                                                        finite_elements_initial[k].primitives[0].middle_point()[1] -
                                                        finite_elements_initial[k].center_of_mass()[1]))

        point2d = point2d_frame_deformed.frame_mapping(frame_inital, 'old')
        if point2d.x < 0:
            point2d.x = 0
        elif point2d.x > 1:
            point2d.x = 1
        if point2d.y < 0:
            point2d.y = 0
        elif point2d.y > 1:
            point2d.y = 1

        return point2d

    def point2d_with_dimension_to_3d(self, point2d, grid2d: grid.Grid2D):
        """
        Compute the point 3d, on a Bspline surface, of a point 2d define in the dimensioned frame.

        """

        point2d_01 = self.point2d_with_dimension_to_parametric_frame(point2d, grid2d)

        return self.point2d_to_3d(point2d_01)

    def linesegment2d_parametric_to_dimension(self, linesegment2d, grid2d: grid.Grid2D):
        """
        Convert a linesegment2d from the parametric to the dimensioned frame.

        """

        points = linesegment2d.discretization_points(number_points=20)
        points_dim = [
            self.point2d_parametric_to_dimension(
                point, grid2d) for point in points]

        return edges.BSplineCurve2D.from_points_interpolation(
            points_dim, max(self.degree_u, self.degree_v))

    def linesegment3d_to_2d_with_dimension(self, linesegment3d, grid2d: grid.Grid2D):
        """
        Compute the linesegment2d of a linesegment3d, on a Bspline surface, in the dimensioned frame.

        """

        linesegment2d = self.linesegment3d_to_2d(linesegment3d)
        bsplinecurve2d_with_dimension = self.linesegment2d_parametric_to_dimension(linesegment2d, grid2d)

        return bsplinecurve2d_with_dimension

    def linesegment2d_with_dimension_to_parametric_frame(self, linesegment2d):
        """
        Convert a linesegment2d from the dimensioned to the parametric frame.

        """

        try:
            linesegment2d = edges.LineSegment2D(
                self.point2d_with_dimension_to_parametric_frame(linesegment2d.start, self._grids2d),
                self.point2d_with_dimension_to_parametric_frame(linesegment2d.end, self._grids2d))
        except NotImplementedError:
            return None

        return linesegment2d

    def linesegment2d_with_dimension_to_3d(self, linesegment2d):
        """
        Compute the linesegment3d, on a Bspline surface, of a linesegment2d defined in the dimensioned frame.

        """

        linesegment2d_01 = self.linesegment2d_with_dimension_to_parametric_frame(linesegment2d)
        linesegment3d = self.linesegment2d_to_3d(linesegment2d_01)

        return linesegment3d

    def bsplinecurve2d_parametric_to_dimension(self, bsplinecurve2d, grid2d: grid.Grid2D):
        """
        Convert a bsplinecurve2d from the parametric to the dimensioned frame.

        """

        # check if bsplinecurve2d is in a list
        if isinstance(bsplinecurve2d, list):
            bsplinecurve2d = bsplinecurve2d[0]
        points = bsplinecurve2d.control_points
        points_dim = []

        for point in points:
            points_dim.append(self.point2d_parametric_to_dimension(point, grid2d))

        bsplinecurve2d_with_dimension = edges.BSplineCurve2D(bsplinecurve2d.degree, points_dim,
                                                             bsplinecurve2d.knot_multiplicities,
                                                             bsplinecurve2d.knots,
                                                             bsplinecurve2d.weights,
                                                             bsplinecurve2d.periodic)

        return bsplinecurve2d_with_dimension

    def bsplinecurve3d_to_2d_with_dimension(self, bsplinecurve3d, grid2d: grid.Grid2D):
        """
        Compute the bsplinecurve2d of a bsplinecurve3d, on a Bspline surface, in the dimensioned frame.

        """

        bsplinecurve2d_01 = self.bsplinecurve3d_to_2d(bsplinecurve3d)
        bsplinecurve2d_with_dimension = self.bsplinecurve2d_parametric_to_dimension(
            bsplinecurve2d_01, grid2d)

        return bsplinecurve2d_with_dimension

    def bsplinecurve2d_with_dimension_to_parametric_frame(self, bsplinecurve2d):
        """
        Convert a bsplinecurve2d from the dimensioned to the parametric frame.

        """

        points_dim = bsplinecurve2d.control_points
        points = []
        for point in points_dim:
            points.append(
                self.point2d_with_dimension_to_parametric_frame(point, self._grids2d))

        bsplinecurve2d = edges.BSplineCurve2D(bsplinecurve2d.degree, points,
                                              bsplinecurve2d.knot_multiplicities,
                                              bsplinecurve2d.knots,
                                              bsplinecurve2d.weights,
                                              bsplinecurve2d.periodic)
        return bsplinecurve2d

    def bsplinecurve2d_with_dimension_to_3d(self, bsplinecurve2d):
        """
        Compute the bsplinecurve3d, on a Bspline surface, of a bsplinecurve2d defined in the dimensioned frame.

        """

        bsplinecurve2d_01 = self.bsplinecurve2d_with_dimension_to_parametric_frame(bsplinecurve2d)
        bsplinecurve3d = self.bsplinecurve2d_to_3d(bsplinecurve2d_01)

        return bsplinecurve3d

    def arc2d_parametric_to_dimension(self, arc2d, grid2d: grid.Grid2D):
        """
        Convert an arc 2d from the parametric to the dimensioned frame.

        """

        number_points = math.ceil(arc2d.angle * 7) + 1
        length = arc2d.length()
        points = [self.point2d_parametric_to_dimension(arc2d.point_at_abscissa(
            i * length / (number_points - 1)), grid2d) for i in range(number_points)]

        return edges.BSplineCurve2D.from_points_interpolation(
            points, max(self.degree_u, self.degree_v))

    def arc3d_to_2d_with_dimension(self, arc3d, grid2d: grid.Grid2D):
        """
        Compute the arc 2d of an arc 3d, on a Bspline surface, in the dimensioned frame.

        """

        bsplinecurve2d = self.arc3d_to_2d(arc3d)[0]  # it's a bsplinecurve2d
        arc2d_with_dimension = self.bsplinecurve2d_parametric_to_dimension(bsplinecurve2d, grid2d)

        return arc2d_with_dimension  # it's a bsplinecurve2d-dimension

    def arc2d_with_dimension_to_parametric_frame(self, arc2d):
        """
        Convert an arc 2d from the dimensioned to the parametric frame.

        """

        number_points = math.ceil(arc2d.angle * 7) + 1
        length = arc2d.length()

        points = [self.point2d_with_dimension_to_parametric_frame(arc2d.point_at_abscissa(
            i * length / (number_points - 1)), self._grids2d) for i in range(number_points)]

        return edges.BSplineCurve2D.from_points_interpolation(points, max(self.degree_u, self.degree_v))

    def arc2d_with_dimension_to_3d(self, arc2d):
        """
        Compute the arc 3d, on a Bspline surface, of an arc 2d in the dimensioned frame.

        """

        arc2d_01 = self.arc2d_with_dimension_to_parametric_frame(arc2d)
        arc3d = self.arc2d_to_3d(arc2d_01)

        return arc3d  # it's a bsplinecurve3d

    def contour2d_parametric_to_dimension(self, contour2d: wires.Contour2D,
                                          grid2d: grid.Grid2D):
        """
        Convert a contour 2d from the parametric to the dimensioned frame.

        """

        primitives2d_dim = []

        for primitive2d in contour2d.primitives:
            method_name = f'{primitive2d.__class__.__name__.lower()}_parametric_to_dimension'

            if hasattr(self, method_name):
                primitives = getattr(self, method_name)(primitive2d, grid2d)
                if primitives:
                    primitives2d_dim.append(primitives)

            else:
                raise NotImplementedError(
                    f'Class {self.__class__.__name__} does not implement {method_name}')

        return wires.Contour2D(primitives2d_dim)

    def contour3d_to_2d_with_dimension(self, contour3d: wires.Contour3D,
                                       grid2d: grid.Grid2D):
        """
        Compute the Contour 2d of a Contour 3d, on a Bspline surface, in the dimensioned frame.

        """

        contour2d_01 = self.contour3d_to_2d(contour3d)

        return self.contour2d_parametric_to_dimension(contour2d_01, grid2d)

    def contour2d_with_dimension_to_parametric_frame(self, contour2d):
        """
        Convert a contour 2d from the dimensioned to the parametric frame.

        """

        # TODO: check and avoid primitives with start=end
        primitives2d = []

        for primitive2d in contour2d.primitives:
            method_name = f'{primitive2d.__class__.__name__.lower()}_with_dimension_to_parametric_frame'

            if hasattr(self, method_name):
                primitives = getattr(self, method_name)(primitive2d)
                if primitives:
                    primitives2d.append(primitives)

            else:
                raise NotImplementedError(
                    f'Class {self.__class__.__name__} does not implement {method_name}')

        # #Avoid to have primitives with start=end
        # start_points = []
        # for i in range(0, len(new_start_points)-1):
        #     if new_start_points[i] != new_start_points[i+1]:
        #         start_points.append(new_start_points[i])
        # if new_start_points[-1] != new_start_points[0]:
        #     start_points.append(new_start_points[-1])

        return wires.Contour2D(primitives2d)

    def contour2d_with_dimension_to_3d(self, contour2d):
        """
        Compute the contour3d, on a Bspline surface, of a contour2d define in the dimensioned frame.

        """

        contour01 = self.contour2d_with_dimension_to_parametric_frame(contour2d)

        return self.contour2d_to_3d(contour01)

    @classmethod
    def from_geomdl_surface(cls, surface):
        """
        Create a volmdlr BSpline_Surface3D from a geomdl's one.

        """

        control_points = []
        for point in surface.ctrlpts:
            control_points.append(volmdlr.Point3D(point[0], point[1], point[2]))

        (u_knots, u_multiplicities) = knots_vector_inv(surface.knotvector_u)
        (v_knots, v_multiplicities) = knots_vector_inv(surface.knotvector_v)

        bspline_surface = cls(degree_u=surface.degree_u,
                              degree_v=surface.degree_v,
                              control_points=control_points,
                              nb_u=surface.ctrlpts_size_u,
                              nb_v=surface.ctrlpts_size_v,
                              u_multiplicities=u_multiplicities,
                              v_multiplicities=v_multiplicities,
                              u_knots=u_knots,
                              v_knots=v_knots)

        return bspline_surface

    @classmethod
    def points_fitting_into_bspline_surface(cls, points_3d, size_u, size_v, degree_u, degree_v):
        """
        Bspline Surface interpolation through 3d points.

        Parameters
        ----------
        points_3d : volmdlr.Point3D
            data points
        size_u : int
            number of data points on the u-direction.
        size_v : int
            number of data points on the v-direction.
        degree_u : int
            degree of the output surface for the u-direction.
        degree_v : int
            degree of the output surface for the v-direction.

        Returns
        -------
        B-spline surface

        """

        points = []
        for point in points_3d:
            points.append((point.x, point.y, point.z))

        surface = interpolate_surface(points, size_u, size_v, degree_u, degree_v)

        return cls.from_geomdl_surface(surface)

    @classmethod
    def points_approximate_into_bspline_surface(cls, points_3d, size_u, size_v, degree_u, degree_v, **kwargs):
        """
        Bspline Surface approximate through 3d points.

        Parameters
        ----------
        points_3d : volmdlr.Point3D
            data points
        size_u : int
            number of data points on the u-direction.
        size_v : int
            number of data points on the v-direction.
        degree_u : int
            degree of the output surface for the u-direction.
        degree_v : int
            degree of the output surface for the v-direction.

        Keyword Arguments:
            * ``ctrlpts_size_u``: number of control points on the u-direction. *Default: size_u - 1*
            * ``ctrlpts_size_v``: number of control points on the v-direction. *Default: size_v - 1*

        Returns
        -------
        B-spline surface: volmdlr.faces.BSplineSurface3D

        """

        # Keyword arguments
        # number of data points, r + 1 > number of control points, n + 1
        num_cpts_u = kwargs.get('ctrlpts_size_u', size_u - 1)
        # number of data points, s + 1 > number of control points, m + 1
        num_cpts_v = kwargs.get('ctrlpts_size_v', size_v - 1)

        points = [tuple([*point]) for point in points_3d]

        surface = approximate_surface(points, size_u, size_v, degree_u, degree_v,
                                      ctrlpts_size_u=num_cpts_u, num_cpts_v=num_cpts_v)

        return cls.from_geomdl_surface(surface)

    @classmethod
    def from_cylindrical_faces(cls, cylindrical_faces, degree_u, degree_v,
                               points_x: int = 10, points_y: int = 10):
        """
        Define a bspline surface from a list of cylindrical faces.

        Parameters
        ----------
        cylindrical_faces : List[volmdlr.faces.CylindricalFace3D]
            faces 3d
        degree_u : int
            degree of the output surface for the u-direction
        degree_v : int
            degree of the output surface for the v-direction
        points_x : int
            number of points in x-direction
        points_y : int
            number of points in y-direction

        Returns
        -------
        B-spline surface

        """
        if len(cylindrical_faces) < 1:
            raise NotImplementedError
        if len(cylindrical_faces) == 1:
            return cls.from_cylindrical_face(cylindrical_faces[0], degree_u, degree_v, points_x=50, points_y=50)
        bspline_surfaces = []
        direction = cylindrical_faces[0].adjacent_direction(cylindrical_faces[1])

        if direction == 'x':
            bounding_rectangle_0 = cylindrical_faces[0].surface2d.outer_contour.bounding_rectangle
            ymin = bounding_rectangle_0[2]
            ymax = bounding_rectangle_0[3]
            for face in cylindrical_faces:
                bounding_rectangle = face.surface2d.outer_contour.bounding_rectangle
                ymin = min(ymin, bounding_rectangle[2])
                ymax = max(ymax, bounding_rectangle[3])
            for face in cylindrical_faces:
                bounding_rectangle = face.surface2d.outer_contour.bounding_rectangle

                points_3d = face.surface3d.grid3d(
                    grid.Grid2D.from_properties(
                        x_limits=(bounding_rectangle[0], bounding_rectangle[1]),
                        y_limits=(ymin, ymax),
                        points_nbr=(points_x, points_y)))

                bspline_surfaces.append(
                    cls.points_fitting_into_bspline_surface(
                        points_3d, points_x, points_y, degree_u, degree_v))

        elif direction == 'y':
            bounding_rectangle_0 = cylindrical_faces[0].surface2d.outer_contour.bounding_rectangle
            xmin = bounding_rectangle_0[0]
            xmax = bounding_rectangle_0[1]
            for face in cylindrical_faces:
                bounding_rectangle = face.surface2d.outer_contour.bounding_rectangle
                xmin = min(xmin, bounding_rectangle[0])
                xmax = max(xmax, bounding_rectangle[1])
            for face in cylindrical_faces:
                bounding_rectangle = face.surface2d.outer_contour.bounding_rectangle

                points_3d = face.surface3d.grid3d(
                    grid.Grid2D.from_properties(
                        x_limits=(xmin, xmax),
                        y_limits=(bounding_rectangle[2], bounding_rectangle[3]),
                        points_nbr=(points_x, points_y)))

                bspline_surfaces.append(
                    cls.points_fitting_into_bspline_surface(
                        points_3d, points_x, points_y, degree_u, degree_v))

        to_be_merged = bspline_surfaces[0]
        for i in range(0, len(bspline_surfaces) - 1):
            merged = to_be_merged.merge_with(bspline_surfaces[i + 1])
            to_be_merged = merged

        bspline_surface = to_be_merged

        return bspline_surface

    @classmethod
    def from_cylindrical_face(cls, cylindrical_face, degree_u, degree_v,
                              **kwargs):  # points_x: int = 50, points_y: int = 50
        """
        Define a bspline surface from a cylindrical face.

        Parameters
        ----------
        cylindrical_face : volmdlr.faces.CylindricalFace3D
            face 3d
        degree_u : int
            degree of the output surface for the u-direction.
        degree_v : int
            degree of the output surface for the v-direction.
        points_x : int
            number of points in x-direction
        points_y : int
            number of points in y-direction

        Returns
        -------
        B-spline surface

        """

        points_x = kwargs['points_x']
        points_y = kwargs['points_y']
        bounding_rectangle = cylindrical_face.surface2d.outer_contour.bounding_rectangle
        points_3d = cylindrical_face.surface3d.grid3d(
            grid.Grid2D.from_properties(x_limits=(bounding_rectangle[0],
                                                  bounding_rectangle[1]),
                                        y_limits=(bounding_rectangle[2],
                                                  bounding_rectangle[3]),
                                        points_nbr=(points_x, points_y)))

        return cls.points_fitting_into_bspline_surface(points_3d, points_x, points_x, degree_u, degree_v)

    def intersection_with(self, other_bspline_surface3d):
        """
        Compute intersection points between two Bspline surfaces.

        return u,v parameters for intersection points for both surfaces
        """

        def fun(param):
            return (self.point2d_to_3d(volmdlr.Point2D(param[0], param[1])) -
                    other_bspline_surface3d.point2d_to_3d(volmdlr.Point2D(param[2], param[3]))).norm()

        x = npy.linspace(0, 1, 10)
        x_init = []
        for xi in x:
            for yi in x:
                x_init.append((xi, yi, xi, yi))

        u1, v1, u2, v2 = [], [], [], []
        solutions = []
        for x0 in x_init:
            z = least_squares(fun, x0=x0, bounds=([0, 1]))
            # print(z.cost)
            if z.fun < 1e-5:
                solution = z.x
                if solution not in solutions:
                    solutions.append(solution)
                    u1.append(solution[0])
                    v1.append(solution[1])
                    u2.append(solution[2])
                    v2.append(solution[3])

        # uv1 = [[min(u1),max(u1)],[min(v1),max(v1)]]
        # uv2 = [[min(u2),max(u2)],[min(v2),max(v2)]]

        return (u1, v1), (u2, v2)  # (uv1, uv2)

    def plane_intersection(self, plane3d):
        """
        Compute intersection points between a Bspline surface and a plane 3d.

        """

        def fun(param):
            return ((self.surface.evaluate_single((param[0], param[1]))[0]) * plane3d.equation_coefficients()[0] +
                    (self.surface.evaluate_single((param[0], param[1]))[1]) * plane3d.equation_coefficients()[1] +
                    (self.surface.evaluate_single((param[0], param[1]))[2]) * plane3d.equation_coefficients()[2] +
                    plane3d.equation_coefficients()[3])

        x = npy.linspace(0, 1, 20)
        x_init = []
        for xi in x:
            for yi in x:
                x_init.append((xi, yi))

        intersection_points = []

        for x0 in x_init:
            z = least_squares(fun, x0=x0, bounds=([0, 1]))
            if z.fun < 1e-20:
                solution = z.x
                intersection_points.append(volmdlr.Point3D(self.surface.evaluate_single((solution[0], solution[1]))[0],
                                                           self.surface.evaluate_single((solution[0], solution[1]))[1],
                                                           self.surface.evaluate_single((solution[0], solution[1]))[
                                                               2]))
        return intersection_points

    def error_with_point3d(self, point3d):
        """
        Compute the error/distance between the Bspline surface and a point 3d.

        """

        def fun(x):
            return (point3d - self.point2d_to_3d(volmdlr.Point2D(x[0], x[1]))).norm()

        cost = []

        for x0 in [(0, 0), (0, 1), (1, 0), (1, 1), (0.5, 0.5)]:
            z = least_squares(fun, x0=x0, bounds=([0, 1]))
            cost.append(z.fun)

        return min(cost)

    def error_with_edge3d(self, edge3d):
        """
        Compute the error/distance between the Bspline surface and an edge 3d.

        it's the mean of the start and end points errors'
        """

        return (self.error_with_point3d(edge3d.start) + self.error_with_point3d(edge3d.end)) / 2

    def nearest_edges3d(self, contour3d, threshold: float):
        """
        Compute the nearest edges of a contour 3d to a Bspline_surface3d based on a threshold.

        """

        nearest = []
        for primitive in contour3d.primitives:
            if self.error_with_edge3d(primitive) <= threshold:
                nearest.append(primitive)
        nearest_primitives = wires.Wire3D(nearest)

        return nearest_primitives

    def edge3d_to_2d_with_dimension(self, edge3d, grid2d: grid.Grid2D):
        """
        Compute the edge 2d of an edge 3d, on a Bspline surface, in the dimensioned frame.

        """
        method_name = f'{edge3d.__class__.__name__.lower()}_to_2d_with_dimension'

        if hasattr(self, method_name):
            edge2d_dim = getattr(self, method_name)(edge3d, grid2d)
            if edge2d_dim:
                return edge2d_dim
            raise NotImplementedError
        raise NotImplementedError(
            f'Class {self.__class__.__name__} does not implement {method_name}')

    def wire3d_to_2d(self, wire3d):
        """
        Compute the 2d of a wire 3d, on a Bspline surface.

        """

        contour = self.contour3d_to_2d(wire3d)

        return wires.Wire2D(contour.primitives)

    def wire3d_to_2d_with_dimension(self, wire3d):
        """
        Compute the 2d of a wire 3d, on a Bspline surface, in the dimensioned frame.

        """

        contour = self.contour3d_to_2d_with_dimension(wire3d, self._grids2d)

        return wires.Wire2D(contour.primitives)

    def split_surface_u(self, u: float):
        """
        Splits the surface at the input parametric coordinate on the u-direction.

        :param u: Parametric coordinate u chosen between 0 and 1
        :type u: float
        :return: Two split surfaces
        :rtype: List[:class:`volmdlr.faces.BSplineSurface3D`]
        """

        surfaces_geo = split_surface_u(self.surface, u)
        surfaces = [BSplineSurface3D.from_geomdl_surface(surface) for surface in surfaces_geo]
        return surfaces

    def split_surface_v(self, v: float):
        """
        Splits the surface at the input parametric coordinate on the v-direction.

        :param v: Parametric coordinate v chosen between 0 and 1
        :type v: float
        :return: Two split surfaces
        :rtype: List[:class:`volmdlr.faces.BSplineSurface3D`]
        """

        surfaces_geo = split_surface_v(self.surface, v)
        surfaces = [BSplineSurface3D.from_geomdl_surface(surface) for surface in surfaces_geo]
        return surfaces

    def split_surface_with_bspline_curve(self, bspline_curve3d: edges.BSplineCurve3D):
        """
        Cuts the surface into two pieces with a bspline curve.

        :param bspline_curve3d: A BSplineCurve3d used for cutting
        :type bspline_curve3d: :class:`edges.BSplineCurve3D`
        :return: Two split surfaces
        :rtype: List[:class:`volmdlr.faces.BSplineSurface3D`]
        """

        surfaces = []
        bspline_curve2d = self.bsplinecurve3d_to_2d(bspline_curve3d)[0]
        # if type(bspline_curve2d) == list:
        #     points = [bspline_curve2d[0].start]
        #     for edge in bspline_curve2d:
        #         points.append(edge.end)
        #     bspline_curve2d = edges.BSplineCurve2D.from_points_approximation(points, 2, ctrlpts_size = 5)
        contour = volmdlr.faces.BSplineFace3D.from_surface_rectangular_cut(self, 0, 1, 0, 1).surface2d.outer_contour
        contours = contour.cut_by_bspline_curve(bspline_curve2d)

        du, dv = bspline_curve2d.end - bspline_curve2d.start
        resolution = 8

        for contour in contours:
            u_min, u_max, v_min, v_max = contour.bounding_rectangle.bounds()
            if du > dv:
                delta_u = u_max - u_min
                nlines_x = int(delta_u * resolution)
                lines_x = [edges.Line2D(volmdlr.Point2D(u_min, v_min),
                                        volmdlr.Point2D(u_min, v_max))]
                for i in range(nlines_x):
                    u = u_min + (i + 1) / (nlines_x + 1) * delta_u
                    lines_x.append(edges.Line2D(volmdlr.Point2D(u, v_min),
                                                volmdlr.Point2D(u, v_max)))
                lines_x.append(edges.Line2D(volmdlr.Point2D(u_max, v_min),
                                            volmdlr.Point2D(u_max, v_max)))
                lines = lines_x

            else:
                delta_v = v_max - v_min
                nlines_y = int(delta_v * resolution)
                lines_y = [edges.Line2D(volmdlr.Point2D(v_min, v_min),
                                        volmdlr.Point2D(v_max, v_min))]
                for i in range(nlines_y):
                    v = v_min + (i + 1) / (nlines_y + 1) * delta_v
                    lines_y.append(edges.Line2D(volmdlr.Point2D(v_min, v),
                                                volmdlr.Point2D(v_max, v)))
                lines_y.append(edges.Line2D(volmdlr.Point2D(v_min, v_max),
                                            volmdlr.Point2D(v_max, v_max)))
                lines = lines_y

            pt0 = volmdlr.O2D
            points = []

            for line in lines:
                inter = contour.line_intersections(line)
                if inter:
                    pt_ = set()
                    for point_intersection in inter:
                        pt_.add(point_intersection[0])
                else:
                    raise NotImplementedError

                pt_ = sorted(pt_, key=pt0.point_distance)
                pt0 = pt_[0]
                edge = edges.LineSegment2D(pt_[0], pt_[1])

                points.extend(edge.discretization_points(number_points=10))

            points3d = []
            for point in points:
                points3d.append(self.point2d_to_3d(point))

            size_u, size_v, degree_u, degree_v = 10, 10, self.degree_u, self.degree_v
            surfaces.append(
                BSplineSurface3D.points_fitting_into_bspline_surface(points3d, size_u, size_v, degree_u, degree_v))

        return surfaces

    def point_belongs(self, point3d):
        """
        Check if a point 3d belongs to the bspline_surface or not.

        """

        def fun(param):
            p3d = self.point2d_to_3d(volmdlr.Point2D(param[0], param[1]))
            return point3d.point_distance(p3d)

        x = npy.linspace(0, 1, 5)
        x_init = []
        for xi in x:
            for yi in x:
                x_init.append((xi, yi))

        for x0 in x_init:
            z = least_squares(fun, x0=x0, bounds=([0, 1]))
            if z.fun < 1e-10:
                return True
        return False

    def is_intersected_with(self, other_bspline_surface3d):
        """
        Check if the two surfaces are intersected or not.

        return True, when there are more 50points on the intersection zone.

        """

        # intersection_results = self.intersection_with(other_bspline_surface3d)
        # if len(intersection_results[0][0]) >= 50:
        #     return True
        # else:
        #     return False

        def fun(param):
            return (self.point2d_to_3d(volmdlr.Point2D(param[0], param[1])) -
                    other_bspline_surface3d.point2d_to_3d(volmdlr.Point2D(param[2], param[3]))).norm()

        x = npy.linspace(0, 1, 10)
        x_init = []
        for xi in x:
            for yi in x:
                x_init.append((xi, yi, xi, yi))

        i = 0
        for x0 in x_init:
            z = least_squares(fun, x0=x0, bounds=([0, 1]))
            if z.fun < 1e-5:
                i += 1
                if i >= 50:
                    return True
        return False

    def merge_with(self, other_bspline_surface3d, abs_tol: float = 1e-6):
        """
        Merges two adjacent surfaces based on their faces.

        :param other_bspline_surface3d: Other adjacent surface
        :type other_bspline_surface3d: :class:`volmdlr.faces.BSplineSurface3D`
        :param abs_tol: tolerance.
        :type abs_tol: float.

        :return: Merged surface
        :rtype: :class:`volmdlr.faces.BSplineSurface3D`
        """

        bspline_face3d = volmdlr.faces.BSplineFace3D.from_surface_rectangular_cut(self, 0, 1, 0, 1)
        other_bspline_face3d = volmdlr.faces.BSplineFace3D.from_surface_rectangular_cut(
            other_bspline_surface3d, 0, 1, 0, 1)

        bsplines = [self, other_bspline_surface3d]
        bsplines_new = bsplines

        center = [bspline_face3d.surface2d.outer_contour.center_of_mass(),
                  other_bspline_face3d.surface2d.outer_contour.center_of_mass()]
        grid2d_direction = (bspline_face3d.pair_with(other_bspline_face3d))[1]

        if (not bspline_face3d.outer_contour3d.is_sharing_primitives_with(
                other_bspline_face3d.outer_contour3d, abs_tol)
                and self.is_intersected_with(other_bspline_surface3d)):
            # find primitives to split with
            contour1 = bspline_face3d.outer_contour3d
            contour2 = other_bspline_face3d.outer_contour3d

            distances = []
            for prim1 in contour1.primitives:
                dis = []
                for prim2 in contour2.primitives:
                    point1 = (prim1.start + prim1.end) / 2
                    point2 = (prim2.start + prim2.end) / 2
                    dis.append(point1.point_distance(point2))
                distances.append(dis)

            i = distances.index((min(distances)))
            j = distances[i].index(min(distances[i]))

            curves = [contour2.primitives[j], contour1.primitives[i]]

            # split surface
            for i, bspline in enumerate(bsplines):
                surfaces = bspline.split_surface_with_bspline_curve(curves[i])

                errors = []
                for surface in surfaces:
                    errors.append(surface.error_with_point3d(bsplines[i].point2d_to_3d(center[i])))

                bsplines_new[i] = surfaces[errors.index(min(errors))]

            grid2d_direction = (
                bsplines_new[0].rectangular_cut(
                    0, 1, 0, 1).pair_with(
                    bsplines_new[1].rectangular_cut(
                        0, 1, 0, 1)))[1]

        # grid3d
        number_points = 10
        points3d = []
        is_true = (bspline_face3d.outer_contour3d.is_sharing_primitives_with(
            other_bspline_face3d.outer_contour3d, abs_tol) or self.is_intersected_with(other_bspline_surface3d))

        for i, bspline in enumerate(bsplines_new):
            grid3d = bspline.grid3d(grid.Grid2D.from_properties(x_limits=(0, 1),
                                                                y_limits=(0, 1),
                                                                points_nbr=(number_points, number_points),
                                                                direction=grid2d_direction[i]))

            if is_true and i == 1:
                points3d.extend(grid3d[number_points:number_points * number_points])
            else:
                points3d.extend(grid3d)

        # fitting
        size_u, size_v, degree_u, degree_v = (number_points * 2) - 1, number_points, 3, 3

        merged_surface = BSplineSurface3D.points_fitting_into_bspline_surface(
            points3d, size_u, size_v, degree_u, degree_v)

        return merged_surface

    def xy_limits(self, other_bspline_surface3d):
        """
        Compute x, y limits to define grid2d.

        """

        grid2d_direction = (
            self.rectangular_cut(
                0, 1, 0, 1).pair_with(
                other_bspline_surface3d.rectangular_cut(
                    0, 1, 0, 1)))[1]

        xmin, xmax, ymin, ymax = [], [], [], []
        if grid2d_direction[0][1] == '+y':
            xmin.append(0)
            xmax.append(1)
            ymin.append(0)
            ymax.append(0.99)
        elif grid2d_direction[0][1] == '+x':
            xmin.append(0)
            xmax.append(0.99)
            ymin.append(0)
            ymax.append(1)
        elif grid2d_direction[0][1] == '-x':
            xmin.append(0.01)
            xmax.append(1)
            ymin.append(0)
            ymax.append(1)
        elif grid2d_direction[0][1] == '-y':
            xmin.append(0)
            xmax.append(1)
            ymin.append(0.01)
            ymax.append(1)

        xmin.append(0)
        xmax.append(1)
        ymin.append(0)
        ymax.append(1)

        return xmin, xmax, ymin, ymax

    def derivatives(self, u, v, order):
        """
        Evaluates n-th order surface derivatives at the given (u, v) parameter pair.

        :param u: Point's u coordinate.
        :type u: float
        :param v: Point's v coordinate.
        :type v: float
        :param order: Order of the derivatives.
        :type order: int
        :return: A list SKL, where SKL[k][l] is the derivative of the surface S(u,v) with respect
        to u k times and v l times
        :rtype: List[`volmdlr.Vector3D`]
        """
        if self.surface.rational:
            # derivatives = self._rational_derivatives(self.surface.data,(u, v), order)
            derivatives = volmdlr.bspline_compiled.rational_derivatives(self.surface.data, (u, v), order)
        else:
            # derivatives = self._derivatives(self.surface.data, (u, v), order)
            derivatives = volmdlr.bspline_compiled.derivatives(self.surface.data, (u, v), order)
        for i in range(order + 1):
            for j in range(order + 1):
                derivatives[i][j] = volmdlr.Vector3D(*derivatives[i][j])
        return derivatives

    def repair_contours2d(self, outer_contour, inner_contours):
        """
        Repair contours on parametric domain.

        :param outer_contour: Outer contour 2D.
        :type inner_contours: wires.Contour2D
        :param inner_contours: List of 2D contours.
        :type inner_contours: list
        """
        new_inner_contours = []
        new_outer_contour = outer_contour
        point1 = outer_contour.primitives[0].start
        point2 = outer_contour.primitives[-1].end

        u1, v1 = point1
        u2, v2 = point2

        for inner_contour in inner_contours:
            u3, v3 = inner_contour.primitives[0].start
            u4, v4 = inner_contour.primitives[-1].end

            if not inner_contour.is_ordered():
                if self.x_periodicity and self.y_periodicity:
                    raise NotImplementedError
                if self.x_periodicity:
                    outer_contour_param = [u1, u2]
                    inner_contour_param = [u3, u4]
                elif self.y_periodicity:
                    outer_contour_param = [v1, v2]
                    inner_contour_param = [v3, v4]
                else:
                    raise NotImplementedError

                point1 = outer_contour.primitives[0].start
                point2 = outer_contour.primitives[-1].end
                point3 = inner_contour.primitives[0].start
                point4 = inner_contour.primitives[-1].end

                outer_contour_direction = outer_contour_param[0] < outer_contour_param[1]
                inner_contour_direction = inner_contour_param[0] < inner_contour_param[1]
                if outer_contour_direction == inner_contour_direction:
                    inner_contour = inner_contour.invert()
                    point3 = inner_contour.primitives[0].start
                    point4 = inner_contour.primitives[-1].end

                closing_linesegment1 = edges.LineSegment2D(point2, point3)
                closing_linesegment2 = edges.LineSegment2D(point4, point1)
                new_outer_contour_primitives = outer_contour.primitives + [closing_linesegment1] + \
                    inner_contour.primitives + \
                    [closing_linesegment2]
                new_outer_contour = wires.Contour2D(primitives=new_outer_contour_primitives)
                new_outer_contour.order_contour(tol=1e-4)
            else:
                new_inner_contours.append(inner_contour)
        return new_outer_contour, new_inner_contours

    def _get_overlapping_theta(self, outer_contour_startend_theta, inner_contour_startend_theta):
        """
        Find overlapping theta domain between two contours on periodical Surfaces.
        """
        oc_xmin_index, outer_contour_xmin = min(enumerate(outer_contour_startend_theta), key=lambda x: x[1])
        oc_xmax_index, outer_contour_xman = max(enumerate(outer_contour_startend_theta), key=lambda x: x[1])
        inner_contour_xmin = min(inner_contour_startend_theta)
        inner_contour_xmax = max(inner_contour_startend_theta)

        # check if tetha3 or theta4 is in [theta1, theta2] interval
        overlap = outer_contour_xmin <= inner_contour_xmax and outer_contour_xman >= inner_contour_xmin

        if overlap:
            if inner_contour_xmin < outer_contour_xmin:
                overlapping_theta = outer_contour_startend_theta[oc_xmin_index]
                outer_contour_side = oc_xmin_index
                side = 0
                return overlapping_theta, outer_contour_side, side
            overlapping_theta = outer_contour_startend_theta[oc_xmax_index]
            outer_contour_side = oc_xmax_index
            side = 1
            return overlapping_theta, outer_contour_side, side

        # if not direct intersection -> find intersection at periodicity
        if inner_contour_xmin < outer_contour_xmin:
            overlapping_theta = outer_contour_startend_theta[oc_xmin_index] - 2 * math.pi
            outer_contour_side = oc_xmin_index
            side = 0
            return overlapping_theta, outer_contour_side, side
        overlapping_theta = outer_contour_startend_theta[oc_xmax_index] + 2 * math.pi
        outer_contour_side = oc_xmax_index
        side = 1
        return overlapping_theta, outer_contour_side, side

    def to_plane3d(self):
        """
        Converts a Bspline surface3d to a Plane3d.

        :return: A Plane
        :rtype: Plane3D
        """

        points_2d = [volmdlr.Point2D(0.1, 0.1),
                     volmdlr.Point2D(0.1, 0.8),
                     volmdlr.Point2D(0.8, 0.5)]
        points = [self.point2d_to_3d(pt) for pt in points_2d]

        surface3d = Plane3D.from_3_points(points[0],
                                          points[1],
                                          points[2])
        return surface3d


class BezierSurface3D(BSplineSurface3D):
    """
    A 3D Bezier surface.

    :param degree_u: The degree of the Bezier surface in the u-direction.
    :type degree_u: int
    :param degree_v: The degree of the Bezier surface in the v-direction.
    :type degree_v: int
    :param control_points: A list of lists of control points defining the Bezier surface.
    :type control_points: List[List[`volmdlr.Point3D`]]
    :param nb_u: The number of control points in the u-direction.
    :type nb_u: int
    :param nb_v: The number of control points in the v-direction.
    :type nb_v: int
    :param name: (Optional) name for the Bezier surface.
    :type name: str
    """

    def __init__(self, degree_u: int, degree_v: int,
                 control_points: List[List[volmdlr.Point3D]],
                 nb_u: int, nb_v: int, name=''):
        u_knots = utilities.generate_knot_vector(degree_u, nb_u)
        v_knots = utilities.generate_knot_vector(degree_v, nb_v)

        u_multiplicities = [1] * len(u_knots)
        v_multiplicities = [1] * len(v_knots)

        BSplineSurface3D.__init__(self, degree_u, degree_v,
                                  control_points, nb_u, nb_v,
                                  u_multiplicities, v_multiplicities,
                                  u_knots, v_knots, None, name)<|MERGE_RESOLUTION|>--- conflicted
+++ resolved
@@ -3088,15 +3088,9 @@
 
         # Do not delete this, mathematical problem when x and y close to zero (should be zero) but not 0
         # Generally this is related to uncertainty of step files.
-<<<<<<< HEAD
-        if abs(x) < 1e-6:
-            x = 0
-        if abs(y) < 1e-6:
-=======
         if abs(x) < 1e-7:
             x = 0
         if abs(y) < 1e-7:
->>>>>>> 65381776
             y = 0
 
         theta = math.atan2(y, x)
@@ -3201,13 +3195,6 @@
                                                                                [point_after_start, point_before_end],
                                                                                [self.x_periodicity,
                                                                                 self.y_periodicity])
-<<<<<<< HEAD
-        theta1, phi1 = start
-        theta2, phi2 = end
-        if start == end:  # IS THIS POSSIBLE ?
-            return [edges.LineSegment2D(start, start + volmdlr.TWO_PI * volmdlr.X2D)]
-        if self.is_lat_long_curve([theta1, theta3, theta4, theta2], [phi1, phi3, phi4, phi2]):
-=======
         return start, end
 
     def edge_passes_on_singularity_point(self, edge):
@@ -3235,7 +3222,6 @@
             singularity_points = self.edge_passes_on_singularity_point(arc3d)
             if any(singularity_points):
                 return self.arc3d_to_2d_with_singularity(arc3d, start, end, singularity_points)
->>>>>>> 65381776
             return [edges.LineSegment2D(start, end)]
         return self.arc3d_to_2d_any_direction(arc3d)
 
@@ -3252,11 +3238,12 @@
             if theta2 == math.pi and theta1 != math.pi:
                 theta2 = -math.pi
 
-            return [edges.LineSegment2D(volmdlr.Point2D(theta1, phi1), volmdlr.Point2D(theta1, half_pi)),
-                    edges.LineSegment2D(volmdlr.Point2D(theta1, half_pi), volmdlr.Point2D(theta2, half_pi),
-                                        name="construction"),
-                    edges.LineSegment2D(volmdlr.Point2D(theta2, half_pi), volmdlr.Point2D(theta2, phi2))
-                    ]
+            primitives = [edges.LineSegment2D(volmdlr.Point2D(theta1, phi1), volmdlr.Point2D(theta1, half_pi)),
+                edges.LineSegment2D(volmdlr.Point2D(theta1, half_pi), volmdlr.Point2D(theta2, half_pi),
+                                    name="construction"),
+                edges.LineSegment2D(volmdlr.Point2D(theta2, half_pi), volmdlr.Point2D(theta2, phi2))
+                ]
+            return primitives
 
     def arc3d_to_2d_with_singularity(self, arc3d, start, end, singularity_points):
         """
@@ -3301,36 +3288,14 @@
                                         name="construction"),
                     edges.LineSegment2D(volmdlr.Point2D(theta2, 0.5 * math.pi), volmdlr.Point2D(theta2, phi2))
                     ]
-<<<<<<< HEAD
-
-        if (positive_singularity or negative_singularity) and \
-                math.isclose(abs(theta2 - theta1), math.pi, abs_tol=1e-4):
-            if abs(phi1) == 0.5 * math.pi:
-                return [edges.LineSegment2D(volmdlr.Point2D(theta3, phi1), volmdlr.Point2D(theta2, phi2))]
-            if theta1 == math.pi and theta2 != math.pi:
-                theta1 = -math.pi
-            if theta2 == math.pi and theta1 != math.pi:
-                theta2 = -math.pi
-
-            try:
-                primitives = [edges.LineSegment2D(volmdlr.Point2D(theta1, phi1), volmdlr.Point2D(theta1, half_pi)),
-                    edges.LineSegment2D(volmdlr.Point2D(theta1, half_pi), volmdlr.Point2D(theta2, half_pi),
-=======
             return [edges.LineSegment2D(volmdlr.Point2D(theta1, phi1), volmdlr.Point2D(theta1, half_pi)),
                     edges.LineSegment2D(volmdlr.Point2D(theta1, half_pi), volmdlr.Point2D(thetai, half_pi),
->>>>>>> 65381776
                                         name="construction"),
                     edges.LineSegment2D(volmdlr.Point2D(thetai, half_pi), volmdlr.Point2D(thetai, -half_pi)),
                     edges.LineSegment2D(volmdlr.Point2D(thetai, -half_pi), volmdlr.Point2D(theta2, -half_pi),
                                         name="construction"),
                     edges.LineSegment2D(volmdlr.Point2D(theta2, -half_pi), volmdlr.Point2D(theta2, phi2))
                     ]
-<<<<<<< HEAD
-            except Exception:
-                self.save_to_file("sphere_arc3d_to_2d.json")
-                arc3d.save_to_file("sphere_arc3d_to_2d_arc3d.json")
-            return primitives
-=======
         if point_positive_singularity:
             return self.helper_arc3d_to_2d_with_singularity(arc3d, start, end, point_positive_singularity, half_pi)
         if point_negative_singularity:
@@ -3437,7 +3402,6 @@
             primitive1 = edges.LineSegment2D(volmdlr.Point2D(primitive0.end.x, -half_pi),
                                              volmdlr.Point2D(primitive2.start.x, -half_pi))
             return [primitive0, primitive1, primitive2]
->>>>>>> 65381776
 
         angle3d = arc3d.angle
         number_points = math.ceil(angle3d * 50) + 1  # 50 points per radian
@@ -3468,57 +3432,19 @@
         n = len(bspline_curve3d.control_points)
         points3d = bspline_curve3d.discretization_points(number_points=n)
         points = [self.point3d_to_2d(point) for point in points3d]
-<<<<<<< HEAD
-        theta1, phi1 = points[0]
-        theta2, phi2 = points[-1]
-
-        point_after_start, point_before_end = self._reference_points(bspline_curve3d)
-        theta3, phi3 = point_after_start
-        theta4, phi4 = point_before_end
-
-        # Fix sphere singularity point
-        if math.isclose(abs(phi1), 0.5 * math.pi, abs_tol=1e-2) and theta1 == 0.0 \
-                and math.isclose(theta3, theta4, abs_tol=1e-2):
-            theta1 = theta3
-            start = volmdlr.Point2D(theta1, phi1)
-        if math.isclose(abs(phi2), 0.5 * math.pi, abs_tol=1e-2) and theta2 == 0.0 \
-                and math.isclose(theta3, theta4, abs_tol=1e-2):
-            theta2 = theta4
-            end = volmdlr.Point2D(theta2, phi2)
-
-        # Verify if theta1 or theta2 point should be -pi because atan2() -> ]-pi, pi]
-        if abs(theta1) == math.pi or abs(theta1) == 0.5 * math.pi:
-            theta1 = repair_start_end_angle_periodicity(theta1, theta3)
-        if abs(theta2) == math.pi or abs(theta2) == 0.5 * math.pi:
-            theta2 = repair_start_end_angle_periodicity(theta2, theta4)
-=======
 
         point_after_start, point_before_end = self._reference_points(bspline_curve3d)
         start, end = vm_parametric.spherical_repair_start_end_angle_periodicity(
             points[0], points[-1], point_after_start, point_before_end)
         points[0] = start
         points[-1] = end
->>>>>>> 65381776
 
         points = self.find_edge_start_end_undefined_parametric_points(bspline_curve3d, points, points3d)
-
         theta_list = [point.x for point in points]
-        phi_list = [point.y for point in points]
         theta_discontinuity, indexes_theta_discontinuity = angle_discontinuity(theta_list)
-<<<<<<< HEAD
-        phi_discontinuity, indexes_phi_discontinuity = angle_discontinuity(phi_list)
-=======
->>>>>>> 65381776
-
         if theta_discontinuity:
             points = self._fix_angle_discontinuity_on_discretization_points(points,
                                                                             indexes_theta_discontinuity, "x")
-<<<<<<< HEAD
-        if phi_discontinuity:
-            points = self._fix_angle_discontinuity_on_discretization_points(points,
-                                                                            indexes_phi_discontinuity, "y")
-=======
->>>>>>> 65381776
 
         return [edges.BSplineCurve2D.from_points_interpolation(points, degree=bspline_curve3d.degree,
                                                                periodic=bspline_curve3d.periodic).simplify]
@@ -3642,11 +3568,7 @@
                 if primitives2d[i].end == primitives2d[i - 1].end and \
                         primitives2d[i].length() == volmdlr.TWO_PI:
                     primitives2d[i] = primitives2d[i].reverse()
-<<<<<<< HEAD
-                elif math.isclose(abs(previous_primitive.end.y), 0.5 * math.pi, abs_tol=1e-2):
-=======
                 elif math.isclose(abs(previous_primitive.end.y), 0.5 * math.pi, abs_tol=1e-3):
->>>>>>> 65381776
                     primitives2d.insert(i, edges.LineSegment2D(previous_primitive.end, primitives2d[i].start,
                                                                name="construction"))
                 else:
