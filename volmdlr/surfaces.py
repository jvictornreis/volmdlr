"""volmdlr module for 3D Surfaces."""
import math
import traceback
import warnings
from collections import deque
from functools import cached_property
from itertools import chain
from typing import List, Union, Dict, Any

import matplotlib.pyplot as plt
import numpy as npy
import triangle as triangle_lib

from geomdl import NURBS, BSpline
from scipy.linalg import lu_factor, lu_solve
from scipy.optimize import least_squares, minimize

from dessia_common.core import DessiaObject, PhysicalObject
from dessia_common.typings import JsonSerializable
import volmdlr.nurbs.helpers as nurbs_helpers
from volmdlr.nurbs.helpers import generate_knot_vector
import volmdlr.core
import volmdlr.geometry
import volmdlr.utils.common_operations as vm_common_operations
import volmdlr.utils.intersections as vm_utils_intersections
import volmdlr.utils.parametric as vm_parametric
from volmdlr import display, edges, grid, wires, curves
from volmdlr.core import EdgeStyle, point_in_list
from volmdlr.nurbs.core import evaluate_surface, derivatives_surface, point_inversion, find_multiplicity
from volmdlr.nurbs.fitting import approximate_surface, interpolate_surface
from volmdlr.nurbs.operations import split_surface_u, split_surface_v
from volmdlr.utils.parametric import (array_range_search, repair_start_end_angle_periodicity, angle_discontinuity,
                                      find_parametric_point_at_singularity)


def knots_vector_inv(knots_vector):
    """
    Compute knot-elements and multiplicities based on the global knot vector.

    """

    knots = sorted(set(knots_vector))
    multiplicities = [knots_vector.count(knot) for knot in knots]

    return knots, multiplicities


class Surface2D(PhysicalObject):
    """
    A surface bounded by an outer contour.

    """

    def __init__(self, outer_contour: wires.Contour2D,
                 inner_contours: List[wires.Contour2D],
                 name: str = 'name'):
        self.outer_contour = outer_contour
        self.inner_contours = inner_contours
        self._area = None

        PhysicalObject.__init__(self, name=name)

    def __hash__(self):
        """
        Calculate the hash value for Surface2D.

        This method is used to generate a hash value for instances of the
        current class, which can be used for hash-based data structures like
        dictionaries and sets.

        The hash value is computed based on the combined hash of the outer
        contour and a tuple of hash values for the inner contours. This
        ensures that objects with equivalent contours will have the same
        hash value, allowing them to be efficiently compared and retrieved
        from hash-based collections.

        :return: A hash value representing the object's state.
        :rtype: int
        """
        return hash((self.outer_contour, tuple(self.inner_contours)))

    def _data_hash(self):
        return hash(self)

    def copy(self, deep=True, memo=None):
        """
        Copies the surface2d.

        """
        return self.__class__(outer_contour=self.outer_contour.copy(deep, memo),
                              inner_contours=[c.copy(deep, memo) for c in self.inner_contours],
                              name='copy_' + self.name)

    def area(self):
        """
        Computes the area of the surface.

        """
        if not self._area:
            self._area = self.outer_contour.area() - sum(contour.area() for contour in self.inner_contours)
        return self._area

    def second_moment_area(self, point: volmdlr.Point2D):
        """
        Computes the second moment area of the surface.

        """
        i_x, i_y, i_xy = self.outer_contour.second_moment_area(point)
        for contour in self.inner_contours:
            i_xc, i_yc, i_xyc = contour.second_moment_area(point)
            i_x -= i_xc
            i_y -= i_yc
            i_xy -= i_xyc
        return i_x, i_y, i_xy

    def center_of_mass(self):
        """
        Compute the center of mass of the 2D surface.

        :return: The center of mass of the surface.
        :rtype: :class:`volmdlr.Point2D`
        """
        center = self.outer_contour.area() * self.outer_contour.center_of_mass()
        for contour in self.inner_contours:
            center -= contour.area() * contour.center_of_mass()
        return center / self.area()

    def point_belongs(self, point2d: volmdlr.Point2D, include_edge_points: bool = True):
        """
        Check whether a point belongs to the 2D surface.

        :param point2d: The point to check.
        :type point2d: :class:`volmdlr.Point2D`
        :return: True if the point belongs to the surface, False otherwise.
        :rtype: bool
        """
        if not self.outer_contour.point_belongs(point2d, include_edge_points=include_edge_points):
            return False

        for inner_contour in self.inner_contours:
            if inner_contour.point_belongs(point2d, include_edge_points=False):
                return False
        return True

    def random_point_inside(self):
        """
        Generate a random point inside the 2D surface.

        Taking into account any inner contours (holes) it may have.

        :return: A random point inside the surface.
        :rtype: :class:`volmdlr.Point2D`
        """
        point_inside_outer_contour = None
        center_of_mass = self.center_of_mass()
        if self.point_belongs(center_of_mass, False):
            point_inside_outer_contour = center_of_mass
        if not point_inside_outer_contour:
            point_inside_outer_contour = self.outer_contour.random_point_inside()
        while True:
            inside_inner_contour = False
            for inner_contour in self.inner_contours:
                if inner_contour.point_belongs(point_inside_outer_contour):
                    inside_inner_contour = True
            if not inside_inner_contour and \
                    point_inside_outer_contour is not None:
                break
            point_inside_outer_contour = self.outer_contour.random_point_inside()

        return point_inside_outer_contour

    @staticmethod
    def triangulation_without_holes(vertices, segments, points_grid, tri_opt):
        """
        Triangulates a surface without holes.

        :param vertices: vertices of the surface.
        :param segments: segments defined as tuples of vertices.
        :param points_grid: to do.
        :param tri_opt: triangulation option: "p"
        :return:
        """
        vertices_grid = [(p.x, p.y) for p in points_grid]
        vertices.extend(vertices_grid)
        tri = {'vertices': npy.array(vertices).reshape((-1, 2)),
               'segments': npy.array(segments).reshape((-1, 2)),
               }
        triagulation = triangle_lib.triangulate(tri, tri_opt)
        triangles = triagulation['triangles'].tolist()
        number_points = triagulation['vertices'].shape[0]
        points = [display.Node2D(*triagulation['vertices'][i, :]) for i in range(number_points)]
        return display.DisplayMesh2D(points, triangles=triangles)

    def triangulation(self, number_points_x: int = 15, number_points_y: int = 15):
        """
        Triangulates the Surface2D using the Triangle library.

        :param number_points_x: Number of discretization points in x direction.
        :type number_points_x: int
        :param number_points_y: Number of discretization points in y direction.
        :type number_points_y: int
        :return: The triangulated surface as a display mesh.
        :rtype: :class:`volmdlr.display.DisplayMesh2D`
        """
        area = self.bounding_rectangle().area()
        tri_opt = "p"
        if math.isclose(area, 0., abs_tol=1e-8):
            return display.DisplayMesh2D([], triangles=[])

        triangulates_with_grid = number_points_x > 0 and number_points_y > 0
        discretize_line = number_points_x > 0 or number_points_y > 0
        if not triangulates_with_grid:
            tri_opt = "pq"

        discretize_line_direction = "xy"
        if number_points_y == 0 or number_points_x > 25 * number_points_y:
            discretize_line_direction = "x"
        elif number_points_y > 20 * number_points_x:
            discretize_line_direction = "y"
        outer_polygon = self.outer_contour.to_polygon(angle_resolution=15, discretize_line=discretize_line,
                                                      discretize_line_direction=discretize_line_direction)

        if not self.inner_contours and not triangulates_with_grid:
            return outer_polygon.triangulation()

        points_grid, x, y, grid_point_index = outer_polygon.grid_triangulation_points(number_points_x=number_points_x,
                                                                                      number_points_y=number_points_y)
        points = [display.Node2D(*point) for point in outer_polygon.points]
        vertices = [(point.x, point.y) for point in points]
        n = len(points)
        segments = [(i, i + 1) for i in range(n - 1)]
        segments.append((n - 1, 0))

        if not self.inner_contours:  # No holes
            return self.triangulation_without_holes(vertices, segments, points_grid, tri_opt)

        point_index = {p: i for i, p in enumerate(points)}
        holes = []
        for inner_contour in self.inner_contours:
            inner_polygon = inner_contour.to_polygon(angle_resolution=5, discretize_line=discretize_line,
                                                     discretize_line_direction=discretize_line_direction)
            inner_polygon_nodes = [display.Node2D.from_point(p) for p in inner_polygon.points]
            for point in inner_polygon_nodes:
                if point not in point_index:
                    points.append(point)
                    vertices.append((point.x, point.y))
                    point_index[point] = n
                    n += 1

            for point1, point2 in zip(inner_polygon_nodes[:-1],
                                      inner_polygon_nodes[1:]):
                segments.append((point_index[point1], point_index[point2]))
            segments.append((point_index[inner_polygon_nodes[-1]], point_index[inner_polygon_nodes[0]]))
            rpi = inner_polygon.barycenter()
            if not inner_polygon.point_belongs(rpi, include_edge_points=False):
                rpi = inner_polygon.random_point_inside(include_edge_points=False)
            holes.append([rpi.x, rpi.y])

            if triangulates_with_grid:
                # removes with a region search the grid points that are in the inner contour
                xmin, xmax, ymin, ymax = inner_polygon.bounding_rectangle.bounds()
                x_grid_range = array_range_search(x, xmin, xmax)
                y_grid_range = array_range_search(y, ymin, ymax)
                for i in x_grid_range:
                    for j in y_grid_range:
                        point = grid_point_index.get((i, j))
                        if not point:
                            continue
                        if inner_polygon.point_belongs(point):
                            points_grid.remove(point)
                            grid_point_index.pop((i, j))

        if triangulates_with_grid:
            vertices_grid = [(p.x, p.y) for p in points_grid]
            vertices.extend(vertices_grid)

        tri = {'vertices': npy.array(vertices).reshape((-1, 2)),
               'segments': npy.array(segments).reshape((-1, 2)),
               'holes': npy.array(holes).reshape((-1, 2))
               }
        triangulation = triangle_lib.triangulate(tri, tri_opt)
        triangles = triangulation['triangles'].tolist()
        number_points = triangulation['vertices'].shape[0]
        points = [display.Node2D(*triangulation['vertices'][i, :]) for i in range(number_points)]
        return display.DisplayMesh2D(points, triangles=triangles)

    def split_by_lines(self, lines):
        """
        Returns a list of cut surfaces given by the lines provided as argument.
        """
        cutted_surfaces = []
        iteration_surfaces = self.cut_by_line(lines[0])

        for line in lines[1:]:
            iteration_surfaces2 = []
            for surface in iteration_surfaces:
                line_cutted_surfaces = surface.cut_by_line(line)

                llcs = len(line_cutted_surfaces)

                if llcs == 1:
                    cutted_surfaces.append(line_cutted_surfaces[0])
                else:
                    iteration_surfaces2.extend(line_cutted_surfaces)

            iteration_surfaces = iteration_surfaces2[:]

        cutted_surfaces.extend(iteration_surfaces)
        return cutted_surfaces

    def split_regularly(self, n):
        """
        Split in n slices.
        """
        bounding_rectangle = self.outer_contour.bounding_rectangle
        lines = []
        for i in range(n - 1):
            xi = bounding_rectangle[0] + (i + 1) * (bounding_rectangle[1] - bounding_rectangle[0]) / n
            lines.append(curves.Line2D(volmdlr.Point2D(xi, 0),
                                       volmdlr.Point2D(xi, 1)))
        return self.split_by_lines(lines)

    def cut_by_line(self, line: curves.Line2D):
        """
        Returns a list of cut Surface2D by the given line.

        :param line: The line to cut the Surface2D with.
        :type line: :class:`curves.Line2D`
        :return: A list of 2D surfaces resulting from the cut.
        :rtype: List[:class:`volmdlr.faces.Surface2D`]
        """
        surfaces = []
        splitted_outer_contours = self.outer_contour.cut_by_line(line)
        splitted_inner_contours_table = []
        for inner_contour in self.inner_contours:
            splitted_inner_contours = inner_contour.cut_by_line(line)
            splitted_inner_contours_table.append(splitted_inner_contours)

        # First part of the external contour
        for outer_split in splitted_outer_contours:
            inner_contours = []
            for splitted_inner_contours in splitted_inner_contours_table:
                for inner_split in splitted_inner_contours:
                    inner_split.order_contour()
                    point = inner_split.random_point_inside()
                    if outer_split.point_belongs(point):
                        inner_contours.append(inner_split)

            if inner_contours:
                surface2d = self.from_contours(outer_split, inner_contours)
                surfaces.append(surface2d)
            else:
                surfaces.append(Surface2D(outer_split, []))
        return surfaces

    def line_crossings(self, line: curves.Line2D):
        """
        Find intersection points between a line and the 2D surface.

        :param line: The line to intersect with the shape.
        :type line: :class:`curves.Line2D`
        :return: A list of intersection points sorted by increasing abscissa
            along the line. Each intersection point is a tuple
            (point, primitive) where point is the intersection point and
            primitive is the intersected primitive.
        :rtype: List[Tuple[:class:`volmdlr.Point2D`,
            :class:`volmdlr.core.Primitive2D`]]

        """
        intersection_points = []
        for primitive in self.outer_contour.primitives:
            for point in primitive.line_crossings(line):
                if (point, primitive) not in intersection_points:
                    intersection_points.append((point, primitive))
        for inner_contour in self.inner_contours:
            for primitive in inner_contour.primitives:
                for point in primitive.line_crossings(line):
                    if (point, primitive) not in intersection_points:
                        intersection_points.append((point, primitive))
        return sorted(intersection_points, key=lambda ip: line.abscissa(ip[0]))

    def split_at_centers(self):
        """
        Split in n slices.

        # TODO: is this used ?
        """

        cutted_contours = []
        center_of_mass1 = self.inner_contours[0].center_of_mass()
        center_of_mass2 = self.inner_contours[1].center_of_mass()
        cut_line = curves.Line2D(center_of_mass1, center_of_mass2)

        iteration_contours2 = []

        surface_cut = self.cut_by_line(cut_line)

        iteration_contours2.extend(surface_cut)

        iteration_contours = iteration_contours2[:]
        cutted_contours.extend(iteration_contours)

        return cutted_contours

    def cut_by_line2(self, line):
        """
        Cuts a Surface2D with line (2).

        # TODO: is it used? Is not there already a method doing the same thing in wires?
        :param line: DESCRIPTION
        :type line: TYPE
        :raises NotImplementedError: DESCRIPTION
        :return: DESCRIPTION
        :rtype: TYPE

        """

        all_contours = []
        inner_1 = self.inner_contours[0]
        inner_2 = self.inner_contours[1]

        inner_intersections_1 = inner_1.line_intersections(line)
        inner_intersections_2 = inner_2.line_intersections(line)

        arc1, arc2 = inner_1.split(inner_intersections_1[1],
                                   inner_intersections_1[0])
        arc3, arc4 = inner_2.split(inner_intersections_2[1],
                                   inner_intersections_2[0])
        new_inner_1 = wires.Contour2D([arc1, arc2])
        new_inner_2 = wires.Contour2D([arc3, arc4])

        intersections = [(inner_intersections_1[0], arc1), (inner_intersections_1[1], arc2)]
        intersections += self.outer_contour.line_intersections(line)
        intersections.append((inner_intersections_2[0], arc3))
        intersections.append((inner_intersections_2[1], arc4))
        intersections += self.outer_contour.line_intersections(line)

        if not intersections:
            all_contours.extend([self])
        if len(intersections) < 4:
            return [self]
        if len(intersections) >= 4:
            if isinstance(intersections[0][0], volmdlr.Point2D) and \
                    isinstance(intersections[1][0], volmdlr.Point2D):
                ip1, ip2 = sorted(
                    [new_inner_1.primitives.index(intersections[0][1]),
                     new_inner_1.primitives.index(intersections[1][1])])
                ip5, ip6 = sorted(
                    [new_inner_2.primitives.index(intersections[4][1]),
                     new_inner_2.primitives.index(intersections[5][1])])
                ip3, ip4 = sorted(
                    [self.outer_contour.primitives.index(intersections[2][1]),
                     self.outer_contour.primitives.index(intersections[3][1])])

                # sp11, sp12 = intersections[2][1].split(intersections[2][0])
                # sp21, sp22 = intersections[3][1].split(intersections[3][0])
                sp33, sp34 = intersections[6][1].split(intersections[6][0])
                sp44, sp43 = intersections[7][1].split(intersections[7][0])

                primitives1 = [edges.LineSegment2D(intersections[6][0], intersections[1][0]),
                               new_inner_1.primitives[ip1],
                               edges.LineSegment2D(intersections[0][0], intersections[5][0]),
                               new_inner_2.primitives[ip5],
                               edges.LineSegment2D(intersections[4][0], intersections[7][0]),
                               sp44
                               ]
                primitives1.extend(self.outer_contour.primitives[ip3 + 1:ip4])
                primitives1.append(sp34)

                primitives2 = [edges.LineSegment2D(intersections[7][0], intersections[4][0]),
                               new_inner_2.primitives[ip6],
                               edges.LineSegment2D(intersections[5][0], intersections[0][0]),
                               new_inner_1.primitives[ip2],
                               edges.LineSegment2D(intersections[1][0], intersections[6][0]),
                               sp33
                               ]

                primitives2.extend(self.outer_contour.primitives[:ip3].reverse())
                primitives2.append(sp43)

                all_contours.extend([wires.Contour2D(primitives1),
                                     wires.Contour2D(primitives2)])

            else:
                raise NotImplementedError(
                    'Non convex contour not supported yet')

        return all_contours

    def bounding_rectangle(self):
        """
        Returns bounding rectangle.

        :return: Returns a python object with useful methods
        :rtype: :class:`volmdlr.core.BoundingRectangle
        """

        return self.outer_contour.bounding_rectangle

    @classmethod
    def from_contours(cls, outer_contour, inner_contours):
        """
        Create a Surface2D object from an outer contour and a list of inner contours.

        :param outer_contour: The outer contour that bounds the surface.
        :type outer_contour: wires.Contour2D
        :param inner_contours: The list of inner contours that define the holes of the surface.
        :type inner_contours : List[wires.Contour2D]
        :return: Surface2D defined by the given contours.
        """
        surface2d_inner_contours = []
        surface2d_outer_contour = outer_contour
        for inner_contour in inner_contours:
            if surface2d_outer_contour.shared_primitives_extremities(
                    inner_contour):
                # inner_contour will be merged with outer_contour
                merged_contours = surface2d_outer_contour.merge_with(
                    inner_contour)
                if len(merged_contours) >= 2:
                    raise NotImplementedError
                surface2d_outer_contour = merged_contours[0]
            else:
                # inner_contour will be added to the inner contours of the
                # Surface2D
                surface2d_inner_contours.append(inner_contour)
        return cls(surface2d_outer_contour, surface2d_inner_contours)

    def plot(self, ax=None, edge_style: EdgeStyle = EdgeStyle(color='grey', alpha=0.5, equal_aspect=False), **kwargs):
        """Plot surface 2d using Matplotlib."""

        if ax is None:
            _, ax = plt.subplots()
        self.outer_contour.plot(ax=ax, edge_style=edge_style)
        for inner_contour in self.inner_contours:
            inner_contour.plot(ax=ax, edge_style=edge_style)

        if edge_style.equal_aspect:
            ax.set_aspect('equal')

        ax.margins(0.1)
        return ax

    def axial_symmetry(self, line):
        """
        Finds out the symmetric 2D surface according to a line.

        """

        outer_contour = self.outer_contour.axial_symmetry(line)
        inner_contours = []
        if self.inner_contours:
            inner_contours = [contour.axial_symmetry(line) for contour in self.inner_contours]

        return self.__class__(outer_contour=outer_contour,
                              inner_contours=inner_contours)

    def rotation(self, center, angle):
        """
        Surface2D rotation.

        :param center: rotation center.
        :param angle: angle rotation.
        :return: a new rotated Surface2D.
        """

        outer_contour = self.outer_contour.rotation(center, angle)
        if self.inner_contours:
            inner_contours = [contour.rotation(center, angle) for contour in self.inner_contours]
        else:
            inner_contours = []

        return self.__class__(outer_contour, inner_contours)

    def translation(self, offset: volmdlr.Vector2D):
        """
        Surface2D translation.

        :param offset: translation vector.
        :return: A new translated Surface2D.
        """
        outer_contour = self.outer_contour.translation(offset)
        inner_contours = [contour.translation(offset) for contour in self.inner_contours]
        return self.__class__(outer_contour, inner_contours)

    def frame_mapping(self, frame: volmdlr.Frame2D, side: str):
        """Frame mapping of a surface 2d."""
        outer_contour = self.outer_contour.frame_mapping(frame, side)
        inner_contours = [contour.frame_mapping(frame, side) for contour in self.inner_contours]
        return self.__class__(outer_contour, inner_contours)

    def geo_lines(self):  # , mesh_size_list=None):
        """
        Gets the lines that define a Surface2D in a .geo file.
        """

        i, i_p = None, None
        lines, line_surface, lines_tags = [], [], []
        point_account, line_account, line_loop_account = 0, 0, 1
        for outer_contour, contour in enumerate(list(chain(*[[self.outer_contour], self.inner_contours]))):
            if isinstance(contour, curves.Circle2D):
                points = [volmdlr.Point2D(contour.center.x - contour.radius, contour.center.y),
                          contour.center,
                          volmdlr.Point2D(contour.center.x + contour.radius, contour.center.y)]
                index = []
                for i, point in enumerate(points):
                    lines.append(point.get_geo_lines(tag=point_account + i + 1,
                                                     point_mesh_size=None))
                    index.append(point_account + i + 1)

                lines.append('Circle(' + str(line_account + 1) +
                             ') = {' + str(index[0]) + ', ' + str(index[1]) + ', ' + str(index[2]) + '};')
                lines.append('Circle(' + str(line_account + 2) +
                             ') = {' + str(index[2]) + ', ' + str(index[1]) + ', ' + str(index[0]) + '};')

                lines_tags.append(line_account + 1)
                lines_tags.append(line_account + 2)

                lines.append('Line Loop(' + str(outer_contour + 1) + ') = {' + str(lines_tags)[1:-1] + '};')
                line_surface.append(line_loop_account)

                point_account = point_account + 2 + 1
                line_account, line_loop_account = line_account + 1 + 1, line_loop_account + 1
                lines_tags = []

            elif isinstance(contour, (wires.Contour2D, wires.ClosedPolygon2D)):
                if not isinstance(contour, wires.ClosedPolygon2D):
                    contour = contour.to_polygon(1)
                for i, point in enumerate(contour.points):
                    lines.append(point.get_geo_lines(tag=point_account + i + 1,
                                                     point_mesh_size=None))

                for i_p, primitive in enumerate(contour.primitives):
                    if i_p != len(contour.primitives) - 1:
                        lines.append(primitive.get_geo_lines(tag=line_account + i_p + 1,
                                                             start_point_tag=point_account + i_p + 1,
                                                             end_point_tag=point_account + i_p + 2))
                    else:
                        lines.append(primitive.get_geo_lines(tag=line_account + i_p + 1,
                                                             start_point_tag=point_account + i_p + 1,
                                                             end_point_tag=point_account + 1))
                    lines_tags.append(line_account + i_p + 1)

                lines.append('Line Loop(' + str(outer_contour + 1) + ') = {' + str(lines_tags)[1:-1] + '};')
                line_surface.append(line_loop_account)
                point_account = point_account + i + 1
                line_account, line_loop_account = line_account + i_p + 1, line_loop_account + 1
                lines_tags = []

        lines.append('Plane Surface(' + str(1) + ') = {' + str(line_surface)[1:-1] + '};')

        return lines

    def mesh_lines(self,
                   factor: float,
                   curvature_mesh_size: int = None,
                   min_points: int = None,
                   initial_mesh_size: float = 5):
        """
        Gets the lines that define mesh parameters for a Surface2D, to be added to a .geo file.

        :param factor: A float, between 0 and 1, that describes the mesh quality
        (1 for coarse mesh - 0 for fine mesh)
        :type factor: float
        :param curvature_mesh_size: Activate the calculation of mesh element sizes based on curvature
        (with curvature_mesh_size elements per 2*Pi radians), defaults to 0
        :type curvature_mesh_size: int, optional
        :param min_points: Check if there are enough points on small edges (if it is not, we force to have min_points
        on that edge), defaults to None
        :type min_points: int, optional
        :param initial_mesh_size: If factor=1, it will be initial_mesh_size elements per dimension, defaults to 5
        :type initial_mesh_size: float, optional

        :return: A list of lines that describe mesh parameters
        :rtype: List[str]
        """

        lines = []
        if factor == 0:
            factor = 1e-3

        size = (math.sqrt(self.area()) / initial_mesh_size) * factor

        if min_points:
            lines.extend(self.get_mesh_lines_with_transfinite_curves(
                [[self.outer_contour], self.inner_contours], min_points, size))

        lines.append('Field[1] = MathEval;')
        lines.append('Field[1].F = "' + str(size) + '";')
        lines.append('Background Field = 1;')
        if curvature_mesh_size:
            lines.append('Mesh.MeshSizeFromCurvature = ' + str(curvature_mesh_size) + ';')

        return lines

    @staticmethod
    def get_mesh_lines_with_transfinite_curves(lists_contours, min_points, size):
        """Gets Surface 2d mesh lines with transfinite curves."""
        lines, primitives, primitives_length = [], [], []
        circle_class_ = getattr(wires, 'Circle' + lists_contours[0][0].__class__.__name__[-2:])
        for contour in list(chain(*lists_contours)):
            if isinstance(contour, circle_class_):
                primitives.append(contour)
                primitives.append(contour)
                primitives_length.append(contour.length() / 2)
                primitives_length.append(contour.length() / 2)
            else:
                for primitive in contour.primitives:
                    if (primitive not in primitives) and (primitive.reverse() not in primitives):
                        primitives.append(primitive)
                        primitives_length.append(primitive.length())

        for i, length in enumerate(primitives_length):
            if length < min_points * size:
                lines.append('Transfinite Curve {' + str(i) + '} = ' +
                             str(min_points) + ' Using Progression 1;')
        return lines

    def to_geo(self, file_name: str,
               factor: float, **kwargs):
        # curvature_mesh_size: int = None,
        # min_points: int = None,
        # initial_mesh_size: float = 5):
        """
        Gets the .geo file for the Surface2D.
        """

        for element in [('curvature_mesh_size', 0), ('min_points', None), ('initial_mesh_size', 5)]:
            if element[0] not in kwargs:
                kwargs[element[0]] = element[1]

        lines = self.geo_lines()
        lines.extend(self.mesh_lines(factor, kwargs['curvature_mesh_size'],
                                     kwargs['min_points'], kwargs['initial_mesh_size']))

        with open(file_name + '.geo', 'w', encoding="utf-8") as file:
            for line in lines:
                file.write(line)
                file.write('\n')
        file.close()

    def to_msh(self, file_name: str, mesh_dimension: int, mesh_order: int,
               factor: float, **kwargs):
        # curvature_mesh_size: int = 0,
        # min_points: int = None,
        # initial_mesh_size: float = 5):
        """
        Gets .msh file for the Surface2D generated by gmsh.

        :param file_name: The msh. file name
        :type file_name: str
        :param mesh_dimension: The mesh dimension (1: 1D-Edge, 2: 2D-Triangle, 3D-Tetrahedra)
        :type mesh_dimension: int
        :param factor: A float, between 0 and 1, that describes the mesh quality
        (1 for coarse mesh - 0 for fine mesh)
        :type factor: float
        :param curvature_mesh_size: Activate the calculation of mesh element sizes based on curvature
        (with curvature_mesh_size elements per 2*Pi radians), defaults to 0
        :type curvature_mesh_size: int, optional
        :param min_points: Check if there are enough points on small edges (if it is not, we force to have min_points
        on that edge), defaults to None
        :type min_points: int, optional
        :param initial_mesh_size: If factor=1, it will be initial_mesh_size elements per dimension, defaults to 5
        :type initial_mesh_size: float, optional

        :return: A txt file
        :rtype: .txt
        """

        for element in [('curvature_mesh_size', 0), ('min_points', None), ('initial_mesh_size', 5)]:
            if element[0] not in kwargs:
                kwargs[element[0]] = element[1]

        self.to_geo(file_name=file_name, mesh_dimension=mesh_dimension,
                    factor=factor, curvature_mesh_size=kwargs['curvature_mesh_size'],
                    min_points=kwargs['min_points'], initial_mesh_size=kwargs['initial_mesh_size'])

        volmdlr.core.VolumeModel.generate_msh_file(file_name, mesh_dimension, mesh_order)

        # gmsh.initialize()
        # gmsh.open(file_name + ".geo")

        # gmsh.model.geo.synchronize()
        # gmsh.model.mesh.generate(mesh_dimension)

        # gmsh.write(file_name + ".msh")

        # gmsh.finalize()


class Surface3D(DessiaObject):
    """
    Abstract class.

    """
    x_periodicity = None
    y_periodicity = None
    face_class = None

    def __init__(self, frame: volmdlr.Frame3D = None, name: str = ''):
        self.frame = frame
        DessiaObject.__init__(self, name=name)

    def plot(self, ax=None, edge_style: EdgeStyle = EdgeStyle(color='grey', alpha=0.5), **kwargs):
        """
        Abstract method.
        """
        raise NotImplementedError(f"plot method is not implemented for {self.__class__.__name__}")

    def point2d_to_3d(self, point2d):
        raise NotImplementedError(f'point2d_to_3d is abstract and should be implemented in {self.__class__.__name__}')

    def point3d_to_2d(self, point3d):
        """
        Abstract method. Convert a 3D point to a 2D parametric point.

        :param point3d: The 3D point to convert, represented by 3 coordinates (x, y, z).
        :type point3d: `volmdlr.Point3D`
        :return: NotImplementedError: If the method is not implemented in the subclass.
        """
        raise NotImplementedError(f'point3d_to_2d is abstract and should be implemented in {self.__class__.__name__}')

    def face_from_contours3d(self, contours3d: List[wires.Contour3D], name: str = ''):
        """Deprecated method, 'Use Face3D from_contours3d method'."""
        raise AttributeError('Use Face3D from_contours3d method')

    def repair_primitives_periodicity(self, primitives2d):
        """
        Repairs the continuity of the 2D contour while using contour3d_to_2d on periodic surfaces.

        :param primitives2d: The primitives in parametric surface domain.
        :type primitives2d: list
        :return: A list of primitives.
        :rtype: list
        """
        x_periodicity = self.x_periodicity
        y_periodicity = self.y_periodicity

        if x_periodicity or y_periodicity:
            if self.is_undefined_brep(primitives2d[0]):
                primitives2d[0] = self.fix_undefined_brep_with_neighbors(primitives2d[0], primitives2d[-1],
                                                                         primitives2d[1])
        if x_periodicity is None:
            x_periodicity = -1
        if y_periodicity is None:
            y_periodicity = -1
        i = 1
        while i < len(primitives2d):
            previous_primitive = primitives2d[i - 1]
            current_primitive = primitives2d[i]
            delta = previous_primitive.end - current_primitive.start
            distance = delta.norm()
            is_connected = math.isclose(distance, 0, abs_tol=1e-2)

            if not is_connected:
                if math.isclose(current_primitive.length(), x_periodicity, abs_tol=1e-2) or \
                        math.isclose(current_primitive.length(), y_periodicity, abs_tol=1e-2):
                    delta_end = previous_primitive.end - current_primitive.end
                    delta_min_index, _ = min(enumerate([distance, delta_end.norm()]), key=lambda x: x[1])
                    if self.is_undefined_brep(primitives2d[i]):
                        primitives2d[i] = self.fix_undefined_brep_with_neighbors(primitives2d[i], previous_primitive,
                                                                                 primitives2d[
                                                                                     (i + 1) % len(primitives2d)])
                        delta = previous_primitive.end - primitives2d[i].start
                        if not math.isclose(delta.norm(), 0, abs_tol=1e-3):
                            primitives2d.insert(i, edges.LineSegment2D(previous_primitive.end, primitives2d[i].start,
                                                                       name="construction"))
                            i += 1
                    elif self.is_singularity_point(self.point2d_to_3d(previous_primitive.end)) and \
                            self.is_singularity_point(self.point2d_to_3d(current_primitive.start)):
                        primitives2d.insert(i, edges.LineSegment2D(previous_primitive.end, current_primitive.start,
                                                                   name="construction"))
                        if i < len(primitives2d):
                            i += 1
                    elif current_primitive.end.is_close(previous_primitive.end, tol=1e-2):
                        primitives2d[i] = current_primitive.reverse()
                    elif delta_min_index == 0:
                        primitives2d[i] = current_primitive.translation(delta)
                    else:
                        new_primitive = current_primitive.reverse()
                        primitives2d[i] = new_primitive.translation(delta_end)

                elif current_primitive.end.is_close(previous_primitive.end, tol=1e-2):
                    primitives2d[i] = current_primitive.reverse()
                elif self.is_singularity_point(self.point2d_to_3d(previous_primitive.end)) and \
                        self.is_singularity_point(self.point2d_to_3d(current_primitive.start)):
                    primitives2d.insert(i, edges.LineSegment2D(previous_primitive.end, current_primitive.start,
                                                               name="construction"))
                    i += 1
                else:
                    primitives2d[i] = current_primitive.translation(delta)
            i += 1
        previous_primitive = primitives2d[-1]
        delta = previous_primitive.end - primitives2d[0].start
        distance = delta.norm()
        is_connected = math.isclose(distance, 0, abs_tol=1e-2)
        if not is_connected and self.is_singularity_point(self.point2d_to_3d(previous_primitive.end)) and \
                self.is_singularity_point(self.point2d_to_3d(primitives2d[0].start)):
            primitives2d.append(edges.LineSegment2D(previous_primitive.end, primitives2d[0].start,
                                                name="construction"))
        return primitives2d

    def connect_contours(self, outer_contour, inner_contours):
        """
        Abstract method. Repair 2D contours of a face on the parametric domain.

        :param outer_contour: Outer contour 2D.
        :type inner_contours: wires.Contour2D
        :param inner_contours: List of 2D contours.
        :type inner_contours: list
        :return: NotImplementedError: If the method is not implemented in the subclass.
        """
        raise NotImplementedError(f'connect_contours is abstract and should be implemented in '
                                  f'{self.__class__.__name__}')

    def primitives3d_to_2d(self, primitives3d):
        """
        Helper function to perform conversion of 3D primitives into B-Rep primitives.

        :param primitives3d: List of 3D primitives from a 3D contour.
        :type primitives3d: List[edges.Edge]
        :return: A list of 2D primitives on parametric domain.
        :rtype: List[edges.Edge]
        """
        primitives2d = []
        for primitive3d in primitives3d:
            method_name = f'{primitive3d.__class__.__name__.lower()}_to_2d'
            if hasattr(self, method_name):
                primitives = getattr(self, method_name)(primitive3d)

                if primitives is None:
                    continue
                primitives2d.extend(primitives)
            else:
                raise AttributeError(f'Class {self.__class__.__name__} does not implement {method_name}')
        return primitives2d

    def contour3d_to_2d(self, contour3d):
        """
        Transforms a Contour3D into a Contour2D in the parametric domain of the surface.

        :param contour3d: The contour to be transformed.
        :type contour3d: :class:`wires.Contour3D`
        :return: A 2D contour object.
        :rtype: :class:`wires.Contour2D`
        """
        primitives2d = self.primitives3d_to_2d(contour3d.primitives)

        wire2d = wires.Wire2D(primitives2d)
        if self.x_periodicity and not self.is_singularity_point(self.point2d_to_3d(wire2d.primitives[0].start)) and \
                not self.is_singularity_point(self.point2d_to_3d(wire2d.primitives[-1].end)):
            delta_x = abs(wire2d.primitives[0].start.x - wire2d.primitives[-1].end.x)
            if math.isclose(delta_x, self.x_periodicity, rel_tol=0.01) and wire2d.is_ordered(1e-3):
                return wires.Contour2D(primitives2d)
        if self.y_periodicity and not self.is_singularity_point(self.point2d_to_3d(wire2d.primitives[0].start)) and \
                not self.is_singularity_point(self.point2d_to_3d(wire2d.primitives[-1].end)):
            delta_y = abs(wire2d.primitives[0].start.y - wire2d.primitives[-1].end.y)
            if math.isclose(delta_y, self.y_periodicity, rel_tol=0.01) and wire2d.is_ordered(1e-3):
                return wires.Contour2D(primitives2d)
        # Fix contour
        if self.x_periodicity or self.y_periodicity:
            primitives2d = self.repair_primitives_periodicity(primitives2d)
        return wires.Contour2D(primitives2d)

    def contour2d_to_3d(self, contour2d):
        """
        Transforms a Contour2D in the parametric domain of the surface into a Contour3D in Cartesian coordinate.

        :param contour2d: The contour to be transformed.
        :type contour2d: :class:`wires.Contour2D`
        :return: A 3D contour object.
        :rtype: :class:`wires.Contour3D`
        """
        primitives3d = []
        for primitive2d in contour2d.primitives:
            if primitive2d.name == "construction":
                continue
            method_name = f'{primitive2d.__class__.__name__.lower()}_to_3d'
            if hasattr(self, method_name):
                try:
                    primitives = getattr(self, method_name)(primitive2d)
                    if primitives is None:
                        continue
                    primitives3d.extend(primitives)
                except AttributeError:
                    print(traceback.format_exc())
                    print(f'Class {self.__class__.__name__} does not implement {method_name}'
                          f'with {primitive2d.__class__.__name__}')
            else:
                raise AttributeError(
                    f'Class {self.__class__.__name__} does not implement {method_name}')
        if not primitives3d:
            raise ValueError("no primitives to create contour")
        return wires.Contour3D(primitives3d)

    def linesegment3d_to_2d(self, linesegment3d):
        """
        A line segment on a surface will be in any case a line in 2D?.

        """
        return [edges.LineSegment2D(self.point3d_to_2d(linesegment3d.start),
                                    self.point3d_to_2d(linesegment3d.end))]

    def bsplinecurve3d_to_2d(self, bspline_curve3d):
        """
        Is this right?.
        """
        n = len(bspline_curve3d.control_points)
        points = [self.point3d_to_2d(p)
                  for p in bspline_curve3d.discretization_points(number_points=n)]
        return [edges.BSplineCurve2D.from_points_interpolation(points, bspline_curve3d.degree)]

    def bsplinecurve2d_to_3d(self, bspline_curve2d):
        """
        Is this right?.

        """
        n = len(bspline_curve2d.control_points)
        points = [self.point2d_to_3d(p)
                  for p in bspline_curve2d.discretization_points(number_points=n)]
        return [edges.BSplineCurve3D.from_points_interpolation(points, bspline_curve2d.degree)]

    def normal_from_point2d(self, point2d):

        raise NotImplementedError('NotImplemented')

    def normal_from_point3d(self, point3d):
        """
        Evaluates the normal vector of the bspline surface at this 3D point.
        """

        return (self.normal_from_point2d(self.point3d_to_2d(point3d)))[1]

    def geodesic_distance_from_points2d(self, point1_2d: volmdlr.Point2D,
                                        point2_2d: volmdlr.Point2D, number_points: int = 50):
        """
        Approximation of geodesic distance via line segments length sum in 3D.
        """
        # points = [point1_2d]
        current_point3d = self.point2d_to_3d(point1_2d)
        distance = 0.
        for i in range(number_points):
            next_point3d = self.point2d_to_3d(point1_2d + (i + 1) / number_points * (point2_2d - point1_2d))
            distance += next_point3d.point_distance(current_point3d)
            current_point3d = next_point3d
        return distance

    def geodesic_distance(self, point1_3d: volmdlr.Point3D, point2_3d: volmdlr.Point3D):
        """
        Approximation of geodesic distance between 2 3D points supposed to be on the surface.
        """
        point1_2d = self.point3d_to_2d(point1_3d)
        point2_2d = self.point3d_to_2d(point2_3d)
        return self.geodesic_distance_from_points2d(point1_2d, point2_2d)

    def point_projection(self, point3d):
        """
        Returns the projection of the point on the surface.

        :param point3d: Point to project.
        :type point3d: volmdlr.Point3D
        :return: A point on the surface
        :rtype: volmdlr.Point3D
        """
        return self.point2d_to_3d(self.point3d_to_2d(point3d))

    def point_distance(self, point3d: volmdlr.Point3D):
        """
        Calculates the minimal distance from a given point and the surface.

        :param point3d: point to verify distance.
        :type point3d: volmdlr.Point3D
        :return: point distance to the surface.
        :rtype: float
        """
        proj_point = self.point_projection(point3d)
        return proj_point.point_distance(point3d)

    def edge_intersections(self, edge):
        """
        Gets intersections between a Surface 3D, and an edge 3D.

        :param edge: any 3D edge.
        :return: list of points.
        """
        intersections = []
        method_name = f'{edge.__class__.__name__.lower()[:-2]}_intersections'
        if hasattr(self, method_name):
            intersections = getattr(self, method_name)(edge)
        return intersections

    def contour_intersections(self, contour3d: wires.Contour3D):
        """
<<<<<<< HEAD
        Gets intersections between a contour 3D and a Surface 3D.

        :param contour3d: other contour get intersections with.
        :return: list of intersecting points.
=======
        Gets intersections between surface 3d and a contour 3d.

        :param contour3d: other contour to get intersections with.
        :return: list of intersection points.
>>>>>>> 396babc8
        """
        outer_contour_intersections_with_plane = []
        for primitive in contour3d.primitives:
            primitive_plane_intersections = self.edge_intersections(primitive)
            for primitive_plane_intersection in primitive_plane_intersections:
                if not volmdlr.core.point_in_list(primitive_plane_intersection,
                                                  outer_contour_intersections_with_plane):
                    outer_contour_intersections_with_plane.append(primitive_plane_intersection)
        return outer_contour_intersections_with_plane

    def is_singularity_point(self, *args):
        """Verifies if point is on the surface singularity."""
        return False

    @staticmethod
    def is_undefined_brep(*args):
        """Verifies if the edge is contained within the periodicity boundary."""
        return False

    def surface_intersections(self, other_surface: 'Surface3D'):
        """
        Gets intersections between two surfaces.

        :param other_surface: other surface to get intersections with.
        :return: a list containing all intersections between the two surfaces 3d.
        """
        method_name = f'{other_surface.__class__.__name__.lower()[:-2]}_intersections'
        if hasattr(self, method_name):
            return getattr(self, method_name)(other_surface)
        method_name = f'{self.__class__.__name__.lower()[:-2]}_intersections'
        if hasattr(other_surface, method_name):
            return getattr(other_surface, method_name)(self)
        raise (f'No method available for calculating intersections between {self.__class__} and '
               f'{other_surface.__class__}')

    def line_intersections(self, line: curves.Line3D):
        """Gets intersections between a line and a Surface 3D."""
        raise NotImplementedError(f'line_intersections method not implemented by {self.__class__.__name__}')

    def linesegment_intersections(self, linesegment3d: edges.LineSegment3D, abs_tol: float = 1e-6):
        """
        Calculates the intersection points between a 3D line segment and a surface 3D.

        The method calculates the intersection points between a 3D line segment and a 3d Surface by first
        finding the intersection points between the infinite line containing the line segment and the Surface,
        and then filtering out the points that are not within the line segment. It returns a list of intersection
        points, which can be empty if there are no intersections. The intersection points are represented as
        3D points using the `volmdlr.Point3D` class.
        Note: The method assumes that the line segment and the Surface are in the same coordinate system.

        :param linesegment3d: The 3D line segment object to intersect with the Surface.
        :type linesegment3d: edges.LineSegment3D.
        :param abs_tol: tolerance.
        :type abs_tol: float.
        :return: A list of intersection points between the line segment and the Surface.
        The list may be empty if there are no intersections.
        :rtype: List[volmdlr.Point3D]:
        """
        line_intersections = self.line_intersections(linesegment3d.line)
        linesegment_intersections = [inters for inters in line_intersections
                                     if linesegment3d.point_belongs(inters, abs_tol)]
        return linesegment_intersections


class Plane3D(Surface3D):
    """
    Defines a plane 3d.

    :param frame: u and v of frame describe the plane, w is the normal
    """
    face_class = 'PlaneFace3D'

    def __init__(self, frame: volmdlr.Frame3D, name: str = ''):

        self.frame = frame
        self.name = name
        Surface3D.__init__(self, frame=frame, name=name)

    def __hash__(self):
        return hash(('plane 3d', self.frame))

    def __eq__(self, other_plane):
        if other_plane.__class__.__name__ != self.__class__.__name__:
            return False
        return self.frame == other_plane.frame

    @classmethod
    def from_step(cls, arguments, object_dict, **kwargs):
        """
        Converts a step primitive to a Plane3D.

        :param arguments: The arguments of the step primitive.
        :type arguments: list
        :param object_dict: The dictionary containing all the step primitives
            that have already been instantiated
        :type object_dict: dict
        :return: The corresponding Plane3D object.
        :rtype: :class:`volmdlr.faces.Plane3D`
        """
        frame = object_dict[arguments[1]]
        frame = frame.normalize()
        return cls(frame, arguments[0][1:-1])

    def to_step(self, current_id):
        """
        Converts the object to a STEP representation.

        :param current_id: The ID of the last written primitive.
        :type current_id: int
        :return: The STEP representation of the object and the last ID.
        :rtype: tuple[str, list[int]]
        """
        content, frame_id = self.frame.to_step(current_id)
        plane_id = frame_id + 1
        content += f"#{plane_id} = PLANE('{self.name}',#{frame_id});\n"
        return content, [plane_id]

    @classmethod
    def from_3_points(cls, *args, name: str = ''):
        """
        Point 1 is used as origin of the plane.
        """
        point1, point2, point3 = args
        vector1 = point2 - point1
        vector1 = vector1.to_vector()
        vector2 = point3 - point1
        vector2 = vector2.to_vector()
        vector1 = vector1.unit_vector()
        vector2 = vector2.unit_vector()
        normal = vector1.cross(vector2)
        normal = normal.unit_vector()
        frame = volmdlr.Frame3D(point1, vector1, normal.cross(vector1), normal)
        return cls(frame, name=name)

    @classmethod
    def from_normal(cls, point, normal, name: str = ''):
        """Creates a Plane 3D form a point and a normal vector."""
        v1 = normal.deterministic_unit_normal_vector()
        v2 = v1.cross(normal)
        return cls(volmdlr.Frame3D(point, v1, v2, normal), name=name)

    @classmethod
    def from_plane_vectors(cls, plane_origin: volmdlr.Point3D,
                           plane_x: volmdlr.Vector3D, plane_y: volmdlr.Vector3D, name: str = ''):
        """
        Initializes a 3D plane object with a given plane origin and plane x and y vectors.

        :param plane_origin: A volmdlr.Point3D representing the origin of the plane.
        :param plane_x: A volmdlr.Vector3D representing the x-axis of the plane.
        :param plane_y: A volmdlr.Vector3D representing the y-axis of the plane.
        :param name: object's name.
        :return: A Plane3D object initialized from the provided plane origin and plane x and y vectors.
        """
        normal = plane_x.cross(plane_y)
        return cls(volmdlr.Frame3D(plane_origin, plane_x, plane_y, normal), name=name)

    @classmethod
    def from_points(cls, points, name: str = ''):
        """
        Returns a 3D plane that goes through the 3 first points on the list.

        Why for more than 3 points we only do some check and never raise error?
        """
        if len(points) < 3:
            raise ValueError
        if len(points) == 3:
            return cls.from_3_points(points[0],
                                     points[1],
                                     points[2], name=name)
        points = [p.copy() for p in points]
        indexes_to_del = []
        for i, point in enumerate(points[1:]):
            if point.is_close(points[0]):
                indexes_to_del.append(i)
        for index in indexes_to_del[::-1]:
            del points[index + 1]

        origin = points[0]
        vector1 = points[1] - origin
        vector1 = vector1.unit_vector()
        vector2_min = points[2] - origin
        vector2_min = vector2_min.unit_vector()
        dot_min = abs(vector1.dot(vector2_min))
        for point in points[3:]:
            vector2 = point - origin
            vector2 = vector2.unit_vector()
            dot = abs(vector1.dot(vector2))
            if dot < dot_min:
                vector2_min = vector2
                dot_min = dot
        return cls.from_3_points(origin, vector1 + origin, vector2_min + origin, name=name)

    def angle_between_planes(self, plane2):
        """
        Get angle between 2 planes.

        :param plane2: the second plane.
        :return: the angle between the two planes.
        """
        angle = math.acos(self.frame.w.dot(plane2.frame.w))
        return angle

    def point_on_surface(self, point, abs_tol: float = 1e-6):
        """
        Return if the point belongs to the plane at a tolerance of 1e-6.

        """
        if math.isclose(self.frame.w.dot(point - self.frame.origin), 0,
                        abs_tol=1e-6):
            return True
        return False

    def point_distance(self, point3d):
        """
        Calculates the distance of a point to plane.

        :param point3d: point to verify distance.
        :return: a float, point distance to plane.
        """
        coefficient_a, coefficient_b, coefficient_c, coefficient_d = self.equation_coefficients()
        return abs(self.frame.w.dot(point3d) + coefficient_d) / math.sqrt(coefficient_a ** 2 +
                                                                          coefficient_b ** 2 + coefficient_c ** 2)

    def line_intersections(self, line):
        """
        Find the intersection with a line.

        :param line: Line to evaluate the intersection
        :type line: :class:`edges.Line`
        :return: ADD DESCRIPTION
        :rtype: List[volmdlr.Point3D]
        """
        return vm_utils_intersections.get_plane_line_intersections(self.frame, line)

    def linesegment_intersections(self, linesegment: edges.LineSegment3D, abs_tol: float = 1e-6) \
            -> List[volmdlr.Point3D]:
        """
        Gets the intersections of a plane a line segment 3d.

        :param linesegment: other line segment.
        :param abs_tol: tolerance allowed.
        :return: a list with the intersecting point.
        """
        return vm_utils_intersections.get_plane_linesegment_intersections(self.frame, linesegment, abs_tol)

    def circle_intersections(self, circle: curves.Circle3D):
        """
        Calculates the intersections between a Plane 3D and a FullArc 3D.

        :param circle: circle to verify intersections.
        :return: list of intersections: List[volmdlr.Point3D].
        """
        if self.point_distance(circle.center) > circle.radius:
            return []
        circle_plane = Plane3D(circle.frame)
        plane_intersections = self.plane_intersections(circle_plane)
        if not plane_intersections:
            return []
        circle2d = circle.to_2d(circle.center, circle_plane.frame.u, circle_plane.frame.v)
        line2d = plane_intersections[0].to_2d(circle.center, circle_plane.frame.u, circle_plane.frame.v)
        circle2d_inters_line2d = circle2d.line_intersections(line2d)
        intersections = []
        for inter in circle2d_inters_line2d:
            intersections.append(inter.to_3d(circle.center, circle_plane.frame.u, circle_plane.frame.v))
        return intersections

    def fullarc_intersections(self, fullarc: edges.FullArc3D):
        """
        Calculates the intersections between a Plane 3D and a FullArc 3D.

        :param fullarc: full arc to verify intersections.
        :return: list of intersections: List[volmdlr.Point3D].
        """
        return self.circle_intersections(fullarc.circle)

    def arc_intersections(self, arc: edges.Arc3D):
        """
        Calculates the intersections between a Plane 3D and an Arc 3D.

        :param arc: arc to verify intersections.
        :return: list of intersections: List[volmdlr.Point3D].
        """
        circle_intersections = self.circle_intersections(arc.circle)
        arc_intersections = []
        for intersection in circle_intersections:
            if arc.point_belongs(intersection):
                arc_intersections.append(intersection)
        return arc_intersections

    def bsplinecurve_intersections(self, bspline_curve):
        """
        Calculates the intersections between a Plane 3D and a Bspline Curve 3D.

        :param bspline_curve: bspline_curve to verify intersections.
        :return: list of intersections: List[volmdlr.Point3D].
        """
        return vm_utils_intersections.get_bsplinecurve_intersections(self, bspline_curve)

    def equation_coefficients(self):
        """
        Returns the a,b,c,d coefficient from equation ax+by+cz+d = 0.

        """
        return vm_common_operations.get_plane_equation_coefficients(self.frame)

    def plane_intersections(self, other_plane):
        """
        Computes intersection points between two Planes 3D.

        """
        plane_intersections = vm_utils_intersections.get_two_planes_intersections(self.frame, other_plane.frame)
        if plane_intersections:
            return [curves.Line3D(plane_intersections[0], plane_intersections[1])]
        return []

    def cylindricalsurface_intersections(self, cylindrical_surface: 'CylindricalSurface3D'):
        """
        Gets intersections between plane and cylindrical surface.

        :param cylindrical_surface: cylindrical surface to get intersections with.
        :return: List containing all intersections between plane and cylindrical surface.
        """
        return cylindrical_surface.plane_intersections(self)

    def is_coincident(self, plane2):
        """
        Verifies if two planes are parallel and coincident.

        """
        if not isinstance(self, plane2.__class__):
            return False
        if self.is_parallel(plane2):
            if plane2.point_on_surface(self.frame.origin):
                return True
        return False

    def is_parallel(self, plane2):
        """
        Verifies if two planes are parallel.

        """
        if self.frame.w.is_colinear_to(plane2.frame.w):
            return True
        return False

    @classmethod
    def plane_betweeen_two_planes(cls, plane1, plane2, name: str = ''):
        """
        Calculates a plane between two other planes.

        :param plane1: plane1.
        :param plane2: plane2.
        :param name: object's name.
        :return: resulting plane.
        """
        plane1_plane2_intersection = plane1.plane_intersections(plane2)[0]
        u = plane1_plane2_intersection.unit_direction_vector()
        v = plane1.frame.w + plane2.frame.w
        v = v.unit_vector()
        w = u.cross(v)
        point = (plane1.frame.origin + plane2.frame.origin) / 2
        return cls(volmdlr.Frame3D(point, u, w, v), name=name)

    def rotation(self, center: volmdlr.Point3D, axis: volmdlr.Vector3D, angle: float):
        """
        Plane3D rotation.

        :param center: rotation center
        :param axis: rotation axis
        :param angle: angle rotation
        :return: a new rotated Plane3D
        """
        new_frame = self.frame.rotation(center=center, axis=axis, angle=angle)
        return Plane3D(new_frame)

    def translation(self, offset: volmdlr.Vector3D):
        """
        Plane3D translation.

        :param offset: translation vector
        :return: A new translated Plane3D
        """
        new_frame = self.frame.translation(offset)
        return Plane3D(new_frame)

    def frame_mapping(self, frame: volmdlr.Frame3D, side: str):
        """
        Changes frame_mapping and return a new Frame3D.

        :param frame: Frame of reference
        :type frame: `volmdlr.Frame3D`
        :param side: 'old' or 'new'
        """
        new_frame = self.frame.frame_mapping(frame, side)
        return Plane3D(new_frame, self.name)

    def copy(self, deep=True, memo=None):
        """Creates a copy of the plane."""
        new_frame = self.frame.copy(deep, memo)
        return Plane3D(new_frame, self.name)

    def plane_grid(self, grid_size: int, length: float = 1.):
        """
        Plane's grid.

        """
        plane_grid = []
        for i in range(grid_size):
            for v1, v2 in [(self.frame.u, self.frame.v), (self.frame.v, self.frame.u)]:
                start = self.frame.origin - 0.5 * length * v1 + (-0.5 + i / (grid_size - 1)) * length * v2
                end = self.frame.origin + 0.5 * length * v1 + (-0.5 + i / (grid_size - 1)) * length * v2
                plane_grid.append(edges.LineSegment3D(start, end))
        return plane_grid

    def plot(self, ax=None, edge_style: EdgeStyle = EdgeStyle(color='grey'), length: float = 1., **kwargs):
        """
        Plot the cylindrical surface in the local frame normal direction.

        :param ax: Matplotlib Axes3D object to plot on. If None, create a new figure.
        :type ax: Axes3D or None
        :param edge_style: edge styles.
        :type edge_style: EdgeStyle.
        :param length: plotted length
        :type length: float
        :return: Matplotlib Axes3D object containing the plotted wire-frame.
        :rtype: Axes3D
        """
        grid_size = 10

        if ax is None:
            fig = plt.figure()
            ax = fig.add_subplot(111, projection='3d')
            ax.set_aspect('auto')

        self.frame.plot(ax=ax, ratio=length)
        for edge in self.plane_grid(grid_size, length):
            edge.plot(ax, edge_style=edge_style)
        return ax

    def point2d_to_3d(self, point2d):
        """
        Converts a 2D parametric point into a 3D point on the surface.
        """
        return point2d.to_3d(self.frame.origin, self.frame.u, self.frame.v)

    def point3d_to_2d(self, point3d):
        """
        Converts a 3D point into a 2D parametric point.
        """
        return point3d.to_2d(self.frame.origin, self.frame.u, self.frame.v)

    def contour2d_to_3d(self, contour2d):
        """
        Converts a contour 2D on parametric surface into a 3D contour.
        """
        return contour2d.to_3d(self.frame.origin, self.frame.u, self.frame.v)

    def contour3d_to_2d(self, contour3d):
        """
        Converts a contour 3D into a 2D parametric contour.
        """
        primitives2d = []
        for primitive3d in contour3d.primitives:
            method_name = f'{primitive3d.__class__.__name__.lower()}_to_2d'
            if hasattr(self, method_name):
                primitives = getattr(self, method_name)(primitive3d)
                if primitives is None:
                    continue
                primitives2d.extend(primitives)
            else:
                primitive = primitive3d.to_2d(self.frame.origin, self.frame.u, self.frame.v)
                if primitive is None:
                    continue
                primitives2d.append(primitive)
        return wires.Contour2D(primitives2d)

    def arc3d_to_2d(self, arc3d):
        """Converts primitive from 3D cartesian space to surface parametric space."""
        arc = None
        if arc3d.circle.frame.w.is_colinear_to(self.frame.w, 1e-5):
            arc = [arc3d.to_2d(self.frame.origin, self.frame.u, self.frame.v)]
        else:
            start = self.point3d_to_2d(arc3d.start)
            end = self.point3d_to_2d(arc3d.end)
            if not start.is_close(end):
                arc = [edges.LineSegment2D(start, end)]
        return arc

    def bsplinecurve3d_to_2d(self, bspline_curve3d):
        """
        Converts a 3D B-Spline in spatial domain into a 2D B-Spline in parametric domain.

        :param bspline_curve3d: The B-Spline curve to perform the transformation.
        :type bspline_curve3d: edges.BSplineCurve3D
        :return: A 2D B-Spline.
        :rtype: edges.BSplineCurve2D
        """
        control_points = [self.point3d_to_2d(p)
                          for p in bspline_curve3d.control_points]
        return [edges.BSplineCurve2D(
            bspline_curve3d.degree,
            control_points=control_points,
            knot_multiplicities=bspline_curve3d.knot_multiplicities,
            knots=bspline_curve3d.knots,
            weights=bspline_curve3d.weights)]

    def bsplinecurve2d_to_3d(self, bspline_curve2d):
        """
        Converts a 2D B-Spline in parametric domain into a 3D B-Spline in spatial domain.

        :param bspline_curve2d: The B-Spline curve to perform the transformation.
        :type bspline_curve2d: edges.BSplineCurve2D
        :return: A 3D B-Spline.
        :rtype: edges.BSplineCurve3D
        """
        control_points = [self.point2d_to_3d(point)
                          for point in bspline_curve2d.control_points]
        return [edges.BSplineCurve3D(
            bspline_curve2d.degree,
            control_points=control_points,
            knot_multiplicities=bspline_curve2d.knot_multiplicities,
            knots=bspline_curve2d.knots,
            weights=bspline_curve2d.weights)]

    def rectangular_cut(self, x1: float, x2: float,
                        y1: float, y2: float, name: str = ''):
        """Deprecated method, Use PlaneFace3D from_surface_rectangular_cut method."""

        raise AttributeError('Use PlaneFace3D from_surface_rectangular_cut method')


PLANE3D_OXY = Plane3D(volmdlr.OXYZ)
PLANE3D_OYZ = Plane3D(volmdlr.OYZX)
PLANE3D_OZX = Plane3D(volmdlr.OZXY)
PLANE3D_OXZ = Plane3D(volmdlr.Frame3D(volmdlr.O3D, volmdlr.X3D, volmdlr.Z3D, volmdlr.Y3D))


class PeriodicalSurface(Surface3D):
    """
    Abstract class for surfaces with two-pi periodicity that creates some problems.
    """

    def point2d_to_3d(self, point2d):
        """
        Abstract method.
        """
        raise NotImplementedError(f'point2d_to_3d is abstract and should be implemented in {self.__class__.__name__}')

    def point3d_to_2d(self, point3d):
        """
        Abstract method. Convert a 3D point to a 2D parametric point.

        :param point3d: The 3D point to convert, represented by 3 coordinates (x, y, z).
        :type point3d: `volmdlr.Point3D`
        :return: NotImplementedError: If the method is not implemented in the subclass.
        """
        raise NotImplementedError(f'point3d_to_2d is abstract and should be implemented in {self.__class__.__name__}')

    def _align_contours(self, inner_contour, theta_contours, z_outer_contour, z_inner_contour):
        """
        Helper function to align contours' BREP on periodical surfaces that need to be connected.
        """
        outer_contour_theta, inner_contour_theta = theta_contours
        overlapping_theta, outer_contour_side, inner_contour_side, side = self._get_overlapping_theta(
            outer_contour_theta,
            inner_contour_theta)
        line = curves.Line2D(volmdlr.Point2D(overlapping_theta, z_outer_contour),
                             volmdlr.Point2D(overlapping_theta, z_inner_contour))
        cutted_contours = inner_contour.split_by_line(line)
        number_contours = len(cutted_contours)
        if number_contours == 2:
            contour1, contour2 = cutted_contours
            increasing_theta = inner_contour_theta[0] < inner_contour_theta[1]
            # side = 0 --> left  side = 1 --> right
            if (not side and increasing_theta) or (
                    side and not increasing_theta):
                theta_offset = outer_contour_theta[outer_contour_side] - contour2.primitives[0].start.x
                translation_vector = volmdlr.Vector2D(theta_offset, 0)
                contour2_positionned = contour2.translation(offset=translation_vector)
                theta_offset = contour2_positionned.primitives[-1].end.x - contour1.primitives[0].start.x
                translation_vector = volmdlr.Vector2D(theta_offset, 0)
                contour1_positionned = contour1.translation(offset=translation_vector)
                primitives2d = contour2_positionned.primitives
                primitives2d.extend(contour1_positionned.primitives)
                old_innner_contour_positioned = wires.Wire2D(primitives2d)
            else:
                theta_offset = outer_contour_theta[outer_contour_side] - contour1.primitives[-1].end.x
                translation_vector = volmdlr.Vector2D(theta_offset, 0)
                contour1_positionned = contour1.translation(offset=translation_vector)
                theta_offset = contour1_positionned.primitives[0].start.x - contour2.primitives[-1].end.x
                translation_vector = volmdlr.Vector2D(theta_offset, 0)
                contour2_positionned = contour2.translation(offset=translation_vector)
                primitives2d = contour1_positionned.primitives
                primitives2d.extend(contour2_positionned.primitives)
                old_innner_contour_positioned = wires.Wire2D(primitives2d)
            old_innner_contour_positioned = old_innner_contour_positioned.order_wire(tol=1e-2)
        elif number_contours == 1:
            contour = cutted_contours[0]
            theta_offset = outer_contour_theta[outer_contour_side] - inner_contour_theta[inner_contour_side]
            translation_vector = volmdlr.Vector2D(theta_offset, 0)
            old_innner_contour_positioned = contour.translation(offset=translation_vector)

        else:
            raise NotImplementedError

        return old_innner_contour_positioned

    @staticmethod
    def _get_closing_points(old_outer_contour_positioned, old_innner_contour_positioned):
        """
        Helper function to get points to connect contours with line segments.
        """
        point1 = old_outer_contour_positioned.primitives[0].start
        point2 = old_outer_contour_positioned.primitives[-1].end
        point3 = old_innner_contour_positioned.primitives[0].start
        point4 = old_innner_contour_positioned.primitives[-1].end

        outer_contour_direction = point1.x < point2.x
        inner_contour_direction = point3.x < point4.x
        if outer_contour_direction == inner_contour_direction:
            old_innner_contour_positioned = old_innner_contour_positioned.invert()
            point3 = old_innner_contour_positioned.primitives[0].start
            point4 = old_innner_contour_positioned.primitives[-1].end
        if not math.isclose(point2.x, point3.x, abs_tol=1e-4) or \
                not math.isclose(point4.x, point1.x, abs_tol=1e-4):
            ideal_x = []
            delta = math.inf
            found = False
            for x1 in [point2.x, point3.x]:
                for x2 in [point4.x, point1.x]:
                    delta_x = abs(abs(x1 - x2) - volmdlr.TWO_PI)
                    if delta_x == 0.0:
                        ideal_x = [x1, x2]
                        found = True
                        break
                    if delta_x < delta:
                        delta = delta_x
                        ideal_x = [x1, x2]
                if found:
                    break
            x1, x2 = ideal_x
            point2.x = x1
            point3.x = x1
            point4.x = x2
            point1.x = x2

        return point1, point2, point3, point4

    def connect_contours(self, outer_contour, inner_contours):
        """
        Repair contours on parametric domain.

        :param outer_contour: Outer contour 2D.
        :type inner_contours: wires.Contour2D
        :param inner_contours: List of 2D contours.
        :type inner_contours: list
        """
        new_inner_contours = []
        point1 = outer_contour.primitives[0].start
        point2 = outer_contour.primitives[-1].end

        theta1, z1 = point1
        theta2, _ = point2

        new_outer_contour = outer_contour
        for inner_contour in inner_contours:
            theta3, z3 = inner_contour.primitives[0].start
            theta4, _ = inner_contour.primitives[-1].end

            if not inner_contour.is_ordered():
                # Contours are aligned
                if (math.isclose(theta1, theta3, abs_tol=1e-3) and math.isclose(theta2, theta4, abs_tol=1e-3)) \
                        or (math.isclose(theta1, theta4, abs_tol=1e-3) and math.isclose(theta2, theta3, abs_tol=1e-3)):
                    old_innner_contour_positioned = inner_contour

                else:
                    old_innner_contour_positioned = self._align_contours(inner_contour, [[theta1, theta2],
                                                                                         [theta3, theta4]], z1, z3)
                point1, point2, point3, point4 = self._get_closing_points(outer_contour,
                                                                          old_innner_contour_positioned)
                closing_linesegment1 = edges.LineSegment2D(point2, point3)
                closing_linesegment2 = edges.LineSegment2D(point4, point1)
                new_outer_contour_primitives = outer_contour.primitives + [closing_linesegment1] + \
                    old_innner_contour_positioned.primitives + [closing_linesegment2]
                new_outer_contour = wires.Contour2D(primitives=new_outer_contour_primitives)
                if not new_outer_contour.is_ordered():
                    new_outer_contour = new_outer_contour.order_contour(tol=min(1e-2,
                                                                                0.1 * closing_linesegment1.length(),
                                                                                0.1 * closing_linesegment2.length()))
            else:
                new_inner_contours.append(inner_contour)
        return new_outer_contour, new_inner_contours

    @staticmethod
    def _get_overlapping_theta(outer_contour_startend_theta, inner_contour_startend_theta):
        """
        Find overlapping theta domain between two contours on periodical Surfaces.
        """
        oc_xmin_index, outer_contour_xmin = min(enumerate(outer_contour_startend_theta), key=lambda x: x[1])
        oc_xmax_index, outer_contour_xman = max(enumerate(outer_contour_startend_theta), key=lambda x: x[1])
        ic_xmin_index, inner_contour_xmin = min(enumerate(inner_contour_startend_theta), key=lambda x: x[1])
        ic_xmax_index, inner_contour_xmax = max(enumerate(inner_contour_startend_theta), key=lambda x: x[1])

        # check if tetha3 or theta4 is in [theta1, theta2] interval
        overlap = outer_contour_xmin <= inner_contour_xmax and outer_contour_xman >= inner_contour_xmin

        if overlap:
            if inner_contour_xmin < outer_contour_xmin:
                overlapping_theta = outer_contour_startend_theta[oc_xmin_index]
                side = 0
                return overlapping_theta, oc_xmin_index, ic_xmin_index, side
            overlapping_theta = outer_contour_startend_theta[oc_xmax_index]
            side = 1
            return overlapping_theta, oc_xmax_index, ic_xmax_index, side

        # if not direct intersection -> find intersection at periodicity
        if inner_contour_xmin < outer_contour_xmin:
            overlapping_theta = outer_contour_startend_theta[oc_xmin_index] - 2 * math.pi
            side = 0
            return overlapping_theta, oc_xmin_index, ic_xmin_index, side
        overlapping_theta = outer_contour_startend_theta[oc_xmax_index] + 2 * math.pi
        side = 1
        return overlapping_theta, oc_xmax_index, ic_xmax_index, side

    def _reference_points(self, edge):
        """
        Helper function to return points of reference on the edge to fix some parametric periodical discontinuities.
        """
        length = edge.length()
        point_after_start = self.point3d_to_2d(edge.point_at_abscissa(0.01 * length))
        point_before_end = self.point3d_to_2d(edge.point_at_abscissa(0.98 * length))
        theta3, _ = point_after_start
        theta4, _ = point_before_end
        if abs(theta3) == math.pi or abs(theta3) == 0.5 * math.pi:
            point_after_start = self.point3d_to_2d(edge.point_at_abscissa(0.02 * length))
        if abs(theta4) == math.pi or abs(theta4) == 0.5 * math.pi:
            point_before_end = self.point3d_to_2d(edge.point_at_abscissa(0.97 * length))
        return point_after_start, point_before_end

    def _verify_start_end_angles(self, edge, theta1, theta2):
        """
        Verify if there is some incoherence with start and end angles. If so, return fixed angles.
        """
        length = edge.length()
        theta3, _ = self.point3d_to_2d(edge.point_at_abscissa(0.001 * length))
        # make sure that the reference angle is not undefined
        if abs(theta3) == math.pi or abs(theta3) == 0.5 * math.pi:
            theta3, _ = self.point3d_to_2d(edge.point_at_abscissa(0.002 * length))

        # Verify if theta1 or theta2 point should be -pi because atan2() -> ]-pi, pi]
        # And also atan2 discontinuity in 0.5 * math.pi
        if math.isclose(abs(theta1), math.pi, abs_tol=1e-4) or abs(theta1) == 0.5 * math.pi:
            theta1 = repair_start_end_angle_periodicity(theta1, theta3)
        if abs(theta2) == math.pi or abs(theta2) == 0.5 * math.pi:
            theta4, _ = self.point3d_to_2d(edge.point_at_abscissa(0.98 * length))
            # make sure that the reference angle is not undefined
            if math.isclose(abs(theta2), math.pi, abs_tol=1e-4) or abs(theta4) == 0.5 * math.pi:
                theta4, _ = self.point3d_to_2d(edge.point_at_abscissa(0.97 * length))
            theta2 = repair_start_end_angle_periodicity(theta2, theta4)

        return theta1, theta2

    def _helper_fix_angle_discontinuity(self, points, index_angle_discontinuity, i):
        sign = round(points[index_angle_discontinuity - 1][i] / abs(points[index_angle_discontinuity - 1][i]), 2)
        if i == 0:
            points = [p + volmdlr.Point2D(sign * volmdlr.TWO_PI, 0) if i >= index_angle_discontinuity else p
                      for i, p in enumerate(points)]
        else:
            points = [p + volmdlr.Point2D(0, sign * volmdlr.TWO_PI) if i >= index_angle_discontinuity else p
                      for i, p in enumerate(points)]
        return points

    def _fix_angle_discontinuity_on_discretization_points(self, points, indexes_angle_discontinuity, direction):
        i = 0 if direction == "x" else 1
        if len(indexes_angle_discontinuity) == 1:
            index_angle_discontinuity = indexes_angle_discontinuity[0]
            points = self._helper_fix_angle_discontinuity(points, index_angle_discontinuity, i)
        else:
            stack = deque(indexes_angle_discontinuity)
            while stack:
                index_angle_discontinuity = stack.popleft()
                if stack:
                    next_angle_discontinuity_index = stack[0]
                    temp_points = points[:next_angle_discontinuity_index]
                    temp_points = self._helper_fix_angle_discontinuity(temp_points, index_angle_discontinuity, i)
                    points = temp_points + points[next_angle_discontinuity_index:]
                else:
                    temp_points = points
                    points = self._helper_fix_angle_discontinuity(temp_points, index_angle_discontinuity, i)
                _, indexes_angle_discontinuity = angle_discontinuity([point.x for point in points])
                stack = deque(indexes_angle_discontinuity)
        return points

    def _helper_arc3d_to_2d_periodicity_verifications(self, arc3d, start):
        """
        Verifies if arc 3D contains discontinuity and undefined start/end points on parametric domain.
        """
        point_theta_discontinuity = self.point2d_to_3d(volmdlr.Point2D(math.pi, start.y))
        discontinuity = arc3d.point_belongs(point_theta_discontinuity) and not \
            arc3d.is_point_edge_extremity(point_theta_discontinuity)

        undefined_start_theta = arc3d.start.is_close(point_theta_discontinuity)
        undefined_end_theta = arc3d.end.is_close(point_theta_discontinuity)
        return discontinuity, undefined_start_theta, undefined_end_theta

    def linesegment3d_to_2d(self, linesegment3d):
        """
        Converts the primitive from 3D spatial coordinates to its equivalent 2D primitive in the parametric space.

        For cylindrical or conical surfaces, a line segment in 3D space is typically projected onto
        the 2D parametric space as a vertical line segment. This is because a 3D line that lies on a
        cylindrical or conical surface corresponds to a generatrix of the surface, and it extends along
        the height of the surface without bending or deviating in the other directions.
        Therefore, the BREP of a line segment on cylindrical or conical surface is a vertical line segment.
        """
        start = self.point3d_to_2d(linesegment3d.start)
        end = self.point3d_to_2d(linesegment3d.end)
        _, _, z1 = self.frame.global_to_local_coordinates(linesegment3d.start)
        _, _, z2 = self.frame.global_to_local_coordinates(linesegment3d.end)
        if math.isclose(z1, z2, rel_tol=0.005):
            # special case when there is a small line segment that should be a small arc of circle instead
            return [edges.LineSegment2D(start, end)]
        if start.x != end.x:
            end = volmdlr.Point2D(start.x, end.y)
        if not start.is_close(end):
            return [edges.LineSegment2D(start, end, name="parametric.linesegment")]
        return None

    def arc3d_to_2d(self, arc3d):
        """
        Converts the primitive from 3D spatial coordinates to its equivalent 2D primitive in the parametric space.

        The BREP of an arc of circle on a cylindrical or a conical surface is a horizontal line segment.
        """
        start = self.point3d_to_2d(arc3d.start)
        end = self.point3d_to_2d(arc3d.end)
        point_after_start, point_before_end = self._reference_points(arc3d)
        discontinuity, undefined_start_theta, undefined_end_theta = self._helper_arc3d_to_2d_periodicity_verifications(
            arc3d, start)
        start, end = vm_parametric.arc3d_to_cylindrical_coordinates_verification(
            [start, end], [undefined_start_theta, undefined_end_theta],
            [point_after_start.x, point_before_end.x], discontinuity)
        return [edges.LineSegment2D(start, end, name="parametric.arc")]

    def fullarc3d_to_2d(self, fullarc3d):
        """
        Converts the primitive from 3D spatial coordinates to its equivalent 2D primitive in the parametric space.

        The BREP of a circle on a cylindrical or a conical surface is a horizontal line segment with length of two pi.
        """
        start = self.point3d_to_2d(fullarc3d.start)
        end = self.point3d_to_2d(fullarc3d.end)

        if self.frame.w.is_colinear_to(fullarc3d.circle.normal):
            normal_dot_product = self.frame.w.dot(fullarc3d.circle.normal)
            start, end = vm_parametric.fullarc_to_cylindrical_coordinates_verification(start, end, normal_dot_product)
            return [edges.LineSegment2D(start, end, name="parametric.fullarc")]
        raise NotImplementedError("This case must be treated in child class.")

    def bsplinecurve3d_to_2d(self, bspline_curve3d):
        """
        Converts the primitive from 3D spatial coordinates to its equivalent 2D primitive in the parametric space.
        """
        n = len(bspline_curve3d.control_points)
        points3d = bspline_curve3d.discretization_points(number_points=n)
        points = [self.point3d_to_2d(point) for point in points3d]
        if self.is_singularity_point(bspline_curve3d.start) or self.is_singularity_point(bspline_curve3d.end):
            points = self.fix_start_end_singularity_point_at_parametric_domain(bspline_curve3d, points, points3d)
        theta1, z1 = points[0]
        theta2, z2 = points[-1]
        theta1, theta2 = self._verify_start_end_angles(bspline_curve3d, theta1, theta2)
        points[0] = volmdlr.Point2D(theta1, z1)
        points[-1] = volmdlr.Point2D(theta2, z2)

        theta_list = [point.x for point in points]
        theta_discontinuity, indexes_theta_discontinuity = angle_discontinuity(theta_list)
        if theta_discontinuity:
            points = self._fix_angle_discontinuity_on_discretization_points(points,
                                                                            indexes_theta_discontinuity, "x")

        return [edges.BSplineCurve2D.from_points_interpolation(points, degree=bspline_curve3d.degree)]

    def arcellipse3d_to_2d(self, arcellipse3d):
        """
        Transformation of a 3D arc of ellipse to a 2D primitive in a cylindrical surface.

        """
        points = [self.point3d_to_2d(p)
                  for p in arcellipse3d.discretization_points(number_points=50)]

        theta1, z1 = points[0]
        theta2, z2 = points[-1]

        # theta3, _ = self.point3d_to_2d(arcellipse3d.point_at_abscissa(0.001 * length))
        theta3, _ = points[1]
        # make sure that the reference angle is not undefined
        if abs(theta3) == math.pi:
            theta3, _ = points[1]

        # Verify if theta1 or theta2 point should be -pi because atan2() -> ]-pi, pi]
        if abs(theta1) == math.pi:
            theta1 = vm_parametric.repair_start_end_angle_periodicity(theta1, theta3)
        if abs(theta2) == math.pi:
            theta4, _ = points[-2]
            # make sure that the reference angle is not undefined
            if abs(theta4) == math.pi:
                theta4, _ = points[-3]
            theta2 = vm_parametric.repair_start_end_angle_periodicity(theta2, theta4)

        points[0] = volmdlr.Point2D(theta1, z1)
        points[-1] = volmdlr.Point2D(theta2, z2)

        theta_list = [point.x for point in points]
        theta_discontinuity, indexes_theta_discontinuity = angle_discontinuity(theta_list)
        if theta_discontinuity:
            points = self._fix_angle_discontinuity_on_discretization_points(points,
                                                                            indexes_theta_discontinuity, "x")

        return [edges.BSplineCurve2D.from_points_interpolation(points, degree=2, name="parametric.arcellipse")]

    def fullarcellipse3d_to_2d(self, fullarcellipse3d):
        """
        Transformation of a 3D arc ellipse to 2D, in a cylindrical surface.

        """
        points = [self.point3d_to_2d(p)
                  for p in fullarcellipse3d.discretization_points(number_points=100)]
        start, end = points[0], points[-1]
        normal_dot_product = self.frame.w.dot(fullarcellipse3d.ellipse.normal)
        start, end = vm_parametric.fullarc_to_cylindrical_coordinates_verification(start, end, normal_dot_product)
        theta1, z1 = start
        theta2, z2 = end
        theta1, theta2 = self._verify_start_end_angles(fullarcellipse3d, theta1, theta2)
        points[0] = volmdlr.Point2D(theta1, z1)
        points[-1] = volmdlr.Point2D(theta2, z2)

        theta_list = [point.x for point in points]
        theta_discontinuity, indexes_theta_discontinuity = angle_discontinuity(theta_list)
        if theta_discontinuity:
            points = self._fix_angle_discontinuity_on_discretization_points(points,
                                                                            indexes_theta_discontinuity, "x")

        return [edges.BSplineCurve2D.from_points_interpolation(points, degree=2,
                                                               name="parametric.fullarcellipse")]

    def bsplinecurve2d_to_3d(self, bspline_curve2d):
        """
        Is this right?.
        """
        n = len(bspline_curve2d.control_points)
        points = [self.point2d_to_3d(p)
                  for p in bspline_curve2d.discretization_points(number_points=n)]
        return [edges.BSplineCurve3D.from_points_interpolation(points, bspline_curve2d.degree)]

    def linesegment2d_to_3d(self, linesegment2d):
        """
        Converts a BREP line segment 2D onto a 3D primitive on the surface.
        """
        theta1, param_z1 = linesegment2d.start
        theta2, param_z2 = linesegment2d.end
        start3d = self.point2d_to_3d(linesegment2d.start)
        end3d = self.point2d_to_3d(linesegment2d.end)
        center = self.frame.origin + param_z1 * self.frame.w
        if theta1 > theta2:
            circle3d = curves.Circle3D(volmdlr.Frame3D(
                center, self.frame.u, -self.frame.v, self.frame.u.cross(-self.frame.v)),
                start3d.point_distance(center))
        else:
            circle3d = curves.Circle3D(
                volmdlr.Frame3D(center, self.frame.u, self.frame.v, self.frame.w),
                start3d.point_distance(center))
        if math.isclose(theta1, theta2, abs_tol=1e-4) or linesegment2d.name == "parametric.linesegment":
            if start3d.is_close(end3d):
                return None
            return [edges.LineSegment3D(start3d, end3d)]

        if math.isclose(param_z1, param_z2, abs_tol=1e-4) or linesegment2d.name == "parametric.arc" or \
                linesegment2d.name == "parametric.fullarc":
            if math.isclose(abs(theta1 - theta2), volmdlr.TWO_PI, abs_tol=1e-4):
                return [edges.FullArc3D(circle=circle3d, start_end=self.point2d_to_3d(linesegment2d.start))]
            # interior_point = self.point2d_to_3d(volmdlr.Point2D(0.5 * (theta1 + theta2), param_z1))
            return [edges.Arc3D(circle3d, self.point2d_to_3d(linesegment2d.start),
                                self.point2d_to_3d(linesegment2d.end))]
        if start3d.is_close(end3d):
            return None
        n = 10
        points = [self.point2d_to_3d(p)
                  for p in linesegment2d.discretization_points(number_points=n)]
        return [edges.BSplineCurve3D.from_points_interpolation(points, 3)]

    @staticmethod
    def is_undefined_brep(edge):
        """Returns True if the edge is contained within the periodicity boundary."""
        if isinstance(edge.simplify, edges.LineSegment2D) and \
                edge.simplify.line.unit_direction_vector().is_colinear_to(volmdlr.Y2D) \
                and math.isclose(abs(edge.start.x), math.pi, abs_tol=1e-6):
            return True
        return False

    def fix_undefined_brep_with_neighbors(self, edge, previous_edge, next_edge):
        """Uses neighbors edges to fix edge contained within the periodicity boundary."""
        delta_previous = previous_edge.end - edge.start
        delta_next = next_edge.start - edge.end
        if not self.is_undefined_brep(previous_edge) and \
                math.isclose(delta_previous.norm(), self.x_periodicity, abs_tol=1e-3):
            edge = edge.translation(delta_previous)
        elif not self.is_undefined_brep(next_edge) and \
                math.isclose(delta_next.norm(), self.x_periodicity, abs_tol=1e-3):
            edge = edge.translation(delta_next)
        return edge

    def fix_start_end_singularity_point_at_parametric_domain(self, edge3d, points, points3d):
        """
        Helper function.

        Uses local discretization and line intersection with the tangent line at the point just before the undefined
        point on the BREP of the 3D edge to find the real values on parametric domain.
        """

        def get_local_discretization_points(start_point, end_points):
            distance = start_point.point_distance(end_points)
            maximum_linear_distance_reference_point = 1e-4
            if distance < maximum_linear_distance_reference_point:
                return []
            number_points = max(int(distance / maximum_linear_distance_reference_point), 2)

            local_discretization = [self.point3d_to_2d(point)
                                    for point in edge3d.local_discretization(
                    start_point, end_points, number_points)]
            return local_discretization

        def get_temp_edge2d(_points):
            theta_list = [point.x for point in _points]
            theta_discontinuity, indexes_theta_discontinuity = angle_discontinuity(theta_list)
            if theta_discontinuity:
                _points = self._fix_angle_discontinuity_on_discretization_points(_points,
                                                                                 indexes_theta_discontinuity, "x")
            if len(_points) == 2:
                edge2d = edges.LineSegment2D(_points[0], _points[1])
            else:
                edge2d = edges.BSplineCurve2D.from_points_interpolation(_points, 2)
            return edge2d

        if self.is_singularity_point(points3d[0]):
            local_discretization_points = get_local_discretization_points(start_point=points3d[0],
                                                                          end_points=points3d[1])
            if local_discretization_points:
                temp_points = local_discretization_points[1:] + points[2:]
            else:
                temp_points = points
            temp_edge2d = get_temp_edge2d(temp_points)
            singularity_lines = self.get_singularity_lines()
            if len(singularity_lines) > 1:
                singularity_line = min(singularity_lines, key=lambda x: x.point_distance(temp_points[0]))
            else:
                singularity_line = singularity_lines[0]
            points[0] = find_parametric_point_at_singularity(temp_edge2d, reference_point=temp_points[1],
                                                             singularity_line=singularity_line)
        if self.is_singularity_point(points3d[-1]):
            local_discretization_points = get_local_discretization_points(start_point=points3d[-2],
                                                                          end_points=points3d[-1])
            if local_discretization_points:
                temp_points = points[:-2] + local_discretization_points[:-1]
            else:
                temp_points = points[:-1]
            temp_edge2d = get_temp_edge2d(temp_points)
            singularity_lines = self.get_singularity_lines()
            if len(singularity_lines) > 1:
                singularity_line = min(singularity_lines, key=lambda x: x.point_distance(temp_points[-1]))
            else:
                singularity_line = singularity_lines[0]
            points[-1] = find_parametric_point_at_singularity(temp_edge2d, reference_point=temp_points[-2],
                                                              singularity_line=singularity_line)
        return points


class CylindricalSurface3D(PeriodicalSurface):
    """
    The local plane is defined by (theta, z).

    :param frame: frame.w is axis, frame.u is theta=0 frame.v theta=pi/2
    :param frame:
    :param radius: Cylinder's radius
    :type radius: float
    """
    face_class = 'CylindricalFace3D'
    x_periodicity = volmdlr.TWO_PI
    y_periodicity = None

    def __init__(self, frame, radius: float, name: str = ''):
        self.frame = frame
        self.radius = radius
        PeriodicalSurface.__init__(self, frame=frame, name=name)

    def get_generatrices(self, length: float = 1, number_lines: int = 30):
        list_generatrix = []
        for i in range(number_lines):
            theta = i / (number_lines - 1) * volmdlr.TWO_PI
            start = self.point2d_to_3d(volmdlr.Point2D(theta, -0.5 * length))
            end = self.point2d_to_3d(volmdlr.Point2D(theta, 0.5 * length))
            generatrix = edges.LineSegment3D(start, end)
            list_generatrix.append(generatrix)
        return list_generatrix

    def get_circle_generatrices(self, number_circles: int = 10, length: float = 1.0):
        circles = []
        for j in range(number_circles):
            circle_frame = self.frame.copy()
            circle_frame.origin += (-0.5 + j / (number_circles - 1)) * length * circle_frame.w
            circle = curves.Circle3D(circle_frame, self.radius)
            circles.append(circle)
        return circles

    def plot(self, ax=None, edge_style: EdgeStyle = EdgeStyle(color='grey', alpha=0.5),
             length=None, **kwargs):
        """
        Plot the cylindrical surface in the local frame normal direction.

        :param ax: Matplotlib Axes3D object to plot on. If None, create a new figure.
        :type ax: Axes3D or None
        :param edge_style: edge styles.
        :type edge_style: EdgeStyle.
        :param length: plotted length
        :type length: float
        :return: Matplotlib Axes3D object containing the plotted wire-frame.
        :rtype: Axes3D
        """
        ncircles = 50
        nlines = 50

        if ax is None:
            fig = plt.figure()
            ax = fig.add_subplot(111, projection='3d')
        if length is None:
            length = self.radius

        self.frame.plot(ax=ax, color=edge_style.color, ratio=self.radius)
        for edge in self.get_generatrices(length, nlines):
            edge.plot(ax=ax, edge_style=edge_style)

        circles = self.get_circle_generatrices(ncircles, length)
        for circle in circles:
            circle.plot(ax=ax, edge_style=edge_style)
        return ax

    def point2d_to_3d(self, point2d: volmdlr.Point2D):
        """
        Coverts a parametric coordinate on the surface into a 3D spatial point (x, y, z).

        :param point2d: Point at the ToroidalSuface3D
        :type point2d: `volmdlr.`Point2D`
        """

        point = volmdlr.Point3D(self.radius * math.cos(point2d.x),
                                self.radius * math.sin(point2d.x),
                                point2d.y)
        return self.frame.local_to_global_coordinates(point)

    def point3d_to_2d(self, point3d):
        """
        Returns the cylindrical coordinates volmdlr.Point2D(theta, z) of a Cartesian coordinates point (x, y, z).

        :param point3d: Point at the CylindricalSuface3D
        :type point3d: `volmdlr.`Point3D`
        """
        x, y, z = self.frame.global_to_local_coordinates(point3d)
        # Do not delete this, mathematical problem when x and y close to zero but not 0
        if abs(x) < 1e-12:
            x = 0
        if abs(y) < 1e-12:
            y = 0

        theta = math.atan2(y, x)
        if abs(theta) < 1e-9:
            theta = 0.0

        return volmdlr.Point2D(theta, z)

    @classmethod
    def from_step(cls, arguments, object_dict, **kwargs):
        """
        Converts a step primitive to a CylindricalSurface3D.

        :param arguments: The arguments of the step primitive.
        :type arguments: list
        :param object_dict: The dictionary containing all the step primitives
            that have already been instantiated
        :type object_dict: dict
        :return: The corresponding CylindricalSurface3D object.
        :rtype: :class:`volmdlr.faces.CylindricalSurface3D`
        """

        length_conversion_factor = kwargs.get("length_conversion_factor", 1)
        frame = object_dict[arguments[1]]
        radius = float(arguments[2]) * length_conversion_factor
        return cls(frame, radius, arguments[0][1:-1])

    def to_step(self, current_id):
        """
        Converts the object to a STEP representation.

        :param current_id: The ID of the last written primitive.
        :type current_id: int
        :return: The STEP representation of the object and the last ID.
        :rtype: tuple[str, list[int]]
        """
        content, frame_id = self.frame.to_step(current_id)
        current_id = frame_id + 1
        content += f"#{current_id} = CYLINDRICAL_SURFACE('{self.name}',#{frame_id},{round(1000 * self.radius, 4)});\n"
        return content, [current_id]

    def frame_mapping(self, frame: volmdlr.Frame3D, side: str):
        """
        Changes frame_mapping and return a new CylindricalSurface3D.

        :param side: 'old' or 'new'
        """
        new_frame = self.frame.frame_mapping(frame, side)
        return CylindricalSurface3D(new_frame, self.radius,
                                    name=self.name)

    def rectangular_cut(self, theta1: float, theta2: float,
                        param_z1: float, param_z2: float, name: str = ''):
        """Deprecated method, Use CylindricalFace3D from_surface_rectangular_cut method."""
        raise AttributeError('Use CylindricalFace3D from_surface_rectangular_cut method')

    def rotation(self, center: volmdlr.Point3D, axis: volmdlr.Vector3D, angle: float):
        """
        CylindricalFace3D rotation.

        :param center: rotation center.
        :param axis: rotation axis.
        :param angle: angle rotation.
        :return: a new rotated Plane3D.
        """
        new_frame = self.frame.rotation(center=center, axis=axis,
                                        angle=angle)
        return CylindricalSurface3D(new_frame, self.radius)

    def translation(self, offset: volmdlr.Vector3D):
        """
        CylindricalFace3D translation.

        :param offset: translation vector.
        :return: A new translated CylindricalFace3D.
        """
        return CylindricalSurface3D(self.frame.translation(offset), self.radius)

    def grid3d(self, grid2d: grid.Grid2D):
        """
        Generate 3d grid points of a Cylindrical surface, based on a Grid2D.

        """

        points_2d = grid2d.points
        points_3d = [self.point2d_to_3d(point2d) for point2d in points_2d]

        return points_3d

    def line_intersections(self, line: curves.Line3D):
        """Gets intersections between a line and a Cylindrical Surface 3D."""
        line_2d = line.to_2d(self.frame.origin, self.frame.u, self.frame.v)
        if line_2d is None:
            return []
        origin2d = self.frame.origin.to_2d(self.frame.origin, self.frame.u, self.frame.v)
        distance_line2d_to_origin = line_2d.point_distance(origin2d)
        if distance_line2d_to_origin > self.radius:
            return []
        a_prime = line_2d.point1
        b_prime = line_2d.point2
        a_prime_minus_b_prime = a_prime - b_prime
        t_param = a_prime.dot(a_prime_minus_b_prime) / a_prime_minus_b_prime.dot(a_prime_minus_b_prime)
        k_param = math.sqrt(
            (self.radius ** 2 - distance_line2d_to_origin ** 2) / a_prime_minus_b_prime.dot(a_prime_minus_b_prime))
        intersection1 = line.point1 + (t_param + k_param) * (line.direction_vector())
        intersection2 = line.point1 + (t_param - k_param) * (line.direction_vector())
        if intersection1 == intersection2:
            return [intersection1]

        return [intersection1, intersection2]

    def circle_intersections(self, circle: curves.Circle3D):
        """
        Get intersections between the Cylindrical Surface 3D and a Circle 3D.

        :param circle: other circle.
        :return: list containing the intersection points.
        """
        circle_plane = Plane3D(circle.frame)
        circle_plane_intersections = self.plane_intersections(circle_plane)
        intersections = []
        for circle_plane_intersection in circle_plane_intersections:
            inters = circle_plane_intersection.curve_intersections(circle)
            for intersection in inters:
                if not volmdlr.core.point_in_list(intersection, intersections):
                    intersections.append(intersection)
        return intersections

    def fullarc_intersections(self, fullarc: edges.FullArc3D):
        """
        Get intersections between the Cylindrical Surface 3D and a FullArc 3D.

        :param fullarc: other fullarc.
        :return: list containing the intersection points.
        """
        return self.circle_intersections(fullarc.circle)

    def arc_intersections(self, arc: edges.Arc3D):
        """
        Get intersections between the Cylindrical Surface 3D and an Arc 3D.

        :param arc: other arc.
        :return: list containing the intersection points.
        """
        circle_intersections = self.circle_intersections(arc.circle)
        intersections = [intersection for intersection in circle_intersections if arc.point_belongs(intersection)]
        return intersections

    def parallel_plane_intersection(self, plane3d):
        """
        Cylinder plane intersections when plane's normal is perpendicular with the cylinder axis.

        :param plane3d: intersecting plane
        :return: list of intersecting curves
        """
        distance_plane_cylinder_axis = plane3d.point_distance(self.frame.origin)
        if distance_plane_cylinder_axis > self.radius:
            return []
        if math.isclose(self.frame.w.dot(plane3d.frame.u), 0, abs_tol=1e-6):
            line = curves.Line3D(plane3d.frame.origin, plane3d.frame.origin + plane3d.frame.u)
        else:
            line = curves.Line3D(plane3d.frame.origin, plane3d.frame.origin + plane3d.frame.v)
        line_intersections = self.line_intersections(line)
        lines = []
        for intersection in line_intersections:
            lines.append(curves.Line3D(intersection, intersection + self.frame.w))
        return lines

    def perpendicular_plane_intersection(self, plane3d):
        """
        Cylinder plane intersections when plane's normal is parallel with the cylinder axis.

        :param plane3d: intersecting plane
        :return: list of intersecting curves
        """
        line = curves.Line3D(self.frame.origin, self.frame.origin + self.frame.w)
        center3d_plane = plane3d.line_intersections(line)[0]
        circle3d = curves.Circle3D(volmdlr.Frame3D(center3d_plane, plane3d.frame.u,
                                                   plane3d.frame.v, plane3d.frame.w), self.radius)
        return [circle3d]

    def concurrent_plane_intersection(self, plane3d: Plane3D):
        """
        Cylindrical plane intersections when plane's normal is concurrent with the cone's axis, but not orthogonal.

        :param plane3d: intersecting plane.
        :return: list of intersecting curves.
        """
        plane_normal = self.frame.w.cross(plane3d.frame.w)
        plane2 = Plane3D.from_normal(self.frame.origin, plane_normal)
        plane2_plane3d_intersections = plane3d.plane_intersections(plane2)
        line_intersections = self.line_intersections(plane2_plane3d_intersections[0])
        if not line_intersections:
            return []
        ellipse_center = (line_intersections[0] + line_intersections[1]) / 2
        line2 = curves.Line3D.from_point_and_vector(ellipse_center, plane_normal)
        line_intersections2 = self.line_intersections(line2)
        major_dir = (line_intersections[0] - ellipse_center).unit_vector()
        major_axis = ellipse_center.point_distance(line_intersections[0])
        minor_dir = (line_intersections2[0] - ellipse_center).unit_vector()
        minor_axis = ellipse_center.point_distance(line_intersections2[0])
        if minor_axis > major_axis:
            major_axis, minor_axis = minor_axis, major_axis
            major_dir, minor_dir = minor_dir, major_dir
        ellipse = curves.Ellipse3D(major_axis, minor_axis,
                                   volmdlr.Frame3D(ellipse_center, major_dir,
                                                   minor_dir, plane3d.frame.w))
        return [ellipse]

    def plane_intersections(self, plane3d):
        """
        Cylinder intersections with a plane.

        :param plane3d: intersecting plane.
        :return: list of intersecting curves.
        """
        if math.isclose(abs(plane3d.frame.w.dot(self.frame.w)), 0, abs_tol=1e-6):
            return self.parallel_plane_intersection(plane3d)
        if math.isclose(abs(plane3d.frame.w.dot(self.frame.w)), 1, abs_tol=1e-6):
            return self.perpendicular_plane_intersection(plane3d)
        return self.concurrent_plane_intersection(plane3d)

    def conicalsurface_intersections(self, conical_surface: 'ConicalSurface3D'):
        """
        Cylinder Surface intersections with a Conical surface.

        :param conical_surface: intersecting plane.
        :return: list of intersecting curves.
        """
        def _list_generatrix_intersections(surface, other_surface):
            linesegments = other_surface.get_generatrices(2, 50)
            all_generatrices_intersecting = True
            lists_intersections = [[], []]
            for generatrix in linesegments:
                linseg_intersections = surface.line_intersections(generatrix.line)
                if not linseg_intersections:
                    all_generatrices_intersecting = False
                for index, point in enumerate(linseg_intersections):
                    if other_surface.point_distance(point) < 1e-6 and \
                            not volmdlr.core.point_in_list(point, lists_intersections[index]):
                        lists_intersections[index].append(point)
            return lists_intersections, all_generatrices_intersecting

        cone_generatrices_point_intersections, all_cone_generatrices_intersecting_cylinder = \
            _list_generatrix_intersections(self, conical_surface)
        cylinder_generatrices_point_intersections, all_cylinder_generatrices_intersecting_cone = \
            _list_generatrix_intersections(conical_surface, self)
        if all_cylinder_generatrices_intersecting_cone:
            intersections_points = cylinder_generatrices_point_intersections
        elif all_cone_generatrices_intersecting_cylinder:
            intersections_points = cone_generatrices_point_intersections
            if not cone_generatrices_point_intersections[1]:
                intersections_points = [[]]
                for point in (
                        cylinder_generatrices_point_intersections[0] + cylinder_generatrices_point_intersections[1] +
                        cone_generatrices_point_intersections[0] + cone_generatrices_point_intersections[1]):
                    if not volmdlr.core.point_in_list(point, intersections_points[0]):
                        intersections_points[0].append(point)
        elif not all_cone_generatrices_intersecting_cylinder:
            intersections_points = [[]]
            for point in (cylinder_generatrices_point_intersections[0] + cylinder_generatrices_point_intersections[1] +
                          cone_generatrices_point_intersections[0] + cone_generatrices_point_intersections[1]):
                if not volmdlr.core.point_in_list(point, intersections_points[0]):
                    intersections_points[0].append(point)
        list_curves = []
        for list_points in intersections_points:
            order_ed_points = vm_common_operations.order_points_list_for_nearest_neighbor(list_points)
            bspline = edges.BSplineCurve3D.from_points_interpolation(order_ed_points + [order_ed_points[0]], 4,
                                                                     centripetal=False)
            list_curves.append(bspline)
        return list_curves

    def is_coincident(self, surface3d):
        """
        Verifies if two CylindricalSurfaces are coincident.

        :param surface3d: surface to verify.
        :return: True if they are coincident, False otherwise.
        """
        if not isinstance(self, surface3d.__class__):
            return False
        line = curves.Line3D.from_point_and_vector(surface3d.frame.origin, surface3d.frame.w)
        distance_to_self_origin = line.point_distance(self.frame.origin)

        if math.isclose(abs(self.frame.w.dot(surface3d.frame.w)), 1.0, abs_tol=1e-6) and \
                 math.isclose(distance_to_self_origin, 0.0, abs_tol=1e-6) and self.radius == surface3d.radius:
            return True
        return False

    def point_on_surface(self, point3d, abs_tol: float = 1e-5):
        """
        Verifies if a given point is on the CylindricalSurface3D.

        :param point3d: Point to verify.
        :param abs_tol: Tolerance.
        :return: True if point on surface, False otherwise.
        """
        new_point = self.frame.global_to_local_coordinates(point3d)
        if math.isclose(new_point.x ** 2 + new_point.y ** 2, self.radius ** 2, abs_tol=abs_tol):
            return True
        return False


class ToroidalSurface3D(PeriodicalSurface):
    """
    The local plane is defined by (theta, phi).

    Theta is the angle around the big (R) circle and phi around the small (r).

    :param frame: Tore's frame: origin is the center, u is pointing at theta=0.
    :param major_radius: Tore's radius.
    :param r: Circle to revolute radius.

    See Also Definitions of R and r according to https://en.wikipedia.org/wiki/Torus.

    """
    face_class = 'ToroidalFace3D'
    x_periodicity = volmdlr.TWO_PI
    y_periodicity = volmdlr.TWO_PI

    def __init__(self, frame: volmdlr.Frame3D, major_radius: float, minor_radius: float, name: str = ''):
        self.frame = frame
        self.major_radius = major_radius
        self.minor_radius = minor_radius
        self.outer_radius = self.major_radius + self.minor_radius
        self.inner_radius = self.major_radius - self.minor_radius
        PeriodicalSurface.__init__(self, frame=frame, name=name)

        self._bbox = None

    def _torus_arcs(self, number_arcs: int = 50):
        arcs = []
        center = self.frame.origin + self.frame.u * self.major_radius
        for i in range(number_arcs):
            theta = i / number_arcs * volmdlr.TWO_PI
            i_center = center.rotation(self.frame.origin, self.frame.w, theta)
            u_vector = (i_center - self.frame.origin).unit_vector()
            i_frame = volmdlr.Frame3D(i_center, u_vector, self.frame.w, u_vector.cross(self.frame.w))
            circle = curves.Circle3D(i_frame, self.minor_radius)
            arcs.append(circle)
        return arcs

    @classmethod
    def dict_to_object(cls, dict_: JsonSerializable, force_generic: bool = False, global_dict=None,
                       pointers_memo: Dict[str, Any] = None, path: str = '#') -> 'SerializableObject':
        """Creates a ToroidalSurface3D from a dictionary."""
        frame = volmdlr.Frame3D.dict_to_object(dict_['frame'])
        name = dict_['name']
        if 'tore_radius' in dict_:
            # fix done 26/10/2023
            major_radius = dict_['tore_radius']
            minor_radius = dict_['small_radius']
        else:
            major_radius = dict_['major_radius']
            minor_radius = dict_['minor_radius']
        return cls(frame, major_radius, minor_radius, name)

    @property
    def bounding_box(self):
        """
        Returns the surface bounding box.
        """
        if not self._bbox:
            self._bbox = self._bounding_box()
        return self._bbox

    def _bounding_box(self):
        """
        Calculates the BoundingBox for the complete Toroidal Surface 3D.

        :return: surface bounding box.
        """
        distance = self.major_radius + self.minor_radius
        point1 = self.frame.origin + \
            self.frame.u * distance + self.frame.v * distance + self.frame.w * self.minor_radius
        point2 = self.frame.origin + \
            self.frame.u * distance + self.frame.v * distance - self.frame.w * self.minor_radius
        point3 = self.frame.origin + \
            self.frame.u * distance - self.frame.v * distance + self.frame.w * self.minor_radius
        point4 = self.frame.origin + \
            self.frame.u * distance - self.frame.v * distance - self.frame.w * self.minor_radius
        point5 = self.frame.origin - \
            self.frame.u * distance + self.frame.v * distance + self.frame.w * self.minor_radius
        point6 = self.frame.origin - \
            self.frame.u * distance + self.frame.v * distance - self.frame.w * self.minor_radius
        point7 = self.frame.origin - \
            self.frame.u * distance - self.frame.v * distance + self.frame.w * self.minor_radius
        point8 = self.frame.origin - \
            self.frame.u * distance - self.frame.v * distance - self.frame.w * self.minor_radius

        return volmdlr.core.BoundingBox.from_points(
            [point1, point2, point3, point4, point5, point6, point7, point8])

    def point2d_to_3d(self, point2d: volmdlr.Point2D):
        """
        Coverts a parametric coordinate on the surface into a 3D spatial point (x, y, z).

        :param point2d: Point at the ToroidalSuface3D
        :type point2d: `volmdlr.`Point2D`
        """
        theta, phi = point2d
        x = (self.major_radius + self.minor_radius * math.cos(phi)) * math.cos(theta)
        y = (self.major_radius + self.minor_radius * math.cos(phi)) * math.sin(theta)
        z = self.minor_radius * math.sin(phi)
        return self.frame.local_to_global_coordinates(volmdlr.Point3D(x, y, z))

    def point3d_to_2d(self, point3d):
        """
        Transform a 3D spatial point (x, y, z) into a 2D spherical parametric point (theta, phi).
        """
        x, y, z = self.frame.global_to_local_coordinates(point3d)
        z = min(self.minor_radius, max(-self.minor_radius, z))

        # Do not delete this, mathematical problem when x and y close to zero (should be zero) but not 0
        # Generally this is related to uncertainty of step files.

        if abs(x) < 1e-6:
            x = 0
        if abs(y) < 1e-6:
            y = 0
        if abs(z) < 1e-6:
            z = 0

        z_r = z / self.minor_radius
        phi = math.asin(z_r)
        if abs(phi) < 1e-9:
            phi = 0

        u = self.major_radius + math.sqrt((self.minor_radius ** 2) - (z ** 2))
        u1, u2 = round(x / u, 5), round(y / u, 5)
        theta = math.atan2(u2, u1)

        vector_to_tube_center = volmdlr.Vector3D(self.major_radius * math.cos(theta),
                                                 self.major_radius * math.sin(theta), 0)
        vector_from_tube_center_to_point = volmdlr.Vector3D(x, y, z) - vector_to_tube_center
        phi2 = volmdlr.geometry.vectors3d_angle(vector_to_tube_center, vector_from_tube_center_to_point)

        if phi >= 0 and phi2 > 0.5 * math.pi:
            phi = math.pi - phi
        elif phi < 0 and phi2 > 0.5 * math.pi:
            phi = -math.pi - phi
        if abs(theta) < 1e-9:
            theta = 0.0
        if abs(phi) < 1e-9:
            phi = 0.0
        return volmdlr.Point2D(theta, phi)

    @classmethod
    def from_step(cls, arguments, object_dict, **kwargs):
        """
        Converts a step primitive to a ToroidalSurface3D.

        :param arguments: The arguments of the step primitive.
        :type arguments: list
        :param object_dict: The dictionary containing all the step primitives
            that have already been instantiated.
        :type object_dict: dict
        :return: The corresponding ToroidalSurface3D object.
        :rtype: :class:`volmdlr.faces.ToroidalSurface3D`
        """

        length_conversion_factor = kwargs.get("length_conversion_factor", 1)

        frame = object_dict[arguments[1]]
        rcenter = float(arguments[2]) * length_conversion_factor
        rcircle = float(arguments[3]) * length_conversion_factor
        return cls(frame, rcenter, rcircle, arguments[0][1:-1])

    def to_step(self, current_id):
        """
        Converts the object to a STEP representation.

        :param current_id: The ID of the last written primitive.
        :type current_id: int
        :return: The STEP representation of the object and the last ID.
        :rtype: tuple[str, list[int]]
        """
        content, frame_id = self.frame.to_step(current_id)
        current_id = frame_id + 1
        content += f"#{current_id} = TOROIDAL_SURFACE('{self.name}',#{frame_id}," \
                   f"{round(1000 * self.major_radius, 4)},{round(1000 * self.minor_radius, 4)});\n"
        return content, [current_id]

    def frame_mapping(self, frame: volmdlr.Frame3D, side: str):
        """
        Changes frame_mapping and return a new ToroidalSurface3D.

        :param frame: The new frame to map to.
        :type frame: `volmdlr.Frame3D
        :param side: Indicates whether the frame should be mapped to the 'old' or 'new' frame.
            Acceptable values are 'old' or 'new'.
        :type side: str
        """
        new_frame = self.frame.frame_mapping(frame, side)
        return ToroidalSurface3D(new_frame, self.major_radius, self.minor_radius, name=self.name)

    def rectangular_cut(self, theta1: float, theta2: float, phi1: float, phi2: float, name: str = ""):
        """Deprecated method, Use ToroidalFace3D from_surface_rectangular_cut method."""
        raise AttributeError('Use ToroidalFace3D from_surface_rectangular_cut method')

    def linesegment2d_to_3d(self, linesegment2d):
        """
        Converts the parametric boundary representation into a 3D primitive.
        """
        theta1, phi1 = linesegment2d.start
        theta2, phi2 = linesegment2d.end

        if math.isclose(theta1, theta2, abs_tol=1e-4):
            center = self.frame.origin + self.major_radius * self.frame.u
            center = center.rotation(self.frame.origin, self.frame.w, angle=theta1)  # todo Is this Correct?
            u_vector = center - self.frame.origin
            u_vector = u_vector.unit_vector()
            if phi1 < phi2:
                w_vector = u_vector.cross(self.frame.w)
            else:
                w_vector = self.frame.w.cross(u_vector)
            v_vector = w_vector.cross(u_vector)
            start3d = self.point2d_to_3d(linesegment2d.start)
            frame = volmdlr.Frame3D(center, u_vector, v_vector, w_vector)
            circle = curves.Circle3D(frame, start3d.point_distance(center))
            if math.isclose(abs(phi1 - phi2), volmdlr.TWO_PI, abs_tol=1e-4):
                return [edges.FullArc3D(circle, start_end=center + self.minor_radius * u_vector)]
            # interior_point = self.point2d_to_3d(volmdlr.Point2D(theta1, 0.5 * (phi1 + phi2)))
            return [edges.Arc3D(circle, start3d, self.point2d_to_3d(linesegment2d.end))]
        if math.isclose(phi1, phi2, abs_tol=1e-4):
            center = self.frame.origin + self.minor_radius * math.sin(phi1) * self.frame.w
            if theta1 > theta2:
                frame = volmdlr.Frame3D(center, self.frame.u, -self.frame.v, self.frame.u.cross(-self.frame.v))
            else:
                frame = volmdlr.Frame3D(center, self.frame.u, self.frame.v, self.frame.w)
            start3d = self.point2d_to_3d(linesegment2d.start)
            circle = curves.Circle3D(frame, start3d.point_distance(center))
            if math.isclose(abs(theta1 - theta2), volmdlr.TWO_PI, abs_tol=1e-4):
                start_end = center + self.frame.u * (self.minor_radius + self.major_radius)
                return [edges.FullArc3D(circle=circle, start_end=start_end)]
            return [edges.Arc3D(circle, start3d, self.point2d_to_3d(linesegment2d.end))]
        points = [self.point2d_to_3d(point2d) for point2d in linesegment2d.discretization_points(number_points=10)]
        return [edges.BSplineCurve3D.from_points_interpolation(points, degree=3).simplify]

    def bsplinecurve2d_to_3d(self, bspline_curve2d):
        """
        Converts the parametric boundary representation into a 3D primitive.
        """
        n = len(bspline_curve2d.control_points)
        points = [self.point2d_to_3d(p)
                  for p in bspline_curve2d.discretization_points(number_points=n)]
        return [edges.BSplineCurve3D.from_points_interpolation(points, bspline_curve2d.degree)]

    def _helper_arc3d_to_2d_periodicity_verifications(self, arc3d, start):
        """
        Verifies if arc 3D contains discontinuity and undefined start/end points on parametric domain.
        """

        point_theta_discontinuity = self.point2d_to_3d(volmdlr.Point2D(math.pi, start.y))
        theta_discontinuity = arc3d.point_belongs(point_theta_discontinuity) and \
            not arc3d.is_point_edge_extremity(point_theta_discontinuity)
        point_phi_discontinuity = self.point2d_to_3d(volmdlr.Point2D(start.x, math.pi))
        phi_discontinuity = arc3d.point_belongs(point_phi_discontinuity) and \
            not arc3d.is_point_edge_extremity(point_phi_discontinuity)
        undefined_start_theta = arc3d.start.is_close(point_theta_discontinuity)
        undefined_end_theta = arc3d.end.is_close(point_theta_discontinuity)
        undefined_start_phi = arc3d.start.is_close(point_phi_discontinuity)
        undefined_end_phi = arc3d.end.is_close(point_phi_discontinuity)

        return theta_discontinuity, phi_discontinuity, undefined_start_theta, undefined_end_theta, \
            undefined_start_phi, undefined_end_phi

    def fullarc3d_to_2d(self, fullarc3d):
        """
        Converts the primitive from 3D spatial coordinates to its equivalent 2D primitive in the parametric space.
        """
        start = self.point3d_to_2d(fullarc3d.start)
        end = self.point3d_to_2d(fullarc3d.end)
        point_after_start, point_before_end = self._reference_points(fullarc3d)
        theta_discontinuity, phi_discontinuity, undefined_start_theta, undefined_end_theta, \
            undefined_start_phi, undefined_end_phi = self._helper_arc3d_to_2d_periodicity_verifications(
                fullarc3d, start)
        start, end = vm_parametric.arc3d_to_toroidal_coordinates_verification(
            [start, end],
            [undefined_start_theta, undefined_end_theta, undefined_start_phi, undefined_end_phi],
            [point_after_start, point_before_end],
            [theta_discontinuity, phi_discontinuity])

        theta1, phi1 = start
        # theta2, phi2 = end
        theta3, phi3 = point_after_start
        # theta4, phi4 = point_before_end
        if self.frame.w.is_colinear_to(fullarc3d.circle.normal, abs_tol=1e-4):
            point1 = start
            if theta1 > theta3:
                point2 = volmdlr.Point2D(theta1 - volmdlr.TWO_PI, phi1)
            elif theta1 < theta3:
                point2 = volmdlr.Point2D(theta1 + volmdlr.TWO_PI, phi1)
            return [edges.LineSegment2D(point1, point2)]
        point1 = start
        if phi1 > phi3:
            point2 = volmdlr.Point2D(theta1, phi1 - volmdlr.TWO_PI)
        elif phi1 < phi3:
            point2 = volmdlr.Point2D(theta1, phi1 + volmdlr.TWO_PI)
        return [edges.LineSegment2D(point1, point2)]

    def arc3d_to_2d(self, arc3d):
        """
        Converts the arc from 3D spatial coordinates to its equivalent 2D primitive in the parametric space.
        """
        start = self.point3d_to_2d(arc3d.start)
        end = self.point3d_to_2d(arc3d.end)

        point_after_start, point_before_end = self._reference_points(arc3d)
        theta_discontinuity, phi_discontinuity, undefined_start_theta, undefined_end_theta, \
            undefined_start_phi, undefined_end_phi = self._helper_arc3d_to_2d_periodicity_verifications(arc3d, start)
        start, end = vm_parametric.arc3d_to_toroidal_coordinates_verification(
            [start, end],
            [undefined_start_theta, undefined_end_theta, undefined_start_phi, undefined_end_phi],
            [point_after_start, point_before_end],
            [theta_discontinuity, phi_discontinuity])
        return [edges.LineSegment2D(start, end)]

    def bsplinecurve3d_to_2d(self, bspline_curve3d):
        """
        Converts the primitive from 3D spatial coordinates to its equivalent 2D primitive in the parametric space.
        """
        point_after_start, point_before_end = self._reference_points(bspline_curve3d)
        theta3, phi3 = point_after_start
        theta4, phi4 = point_before_end
        n = len(bspline_curve3d.control_points)
        points3d = bspline_curve3d.discretization_points(number_points=n)
        points = [self.point3d_to_2d(p) for p in points3d]
        theta1, phi1 = points[0]
        theta2, phi2 = points[-1]

        # Verify if theta1 or theta2 point should be -pi because atan2() -> ]-pi, pi]
        if abs(theta1) == math.pi:
            theta1 = repair_start_end_angle_periodicity(theta1, theta3)
        if abs(theta2) == math.pi:
            theta2 = repair_start_end_angle_periodicity(theta2, theta4)

        # Verify if phi1 or phi2 point should be -pi because phi -> ]-pi, pi]
        if abs(phi1) == math.pi:
            phi1 = repair_start_end_angle_periodicity(phi1, phi3)
        if abs(phi2) == math.pi:
            phi2 = repair_start_end_angle_periodicity(phi2, phi4)

        points[0] = volmdlr.Point2D(theta1, phi1)
        points[-1] = volmdlr.Point2D(theta2, phi2)

        theta_list = [point.x for point in points]
        phi_list = [point.y for point in points]
        theta_discontinuity, indexes_theta_discontinuity = angle_discontinuity(theta_list)
        phi_discontinuity, indexes_phi_discontinuity = angle_discontinuity(phi_list)

        if theta_discontinuity:
            points = self._fix_angle_discontinuity_on_discretization_points(points,
                                                                            indexes_theta_discontinuity, "x")
        if phi_discontinuity:
            points = self._fix_angle_discontinuity_on_discretization_points(points,
                                                                            indexes_phi_discontinuity, "y")

        return [edges.BSplineCurve2D.from_points_interpolation(points, bspline_curve3d.degree)]

    def triangulation(self):
        """
        Triangulation.

        :rtype: display.DisplayMesh3D
        """
        face = self.rectangular_cut(0, volmdlr.TWO_PI, 0, volmdlr.TWO_PI)
        return face.triangulation()

    def translation(self, offset: volmdlr.Vector3D):
        """
        ToroidalSurface3D translation.

        :param offset: translation vector
        :return: A new translated ToroidalSurface3D
        """
        return ToroidalSurface3D(self.frame.translation(
            offset), self.major_radius, self.minor_radius)

    def rotation(self, center: volmdlr.Point3D, axis: volmdlr.Vector3D, angle: float):
        """
        ToroidalSurface3D rotation.

        :param center: rotation center.
        :param axis: rotation axis.
        :param angle: angle rotation.
        :return: a new rotated ToroidalSurface3D.
        """
        new_frame = self.frame.rotation(center=center, axis=axis,
                                        angle=angle)
        return self.__class__(new_frame, self.major_radius, self.minor_radius)

    def plot(self, ax=None, edge_style: EdgeStyle = EdgeStyle(color='grey', alpha=0.5), **kwargs):
        """Plot torus arcs."""
        if ax is None:
            fig = plt.figure()
            ax = fig.add_subplot(111, projection='3d')

        self.frame.plot(ax=ax, ratio=self.major_radius)
        circles = self._torus_arcs(100)
        for circle in circles:
            circle.plot(ax=ax, edge_style=edge_style)

        return ax

    def point_projection(self, point3d):
        """
        Returns the projection of the point on the toroidal surface.

        :param point3d: Point to project.
        :type point3d: volmdlr.Point3D
        :return: A point on the surface
        :rtype: volmdlr.Point3D
        """
        x, y, z = self.frame.global_to_local_coordinates(point3d)

        if abs(x) < 1e-12:
            x = 0
        if abs(y) < 1e-12:
            y = 0

        theta = math.atan2(y, x)

        vector_to_tube_center = volmdlr.Vector3D(self.major_radius * math.cos(theta),
                                                 self.major_radius * math.sin(theta), 0)
        vector_from_tube_center_to_point = volmdlr.Vector3D(x, y, z) - vector_to_tube_center
        phi = volmdlr.geometry.vectors3d_angle(vector_to_tube_center, vector_from_tube_center_to_point)
        if z < 0:
            phi = 2 * math.pi - phi
        if abs(theta) < 1e-9:
            theta = 0.0
        if abs(phi) < 1e-9:
            phi = 0.0
        return self.point2d_to_3d(volmdlr.Point2D(theta, phi))

    def _reference_points(self, edge):
        """
        Helper function to return points of reference on the edge to fix some parametric periodical discontinuities.
        """
        length = edge.length()
        point_after_start = self.point3d_to_2d(edge.point_at_abscissa(0.01 * length))
        point_before_end = self.point3d_to_2d(edge.point_at_abscissa(0.98 * length))
        theta3, phi3 = point_after_start
        theta4, phi4 = point_before_end
        if abs(theta3) == math.pi or abs(theta3) == 0.5 * math.pi or \
                abs(phi3) == math.pi or abs(phi3) == 0.5 * math.pi:
            point_after_start = self.point3d_to_2d(edge.point_at_abscissa(0.02 * length))
        if abs(theta4) == math.pi or abs(theta4) == 0.5 * math.pi or \
                abs(phi4) == math.pi or abs(phi4) == 0.5 * math.pi:
            point_before_end = self.point3d_to_2d(edge.point_at_abscissa(0.97 * length))
        return point_after_start, point_before_end

    def line_intersections(self, line: curves.Line3D):
        """
        Calculates the intersections between the toroidal surface and an infinite line.

        :param line: other line.
        :return: intersections.
        """
        vector = line.unit_direction_vector()
        coeff_a = vector.x**2 + vector.y**2 + vector.z**2
        coeff_b = 2 * (line.point1.x * vector.x + line.point1.y * vector.y + line.point1.z * vector.z)
        coeff_c = line.point1.x**2 + line.point1.y**2 + line.point1.z**2 + self.major_radius**2 - self.minor_radius**2
        coeff_d = vector.x**2 + vector.y**2
        coeff_e = 2 * (line.point1.x * vector.x + line.point1.y * vector.y)
        coeff_f = line.point1.x**2 + line.point1.y**2
        solutions = npy.roots([(coeff_a**2), 2*coeff_a*coeff_b,
                               (2*coeff_a*coeff_c + coeff_b**2 - 4*coeff_d*self.major_radius**2),
                               (2*coeff_b*coeff_c - 4*self.major_radius**2*coeff_e),
                               coeff_c**2 - 4*self.major_radius**2*coeff_f])
        intersections = []
        for sol_param in sorted(solutions):
            if isinstance(sol_param, npy.complex128):
                if sol_param.imag == 0.0:
                    intersections.append(line.point1 + sol_param.real*vector)
            else:
                intersections.append(line.point1 + sol_param*vector)
        return intersections

    def circle_intersections(self, circle: curves.Circle3D):
        """
        Gets intersections between a ToroidalSurface3D Surface 3D and a circle 3D.

        :param circle: other circle 3D.
        :return: list containing the intersection points.
        """
        if not self.bounding_box.is_intersecting(circle.bounding_box):
            return []
        circle_plane = Plane3D(circle.frame)
        plane_intersections = self.plane_intersections(circle_plane)
        intersection_points = []
        for intersection in plane_intersections:
            inters = intersection.circle_intersections(circle)
            for inter in inters:
                if not volmdlr.core.point_in_list(inter, intersection_points):
                    intersection_points.append(inter)
        return intersection_points

    def fullarc_intersections(self, fullarc: edges.FullArc3D):
        """
        Gets intersections between a ToroidalSurface3D Surface 3D and a circle 3D.

        :param fullarc: other fullarc 3D.
        :return: list containing the intersection points.
        """
        return self.circle_intersections(fullarc.circle)

    def parallel_plane_intersection(self, plane3d: Plane3D):
        """
        Toroidal plane intersections when plane's normal is perpendicular with the cylinder axis.

        :param plane3d: intersecting plane.
        :return: list of intersecting curves.
        """
        distance_plane_cylinder_axis = plane3d.point_distance(self.frame.origin)
        if distance_plane_cylinder_axis >= self.outer_radius:
            return []
        plane1 = Plane3D(self.frame)
        plane_intersections = plane1.plane_intersections(plane3d)
        if plane3d.point_on_surface(self.frame.origin):
            center1 = self.frame.origin + plane_intersections[0].unit_direction_vector() * self.major_radius
            center2 = self.frame.origin - plane_intersections[0].unit_direction_vector() * self.major_radius
            circle1 = curves.Circle3D(
                volmdlr.Frame3D(center1, plane3d.frame.u, plane3d.frame.v, plane3d.frame.w),
                self.major_radius - self.minor_radius)
            circle2 = curves.Circle3D(
                volmdlr.Frame3D(center2, plane3d.frame.u, plane3d.frame.v, plane3d.frame.w),
                self.major_radius - self.minor_radius)
            return [circle1, circle2]
        if math.isclose(distance_plane_cylinder_axis, self.inner_radius, abs_tol=1e-6):
            point_projection = plane3d.point_projection(self.frame.origin)
            vector = (point_projection - self.frame.origin).unit_vector()
            points = self._plane_intersection_points(plane3d)
            frame = volmdlr.Frame3D(point_projection, vector, self.frame.w, vector.cross(self.frame.w))
            local_points = [frame.global_to_local_coordinates(point) for point in points]
            lists_points = [[], []]
            for i, local_point in enumerate(local_points):
                if local_point.z > 0:
                    lists_points[0].append(points[i])
                elif local_point.z < 0:
                    lists_points[1].append(points[i])
            curves_ = []
            for points in lists_points:
                points_ = vm_common_operations.order_points_list_for_nearest_neighbor(points+[point_projection])
                points_ = points_[points_.index(point_projection):] + points_[:points_.index(point_projection)]
                edge = edges.BSplineCurve3D.from_points_interpolation(points_ + [points_[0]], 5)
                curves_.append(edge)
            return curves_
        return self.concurrent_plane_intersection(plane3d)

    def perpendicular_plane_intersection(self, plane3d):
        """
        Toroidal plane intersections when plane's normal is parallel with the cylinder axis.

        :param plane3d: intersecting plane.
        :return: list of intersecting curves.
        """
        distance_plane_cylinder_axis = plane3d.point_distance(self.frame.origin)
        if distance_plane_cylinder_axis > self.minor_radius:
            return []
        if plane3d.point_on_surface(self.frame.origin):
            circle1 = curves.Circle3D(self.frame, self.outer_radius)
            circle2 = curves.Circle3D(self.frame, self.inner_radius)
            return [circle1, circle2]
        plane1 = plane3d.rotation(plane3d.frame.origin, plane3d.frame.u, math.pi/4)
        plane_intersections = plane3d.plane_intersections(plane1)
        torus_line_intersections = self.line_intersections(plane_intersections[0])
        torus_line_intersections = plane_intersections[0].sort_points_along_curve(torus_line_intersections)
        center = plane3d.point_projection(self.frame.origin)
        if not torus_line_intersections and math.isclose(distance_plane_cylinder_axis,
                                                         self.minor_radius, abs_tol=1e-6):
            circle = curves.Circle3D(
                volmdlr.Frame3D(center, plane3d.frame.u, plane3d.frame.v, plane3d.frame.w), self.major_radius)
            return [circle]
        radius1 = center.point_distance(torus_line_intersections[0])
        circle1 = curves.Circle3D(
            volmdlr.Frame3D(center, plane3d.frame.u, plane3d.frame.v, plane3d.frame.w), radius1)
        if len(torus_line_intersections) == 4:
            radius2 = center.point_distance(torus_line_intersections[1])
            circle2 = curves.Circle3D(
                volmdlr.Frame3D(center,
                                plane3d.frame.u, plane3d.frame.v, plane3d.frame.w), radius2)
            return [circle1, circle2]
        return [circle1]

    def _plane_intersection_points(self, plane3d):
        """
        Gets the points of intersections between the plane and the toroidal surface.

        :param plane3d: other plane 3d.
        :return: points of intersections.
        """
        arcs = self._torus_arcs(100)
        points_intersections = []
        for arc in arcs:
            if plane3d.frame.w.dot(arc.frame.w) == 1.0:
                continue
            intersections = plane3d.circle_intersections(arc)
            points_intersections.extend(intersections)
        for edge in plane3d.plane_grid(50, self.major_radius * 4):
            intersections = self.line_intersections(edge.line)
            points_intersections.extend(intersections)
        return points_intersections

    def concurrent_plane_intersection(self, plane3d):
        """
        Toroidal plane intersections when plane's normal is concurrent with the cone's axis, but not orthogonal.

        :param plane3d: intersecting plane.
        :return: list of intersecting curves.
        """
        if plane3d.point_distance(self.frame.origin) > self.inner_radius:
            torus_origin_plane = Plane3D(self.frame)
            projected_point_plane3d = plane3d.point_projection(self.frame.origin)
            torus_plane_projection = torus_origin_plane.point_projection(projected_point_plane3d)
            point = self.frame.origin + (torus_plane_projection - self.frame.origin).unit_vector() * self.major_radius
            if plane3d.point_distance(point) > self.minor_radius:
                return []
        points_intersections = self._plane_intersection_points(plane3d)
        inters_points = vm_common_operations.separate_points_by_closeness(points_intersections)
        if len(inters_points) == 1 and plane3d.point_on_surface(self.frame.origin):
            plane1 = Plane3D(self.frame)
            plane_intersections1 = plane1.plane_intersections(plane3d)
            torus_line_interections1 = self.line_intersections(plane_intersections1[0])
            points = torus_line_interections1
            radius1 = points[0].point_distance(points[2]) / 2
            circle1 = curves.Circle3D(volmdlr.Frame3D((points[0] + points[2]) / 2, plane3d.frame.u,
                                                      plane3d.frame.v, plane3d.frame.w), radius1)
            radius2 = points[1].point_distance(points[3]) / 2
            circle2 = curves.Circle3D(volmdlr.Frame3D((points[1] + points[3]) / 2, plane3d.frame.u,
                                                      plane3d.frame.v, plane3d.frame.w), radius2)
            return [circle1, circle2]
        curves_ = []
        for list_points in inters_points:
            curves_.append(edges.BSplineCurve3D.from_points_interpolation(list_points, 4, centripetal=False))
        return curves_

    def plane_intersections(self, plane3d):
        """
        Toroidal intersections with a plane.

        :param plane3d: intersecting plane.
        :return: list of intersecting curves.
        """
        if math.isclose(abs(plane3d.frame.w.dot(self.frame.w)), 0, abs_tol=1e-6):
            return self.parallel_plane_intersection(plane3d)
        if math.isclose(abs(plane3d.frame.w.dot(self.frame.w)), 1, abs_tol=1e-6):
            return self.perpendicular_plane_intersection(plane3d)
        return self.concurrent_plane_intersection(plane3d)

    def _cylinder_intersection_points(self, cylindrical_surface: CylindricalSurface3D):
        """
        Gets the points of intersections between the cylindrical surface and the toroidal surface.

        :param cylindrical_surface: other Cylindrical 3d.
        :return: points of intersections.
        """
        arcs = self._torus_arcs(150)
        points_intersections = []
        for arc in arcs:
            intersections = cylindrical_surface.circle_intersections(arc)
            points_intersections.extend(intersections)
        for edge in cylindrical_surface.get_generatrices(self.outer_radius * 3, 200) + \
                cylindrical_surface.get_circle_generatrices(72, self.outer_radius * 3):
            intersections = self.edge_intersections(edge)
            for point in intersections:
                if not volmdlr.core.point_in_list(point, points_intersections):
                    points_intersections.append(point)
        return points_intersections

    def cylindricalsurface_intersections(self, cylindrical_surface: CylindricalSurface3D):
        """
        Gets the intersections between a toroidal surface and cylindrical surface.

        :param cylindrical_surface: other cylindrical surface.
        :return: List os curves intersecting Torus.
        """
        line = curves.Line3D.from_point_and_vector(cylindrical_surface.frame.origin, cylindrical_surface.frame.w)
        distance_to_self_origin = line.point_distance(self.frame.origin)

        if math.isclose(abs(self.frame.w.dot(cylindrical_surface.frame.w)), 1.0, abs_tol=1e-6) and \
                math.isclose(distance_to_self_origin, 0.0, abs_tol=1e-6):
            if cylindrical_surface.radius < self.minor_radius:
                return []
            if math.isclose(cylindrical_surface.radius, self.minor_radius, abs_tol=1e-6):
                return [curves.Circle3D(self.frame, self.minor_radius)]
        intersection_points = self._cylinder_intersection_points(cylindrical_surface)
        inters_points = vm_common_operations.separate_points_by_closeness(intersection_points)
        curves_ = []
        for list_points in inters_points:
            bspline = edges.BSplineCurve3D.from_points_interpolation(list_points, 4, centripetal=False)
            if isinstance(bspline.simplify, edges.FullArc3D):
                curves_.append(bspline.simplify)
                continue
            curves_.append(bspline)

        return curves_

    def is_coincident(self, surface3d):
        """
        Verifies if two ToroidalSurfaces are coincident.

        :param surface3d: surface to verify.
        :return: True if they are coincident, False otherwise.
        """
        if not isinstance(self, surface3d.__class__):
            return False
        if math.isclose(abs(self.frame.w.dot(surface3d.frame.w)), 1.0, abs_tol=1e-6) and \
                math.isclose(self.major_radius, surface3d.major_radius, abs_tol=1e-6) and \
                math.isclose(self.minor_radius, surface3d.minor_radius, abs_tol=1e-6):
            return True
        return False

    def point_on_surface(self, point3d, abs_tol: float = 1e-6):
        """
        Verifies if point is on Toroidal Surface 3D.

        :param point3d: other point.
        :param abs_tol: tolerance.
        :return: True or False.
        """
        if self.point_distance(point3d) < abs_tol:
            return True
        return False


class ConicalSurface3D(PeriodicalSurface):
    """
    The local plane is defined by (theta, z).

    :param frame: Cone's frame to position it: frame.w is axis of cone frame. Origin is at the angle of the cone.
    :param semi_angle: cone's semi-angle.
    """
    face_class = 'ConicalFace3D'
    x_periodicity = volmdlr.TWO_PI
    y_periodicity = None

    def __init__(self, frame: volmdlr.Frame3D, semi_angle: float,
                 name: str = ''):
        self.frame = frame
        self.semi_angle = semi_angle
        PeriodicalSurface.__init__(self, frame=frame, name=name)

    def get_generatrices(self, z: float = 1, number_lines: int = 36):
        """
        Gets Conical Surface 3D generatrix lines.

        :param z: cone's z height.
        :param number_lines: number of generatrix lines.
        :return:
        """
        x = z * math.tan(self.semi_angle)
        point1 = self.frame.origin
        point2 = self.frame.local_to_global_coordinates(volmdlr.Point3D(x, 0, z))
        generatrix = edges.LineSegment3D(point1, point2)
        list_generatrix = [generatrix]
        for i in range(number_lines+1):
            theta = i / number_lines * volmdlr.TWO_PI
            wire = generatrix.rotation(self.frame.origin, self.frame.w, theta)
            list_generatrix.append(wire)
        return list_generatrix

    def plot(self, ax=None, edge_style: EdgeStyle = EdgeStyle(color='grey', alpha=0.5), **kwargs):
        """
        Plots the ConicalSurface3D.
        """
        z = kwargs.get("z", 1)
        if ax is None:
            fig = plt.figure()
            ax = fig.add_subplot(111, projection='3d')

        self.frame.plot(ax=ax, ratio=z)
        x = z * math.tan(self.semi_angle)
        # point1 = self.frame.local_to_global_coordinates(volmdlr.Point3D(-x, 0, -z))
        point1 = self.frame.origin
        point2 = self.frame.local_to_global_coordinates(volmdlr.Point3D(x, 0, z))
        generatrix = edges.LineSegment3D(point1, point2)
        for i in range(37):
            theta = i / 36. * volmdlr.TWO_PI
            wire = generatrix.rotation(self.frame.origin, self.frame.w, theta)
            wire.plot(ax=ax, edge_style=edge_style)
        return ax

    @classmethod
    def from_step(cls, arguments, object_dict, **kwargs):
        """
        Converts a step primitive to a ConicalSurface3D.

        :param arguments: The arguments of the step primitive.
        :type arguments: list
        :param object_dict: The dictionary containing all the step primitives
            that have already been instantiated.
        :type object_dict: dict
        :return: The corresponding ConicalSurface3D object.
        :rtype: :class:`volmdlr.faces.ConicalSurface3D`
        """

        length_conversion_factor = kwargs.get("length_conversion_factor", 1)
        angle_conversion_factor = kwargs.get("angle_conversion_factor", 1)

        frame = object_dict[arguments[1]]
        radius = float(arguments[2]) * length_conversion_factor
        semi_angle = float(arguments[3]) * angle_conversion_factor
        frame.origin = frame.origin - radius / math.tan(semi_angle) * frame.w
        return cls(frame, semi_angle, arguments[0][1:-1])

    def is_coincident(self, surface3d):
        """
        Verifies if two conical surfaces are coincident.

        :param surface3d: other surface 3d.
        :return: True if they are coincident, False otherwise.
        """
        if not isinstance(surface3d, ConicalSurface3D):
            return False
        if math.isclose(self.frame.w.dot(surface3d.frame.w), 1.0, abs_tol=1e-6) and \
            self.frame.origin.is_close(surface3d.frame.origin) and \
                math.isclose(self.semi_angle, surface3d.semi_angle, abs_tol=1e-6):
            return True
        return False

    def to_step(self, current_id):
        """
        Converts the object to a STEP representation.

        :param current_id: The ID of the last written primitive.
        :type current_id: int
        :return: The STEP representation of the object and the last ID.
        :rtype: tuple[str, list[int]]
        """
        content, frame_id = self.frame.to_step(current_id)
        current_id = frame_id + 1
        content += f"#{current_id} = CONICAL_SURFACE('{self.name}',#{frame_id},{0.},{self.semi_angle});\n"
        return content, [current_id]

    def frame_mapping(self, frame: volmdlr.Frame3D, side: str):
        """
        Changes frame_mapping and return a new ConicalSurface3D.

        :param side: 'old' or 'new'
        """
        new_frame = self.frame.frame_mapping(frame, side)
        return ConicalSurface3D(new_frame, self.semi_angle, name=self.name)

    def point2d_to_3d(self, point2d: volmdlr.Point2D):
        """
        Coverts a parametric coordinate on the surface into a 3D spatial point (x, y, z).

        :param point2d: Point at the ConicalSuface3D
        :type point2d: `volmdlr.`Point2D`
        """
        theta, z = point2d
        radius = math.tan(self.semi_angle) * z
        new_point = volmdlr.Point3D(radius * math.cos(theta),
                                    radius * math.sin(theta),
                                    z)
        return self.frame.local_to_global_coordinates(new_point)

    def point3d_to_2d(self, point3d: volmdlr.Point3D):
        """
        Returns the cylindrical coordinates volmdlr.Point2D(theta, z) of a Cartesian coordinates point (x, y, z).

        :param point3d: Point at the CylindricalSuface3D.
        :type point3d: :class:`volmdlr.`Point3D`
        """
        x, y, z = self.frame.global_to_local_coordinates(point3d)
        # Do not delete this, mathematical problem when x and y close to zero (should be zero) but not 0
        # Generally this is related to uncertainty of step files.
        if abs(x) < 1e-12:
            x = 0
        if abs(y) < 1e-12:
            y = 0
        theta = math.atan2(y, x)
        if abs(theta) < 1e-9:
            theta = 0.0
        return volmdlr.Point2D(theta, z)

    def rectangular_cut(self, theta1: float, theta2: float,
                        param_z1: float, param_z2: float, name: str = ''):
        """Deprecated method, Use ConicalFace3D from_surface_rectangular_cut method."""
        raise AttributeError("ConicalSurface3D.rectangular_cut is deprecated."
                             "Use the class_method from_surface_rectangular_cut in ConicalFace3D instead")

    def linesegment3d_to_2d(self, linesegment3d):
        """
        Converts the primitive from 3D spatial coordinates to its equivalent 2D primitive in the parametric space.
        """
        start = self.point3d_to_2d(linesegment3d.start)
        end = self.point3d_to_2d(linesegment3d.end)
        if start.x != end.x and start.is_close(volmdlr.Point2D(0, 0)):
            start = volmdlr.Point2D(end.x, 0)
        elif start.x != end.x and end == volmdlr.Point2D(0, 0):
            end = volmdlr.Point2D(start.x, 0)
        elif start.x != end.x:
            end = volmdlr.Point2D(start.x, end.y)
        if not start.is_close(end):
            return [edges.LineSegment2D(start, end)]
        return None

    def linesegment2d_to_3d(self, linesegment2d):
        """
        Converts the primitive from parametric space to 3D spatial coordinates.
        """
        theta1, param_z1 = linesegment2d.start
        theta2, param_z2 = linesegment2d.end

        if math.isclose(theta1, theta2, abs_tol=1e-4):
            return [edges.LineSegment3D(self.point2d_to_3d(linesegment2d.start),
                                        self.point2d_to_3d(linesegment2d.end))]
        if linesegment2d.name == "construction" or  (math.isclose(param_z1, param_z2, abs_tol=1e-4) and
                                                     math.isclose(param_z1, 0., abs_tol=1e-6)):
            return None
        start3d = self.point2d_to_3d(linesegment2d.start)
        center = self.frame.origin + param_z1 * self.frame.w
        if linesegment2d.unit_direction_vector().dot(volmdlr.X2D) > 0:
            circle = curves.Circle3D(volmdlr.Frame3D(
                center, self.frame.u, self.frame.v, self.frame.w), center.point_distance(start3d))
        else:
            circle = curves.Circle3D(volmdlr.Frame3D(
                center, self.frame.u, -self.frame.v, -self.frame.w), center.point_distance(start3d))
        if math.isclose(param_z1, param_z2, abs_tol=1e-4):
            if abs(theta1 - theta2) == volmdlr.TWO_PI:
                return [edges.FullArc3D(circle, start3d)]
            interior = self.point2d_to_3d(volmdlr.Point2D(0.5 * (theta1 + theta2), param_z1))
            end3d = self.point2d_to_3d(linesegment2d.end)
            arc = edges.Arc3D(circle, start3d, end3d)
            if not arc.point_belongs(interior):
                circle = circle.reverse()
                arc = edges.Arc3D(circle, start3d, end3d)
            return [arc]
        points = [self.point2d_to_3d(p) for p in linesegment2d.discretization_points(number_points=3)]
        curve = self.plane_intersections(Plane3D.from_3_points(*points))[0]
        if curve.point_belongs(points[0]) and curve.point_belongs(points[2]):
            edge = curve.trim(points[0], points[2])
            if not edge.point_belongs(points[1]):
                curve = curve.reverse()
                edge = curve.trim(points[0], points[2])
            return [edge]
        points = [self.point2d_to_3d(p)
                  for p in linesegment2d.discretization_points(number_points=10)]
        return [edges.BSplineCurve3D.from_points_interpolation(points, 3)]

    def contour3d_to_2d(self, contour3d):
        """
        Transforms a Contour3D into a Contour2D in the parametric domain of the surface.

        :param contour3d: The contour to be transformed.
        :type contour3d: :class:`wires.Contour3D`
        :return: A 2D contour object.
        :rtype: :class:`wires.Contour2D`
        """
        contour3d = self.check_primitives_order(contour3d)
        primitives2d = self.primitives3d_to_2d(contour3d.primitives)

        wire2d = wires.Wire2D(primitives2d)
        delta_x = abs(wire2d.primitives[0].start.x - wire2d.primitives[-1].end.x)
        if math.isclose(delta_x, volmdlr.TWO_PI, abs_tol=1e-3) and wire2d.is_ordered():
            if len(primitives2d) > 1:
                # very specific conical case due to the singularity in the point z = 0 on parametric domain.
                if primitives2d[-2].start.y == 0.0:
                    primitives2d = self.repair_primitives_periodicity(primitives2d)
            return wires.Contour2D(primitives2d)
        # Fix contour
        primitives2d = self.repair_primitives_periodicity(primitives2d)
        return wires.Contour2D(primitives2d)

    def translation(self, offset: volmdlr.Vector3D):
        """
        ConicalSurface3D translation.

        :param offset: translation vector.
        :return: A new translated ConicalSurface3D.
        """
        return self.__class__(self.frame.translation(offset),
                              self.semi_angle)

    def rotation(self, center: volmdlr.Point3D,
                 axis: volmdlr.Vector3D, angle: float):
        """
        ConicalSurface3D rotation.

        :param center: rotation center.
        :param axis: rotation axis.
        :param angle: angle rotation.
        :return: a new rotated ConicalSurface3D.
        """
        new_frame = self.frame.rotation(center=center, axis=axis, angle=angle)
        return self.__class__(new_frame, self.semi_angle)

    def line_intersections(self, line: curves.Line3D):
        """
        Calculates the intersections between a conical surface and a Line 3D.

        :param line: other line to verify intersections.
        :return: a list of intersection points, if there exists any.
        """
        if line.point_belongs(self.frame.origin):
            return [self.frame.origin]
        line_direction_vector = line.unit_direction_vector()
        plane_normal = line_direction_vector.cross((self.frame.origin - line.point1).to_vector()).unit_vector()
        if self.frame.w.dot(plane_normal) > 0:
            plane_normal = - plane_normal
        plane = Plane3D.from_normal(self.frame.origin, plane_normal)
        cos_theta = math.sqrt(1 - (plane_normal.dot(self.frame.w) ** 2))
        if cos_theta >= math.cos(self.semi_angle):
            plane_h = Plane3D.from_normal(self.frame.origin + self.frame.w, self.frame.w)
            circle = self.perpendicular_plane_intersection(plane_h)[0]
            line_p = plane_h.plane_intersections(plane)[0]
            circle_line_p_intersections = circle.line_intersections(line_p)
            intersections = []
            for intersection in circle_line_p_intersections:
                line_v_x = curves.Line3D(self.frame.origin, intersection)
                line_inter = line_v_x.intersection(line)
                if not line_inter:
                    continue
                local_point = self.frame.global_to_local_coordinates(line_inter)
                if local_point.z < 0:
                    continue
                intersections.append(line_inter)
            return line.sort_points_along_curve(intersections)
        return []

    def fullarc_intersections(self, fullarc: edges.FullArc3D):
        circle_plane = Plane3D(fullarc.circle.frame)
        circle_plane_intersections = self.plane_intersections(circle_plane)
        intersections = []
        for circle_plane_intersection in circle_plane_intersections:
            inters = circle_plane_intersection.curve_intersections(fullarc.circle)
            for intersection in inters:
                if not volmdlr.core.point_in_list(intersection, intersections):
                    intersections.append(intersection)
        return intersections

    def parallel_plane_intersection(self, plane3d: Plane3D):
        """
        Cylinder plane intersections when plane's normal is perpendicular with the cylinder axis.

        :param plane3d: intersecting plane
        :return: list of intersecting curves
        """
        line_plane_intersections_points = vm_utils_intersections.get_two_planes_intersections(
            self.frame, plane3d.frame)
        line_plane_intersections = curves.Line3D(line_plane_intersections_points[0],
                                                 line_plane_intersections_points[1])
        if plane3d.point_on_surface(self.frame.origin):
            point1 = self.frame.origin + line_plane_intersections.direction_vector()
            point2 = self.frame.origin - line_plane_intersections.direction_vector()
            point1 = self.frame.local_to_global_coordinates(
                volmdlr.Point3D(point1.x, point1.y,
                                math.sqrt(point1.x ** 2 + point1.y ** 2) / math.tan(self.semi_angle)))
            point2 = self.frame.local_to_global_coordinates(
                volmdlr.Point3D(point2.x, point2.y,
                                math.sqrt(point2.x ** 2 + point2.y ** 2) / math.tan(self.semi_angle)))
            return [curves.Line3D(self.frame.origin, point1), curves.Line3D(self.frame.origin, point2)] 
        hyperbola_center = line_plane_intersections.closest_point_on_line(self.frame.origin)
        hyperbola_positive_vertex = self.frame.local_to_global_coordinates(
            volmdlr.Point3D(hyperbola_center.x, hyperbola_center.y,
                            math.sqrt(hyperbola_center.x ** 2 + hyperbola_center.y ** 2) / math.tan(self.semi_angle)))
        semi_major_axis = hyperbola_center.point_distance(hyperbola_positive_vertex)
        circle = self.perpendicular_plane_intersection(
            Plane3D(volmdlr.Frame3D(self.frame.origin + semi_major_axis * 2 * self.frame.w,
                                    self.frame.u, self.frame.v, self.frame.w)))[0]
        line_circle_intersecting_plane = vm_utils_intersections.get_two_planes_intersections(
            plane3d.frame, circle.frame)
        line_circle_intersecting_plane = curves.Line3D(line_circle_intersecting_plane[0],
                                                       line_circle_intersecting_plane[1])
        hyperbola_points = circle.line_intersections(line_circle_intersecting_plane)
        semi_major_dir = (hyperbola_positive_vertex - hyperbola_center).unit_vector()
        frame = volmdlr.Frame3D(hyperbola_center, semi_major_dir,
                                plane3d.frame.w.cross(semi_major_dir), plane3d.frame.w)
        local_point = frame.global_to_local_coordinates(hyperbola_points[0])
        return [curves.Hyperbola3D(frame, semi_major_axis,
                                   math.sqrt((local_point.y ** 2)/(local_point.x**2/semi_major_axis**2 - 1)))]

    def perpendicular_plane_intersection(self, plane3d):
        """
        Cone plane intersections when plane's normal is parallel with the cylinder axis.

        :param plane3d: Intersecting plane.
        :return: List of intersecting curves.
        """
        line = curves.Line3D(self.frame.origin, self.frame.origin + self.frame.w)
        center3d_plane = plane3d.line_intersections(line)[0]
        x = math.tan(self.semi_angle)
        point1 = self.frame.origin
        point2 = self.frame.local_to_global_coordinates(volmdlr.Point3D(x, 0, 1))
        generatrix = curves.Line3D(point1, point2)
        generatrix_intersection = plane3d.line_intersections(generatrix)[0]
        radius = center3d_plane.point_distance(generatrix_intersection)
        circle3d = curves.Circle3D(volmdlr.Frame3D(center3d_plane, plane3d.frame.u,
                                                   plane3d.frame.v, plane3d.frame.w), radius)
        return [circle3d]

    def concurrent_plane_intersection(self, plane3d: Plane3D):
        """
        Cone plane intersections when plane's normal is concurrent with the cone's axis, but not orthogonal.

        :param plane3d: intersecting plane.
        :return: list of intersecting curves.
        """
        plane_normal = self.frame.w.cross(plane3d.frame.w)
        plane2 = Plane3D.from_normal(plane3d.frame.origin, plane_normal)
        plane2_plane3d_intersections = plane3d.plane_intersections(plane2)
        line_intersections = self.line_intersections(plane2_plane3d_intersections[0])
        if 1 > len(line_intersections) or len(line_intersections) > 2:
            return []
        angle_plane_cones_direction = volmdlr.geometry.vectors3d_angle(self.frame.w, plane3d.frame.w) - math.pi / 2
        if math.isclose(angle_plane_cones_direction, self.semi_angle, abs_tol=1e-8):
            parabola_vertex = line_intersections[0]
            distance_plane_vertex = parabola_vertex.point_distance(self.frame.origin)
            circle = self.perpendicular_plane_intersection(
                Plane3D(volmdlr.Frame3D(self.frame.origin + distance_plane_vertex * 5 * self.frame.w,
                                        self.frame.u, self.frame.v, self.frame.w)))[0]
            line_circle_intersecting_plane = vm_utils_intersections.get_two_planes_intersections(
                plane3d.frame, circle.frame)
            line_circle_intersecting_plane = curves.Line3D(line_circle_intersecting_plane[0],
                                                           line_circle_intersecting_plane[1])
            parabola_points = circle.line_intersections(line_circle_intersecting_plane)
            v_vector = ((parabola_points[0] + parabola_points[1]) / 2 - parabola_vertex).unit_vector()
            frame = volmdlr.Frame3D(parabola_vertex, v_vector.cross(plane3d.frame.w), v_vector, plane3d.frame.w)
            local_point = frame.global_to_local_coordinates(parabola_points[0])
            vrtx_equation_a = local_point.y / local_point.x**2
            parabola = curves.Parabola3D(frame, 1 / (4 * vrtx_equation_a))
            return [parabola]

        if len(line_intersections) != 2:
            return []
        ellipse_center = (line_intersections[0] + line_intersections[1]) / 2
        line2 = curves.Line3D.from_point_and_vector(ellipse_center, plane_normal)
        line_intersections2 = self.line_intersections(line2)
        major_dir = (line_intersections[0] - ellipse_center).unit_vector()
        major_axis = ellipse_center.point_distance(line_intersections[0])
        minor_dir = (line_intersections2[0] - ellipse_center).unit_vector()
        minor_axis = ellipse_center.point_distance(line_intersections2[0])

        if minor_axis > major_axis:
            major_axis, minor_axis = minor_axis, major_axis
            major_dir, minor_dir = minor_dir, major_dir
        ellipse = curves.Ellipse3D(major_axis, minor_axis,
                                   volmdlr.Frame3D(ellipse_center, major_dir,
                                                   minor_dir, plane3d.frame.w))
        return [ellipse]

    def plane_intersections(self, plane3d):
        """
        Gets the intersections between a plane 3d and a conical surface 3d.

        :param plane3d: other plane, to verify intersections.
        :return:
        """
        if math.isclose(abs(plane3d.frame.w.dot(self.frame.w)), 0, abs_tol=1e-6):
            return self.parallel_plane_intersection(plane3d)
        if math.isclose(abs(plane3d.frame.w.dot(self.frame.w)), 1, abs_tol=1e-6):
            return self.perpendicular_plane_intersection(plane3d)
        return self.concurrent_plane_intersection(plane3d)

    def is_singularity_point(self, point, *args):
        """Verifies if point is on the surface singularity."""
        return self.frame.origin.is_close(point)

    def check_primitives_order(self, contour):
        """
        If contours passes at the cone singularity this makes sure that the contour is not in an undefined order.
        """
        pos = 0
        for i, primitive in enumerate(contour.primitives):
            if self.is_singularity_point(primitive.start):
                pos = i
                break
        if pos:
            contour.primitives = contour.primitives[pos:] + contour.primitives[:pos]
        return contour

    @staticmethod
    def get_singularity_lines():
        """
        Return lines that are parallel and coincident with surface singularity at parametric domain.
        """
        return [curves.Line2D(volmdlr.Point2D(-math.pi, 0), volmdlr.Point2D(math.pi, 0))]

class SphericalSurface3D(PeriodicalSurface):
    """
    Defines a spherical surface.

    :param frame: Sphere's frame to position it
    :type frame: volmdlr.Frame3D
    :param radius: Sphere's radius
    :type radius: float
    """
    face_class = 'SphericalFace3D'
    x_periodicity = volmdlr.TWO_PI
    y_periodicity = math.pi

    def __init__(self, frame, radius, name=''):
        self.frame = frame
        self.radius = radius
        PeriodicalSurface.__init__(self, frame=frame, name=name)

        # Hidden Attributes
        self._bbox = None

    def _circle_generatrices(self, number_circles: int):
        """
        Gets the sphere circle generatrices.

        :param number_circles: number of circles to be created.
        :return: List of Circle 3D.
        """
        circles = []
        i_frame = volmdlr.Frame3D(self.frame.origin, self.frame.v, self.frame.w, self.frame.u)
        for theta in npy.linspace(0, volmdlr.TWO_PI / 2, number_circles):
            i_frame_ = i_frame.rotation(self.frame.origin, self.frame.w, theta)
            circle = curves.Circle3D(i_frame_, self.radius)
            circles.append(circle)
        return circles

    @property
    def bounding_box(self):
        """Bounding Box for Spherical Surface 3D."""

        if not self._bbox:
            self._bbox = self._bounding_box()
        return self._bbox

    def _bounding_box(self):
        points = [self.frame.origin + volmdlr.Point3D(-self.radius,
                                                      -self.radius,
                                                      -self.radius),
                  self.frame.origin + volmdlr.Point3D(self.radius,
                                                      self.radius,
                                                      self.radius),

                  ]
        return volmdlr.core.BoundingBox.from_points(points)

    def contour2d_to_3d(self, contour2d):
        """
        Converts the primitive from parametric 2D space to 3D spatial coordinates.
        """
        primitives3d = []
        for primitive2d in contour2d.primitives:
            if primitive2d.name == "construction":
                continue
            method_name = f'{primitive2d.__class__.__name__.lower()}_to_3d'
            if hasattr(self, method_name):
                try:
                    primitives_list = getattr(self, method_name)(primitive2d)
                    if primitives_list:
                        primitives3d.extend(primitives_list)
                    else:
                        continue
                except AttributeError:
                    print(f'Class {self.__class__.__name__} does not implement {method_name}'
                          f'with {primitive2d.__class__.__name__}')
            else:
                raise AttributeError(f'Class {self.__class__.__name__} does not implement {method_name}')

        return wires.Contour3D(primitives3d)

    @classmethod
    def from_step(cls, arguments, object_dict, **kwargs):
        """
        Converts a step primitive to a SphericalSurface3D.

        :param arguments: The arguments of the step primitive.
        :type arguments: list
        :param object_dict: The dictionary containing all the step primitives
            that have already been instantiated.
        :type object_dict: dict
        :return: The corresponding SphericalSurface3D object.
        :rtype: :class:`volmdlr.faces.SphericalSurface3D`
        """
        length_conversion_factor = kwargs.get("length_conversion_factor", 1)

        frame = object_dict[arguments[1]]
        radius = float(arguments[2]) * length_conversion_factor
        return cls(frame, radius, arguments[0][1:-1])

    def to_step(self, current_id):
        """
        Converts the object to a STEP representation.

        :param current_id: The ID of the last written primitive.
        :type current_id: int
        :return: The STEP representation of the object and the last ID.
        :rtype: tuple[str, list[int]]
        """
        content, frame_id = self.frame.to_step(current_id)
        current_id = frame_id + 1
        content += f"#{current_id} = SPHERICAL_SURFACE('{self.name}',#{frame_id},{round(1000 * self.radius, 4)});\n"
        return content, [current_id]

    def point2d_to_3d(self, point2d):
        """
        Coverts a parametric coordinate on the surface into a 3D spatial point (x, y, z).

        source: https://mathcurve.com/surfaces/sphere
        # -pi<theta<pi, -pi/2<phi<pi/2

        :param point2d: Point at the CylindricalSuface3D.
        :type point2d: `volmdlr.`Point2D`
        """
        theta, phi = point2d
        x = self.radius * math.cos(phi) * math.cos(theta)
        y = self.radius * math.cos(phi) * math.sin(theta)
        z = self.radius * math.sin(phi)
        return self.frame.local_to_global_coordinates(volmdlr.Point3D(x, y, z))

    def point3d_to_2d(self, point3d):
        """
        Transform a 3D spatial point (x, y, z) into a 2D spherical parametric point (theta, phi).
        """
        x, y, z = self.frame.global_to_local_coordinates(point3d)
        z = min(self.radius, max(-self.radius, z))

        if z == -0.0:
            z = 0.0

        # Do not delete this, mathematical problem when x and y close to zero (should be zero) but not 0
        # Generally this is related to uncertainty of step files.
        if abs(x) < 1e-7:
            x = 0
        if abs(y) < 1e-7:
            y = 0

        theta = math.atan2(y, x)
        if abs(theta) < 1e-10:
            theta = 0

        z_over_r = z / self.radius
        phi = math.asin(z_over_r)
        if abs(phi) < 1e-10:
            phi = 0

        return volmdlr.Point2D(theta, phi)

    def linesegment2d_to_3d(self, linesegment2d):
        """
        Converts a BREP line segment 2D onto a 3D primitive on the surface.
        """
        if linesegment2d.name == "construction":
            return []
        start = self.point2d_to_3d(linesegment2d.start)
        interior = self.point2d_to_3d(0.5 * (linesegment2d.start + linesegment2d.end))
        end = self.point2d_to_3d(linesegment2d.end)
        if start.is_close(interior) and interior.is_close(end) and end.is_close(start):
            return []
        u_vector = start - self.frame.origin
        u_vector = u_vector.unit_vector()
        v_vector = interior - self.frame.origin
        v_vector = v_vector.unit_vector()
        normal = u_vector.cross(v_vector)
        circle = curves.Circle3D(volmdlr.Frame3D(self.frame.origin, u_vector, v_vector, normal),
                                 start.point_distance(self.frame.origin))
        if start.is_close(end) or linesegment2d.length() == 2 * math.pi:
            return [edges.FullArc3D(circle, start)]
        arc = edges.Arc3D(circle, start, end)
        if not arc.point_belongs(interior):
            arc = edges.Arc3D(circle.reverse(), start, end)
        return [arc]

    def contour3d_to_2d(self, contour3d):
        """
        Transforms a Contour3D into a Contour2D in the parametric domain of the surface.

        :param contour3d: The contour to be transformed.
        :type contour3d: :class:`wires.Contour3D`
        :return: A 2D contour object.
        :rtype: :class:`wires.Contour2D`
        """
        primitives2d = []

        # Transform the contour's primitives to parametric domain
        for primitive3d in contour3d.primitives:
            primitive3d = primitive3d.simplify if primitive3d.simplify.__class__.__name__ != "LineSegment3D" else \
                primitive3d
            method_name = f'{primitive3d.__class__.__name__.lower()}_to_2d'
            if hasattr(self, method_name):
                primitives = getattr(self, method_name)(primitive3d)

                if primitives is None:
                    continue
                primitives2d.extend(primitives)
            else:
                raise NotImplementedError(
                    f'Class {self.__class__.__name__} does not implement {method_name}')
        contour2d = wires.Contour2D(primitives2d)
        if contour2d.is_ordered(1e-2):
            return contour2d
        primitives2d = self.repair_primitives_periodicity(primitives2d)
        return wires.Contour2D(primitives2d)

    def is_lat_long_curve(self, arc):
        """
        Checks if a curve defined on the sphere is a latitude/longitude curve.

        Returns True if it is, False otherwise.
        """
        # Check if curve is a longitude curve (phi is constant)
        if self.frame.w.is_colinear_to(arc.circle.normal, abs_tol=1e-4):
            return True
        # Check if curve is a latitude curve (theta is constant)
        if self.frame.w.is_perpendicular_to(arc.circle.normal, abs_tol=1e-4) and \
                arc.circle.center.is_close(self.frame.origin, 1e-4):
            return True
        return False

    def _arc_start_end_3d_to_2d(self, arc3d):
        """
        Helper function to fix periodicity issues while performing transformations into parametric domain.
        """
        start = self.point3d_to_2d(arc3d.start)
        end = self.point3d_to_2d(arc3d.end)
        theta_i, _ = self.point3d_to_2d(arc3d.middle_point())
        theta1, phi1 = start
        theta2, phi2 = end
        point_after_start, point_before_end = self._reference_points(arc3d)
        theta3, _ = point_after_start
        theta4, _ = point_before_end

        # Fix sphere singularity point
        if math.isclose(abs(phi1), 0.5 * math.pi, abs_tol=1e-2) and theta1 == 0.0 \
                and math.isclose(theta3, theta_i, abs_tol=1e-2) and math.isclose(theta4, theta_i, abs_tol=1e-2):
            theta1 = theta_i
            start = volmdlr.Point2D(theta1, phi1)
        if math.isclose(abs(phi2), 0.5 * math.pi, abs_tol=1e-2) and theta2 == 0.0 \
                and math.isclose(theta3, theta_i, abs_tol=1e-2) and math.isclose(theta4, theta_i, abs_tol=1e-2):
            theta2 = theta_i
            end = volmdlr.Point2D(theta2, phi2)
        discontinuity, _, _ = self._helper_arc3d_to_2d_periodicity_verifications(arc3d, start)

        start, end = vm_parametric.arc3d_to_spherical_coordinates_verification(
            [start, end], [point_after_start, point_before_end], discontinuity)
        return start, end

    def edge_passes_on_singularity_point(self, edge):
        """Helper function to verify id edge passes on the sphere singularity point."""
        half_pi = 0.5 * math.pi
        point_positive_singularity = self.point2d_to_3d(volmdlr.Point2D(0, half_pi))
        point_negative_singularity = self.point2d_to_3d(volmdlr.Point2D(0, -half_pi))
        positive_singularity = edge.point_belongs(point_positive_singularity, 1e-6)
        negative_singularity = edge.point_belongs(point_negative_singularity, 1e-6)
        if positive_singularity and negative_singularity:
            return [point_positive_singularity, point_negative_singularity]
        if positive_singularity:
            return [point_positive_singularity, None]
        if negative_singularity:
            return [None, point_negative_singularity]
        return [None, None]

    def arc3d_to_2d(self, arc3d):
        """
        Converts the primitive from 3D spatial coordinates to its equivalent 2D primitive in the parametric space.
        """
        is_lat_long_curve = self.is_lat_long_curve(arc3d)
        if is_lat_long_curve:
            start, end = self._arc_start_end_3d_to_2d(arc3d)
            singularity_points = self.edge_passes_on_singularity_point(arc3d)
            if any(singularity_points):
                return self.arc3d_to_2d_with_singularity(arc3d, start, end, singularity_points)
            return [edges.LineSegment2D(start, end)]
        return self.arc3d_to_2d_any_direction(arc3d)

    def helper_arc3d_to_2d_with_singularity(self, arc3d, start, end, point_singularity, half_pi):
        """Helper function to arc3d_to_2d_with_singularity."""
        theta1, phi1 = start
        theta2, phi2 = end
        if arc3d.is_point_edge_extremity(point_singularity):
            return [edges.LineSegment2D(start, end)]
        if math.isclose(abs(theta2 - theta1), math.pi, abs_tol=1e-2):
            if theta1 == math.pi and theta2 != math.pi:
                theta1 = -math.pi
            if theta2 == math.pi and theta1 != math.pi:
                theta2 = -math.pi

            primitives = [edges.LineSegment2D(volmdlr.Point2D(theta1, phi1),
                                              volmdlr.Point2D(theta1, half_pi)),
                          edges.LineSegment2D(volmdlr.Point2D(theta1, half_pi),
                                              volmdlr.Point2D(theta2, half_pi),
                                              name="construction"),
                          edges.LineSegment2D(
                              volmdlr.Point2D(
                                  theta2, half_pi), volmdlr.Point2D(
                                  theta2, phi2))
                          ]
            return primitives
        n = 20
        degree = 2
        points = [self.point3d_to_2d(point3d) for point3d in arc3d.discretization_points(number_points=n)]
        return [edges.BSplineCurve2D.from_points_interpolation(points, degree)]

    def arc3d_to_2d_with_singularity(self, arc3d, start, end, singularity_points):
        """
        Converts the primitive from 3D spatial coordinates to its equivalent 2D primitive in the parametric space.
        """
        # trying to treat when the arc starts at theta1 passes at the singularity at |phi| = 0.5*math.pi
        # and ends at theta2 = theta1 + math.pi
        theta1, phi1 = start
        theta2, phi2 = end

        half_pi = 0.5 * math.pi
        point_positive_singularity, point_negative_singularity = singularity_points

        if point_positive_singularity and point_negative_singularity:
            if arc3d.is_point_edge_extremity(point_positive_singularity) and \
                    arc3d.is_point_edge_extremity(point_negative_singularity):
                return [edges.LineSegment2D(start, end)]
            direction_vector = arc3d.direction_vector(0)
            dot = self.frame.w.dot(direction_vector)
            if dot == 0:
                direction_vector = arc3d.direction_vector(0.01 * arc3d.length())
                dot = self.frame.w.dot(direction_vector)
            if dot > 0:
                half_pi = 0.5 * math.pi
                thetai = theta1 - math.pi
            else:
                half_pi = -0.5 * math.pi
                thetai = theta1 + math.pi
            if arc3d.is_point_edge_extremity(point_positive_singularity):
                return [
                    edges.LineSegment2D(start, volmdlr.Point2D(start.x, -0.5 * math.pi)),
                    edges.LineSegment2D(volmdlr.Point2D(start.x, -0.5 * math.pi),
                                        volmdlr.Point2D(theta2, -0.5 * math.pi),
                                        name="construction"),
                    edges.LineSegment2D(volmdlr.Point2D(theta2, -0.5 * math.pi),
                                        volmdlr.Point2D(theta2, phi2))
                ]
            if arc3d.is_point_edge_extremity(point_negative_singularity):
                return [
                    edges.LineSegment2D(start, volmdlr.Point2D(start.x, 0.5 * math.pi)),
                    edges.LineSegment2D(volmdlr.Point2D(start.x, 0.5 * math.pi),
                                        volmdlr.Point2D(theta2, 0.5 * math.pi),
                                        name="construction"),
                    edges.LineSegment2D(volmdlr.Point2D(theta2, 0.5 * math.pi),
                                        volmdlr.Point2D(theta2, phi2))
                ]
            return [edges.LineSegment2D(volmdlr.Point2D(theta1, phi1), volmdlr.Point2D(theta1, half_pi)),
                    edges.LineSegment2D(volmdlr.Point2D(theta1, half_pi), volmdlr.Point2D(thetai, half_pi),
                                        name="construction"),
                    edges.LineSegment2D(volmdlr.Point2D(thetai, half_pi),
                                        volmdlr.Point2D(thetai, -half_pi)),
                    edges.LineSegment2D(volmdlr.Point2D(thetai, -half_pi),
                                        volmdlr.Point2D(theta2, -half_pi),
                                        name="construction"),
                    edges.LineSegment2D(volmdlr.Point2D(theta2, -half_pi), volmdlr.Point2D(theta2, phi2))
                    ]
        if point_positive_singularity:
            return self.helper_arc3d_to_2d_with_singularity(arc3d, start, end, point_positive_singularity, half_pi)
        if point_negative_singularity:
            return self.helper_arc3d_to_2d_with_singularity(arc3d, start, end, point_negative_singularity, -half_pi)

        raise NotImplementedError

    @staticmethod
    def fix_start_end_singularity_point_at_parametric_domain(edge, reference_point, point_at_singularity):
        """Uses tangent line to find real theta angle of the singularity point on parametric domain."""
        _, phi = point_at_singularity
        abscissa_before_singularity = edge.abscissa(reference_point)
        direction_vector = edge.direction_vector(abscissa_before_singularity)
        direction_line = curves.Line2D(reference_point, reference_point + direction_vector)
        if phi > 0:
            line_positive_singularity = curves.Line2D(volmdlr.Point2D(-math.pi, 0.5 * math.pi),
                                                      volmdlr.Point2D(math.pi, 0.5 * math.pi))
            return direction_line.line_intersections(line_positive_singularity)[0]

        line_negative_singularity = curves.Line2D(volmdlr.Point2D(-math.pi, -0.5 * math.pi),
                                                  volmdlr.Point2D(math.pi, -0.5 * math.pi))

        return direction_line.line_intersections(line_negative_singularity)[0]

    def is_point2d_on_sphere_singularity(self, point2d, tol=1e-5):
        """Verifies if point is on the spherical singularity point on parametric domain."""
        half_pi = 0.5 * math.pi
        point = self.point2d_to_3d(point2d)
        point_positive_singularity = self.point2d_to_3d(volmdlr.Point2D(0, half_pi))
        point_negative_singularity = self.point2d_to_3d(volmdlr.Point2D(0, -half_pi))
        if point.is_close(point_positive_singularity, tol) or point.is_close(point_negative_singularity, tol):
            return True
        return False

    def is_point3d_on_sphere_singularity(self, point3d):
        """Verifies if point is on the spherical singularity point on parametric domain."""
        half_pi = 0.5 * math.pi
        point_positive_singularity = self.point2d_to_3d(volmdlr.Point2D(0, half_pi))
        point_negative_singularity = self.point2d_to_3d(volmdlr.Point2D(0, -half_pi))
        if point3d.is_close(point_positive_singularity) or point3d.is_close(point_negative_singularity):
            return True
        return False

    def find_edge_start_end_undefined_parametric_points(self, edge3d, points, points3d):
        """
        Helper function.

        Uses local discretization and line intersection with the tangent line at the point just before the undefined
        point on the BREP of the 3D edge to find the real value of theta on the sphere parametric domain.
        """
        if self.is_point3d_on_sphere_singularity(points3d[0]):
            distance = points3d[0].point_distance(points3d[1])
            maximum_linear_distance_reference_point = 1e-5
            if distance < maximum_linear_distance_reference_point:
                temp_points = points[1:]
            else:
                number_points = int(distance / maximum_linear_distance_reference_point)

                local_discretization = [self.point3d_to_2d(point)
                                        for point in edge3d.local_discretization(
                        points3d[0], points3d[1], number_points)]
                temp_points = local_discretization[1:] + points[2:]

            theta_list = [point.x for point in temp_points]
            theta_discontinuity, indexes_theta_discontinuity = angle_discontinuity(theta_list)

            if theta_discontinuity:
                temp_points = self._fix_angle_discontinuity_on_discretization_points(temp_points,
                                                                                     indexes_theta_discontinuity, "x")

            edge = edges.BSplineCurve2D.from_points_interpolation(temp_points, 2)
            points[0] = self.fix_start_end_singularity_point_at_parametric_domain(edge,
                                                                                  reference_point=temp_points[1],
                                                                                  point_at_singularity=points[0])
        if self.is_point3d_on_sphere_singularity(points3d[-1]):
            distance = points3d[-2].point_distance(points3d[-1])
            maximum_linear_distance_reference_point = 1e-5
            if distance < maximum_linear_distance_reference_point:
                temp_points = points[:-1]
            else:
                number_points = int(distance / maximum_linear_distance_reference_point)

                local_discretization = [self.point3d_to_2d(point)
                                        for point in edge3d.local_discretization(
                        points3d[-2], points3d[-1], number_points)]
                temp_points = points[:-2] + local_discretization[:-1]

            theta_list = [point.x for point in temp_points]
            theta_discontinuity, indexes_theta_discontinuity = angle_discontinuity(theta_list)

            if theta_discontinuity:
                temp_points = self._fix_angle_discontinuity_on_discretization_points(temp_points,
                                                                                     indexes_theta_discontinuity, "x")

            edge = edges.BSplineCurve2D.from_points_interpolation(temp_points, 2)
            points[-1] = self.fix_start_end_singularity_point_at_parametric_domain(edge,
                                                                                   reference_point=temp_points[-2],
                                                                                   point_at_singularity=points[-1])
        return points

    def arc3d_to_2d_any_direction(self, arc3d):
        """
        Converts the primitive from 3D spatial coordinates to its equivalent 2D primitive in the parametric space.
        """
        singularity_points = self.edge_passes_on_singularity_point(arc3d)
        half_pi = 0.5 * math.pi  # this variable avoid doing this multiplication several times (performance)
        point_positive_singularity, point_negative_singularity = singularity_points

        if point_positive_singularity and point_negative_singularity:
            raise ValueError("Impossible. This case should be treated by arc3d_to_2d_with_singularity method."
                             "See arc3d_to_2d method for detail.")
        if point_positive_singularity and not arc3d.is_point_edge_extremity(point_positive_singularity):
            split = arc3d.split(point_positive_singularity)
            primitive0 = self.arc3d_to_2d_any_direction(split[0])[0]
            primitive2 = self.arc3d_to_2d_any_direction(split[1])[0]
            primitive1 = edges.LineSegment2D(volmdlr.Point2D(primitive0.end.x, half_pi),
                                             volmdlr.Point2D(primitive2.start.x, half_pi))
            return [primitive0, primitive1, primitive2]
        if point_negative_singularity and not arc3d.is_point_edge_extremity(point_negative_singularity):
            split = arc3d.split(point_negative_singularity)
            primitive0 = self.arc3d_to_2d_any_direction(split[0])[0]
            primitive2 = self.arc3d_to_2d_any_direction(split[1])[0]
            primitive1 = edges.LineSegment2D(volmdlr.Point2D(primitive0.end.x, -half_pi),
                                             volmdlr.Point2D(primitive2.start.x, -half_pi))
            return [primitive0, primitive1, primitive2]

        angle3d = arc3d.angle
        number_points = math.ceil(angle3d * 50) + 1  # 50 points per radian
        number_points = max(number_points, 5)
        points3d = arc3d.discretization_points(number_points=number_points)
        points = [self.point3d_to_2d(p) for p in points3d]
        point_after_start, point_before_end = self._reference_points(arc3d)
        start, end = vm_parametric.spherical_repair_start_end_angle_periodicity(
            points[0], points[-1], point_after_start, point_before_end)
        points[0] = start
        points[-1] = end

        points = self.find_edge_start_end_undefined_parametric_points(arc3d, points, points3d)

        theta_list = [point.x for point in points]
        theta_discontinuity, indexes_theta_discontinuity = angle_discontinuity(theta_list)

        if theta_discontinuity:
            points = self._fix_angle_discontinuity_on_discretization_points(points,
                                                                            indexes_theta_discontinuity, "x")

        return [edges.BSplineCurve2D.from_points_interpolation(points, 2)]

    def bsplinecurve3d_to_2d(self, bspline_curve3d):
        """
        Converts the primitive from 3D spatial coordinates to its equivalent 2D primitive in the parametric space.
        """
        n = len(bspline_curve3d.control_points)
        points3d = bspline_curve3d.discretization_points(number_points=n)
        points = [self.point3d_to_2d(point) for point in points3d]

        point_after_start, point_before_end = self._reference_points(bspline_curve3d)
        start, end = vm_parametric.spherical_repair_start_end_angle_periodicity(
            points[0], points[-1], point_after_start, point_before_end)
        points[0] = start
        points[-1] = end

        points = self.find_edge_start_end_undefined_parametric_points(bspline_curve3d, points, points3d)
        theta_list = [point.x for point in points]
        theta_discontinuity, indexes_theta_discontinuity = angle_discontinuity(theta_list)
        if theta_discontinuity:
            points = self._fix_angle_discontinuity_on_discretization_points(points,
                                                                            indexes_theta_discontinuity, "x")

        return [edges.BSplineCurve2D.from_points_interpolation(points, degree=bspline_curve3d.degree).simplify]

    def bsplinecurve2d_to_3d(self, bspline_curve2d):
        """
        Converts a BREP BSpline curve 2D onto a 3D primitive on the surface.
        """
        # TODO: this is incomplete, a bspline_curve2d can be also a bspline_curve3d
        i = round(0.5 * len(bspline_curve2d.points))
        start = self.point2d_to_3d(bspline_curve2d.points[0])
        interior = self.point2d_to_3d(bspline_curve2d.points[i])
        end = self.point2d_to_3d(bspline_curve2d.points[-1])
        vector_u1 = interior - start
        vector_u2 = interior - end
        points3d = [self.point2d_to_3d(p) for p in bspline_curve2d.points]
        if vector_u1.cross(vector_u2).norm():
            arc3d = edges.Arc3D.from_3_points(start, interior, end)
            flag = True
            for point in points3d:
                if not arc3d.point_belongs(point, 1e-4):
                    flag = False
                    break
            if flag:
                return [arc3d]

        return [edges.BSplineCurve3D.from_points_interpolation(points3d, degree=bspline_curve2d.degree)]

    def arc2d_to_3d(self, arc2d):
        """
        Converts a BREP arc 2D onto a 3D primitive on the surface.
        """
        n = 10
        degree = 2
        points = [self.point2d_to_3d(point2d) for point2d in arc2d.discretization_points(number_points=n)]
        return [edges.BSplineCurve3D.from_points_interpolation(points, degree).simplify]

    def fullarc3d_to_2d(self, fullarc3d):
        """
        Converts the primitive from 3D spatial coordinates to its equivalent 2D primitive in the parametric space.
        """
        # TODO: On a spherical surface we can have fullarc3d in any plane
        start, end = self._arc_start_end_3d_to_2d(fullarc3d)
        theta1, phi1 = start
        theta2, phi2 = end

        point_after_start, point_before_end = self._reference_points(fullarc3d)
        theta3, phi3 = point_after_start
        theta4, _ = point_before_end

        if self.frame.w.is_colinear_to(fullarc3d.circle.normal, abs_tol=1e-4):
            point1 = volmdlr.Point2D(theta1, phi1)
            if theta1 > theta3:
                point2 = volmdlr.Point2D(theta1 - volmdlr.TWO_PI, phi2)
            elif theta1 < theta3:
                point2 = volmdlr.Point2D(theta1 + volmdlr.TWO_PI, phi2)
            return [edges.LineSegment2D(point1, point2)]

        if self.frame.w.is_perpendicular_to(fullarc3d.circle.normal, abs_tol=1e-4) and \
                self.frame.origin.is_close(fullarc3d.center):
            if theta1 > theta3:
                theta_plus_pi = theta1 - math.pi
            else:
                theta_plus_pi = theta1 + math.pi
            if phi1 > phi3:
                half_pi = 0.5 * math.pi
            else:
                half_pi = -0.5 * math.pi
            if abs(phi1) == 0.5 * math.pi:
                return [edges.LineSegment2D(volmdlr.Point2D(theta3, phi1),
                                            volmdlr.Point2D(theta3, -half_pi)),
                        edges.LineSegment2D(volmdlr.Point2D(theta4, -half_pi),
                                            volmdlr.Point2D(theta4, phi2))]

            return [edges.LineSegment2D(volmdlr.Point2D(theta1, phi1), volmdlr.Point2D(theta1, -half_pi)),
                    edges.LineSegment2D(volmdlr.Point2D(theta_plus_pi, -half_pi),
                                        volmdlr.Point2D(theta_plus_pi, half_pi)),
                    edges.LineSegment2D(volmdlr.Point2D(theta1, half_pi), volmdlr.Point2D(theta1, phi2))]

        points = [self.point3d_to_2d(p) for p in fullarc3d.discretization_points(angle_resolution=25)]

        # Verify if theta1 or theta2 point should be -pi because atan2() -> ]-pi, pi]
        theta1 = vm_parametric.repair_start_end_angle_periodicity(theta1, theta3)
        theta2 = vm_parametric.repair_start_end_angle_periodicity(theta2, theta4)

        points[0] = volmdlr.Point2D(theta1, phi1)
        points[-1] = volmdlr.Point2D(theta2, phi2)

        theta_list = [point.x for point in points]
        theta_discontinuity, indexes_theta_discontinuity = angle_discontinuity(theta_list)
        if theta_discontinuity:
            points = self._fix_angle_discontinuity_on_discretization_points(points, indexes_theta_discontinuity, "x")

        return [edges.BSplineCurve2D.from_points_interpolation(points, 2)]

    def plot(self, ax=None, edge_style: EdgeStyle = EdgeStyle(color='grey', alpha=0.5), **kwargs):
        """Plot sphere arcs."""
        if ax is None:
            fig = plt.figure()
            ax = fig.add_subplot(111, projection='3d')

        self.frame.plot(ax=ax, ratio=self.radius)
        for circle in self._circle_generatrices(50):
            circle.plot(ax, edge_style)
        return ax

    def rectangular_cut(self, theta1, theta2, phi1, phi2, name=''):
        """Deprecated method, Use ShericalFace3D from_surface_rectangular_cut method."""
        raise AttributeError('Use ShericalFace3D from_surface_rectangular_cut method')

    def triangulation(self):
        face = self.rectangular_cut(0, volmdlr.TWO_PI, -0.5 * math.pi, 0.5 * math.pi)
        return face.triangulation()

    def repair_primitives_periodicity(self, primitives2d):
        """
        Repairs the continuity of the 2D contour while using contour3d_to_2d on periodic surfaces.

        :param primitives2d: The primitives in parametric surface domain.
        :type primitives2d: list
        :return: A list of primitives.
        :rtype: list
        """
        if self.is_undefined_brep(primitives2d[0]):
            primitives2d[0] = self.fix_undefined_brep_with_neighbors(primitives2d[0], primitives2d[-1],
                                                                     primitives2d[1])
        i = 1
        while i < len(primitives2d):
            previous_primitive = primitives2d[i - 1]
            delta = previous_primitive.end - primitives2d[i].start
            if not math.isclose(delta.norm(), 0, abs_tol=1e-3):
                if primitives2d[i].end.is_close(previous_primitive.end, 1e-3) and \
                        primitives2d[i].length() == volmdlr.TWO_PI:
                    primitives2d[i] = primitives2d[i].reverse()
                elif self.is_undefined_brep(primitives2d[i]):
                    primitives2d[i] = self.fix_undefined_brep_with_neighbors(primitives2d[i], previous_primitive,
                                                                             primitives2d[(i + 1) % len(primitives2d)])
                    delta = previous_primitive.end - primitives2d[i].start
                    if not math.isclose(delta.norm(), 0, abs_tol=1e-3):
                        primitives2d.insert(i, edges.LineSegment2D(previous_primitive.end, primitives2d[i].start,
                                                                   name="construction"))
                        if i < len(primitives2d):
                            i += 1
                elif self.is_point2d_on_sphere_singularity(previous_primitive.end, 1e-5):
                    primitives2d.insert(i, edges.LineSegment2D(previous_primitive.end, primitives2d[i].start,
                                                               name="construction"))
                    if i < len(primitives2d):
                        i += 1
                else:
                    primitives2d[i] = primitives2d[i].translation(delta)
            i += 1
        #     return primitives2d
        # primitives2d = repair(primitives2d)
        last_end = primitives2d[-1].end
        first_start = primitives2d[0].start
        if not last_end.is_close(first_start, tol=1e-2):
            last_end_3d = self.point2d_to_3d(last_end)
            first_start_3d = self.point2d_to_3d(first_start)
            if last_end_3d.is_close(first_start_3d, 1e-6) and \
                    not self.is_point2d_on_sphere_singularity(last_end):
                if first_start.x > last_end.x:
                    half_pi = -0.5 * math.pi
                else:
                    half_pi = 0.5 * math.pi
                if not first_start.is_close(volmdlr.Point2D(first_start.x, half_pi)):
                    lines = [edges.LineSegment2D(
                        last_end, volmdlr.Point2D(last_end.x, half_pi), name="construction"),
                        edges.LineSegment2D(volmdlr.Point2D(last_end.x, half_pi),
                                            volmdlr.Point2D(first_start.x, half_pi), name="construction"),
                        edges.LineSegment2D(volmdlr.Point2D(first_start.x, half_pi),
                                            first_start, name="construction")]
                    primitives2d.extend(lines)
            else:
                primitives2d.append(edges.LineSegment2D(last_end, first_start, name="construction"))
        return primitives2d

    def rotation(self, center: volmdlr.Point3D, axis: volmdlr.Vector3D, angle: float):
        """
        Spherical Surface 3D rotation.

        :param center: rotation center
        :param axis: rotation axis
        :param angle: angle rotation
        :return: a new rotated Spherical Surface 3D
        """
        new_frame = self.frame.rotation(center=center, axis=axis, angle=angle)
        return SphericalSurface3D(new_frame, self.radius)

    def translation(self, offset: volmdlr.Vector3D):
        """
        Spherical Surface 3D translation.

        :param offset: translation vector
        :return: A new translated Spherical Surface 3D
        """
        new_frame = self.frame.translation(offset)
        return SphericalSurface3D(new_frame, self.radius)

    def frame_mapping(self, frame: volmdlr.Frame3D, side: str):
        """
        Changes Spherical Surface 3D's frame and return a new Spherical Surface 3D.

        :param frame: Frame of reference
        :type frame: `volmdlr.Frame3D`
        :param side: 'old' or 'new'
        """
        new_frame = self.frame.frame_mapping(frame, side)
        return SphericalSurface3D(new_frame, self.radius)

    def plane_intersections(self, plane3d):
        """
        Sphere intersections with a plane.

        :param plane3d: intersecting plane.
        :return: list of intersecting curves.
        """
        dist = plane3d.point_distance(self.frame.origin)
        if dist > self.radius:
            return []
        if dist == self.radius:
            line = curves.Line3D(self.frame.origin, self.frame.origin + plane3d.frame.w)
            return plane3d.line_intersections(line)
        line = curves.Line3D(self.frame.origin, self.frame.origin + plane3d.frame.w)
        circle_radius = math.sqrt(self.radius ** 2 - dist ** 2)
        circle_center = plane3d.line_intersections(line)[0]
        start_end = circle_center + plane3d.frame.u * circle_radius
        circle = curves.Circle3D(volmdlr.Frame3D(circle_center, plane3d.frame.u,
                                                 plane3d.frame.v, plane3d.frame.w),
                                 circle_radius)
        return [edges.FullArc3D(circle, start_end)]

    def line_intersections(self, line3d: curves.Line3D):
        """
        Calculates the intersection points between a 3D line and a spherical surface.

        The method calculates the intersection points between a 3D line and a sphere using
        the equation of the line and the equation of the sphere. It returns a list of intersection
        points, which can be empty if there are no intersections. The intersection points are
        represented as 3D points using the `volmdlr.Point3D` class.

        :param line3d: The 3D line object to intersect with the sphere.
        :type line3d:curves.Line3D
        :return: A list of intersection points between the line and the sphere. The list may be empty if there
        are no intersections.
        :rtype: List[volmdlr.Point3D]

        :Example:
        >>> from volmdlr import Point3D, edges, surfaces, OXYZ
        >>> spherical_surface3d = SphericalSurface3D(OXYZ, 1)
        >>> line2 = curves.Line3D(Point3D(0, 1, -0.5), Point3D(0, 1, 0.5))
        >>> line_intersections2 = spherical_surface3d.line_intersections(line2) #returns [Point3D(0.0, 1.0, 0.0)]
        """
        line_direction_vector = line3d.direction_vector()
        vector_linept1_center = self.frame.origin - line3d.point1
        vector_linept1_center = vector_linept1_center.to_vector()
        a_param = line_direction_vector[0] ** 2 + line_direction_vector[1] ** 2 + line_direction_vector[2] ** 2
        b_param = -2 * (line_direction_vector[0] * vector_linept1_center[0] +
                        line_direction_vector[1] * vector_linept1_center[1] +
                        line_direction_vector[2] * vector_linept1_center[2])
        c_param = (vector_linept1_center[0] ** 2 + vector_linept1_center[1] ** 2 +
                   vector_linept1_center[2] ** 2 - self.radius ** 2)
        b2_minus4ac = b_param ** 2 - 4 * a_param * c_param
        if math.isclose(b2_minus4ac, 0, abs_tol=1e-8):
            t_param = -b_param / (2 * a_param)
            return [line3d.point1 + line_direction_vector * t_param]
        if b2_minus4ac < 0:
            return []
        t_param1 = (-b_param + math.sqrt(b2_minus4ac)) / (2 * a_param)
        t_param2 = (-b_param - math.sqrt(b2_minus4ac)) / (2 * a_param)
        return line3d.point1 + line_direction_vector * t_param1, line3d.point1 + line_direction_vector * t_param2


class RuledSurface3D(Surface3D):
    """
    Defines a ruled surface between two wires.

    :param wire1: Wire
    :type wire1: :class:`vmw.Wire3D`
    :param wire2: Wire
    :type wire2: :class:`wires.Wire3D`
    """
    face_class = 'RuledFace3D'

    def __init__(self, wire1: wires.Wire3D, wire2: wires.Wire3D, name: str = ''):
        self.wire1 = wire1
        self.wire2 = wire2
        self.length1 = wire1.length()
        self.length2 = wire2.length()
        Surface3D.__init__(self, name=name)

    def point2d_to_3d(self, point2d: volmdlr.Point2D):
        """
        Coverts a parametric coordinate on the surface into a 3D spatial point (x, y, z).

        :param point2d: Point at the ToroidalSuface3D
        :type point2d: `volmdlr.`Point2D`
        """
        x, y = point2d
        point1 = self.wire1.point_at_abscissa(x * self.length1)
        point2 = self.wire2.point_at_abscissa(x * self.length2)
        joining_line = edges.LineSegment3D(point1, point2)
        point = joining_line.point_at_abscissa(y * joining_line.length())
        return point

    def point3d_to_2d(self, point3d):
        """
        Returns the parametric coordinates volmdlr.Point2D(u, v) of a cartesian coordinates point (x, y, z).

        :param point3d: Point at the CylindricalSuface3D
        :type point3d: `volmdlr.`Point3D`
        """
        raise NotImplementedError

    def rectangular_cut(self, x1: float, x2: float,
                        y1: float, y2: float, name: str = ''):
        """Deprecated method, Use RuledFace3D from_surface_rectangular_cut method."""
        raise NotImplementedError('Use RuledFace3D from_surface_rectangular_cut method')


class ExtrusionSurface3D(Surface3D):
    """
    Defines a surface of extrusion.

    An extrusion surface is a surface that is a generic cylindrical surface generated by the linear
    extrusion of a curve, generally an Ellipse or a B-Spline curve.

    :param edge: edge.
    :type edge: Union[:class:`vmw.Wire3D`, :class:`vmw.Contour3D`]
    :param axis_point: Axis placement
    :type axis_point: :class:`volmdlr.Point3D`
    :param axis: Axis of extrusion
    :type axis: :class:`volmdlr.Vector3D`
    """
    face_class = 'ExtrusionFace3D'
    y_periodicity = None

    def __init__(self, edge: Union[edges.FullArcEllipse3D, edges.BSplineCurve3D],
                 direction: volmdlr.Vector3D, name: str = ''):
        self.edge = edge
        direction = direction.unit_vector()
        self.direction = direction
        if hasattr(edge, "center"):
            self.frame = volmdlr.Frame3D.from_point_and_vector(edge.center, direction, volmdlr.Z3D)
        else:
            self.frame = volmdlr.Frame3D.from_point_and_vector(edge.start, direction, volmdlr.Z3D)
        self._x_periodicity = False

        Surface3D.__init__(self, frame=self.frame, name=name)

    @property
    def x_periodicity(self):
        """Returns the periodicity in x direction."""
        if self._x_periodicity:
            return self._x_periodicity
        start = self.edge.start
        end = self.edge.end
        if start.is_close(end, 1e-4):
            return 1
        return None

    @x_periodicity.setter
    def x_periodicity(self, value):
        """X periodicity setter."""
        self._x_periodicity = value

    def point2d_to_3d(self, point2d: volmdlr.Point2D):
        """
        Transform a parametric (u, v) point into a 3D Cartesian point (x, y, z).

        # u = [0, 1] and v = z
        """
        u, v = point2d
        if abs(u) < 1e-7:
            u = 0.0
        if abs(v) < 1e-7:
            v = 0.0

        point_at_curve = self.edge.point_at_abscissa(u * self.edge.length())
        point = point_at_curve.translation(self.frame.w * v)
        return point

    def point3d_to_2d(self, point3d):
        """
        Transform a 3D Cartesian point (x, y, z) into a parametric (u, v) point.
        """
        x, y, z = self.frame.global_to_local_coordinates(point3d)
        if abs(x) < 1e-7:
            x = 0.0
        if abs(y) < 1e-7:
            y = 0.0
        if abs(z) < 1e-7:
            z = 0.0
        point_at_curve = []
        if hasattr(self.edge, "line_intersections"):
            line = curves.Line3D(point3d, point3d.translation(self.frame.w))
            point_at_curve = self.edge.line_intersections(line)
        if point_at_curve:
            point_at_curve = point_at_curve[0]
            point_at_curve_local = self.frame.global_to_local_coordinates(point_at_curve)
        else:
            if hasattr(self.edge, "point_projection"):
                point_at_curve = self.edge.point_projection(point3d)[0]
                point_at_curve_local = self.frame.global_to_local_coordinates(point_at_curve)
            else:
                point_at_curve_local = volmdlr.Point3D(x, y, 0)
                point_at_curve = self.frame.local_to_global_coordinates(point_at_curve_local)

        u = self.edge.abscissa(point_at_curve, tol=1e-6) / self.edge.length()
        v = z - point_at_curve_local.z

        return volmdlr.Point2D(u, v)

    def rectangular_cut(self, x1: float = 0.0, x2: float = 1.0,
                        y1: float = 0.0, y2: float = 1.0, name: str = ''):
        """Deprecated method, Use ExtrusionFace3D from_surface_rectangular_cut method."""
        raise AttributeError('Use ExtrusionFace3D from_surface_rectangular_cut method')

    def plot(self, ax=None, edge_style: EdgeStyle = EdgeStyle(color='grey', alpha=0.5), z: float = 0.5, **kwargs):
        """Plot for extrusion surface using matplotlib."""
        if ax is None:
            fig = plt.figure()
            ax = fig.add_subplot(111, projection='3d')
        self.frame.plot(ax=ax, ratio=self.edge.length())
        for i in range(21):
            step = i / 20. * z
            wire = self.edge.translation(step * self.frame.w)
            wire.plot(ax=ax, edge_style=edge_style)

        return ax

    @classmethod
    def from_step(cls, arguments, object_dict, **kwargs):
        """Creates an extrusion surface from step data."""
        name = arguments[0][1:-1]
        edge = object_dict[arguments[1]]
        if edge.__class__ is curves.Ellipse3D:
            start_end = edge.center + edge.major_axis * edge.major_dir
            fullarcellipse = edges.FullArcEllipse3D(edge, start_end, edge.name)
            direction = -object_dict[arguments[2]]
            surface = cls(edge=fullarcellipse, direction=direction, name=name)
            surface.x_periodicity = 1
        elif edge.__class__ is curves.Circle3D:
            start_end = edge.center + edge.frame.u * edge.radius
            fullarc = edges.FullArc3D(edge, start_end)
            direction = object_dict[arguments[2]]
            surface = cls(edge=fullarc, direction=direction, name=name)
            surface.x_periodicity = 1

        else:
            direction = object_dict[arguments[2]]
            surface = cls(edge=edge, direction=direction, name=name)
        return surface

    def to_step(self, current_id):
        """
        Translate volmdlr primitive to step syntax.
        """
        content_edge, edge_id = self.edge.to_step(current_id)
        current_id = edge_id + 1
        content_vector, vector_id = self.direction.to_step(current_id)
        current_id = vector_id + 1
        content = content_edge + content_vector
        content += f"#{current_id} = SURFACE_OF_LINEAR_EXTRUSION('{self.name}',#{edge_id},#{vector_id});\n"
        return content, [current_id]

    def arc3d_to_2d(self, arc3d):
        """
        Converts the primitive from 3D spatial coordinates to its equivalent 2D primitive in the parametric space.
        """
        # todo: needs detailed investigation
        start = self.point3d_to_2d(arc3d.start)
        end = self.point3d_to_2d(arc3d.end)
        if start.is_close(end):
            print("surfaces.py")
        if self.x_periodicity:
            start, end = self._verify_start_end_parametric_points(start, end, arc3d)
        return [edges.LineSegment2D(start, end, name="arc")]

    def arcellipse3d_to_2d(self, arcellipse3d):
        """
        Transformation of an arc-ellipse 3d to 2d, in a cylindrical surface.

        """
        start2d = self.point3d_to_2d(arcellipse3d.start)
        end2d = self.point3d_to_2d(arcellipse3d.end)
        if isinstance(self.edge, edges.FullArcEllipse3D):
            return [edges.LineSegment2D(start2d, end2d)]
        if self.is_isocurve(arcellipse3d, start2d.y):
            return [edges.LineSegment2D(start2d, end2d)]
        points = [self.point3d_to_2d(p)
                  for p in arcellipse3d.discretization_points(number_points=15)]
        if self.x_periodicity:
            start, end = self._verify_start_end_parametric_points(points[0], points[-1], arcellipse3d)
            points[0] = start
            points[-1] = end
        bsplinecurve2d = edges.BSplineCurve2D.from_points_interpolation(points, degree=2)
        return [bsplinecurve2d]

    def fullarcellipse3d_to_2d(self, fullarcellipse3d):
        """
        Converts a 3D full elliptical arc to a 2D line segment in the current plane.

        This method converts a 3D full elliptical arc to a 2D line segment in the current plane.
        It first calculates the length of the arc using the `length` method of the `fullarcellipse3d`
        object. Then, it converts the start and end points of the arc to 2D points using the `point3d_to_2d`
        method. Additionally, it calculates a point on the arc at a small abscissa value (0.01 * length)
        and converts it to a 2D point. Based on the relative position of this point, the method determines
        the start and end points of the line segment in 2D. If the abscissa point is closer to the start
        point, the line segment starts from (0, start.y) and ends at (1, end.y). If the abscissa point is
        closer to the end point, the line segment starts from (1, start.y) and ends at (0, end.y). If the
        abscissa point lies exactly at the midpoint of the arc, a NotImplementedError is raised. The resulting
        line segment is returned as a list.

        :param fullarcellipse3d: The 3D full elliptical arc object to convert.
        :return: A list containing a 2D line segment representing the converted arc.
        :raises: NotImplementedError: If the abscissa point lies exactly at the midpoint of the arc.
        """

        length = fullarcellipse3d.length()
        start = self.point3d_to_2d(fullarcellipse3d.start)
        end = self.point3d_to_2d(fullarcellipse3d.end)

        u3, _ = self.point3d_to_2d(fullarcellipse3d.point_at_abscissa(0.01 * length))
        if u3 > 0.5:
            p1 = volmdlr.Point2D(1, start.y)
            p2 = volmdlr.Point2D(0, end.y)
        elif u3 < 0.5:
            p1 = volmdlr.Point2D(0, start.y)
            p2 = volmdlr.Point2D(1, end.y)
        else:
            raise NotImplementedError
        return [edges.LineSegment2D(p1, p2)]

    def linesegment2d_to_3d(self, linesegment2d):
        """
        Converts a BREP line segment 2D onto a 3D primitive on the surface.
        """
        start3d = self.point2d_to_3d(linesegment2d.start)
        end3d = self.point2d_to_3d(linesegment2d.end)
        u1, param_z1 = linesegment2d.start
        u2, param_z2 = linesegment2d.end
        if math.isclose(u1, u2, abs_tol=1e-4):
            return [edges.LineSegment3D(start3d, end3d)]
        if math.isclose(param_z1, param_z2, abs_tol=1e-6):
            primitive = self.edge.translation(self.direction * (param_z1 + param_z2) * 0.5)
            if primitive.point_belongs(start3d) and primitive.point_belongs(end3d):
                if math.isclose(abs(u1 - u2), 1.0, abs_tol=1e-4):
                    if primitive.start.is_close(start3d) and primitive.end.is_close(end3d):
                        return [primitive]
                    if primitive.start.is_close(end3d) and primitive.end.is_close(start3d):
                        return [primitive.reverse()]
                primitive = primitive.split_between_two_points(start3d, end3d)
                return [primitive]
        n = 10
        degree = 3
        points = [self.point2d_to_3d(point2d) for point2d in linesegment2d.discretization_points(number_points=n)]
        return [edges.BSplineCurve3D.from_points_interpolation(points, degree)]

    def bsplinecurve3d_to_2d(self, bspline_curve3d):
        n = len(bspline_curve3d.control_points)
        start = self.point3d_to_2d(bspline_curve3d.start)
        end = self.point3d_to_2d(bspline_curve3d.end)
        if self.is_isocurve(bspline_curve3d, start.y):
            return [edges.LineSegment2D(start, end)]
        points = [self.point3d_to_2d(point)
                  for point in bspline_curve3d.discretization_points(number_points=n)]
        if self.x_periodicity:
            start, end = self._verify_start_end_parametric_points(points[0], points[-1], bspline_curve3d)
            points[0] = start
            points[-1] = end
        return [edges.BSplineCurve2D.from_points_interpolation(points, bspline_curve3d.degree)]

    def frame_mapping(self, frame: volmdlr.Frame3D, side: str):
        """
        Returns a new Extrusion Surface positioned in the specified frame.

        :param frame: Frame of reference
        :type frame: `volmdlr.Frame3D`
        :param side: 'old' or 'new'
        """
        new_frame = self.frame.frame_mapping(frame, side)
        direction = new_frame.w
        new_edge = self.edge.frame_mapping(frame, side)
        return ExtrusionSurface3D(new_edge, direction, name=self.name)

    def _verify_start_end_parametric_points(self, start, end, edge3d):
        """
        When the generatrix of the surface is periodic we need to verify if the u parameter should be 0 or 1.
        """
        start_ref1 = self.point3d_to_2d(edge3d.point_at_abscissa(0.01 * edge3d.length()))
        start_ref2 = self.point3d_to_2d(edge3d.point_at_abscissa(0.02 * edge3d.length()))
        end_ref1 = self.point3d_to_2d(edge3d.point_at_abscissa(0.99 * edge3d.length()))
        end_ref2 = self.point3d_to_2d(edge3d.point_at_abscissa(0.98 * edge3d.length()))
        if math.isclose(start.x, self.x_periodicity, abs_tol=1e-4):
            vec1 = start_ref1 - start
            vec2 = start_ref2 - start_ref1
            if vec2.dot(vec1) < 0:
                start.x = 0
        if math.isclose(end.x, self.x_periodicity, abs_tol=1e-4):
            vec1 = end - end_ref1
            vec2 = end_ref1 - end_ref2
            if vec2.dot(vec1) < 0:
                end.x = 0
        if math.isclose(start.x, 0, abs_tol=1e-4):
            vec1 = start_ref1 - start
            vec2 = start_ref2 - start_ref1
            if vec2.dot(vec1) < 0:
                start.x = self.x_periodicity
        if math.isclose(end.x, 0, abs_tol=1e-4):
            vec1 = end - end_ref1
            vec2 = end_ref1 - end_ref2
            if vec2.dot(vec1) < 0:
                end.x = self.x_periodicity
        return start, end

    def is_isocurve(self, edge, v):
        """Test if 3D curve at v is a surface isocurve."""
        return self.edge.direction_independent_is_close(edge.translation(-self.frame.w * v))


class RevolutionSurface3D(PeriodicalSurface):
    """
    Defines a surface of revolution.

    :param edge: Edge.
    :type edge: edges.Edge
    :param axis_point: Axis placement
    :type axis_point: :class:`volmdlr.Point3D`
    :param axis: Axis of revolution
    :type axis: :class:`volmdlr.Vector3D`
    """
    face_class = 'RevolutionFace3D'
    x_periodicity = volmdlr.TWO_PI


    def __init__(self, edge,
                 axis_point: volmdlr.Point3D, axis: volmdlr.Vector3D, name: str = ''):
        self.edge = edge
        self.axis_point = axis_point
        self.axis = axis.unit_vector()

        point1 = edge.point_at_abscissa(0)
        vector1 = point1 - axis_point
        w_vector = self.axis
        if point1.is_close(axis_point) or w_vector.is_colinear_to(vector1):
            if edge.__class__.__name__ != "Line3D":
                point1 = edge.point_at_abscissa(0.5 * edge.length())
            else:
                point1 = edge.point_at_abscissa(0.05)
            vector1 = point1 - axis_point
        u_vector = vector1 - vector1.vector_projection(w_vector)
        u_vector = u_vector.unit_vector()
        v_vector = w_vector.cross(u_vector)
        self.frame = volmdlr.Frame3D(origin=axis_point, u=u_vector, v=v_vector, w=w_vector)

        PeriodicalSurface.__init__(self, frame=self.frame, name=name)

    @property
    def y_periodicity(self):
        """
        Evaluates the periodicity of the surface in v direction.
        """
        a, b, c, d = self.domain
        point_at_c = self.point2d_to_3d(volmdlr.Point2D(0.5 * (b - a), c))
        point_at_d = self.point2d_to_3d(volmdlr.Point2D(0.5 * (b - a), d))
        if point_at_d.is_close(point_at_c):
            return d
        return None

    @property
    def domain(self):
        """Returns u and v bounds."""
        if self.edge.__class__.__name__ != "Line3D":
            return -math.pi, math.pi, 0.0, self.edge.length()
        return -math.pi, math.pi, 0.0, 1.0

    def point2d_to_3d(self, point2d: volmdlr.Point2D):
        """
        Transform a parametric (u, v) point into a 3D Cartesian point (x, y, z).

        u = [0, 2pi] and v = [0, 1] into a
        """
        u, v = point2d
        point_at_curve = self.edge.point_at_abscissa(v)
        point_vector = point_at_curve - self.axis_point
        point3d = (self.axis_point + point_vector * math.cos(u) +
                   point_vector.dot(self.axis) * self.axis * (1 - math.cos(u)) +
                   self.axis.cross(point_vector) * math.sin(u))
        return point3d

    def point3d_to_2d(self, point3d):
        """
        Transform a 3D Cartesian point (x, y, z) into a parametric (u, v) point.
        """
        x, y, _ = self.frame.global_to_local_coordinates(point3d)
        if abs(x) < 1e-12:
            x = 0
        if abs(y) < 1e-12:
            y = 0
        u = math.atan2(y, x)

        point_at_curve = point3d.rotation(self.axis_point, self.axis, -u)
        v = self.edge.abscissa(point_at_curve)
        return volmdlr.Point2D(u, v)

    def rectangular_cut(self, x1: float, x2: float,
                        y1: float, y2: float, name: str = ''):
        """Deprecated method, Use RevolutionFace3D from_surface_rectangular_cut method."""
        raise AttributeError('Use RevolutionFace3D from_surface_rectangular_cut method')

    def plot(self, ax=None, edge_style: EdgeStyle = EdgeStyle(color='grey', alpha=0.5),
             number_curves: int = 20, **kwargs):
        """
        Plot rotated Revolution surface generatrix.

        :param number_curves: Number of curves to display.
        :param ax: matplotlib axis.
        :param edge_style: plot edge style.
        :type number_curves: int
        """
        if ax is None:
            fig = plt.figure()
            ax = fig.add_subplot(111, projection='3d')
        for i in range(number_curves + 1):
            theta = i / number_curves * volmdlr.TWO_PI
            wire = self.edge.rotation(self.axis_point, self.axis, theta)
            wire.plot(ax=ax, edge_style=edge_style)

        return ax

    @classmethod
    def from_step(cls, arguments, object_dict, **kwargs):
        """
        Converts a step primitive to a RevolutionSurface3D.

        :param arguments: The arguments of the step primitive.
        :type arguments: list
        :param object_dict: The dictionary containing all the step primitives
            that have already been instantiated.
        :type object_dict: dict
        :return: The corresponding RevolutionSurface3D object.
        :rtype: :class:`volmdlr.faces.RevolutionSurface3D`
        """
        name = arguments[0][1:-1]
        edge = object_dict[arguments[1]]
        if edge.__class__ is curves.Circle3D:
            start_end = edge.center + edge.frame.u * edge.radius
            edge = edges.FullArc3D(edge, start_end, edge.name)

        axis_point, axis = object_dict[arguments[2]]
        surface = cls(edge=edge, axis_point=axis_point, axis=axis, name=name)
        return surface.simplify()

    def to_step(self, current_id):
        """
        Translate volmdlr primitive to step syntax.
        """
        content_wire, wire_id = self.edge.to_step(current_id)
        current_id = wire_id + 1
        content_axis_point, axis_point_id = self.axis_point.to_step(current_id)
        current_id = axis_point_id + 1
        content_axis, axis_id = self.axis.to_step(current_id)
        current_id = axis_id + 1
        content = content_wire + content_axis_point + content_axis
        content += f"#{current_id} = AXIS1_PLACEMENT('',#{axis_point_id},#{axis_id});\n"
        current_id += 1
        content += f"#{current_id} = SURFACE_OF_REVOLUTION('{self.name}',#{wire_id},#{current_id - 1});\n"
        return content, [current_id]

    def arc3d_to_2d(self, arc3d):
        """
        Converts the primitive from 3D spatial coordinates to its equivalent 2D primitive in the parametric space.
        """
        start = self.point3d_to_2d(arc3d.start)
        end = self.point3d_to_2d(arc3d.end)
        if self.edge.__class__.__name__ != "Line3D" and hasattr(self.edge.simplify, "circle") and \
                math.isclose(self.edge.simplify.circle.radius, arc3d.circle.radius, rel_tol=0.01):
            if self.edge.is_point_edge_extremity(arc3d.start):
                middle_point = self.point3d_to_2d(arc3d.middle_point())
                if middle_point.x == math.pi:
                    middle_point.x = -math.pi
                    if end.x == math.pi:
                        end.x = middle_point.x
                start.x = middle_point.x
            if self.edge.is_point_edge_extremity(arc3d.end):
                middle_point = self.point3d_to_2d(arc3d.middle_point())
                if middle_point.x == math.pi:
                    middle_point.x = -math.pi
                    if start.x == math.pi:
                        start.x = middle_point.x
                end.x = middle_point.x
        if math.isclose(start.y, end.y, rel_tol=0.01):
            point_after_start, point_before_end = self._reference_points(arc3d)
            point_theta_discontinuity = self.point2d_to_3d(volmdlr.Point2D(math.pi, start.y))
            discontinuity = arc3d.point_belongs(point_theta_discontinuity) and not \
                arc3d.is_point_edge_extremity(point_theta_discontinuity)

            undefined_start_theta = arc3d.start.is_close(point_theta_discontinuity)
            undefined_end_theta = arc3d.end.is_close(point_theta_discontinuity)
            start, end = vm_parametric.arc3d_to_cylindrical_coordinates_verification(
                [start, end], [undefined_start_theta, undefined_end_theta],
                [point_after_start.x, point_before_end.x], discontinuity)
        if math.isclose(start.y, end.y, rel_tol=0.01) or math.isclose(start.x, end.x, rel_tol=0.01):
            return [edges.LineSegment2D(start, end, name="arc")]
        n = 10
        degree = 3
        bsplinecurve3d = edges.BSplineCurve3D.from_points_interpolation(arc3d.discretization_points(number_points=n),
                                                                        degree)
        return self.bsplinecurve3d_to_2d(bsplinecurve3d)

    def fullarc3d_to_2d(self, fullarc3d):
        """
        Converts the primitive from 3D spatial coordinates to its equivalent 2D primitive in the parametric space.
        """
        start = self.point3d_to_2d(fullarc3d.start)
        end = self.point3d_to_2d(fullarc3d.end)
        point_after_start, point_before_end = self._reference_points(fullarc3d)
        point_theta_discontinuity = self.point2d_to_3d(volmdlr.Point2D(math.pi, start.y))
        discontinuity = fullarc3d.point_belongs(point_theta_discontinuity) and not \
            fullarc3d.is_point_edge_extremity(point_theta_discontinuity)

        undefined_start_theta = fullarc3d.start.is_close(point_theta_discontinuity)
        undefined_end_theta = fullarc3d.end.is_close(point_theta_discontinuity)
        start, end = vm_parametric.arc3d_to_cylindrical_coordinates_verification(
            [start, end], [undefined_start_theta, undefined_end_theta],
            [point_after_start.x, point_before_end.x], discontinuity)
        theta1, z1 = start
        theta2, _ = end
        _, z3 = point_after_start

        if self.frame.w.is_colinear_to(fullarc3d.circle.normal):
            normal_dot_product = self.frame.w.dot(fullarc3d.circle.normal)
            start, end = vm_parametric.fullarc_to_cylindrical_coordinates_verification(start, end, normal_dot_product)
            return [edges.LineSegment2D(start, end, name="parametric.fullarc")]
        if math.isclose(theta1, theta2, abs_tol=1e-3):
            # Treating one case from Revolution Surface
            if z1 > z3:
                point1 = volmdlr.Point2D(theta1, 1)
                point2 = volmdlr.Point2D(theta1, 0)
            else:
                point1 = volmdlr.Point2D(theta1, 0)
                point2 = volmdlr.Point2D(theta1, 1)
            return [edges.LineSegment2D(point1, point2, name="parametric.fullarc")]
        if math.isclose(abs(theta1 - theta2), math.pi, abs_tol=1e-3):
            if z1 > z3:
                point1 = volmdlr.Point2D(theta1, 1)
                point2 = volmdlr.Point2D(theta1, 0)
                point3 = volmdlr.Point2D(theta2, 0)
                point4 = volmdlr.Point2D(theta2, 1)
            else:
                point1 = volmdlr.Point2D(theta1, 0)
                point2 = volmdlr.Point2D(theta1, 1)
                point3 = volmdlr.Point2D(theta2, 1)
                point4 = volmdlr.Point2D(theta2, 0)
            return [edges.LineSegment2D(point1, point2, name="parametric.arc"),
                    edges.LineSegment2D(point2, point3, name="parametric.singularity"),
                    edges.LineSegment2D(point3, point4, name="parametric.arc")
                    ]

        raise NotImplementedError

    def linesegment2d_to_3d(self, linesegment2d):
        """
        Converts a BREP line segment 2D onto a 3D primitive on the surface.
        """
        start3d = self.point2d_to_3d(linesegment2d.start)
        end3d = self.point2d_to_3d(linesegment2d.end)
        theta1, abscissa1 = linesegment2d.start
        theta2, abscissa2 = linesegment2d.end

        if self.edge.point_at_abscissa(abscissa1).is_close(self.edge.point_at_abscissa(abscissa2)):
            theta_i = 0.5 * (theta1 + theta2)
            interior = self.point2d_to_3d(volmdlr.Point2D(theta_i, abscissa1))
            if start3d.is_close(end3d):
                theta_e = 0.25 * (theta1 + theta2)
                extra_point = self.point2d_to_3d(volmdlr.Point2D(theta_e, abscissa1))
                temp_arc = edges.Arc3D.from_3_points(start3d, extra_point, interior)
                circle = temp_arc.circle
                if theta1 > theta2:
                    circle = temp_arc.circle.reverse()
                return [edges.FullArc3D.from_curve(circle, start3d)]
            return [edges.Arc3D.from_3_points(start3d, interior, end3d)]

        if math.isclose(theta1, theta2, abs_tol=1e-3):
            primitive = self.edge.rotation(self.axis_point, self.axis, 0.5 * (theta1 + theta2))
            if primitive.point_belongs(start3d) and primitive.point_belongs(end3d):
                if isinstance(self.edge, (curves.Line3D, edges.LineSegment3D)):
                    return [edges.LineSegment3D(start3d, end3d)]
                if self.edge.is_point_edge_extremity(start3d) and self.edge.is_point_edge_extremity(end3d):
                    primitive = primitive.simplify
                    if primitive.start.is_close(end3d) and primitive.end.is_close(start3d):
                        primitive = primitive.reverse()
                    return [primitive]
                primitive = primitive.split_between_two_points(start3d, end3d)
                if abscissa1 > abscissa2:
                    primitive = primitive.reverse()
                return [primitive]
        n = 10
        degree = 3
        points = [self.point2d_to_3d(point2d) for point2d in linesegment2d.discretization_points(number_points=n)]
        return [edges.BSplineCurve3D.from_points_interpolation(points, degree).simplify]

    def bsplinecurve2d_to_3d(self, bspline_curve2d):
        """
        Is this right?.
        """
        n = len(bspline_curve2d.control_points)
        points = [self.point2d_to_3d(p)
                  for p in bspline_curve2d.discretization_points(number_points=n)]
        return [edges.BSplineCurve3D.from_points_interpolation(points, bspline_curve2d.degree)]

    def frame_mapping(self, frame: volmdlr.Frame3D, side: str):
        """
        Returns a new Revolution Surface positioned in the specified frame.

        :param frame: Frame of reference
        :type frame: `volmdlr.Frame3D`
        :param side: 'old' or 'new'
        """
        new_frame = self.frame.frame_mapping(frame, side)
        axis = new_frame.w
        axis_point = new_frame.origin
        new_edge = self.edge.frame_mapping(frame, side)
        return RevolutionSurface3D(new_edge, axis_point, axis, name=self.name)

    def translation(self, offset):
        """
        Returns a new translated Revolution Surface.

        :param offset: translation vector.
        """
        new_edge = self.edge.translation(offset)
        new_axis_point = self.axis_point.translation(offset)
        return RevolutionSurface3D(new_edge, new_axis_point, self.axis)

    def rotation(self, center: volmdlr.Point3D, axis: volmdlr.Vector3D, angle: float):
        """
        Revolution Surface 3D rotation.

        :param center: rotation center
        :param axis: rotation axis
        :param angle: angle rotation
        :return: a new rotated Revolution Surface 3D
        """
        new_edge = self.edge.rotation(center, axis, angle)
        new_axis_point = self.axis_point.rotation(center, axis, angle)
        new_axis = self.axis.rotation(center, axis, angle)
        return RevolutionSurface3D(new_edge, new_axis_point, new_axis)

    def simplify(self):
        line3d = curves.Line3D(self.axis_point, self.axis_point + self.axis)
        if isinstance(self.edge, edges.Arc3D):
            tore_center, _ = line3d.point_projection(self.edge.center)
            # Sphere
            if math.isclose(tore_center.point_distance(self.edge.center), 0., abs_tol=1e-6):
                return SphericalSurface3D(self.frame, self.edge.circle.radius, self.name)
        if isinstance(self.edge, (edges.LineSegment3D, curves.Line3D)):
            if isinstance(self.edge, edges.LineSegment3D):
                generatrix_line = self.edge.line
            else:
                generatrix_line = self.edge
            intersections = line3d.intersection(generatrix_line)
            if intersections:
                generatrix_line_direction = generatrix_line.unit_direction_vector()
                if self.axis.dot(generatrix_line_direction) > 0:
                    semi_angle = volmdlr.geometry.vectors3d_angle(self.axis, generatrix_line_direction)
                else:
                    semi_angle = volmdlr.geometry.vectors3d_angle(self.axis, -generatrix_line_direction)
                if not self.axis_point.is_close(intersections):
                    new_w = self.axis_point - intersections
                    new_w = new_w.unit_vector()
                    new_frame = volmdlr.Frame3D(intersections, self.frame.u, new_w.cross(self.frame.u), new_w)
                else:
                    new_frame = volmdlr.Frame3D(intersections, self.frame.u, self.frame.v, self.frame.w)
                return ConicalSurface3D(new_frame, semi_angle, self.name)
            generatrix_line_direction = generatrix_line.unit_direction_vector()
            if self.axis.is_colinear_to(generatrix_line_direction):
                radius = self.edge.point_distance(self.axis_point)
                return CylindricalSurface3D(self.frame, radius, self.name)
        return self

    def u_closed_lower(self):
        """
        Returns True if the surface is close in any of the u boundaries.
        """
        a, b, c, _ = self.domain
        point_at_a_lower = self.point2d_to_3d(volmdlr.Point2D(a, c))
        point_at_b_lower = self.point2d_to_3d(volmdlr.Point2D(0.5 * (a + b), c))
        if point_at_b_lower.is_close(point_at_a_lower):
            return True
        return False

    def u_closed_upper(self):
        """
        Returns True if the surface is close in any of the u boundaries.
        """
        a, b, _, d = self.domain
        point_at_a_upper = self.point2d_to_3d(volmdlr.Point2D(a, d))
        point_at_b_upper = self.point2d_to_3d(volmdlr.Point2D(0.5 * (a + b), d))
        if point_at_b_upper.is_close(point_at_a_upper):
            return True
        return False

    def u_closed(self):
        """
        Returns True if the surface is close in any of the u boundaries.
        """
        return bool(self.u_closed_lower() or self.u_closed_upper())

    def v_closed(self):
        """
        Returns True if the surface is close in any of the u boundaries.
        """
        return False

    def is_singularity_point(self, point, *args):
        """Returns True if the point belongs to the surface singularity and False otherwise."""

        if self.u_closed_lower() and self.edge.start.is_close(point):
            return True
        if self.u_closed_upper() and self.edge.end.is_close(point):
            return True
        return False

    def get_singularity_lines(self):
        """
        Return lines that are parallel and coincident with surface singularity at parametric domain.
        """
        a, b, c, d = self.domain
        lines = []
        if self.u_closed_lower():
            lines.append(curves.Line2D(volmdlr.Point2D(a, c), volmdlr.Point2D(b, c)))
        if self.u_closed_upper():
            lines.append(curves.Line2D(volmdlr.Point2D(a, d), volmdlr.Point2D(b, d)))
        return lines


class BSplineSurface3D(Surface3D):
    """
    A class representing a 3D B-spline surface.

    A B-spline surface is a smooth surface defined by a set of control points and
    a set of basis functions called B-spline basis functions. The shape of the
    surface is determined by the position of the control points and can be
    modified by moving the control points.

    :param degree_u: The degree of the B-spline curve in the u direction.
    :type degree_u: int
    :param degree_v: The degree of the B-spline curve in the v direction.
    :type degree_v: int
    :param control_points: A list of 3D control points that define the shape of
        the surface.
    :type control_points: List[`volmdlr.Point3D`]
    :param nb_u: The number of control points in the u direction.
    :type nb_u: int
    :param nb_v: The number of control points in the v direction.
    :type nb_v: int
    :param u_multiplicities: A list of multiplicities for the knots in the u direction.
        The multiplicity of a knot is the number of times it appears in the knot vector.
    :type u_multiplicities: List[int]
    :param v_multiplicities: A list of multiplicities for the knots in the v direction.
        The multiplicity of a knot is the number of times it appears in the knot vector.
    :type v_multiplicities: List[int]
    :param u_knots: A list of knots in the u direction. The knots are real numbers that
        define the position of the control points along the u direction.
    :type u_knots: List[float]
    :param v_knots: A list of knots in the v direction. The knots are real numbers that
        define the position of the control points along the v direction.
    :type v_knots: List[float]
    :param weights: (optional) A list of weights for the control points. The weights
        can be used to adjust the influence of each control point on the shape of the
        surface. Default is None.
    :type weights: List[float]
    :param name: (optional) A name for the surface. Default is an empty string.
    :type name: str
    """
    face_class = "BSplineFace3D"
    _eq_is_data_eq = False

    def __init__(self, degree_u: int, degree_v: int, control_points: List[volmdlr.Point3D], nb_u: int, nb_v: int,
                 u_multiplicities: List[int], v_multiplicities: List[int], u_knots: List[float], v_knots: List[float],
                 weights: List[float] = None, name: str = ''):
        self.ctrlpts = npy.asarray([npy.asarray([*point], dtype=npy.float64) for point in control_points],
                                   dtype=npy.float64)
        self.degree_u = int(degree_u)
        self.degree_v = int(degree_v)
        self.nb_u = int(nb_u)
        self.nb_v = int(nb_v)

        u_knots = nurbs_helpers.standardize_knot_vector(u_knots)
        v_knots = nurbs_helpers.standardize_knot_vector(v_knots)
        self.u_knots = u_knots
        self.v_knots = v_knots
        self.u_multiplicities = u_multiplicities
        self.v_multiplicities = v_multiplicities
        self._weights = weights
        self.rational = False
        if weights is not None:
            self.rational = True
            self._weights = npy.asarray(weights, dtype=npy.float64)

        self._surface = None
        Surface3D.__init__(self, name=name)

        # Hidden Attributes
        self._displacements = None
        self._grids2d = None
        self._grids2d_deformed = None
        self._bbox = None
        self._surface_curves = None
        self._knotvector = None
        self.ctrlptsw = None
        if self._weights is not None:
            ctrlptsw = []
            for point, w in zip(self.ctrlpts, self._weights):
                temp = [float(c * w) for c in point]
                temp.append(float(w))
                ctrlptsw.append(temp)
            self.ctrlptsw = npy.asarray(ctrlptsw, dtype=npy.float64)

        self._delta = [0.05, 0.05]
        self._eval_points = None
        self._vertices = None
        self._domain = None

        self._x_periodicity = False  # Use False instead of None because None is a possible value of x_periodicity
        self._y_periodicity = False

    def __hash__(self):
        """
        Creates custom hash to the surface.
        """
        control_points = self.control_points
        weights = self.weights
        if weights is None:
            weights = tuple(1.0 for _ in range(len(control_points)))
        else:
            weights = tuple(weights)
        return hash((tuple(control_points),
                     self.degree_u, tuple(self.u_multiplicities), tuple(self.u_knots), self.nb_u,
                     self.degree_v, tuple(self.v_multiplicities), tuple(self.v_knots), self.nb_v, weights))

    def __eq__(self, other):
        """
        Defines the BSpline surface equality operation.
        """
        if not isinstance(other, self.__class__):
            return False

        if (self.rational != other.rational or self.degree_u != other.degree_u or self.degree_v != other.degree_v or
                self.nb_u != other.nb_u or self.nb_v != other.nb_v):
            return False

        for s_k, o_k in zip(self.knotvector, other.knotvector):
            if len(s_k) != len(o_k) or any(not math.isclose(s, o, abs_tol=1e-8) for s, o in zip(s_k, o_k)):
                return False
        self_control_points = self.control_points
        other_control_points = other.control_points
        if len(self_control_points) != len(other_control_points) or \
                any(not s_point.is_close(o_point) for s_point, o_point in
                    zip(self_control_points, other_control_points)):
            return False
        if self.rational and other.rational:
            if len(self.weights) != len(other.weights) or \
                    any(not math.isclose(s_w, o_w, abs_tol=1e-8) for s_w, o_w in zip(self.weights, other.weights)):
                return False
        return True

    def _data_eq(self, other_object):
        """
        Defines dessia common object equality.
        """
        return self == other_object

    @property
    def data(self):
        """
        Returns a dictionary of the BSpline data.
        """
        datadict = {
            "degree": (self.degree_u, self.degree_v),
            "knotvector": self.knotvector,
            "size": (self.nb_u, self.nb_v),
            "sample_size": self.sample_size,
            "rational": not (self._weights is None),
            "precision": 18
        }
        if self._weights is not None:
            datadict["control_points"] = self.ctrlptsw
        else:
            datadict["control_points"] = self.ctrlpts
        return datadict

    @property
    def control_points(self):
        """Gets control points."""
        return [volmdlr.Point3D(*point) for point in self.ctrlpts]

    @property
    def control_points_table(self):
        """Creates control points table."""
        control_points_table = []
        points_row = []
        i = 1
        for point in self.control_points:
            points_row.append(point)
            if i == self.nb_v:
                control_points_table.append(points_row)
                points_row = []
                i = 1
            else:
                i += 1
        return control_points_table

    @property
    def knots_vector_u(self):
        """
        Compute the global knot vector (u direction) based on knot elements and multiplicities.

        """

        knots = self.u_knots
        multiplicities = self.u_multiplicities

        knots_vec = []
        for i, knot in enumerate(knots):
            for _ in range(0, multiplicities[i]):
                knots_vec.append(knot)
        return knots_vec

    @property
    def knots_vector_v(self):
        """
        Compute the global knot vector (v direction) based on knot elements and multiplicities.

        """

        knots = self.v_knots
        multiplicities = self.v_multiplicities

        knots_vec = []
        for i, knot in enumerate(knots):
            for _ in range(0, multiplicities[i]):
                knots_vec.append(knot)
        return knots_vec

    @property
    def knotvector(self):
        """
        Knot vector in u and v direction respectively.
        """
        if not self._knotvector:
            self._knotvector = [self.knots_vector_u, self.knots_vector_v]
        return self._knotvector

    @property
    def sample_size_u(self):
        """
        Sample size for the u-direction.

        :getter: Gets sample size for the u-direction
        :setter: Sets sample size for the u-direction
        :type: int
        """
        s_size = math.floor((1.0 / self.delta_u) + 0.5)
        return int(s_size)

    @sample_size_u.setter
    def sample_size_u(self, value):
        if not isinstance(value, int):
            raise ValueError("Sample size must be an integer value")
        knotvector_u = self.knots_vector_u

        # To make it operate like linspace, we have to know the starting and ending points.
        start_u = knotvector_u[self.degree_u]
        stop_u = knotvector_u[-(self.degree_u + 1)]

        # Set delta values
        self.delta_u = (stop_u - start_u) / float(value)

    @property
    def sample_size_v(self):
        """
        Sample size for the v-direction.

        :getter: Gets sample size for the v-direction
        :setter: Sets sample size for the v-direction
        :type: int
        """
        s_size = math.floor((1.0 / self.delta_v) + 0.5)
        return int(s_size)

    @sample_size_v.setter
    def sample_size_v(self, value):
        if not isinstance(value, int):
            raise ValueError("Sample size must be an integer value")
        knotvector_v = self.knots_vector_v

        # To make it operate like linspace, we have to know the starting and ending points.
        start_v = knotvector_v[self.degree_v]
        stop_v = knotvector_v[-(self.degree_v + 1)]

        # Set delta values
        self.delta_v = (stop_v - start_v) / float(value)

    @property
    def sample_size(self):
        """
        Sample size for both u- and v-directions.

        :getter: Gets sample size as a tuple of values corresponding to u- and v-directions
        :setter: Sets sample size for both u- and v-directions
        :type: int
        """
        sample_size_u = math.floor((1.0 / self.delta_u) + 0.5)
        sample_size_v = math.floor((1.0 / self.delta_v) + 0.5)
        return int(sample_size_u), int(sample_size_v)

    @sample_size.setter
    def sample_size(self, value):
        knotvector_u = self.knots_vector_u
        knotvector_v = self.knots_vector_v

        # To make it operate like linspace, we have to know the starting and ending points.
        start_u = knotvector_u[self.degree_u]
        stop_u = knotvector_u[-(self.degree_u + 1)]
        start_v = knotvector_v[self.degree_v]
        stop_v = knotvector_v[-(self.degree_v + 1)]

        # Set delta values
        self.delta_u = (stop_u - start_u) / float(value)
        self.delta_v = (stop_v - start_v) / float(value)

    @property
    def delta_u(self):
        """
        Evaluation delta for the u-direction.

        :getter: Gets evaluation delta for the u-direction
        :setter: Sets evaluation delta for the u-direction
        :type: float
        """
        return self._delta[0]

    @delta_u.setter
    def delta_u(self, value):
        # Delta value for surface evaluation should be between 0 and 1
        if float(value) <= 0 or float(value) >= 1:
            raise ValueError("Surface evaluation delta (u-direction) must be between 0.0 and 1.0")

        # Set new delta value
        self._delta[0] = float(value)

    @property
    def delta_v(self):
        """
        Evaluation delta for the v-direction.

        :getter: Gets evaluation delta for the v-direction
        :setter: Sets evaluation delta for the v-direction
        :type: float
        """
        return self._delta[1]

    @delta_v.setter
    def delta_v(self, value):
        # Delta value for surface evaluation should be between 0 and 1
        if float(value) <= 0 or float(value) >= 1:
            raise ValueError("Surface evaluation delta (v-direction) should be between 0.0 and 1.0")

        # Set new delta value
        self._delta[1] = float(value)

    @property
    def delta(self):
        """
        Evaluation delta for both u- and v-directions.

        :getter: Gets evaluation delta as a tuple of values corresponding to u- and v-directions
        :setter: Sets evaluation delta for both u- and v-directions
        :type: float
        """
        return self.delta_u, self.delta_v

    @delta.setter
    def delta(self, value):
        if isinstance(value, (int, float)):
            self.delta_u = value
            self.delta_v = value
        elif isinstance(value, (list, tuple)):
            if len(value) == 2:
                self.delta_u = value[0]
                self.delta_v = value[1]
            else:
                raise ValueError("Surface requires 2 delta values")
        else:
            raise ValueError("Cannot set delta. Please input a numeric value or a list or tuple with 2 numeric values")

    @property
    def weights(self):
        if self._weights is None:
            return self._weights
        return self._weights.tolist()

    @property
    def x_periodicity(self):
        """
        Evaluates the periodicity of the surface in u direction.
        """
        if self._x_periodicity is False:
            a, b, c, d = self.domain
            point_at_a = self.point2d_to_3d(volmdlr.Point2D(a, 0.5 * (d - c)))
            point_at_b = self.point2d_to_3d(volmdlr.Point2D(b, 0.5 * (d - c)))
            if point_at_b.is_close(point_at_a) or self.u_closed:
                self._x_periodicity = b - a
            else:
                self._x_periodicity = None
        return self._x_periodicity

    @property
    def y_periodicity(self):
        """
        Evaluates the periodicity of the surface in v direction.
        """
        if self._y_periodicity is False:
            a, b, c, d = self.domain
            point_at_c = self.point2d_to_3d(volmdlr.Point2D(0.5 * (b - a), c))
            point_at_d = self.point2d_to_3d(volmdlr.Point2D(0.5 * (b - a), d))
            if point_at_d.is_close(point_at_c) or self.v_closed:
                self._y_periodicity = d - c
            else:
                self._y_periodicity = None
        return self._y_periodicity

    @property
    def bounding_box(self):
        if not self._bbox:
            self._bbox = self._bounding_box()
        return self._bbox

    def _bounding_box(self):
        """
        Computes the bounding box of the surface.

        """
        points = self.evalpts
        xmin = npy.min(points[:, 0])
        ymin = npy.min(points[:, 1])
        zmin = npy.min(points[:, 2])

        xmax = npy.max(points[:, 0])
        ymax = npy.max(points[:, 1])
        zmax = npy.max(points[:, 2])
        return volmdlr.core.BoundingBox(xmin, xmax, ymin, ymax, zmin, zmax)

    @property
    def surface_curves(self):
        """
        Extracts curves from a surface.
        """
        if not self._surface_curves:
            self._surface_curves = self.get_surface_curves()
        return self._surface_curves

    def get_surface_curves(self, **kwargs):
        """
        Extracts curves from a surface.
        """
        # Get keyword arguments
        extract_u = kwargs.get('extract_u', True)
        extract_v = kwargs.get('extract_v', True)

        # Get data from the surface object
        kv_u = self.knots_vector_u
        u_knots = list(sorted(set(kv_u)))
        u_multiplicities = [find_multiplicity(knot, kv_u) for knot in u_knots]
        kv_v = self.knots_vector_v
        v_knots = list(sorted(set(kv_v)))
        v_multiplicities = [find_multiplicity(knot, kv_v) for knot in v_knots]
        cpts = self.control_points

        # v-direction
        crvlist_v = []
        weights = []
        if extract_v:
            for u in range(self.nb_u):
                control_points = [cpts[v + (self.nb_v * u)] for v in range(self.nb_v)]
                if self.rational:
                    weights = [self._weights[v + (self.nb_v * u)] for v in range(self.nb_v)]
                curve = edges.BSplineCurve3D(self.degree_v, control_points, v_multiplicities, v_knots, weights)
                crvlist_v.append(curve)

        # u-direction
        crvlist_u = []
        if extract_u:
            for v in range(self.nb_v):
                control_points = [cpts[v + (self.nb_v * u)] for u in range(self.nb_u)]
                if self.rational:
                    weights = [self._weights[v + (self.nb_v * u)] for u in range(self.nb_u)]
                curve = edges.BSplineCurve3D(self.degree_u, control_points, u_multiplicities, u_knots, weights)
                crvlist_u.append(curve)

        # Return shapes as a dict object
        return {"u": crvlist_u, "v": crvlist_v}

    def evaluate(self, **kwargs):
        """
        Evaluates the surface.

        The evaluated points are stored in :py:attr:`evalpts` property.

        Keyword Arguments:
            * ``start_u``: start parameter on the u-direction
            * ``stop_u``: stop parameter on the u-direction
            * ``start_v``: start parameter on the v-direction
            * ``stop_v``: stop parameter on the v-direction

        The ``start_u``, ``start_v`` and ``stop_u`` and ``stop_v`` parameters allow evaluation of a surface segment
        in the range  *[start_u, stop_u][start_v, stop_v]* i.e. the surface will also be evaluated at the ``stop_u``
        and ``stop_v`` parameter values.

        """
        knotvector_u = self.knots_vector_u
        knotvector_v = self.knots_vector_v
        # Find evaluation start and stop parameter values
        start_u = kwargs.get('start_u', knotvector_u[self.degree_u])
        stop_u = kwargs.get('stop_u', knotvector_u[-(self.degree_u + 1)])
        start_v = kwargs.get('start_v', knotvector_v[self.degree_v])
        stop_v = kwargs.get('stop_v', knotvector_v[-(self.degree_v + 1)])

        # Evaluate and cache
        self._eval_points = npy.asarray(evaluate_surface(self.data,
                                                         start=(start_u, start_v),
                                                         stop=(stop_u, stop_v)), dtype=npy.float64)

    @property
    def evalpts(self):
        """
        Evaluated points.

        :getter: Gets the coordinates of the evaluated points
        :type: list
        """
        if self._eval_points is None or len(self._eval_points) == 0:
            self.evaluate()
        return self._eval_points

    @property
    def domain(self):
        """
        Domain.

        Domain is determined using the knot vector(s).

        :getter: Gets the domain
        """
        if not self._domain:
            knotvector_u = self.knots_vector_u
            knotvector_v = self.knots_vector_v
            # Find evaluation start and stop parameter values
            start_u = knotvector_u[self.degree_u]
            stop_u = knotvector_u[-(self.degree_u + 1)]
            start_v = knotvector_v[self.degree_v]
            stop_v = knotvector_v[-(self.degree_v + 1)]
            self._domain = start_u, stop_u, start_v, stop_v
        return self._domain

    def to_geomdl(self):
        """Translate into a geomdl object."""
        if not self._surface:
            if self._weights is None:
                surface = BSpline.Surface()
                points = self.ctrlpts.tolist()

            else:
                surface = NURBS.Surface()
                points = [(control_point[0] * self._weights[i], control_point[1] * self._weights[i],
                           control_point[2] * self._weights[i], self._weights[i])
                          for i, control_point in enumerate(self.control_points)]
            surface.degree_u = self.degree_u
            surface.degree_v = self.degree_v
            surface.set_ctrlpts(points, self.nb_u, self.nb_v)
            knot_vector = self.knotvector
            surface.knotvector_u = knot_vector[0]
            surface.knotvector_v = knot_vector[1]
            surface.delta = 0.05
            self._surface = surface
        return self._surface

    def to_dict(self, *args, **kwargs):
        """Avoids storing points in memo that makes serialization slow."""
        dict_ = self.base_dict()
        dict_['degree_u'] = self.degree_u
        dict_['degree_v'] = self.degree_v
        dict_['control_points'] = [point.to_dict() for point in self.control_points]
        dict_['nb_u'] = self.nb_u
        dict_['nb_v'] = self.nb_v
        dict_['u_multiplicities'] = self.u_multiplicities
        dict_['v_multiplicities'] = self.v_multiplicities
        dict_['u_knots'] = self.u_knots
        dict_['v_knots'] = self.v_knots
        dict_['weights'] = self.weights
        return dict_

    def ctrlpts2d(self):
        """
        Each row represents the control points in u direction and each column the points in v direction.
        """
        ctrlpts = self.ctrlptsw if self.rational else self.ctrlpts
        control_points_table = []
        points_row = []
        i = 1
        for point in ctrlpts:
            points_row.append(point)
            if i == self.nb_v:
                control_points_table.append(points_row)
                points_row = []
                i = 1
            else:
                i += 1
        return control_points_table

    def vertices(self):
        """
        Evaluated points.

        :getter: Gets the coordinates of the evaluated points
        :type: list
        """
        u_min, u_max, v_min, v_max = self.domain
        if self._vertices is None or len(self._vertices) == 0:
            vertices = []
            u_vector = npy.linspace(u_min, u_max, self.sample_size_u, dtype=npy.float64)
            v_vector = npy.linspace(v_min, v_max, self.sample_size_v, dtype=npy.float64)
            for u in u_vector:
                for v in v_vector:
                    vertices.append((u, v))
            self._vertices = vertices
        return self._vertices

    def points(self):
        """
        Returns surface points.
        """
        return [volmdlr.Point3D(*point) for point in self.evalpts]

    def control_points_matrix(self, coordinates):
        """
        Define control points like a matrix, for each coordinate: x:0, y:1, z:2.
        """

        points = npy.empty((self.nb_u, self.nb_v))
        for i in range(0, self.nb_u):
            for j in range(0, self.nb_v):
                points[i][j] = self.control_points_table[i][j][coordinates]
        return points

    def basis_functions_u(self, u, k, i):
        """
        Compute basis functions Bi in u direction for u=u and degree=k.

        """

        # k = self.degree_u
        knots_vector_u = self.knots_vector_u

        if k == 0:
            return 1.0 if knots_vector_u[i] <= u < knots_vector_u[i + 1] else 0.0
        if knots_vector_u[i + k] == knots_vector_u[i]:
            param_c1 = 0.0
        else:
            param_c1 = (u - knots_vector_u[i]) / (knots_vector_u[i + k] - knots_vector_u[i]) \
                       * self.basis_functions_u(u, k - 1, i)
        if knots_vector_u[i + k + 1] == knots_vector_u[i + 1]:
            param_c2 = 0.0
        else:
            param_c2 = (knots_vector_u[i + k + 1] - u) / (knots_vector_u[i + k + 1] - knots_vector_u[i + 1]) * \
                       self.basis_functions_u(u, k - 1, i + 1)
        return param_c1 + param_c2

    def basis_functions_v(self, v, k, i):
        """
        Compute basis functions Bi in v direction for v=v and degree=k.

        """

        # k = self.degree_u
        knots = self.knots_vector_v

        if k == 0:
            return 1.0 if knots[i] <= v < knots[i + 1] else 0.0
        if knots[i + k] == knots[i]:
            param_c1 = 0.0
        else:
            param_c1 = (v - knots[i]) / (knots[i + k] - knots[i]) * self.basis_functions_v(v, k - 1, i)
        if knots[i + k + 1] == knots[i + 1]:
            param_c2 = 0.0
        else:
            param_c2 = (knots[i + k + 1] - v) / (knots[i + k + 1] - knots[i + 1]) * self.basis_functions_v(v, k - 1,
                                                                                                           i + 1)
        return param_c1 + param_c2

    def derivatives(self, u, v, order):
        """
        Evaluates n-th order surface derivatives at the given (u, v) parameter pair.

        :param u: Point's u coordinate.
        :type u: float
        :param v: Point's v coordinate.
        :type v: float
        :param order: Order of the derivatives.
        :type order: int
        :return: A list SKL, where SKL[k][l] is the derivative of the surface S(u,v) with respect
        to u k times and v l times
        :rtype: List[`volmdlr.Vector3D`]
        """
        if self.weights is not None:
            control_points = self.ctrlptsw
        else:
            control_points = self.ctrlpts
        derivatives = derivatives_surface([self.degree_u, self.degree_v], self.knotvector, control_points,
                                          [self.nb_u, self.nb_v], self.rational, [u, v], order)
        for i in range(order + 1):
            for j in range(order + 1):
                derivatives[i][j] = volmdlr.Vector3D(*derivatives[i][j])
        return derivatives

    def blending_vector_u(self, u):
        """
        Compute a vector of basis_functions in u direction for u=u.
        """

        blending_vect = npy.empty((1, self.nb_u))
        for j in range(0, self.nb_u):
            blending_vect[0][j] = self.basis_functions_u(u, self.degree_u, j)

        return blending_vect

    def blending_vector_v(self, v):
        """
        Compute a vector of basis_functions in v direction for v=v.

        """

        blending_vect = npy.empty((1, self.nb_v))
        for j in range(0, self.nb_v):
            blending_vect[0][j] = self.basis_functions_v(v, self.degree_v, j)

        return blending_vect

    def blending_matrix_u(self, u):
        """
        Compute a matrix of basis_functions in u direction for a vector u like [0,1].

        """

        blending_mat = npy.empty((len(u), self.nb_u))
        for i, u_i in enumerate(u):
            for j in range(self.nb_u):
                blending_mat[i][j] = self.basis_functions_u(u_i, self.degree_u, j)
        return blending_mat

    def blending_matrix_v(self, v):
        """
        Compute a matrix of basis_functions in v direction for a vector v like [0,1].

        """

        blending_mat = npy.empty((len(v), self.nb_v))
        for i, v_i in enumerate(v):
            for j in range(self.nb_v):
                blending_mat[i][j] = self.basis_functions_v(v_i, self.degree_v, j)
        return blending_mat

    def point2d_to_3d(self, point2d: volmdlr.Point2D):
        """
        Evaluate the surface at a given parameter coordinate.
        """
        u, v = point2d
        u = float(min(max(u, 0.0), 1.0))
        v = float(min(max(v, 0.0), 1.0))
        point_array = evaluate_surface(self.data, start=(u, v), stop=(u, v))[0]
        return volmdlr.Point3D(*point_array)

    def _get_grid_bounds(self, params, delta_u, delta_v, sample_size_u, sample_size_v):
        """
        Update bounds and grid_size at each iteration of point inversion grid search.
        """
        u, v = params
        if u == self.domain[0]:
            u_start = self.domain[0]
            u_stop = self.domain[0]
            sample_size_u = 1

        elif u == self.domain[1]:
            u_start = self.domain[1]
            u_stop = self.domain[1]
            sample_size_u = 1
        else:
            u_start = max(u - delta_u, self.domain[0])
            u_stop = min(u + delta_u, self.domain[1])

        if v == self.domain[2]:
            v_start = self.domain[2]
            v_stop = self.domain[2]
            sample_size_v = 1
        elif v == self.domain[3]:
            v_start = self.domain[3]
            v_stop = self.domain[3]
            sample_size_v = 1
        else:
            v_start = max(v - delta_v, self.domain[2])
            v_stop = min(v + delta_v, self.domain[3])
        return u_start, u_stop, v_start, v_stop, sample_size_u, sample_size_v

    @staticmethod
    def _update_parameters(bounds, sample_size_u, sample_size_v, index):
        """
        Helper function to update parameters of point inversion grid search at each iteration.
        """
        u_start, u_stop, v_start, v_stop = bounds
        if sample_size_u == 1:
            delta_u = 0.0
            u = u_start
            delta_v = (v_stop - v_start) / (sample_size_v - 1)
            v = v_start + index * delta_v
        elif sample_size_v == 1:
            delta_u = (u_stop - u_start) / (sample_size_u - 1)
            u = u_start + index * delta_u
            delta_v = 0.0
            v = v_start
        else:
            if index == 0:
                u_idx, v_idx = 0, 0
            else:
                u_idx = int(index / sample_size_v)
                v_idx = index % sample_size_v
            delta_u = (u_stop - u_start) / (sample_size_u - 1)
            delta_v = (v_stop - v_start) / (sample_size_v - 1)
            u = u_start + u_idx * delta_u
            v = v_start + v_idx * delta_v
        return u, v, delta_u, delta_v

    @staticmethod
    def _find_index_min(matrix_points, point):
        # Calculate distances
        distances = npy.linalg.norm(matrix_points - point, axis=1)

        return npy.argmin(distances), distances.min()

    def _point_inversion_initialization(self, point3d_array):
        """
        Helper function to initialize parameters.
        """
        sample_size_u = 10
        sample_size_v = 10
        initial_index, minimal_distance = self._find_index_min(self.evalpts, point3d_array)

        if initial_index == 0:
            u_idx, v_idx = 0, 0
        else:
            u_idx = int(initial_index / self.sample_size_v)
            v_idx = initial_index % self.sample_size_v

        u_start, u_stop, v_start, v_stop = self.domain
        delta_u = (u_stop - u_start) / (self.sample_size_u - 1)
        delta_v = (v_stop - v_start) / (self.sample_size_v - 1)
        u = u_start + u_idx * delta_u
        v = v_start + v_idx * delta_v

        if u == u_start:
            u_stop = u + delta_u
            sample_size_u = 2
        elif u == u_stop:
            u_start = u - delta_u
            sample_size_u = 2
        else:
            u_start = max(u - delta_u, self.domain[0])
            u_stop = min(u + delta_u, self.domain[1])

        if v == v_start:
            v_stop = v + delta_v
            sample_size_v = 2
        elif v == v_stop:
            v_start = v - delta_v
            sample_size_v = 2
        else:
            v_start = max(v - delta_v, self.domain[2])
            v_stop = min(v + delta_v, self.domain[3])
        return u, v, u_start, u_stop, v_start, v_stop, delta_u, delta_v, sample_size_u, sample_size_v, minimal_distance

    def point_inversion_grid_search(self, point3d, acceptable_distance):
        """
        Find the parameters (u, v) of a 3D point on the BSpline surface using a grid search algorithm.
        """
        point3d_array = npy.array([point3d[0], point3d[1], point3d[2]], dtype=npy.float64)
        u, v, u_start, u_stop, v_start, v_stop, delta_u, delta_v, sample_size_u, sample_size_v, minimal_distance = \
            self._point_inversion_initialization(point3d_array)
        if minimal_distance <= acceptable_distance:
            return (u, v), minimal_distance
        datadict = {
            "degree": (self.degree_u, self.degree_v),
            "knotvector": self.knotvector,
            "size": (self.nb_u, self.nb_v),
            "sample_size": [sample_size_u, sample_size_v],
            "rational": not (self._weights is None),
            "precision": 18
        }
        if self._weights is not None:
            datadict["control_points"] = self.ctrlptsw
        else:
            datadict["control_points"] = self.ctrlpts
        last_distance = 0.0
        count = 0
        while minimal_distance > acceptable_distance and count < 15:
            if count > 0:
                u_start, u_stop, v_start, v_stop, sample_size_u, sample_size_v = self._get_grid_bounds(
                    (u, v), delta_u, delta_v, sample_size_u, sample_size_v)

            if sample_size_u == 1 and sample_size_v == 1:
                return (u, v), minimal_distance
            datadict["sample_size"] = [sample_size_u, sample_size_v]
            matrix = npy.asarray(evaluate_surface(datadict,
                                                  start=(u_start, v_start),
                                                  stop=(u_stop, v_stop)), dtype=npy.float64)
            index, distance = self._find_index_min(matrix, point3d_array)
            if distance < minimal_distance:
                minimal_distance = distance
            if abs(distance - last_distance) < acceptable_distance * 0.01:
                return (u, v), minimal_distance
            u, v, delta_u, delta_v = self._update_parameters([u_start, u_stop, v_start, v_stop], sample_size_u,
                                                             sample_size_v, index)
            last_distance = distance
            count += 1

        return (u, v), minimal_distance

    def point3d_to_2d(self, point3d: volmdlr.Point3D, tol=1e-6):
        """
        Evaluates the parametric coordinates (u, v) of a 3D point (x, y, z).

        :param point3d: A 3D point to be evaluated.
        :type point3d: :class:`volmdlr.Point3D`
        :param tol: Tolerance to accept the results.
        :type tol: float
        :return: The parametric coordinates (u, v) of the point.
        :rtype: :class:`volmdlr.Point2D`
        """
        umin, umax, vmin, vmax = self.domain
        point = None
        if self.is_singularity_point(point3d):
            if self.u_closed_upper() and point3d.is_close(self.point2d_to_3d(volmdlr.Point2D(umin, vmax))):
                point = volmdlr.Point2D(umin, vmax)
            if self.u_closed_lower() and point3d.is_close(self.point2d_to_3d(volmdlr.Point2D(umin, vmin))):
                point = volmdlr.Point2D(umin, vmin)
            if self.v_closed_upper() and point3d.is_close(self.point2d_to_3d(volmdlr.Point2D(umax, vmin))):
                return volmdlr.Point2D(umax, vmin)
            if self.v_closed_lower() and point3d.is_close(self.point2d_to_3d(volmdlr.Point2D(umin, vmin))):
                point = volmdlr.Point2D(umin, vmin)
            return point

        x0, distance = self.point_inversion_grid_search(point3d, 1e-4)
        if distance < tol:
            return volmdlr.Point2D(*x0)
        x0, check = self.point_inversion(x0, point3d, tol)
        if check:
            return volmdlr.Point2D(*x0)
        return self.point3d_to_2d_minimize(point3d, x0, tol)

    def point3d_to_2d_minimize(self, point3d, x0, tol: float = 1e-6):
        """Auxiliary function for point3d_to_2d in case the point inversion does not converge."""
        def sort_func(x):
            return point3d.point_distance(self.point2d_to_3d(volmdlr.Point2D(x[0], x[1])))

        def fun(x):
            derivatives = self.derivatives(x[0], x[1], 1)
            vector = derivatives[0][0] - point3d
            f_value = vector.norm()
            if f_value == 0.0:
                jacobian = npy.array([0.0, 0.0])
            else:
                jacobian = npy.array([vector.dot(derivatives[1][0]) / f_value,
                                      vector.dot(derivatives[0][1]) / f_value])
            return f_value, jacobian

        min_bound_x, max_bound_x, min_bound_y, max_bound_y = self.domain
        res = minimize(fun, x0=npy.array(x0), jac=True,
                       bounds=[(min_bound_x, max_bound_x),
                               (min_bound_y, max_bound_y)], tol=tol)
        if res.fun <= 1e-6:
            return volmdlr.Point2D(*res.x)

        point3d_array = npy.array([point3d[0], point3d[1], point3d[2]], dtype=npy.float64)
        delta_bound_x = max_bound_x - min_bound_x
        delta_bound_y = max_bound_y - min_bound_y
        x0s = [((min_bound_x + max_bound_x) / 2, (min_bound_y + max_bound_y) / 2),
               ((min_bound_x + max_bound_x) / 2, min_bound_y + delta_bound_y / 10),
               ((min_bound_x + max_bound_x) / 2, max_bound_y - delta_bound_y / 10),
               ((min_bound_x + max_bound_x) / 4, min_bound_y + delta_bound_y / 10),
               (max_bound_x - delta_bound_x / 4, min_bound_y + delta_bound_y / 10),
               ((min_bound_x + max_bound_x) / 4, max_bound_y - delta_bound_y / 10),
               (max_bound_x - delta_bound_x / 4, max_bound_y - delta_bound_y / 10),
               (min_bound_x + delta_bound_x / 10, min_bound_y + delta_bound_y / 10),
               (min_bound_x + delta_bound_x / 10, max_bound_y - delta_bound_y / 10),
               (max_bound_x - delta_bound_x / 10, min_bound_y + delta_bound_y / 10),
               (max_bound_x - delta_bound_x / 10, max_bound_y - delta_bound_y / 10),
               (0.33333333, 0.009), (0.5555555, 0.0099)]
        # Sort the initial conditions
        x0s.sort(key=sort_func)
        x0s = [x0] + x0s
        if self.weights is not None:
            control_points = self.ctrlptsw
        else:
            control_points = self.ctrlpts
        bounds = [(min_bound_x, max_bound_x), (min_bound_y, max_bound_y)]
        results = []
        for x in x0s[:2]:
            res = point_inversion(point3d_array, x, bounds, [self.degree_u, self.degree_v],
                                  self.knotvector, control_points, [self.nb_u, self.nb_v], self.rational)
            if res.fun <= tol:
                return volmdlr.Point2D(*res.x)

            results.append((res.x, res.fun))

        return volmdlr.Point2D(*min(results, key=lambda r: r[1])[0])

    def point_inversion(self, x, point3d, tol, maxiter: int = 50):
        """
        Performs point inversion.

        Given a point P = (x, y, z) assumed to lie on the NURBS surface S(u, v), point inversion is
        the problem of finding the corresponding parameters u, v that S(u, v) = P.
        """
        if maxiter == 1:
            return x, False
        jacobian, k, surface_derivatives, distance_vector = self.point_inversion_funcs(x, point3d)
        if self.check_convergence(surface_derivatives, distance_vector, tol1=tol):
            return x, True
        if jacobian[1][1]:
            lu, piv = lu_factor(jacobian)
            delta = lu_solve((lu, piv), k)
            new_x = [delta[0][0] + x[0], delta[1][0] + x[1]]
            new_x = self.check_bounds(new_x)
        else:
            new_x = x
        residual = (new_x[0] - x[0]) * surface_derivatives[1][0] + (new_x[1] - x[1]) * surface_derivatives[0][1]
        if residual.norm() <= 1e-12:
            return x, False
        x = new_x
        return self.point_inversion(x, point3d, tol, maxiter=maxiter - 1)

    def point_inversion_funcs(self, x, point3d):
        """Returns functions evaluated at x."""
        surface_derivatives = self.derivatives(x[0], x[1], 2)
        distance_vector = surface_derivatives[0][0] - point3d
        common_term = (surface_derivatives[1][0].dot(surface_derivatives[0][1]) +
                       distance_vector.dot(surface_derivatives[1][1]))
        jacobian = npy.array(
            [[surface_derivatives[1][0].norm() ** 2 + distance_vector.dot(surface_derivatives[2][0]),
              common_term],
             [common_term,
              surface_derivatives[0][1].norm() ** 2 + distance_vector.dot(surface_derivatives[0][2])]])
        k = npy.array(
            [[-(distance_vector.dot(surface_derivatives[1][0]))], [-(distance_vector.dot(surface_derivatives[0][1]))]])

        return jacobian, k, surface_derivatives, distance_vector

    @staticmethod
    def check_convergence(surf_derivatives, distance_vector, tol1: float = 1e-6, tol2: float = 1e-8):
        """Check convergence of point inversion method."""
        dist = distance_vector.norm()
        if dist <= tol1:
            return True
        zero_cos_u = abs(surf_derivatives[1][0].dot(distance_vector)) / (
                    (surf_derivatives[1][0].norm() + 1e-12) * dist)
        zero_cos_v = abs(surf_derivatives[0][1].dot(distance_vector)) / (
                    (surf_derivatives[0][1].norm() + 1e-12) * dist)

        if zero_cos_u <= tol2 and zero_cos_v <= tol2:
            return True
        return False

    def check_bounds(self, x):
        """Check surface bounds."""
        u, v = x
        a, b, c, d = self.domain

        if self.u_closed:
            if u < a:
                u = b - (a - u)
            elif u > b:
                u = a + (u - b)

        if u < a:
            u = a

        elif u > b:
            u = b

        if self.v_closed:
            if v < c:
                v = d - (c - v)

            elif v > d:
                v = c + (v - d)

        if v < c:
            v = c

        elif v > d:
            v = d

        x[0] = u
        x[1] = v
        return x

    def linesegment2d_to_3d(self, linesegment2d):
        """Evaluates the Euclidean form for the parametric line segment."""
        points = []
        for point in linesegment2d.discretization_points(number_points=20):
            point3d = self.point2d_to_3d(point)
            if not volmdlr.core.point_in_list(point3d, points):
                points.append(point3d)
        if len(points) < 2:
            return None
        if len(points) == 2:
            return [volmdlr.edges.LineSegment3D(points[0], points[-1])]
        if len(points) < min(self.degree_u, self.degree_v) + 1:
            bspline = edges.BSplineCurve3D.from_points_interpolation(points, 2)
            return [bspline]

        bspline = edges.BSplineCurve3D.from_points_interpolation(points, min(self.degree_u, self.degree_v))
        return [bspline.simplify]

    def linesegment3d_to_2d(self, linesegment3d):
        """
        A line segment on a BSplineSurface3D will be in any case a line in 2D?.

        """
        tol = 1e-6 if linesegment3d.length() > 1e-5 else 1e-7
        start = self.point3d_to_2d(linesegment3d.start, tol)
        end = self.point3d_to_2d(linesegment3d.end, tol)
        if self.x_periodicity:
            if start.x != end.x:
                end = volmdlr.Point2D(start.x, end.y)
            if not start.is_close(end):
                return [edges.LineSegment2D(start, end)]
            return None
        if self.y_periodicity:
            if start.y != end.y:
                end = volmdlr.Point2D(end.x, start.y)
            if not start.is_close(end):
                return [edges.LineSegment2D(start, end)]
            return None
        if start.is_close(end):
            return None
        return [edges.LineSegment2D(start, end)]

    def _repair_periodic_boundary_points(self, edge3d, points, direction_periodicity):
        """
        Verifies points at boundary on a periodic BSplineSurface3D.

        :param points: List of `volmdlr.Point2D` after transformation from 3D Cartesian coordinates
        :type points: List[volmdlr.Point2D]
        :param direction_periodicity: should be 'x' if x_periodicity or 'y' if y periodicity
        :type direction_periodicity: str
        """
        lth = edge3d.length()
        pt_after_start = self.point3d_to_2d(edge3d.point_at_abscissa(0.15 * lth))
        pt_before_end = self.point3d_to_2d(edge3d.point_at_abscissa(0.85 * lth))
        min_bound_x, max_bound_x, min_bound_y, max_bound_y = self.domain
        if direction_periodicity == 'x':
            i = 0
            min_bound, max_bound = min_bound_x, max_bound_x
        else:
            i = 1
            min_bound, max_bound = min_bound_y, max_bound_y
        if ((direction_periodicity == 'x' and not self.u_closed) or
                (direction_periodicity == 'y' and not self.v_closed)):
            points = self._repair_points_order(points, edge3d, [min_bound_x, max_bound_x, min_bound_y, max_bound_y],
                                           direction_periodicity)
        start = points[0]
        end = points[-1]
        delta = max_bound + min_bound

        if math.isclose(start[i], min_bound, abs_tol=1e-4) and pt_after_start[i] > 0.5 * delta:
            start[i] = max_bound
        elif math.isclose(start[i], max_bound, abs_tol=1e-4) and pt_after_start[i] < 0.5 * delta:
            start[i] = min_bound

        if math.isclose(end[i], min_bound, abs_tol=1e-4) and pt_before_end[i] > 0.5 * delta:
            end[i] = max_bound
        elif math.isclose(end[i], max_bound, abs_tol=1e-4) and pt_before_end[i] < 0.5 * delta:
            end[i] = min_bound

        points[0] = start
        points[-1] = end

        if all((math.isclose(p[i], max_bound, abs_tol=1e-4) or math.isclose(p[i], min_bound, abs_tol=1e-4)) for
               p in points):
            # if the line is at the boundary of the surface domain, we take the first point as reference
            t_param = max_bound if math.isclose(points[0][i], max_bound, abs_tol=1e-4) else min_bound
            if direction_periodicity == 'x':
                points = [volmdlr.Point2D(t_param, p[1]) for p in points]
            else:
                points = [volmdlr.Point2D(p[0], t_param) for p in points]

        return points

    def _repair_points_order(self, points, edge3d, surface_domain, direction_periodicity):
        """Helper function to reorder edge discretization points on parametric domain."""
        min_bound_x, max_bound_x, min_bound_y, max_bound_y = surface_domain
        line_at_periodicity = edges.LineSegment3D(
            self.point2d_to_3d(volmdlr.Point2D(min_bound_x, min_bound_y)),
            self.point2d_to_3d(volmdlr.Point2D(
                min_bound_x if direction_periodicity == 'x' else max_bound_x,
                min_bound_y if direction_periodicity == 'y' else max_bound_y
            ))
        )
        if line_at_periodicity.point_belongs(edge3d.start) or line_at_periodicity.point_belongs(edge3d.end):
            return points

        intersections = edge3d.intersections(line_at_periodicity)
        if not intersections:
            return points
        point_at_periodicity = self.point3d_to_2d(intersections[0])
        index_periodicity = volmdlr.core.get_point_index_in_list(point_at_periodicity, points)

        if index_periodicity is not None:
            if edge3d.periodic:
                points = [point_at_periodicity] + points[index_periodicity + 1:-1] + points[:index_periodicity + 1]
            else:
                points = [point_at_periodicity] + points[index_periodicity + 1:] + points[:index_periodicity + 1]
        else:
            sign = points[1].x - points[0].x if direction_periodicity == 'x' else points[1].y - points[0].y
            for i, (point, next_point) in enumerate(zip(points[:-1], points[1:])):
                if sign * (next_point.x - point.x if direction_periodicity == 'x' else next_point.y - point.y) < 0:
                    index_periodicity = i
                    break
            if edge3d.periodic:
                points = ([point_at_periodicity] + points[index_periodicity + 1: -1] +
                          points[:index_periodicity + 1] + [point_at_periodicity])
            else:
                points = ([point_at_periodicity] + points[index_periodicity + 1:] +
                          points[:index_periodicity + 1] + [point_at_periodicity])

        return points

    def _edge3d_to_2d(self, edge3d, discretization_points, interpolation_degree,  parametric_points):
        if self.u_closed or self.v_closed:
            parametric_points = self.fix_start_end_singularity_point_at_parametric_domain(edge3d,
                                                                                          parametric_points,
                                                                                          discretization_points)

        if self.x_periodicity:
            parametric_points = self._repair_periodic_boundary_points(edge3d, parametric_points, 'x')

        if self.y_periodicity:
            parametric_points = self._repair_periodic_boundary_points(edge3d, parametric_points, 'y')

        if self._is_line_segment(parametric_points):
            return [edges.LineSegment2D(parametric_points[0], parametric_points[-1])]
        if interpolation_degree >= len(parametric_points):
            interpolation_degree = len(parametric_points) - 1
        brep = edges.BSplineCurve2D.from_points_interpolation(points=parametric_points, degree=interpolation_degree)
        if brep:
            return [brep]
        return None

    def bsplinecurve3d_to_2d(self, bspline_curve3d):
        """
        Converts the primitive from 3D spatial coordinates to its equivalent 2D primitive in the parametric space.
        """
        lth = bspline_curve3d.length()

        if lth <= 1e-6:
            print('BSplineCurve3D skipped because it is too small')
            return []
        n = min(len(bspline_curve3d.control_points), 20)
        points3d = bspline_curve3d.discretization_points(number_points=n)
        tol = 1e-6 if lth > 5e-5 else 5e-7
        # todo: how to ensure convergence of point3d_to_2d ?
        points = self._verify_parametric_points([self.point3d_to_2d(point3d, tol) for point3d in points3d],
                                                bspline_curve3d.periodic)
        if len(points) < 2:
            return None
        return self._edge3d_to_2d(bspline_curve3d, points3d, bspline_curve3d.degree, points)

    def fullarcellipse3d_to_2d(self, fullarcellipse3d):
        """
        Converts the primitive from 3D spatial coordinates to its equivalent 2D primitive in the parametric space.
        """
        number_points = max(self.nb_u, self.nb_v)
        degree = max(self.degree_u, self.degree_v)
        tol = 1e-6 if fullarcellipse3d.length() > 1e-5 else 1e-7
        points3d = fullarcellipse3d.discretization_points(number_points=number_points)
        # todo: how to ensure convergence of point3d_to_2d ?
        points = self._verify_parametric_points([self.point3d_to_2d(point3d, tol) for point3d in points3d], True)
        return self._edge3d_to_2d(fullarcellipse3d, points3d, degree, points)

    @staticmethod
    def _is_line_segment(points):
        """Helper function to check if the BREP can be a line segment."""
        if points[0].is_close(points[-1]):
            return False
        linesegment = edges.LineSegment2D(points[0], points[-1])
        for point in points:
            if not linesegment.point_belongs(point, abs_tol=1e-4):
                return False
        return True

    def bsplinecurve2d_to_3d(self, bspline_curve2d):
        """
        Converts the parametric boundary representation into a 3D primitive.
        """
        if bspline_curve2d.name == "parametric.arc":
            start = self.point2d_to_3d(bspline_curve2d.start)
            interior = self.point2d_to_3d(bspline_curve2d.evaluate_single(0.5))
            end = self.point2d_to_3d(bspline_curve2d.end)
            vector_u1 = interior - start
            vector_u2 = interior - end
            dot_product = vector_u2.dot(vector_u1)
            if dot_product and abs(dot_product) != 1.0:
                return [edges.Arc3D.from_3_points(start, interior, end)]

        number_points = len(bspline_curve2d.control_points)
        points = []
        for point in bspline_curve2d.discretization_points(number_points=number_points):
            point3d = self.point2d_to_3d(point)
            if not volmdlr.core.point_in_list(point3d, points):
                points.append(point3d)
        if len(points) < bspline_curve2d.degree + 1:
            return None
        return [edges.BSplineCurve3D.from_points_interpolation(points, bspline_curve2d.degree)]

    def arc3d_to_2d(self, arc3d):
        """
        Converts the primitive from 3D spatial coordinates to its equivalent 2D primitive in the parametric space.
        """
        number_points = max(self.nb_u, self.nb_v)
        degree = min(self.degree_u, self.degree_v)
        points = []
        tol = 1e-6 if arc3d.length() > 1e-5 else 1e-8
        for point3d in arc3d.discretization_points(number_points=number_points):
            point2d = self.point3d_to_2d(point3d, tol)
            if not volmdlr.core.point_in_list(point2d, points):
                points.append(point2d)
        start = points[0]
        end = points[-1]
        min_bound_x, max_bound_x, min_bound_y, max_bound_y = self.domain
        if self.x_periodicity:
            points = self._repair_periodic_boundary_points(arc3d, points, 'x')
            start = points[0]
            end = points[-1]
            if start.is_close(end):
                if math.isclose(start.x, min_bound_x, abs_tol=1e-4):
                    end.x = max_bound_x
                else:
                    end.x = min_bound_x
        if self.y_periodicity:
            points = self._repair_periodic_boundary_points(arc3d, points, 'y')
            start = points[0]
            end = points[-1]
            if start.is_close(end):
                if math.isclose(start.y, min_bound_y, abs_tol=1e-4):
                    end.y = max_bound_y
                else:
                    end.y = min_bound_y
        if start.is_close(end):
            return []
        linesegment = edges.LineSegment2D(start, end, name="parametric.arc")
        flag = True
        for point in points:
            if not linesegment.point_belongs(point):
                flag = False
                break
        if flag:
            return [linesegment]
        if degree > len(points) - 1:
            degree = len(points) - 1
        return [edges.BSplineCurve2D.from_points_interpolation(points, degree, name="parametric.arc")]

    def arcellipse3d_to_2d(self, arcellipse3d):
        """
        Converts the primitive from 3D spatial coordinates to its equivalent 2D primitive in the parametric space.
        """
        # todo: Is this right? Needs detailed investigation
        number_points = max(self.nb_u, self.nb_v)
        degree = max(self.degree_u, self.degree_v)
        points3d = arcellipse3d.discretization_points(number_points=number_points)
        tol = 1e-6 if arcellipse3d.length() > 1e-5 else 1e-7
        points = self._verify_parametric_points([self.point3d_to_2d(point3d, tol) for point3d in points3d])
        return self._edge3d_to_2d(arcellipse3d, points3d, degree, points)

    def arc2d_to_3d(self, arc2d):
        """Evaluates the Euclidean form for the parametric arc."""
        number_points = math.ceil(arc2d.angle * 7) + 1  # 7 points per radian
        length = arc2d.length()
        points = [self.point2d_to_3d(arc2d.point_at_abscissa(i * length / (number_points - 1)))
                  for i in range(number_points)]
        return [edges.BSplineCurve3D.from_points_interpolation(
            points, max(self.degree_u, self.degree_v))]

    def rectangular_cut(self, u1: float, u2: float,
                        v1: float, v2: float, name: str = ''):
        """Deprecated method, Use BSplineFace3D from_surface_rectangular_cut method."""
        raise AttributeError("BSplineSurface3D.rectangular_cut is deprecated."
                             " Use the class_method from_surface_rectangular_cut in BSplineFace3D instead")

    def rotation(self, center: volmdlr.Vector3D,
                 axis: volmdlr.Vector3D, angle: float):
        """
        BSplineSurface3D rotation.

        :param center: rotation center
        :param axis: rotation axis
        :param angle: angle rotation
        :return: a new rotated BSplineSurface3D
        """
        new_control_points = [p.rotation(center, axis, angle)
                              for p in self.control_points]
        new_bsplinesurface3d = BSplineSurface3D(self.degree_u, self.degree_v,
                                                new_control_points, self.nb_u,
                                                self.nb_v,
                                                self.u_multiplicities,
                                                self.v_multiplicities,
                                                self.u_knots, self.v_knots,
                                                self.weights, self.name)
        return new_bsplinesurface3d

    def translation(self, offset: volmdlr.Vector3D):
        """
        BSplineSurface3D translation.

        :param offset: translation vector
        :return: A new translated BSplineSurface3D
        """
        new_control_points = [p.translation(offset) for p in
                              self.control_points]
        new_bsplinesurface3d = BSplineSurface3D(self.degree_u, self.degree_v,
                                                new_control_points, self.nb_u,
                                                self.nb_v,
                                                self.u_multiplicities,
                                                self.v_multiplicities,
                                                self.u_knots, self.v_knots,
                                                self.weights, self.name)

        return new_bsplinesurface3d

    def frame_mapping(self, frame: volmdlr.Frame3D, side: str):
        """
        Changes frame_mapping and return a new BSplineSurface3D.

        side = 'old' or 'new'
        """
        new_control_points = [p.frame_mapping(frame, side) for p in
                              self.control_points]
        new_bsplinesurface3d = BSplineSurface3D(self.degree_u, self.degree_v,
                                                new_control_points, self.nb_u,
                                                self.nb_v,
                                                self.u_multiplicities,
                                                self.v_multiplicities,
                                                self.u_knots, self.v_knots,
                                                self.weights, self.name)
        return new_bsplinesurface3d

    def plot(self, ax=None, edge_style: EdgeStyle = EdgeStyle(color='grey', alpha=0.5), **kwargs):
        u_curves = self.surface_curves['u']
        v_curves = self.surface_curves['v']
        if ax is None:
            ax = plt.figure().add_subplot(111, projection='3d')
        for u in u_curves:
            u.plot(ax=ax, edge_style=edge_style)
        for v in v_curves:
            v.plot(ax=ax, edge_style=edge_style)
        for point in self.control_points:
            point.plot(ax, color=edge_style.color, alpha=edge_style.alpha)
        return ax

    def simplify_surface(self):
        """
        Verifies if BSplineSurface3D could be a Plane3D.

        :return: A planar surface if possible, otherwise, returns self.
        """
        points = [self.control_points[0]]
        vector_list = []
        for point in self.control_points[1:]:
            vector = point - points[0]
            is_colinear = any(vector.is_colinear_to(other_vector) for other_vector in vector_list)
            if not point_in_list(point, points) and not is_colinear:
                points.append(point)
                vector_list.append(vector)
                if len(points) == 3:
                    plane3d = Plane3D.from_3_points(*points)
                    if all(plane3d.point_on_surface(point) for point in self.control_points):
                        return plane3d
                    break
        return self

    @classmethod
    def from_step(cls, arguments, object_dict, **kwargs):
        """
        Converts a step primitive to a BSplineSurface3D.

        :param arguments: The arguments of the step primitive.
        :type arguments: list
        :param object_dict: The dictionary containing all the step primitives
            that have already been instantiated.
        :type object_dict: dict
        :return: The corresponding BSplineSurface3D object.
        :rtype: :class:`volmdlr.faces.BSplineSurface3D`
        """
        name = arguments[0][1:-1]
        degree_u = int(arguments[1])
        degree_v = int(arguments[2])
        points_sets = arguments[3][1:-1].split("),")
        points_sets = [elem + ")" for elem in points_sets[:-1]] + [
            points_sets[-1]]
        control_points = []
        for points_set in points_sets:
            points = [object_dict[int(i[1:])] for i in
                      points_set[1:-1].split(",")]
            nb_v = len(points)
            control_points.extend(points)
        nb_u = int(len(control_points) / nb_v)

        u_multiplicities = [int(i) for i in arguments[8][1:-1].split(",")]
        v_multiplicities = [int(i) for i in arguments[9][1:-1].split(",")]
        u_knots = [float(i) for i in arguments[10][1:-1].split(",")]
        v_knots = [float(i) for i in arguments[11][1:-1].split(",")]
        # knot_spec = arguments[12]

        if 13 in range(len(arguments)):
            weight_data = [
                float(i) for i in
                arguments[13][1:-1].replace("(", "").replace(")", "").split(",")
            ]
        else:
            weight_data = None

        bsplinesurface = cls(degree_u, degree_v, control_points, nb_u, nb_v,
                             u_multiplicities, v_multiplicities, u_knots,
                             v_knots, weight_data, name)
        if not bsplinesurface.x_periodicity and not bsplinesurface.y_periodicity:
            bsplinesurface = bsplinesurface.simplify_surface()

        return bsplinesurface

    def to_step(self, current_id):
        content = ''
        point_matrix_ids = '('
        for points in self.control_points_table:
            point_ids = '('
            for point in points:
                point_content, point_id = point.to_step(current_id)
                content += point_content
                point_ids += f'#{point_id},'
                current_id = point_id + 1
            point_ids = point_ids[:-1]
            point_ids += '),'
            point_matrix_ids += point_ids
        point_matrix_ids = point_matrix_ids[:-1]
        point_matrix_ids += ')'

        u_close = '.T.' if self.x_periodicity else '.F.'
        v_close = '.T.' if self.y_periodicity else '.F.'

        content += f"#{current_id} = B_SPLINE_SURFACE_WITH_KNOTS('{self.name}',{self.degree_u},{self.degree_v}," \
                   f"{point_matrix_ids},.UNSPECIFIED.,{u_close},{v_close},.F.,{tuple(self.u_multiplicities)}," \
                   f"{tuple(self.v_multiplicities)},{tuple(self.u_knots)},{tuple(self.v_knots)},.UNSPECIFIED.);\n"
        return content, [current_id]

    def grid3d(self, grid2d: grid.Grid2D):
        """
        Generate 3d grid points of a Bspline surface, based on a Grid2D.

        """

        if not self._grids2d:
            self._grids2d = grid2d

        points_2d = grid2d.points
        points_3d = [self.point2d_to_3d(point2d) for point2d in points_2d]

        return points_3d

    def grid2d_deformed(self, grid2d: grid.Grid2D):
        """
        Dimension and deform a Grid2D points based on a Bspline surface.

        """

        points_2d = grid2d.points
        points_3d = self.grid3d(grid2d)

        points_x, points_y = grid2d.points_xy

        # Parameters
        index_x = {}  # grid point position(i,j), x coordinates position in X(unknown variable)
        index_y = {}  # grid point position(i,j), y coordinates position in X(unknown variable)
        index_points = {}  # grid point position(j,i), point position in points_2d (or points_3d)
        k_index, p_index = 0, 0
        for i in range(0, points_x):
            for j in range(0, points_y):
                index_x.update({(j, i): k_index})
                index_y.update({(j, i): k_index + 1})
                index_points.update({(j, i): p_index})
                k_index = k_index + 2
                p_index = p_index + 1

        equation_points = []  # points combination to compute distances between 2D and 3D grid points
        for i in range(0, points_y):  # row from (0,i)
            for j in range(1, points_x):
                equation_points.append(((0, i), (j, i)))
        for i in range(0, points_x):  # column from (i,0)
            for j in range(1, points_y):
                equation_points.append(((i, 0), (i, j)))
        for i in range(0, points_y):  # row
            for j in range(0, points_x - 1):
                equation_points.append(((j, i), (j + 1, i)))
        for i in range(0, points_x):  # column
            for j in range(0, points_x - 1):
                equation_points.append(((i, j), (i, j + 1)))
        for i in range(0, points_y - 1):  # diagonal
            for j in range(0, points_x - 1):
                equation_points.append(((j, i), (j + 1, i + 1)))

        for i in range(0, points_y):  # row 2segments (before.point.after)
            for j in range(1, points_x - 1):
                equation_points.append(((j - 1, i), (j + 1, i)))

        for i in range(0, points_x):  # column 2segments (before.point.after)
            for j in range(1, points_y - 1):
                equation_points.append(((i, j - 1), (i, j + 1)))

        # geodesic distances between 3D grid points (based on points combination [equation_points])
        geodesic_distances = []
        for point in equation_points:
            geodesic_distances.append((self.geodesic_distance(
                points_3d[index_points[point[0]]], points_3d[index_points[point[1]]])) ** 2)

        # System of nonlinear equations
        def non_linear_equations(xparam):
            vector_f = npy.empty(len(equation_points) + 2)
            idx = 0
            for idx, point_ in enumerate(equation_points):
                vector_f[idx] = abs((xparam[index_x[point_[0]]] ** 2 +
                                     xparam[index_x[point_[1]]] ** 2 +
                                     xparam[index_y[point_[0]]] ** 2 +
                                     xparam[index_y[point_[1]]] ** 2 -
                                     2 *
                                     xparam[index_x[point_[0]]] *
                                     xparam[index_x[point_[1]]] -
                                     2 *
                                     xparam[index_y[point_[0]]] *
                                     xparam[index_y[point_[1]]] -
                                     geodesic_distances[idx]) /
                                    geodesic_distances[idx])

            vector_f[idx + 1] = xparam[0] * 1000
            vector_f[idx + 2] = xparam[1] * 1000

            return vector_f

        # Solution with "least_squares"
        x_init = []  # initial guess (2D grid points)
        for point in points_2d:
            x_init.append(point[0])
            x_init.append(point[1])
        z = least_squares(non_linear_equations, x_init)

        points_2d_deformed = [volmdlr.Point2D(z.x[i], z.x[i + 1])
                              for i in range(0, len(z.x), 2)]  # deformed 2d grid points

        grid2d_deformed = grid.Grid2D.from_points(points=points_2d_deformed,
                                                  points_dim_1=points_x,
                                                  direction=grid2d.direction)

        self._grids2d_deformed = grid2d_deformed

        return points_2d_deformed

    def grid2d_deformation(self, grid2d: grid.Grid2D):
        """
        Compute the deformation/displacement (dx/dy) of a Grid2D based on a Bspline surface.

        """

        if not self._grids2d_deformed:
            self.grid2d_deformed(grid2d)

        displacement = self._grids2d_deformed.displacement_compared_to(grid2d)
        self._displacements = displacement

        return displacement

    def point2d_parametric_to_dimension(self, point2d: volmdlr.Point3D, grid2d: grid.Grid2D):
        """
        Convert a point 2d from the parametric to the dimensioned frame.

        """

        # Check if the 0<point2d.x<1 and 0<point2d.y<1
        if point2d.x < 0:
            point2d.x = 0
        elif point2d.x > 1:
            point2d.x = 1
        if point2d.y < 0:
            point2d.y = 0
        elif point2d.y > 1:
            point2d.y = 1

        if self._grids2d == grid2d:
            points_2d = self._grids2d.points
        else:
            points_2d = grid2d.points
            self._grids2d = grid2d

        if self._displacements is not None:
            displacement = self._displacements
        else:
            displacement = self.grid2d_deformation(grid2d)

        points_x, points_y = grid2d.points_xy

        # Parameters
        index_points = {}  # grid point position(j,i), point position in points_2d (or points_3d)
        p_index = 0
        for i in range(0, points_x):
            for j in range(0, points_y):
                index_points.update({(j, i): p_index})
                p_index = p_index + 1

        # Form function "Finite Elements"
        def form_function(s_param, t_param):
            empty_n = npy.empty(4)
            empty_n[0] = (1 - s_param) * (1 - t_param) / 4
            empty_n[1] = (1 + s_param) * (1 - t_param) / 4
            empty_n[2] = (1 + s_param) * (1 + t_param) / 4
            empty_n[3] = (1 - s_param) * (1 + t_param) / 4
            return empty_n

        finite_elements_points = []  # 2D grid points index that define one element
        for j in range(0, points_y - 1):
            for i in range(0, points_x - 1):
                finite_elements_points.append(((i, j), (i + 1, j), (i + 1, j + 1), (i, j + 1)))
        finite_elements = []  # finite elements defined with closed polygon
        for point in finite_elements_points:
            finite_elements.append(
                wires.ClosedPolygon2D((points_2d[index_points[point[0]]],
                                       points_2d[index_points[point[1]]],
                                       points_2d[index_points[point[2]]],
                                       points_2d[index_points[point[3]]])))
        k = 0
        for k, point in enumerate(finite_elements_points):
            if (wires.Contour2D(finite_elements[k].primitives).point_belongs(point2d)
                    or wires.Contour2D(finite_elements[k].primitives).point_over_contour(point2d)
                    or ((points_2d[index_points[point[0]]][0] < point2d.x <
                         points_2d[index_points[point[1]]][0])
                        and point2d.y == points_2d[index_points[point[0]]][1])
                    or ((points_2d[index_points[point[1]]][1] < point2d.y <
                         points_2d[index_points[point[2]]][1])
                        and point2d.x == points_2d[index_points[point[1]]][0])
                    or ((points_2d[index_points[point[3]]][0] < point2d.x <
                         points_2d[index_points[point[2]]][0])
                        and point2d.y == points_2d[index_points[point[1]]][1])
                    or ((points_2d[index_points[point[0]]][1] < point2d.y <
                         points_2d[index_points[point[3]]][1])
                        and point2d.x == points_2d[index_points[point[0]]][0])):
                break

        x0 = points_2d[index_points[finite_elements_points[k][0]]][0]
        y0 = points_2d[index_points[finite_elements_points[k][0]]][1]
        x1 = points_2d[index_points[finite_elements_points[k][1]]][0]
        y2 = points_2d[index_points[finite_elements_points[k][2]]][1]
        x = point2d.x
        y = point2d.y
        s_param = 2 * ((x - x0) / (x1 - x0)) - 1
        t_param = 2 * ((y - y0) / (y2 - y0)) - 1

        n = form_function(s_param, t_param)
        dx = npy.array([displacement[index_points[finite_elements_points[k][0]]][0],
                        displacement[index_points[finite_elements_points[k][1]]][0],
                        displacement[index_points[finite_elements_points[k][2]]][0],
                        displacement[index_points[finite_elements_points[k][3]]][0]])
        dy = npy.array([displacement[index_points[finite_elements_points[k][0]]][1],
                        displacement[index_points[finite_elements_points[k][1]]][1],
                        displacement[index_points[finite_elements_points[k][2]]][1],
                        displacement[index_points[finite_elements_points[k][3]]][1]])

        return volmdlr.Point2D(point2d.x + npy.transpose(n).dot(dx), point2d.y + npy.transpose(n).dot(dy))

    def point3d_to_2d_with_dimension(self, point3d: volmdlr.Point3D, grid2d: grid.Grid2D):
        """
        Compute the point2d of a point3d, on a Bspline surface, in the dimensioned frame.
        """

        point2d = self.point3d_to_2d(point3d)

        point2d_with_dimension = self.point2d_parametric_to_dimension(point2d, grid2d)

        return point2d_with_dimension

    def point2d_with_dimension_to_parametric_frame(self, point2d, grid2d: grid.Grid2D):
        """
        Convert a point 2d from the dimensioned to the parametric frame.

        """

        if self._grids2d != grid2d:
            self._grids2d = grid2d
        if not self._grids2d_deformed:
            self.grid2d_deformed(grid2d)

        points_2d = grid2d.points
        points_2d_deformed = self._grids2d_deformed.points
        points_x, points_y = grid2d.points_xy

        # Parameters
        index_points = {}  # grid point position(j,i), point position in points_2d (or points_3d)
        p_index = 0
        for i in range(0, points_x):
            for j in range(0, points_y):
                index_points.update({(j, i): p_index})
                p_index = p_index + 1

        finite_elements_points = []  # 2D grid points index that define one element
        for j in range(0, points_y - 1):
            for i in range(0, points_x - 1):
                finite_elements_points.append(((i, j), (i + 1, j), (i + 1, j + 1), (i, j + 1)))
        finite_elements = []  # finite elements defined with closed polygon  DEFORMED
        for point in finite_elements_points:
            finite_elements.append(
                wires.ClosedPolygon2D((points_2d_deformed[index_points[point[0]]],
                                       points_2d_deformed[index_points[point[1]]],
                                       points_2d_deformed[index_points[point[2]]],
                                       points_2d_deformed[index_points[point[3]]])))

        finite_elements_initial = []  # finite elements defined with closed polygon  INITIAL
        for point in finite_elements_points:
            finite_elements_initial.append(
                wires.ClosedPolygon2D((points_2d[index_points[point[0]]],
                                       points_2d[index_points[point[1]]],
                                       points_2d[index_points[point[2]]],
                                       points_2d[index_points[point[3]]])))
        k = 0
        for k, point in enumerate(finite_elements_points):
            if (finite_elements[k].point_belongs(point2d)
                    or ((points_2d_deformed[index_points[point[0]]][0] < point2d.x <
                         points_2d_deformed[index_points[point[1]]][0])
                        and point2d.y == points_2d_deformed[index_points[point[0]]][1])
                    or ((points_2d_deformed[index_points[finite_elements_points[k][1]]][1] < point2d.y <
                         points_2d_deformed[index_points[finite_elements_points[k][2]]][1])
                        and point2d.x == points_2d_deformed[index_points[point[1]]][0])
                    or ((points_2d_deformed[index_points[point[3]]][0] < point2d.x <
                         points_2d_deformed[index_points[point[2]]][0])
                        and point2d.y == points_2d_deformed[index_points[point[1]]][1])
                    or ((points_2d_deformed[index_points[point[0]]][1] < point2d.y <
                         points_2d_deformed[index_points[point[3]]][1])
                        and point2d.x == points_2d_deformed[index_points[point[0]]][0])
                    or finite_elements[k].primitives[0].point_belongs(point2d) or finite_elements[k].primitives[
                        1].point_belongs(point2d)
                    or finite_elements[k].primitives[2].point_belongs(point2d) or finite_elements[k].primitives[
                        3].point_belongs(point2d)):
                break

        frame_deformed = volmdlr.Frame2D(
            finite_elements[k].center_of_mass(),
            volmdlr.Vector2D(finite_elements[k].primitives[1].middle_point()[0] -
                             finite_elements[k].center_of_mass()[0],
                             finite_elements[k].primitives[1].middle_point()[1] -
                             finite_elements[k].center_of_mass()[1]),
            volmdlr.Vector2D(finite_elements[k].primitives[0].middle_point()[0] -
                             finite_elements[k].center_of_mass()[0],
                             finite_elements[k].primitives[0].middle_point()[1] -
                             finite_elements[k].center_of_mass()[1]))

        point2d_frame_deformed = volmdlr.Point2D(point2d.frame_mapping(frame_deformed, 'new')[0],
                                                 point2d.frame_mapping(frame_deformed, 'new')[1])

        frame_inital = volmdlr.Frame2D(
            finite_elements_initial[k].center_of_mass(),
            volmdlr.Vector2D(finite_elements_initial[k].primitives[1].middle_point()[0] -
                             finite_elements_initial[k].center_of_mass()[0],
                             finite_elements_initial[k].primitives[1].middle_point()[1] -
                             finite_elements_initial[k].center_of_mass()[1]),
            volmdlr.Vector2D(finite_elements_initial[k].primitives[0].middle_point()[0] -
                             finite_elements_initial[k].center_of_mass()[0],
                             finite_elements_initial[k].primitives[0].middle_point()[1] -
                             finite_elements_initial[k].center_of_mass()[1]))

        point2d = point2d_frame_deformed.frame_mapping(frame_inital, 'old')
        if point2d.x < 0:
            point2d.x = 0
        elif point2d.x > 1:
            point2d.x = 1
        if point2d.y < 0:
            point2d.y = 0
        elif point2d.y > 1:
            point2d.y = 1

        return point2d

    def point2d_with_dimension_to_3d(self, point2d, grid2d: grid.Grid2D):
        """
        Compute the point 3d, on a Bspline surface, of a point 2d define in the dimensioned frame.

        """

        point2d_01 = self.point2d_with_dimension_to_parametric_frame(point2d, grid2d)

        return self.point2d_to_3d(point2d_01)

    def linesegment2d_parametric_to_dimension(self, linesegment2d, grid2d: grid.Grid2D):
        """
        Convert a linesegment2d from the parametric to the dimensioned frame.

        """

        points = linesegment2d.discretization_points(number_points=20)
        points_dim = [
            self.point2d_parametric_to_dimension(
                point, grid2d) for point in points]

        return edges.BSplineCurve2D.from_points_interpolation(
            points_dim, max(self.degree_u, self.degree_v))

    def linesegment3d_to_2d_with_dimension(self, linesegment3d, grid2d: grid.Grid2D):
        """
        Compute the linesegment2d of a linesegment3d, on a Bspline surface, in the dimensioned frame.

        """

        linesegment2d = self.linesegment3d_to_2d(linesegment3d)
        bsplinecurve2d_with_dimension = self.linesegment2d_parametric_to_dimension(linesegment2d, grid2d)

        return bsplinecurve2d_with_dimension

    def linesegment2d_with_dimension_to_parametric_frame(self, linesegment2d):
        """
        Convert a linesegment2d from the dimensioned to the parametric frame.

        """

        try:
            linesegment2d = edges.LineSegment2D(
                self.point2d_with_dimension_to_parametric_frame(linesegment2d.start, self._grids2d),
                self.point2d_with_dimension_to_parametric_frame(linesegment2d.end, self._grids2d))
        except NotImplementedError:
            return None

        return linesegment2d

    def linesegment2d_with_dimension_to_3d(self, linesegment2d):
        """
        Compute the linesegment3d, on a Bspline surface, of a linesegment2d defined in the dimensioned frame.

        """

        linesegment2d_01 = self.linesegment2d_with_dimension_to_parametric_frame(linesegment2d)
        linesegment3d = self.linesegment2d_to_3d(linesegment2d_01)

        return linesegment3d

    def bsplinecurve2d_parametric_to_dimension(self, bsplinecurve2d, grid2d: grid.Grid2D):
        """
        Convert a bsplinecurve2d from the parametric to the dimensioned frame.

        """

        # check if bsplinecurve2d is in a list
        if isinstance(bsplinecurve2d, list):
            bsplinecurve2d = bsplinecurve2d[0]
        points = bsplinecurve2d.control_points
        points_dim = []

        for point in points:
            points_dim.append(self.point2d_parametric_to_dimension(point, grid2d))

        bsplinecurve2d_with_dimension = edges.BSplineCurve2D(bsplinecurve2d.degree, points_dim,
                                                             bsplinecurve2d.knot_multiplicities,
                                                             bsplinecurve2d.knots,
                                                             bsplinecurve2d.weights,
                                                             bsplinecurve2d.periodic)

        return bsplinecurve2d_with_dimension

    def bsplinecurve3d_to_2d_with_dimension(self, bsplinecurve3d, grid2d: grid.Grid2D):
        """
        Compute the bsplinecurve2d of a bsplinecurve3d, on a Bspline surface, in the dimensioned frame.

        """

        bsplinecurve2d_01 = self.bsplinecurve3d_to_2d(bsplinecurve3d)
        bsplinecurve2d_with_dimension = self.bsplinecurve2d_parametric_to_dimension(
            bsplinecurve2d_01, grid2d)

        return bsplinecurve2d_with_dimension

    def bsplinecurve2d_with_dimension_to_parametric_frame(self, bsplinecurve2d):
        """
        Convert a bsplinecurve2d from the dimensioned to the parametric frame.

        """

        points_dim = bsplinecurve2d.control_points
        points = []
        for point in points_dim:
            points.append(
                self.point2d_with_dimension_to_parametric_frame(point, self._grids2d))

        bsplinecurve2d = edges.BSplineCurve2D(bsplinecurve2d.degree, points,
                                              bsplinecurve2d.knot_multiplicities,
                                              bsplinecurve2d.knots,
                                              bsplinecurve2d.weights,
                                              bsplinecurve2d.periodic)
        return bsplinecurve2d

    def bsplinecurve2d_with_dimension_to_3d(self, bsplinecurve2d):
        """
        Compute the bsplinecurve3d, on a Bspline surface, of a bsplinecurve2d defined in the dimensioned frame.

        """

        bsplinecurve2d_01 = self.bsplinecurve2d_with_dimension_to_parametric_frame(bsplinecurve2d)
        bsplinecurve3d = self.bsplinecurve2d_to_3d(bsplinecurve2d_01)

        return bsplinecurve3d

    def arc2d_parametric_to_dimension(self, arc2d, grid2d: grid.Grid2D):
        """
        Convert an arc 2d from the parametric to the dimensioned frame.

        """

        number_points = math.ceil(arc2d.angle * 7) + 1
        length = arc2d.length()
        points = [self.point2d_parametric_to_dimension(arc2d.point_at_abscissa(
            i * length / (number_points - 1)), grid2d) for i in range(number_points)]

        return edges.BSplineCurve2D.from_points_interpolation(
            points, max(self.degree_u, self.degree_v))

    def arc3d_to_2d_with_dimension(self, arc3d, grid2d: grid.Grid2D):
        """
        Compute the arc 2d of an arc 3d, on a Bspline surface, in the dimensioned frame.

        """

        bsplinecurve2d = self.arc3d_to_2d(arc3d)[0]  # it's a bsplinecurve2d
        arc2d_with_dimension = self.bsplinecurve2d_parametric_to_dimension(bsplinecurve2d, grid2d)

        return arc2d_with_dimension  # it's a bsplinecurve2d-dimension

    def arc2d_with_dimension_to_parametric_frame(self, arc2d):
        """
        Convert an arc 2d from the dimensioned to the parametric frame.

        """

        number_points = math.ceil(arc2d.angle * 7) + 1
        length = arc2d.length()

        points = [self.point2d_with_dimension_to_parametric_frame(arc2d.point_at_abscissa(
            i * length / (number_points - 1)), self._grids2d) for i in range(number_points)]

        return edges.BSplineCurve2D.from_points_interpolation(points, max(self.degree_u, self.degree_v))

    def arc2d_with_dimension_to_3d(self, arc2d):
        """
        Compute the arc 3d, on a Bspline surface, of an arc 2d in the dimensioned frame.

        """

        arc2d_01 = self.arc2d_with_dimension_to_parametric_frame(arc2d)
        arc3d = self.arc2d_to_3d(arc2d_01)

        return arc3d  # it's a bsplinecurve3d

    def contour2d_parametric_to_dimension(self, contour2d: wires.Contour2D,
                                          grid2d: grid.Grid2D):
        """
        Convert a contour 2d from the parametric to the dimensioned frame.

        """

        primitives2d_dim = []

        for primitive2d in contour2d.primitives:
            method_name = f'{primitive2d.__class__.__name__.lower()}_parametric_to_dimension'

            if hasattr(self, method_name):
                primitives = getattr(self, method_name)(primitive2d, grid2d)
                if primitives:
                    primitives2d_dim.append(primitives)

            else:
                raise NotImplementedError(
                    f'Class {self.__class__.__name__} does not implement {method_name}')

        return wires.Contour2D(primitives2d_dim)

    def contour3d_to_2d_with_dimension(self, contour3d: wires.Contour3D,
                                       grid2d: grid.Grid2D):
        """
        Compute the Contour 2d of a Contour 3d, on a Bspline surface, in the dimensioned frame.

        """

        contour2d_01 = self.contour3d_to_2d(contour3d)

        return self.contour2d_parametric_to_dimension(contour2d_01, grid2d)

    def contour2d_with_dimension_to_parametric_frame(self, contour2d):
        """
        Convert a contour 2d from the dimensioned to the parametric frame.

        """

        # TODO: check and avoid primitives with start=end
        primitives2d = []

        for primitive2d in contour2d.primitives:
            method_name = f'{primitive2d.__class__.__name__.lower()}_with_dimension_to_parametric_frame'

            if hasattr(self, method_name):
                primitives = getattr(self, method_name)(primitive2d)
                if primitives:
                    primitives2d.append(primitives)

            else:
                raise NotImplementedError(
                    f'Class {self.__class__.__name__} does not implement {method_name}')

        # #Avoid to have primitives with start=end
        # start_points = []
        # for i in range(0, len(new_start_points)-1):
        #     if new_start_points[i] != new_start_points[i+1]:
        #         start_points.append(new_start_points[i])
        # if new_start_points[-1] != new_start_points[0]:
        #     start_points.append(new_start_points[-1])

        return wires.Contour2D(primitives2d)

    def contour2d_with_dimension_to_3d(self, contour2d):
        """
        Compute the contour3d, on a Bspline surface, of a contour2d define in the dimensioned frame.

        """

        contour01 = self.contour2d_with_dimension_to_parametric_frame(contour2d)

        return self.contour2d_to_3d(contour01)

    @classmethod
    def from_geomdl_surface(cls, surface, name: str = ""):
        """
        Create a volmdlr BSpline_Surface3D from a geomdl's one.

        """

        control_points = []
        for point in surface.ctrlpts:
            control_points.append(volmdlr.Point3D(point[0], point[1], point[2]))

        (u_knots, u_multiplicities) = knots_vector_inv(surface.knotvector_u)
        (v_knots, v_multiplicities) = knots_vector_inv(surface.knotvector_v)

        bspline_surface = cls(degree_u=surface.degree_u,
                              degree_v=surface.degree_v,
                              control_points=control_points,
                              nb_u=surface.ctrlpts_size_u,
                              nb_v=surface.ctrlpts_size_v,
                              u_multiplicities=u_multiplicities,
                              v_multiplicities=v_multiplicities,
                              u_knots=u_knots,
                              v_knots=v_knots, weights=surface.weights, name=name)
        return bspline_surface

    @classmethod
    def points_fitting_into_bspline_surface(cls, points_3d, size_u, size_v, degree_u, degree_v, name: str = ""):
        """
        Bspline Surface interpolation through 3d points.
        """
        warnings.warn("points_fitting_into_bspline_surface is deprecated. Use from_points_interpolation instead")
        return cls.from_points_interpolation(points_3d, size_u, size_v, degree_u, degree_v, name)

    @classmethod
    def from_points_interpolation(cls, points_3d: List[volmdlr.Point3D], size_u: int, size_v: int,
                                  degree_u: int, degree_v: int, name: str = ""):
        """
        Bspline Surface interpolation through 3d points.

        :param points_3d: data points.
        :type points_3d: List[volmdlr.Point3D]
        :param size_u: number of data points on the u-direction.
        :type size_u: int
        :param size_v: number of data points on the v-direction.
        :type size_v: int
        :param degree_u: degree of the output surface for the u-direction.
        :type degree_u: int
        :param degree_v: degree of the output surface for the v-direction.
        :type degree_v: int
        :param name: (Optional) instance name.
        :type name: str
        :return: B-spline surface.
        :rtype: BSplineSurface3D
        """
        points = npy.asarray([npy.asarray([*point], dtype=npy.float64) for point in points_3d], dtype=npy.float64)

        ctrlpts, knots_u, knot_multiplicities_u, knots_v, knot_multiplicities_v = \
            interpolate_surface(points, size_u, size_v, degree_u, degree_v)
        ctrlpts = [volmdlr.Point3D(*point) for point in ctrlpts]
        return cls(degree_u, degree_v, ctrlpts, size_u, size_v, knot_multiplicities_u, knot_multiplicities_v, knots_u,
                   knots_v, name=name)

    @classmethod
    def points_approximate_into_bspline_surface(cls, points_3d, size_u, size_v, degree_u, degree_v,
                                                name: str = "", **kwargs):
        """
        Bspline Surface approximate through 3d points.
        """
        warnings.warn("points_approximate_into_bspline_surface is deprecated. Use from_points_approximation instead")
        return cls.from_points_approximation(points_3d, size_u, size_v, degree_u, degree_v, name, **kwargs)

    @classmethod
    def from_points_approximation(cls, points_3d: List[volmdlr.Point3D], size_u: int, size_v: int, degree_u: int,
                                  degree_v: int, name: str = "", **kwargs):
        """
        Bspline Surface approximate through 3d points.

        :param points_3d: data points.
        :type points_3d: List[volmdlr.Point3D]
        :param size_u: number of data points on the u-direction.
        :type size_u: int
        :param size_v: number of data points on the v-direction.
        :type size_v: int
        :param degree_u: degree of the output surface for the u-direction.
        :type degree_u: int
        :param degree_v: degree of the output surface for the v-direction.
        :type degree_v: int
        :param name: (Optional) instance name.
        :type name: str

        Keyword Arguments:
            * ``ctrlpts_size_u``: number of control points on the u-direction. *Default: size_u - 1*
            * ``ctrlpts_size_v``: number of control points on the v-direction. *Default: size_v - 1*

        :return: B-spline surface.
        :rtype: BSplineSurface3D

        """

        # Keyword arguments
        # number of data points, r + 1 > number of control points, n + 1
        num_cpts_u = kwargs.get('ctrlpts_size_u', size_u - 1)
        # number of data points, s + 1 > number of control points, m + 1
        num_cpts_v = kwargs.get('ctrlpts_size_v', size_v - 1)

        points = npy.asarray([npy.asarray([*point], dtype=npy.float64) for point in points_3d], dtype=npy.float64)

        ctrlpts, knots_u, knot_multiplicities_u, knots_v, knot_multiplicities_v = \
            approximate_surface(points, size_u, size_v, degree_u, degree_v,
                                ctrlpts_size_u=num_cpts_u, ctrlpts_size_v=num_cpts_v)

        ctrlpts = [volmdlr.Point3D(*point) for point in ctrlpts]
        return cls(degree_u, degree_v, ctrlpts, size_u, size_v, knot_multiplicities_u, knot_multiplicities_v, knots_u,
                   knots_v, name=name)

    @classmethod
    def from_cylindrical_faces(cls, cylindrical_faces, degree_u, degree_v,
                               points_x: int = 10, points_y: int = 10, name: str = ''):
        """
        Define a bspline surface from a list of cylindrical faces.

        Parameters
        ----------
        cylindrical_faces : List[volmdlr.faces.CylindricalFace3D]
            faces 3d
        degree_u : int
            degree of the output surface for the u-direction
        degree_v : int
            degree of the output surface for the v-direction
        points_x : int
            number of points in x-direction
        points_y : int
            number of points in y-direction
        name: str
            object's name.

        Returns
        -------
        B-spline surface

        """
        if len(cylindrical_faces) < 1:
            raise NotImplementedError
        if len(cylindrical_faces) == 1:
            return cls.from_cylindrical_face(cylindrical_faces[0], degree_u, degree_v, points_x=50, points_y=50)
        bspline_surfaces = []
        direction = cylindrical_faces[0].adjacent_direction(cylindrical_faces[1])

        if direction == 'x':
            bounding_rectangle_0 = cylindrical_faces[0].surface2d.outer_contour.bounding_rectangle
            ymin = bounding_rectangle_0[2]
            ymax = bounding_rectangle_0[3]
            for face in cylindrical_faces:
                bounding_rectangle = face.surface2d.outer_contour.bounding_rectangle
                ymin = min(ymin, bounding_rectangle[2])
                ymax = max(ymax, bounding_rectangle[3])
            for face in cylindrical_faces:
                bounding_rectangle = face.surface2d.outer_contour.bounding_rectangle

                points_3d = face.surface3d.grid3d(
                    grid.Grid2D.from_properties(
                        x_limits=(bounding_rectangle[0], bounding_rectangle[1]),
                        y_limits=(ymin, ymax),
                        points_nbr=(points_x, points_y)))

                bspline_surfaces.append(
                    cls.points_fitting_into_bspline_surface(
                        points_3d, points_x, points_y, degree_u, degree_v))

        elif direction == 'y':
            bounding_rectangle_0 = cylindrical_faces[0].surface2d.outer_contour.bounding_rectangle
            xmin = bounding_rectangle_0[0]
            xmax = bounding_rectangle_0[1]
            for face in cylindrical_faces:
                bounding_rectangle = face.surface2d.outer_contour.bounding_rectangle
                xmin = min(xmin, bounding_rectangle[0])
                xmax = max(xmax, bounding_rectangle[1])
            for face in cylindrical_faces:
                bounding_rectangle = face.surface2d.outer_contour.bounding_rectangle

                points_3d = face.surface3d.grid3d(
                    grid.Grid2D.from_properties(
                        x_limits=(xmin, xmax),
                        y_limits=(bounding_rectangle[2], bounding_rectangle[3]),
                        points_nbr=(points_x, points_y)))

                bspline_surfaces.append(
                    cls.points_fitting_into_bspline_surface(
                        points_3d, points_x, points_y, degree_u, degree_v))

        to_be_merged = bspline_surfaces[0]
        for i in range(0, len(bspline_surfaces) - 1):
            merged = to_be_merged.merge_with(bspline_surfaces[i + 1])
            to_be_merged = merged

        bspline_surface = to_be_merged
        bspline_surface.name = name
        return bspline_surface

    @classmethod
    def from_cylindrical_face(cls, cylindrical_face, degree_u, degree_v, name: str = '',
                              **kwargs):  # points_x: int = 50, points_y: int = 50
        """
        Define a bspline surface from a cylindrical face.

        Parameters
        ----------
        cylindrical_face : volmdlr.faces.CylindricalFace3D
            face 3d
        degree_u : int
            degree of the output surface for the u-direction.
        degree_v : int
            degree of the output surface for the v-direction.
        points_x : int
            number of points in x-direction
        points_y : int
            number of points in y-direction
        name: str
            object's name.

        Returns
        -------
        B-spline surface

        """

        points_x = kwargs['points_x']
        points_y = kwargs['points_y']
        bounding_rectangle = cylindrical_face.surface2d.outer_contour.bounding_rectangle
        points_3d = cylindrical_face.surface3d.grid3d(
            grid.Grid2D.from_properties(x_limits=(bounding_rectangle[0],
                                                  bounding_rectangle[1]),
                                        y_limits=(bounding_rectangle[2],
                                                  bounding_rectangle[3]),
                                        points_nbr=(points_x, points_y)))

        return cls.points_fitting_into_bspline_surface(points_3d, points_x, points_x, degree_u, degree_v, name=name)

    def intersection_with(self, other_bspline_surface3d):
        """
        Compute intersection points between two Bspline surfaces.

        return u,v parameters for intersection points for both surfaces
        """

        def fun(param):
            return (self.point2d_to_3d(volmdlr.Point2D(param[0], param[1])) -
                    other_bspline_surface3d.point2d_to_3d(volmdlr.Point2D(param[2], param[3]))).norm()

        x = npy.linspace(0, 1, 10)
        x_init = []
        for xi in x:
            for yi in x:
                x_init.append((xi, yi, xi, yi))

        u1, v1, u2, v2 = [], [], [], []
        solutions = []
        for x0 in x_init:
            z = least_squares(fun, x0=x0, bounds=([0, 1]))
            if z.fun < 1e-5:
                solution = z.x
                if solution not in solutions:
                    solutions.append(solution)
                    u1.append(solution[0])
                    v1.append(solution[1])
                    u2.append(solution[2])
                    v2.append(solution[3])

        # uv1 = [[min(u1),max(u1)],[min(v1),max(v1)]]
        # uv2 = [[min(u2),max(u2)],[min(v2),max(v2)]]

        return (u1, v1), (u2, v2)  # (uv1, uv2)

    def plane_intersections(self, plane3d):
        """
        Compute intersection points between a Bspline surface and a plane 3d.
        """
        a, b, c, d = plane3d.equation_coefficients()

        def fun(param):
            point3d = self.point2d_to_3d(volmdlr.Point2D(*param))
            return point3d[0] * a + point3d[1] * b + point3d[2] * c + d

        x = npy.linspace(0, 1, 20)
        x_init = []
        for xi in x:
            for yi in x:
                x_init.append((xi, yi))

        intersection_points = []

        for x0 in x_init:
            z = least_squares(fun, x0=npy.array(x0), bounds=([0, 1]))
            if abs(z.fun) < 1e-8:
                solution = z.x
                intersection_points.append(self.point2d_to_3d(volmdlr.Point2D(*solution)))
        return intersection_points

    def error_with_point3d(self, point3d):
        """
        Compute the error/distance between the Bspline surface and a point 3d.

        """

        def fun(x):
            return (point3d - self.point2d_to_3d(volmdlr.Point2D(x[0], x[1]))).norm()

        cost = []

        for x0 in [(0, 0), (0, 1), (1, 0), (1, 1), (0.5, 0.5)]:
            z = least_squares(fun, x0=x0, bounds=([0, 1]))
            cost.append(z.fun)

        return min(cost)

    def error_with_edge3d(self, edge3d):
        """
        Compute the error/distance between the Bspline surface and an edge 3d.

        it's the mean of the start and end points errors'
        """

        return (self.error_with_point3d(edge3d.start) + self.error_with_point3d(edge3d.end)) / 2

    def nearest_edges3d(self, contour3d, threshold: float):
        """
        Compute the nearest edges of a contour 3d to a Bspline_surface3d based on a threshold.

        """

        nearest = []
        for primitive in contour3d.primitives:
            if self.error_with_edge3d(primitive) <= threshold:
                nearest.append(primitive)
        nearest_primitives = wires.Wire3D(nearest)

        return nearest_primitives

    def edge3d_to_2d_with_dimension(self, edge3d, grid2d: grid.Grid2D):
        """
        Compute the edge 2d of an edge 3d, on a Bspline surface, in the dimensioned frame.

        """
        method_name = f'{edge3d.__class__.__name__.lower()}_to_2d_with_dimension'

        if hasattr(self, method_name):
            edge2d_dim = getattr(self, method_name)(edge3d, grid2d)
            if edge2d_dim:
                return edge2d_dim
            raise NotImplementedError
        raise NotImplementedError(
            f'Class {self.__class__.__name__} does not implement {method_name}')

    def wire3d_to_2d(self, wire3d):
        """
        Compute the 2d of a wire 3d, on a Bspline surface.

        """

        contour = self.contour3d_to_2d(wire3d)

        return wires.Wire2D(contour.primitives)

    def wire3d_to_2d_with_dimension(self, wire3d):
        """
        Compute the 2d of a wire 3d, on a Bspline surface, in the dimensioned frame.

        """

        contour = self.contour3d_to_2d_with_dimension(wire3d, self._grids2d)

        return wires.Wire2D(contour.primitives)

    def split_surface_u(self, u: float):
        """
        Splits the surface at the input parametric coordinate on the u-direction.

        :param u: Parametric coordinate u chosen between 0 and 1
        :type u: float
        :return: Two split surfaces
        :rtype: List[:class:`volmdlr.faces.BSplineSurface3D`]
        """
        return split_surface_u(self, u)

    def split_surface_v(self, v: float):
        """
        Splits the surface at the input parametric coordinate on the v-direction.

        :param v: Parametric coordinate v chosen between 0 and 1
        :type v: float
        :return: Two split surfaces
        :rtype: List[:class:`volmdlr.faces.BSplineSurface3D`]
        """
        return split_surface_v(self, v)

    def split_surface_with_bspline_curve(self, bspline_curve3d: edges.BSplineCurve3D):
        """
        Cuts the surface into two pieces with a bspline curve.

        :param bspline_curve3d: A BSplineCurve3d used for cutting
        :type bspline_curve3d: :class:`edges.BSplineCurve3D`
        :return: Two split surfaces
        :rtype: List[:class:`volmdlr.faces.BSplineSurface3D`]
        """

        surfaces = []
        bspline_curve2d = self.bsplinecurve3d_to_2d(bspline_curve3d)[0]
        # if type(bspline_curve2d) == list:
        #     points = [bspline_curve2d[0].start]
        #     for edge in bspline_curve2d:
        #         points.append(edge.end)
        #     bspline_curve2d = edges.BSplineCurve2D.from_points_approximation(points, 2, ctrlpts_size = 5)
        contour = volmdlr.faces.BSplineFace3D.from_surface_rectangular_cut(self, 0, 1, 0, 1).surface2d.outer_contour
        contours = contour.cut_by_bspline_curve(bspline_curve2d)

        du, dv = bspline_curve2d.end - bspline_curve2d.start
        resolution = 8

        for contour in contours:
            u_min, u_max, v_min, v_max = contour.bounding_rectangle.bounds()
            if du > dv:
                delta_u = u_max - u_min
                nlines_x = int(delta_u * resolution)
                lines_x = [curves.Line2D(volmdlr.Point2D(u_min, v_min),
                                         volmdlr.Point2D(u_min, v_max))]
                for i in range(nlines_x):
                    u = u_min + (i + 1) / (nlines_x + 1) * delta_u
                    lines_x.append(curves.Line2D(volmdlr.Point2D(u, v_min),
                                                 volmdlr.Point2D(u, v_max)))
                lines_x.append(curves.Line2D(volmdlr.Point2D(u_max, v_min),
                                             volmdlr.Point2D(u_max, v_max)))
                lines = lines_x

            else:
                delta_v = v_max - v_min
                nlines_y = int(delta_v * resolution)
                lines_y = [curves.Line2D(volmdlr.Point2D(v_min, v_min),
                                         volmdlr.Point2D(v_max, v_min))]
                for i in range(nlines_y):
                    v = v_min + (i + 1) / (nlines_y + 1) * delta_v
                    lines_y.append(curves.Line2D(volmdlr.Point2D(v_min, v),
                                                 volmdlr.Point2D(v_max, v)))
                lines_y.append(curves.Line2D(volmdlr.Point2D(v_min, v_max),
                                             volmdlr.Point2D(v_max, v_max)))
                lines = lines_y

            pt0 = volmdlr.O2D
            points = []

            for line in lines:
                inter = contour.line_intersections(line)
                if inter:
                    pt_ = set()
                    for point_intersection in inter:
                        pt_.add(point_intersection[0])
                else:
                    raise NotImplementedError

                pt_ = sorted(pt_, key=pt0.point_distance)
                pt0 = pt_[0]
                edge = edges.LineSegment2D(pt_[0], pt_[1])

                points.extend(edge.discretization_points(number_points=10))

            points3d = []
            for point in points:
                points3d.append(self.point2d_to_3d(point))

            size_u, size_v, degree_u, degree_v = 10, 10, self.degree_u, self.degree_v
            surfaces.append(
                BSplineSurface3D.points_fitting_into_bspline_surface(points3d, size_u, size_v, degree_u, degree_v))

        return surfaces

    def point_belongs(self, point3d):
        """
        Check if a point 3d belongs to the bspline_surface or not.

        """

        def fun(param):
            p3d = self.point2d_to_3d(volmdlr.Point2D(param[0], param[1]))
            return point3d.point_distance(p3d)

        x = npy.linspace(0, 1, 5)
        x_init = []
        for xi in x:
            for yi in x:
                x_init.append((xi, yi))

        for x0 in x_init:
            z = least_squares(fun, x0=x0, bounds=([0, 1]))
            if z.fun < 1e-10:
                return True
        return False

    def is_intersected_with(self, other_bspline_surface3d):
        """
        Check if the two surfaces are intersected or not.

        return True, when there are more 50points on the intersection zone.

        """

        # intersection_results = self.intersection_with(other_bspline_surface3d)
        # if len(intersection_results[0][0]) >= 50:
        #     return True
        # else:
        #     return False

        def fun(param):
            return (self.point2d_to_3d(volmdlr.Point2D(param[0], param[1])) -
                    other_bspline_surface3d.point2d_to_3d(volmdlr.Point2D(param[2], param[3]))).norm()

        x = npy.linspace(0, 1, 10)
        x_init = []
        for xi in x:
            for yi in x:
                x_init.append((xi, yi, xi, yi))

        i = 0
        for x0 in x_init:
            z = least_squares(fun, x0=x0, bounds=([0, 1]))
            if z.fun < 1e-5:
                i += 1
                if i >= 50:
                    return True
        return False

    def merge_with(self, other_bspline_surface3d, abs_tol: float = 1e-6):
        """
        Merges two adjacent surfaces based on their faces.

        :param other_bspline_surface3d: Other adjacent surface
        :type other_bspline_surface3d: :class:`volmdlr.faces.BSplineSurface3D`
        :param abs_tol: tolerance.
        :type abs_tol: float.

        :return: Merged surface
        :rtype: :class:`volmdlr.faces.BSplineSurface3D`
        """

        bspline_face3d = volmdlr.faces.BSplineFace3D.from_surface_rectangular_cut(self, 0, 1, 0, 1)
        other_bspline_face3d = volmdlr.faces.BSplineFace3D.from_surface_rectangular_cut(
            other_bspline_surface3d, 0, 1, 0, 1)

        bsplines = [self, other_bspline_surface3d]
        bsplines_new = bsplines

        center = [bspline_face3d.surface2d.outer_contour.center_of_mass(),
                  other_bspline_face3d.surface2d.outer_contour.center_of_mass()]
        grid2d_direction = (bspline_face3d.pair_with(other_bspline_face3d))[1]

        if (not bspline_face3d.outer_contour3d.is_sharing_primitives_with(
                other_bspline_face3d.outer_contour3d, abs_tol)
                and self.is_intersected_with(other_bspline_surface3d)):
            # find primitives to split with
            contour1 = bspline_face3d.outer_contour3d
            contour2 = other_bspline_face3d.outer_contour3d

            distances = []
            for prim1 in contour1.primitives:
                dis = []
                for prim2 in contour2.primitives:
                    point1 = (prim1.start + prim1.end) / 2
                    point2 = (prim2.start + prim2.end) / 2
                    dis.append(point1.point_distance(point2))
                distances.append(dis)

            i = distances.index((min(distances)))
            j = distances[i].index(min(distances[i]))

            curves_ = [contour2.primitives[j], contour1.primitives[i]]

            # split surface
            for i, bspline in enumerate(bsplines):
                surfaces = bspline.split_surface_with_bspline_curve(curves_[i])

                errors = []
                for surface in surfaces:
                    errors.append(surface.error_with_point3d(bsplines[i].point2d_to_3d(center[i])))

                bsplines_new[i] = surfaces[errors.index(min(errors))]

            grid2d_direction = (
                bsplines_new[0].rectangular_cut(
                    0, 1, 0, 1).pair_with(
                    bsplines_new[1].rectangular_cut(
                        0, 1, 0, 1)))[1]

        # grid3d
        number_points = 10
        points3d = []
        is_true = (bspline_face3d.outer_contour3d.is_sharing_primitives_with(
            other_bspline_face3d.outer_contour3d, abs_tol) or self.is_intersected_with(other_bspline_surface3d))

        for i, bspline in enumerate(bsplines_new):
            grid3d = bspline.grid3d(grid.Grid2D.from_properties(x_limits=(0, 1),
                                                                y_limits=(0, 1),
                                                                points_nbr=(number_points, number_points),
                                                                direction=grid2d_direction[i]))

            if is_true and i == 1:
                points3d.extend(grid3d[number_points:number_points * number_points])
            else:
                points3d.extend(grid3d)

        # fitting
        size_u, size_v, degree_u, degree_v = (number_points * 2) - 1, number_points, 3, 3

        merged_surface = BSplineSurface3D.points_fitting_into_bspline_surface(
            points3d, size_u, size_v, degree_u, degree_v)

        return merged_surface

    def xy_limits(self, other_bspline_surface3d):
        """
        Compute x, y limits to define grid2d.

        """

        grid2d_direction = (
            self.rectangular_cut(
                0, 1, 0, 1).pair_with(
                other_bspline_surface3d.rectangular_cut(
                    0, 1, 0, 1)))[1]

        xmin, xmax, ymin, ymax = [], [], [], []
        if grid2d_direction[0][1] == '+y':
            xmin.append(0)
            xmax.append(1)
            ymin.append(0)
            ymax.append(0.99)
        elif grid2d_direction[0][1] == '+x':
            xmin.append(0)
            xmax.append(0.99)
            ymin.append(0)
            ymax.append(1)
        elif grid2d_direction[0][1] == '-x':
            xmin.append(0.01)
            xmax.append(1)
            ymin.append(0)
            ymax.append(1)
        elif grid2d_direction[0][1] == '-y':
            xmin.append(0)
            xmax.append(1)
            ymin.append(0.01)
            ymax.append(1)

        xmin.append(0)
        xmax.append(1)
        ymin.append(0)
        ymax.append(1)

        return xmin, xmax, ymin, ymax

    def _determine_contour_params(self, outer_contour_start, outer_contour_end, inner_contour_start,
                                  inner_contour_end):
        """
        Helper function.
        """
        u1, v1 = outer_contour_start
        u2, v2 = outer_contour_end
        u3, v3 = inner_contour_start
        u4, v4 = inner_contour_end
        if self.x_periodicity and self.y_periodicity:
            raise NotImplementedError
        if self.x_periodicity:
            outer_contour_param = [u1, u2]
            inner_contour_param = [u3, u4]
        elif self.y_periodicity:
            outer_contour_param = [v1, v2]
            inner_contour_param = [v3, v4]
        else:
            raise NotImplementedError
        return outer_contour_param, inner_contour_param

    def connect_contours(self, outer_contour, inner_contours):
        """
        Create connections between contours on parametric domain.

        :param outer_contour: Outer contour 2D.
        :type inner_contours: wires.Contour2D
        :param inner_contours: List of 2D contours.
        :type inner_contours: list
        """
        new_inner_contours = []
        new_outer_contour = outer_contour
        point1 = outer_contour.primitives[0].start
        point2 = outer_contour.primitives[-1].end

        for inner_contour in inner_contours:
            if not inner_contour.is_ordered():
                outer_contour_param, inner_contour_param = self._determine_contour_params(
                    point1, point2, inner_contour.primitives[0].start, inner_contour.primitives[-1].end)

                outer_contour_direction = outer_contour_param[0] < outer_contour_param[1]
                inner_contour_direction = inner_contour_param[0] < inner_contour_param[1]
                if outer_contour_direction == inner_contour_direction:
                    inner_contour = inner_contour.invert()

                closing_linesegment1 = edges.LineSegment2D(outer_contour.primitives[-1].end,
                                                           inner_contour.primitives[0].start)
                closing_linesegment2 = edges.LineSegment2D(inner_contour.primitives[-1].end,
                                                           outer_contour.primitives[0].start)
                new_outer_contour_primitives = outer_contour.primitives + [closing_linesegment1] + \
                    inner_contour.primitives + [closing_linesegment2]
                new_outer_contour = wires.Contour2D(primitives=new_outer_contour_primitives)
                new_outer_contour.order_contour(tol=1e-3)
            else:
                new_inner_contours.append(inner_contour)
        return new_outer_contour, new_inner_contours

    @staticmethod
    def _get_overlapping_theta(outer_contour_startend_theta, inner_contour_startend_theta):
        """
        Find overlapping theta domain between two contours on periodical Surfaces.
        """
        oc_xmin_index, outer_contour_xmin = min(enumerate(outer_contour_startend_theta), key=lambda x: x[1])
        oc_xmax_index, outer_contour_xman = max(enumerate(outer_contour_startend_theta), key=lambda x: x[1])
        inner_contour_xmin = min(inner_contour_startend_theta)
        inner_contour_xmax = max(inner_contour_startend_theta)

        # check if tetha3 or theta4 is in [theta1, theta2] interval
        overlap = outer_contour_xmin <= inner_contour_xmax and outer_contour_xman >= inner_contour_xmin

        if overlap:
            if inner_contour_xmin < outer_contour_xmin:
                overlapping_theta = outer_contour_startend_theta[oc_xmin_index]
                outer_contour_side = oc_xmin_index
                side = 0
                return overlapping_theta, outer_contour_side, side
            overlapping_theta = outer_contour_startend_theta[oc_xmax_index]
            outer_contour_side = oc_xmax_index
            side = 1
            return overlapping_theta, outer_contour_side, side

        # if not direct intersection -> find intersection at periodicity
        if inner_contour_xmin < outer_contour_xmin:
            overlapping_theta = outer_contour_startend_theta[oc_xmin_index] - 2 * math.pi
            outer_contour_side = oc_xmin_index
            side = 0
            return overlapping_theta, outer_contour_side, side
        overlapping_theta = outer_contour_startend_theta[oc_xmax_index] + 2 * math.pi
        outer_contour_side = oc_xmax_index
        side = 1
        return overlapping_theta, outer_contour_side, side

    def to_plane3d(self):
        """
        Converts a Bspline surface3d to a Plane3d.

        :return: A Plane
        :rtype: Plane3D
        """

        points_2d = [volmdlr.Point2D(0.1, 0.1),
                     volmdlr.Point2D(0.1, 0.8),
                     volmdlr.Point2D(0.8, 0.5)]
        points = [self.point2d_to_3d(pt) for pt in points_2d]

        surface3d = Plane3D.from_3_points(points[0],
                                          points[1],
                                          points[2])
        return surface3d

    def u_closed_lower(self):
        """
        Returns True if the surface is close in any of the u boundaries.
        """
        a, b, c, _ = self.domain
        point_at_a_lower = self.point2d_to_3d(volmdlr.Point2D(a, c))
        point_at_b_lower = self.point2d_to_3d(volmdlr.Point2D(b, c))
        if point_at_b_lower.is_close(point_at_a_lower):
            return True
        return False

    def u_closed_upper(self):
        """
        Returns True if the surface is close in any of the u boundaries.
        """
        a, b, _, d = self.domain
        point_at_a_upper = self.point2d_to_3d(volmdlr.Point2D(a, d))
        point_at_b_upper = self.point2d_to_3d(volmdlr.Point2D(b, d))
        if point_at_b_upper.is_close(point_at_a_upper):
            return True
        return False

    def v_closed_lower(self):
        """
        Returns True if the surface is close in any of the u boundaries.
        """
        a, _, c, d = self.domain
        point_at_c_lower = self.point2d_to_3d(volmdlr.Point2D(a, c))
        point_at_d_lower = self.point2d_to_3d(volmdlr.Point2D(a, d))
        if point_at_d_lower.is_close(point_at_c_lower):
            return True
        return False

    def v_closed_upper(self):
        """
        Returns True if the surface is close in any of the u boundaries.
        """
        _, b, c, d = self.domain
        point_at_c_upper = self.point2d_to_3d(volmdlr.Point2D(b, c))
        point_at_d_upper = self.point2d_to_3d(volmdlr.Point2D(b, d))
        if point_at_d_upper.is_close(point_at_c_upper):
            return True
        return False

    @cached_property
    def u_closed(self):
        """
        Returns True if the surface is close in any of the u boundaries.
        """
        return bool(self.u_closed_lower() or self.u_closed_upper())

    @cached_property
    def v_closed(self):
        """
        Returns True if the surface is close in any of the u boundaries.
        """
        return bool(self.v_closed_lower() or self.v_closed_upper())

    def is_singularity_point(self, point, *args):
        """Returns True if the point belongs to the surface singularity and False otherwise."""
        if not self.u_closed and not self.v_closed:
            return False
        u_min, u_max, v_min, v_max = self.domain
        delta_u = u_max - u_min
        delta_v = v_max - v_min

        test_u_lower = [self.point2d_to_3d(volmdlr.Point2D(u_min, v_min)),
                        self.point2d_to_3d(volmdlr.Point2D(0.5 * delta_u, v_min))]
        test_u_upper = [self.point2d_to_3d(volmdlr.Point2D(u_min, v_max)),
                        self.point2d_to_3d(volmdlr.Point2D(0.5 * delta_u, v_max))]
        test_v_lower = [self.point2d_to_3d(volmdlr.Point2D(u_min, v_min)),
                        self.point2d_to_3d(volmdlr.Point2D(u_min, 0.5 * delta_v))]
        test_v_upper = [self.point2d_to_3d(volmdlr.Point2D(u_max, v_min)),
                        self.point2d_to_3d(volmdlr.Point2D(u_max, 0.5 * delta_v))]
        if all(test_point.is_close(point) for test_point in test_u_lower) and self.u_closed_lower():
            return True
        if all(test_point.is_close(point) for test_point in test_u_upper) and self.u_closed_upper():
            return True
        if all(test_point.is_close(point) for test_point in test_v_lower) and self.v_closed_lower():
            return True
        if all(test_point.is_close(point) for test_point in test_v_upper) and self.v_closed_upper():
            return True
        return False

    def fix_start_end_singularity_point_at_parametric_domain(self, edge3d, points, points3d):
        """
        Helper function.

        Uses local discretization and line intersection with the tangent line at the point just before the undefined
        point on the BREP of the 3D edge to find the real values on parametric domain.
        """

        def get_local_discretization_points(start_point, end_points):
            distance = start_point.point_distance(end_points)
            maximum_linear_distance_reference_point = 1e-4
            if distance < maximum_linear_distance_reference_point:
                return []
            number_points = max(int(distance / maximum_linear_distance_reference_point), 2)
            points3d = edge3d.local_discretization(
                    start_point, end_points, number_points)
            points_set = set()
            local_discretization = []
            for point in points3d:
                point2d = self.point3d_to_2d(point, 1e-6)
                if point2d not in points_set:
                    local_discretization.append(point2d)
                    points_set.add(point2d)
            return local_discretization

        def get_singularity_line(a, b, c, d, test_point):
            lines = []
            if self.u_closed:
                if self.u_closed_lower():
                    lines.append(curves.Line2D(volmdlr.Point2D(a, c), volmdlr.Point2D(b, c)))
                if self.u_closed_upper():
                    lines.append(curves.Line2D(volmdlr.Point2D(a, d), volmdlr.Point2D(b, d)))
            else:
                if self.v_closed_lower():
                    lines.append(curves.Line2D(volmdlr.Point2D(a, c), volmdlr.Point2D(a, d)))
                if self.v_closed_upper():
                    lines.append(curves.Line2D(volmdlr.Point2D(b, c), volmdlr.Point2D(b, d)))
            if len(lines) == 1:
                return lines[0]
            return min(lines, key=lambda x: x.point_distance(test_point))

        def get_temp_edge2d(_points):
            _points = self._verify_parametric_points(_points)
            if len(_points) == 2:
                edge2d = edges.LineSegment2D(_points[0], _points[1])
            else:
                edge2d = edges.BSplineCurve2D.from_points_interpolation(_points, 2)
            return edge2d

        umin, umax, vmin, vmax = self.domain
        if self.is_singularity_point(points3d[0]):
            local_discretization_points = get_local_discretization_points(start_point=points3d[0],
                                                                          end_points=points3d[1])
            if local_discretization_points:
                temp_points = local_discretization_points[1:] + points[2:]
            else:
                temp_points = points
            temp_edge2d = get_temp_edge2d(temp_points)
            singularity_line = get_singularity_line(umin, umax, vmin, vmax, temp_points[0])
            points[0] = find_parametric_point_at_singularity(temp_edge2d, reference_point=temp_points[1],
                                                             singularity_line=singularity_line)
        if self.is_singularity_point(points3d[-1]):
            local_discretization_points = get_local_discretization_points(start_point=points3d[-2],
                                                                          end_points=points3d[-1])
            if local_discretization_points:
                temp_points = points[:-2] + local_discretization_points[:-1]
            else:
                temp_points = points[:-1]
            temp_edge2d = get_temp_edge2d(temp_points)
            singularity_line = get_singularity_line(umin, umax, vmin, vmax, temp_points[-1])
            points[-1] = find_parametric_point_at_singularity(temp_edge2d,
                                                                                   reference_point=temp_points[-2],
                                                                                   singularity_line=singularity_line)
        return points

    @staticmethod
    def _verify_parametric_points(points, periodic=False):
        """Temporary method to deal with non converged parametric points from point3d_to_2d method."""
        set_points = set(points)
        if (len(set_points) < len(points) - 1 and periodic) or (len(set_points) < len(points) and not periodic):
            new_points = []
            for point in points:
                if not volmdlr.core.point_in_list(point, new_points):
                    new_points.append(point)
            return new_points
        return points


class BezierSurface3D(BSplineSurface3D):
    """
    A 3D Bezier surface.

    :param degree_u: The degree of the Bezier surface in the u-direction.
    :type degree_u: int
    :param degree_v: The degree of the Bezier surface in the v-direction.
    :type degree_v: int
    :param control_points: A list of lists of control points defining the Bezier surface.
    :type control_points: List[List[`volmdlr.Point3D`]]
    :param nb_u: The number of control points in the u-direction.
    :type nb_u: int
    :param nb_v: The number of control points in the v-direction.
    :type nb_v: int
    :param name: (Optional) name for the Bezier surface.
    :type name: str
    """

    def __init__(self, degree_u: int, degree_v: int,
                 control_points: List[List[volmdlr.Point3D]],
                 nb_u: int, nb_v: int, name=''):
        u_knots = generate_knot_vector(degree_u, nb_u)
        v_knots = generate_knot_vector(degree_v, nb_v)

        u_multiplicities = [1] * len(u_knots)
        v_multiplicities = [1] * len(v_knots)

        BSplineSurface3D.__init__(self, degree_u, degree_v,
                                  control_points, nb_u, nb_v,
                                  u_multiplicities, v_multiplicities,
                                  u_knots, v_knots, None, name)<|MERGE_RESOLUTION|>--- conflicted
+++ resolved
@@ -1090,17 +1090,10 @@
 
     def contour_intersections(self, contour3d: wires.Contour3D):
         """
-<<<<<<< HEAD
         Gets intersections between a contour 3D and a Surface 3D.
 
         :param contour3d: other contour get intersections with.
         :return: list of intersecting points.
-=======
-        Gets intersections between surface 3d and a contour 3d.
-
-        :param contour3d: other contour to get intersections with.
-        :return: list of intersection points.
->>>>>>> 396babc8
         """
         outer_contour_intersections_with_plane = []
         for primitive in contour3d.primitives:
