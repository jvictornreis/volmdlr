"""volmdlr module for 3D Surfaces."""
import math
import traceback
import warnings
from collections import deque
from functools import cached_property, lru_cache
from itertools import chain
from typing import List, Union, Dict, Any

import matplotlib.pyplot as plt
import numpy as np
from numpy.typing import NDArray
import triangle as triangle_lib

from geomdl import NURBS, BSpline
from scipy.linalg import lu_factor, lu_solve
from scipy.optimize import least_squares, minimize

from dessia_common.core import DessiaObject, PhysicalObject
from dessia_common.typings import JsonSerializable
import volmdlr.nurbs.helpers as nurbs_helpers
from volmdlr.nurbs.helpers import generate_knot_vector
import volmdlr.core
import volmdlr.geometry
import volmdlr.utils.common_operations as vm_common_operations
import volmdlr.utils.intersections as vm_utils_intersections
import volmdlr.utils.parametric as vm_parametric
from volmdlr import display, edges, grid, wires, curves
from volmdlr.core import EdgeStyle
from volmdlr.nurbs.core import evaluate_surface, derivatives_surface, point_inversion
from volmdlr.nurbs.fitting import approximate_surface, interpolate_surface
from volmdlr.nurbs.operations import (split_surface_u, split_surface_v, decompose_surface,
                                      extract_surface_curve_u, extract_surface_curve_v)
from volmdlr.utils.parametric import (array_range_search, repair_start_end_angle_periodicity, angle_discontinuity,
                                      find_parametric_point_at_singularity, is_isocurve,
                                      verify_repeated_parametric_points, repair_undefined_brep)


def knots_vector_inv(knots_vector):
    """
    Compute knot-elements and multiplicities based on the global knot vector.

    """

    knots = sorted(set(knots_vector))
    multiplicities = [knots_vector.count(knot) for knot in knots]

    return knots, multiplicities


class Surface2D(PhysicalObject):
    """
    A surface bounded by an outer contour.

    """

    def __init__(self, outer_contour: wires.Contour2D,
                 inner_contours: List[wires.Contour2D],
                 name: str = 'name'):
        self.outer_contour = outer_contour
        self.inner_contours = inner_contours
        self._area = None

        PhysicalObject.__init__(self, name=name)

    def __hash__(self):
        """
        Calculate the hash value for Surface2D.

        This method is used to generate a hash value for instances of the
        current class, which can be used for hash-based data structures like
        dictionaries and sets.

        The hash value is computed based on the combined hash of the outer
        contour and a tuple of hash values for the inner contours. This
        ensures that objects with equivalent contours will have the same
        hash value, allowing them to be efficiently compared and retrieved
        from hash-based collections.

        :return: A hash value representing the object's state.
        :rtype: int
        """
        return hash((self.outer_contour, tuple(self.inner_contours)))

    def _data_hash(self):
        return hash(self)

    def __eq__(self, other):
        return self.outer_contour == other.outer_contour and self.inner_contours == other.inner_contours

    def copy(self, deep=True, memo=None):
        """
        Copies the surface2d.

        """
        return self.__class__(outer_contour=self.outer_contour.copy(deep=deep, memo=memo),
                              inner_contours=[c.copy(deep, memo) for c in self.inner_contours],
                              name='copy_' + self.name)

    def area(self):
        """
        Computes the area of the surface.

        """
        if not self._area:
            self._area = self.outer_contour.area() - sum(contour.area() for contour in self.inner_contours)
        return self._area

    def second_moment_area(self, point: volmdlr.Point2D):
        """
        Computes the second moment area of the surface.

        """
        i_x, i_y, i_xy = self.outer_contour.second_moment_area(point)
        for contour in self.inner_contours:
            i_xc, i_yc, i_xyc = contour.second_moment_area(point)
            i_x -= i_xc
            i_y -= i_yc
            i_xy -= i_xyc
        return i_x, i_y, i_xy

    def center_of_mass(self):
        """
        Compute the center of mass of the 2D surface.

        :return: The center of mass of the surface.
        :rtype: :class:`volmdlr.Point2D`
        """
        center = self.outer_contour.area() * self.outer_contour.center_of_mass()
        for contour in self.inner_contours:
            center -= contour.area() * contour.center_of_mass()
        return center / self.area()

    def point_belongs(self, point2d: volmdlr.Point2D, include_edge_points: bool = True):
        """
        Check whether a point belongs to the 2D surface.

        :param point2d: The point to check.
        :type point2d: :class:`volmdlr.Point2D`
        :return: True if the point belongs to the surface, False otherwise.
        :rtype: bool
        """
        if not self.outer_contour.point_inside(point2d, include_edge_points=include_edge_points):
            return False

        for inner_contour in self.inner_contours:
            if inner_contour.point_inside(point2d, include_edge_points=False):
                return False
        return True

    def random_point_inside(self):
        """
        Generate a random point inside the 2D surface.

        Taking into account any inner contours (holes) it may have.

        :return: A random point inside the surface.
        :rtype: :class:`volmdlr.Point2D`
        """
        point_inside_outer_contour = None
        center_of_mass = self.center_of_mass()
        if self.point_belongs(center_of_mass, False):
            point_inside_outer_contour = center_of_mass
        if not point_inside_outer_contour:
            point_inside_outer_contour = self.outer_contour.random_point_inside()
        while True:
            inside_inner_contour = False
            for inner_contour in self.inner_contours:
                if inner_contour.point_inside(point_inside_outer_contour):
                    inside_inner_contour = True
            if not inside_inner_contour and \
                    point_inside_outer_contour is not None:
                break
            point_inside_outer_contour = self.outer_contour.random_point_inside()

        return point_inside_outer_contour

    @staticmethod
    def triangulation_without_holes(vertices, segments, points_grid, tri_opt):
        """
        Triangulates a surface without holes.

        :param vertices: vertices of the surface.
        :param segments: segments defined as tuples of vertices.
        :param points_grid: to do.
        :param tri_opt: triangulation option: "p"
        :return:
        """
        vertices_grid = [(p.x, p.y) for p in points_grid]
        vertices.extend(vertices_grid)
        tri = {'vertices': np.array(vertices).reshape((-1, 2)),
               'segments': np.array(segments).reshape((-1, 2)),
               }
        triagulation = triangle_lib.triangulate(tri, tri_opt)
        return display.Mesh2D(vertices=triagulation['vertices'], triangles=triagulation['triangles'])

    def triangulation(self, number_points_x: int = 15, number_points_y: int = 15):
        """
        Triangulates the Surface2D using the Triangle library.

        :param number_points_x: Number of discretization points in x direction.
        :type number_points_x: int
        :param number_points_y: Number of discretization points in y direction.
        :type number_points_y: int
        :return: The triangulated surface as a display mesh.
        :rtype: :class:`volmdlr.display.Mesh2D`
        """
        area = self.bounding_rectangle().area()
        tri_opt = "p"
        if math.isclose(area, 0., abs_tol=1e-12):
            return None

        triangulates_with_grid = number_points_x > 0 and number_points_y > 0
        discretize_line = number_points_x > 0 or number_points_y > 0
        if not triangulates_with_grid:
            tri_opt = "p"

        discretize_line_direction = "xy"
        if number_points_y == 0 or number_points_x > 25 * number_points_y:
            discretize_line_direction = "x"
        elif number_points_y > 20 * number_points_x:
            discretize_line_direction = "y"
        outer_polygon = self.outer_contour.to_polygon(angle_resolution=15, discretize_line=discretize_line,
                                                      discretize_line_direction=discretize_line_direction)

        if not self.inner_contours and not triangulates_with_grid:
            return outer_polygon.triangulation()

        points_grid, x, y, grid_point_index = outer_polygon.grid_triangulation_points(number_points_x=number_points_x,
                                                                                      number_points_y=number_points_y)
        points = outer_polygon.points.copy()
        points_set = set(points)
        if len(points_set) < len(points):
            return None
        vertices = [(point.x, point.y) for point in points]
        n = len(points)
        segments = [(i, i + 1) for i in range(n - 1)]
        segments.append((n - 1, 0))

        if not self.inner_contours:  # No holes
            return self.triangulation_without_holes(vertices, segments, points_grid, tri_opt)

        point_index = {p: i for i, p in enumerate(points)}
        holes = []
        for inner_contour in self.inner_contours:
            inner_polygon = inner_contour.to_polygon(angle_resolution=10, discretize_line=discretize_line,
                                                     discretize_line_direction=discretize_line_direction)
            inner_polygon_nodes = inner_polygon.points.copy()
            for point in inner_polygon_nodes:
                if point not in point_index:
                    points.append(point)
                    vertices.append((point.x, point.y))
                    point_index[point] = n
                    n += 1

            for point1, point2 in zip(inner_polygon_nodes[:-1],
                                      inner_polygon_nodes[1:]):
                segments.append((point_index[point1], point_index[point2]))
            segments.append((point_index[inner_polygon_nodes[-1]], point_index[inner_polygon_nodes[0]]))
            rpi = inner_polygon.barycenter()
            if not inner_polygon.point_inside(rpi, include_edge_points=False):
                rpi = inner_polygon.random_point_inside(include_edge_points=False)
            holes.append([rpi.x, rpi.y])

            if triangulates_with_grid:
                # removes with a region search the grid points that are in the inner contour
                xmin, xmax, ymin, ymax = inner_polygon.bounding_rectangle.bounds()
                x_grid_range = array_range_search(x, xmin, xmax)
                y_grid_range = array_range_search(y, ymin, ymax)
                for i in x_grid_range:
                    for j in y_grid_range:
                        point = grid_point_index.get((i, j))
                        if not point:
                            continue
                        if inner_polygon.point_inside(point):
                            points_grid.remove(point)
                            grid_point_index.pop((i, j))

        if triangulates_with_grid:
            vertices_grid = [(p.x, p.y) for p in points_grid]
            vertices.extend(vertices_grid)

        tri = {'vertices': np.array(vertices).reshape((-1, 2)),
               'segments': np.array(segments).reshape((-1, 2)),
               'holes': np.array(holes).reshape((-1, 2))
               }
        triangulation = triangle_lib.triangulate(tri, tri_opt)
        return display.Mesh2D(vertices=triangulation['vertices'], triangles=triangulation['triangles'])

    def split_by_lines(self, lines):
        """
        Returns a list of cut surfaces given by the lines provided as argument.
        """
        cutted_surfaces = []
        iteration_surfaces = self.cut_by_line(lines[0])

        for line in lines[1:]:
            iteration_surfaces2 = []
            for surface in iteration_surfaces:
                line_cutted_surfaces = surface.cut_by_line(line)

                llcs = len(line_cutted_surfaces)

                if llcs == 1:
                    cutted_surfaces.append(line_cutted_surfaces[0])
                else:
                    iteration_surfaces2.extend(line_cutted_surfaces)

            iteration_surfaces = iteration_surfaces2[:]

        cutted_surfaces.extend(iteration_surfaces)
        return cutted_surfaces

    def split_regularly(self, n):
        """
        Split in n slices.
        """
        bounding_rectangle = self.outer_contour.bounding_rectangle
        lines = []
        for i in range(n - 1):
            xi = bounding_rectangle[0] + (i + 1) * (bounding_rectangle[1] - bounding_rectangle[0]) / n
            lines.append(curves.Line2D(volmdlr.Point2D(xi, 0),
                                       volmdlr.Point2D(xi, 1)))
        return self.split_by_lines(lines)

    def cut_by_line(self, line: curves.Line2D):
        """
        Returns a list of cut Surface2D by the given line.

        :param line: The line to cut the Surface2D with.
        :type line: :class:`curves.Line2D`
        :return: A list of 2D surfaces resulting from the cut.
        :rtype: List[:class:`volmdlr.faces.Surface2D`]
        """
        surfaces = []
        splitted_outer_contours = self.outer_contour.cut_by_line(line)
        splitted_inner_contours_table = []
        for inner_contour in self.inner_contours:
            splitted_inner_contours = inner_contour.cut_by_line(line)
            splitted_inner_contours_table.append(splitted_inner_contours)

        # First part of the external contour
        for outer_split in splitted_outer_contours:
            inner_contours = []
            for splitted_inner_contours in splitted_inner_contours_table:
                for inner_split in splitted_inner_contours:
                    inner_split.order_contour()
                    point = inner_split.random_point_inside()
                    if outer_split.point_inside(point):
                        inner_contours.append(inner_split)

            if inner_contours:
                surface2d = self.from_contours(outer_split, inner_contours)
                surfaces.append(surface2d)
            else:
                surfaces.append(Surface2D(outer_split, []))
        return surfaces

    def line_crossings(self, line: curves.Line2D):
        """
        Find intersection points between a line and the 2D surface.

        :param line: The line to intersect with the shape.
        :type line: :class:`curves.Line2D`
        :return: A list of intersection points sorted by increasing abscissa
            along the line. Each intersection point is a tuple
            (point, primitive) where point is the intersection point and
            primitive is the intersected primitive.
        :rtype: List[Tuple[:class:`volmdlr.Point2D`,
            :class:`volmdlr.core.Primitive2D`]]

        """
        intersection_points = []
        for primitive in self.outer_contour.primitives:
            for point in primitive.line_crossings(line):
                if (point, primitive) not in intersection_points:
                    intersection_points.append((point, primitive))
        for inner_contour in self.inner_contours:
            for primitive in inner_contour.primitives:
                for point in primitive.line_crossings(line):
                    if (point, primitive) not in intersection_points:
                        intersection_points.append((point, primitive))
        return sorted(intersection_points, key=lambda ip: line.abscissa(ip[0]))

    def split_at_centers(self):
        """
        Split in n slices.

        # TODO: is this used ?
        """

        cutted_contours = []
        center_of_mass1 = self.inner_contours[0].center_of_mass()
        center_of_mass2 = self.inner_contours[1].center_of_mass()
        cut_line = curves.Line2D(center_of_mass1, center_of_mass2)

        iteration_contours2 = []

        surface_cut = self.cut_by_line(cut_line)

        iteration_contours2.extend(surface_cut)

        iteration_contours = iteration_contours2[:]
        cutted_contours.extend(iteration_contours)

        return cutted_contours

    def bounding_rectangle(self):
        """
        Returns bounding rectangle.

        :return: Returns a python object with useful methods
        :rtype: :class:`volmdlr.core.BoundingRectangle
        """

        return self.outer_contour.bounding_rectangle

    @classmethod
    def from_contours(cls, outer_contour, inner_contours):
        """
        Create a Surface2D object from an outer contour and a list of inner contours.

        :param outer_contour: The outer contour that bounds the surface.
        :type outer_contour: wires.Contour2D
        :param inner_contours: The list of inner contours that define the holes of the surface.
        :type inner_contours : List[wires.Contour2D]
        :return: Surface2D defined by the given contours.
        """
        surface2d_inner_contours = []
        surface2d_outer_contour = outer_contour
        for inner_contour in inner_contours:
            if surface2d_outer_contour.shared_primitives_extremities(
                    inner_contour):
                # inner_contour will be merged with outer_contour
                merged_contours = surface2d_outer_contour.merge_with(
                    inner_contour)
                if len(merged_contours) >= 2:
                    raise NotImplementedError
                surface2d_outer_contour = merged_contours[0]
            else:
                # inner_contour will be added to the inner contours of the
                # Surface2D
                surface2d_inner_contours.append(inner_contour)
        return cls(surface2d_outer_contour, surface2d_inner_contours)

    def plot(self, ax=None, edge_style: EdgeStyle = EdgeStyle(color='grey', alpha=0.5, equal_aspect=False), **kwargs):
        """Plot surface 2d using Matplotlib."""

        if ax is None:
            _, ax = plt.subplots()
        self.outer_contour.plot(ax=ax, edge_style=edge_style)
        for inner_contour in self.inner_contours:
            inner_contour.plot(ax=ax, edge_style=edge_style)

        if edge_style.equal_aspect:
            ax.set_aspect('equal')

        ax.margins(0.1)
        return ax

    def axial_symmetry(self, line):
        """
        Finds out the symmetric 2D surface according to a line.

        """

        outer_contour = self.outer_contour.axial_symmetry(line)
        inner_contours = []
        if self.inner_contours:
            inner_contours = [contour.axial_symmetry(line) for contour in self.inner_contours]

        return self.__class__(outer_contour=outer_contour,
                              inner_contours=inner_contours)

    def rotation(self, center, angle):
        """
        Surface2D rotation.

        :param center: rotation center.
        :param angle: angle rotation.
        :return: a new rotated Surface2D.
        """

        outer_contour = self.outer_contour.rotation(center, angle)
        if self.inner_contours:
            inner_contours = [contour.rotation(center, angle) for contour in self.inner_contours]
        else:
            inner_contours = []

        return self.__class__(outer_contour, inner_contours)

    def translation(self, offset: volmdlr.Vector2D):
        """
        Surface2D translation.

        :param offset: translation vector.
        :return: A new translated Surface2D.
        """
        outer_contour = self.outer_contour.translation(offset)
        inner_contours = [contour.translation(offset) for contour in self.inner_contours]
        return self.__class__(outer_contour, inner_contours)

    def frame_mapping(self, frame: volmdlr.Frame2D, side: str):
        """Frame mapping of a surface 2d."""
        outer_contour = self.outer_contour.frame_mapping(frame, side)
        inner_contours = [contour.frame_mapping(frame, side) for contour in self.inner_contours]
        return self.__class__(outer_contour, inner_contours)

    def geo_lines(self):  # , mesh_size_list=None):
        """
        Gets the lines that define a Surface2D in a .geo file.
        """

        i, i_p = None, None
        lines, line_surface, lines_tags = [], [], []
        point_account, line_account, line_loop_account = 0, 0, 1
        for outer_contour, contour in enumerate(list(chain(*[[self.outer_contour], self.inner_contours]))):
            if isinstance(contour, curves.Circle2D):
                points = [volmdlr.Point2D(contour.center.x - contour.radius, contour.center.y),
                          contour.center,
                          volmdlr.Point2D(contour.center.x + contour.radius, contour.center.y)]
                index = []
                for i, point in enumerate(points):
                    lines.append(point.get_geo_lines(tag=point_account + i + 1,
                                                     point_mesh_size=None))
                    index.append(point_account + i + 1)

                lines.append('Circle(' + str(line_account + 1) +
                             ') = {' + str(index[0]) + ', ' + str(index[1]) + ', ' + str(index[2]) + '};')
                lines.append('Circle(' + str(line_account + 2) +
                             ') = {' + str(index[2]) + ', ' + str(index[1]) + ', ' + str(index[0]) + '};')

                lines_tags.append(line_account + 1)
                lines_tags.append(line_account + 2)

                lines.append('Line Loop(' + str(outer_contour + 1) + ') = {' + str(lines_tags)[1:-1] + '};')
                line_surface.append(line_loop_account)

                point_account = point_account + 2 + 1
                line_account, line_loop_account = line_account + 1 + 1, line_loop_account + 1
                lines_tags = []

            elif isinstance(contour, (wires.Contour2D, wires.ClosedPolygon2D)):
                if not isinstance(contour, wires.ClosedPolygon2D):
                    contour = contour.to_polygon(1)
                for i, point in enumerate(contour.points):
                    lines.append(point.get_geo_lines(tag=point_account + i + 1,
                                                     point_mesh_size=None))

                for i_p, primitive in enumerate(contour.primitives):
                    if i_p != len(contour.primitives) - 1:
                        lines.append(primitive.get_geo_lines(tag=line_account + i_p + 1,
                                                             start_point_tag=point_account + i_p + 1,
                                                             end_point_tag=point_account + i_p + 2))
                    else:
                        lines.append(primitive.get_geo_lines(tag=line_account + i_p + 1,
                                                             start_point_tag=point_account + i_p + 1,
                                                             end_point_tag=point_account + 1))
                    lines_tags.append(line_account + i_p + 1)

                lines.append('Line Loop(' + str(outer_contour + 1) + ') = {' + str(lines_tags)[1:-1] + '};')
                line_surface.append(line_loop_account)
                point_account = point_account + i + 1
                line_account, line_loop_account = line_account + i_p + 1, line_loop_account + 1
                lines_tags = []

        lines.append('Plane Surface(' + str(1) + ') = {' + str(line_surface)[1:-1] + '};')

        return lines

    def mesh_lines(self,
                   factor: float,
                   curvature_mesh_size: int = None,
                   min_points: int = None,
                   initial_mesh_size: float = 5):
        """
        Gets the lines that define mesh parameters for a Surface2D, to be added to a .geo file.

        :param factor: A float, between 0 and 1, that describes the mesh quality
        (1 for coarse mesh - 0 for fine mesh)
        :type factor: float
        :param curvature_mesh_size: Activate the calculation of mesh element sizes based on curvature
        (with curvature_mesh_size elements per 2*Pi radians), defaults to 0
        :type curvature_mesh_size: int, optional
        :param min_points: Check if there are enough points on small edges (if it is not, we force to have min_points
        on that edge), defaults to None
        :type min_points: int, optional
        :param initial_mesh_size: If factor=1, it will be initial_mesh_size elements per dimension, defaults to 5
        :type initial_mesh_size: float, optional

        :return: A list of lines that describe mesh parameters
        :rtype: List[str]
        """

        lines = []
        if factor == 0:
            factor = 1e-3

        size = (math.sqrt(self.area()) / initial_mesh_size) * factor

        if min_points:
            lines.extend(self.get_mesh_lines_with_transfinite_curves(
                [[self.outer_contour], self.inner_contours], min_points, size))

        lines.append('Field[1] = MathEval;')
        lines.append('Field[1].F = "' + str(size) + '";')
        lines.append('Background Field = 1;')
        if curvature_mesh_size:
            lines.append('Mesh.MeshSizeFromCurvature = ' + str(curvature_mesh_size) + ';')

        return lines

    @staticmethod
    def get_mesh_lines_with_transfinite_curves(lists_contours, min_points, size):
        """Gets Surface 2d mesh lines with transfinite curves."""
        lines, primitives, primitives_length = [], [], []
        circle_class_ = getattr(wires, 'Circle' + lists_contours[0][0].__class__.__name__[-2:])
        for contour in list(chain(*lists_contours)):
            if isinstance(contour, circle_class_):
                primitives.append(contour)
                primitives.append(contour)
                primitives_length.append(contour.length() / 2)
                primitives_length.append(contour.length() / 2)
            else:
                for primitive in contour.primitives:
                    if (primitive not in primitives) and (primitive.reverse() not in primitives):
                        primitives.append(primitive)
                        primitives_length.append(primitive.length())

        for i, length in enumerate(primitives_length):
            if length < min_points * size:
                lines.append('Transfinite Curve {' + str(i) + '} = ' +
                             str(min_points) + ' Using Progression 1;')
        return lines

    def to_geo(self, file_name: str,
               factor: float, **kwargs):
        # curvature_mesh_size: int = None,
        # min_points: int = None,
        # initial_mesh_size: float = 5):
        """
        Gets the .geo file for the Surface2D.
        """

        for element in [('curvature_mesh_size', 0), ('min_points', None), ('initial_mesh_size', 5)]:
            if element[0] not in kwargs:
                kwargs[element[0]] = element[1]

        lines = self.geo_lines()
        lines.extend(self.mesh_lines(factor, kwargs['curvature_mesh_size'],
                                     kwargs['min_points'], kwargs['initial_mesh_size']))

        with open(file_name + '.geo', 'w', encoding="utf-8") as file:
            for line in lines:
                file.write(line)
                file.write('\n')
        file.close()

    def to_msh(self, file_name: str, mesh_dimension: int, mesh_order: int,
               factor: float, **kwargs):
        # curvature_mesh_size: int = 0,
        # min_points: int = None,
        # initial_mesh_size: float = 5):
        """
        Gets .msh file for the Surface2D generated by gmsh.

        :param file_name: The msh. file name
        :type file_name: str
        :param mesh_dimension: The mesh dimension (1: 1D-Edge, 2: 2D-Triangle, 3D-Tetrahedra)
        :type mesh_dimension: int
        :param factor: A float, between 0 and 1, that describes the mesh quality
        (1 for coarse mesh - 0 for fine mesh)
        :type factor: float
        :param curvature_mesh_size: Activate the calculation of mesh element sizes based on curvature
        (with curvature_mesh_size elements per 2*Pi radians), defaults to 0
        :type curvature_mesh_size: int, optional
        :param min_points: Check if there are enough points on small edges (if it is not, we force to have min_points
        on that edge), defaults to None
        :type min_points: int, optional
        :param initial_mesh_size: If factor=1, it will be initial_mesh_size elements per dimension, defaults to 5
        :type initial_mesh_size: float, optional

        :return: A txt file
        :rtype: .txt
        """

        for element in [('curvature_mesh_size', 0), ('min_points', None), ('initial_mesh_size', 5)]:
            if element[0] not in kwargs:
                kwargs[element[0]] = element[1]

        self.to_geo(file_name=file_name, mesh_dimension=mesh_dimension,
                    factor=factor, curvature_mesh_size=kwargs['curvature_mesh_size'],
                    min_points=kwargs['min_points'], initial_mesh_size=kwargs['initial_mesh_size'])

        volmdlr.core.VolumeModel.generate_msh_file(file_name, mesh_dimension, mesh_order)

        # gmsh.initialize()
        # gmsh.open(file_name + ".geo")

        # gmsh.model.geo.synchronize()
        # gmsh.model.mesh.generate(mesh_dimension)

        # gmsh.write(file_name + ".msh")

        # gmsh.finalize()


class Surface3D(DessiaObject):
    """
    Abstract class.

    """
    x_periodicity = None
    y_periodicity = None
    face_class = None

    def __init__(self, frame: volmdlr.Frame3D = None, name: str = ''):
        self.frame = frame
        DessiaObject.__init__(self, name=name)

    @property
    def u_domain(self):
        """The parametric domain of the surface in the U direction."""
        return -math.inf, math.inf

    @property
    def v_domain(self):
        """The parametric domain of the surface in the V direction."""
        return -math.inf, math.inf

    @property
    def domain(self):
        """Returns u and v bounds."""
        umin, umax = self.u_domain
        vmin, vmax = self.v_domain
        return umin, umax, vmin, vmax

    def plot(self, ax=None, edge_style: EdgeStyle = EdgeStyle(color='grey', alpha=0.5), **kwargs):
        """
        Abstract method.
        """
        raise NotImplementedError(f"plot method is not implemented for {self.__class__.__name__}")

    def point2d_to_3d(self, point2d):
        """
        Abstract method.
        """
        raise NotImplementedError(f'point2d_to_3d is abstract and should be implemented in {self.__class__.__name__}')

    def point3d_to_2d(self, point3d):
        """
        Abstract method. Convert a 3D point to a 2D parametric point.

        :param point3d: The 3D point to convert, represented by 3 coordinates (x, y, z).
        :type point3d: `volmdlr.Point3D`
        :return: NotImplementedError: If the method is not implemented in the subclass.
        """
        raise NotImplementedError(f'point3d_to_2d is abstract and should be implemented in {self.__class__.__name__}')

    def face_from_contours3d(self, contours3d: List[wires.Contour3D], name: str = ''):
        """Deprecated method, 'Use Face3D from_contours3d method'."""
        raise AttributeError('Use Face3D from_contours3d method')

    def repair_primitives_periodicity(self, primitives2d, primitives_mapping):
        """
        Repairs the continuity of the 2D contour while using contour3d_to_2d on periodic surfaces.

        :param primitives2d: The primitives in parametric surface domain.
        :type primitives2d: list
        :param primitives_mapping: It is a dictionary that stores the correspondence between primitives
         in the parametric domain with their equivalent primitive in 3D space.
        :type primitives_mapping: dict
        :return: A list of primitives.
        :rtype: list
        """
        # pylint: disable= too-many-locals
        tol = 1e-2
        if self.__class__.__name__ == "ExtrusionSurface3D":
            tol = 5e-6
        x_periodicity = self.x_periodicity if self.x_periodicity else -1
        y_periodicity = self.y_periodicity if self.y_periodicity else -1

        if x_periodicity or y_periodicity:
            if self.is_undefined_brep(primitives2d[0]):
                old_primitive = primitives2d[0]
                primitives2d[0] = self.fix_undefined_brep_with_neighbors(primitives2d[0], primitives2d[-1],
                                                                         primitives2d[1])
                primitives_mapping[primitives2d[0]] = primitives_mapping.pop(old_primitive)
        self._helper_repair_primitives_periodicity(primitives2d, primitives_mapping,
                                                   [x_periodicity, y_periodicity], tol)
        if self.__class__.__name__ in ("SphericalSurface3D", "ConicalSurface3D", "RevolutionSurface3D"):
            delta = primitives2d[-1].end - primitives2d[0].start
            if (math.isclose(abs(delta.x), x_periodicity, abs_tol=tol) or
                    math.isclose(abs(delta.y), y_periodicity, abs_tol=tol)):
                last_end_3d = self.point2d_to_3d(primitives2d[-1].end)
                first_start_3d = self.point2d_to_3d(primitives2d[0].start)
                if last_end_3d.is_close(first_start_3d, 1e-6) and not self.is_singularity_point(last_end_3d):
                    old_primitive = primitives2d[0]
                    primitives2d[0] = primitives2d[0].translation(delta)
                    primitives_mapping[primitives2d[0]] = primitives_mapping.pop(old_primitive)
                    self._helper_repair_primitives_periodicity(primitives2d, primitives_mapping,
                                                               [x_periodicity, y_periodicity], tol)
        self.check_parametric_contour_end(primitives2d, tol)

    def _helper_repair_primitives_periodicity(self, primitives2d, primitives_mapping, periodicities, tol):
        """Helper function to repair_primitives_periodicity."""
        x_periodicity, y_periodicity = periodicities
        i = 1
        while i < len(primitives2d):
            delta = primitives2d[i - 1].end - primitives2d[i].start
            distance = delta.norm()

            if not math.isclose(distance, 0, abs_tol=tol):
                if math.isclose(primitives2d[i].length(), x_periodicity, abs_tol=tol) or \
                        math.isclose(primitives2d[i].length(), y_periodicity, abs_tol=tol):
                    delta_end = primitives2d[i - 1].end - primitives2d[i].end
                    delta_min_index, _ = min(enumerate([distance, delta_end.norm()]), key=lambda x: x[1])
                    if self.is_undefined_brep(primitives2d[i]):
                        repair_undefined_brep(self, primitives2d, primitives_mapping, i, primitives2d[i - 1])
                    elif self.is_singularity_point(self.point2d_to_3d(primitives2d[i - 1].end)) and \
                            self.is_singularity_point(self.point2d_to_3d(primitives2d[i].start)):
                        self.repair_singularity(primitives2d, i, primitives2d[i - 1])
                    elif primitives2d[i].end.is_close(primitives2d[i - 1].end, tol=tol):
                        self.repair_reverse(primitives2d, primitives_mapping, i)
                    elif delta_min_index == 0:
                        self.repair_translation(primitives2d, primitives_mapping, i, delta)
                    else:
                        old_primitive = primitives2d[i]
                        new_primitive = primitives2d[i].reverse()
                        primitives2d[i] = new_primitive.translation(delta_end)
                        primitives_mapping[primitives2d[i]] = primitives_mapping.pop(old_primitive)

                elif primitives2d[i].end.is_close(primitives2d[i - 1].end, tol=tol):
                    self.repair_reverse(primitives2d, primitives_mapping, i)
                elif self.is_undefined_brep(primitives2d[i]):
                    repair_undefined_brep(self, primitives2d, primitives_mapping, i, primitives2d[i - 1])
                elif self.is_singularity_point(self.point2d_to_3d(primitives2d[i - 1].end), tol=1e-5) and \
                        self.is_singularity_point(self.point2d_to_3d(primitives2d[i].start), tol=1e-5):
                    self.repair_singularity(primitives2d, i, primitives2d[i - 1])
                else:
                    self.repair_translation(primitives2d, primitives_mapping, i, delta)
            i += 1

    def check_parametric_contour_end(self, primitives2d, tol):
        """Helper function to repair_primitives_periodicity."""
        previous_primitive = primitives2d[-1]
        delta = previous_primitive.end - primitives2d[0].start
        distance = delta.norm()
        is_connected = math.isclose(distance, 0, abs_tol=tol)
        if not is_connected and self.is_singularity_point(self.point2d_to_3d(previous_primitive.end)) and \
                self.is_singularity_point(self.point2d_to_3d(primitives2d[0].start)):
            primitives2d.append(edges.LineSegment2D(previous_primitive.end, primitives2d[0].start,
                                                    name="construction"))

    @staticmethod
    def repair_singularity(primitives2d, i, previous_primitive):
        """Helper function to repair_primitives_periodicity."""
        primitives2d.insert(i, edges.LineSegment2D(previous_primitive.end, primitives2d[i].start,
                                                   name="construction"))
        if i < len(primitives2d):
            i += 1

    @staticmethod
    def repair_reverse(primitives2d, primitives_mapping, i):
        """Helper function to repair_primitives_periodicity."""
        old_primitive = primitives2d[i]
        primitives2d[i] = primitives2d[i].reverse()
        primitives_mapping[primitives2d[i]] = primitives_mapping.pop(old_primitive)

    @staticmethod
    def repair_translation(primitives2d, primitives_mapping, i, delta):
        """Helper function to repair_primitives_periodicity."""
        old_primitive = primitives2d[i]
        primitives2d[i] = primitives2d[i].translation(delta)
        primitives_mapping[primitives2d[i]] = primitives_mapping.pop(old_primitive)

    def connect_contours(self, outer_contour, inner_contours):
        """
        Abstract method. Repair 2D contours of a face on the parametric domain.

        :param outer_contour: Outer contour 2D.
        :type inner_contours: wires.Contour2D
        :param inner_contours: List of 2D contours.
        :type inner_contours: list
        :return: NotImplementedError: If the method is not implemented in the subclass.
        """
        raise NotImplementedError(f'connect_contours is abstract and should be implemented in '
                                  f'{self.__class__.__name__}')

    @staticmethod
    def update_primitives_mapping(primitives_mapping, primitives, primitive3d):
        """
        Helper function to contour3d_to_2d.
        """
        for primitive in primitives:
            primitives_mapping[primitive] = primitive3d

    def parametric_points_to_3d(self, points: NDArray[np.float64]) -> NDArray[np.float64]:
        """
        Transform parametric coordinates to 3D points on the surface.

        Given a set of parametric coordinates `(u, v)` representing points on the surface,
        this method returns the corresponding 3D points on the surface.

        :param points: Parametric coordinates in the form of a numpy array with shape (n, 2),
                       where `n` is the number of points, and each row corresponds to `(u, v)`.
        :type points: numpy.ndarray[np.float64]

        :return: Array of 3D points representing the surface in Cartesian coordinates.
        :rtype: numpy.ndarray[np.float64]
        """
        points3d = [self.point2d_to_3d(volmdlr.Point2D(*point)) for point in points]

        return np.array(points3d)

    def primitives3d_to_2d(self, primitives3d):
        """
        Helper function to perform conversion of 3D primitives into B-Rep primitives.

        :param primitives3d: List of 3D primitives from a 3D contour.
        :type primitives3d: List[edges.Edge]
        :return: A list of 2D primitives on parametric domain.
        :rtype: List[edges.Edge]
        """
        primitives2d = []
        primitives_mapping = {}
        for primitive3d in primitives3d:
            method_name = f'{primitive3d.__class__.__name__.lower()}_to_2d'
            if hasattr(self, method_name):
                primitives = getattr(self, method_name)(primitive3d)
                if primitives is None:
                    continue
                self.update_primitives_mapping(primitives_mapping, primitives, primitive3d)
                primitives2d.extend(primitives)
            else:
                raise AttributeError(f'Class {self.__class__.__name__} does not implement {method_name}')
        return primitives2d, primitives_mapping

    def contour3d_to_2d(self, contour3d, return_primitives_mapping: bool = False):
        """
        Transforms a Contour3D into a Contour2D in the parametric domain of the surface.

        :param contour3d: The contour to be transformed.
        :type contour3d: :class:`wires.Contour3D`
        :param return_primitives_mapping: If True, returns a dictionary containing the correspondence between 2D and 3D
         primitives
        :type return_primitives_mapping: bool
        :return: A 2D contour object.
        :rtype: :class:`wires.Contour2D`
        """
        primitives2d, primitives_mapping = self.primitives3d_to_2d(contour3d.primitives)

        wire2d = wires.Wire2D(primitives2d)
        is_wire = False
        if self.x_periodicity and not self.is_singularity_point(self.point2d_to_3d(wire2d.primitives[0].start)) and \
                not self.is_singularity_point(self.point2d_to_3d(wire2d.primitives[-1].end)):
            delta_x = abs(wire2d.primitives[0].start.x - wire2d.primitives[-1].end.x)
            if math.isclose(delta_x, self.x_periodicity, rel_tol=0.01) and wire2d.is_ordered(1e-3):
                is_wire = True
        if self.y_periodicity and not self.is_singularity_point(self.point2d_to_3d(wire2d.primitives[0].start)) and \
                not self.is_singularity_point(self.point2d_to_3d(wire2d.primitives[-1].end)):
            delta_y = abs(wire2d.primitives[0].start.y - wire2d.primitives[-1].end.y)
            if math.isclose(delta_y, self.y_periodicity, rel_tol=0.01) and wire2d.is_ordered(1e-3):
                is_wire = True
        # Fix contour
        if not is_wire and (self.x_periodicity or self.y_periodicity):
            self.repair_primitives_periodicity(primitives2d, primitives_mapping)
        if return_primitives_mapping:
            return wires.Contour2D(primitives2d), primitives_mapping
        return wires.Contour2D(primitives2d)

    def contour2d_to_3d(self, contour2d, return_primitives_mapping: bool = False):
        """
        Transforms a Contour2D in the parametric domain of the surface into a Contour3D in Cartesian coordinate.

        :param contour2d: The contour to be transformed.
        :type contour2d: :class:`wires.Contour2D`
        :param return_primitives_mapping: If True, returns a dictionary containing the correspondence between 2D and 3D
         primitives
        :type return_primitives_mapping: bool
        :return: A 3D contour object.
        :rtype: :class:`wires.Contour3D`
        """
        primitives3d = []
        primitives_mapping = {}
        for primitive2d in contour2d.primitives:
            if self.is_degenerated_brep(primitive2d):
                continue
            method_name = f'{primitive2d.__class__.__name__.lower()}_to_3d'
            if hasattr(self, method_name):
                try:
                    primitives = getattr(self, method_name)(primitive2d)
                    if primitives is None:
                        continue
                    primitives3d.extend(primitives)
                    primitives_mapping[primitive2d] = primitives[0]
                except AttributeError:
                    print(traceback.format_exc())
                    print(f'Class {self.__class__.__name__} does not implement {method_name}'
                          f'with {primitive2d.__class__.__name__}')
            else:
                raise AttributeError(
                    f'Class {self.__class__.__name__} does not implement {method_name}')
        if not primitives3d:
            raise ValueError("no primitives to create contour")
        if return_primitives_mapping:
            return wires.Contour3D(primitives3d), primitives_mapping
        return wires.Contour3D(primitives3d)

    def linesegment3d_to_2d(self, linesegment3d):
        """
        A line segment on a surface will be in any case a line in 2D?.

        """
        return [edges.LineSegment2D(self.point3d_to_2d(linesegment3d.start),
                                    self.point3d_to_2d(linesegment3d.end))]

    def bsplinecurve3d_to_2d(self, bspline_curve3d):
        """
        Is this right?.
        """
        n = len(bspline_curve3d.control_points)
        points = [self.point3d_to_2d(p)
                  for p in bspline_curve3d.discretization_points(number_points=n)]
        return [edges.BSplineCurve2D.from_points_interpolation(points, bspline_curve3d.degree)]

    def bsplinecurve2d_to_3d(self, bspline_curve2d):
        """
        Is this right?.

        """
        n = len(bspline_curve2d.control_points)
        points = [self.point2d_to_3d(p)
                  for p in bspline_curve2d.discretization_points(number_points=n)]
        return [edges.BSplineCurve3D.from_points_interpolation(points, bspline_curve2d.degree, centripetal=True)]

    def normal_from_point2d(self, point2d):
        """
        Evaluates the normal vector of the bspline surface at this 2D point.
        """
        raise NotImplementedError('NotImplemented')

    def normal_from_point3d(self, point3d):
        """
        Evaluates the normal vector of the bspline surface at this 3D point.
        """

        return (self.normal_from_point2d(self.point3d_to_2d(point3d)))[1]

    def geodesic_distance_from_points2d(self, point1_2d: volmdlr.Point2D,
                                        point2_2d: volmdlr.Point2D, number_points: int = 50):
        """
        Approximation of geodesic distance via line segments length sum in 3D.
        """
        # points = [point1_2d]
        current_point3d = self.point2d_to_3d(point1_2d)
        distance = 0.
        for i in range(number_points):
            next_point3d = self.point2d_to_3d(point1_2d + (i + 1) / number_points * (point2_2d - point1_2d))
            distance += next_point3d.point_distance(current_point3d)
            current_point3d = next_point3d
        return distance

    def geodesic_distance(self, point1_3d: volmdlr.Point3D, point2_3d: volmdlr.Point3D):
        """
        Approximation of geodesic distance between 2 3D points supposed to be on the surface.
        """
        point1_2d = self.point3d_to_2d(point1_3d)
        point2_2d = self.point3d_to_2d(point2_3d)
        return self.geodesic_distance_from_points2d(point1_2d, point2_2d)

    def point_projection(self, point3d):
        """
        Returns the projection of the point on the surface.

        :param point3d: Point to project.
        :type point3d: volmdlr.Point3D
        :return: A point on the surface
        :rtype: volmdlr.Point3D
        """
        return self.point2d_to_3d(self.point3d_to_2d(point3d))

    def point_distance(self, point3d: volmdlr.Point3D):
        """
        Calculates the minimal distance from a given point and the surface.

        :param point3d: point to verify distance.
        :type point3d: volmdlr.Point3D
        :return: point distance to the surface.
        :rtype: float
        """
        proj_point = self.point_projection(point3d)
        return proj_point.point_distance(point3d)

    def edge_intersections(self, edge):
        """
        Gets intersections between a Surface 3D, and an edge 3D.

        :param edge: any 3D edge.
        :return: list of points.
        """
        intersections = []
        method_name = f'{edge.__class__.__name__.lower()[:-2]}_intersections'
        if hasattr(self, method_name):
            intersections = getattr(self, method_name)(edge)
        return intersections

    def contour_intersections(self, contour3d: wires.Contour3D):
        """
        Gets intersections between a contour 3D and a Surface 3D.

        :param contour3d: other contour get intersections with.
        :return: list of intersecting points.
        """
        outer_contour_intersections_with_plane = []
        for primitive in contour3d.primitives:
            primitive_plane_intersections = self.edge_intersections(primitive)
            for primitive_plane_intersection in primitive_plane_intersections:
                if not primitive_plane_intersection.in_list(outer_contour_intersections_with_plane):
                    outer_contour_intersections_with_plane.append(primitive_plane_intersection)
        return outer_contour_intersections_with_plane

    def is_singularity_point(self, *args, **kwargs):
        """Verifies if point is on the surface singularity."""
        return False

    @staticmethod
    def is_undefined_brep(*args):
        """Verifies if the edge is contained within the periodicity boundary."""
        return False

    def surface_intersections(self, other_surface: 'Surface3D'):
        """
        Gets intersections between two surfaces.

        :param other_surface: other surface to get intersections with.
        :return: a list containing all intersections between the two surfaces 3d.
        """
        method_name = f'{other_surface.__class__.__name__.lower()[:-2]}_intersections'
        if hasattr(self, method_name):
            return getattr(self, method_name)(other_surface)
        method_name = f'{self.__class__.__name__.lower()[:-2]}_intersections'
        if hasattr(other_surface, method_name):
            return getattr(other_surface, method_name)(self)
        raise NotImplementedError (f'No method available for calculating intersections between {self.__class__} and '
               f'{other_surface.__class__}')

    def line_intersections(self, line: curves.Line3D):
        """Gets intersections between a line and a Surface 3D."""
        raise NotImplementedError(f'line_intersections method not implemented by {self.__class__.__name__}')

    def frame_mapping(self, frame, side: str):
        """Frame mapping for Surface 3D."""
        raise NotImplementedError(f'frame_mapping method not implemented by {self.__class__.__name__}')

    def linesegment_intersections(self, linesegment3d: edges.LineSegment3D, abs_tol: float = 1e-6):
        """
        Calculates the intersection points between a 3D line segment and a surface 3D.

        The method calculates the intersection points between a 3D line segment and a 3d Surface by first
        finding the intersection points between the infinite line containing the line segment and the Surface,
        and then filtering out the points that are not within the line segment. It returns a list of intersection
        points, which can be empty if there are no intersections. The intersection points are represented as
        3D points using the `volmdlr.Point3D` class.
        Note: The method assumes that the line segment and the Surface are in the same coordinate system.

        :param linesegment3d: The 3D line segment object to intersect with the Surface.
        :type linesegment3d: edges.LineSegment3D.
        :param abs_tol: tolerance.
        :type abs_tol: float.
        :return: A list of intersection points between the line segment and the Surface.
        The list may be empty if there are no intersections.
        :rtype: List[volmdlr.Point3D]:
        """
        line_intersections = self.line_intersections(linesegment3d.line)
        linesegment_intersections = [inters for inters in line_intersections
                                     if linesegment3d.point_belongs(inters, abs_tol)]
        return linesegment_intersections

    def plane_intersections(self, plane3d: 'Plane3D'):
        """Gets intersections between a line and a Surface 3D."""
        raise NotImplementedError(f'line_intersections method not implemented by {self.__class__.__name__}')

    def curve_intersections(self, curve):
        """
        Calculates the intersections between a conical surface and a curve 3D.

        :param curve: other circle to verify intersections.
        :return: a list of intersection points, if there exists any.
        """
        if not self.frame.origin.is_close(volmdlr.O3D) or not self.frame.w.is_close(volmdlr.Z3D):
            local_surface = self.frame_mapping(self.frame, 'new')
            local_curve = curve.frame_mapping(self.frame, 'new')
            local_intersections = local_surface.curve_intersections(local_curve)
            global_intersections = []
            for intersection in local_intersections:
                global_intersections.append(self.frame.local_to_global_coordinates(intersection))
            return global_intersections
        curve_plane = Plane3D(curve.frame)
        curve_plane_intersections = self.plane_intersections(curve_plane)
        if not curve_plane_intersections:
            return []
        intersections = []
        for curve_plane_intersection in curve_plane_intersections:
            inters = curve_plane_intersection.curve_intersections(curve)
            for intersection in inters:

                if not intersection.in_list(intersections):
                    intersections.append(intersection)
        return intersections

    def circle_intersections(self, circle: curves.Circle3D):
        """
        Calculates the intersections between a surface 3d and a Circle 3D.

        :param circle: other circle to verify intersections.
        :return: a list of intersection points, if there exists any.
        """
        return self.curve_intersections(circle)

    def ellipse_intersections(self, ellipse: curves.Ellipse3D):
        """
        Calculates the intersections between a conical surface and an ellipse 3D.

        :param ellipse: other ellipse to verify intersections.
        :return: a list of intersection points, if there exists any.
        """
        return self.curve_intersections(ellipse)

    def hyperbola_intersections(self, hyperbola: curves.Hyperbola3D):
        """
        Calculates the intersections between a conical surface and a hyperbola 3D.

        :param hyperbola: other hyperbola to verify intersections.
        :return: a list of intersection points, if there exists any.
        """
        return self.curve_intersections(hyperbola)

    def parabola_intersections(self, parabola: curves.Parabola3D):
        """
        Calculates the intersections between a conical surface and a parabola 3D.

        :param parabola: other parabola to verify intersections.
        :return: a list of intersection points, if there exists any.
        """
        return self.curve_intersections(parabola)

    def fullarc_intersections(self, fullarc: edges.FullArc3D):
        """
        Calculates the intersections between a conical surface and a full arc 3D.

        :param fullarc: other fullarc to verify intersections.
        :return: a list of intersection points, if there exists any.
        """
        return self.curve_intersections(fullarc.circle)

    def arc_intersections(self, arc3d: edges.Arc3D):
        """
        Calculates the intersections between a conical surface and an arc 3D.

        :param arc3d: other arc to verify intersections.
        :return: a list of intersection points, if there exists any.
        """
        circle_intersections = self.curve_intersections(arc3d.circle)
        intersections = []
        for intersection in circle_intersections:
            if arc3d.point_belongs(intersection):
                intersections.append(intersection)
        return intersections

    def fullarcellipse_intersections(self, fullarcellipse: edges.FullArcEllipse3D):
        """
        Calculates the intersections between a conical surface and a fullarcellipse 3D.

        :param fullarcellipse: other fullarcellipse to verify intersections.
        :return: a list of intersection points, if there exists any.
        """
        return self.ellipse_intersections(fullarcellipse.ellipse)

    def arcellipse_intersections(self, arcellipse: edges.ArcEllipse3D):
        """
        Calculates the intersections between a conical surface and an arcellipse 3D.

        :param arcellipse: other arcellipse to verify intersections.
        :return: a list of intersection points, if there exists any.
        """
        ellipse_intersections = self.curve_intersections(arcellipse.ellipse)
        intersections = []
        for intersection in ellipse_intersections:
            if arcellipse.point_belongs(intersection):
                intersections.append(intersection)
        return intersections

    def brep_connectivity_check(self, brep: wires.Contour2D, tol: float = 1e-6) -> bool:
        """Checks the topology of 2D BREP in 3D space."""
        if len(brep.primitives) == 2 and brep.primitives[0].direction_independent_is_close(brep.primitives[1]):
            return False
        if self.x_periodicity:
            distance = brep.primitives[-1].end.point_distance(brep.primitives[0].start)
            if distance >= (0.99 * self.x_periodicity):
                return False
        if self.y_periodicity:
            distance = brep.primitives[-1].end.point_distance(brep.primitives[0].start)
            if distance >= (0.99 * self.y_periodicity):
                return False
        for prim1, prim2 in zip(brep.primitives, brep.primitives[1:] + [brep.primitives[0]]):
            end = self.point2d_to_3d(prim1.end)
            start = self.point2d_to_3d(prim2.start)
            if not end.is_close(start, tol):
                return False
        return True

    def is_degenerated_brep(self, *args):
        """
        An edge is said to be degenerated when it corresponds to a single 3D point.
        """
        return False

    def point_belongs(self, point3d, abs_tol: float = 1e-6):
        """
        Verifies if point is on Toroidal Surface 3D.

        :param point3d: other point.
        :param abs_tol: tolerance.
        :return: True or False.
        """
        if self.point_distance(point3d) < abs_tol:
            return True
        return False


class Plane3D(Surface3D):
    """
    Defines a plane 3d.

    :param frame: u and v of frame describe the plane, w is the normal
    """
    face_class = 'PlaneFace3D'

    def __init__(self, frame: volmdlr.Frame3D, name: str = ''):
        Surface3D.__init__(self, frame=frame, name=name)

    def __hash__(self):
        return hash(('plane 3d', self.frame))

    def __eq__(self, other_plane):
        if other_plane.__class__.__name__ != self.__class__.__name__:
            return False
        return self.frame == other_plane.frame

    @property
    def normal(self):
        """Gets the plane normal vector."""
        return self.frame.w

    @classmethod
    def from_step(cls, arguments, object_dict, **kwargs):
        """
        Converts a step primitive to a Plane3D.

        :param arguments: The arguments of the step primitive.
        :type arguments: list
        :param object_dict: The dictionary containing all the step primitives
            that have already been instantiated
        :type object_dict: dict
        :return: The corresponding Plane3D object.
        :rtype: :class:`volmdlr.faces.Plane3D`
        """
        frame = object_dict[arguments[1]]
        frame = frame.normalize()
        return cls(frame, arguments[0][1:-1])

    def to_step(self, current_id):
        """
        Converts the object to a STEP representation.

        :param current_id: The ID of the last written primitive.
        :type current_id: int
        :return: The STEP representation of the object and the last ID.
        :rtype: tuple[str, list[int]]
        """
        content, frame_id = self.frame.to_step(current_id)
        plane_id = frame_id + 1
        content += f"#{plane_id} = PLANE('{self.name}',#{frame_id});\n"
        return content, [plane_id]

    @classmethod
    def from_3_points(cls, *args, name: str = ''):
        """
        Point 1 is used as origin of the plane.
        """
        point1, point2, point3 = args
        vector1 = point2 - point1
        vector1 = vector1.to_vector()
        vector2 = point3 - point1
        vector2 = vector2.to_vector()
        vector1 = vector1.unit_vector()
        vector2 = vector2.unit_vector()
        normal = vector1.cross(vector2)
        normal = normal.unit_vector()
        frame = volmdlr.Frame3D(point1, vector1, normal.cross(vector1), normal)
        return cls(frame, name=name)

    @classmethod
    def from_normal(cls, point, normal, name: str = ''):
        """Creates a Plane 3D form a point and a normal vector."""
        v1 = normal.deterministic_unit_normal_vector()
        v2 = v1.cross(normal)
        return cls(volmdlr.Frame3D(point, v1, v2, normal), name=name)

    @classmethod
    def from_plane_vectors(cls, plane_origin: volmdlr.Point3D,
                           plane_x: volmdlr.Vector3D, plane_y: volmdlr.Vector3D, name: str = ''):
        """
        Initializes a 3D plane object with a given plane origin and plane x and y vectors.

        :param plane_origin: A volmdlr.Point3D representing the origin of the plane.
        :param plane_x: A volmdlr.Vector3D representing the x-axis of the plane.
        :param plane_y: A volmdlr.Vector3D representing the y-axis of the plane.
        :param name: object's name.
        :return: A Plane3D object initialized from the provided plane origin and plane x and y vectors.
        """
        normal = plane_x.cross(plane_y)
        return cls(volmdlr.Frame3D(plane_origin, plane_x, plane_y, normal), name=name)

    @classmethod
    def from_points(cls, points, name: str = ''):
        """
        Returns a 3D plane that goes through the 3 first points on the list.

        Why for more than 3 points we only do some check and never raise error?
        """
        if len(points) < 3:
            raise ValueError
        if len(points) == 3:
            return cls.from_3_points(points[0],
                                     points[1],
                                     points[2], name=name)
        points = [p.copy() for p in points]
        indexes_to_del = []
        for i, point in enumerate(points[1:]):
            if point.is_close(points[0]):
                indexes_to_del.append(i)
        for index in indexes_to_del[::-1]:
            del points[index + 1]

        origin = points[0]
        vector1 = points[1] - origin
        vector1 = vector1.unit_vector()
        vector2_min = points[2] - origin
        vector2_min = vector2_min.unit_vector()
        dot_min = abs(vector1.dot(vector2_min))
        for point in points[3:]:
            vector2 = point - origin
            vector2 = vector2.unit_vector()
            dot = abs(vector1.dot(vector2))
            if dot < dot_min:
                vector2_min = vector2
                dot_min = dot
        return cls.from_3_points(origin, vector1 + origin, vector2_min + origin, name=name)

    def angle_between_planes(self, plane2):
        """
        Get angle between 2 planes.

        :param plane2: the second plane.
        :return: the angle between the two planes.
        """
        angle = math.acos(self.frame.w.dot(plane2.frame.w))
        return angle

    def point_belongs(self, point3d, abs_tol: float = 1e-6):
        """
        Return if the point belongs to the plane at a tolerance of 1e-6.

        """
        if math.isclose(self.frame.w.dot(point3d - self.frame.origin), 0,
                        abs_tol=abs_tol):
            return True
        return False

    def point_distance(self, point3d):
        """
        Calculates the distance of a point to plane.

        :param point3d: point to verify distance.
        :return: a float, point distance to plane.
        """
        return vm_common_operations.get_plane_point_distance(self.frame, point3d)

    def line_intersections(self, line):
        """
        Find the intersection with a line.

        :param line: Line to evaluate the intersection
        :type line: :class:`edges.Line`
        :return: ADD DESCRIPTION
        :rtype: List[volmdlr.Point3D]
        """
        return vm_utils_intersections.get_plane_line_intersections(self.frame, line)

    def linesegment_intersections(self, linesegment3d: edges.LineSegment3D, abs_tol: float = 1e-6) \
            -> List[volmdlr.Point3D]:
        """
        Gets the intersections of a plane a line segment 3d.

        :param linesegment3d: other line segment.
        :param abs_tol: tolerance allowed.
        :return: a list with the intersecting point.
        """
        return vm_utils_intersections.get_plane_linesegment_intersections(self.frame, linesegment3d, abs_tol)

    def bsplinecurve_intersections(self, bspline_curve):
        """
        Calculates the intersections between a Plane 3D and a Bspline Curve 3D.

        :param bspline_curve: bspline_curve to verify intersections.
        :return: list of intersections: List[volmdlr.Point3D].
        """
        return vm_utils_intersections.get_bsplinecurve_intersections(self, bspline_curve)

    def equation_coefficients(self):
        """
        Returns the a,b,c,d coefficient from equation ax+by+cz+d = 0.

        """
        return vm_common_operations.get_plane_equation_coefficients(self.frame)

    def plane_intersections(self, plane3d):
        """
        Computes intersection points between two Planes 3D.

        """
        plane_intersections = vm_utils_intersections.get_two_planes_intersections(self.frame, plane3d.frame)
        if plane_intersections:
            return [curves.Line3D(plane_intersections[0], plane_intersections[1])]
        return []

    def cylindricalsurface_intersections(self, cylindrical_surface: 'CylindricalSurface3D'):
        """
        Gets intersections between plane and cylindrical surface.

        :param cylindrical_surface: cylindrical surface to get intersections with.
        :return: List containing all intersections between plane and cylindrical surface.
        """
        return cylindrical_surface.plane_intersections(self)

    def is_coincident(self, plane2, abs_tol: float = 1e-6):
        """
        Verifies if two planes are parallel and coincident.

        """
        if not isinstance(self, plane2.__class__):
            return False
        if self.is_parallel(plane2, abs_tol):
            if plane2.point_belongs(self.frame.origin, abs_tol):
                return True
        return False

    def is_parallel(self, plane2, abs_tol: float = 1e-6):
        """
        Verifies if two planes are parallel.

        """
        if self.frame.w.is_colinear_to(plane2.frame.w, abs_tol):
            return True
        return False

    @classmethod
    def plane_between_two_planes(cls, plane1, plane2, name: str = ''):
        """
        Calculates a plane between two other planes.

        :param plane1: plane1.
        :param plane2: plane2.
        :param name: object's name.
        :return: resulting plane.
        """
        plane1_plane2_intersection = plane1.plane_intersections(plane2)[0]
        u = plane1_plane2_intersection.unit_direction_vector()
        v = plane1.frame.w + plane2.frame.w
        v = v.unit_vector()
        w = u.cross(v)
        point = (plane1.frame.origin + plane2.frame.origin) / 2
        return cls(volmdlr.Frame3D(point, u, w, v), name=name)

    def rotation(self, center: volmdlr.Point3D, axis: volmdlr.Vector3D, angle: float):
        """
        Plane3D rotation.

        :param center: rotation center
        :param axis: rotation axis
        :param angle: angle rotation
        :return: a new rotated Plane3D
        """
        new_frame = self.frame.rotation(center=center, axis=axis, angle=angle)
        return Plane3D(new_frame)

    def translation(self, offset: volmdlr.Vector3D):
        """
        Plane3D translation.

        :param offset: translation vector
        :return: A new translated Plane3D
        """
        new_frame = self.frame.translation(offset)
        return Plane3D(new_frame)

    def frame_mapping(self, frame: volmdlr.Frame3D, side: str):
        """
        Changes frame_mapping and return a new Frame3D.

        :param frame: Frame of reference
        :type frame: `volmdlr.Frame3D`
        :param side: 'old' or 'new'
        """
        new_frame = self.frame.frame_mapping(frame, side)
        return Plane3D(new_frame, self.name)

    def copy(self, deep=True, memo=None):
        """Creates a copy of the plane."""
        new_frame = self.frame.copy(deep, memo)
        return Plane3D(new_frame, self.name)

    def plane_grid(self, grid_size: int, length: float = 1.):
        """
        Plane's grid.

        """
        plane_grid = []
        for i in range(grid_size):
            for v1, v2 in [(self.frame.u, self.frame.v), (self.frame.v, self.frame.u)]:
                start = self.frame.origin - 0.5 * length * v1 + (-0.5 + i / (grid_size - 1)) * length * v2
                end = self.frame.origin + 0.5 * length * v1 + (-0.5 + i / (grid_size - 1)) * length * v2
                plane_grid.append(edges.LineSegment3D(start, end))
        return plane_grid

    def plot(self, ax=None, edge_style: EdgeStyle = EdgeStyle(color='grey'), length: float = 1., **kwargs):
        """
        Plot the cylindrical surface in the local frame normal direction.

        :param ax: Matplotlib Axes3D object to plot on. If None, create a new figure.
        :type ax: Axes3D or None
        :param edge_style: edge styles.
        :type edge_style: EdgeStyle.
        :param length: plotted length
        :type length: float
        :return: Matplotlib Axes3D object containing the plotted wire-frame.
        :rtype: Axes3D
        """
        grid_size = 10

        if ax is None:
            fig = plt.figure()
            ax = fig.add_subplot(111, projection='3d')
            ax.set_aspect('auto')

        self.frame.plot(ax=ax, ratio=length)
        for edge in self.plane_grid(grid_size, length):
            edge.plot(ax, edge_style=edge_style)
        return ax

    def point2d_to_3d(self, point2d):
        """
        Converts a 2D parametric point into a 3D point on the surface.
        """
        return point2d.to_3d(self.frame.origin, self.frame.u, self.frame.v)

    def parametric_points_to_3d(self, points: NDArray[np.float64]) -> NDArray[np.float64]:
        """
        Transform parametric coordinates to 3D points on the plane.

        Given a set of parametric coordinates `(u, v)` representing points on the surface,
        this method returns the corresponding 3D points on the plane.

        :param points: Parametric coordinates in the form of a numpy array with shape (n, 2),
                       where `n` is the number of points, and each row corresponds to `(u, v)`.
        :type points: numpy.ndarray[np.float64]

        :return: Array of 3D points representing the plane in Cartesian coordinates.
        :rtype: numpy.ndarray[np.float64]
        """
        center = np.array(self.frame.origin)
        x = np.array([self.frame.u[0], self.frame.u[1], self.frame.u[2]])
        y = np.array([self.frame.v[0], self.frame.v[1], self.frame.v[2]])

        points = points.reshape(-1, 2, 1)

        u_values = points[:, 0]
        v_values = points[:, 1]

        return center + u_values * x + v_values * y

    def point3d_to_2d(self, point3d):
        """
        Converts a 3D point into a 2D parametric point.
        """
        return point3d.to_2d(self.frame.origin, self.frame.u, self.frame.v)

    def contour2d_to_3d(self, contour2d, return_primitives_mapping: bool = False):
        """
        Transforms a Contour2D in the parametric domain of the surface into a Contour3D in Cartesian coordinate.

        :param contour2d: The contour to be transformed.
        :type contour2d: :class:`wires.Contour2D`
        :param return_primitives_mapping: If True, returns a dictionary containing the correspondence between 2D and 3D
         primitives
        :type return_primitives_mapping: bool
        :return: A 3D contour object.
        :rtype: :class:`wires.Contour3D`
        """
        contour3d = contour2d.to_3d(self.frame.origin, self.frame.u, self.frame.v)
        if return_primitives_mapping:
            primitives_mapping = dict(zip(contour2d.primitives, contour3d.primitives))
            return contour3d, primitives_mapping
        return contour3d

    def contour3d_to_2d(self, contour3d, return_primitives_mapping: bool = False):
        """
        Transforms a Contour3D into a Contour2D in the parametric domain of the surface.

        :param contour3d: The contour to be transformed.
        :type contour3d: :class:`wires.Contour3D`
        :param return_primitives_mapping: If True, returns a dictionary containing the correspondence between 2D and 3D
         primitives
        :type return_primitives_mapping: bool
        :return: A 2D contour object.
        :rtype: :class:`wires.Contour2D`
        """
        primitives2d = []
        primitives_mapping = {}
        for primitive3d in contour3d.primitives:
            method_name = f'{primitive3d.__class__.__name__.lower()}_to_2d'
            if hasattr(self, method_name):
                primitives = getattr(self, method_name)(primitive3d)
                if primitives is None:
                    continue
                self.update_primitives_mapping(primitives_mapping, primitives, primitive3d)
                primitives2d.extend(primitives)
            else:
                primitive = primitive3d.to_2d(self.frame.origin, self.frame.u, self.frame.v)
                if primitive is None:
                    continue
                self.update_primitives_mapping(primitives_mapping, [primitive], primitive3d)
                primitives2d.append(primitive)
        if return_primitives_mapping:
            return wires.Contour2D(primitives2d), primitives_mapping
        return wires.Contour2D(primitives2d)

    def arc3d_to_2d(self, arc3d):
        """Converts primitive from 3D cartesian space to surface parametric space."""
        arc = None
        if arc3d.circle.frame.w.is_colinear_to(self.frame.w, 1e-5):
            arc = [arc3d.to_2d(self.frame.origin, self.frame.u, self.frame.v)]
        else:
            start = self.point3d_to_2d(arc3d.start)
            end = self.point3d_to_2d(arc3d.end)
            if not start.is_close(end):
                arc = [edges.LineSegment2D(start, end)]
        return arc

    def bsplinecurve3d_to_2d(self, bspline_curve3d):
        """
        Converts a 3D B-Spline in spatial domain into a 2D B-Spline in parametric domain.

        :param bspline_curve3d: The B-Spline curve to perform the transformation.
        :type bspline_curve3d: edges.BSplineCurve3D
        :return: A 2D B-Spline.
        :rtype: edges.BSplineCurve2D
        """
        control_points = [self.point3d_to_2d(p)
                          for p in bspline_curve3d.control_points]
        return [edges.BSplineCurve2D(
            bspline_curve3d.degree,
            control_points=control_points,
            knot_multiplicities=bspline_curve3d.knot_multiplicities,
            knots=bspline_curve3d.knots,
            weights=bspline_curve3d.weights)]

    def bsplinecurve2d_to_3d(self, bspline_curve2d):
        """
        Converts a 2D B-Spline in parametric domain into a 3D B-Spline in spatial domain.

        :param bspline_curve2d: The B-Spline curve to perform the transformation.
        :type bspline_curve2d: edges.BSplineCurve2D
        :return: A 3D B-Spline.
        :rtype: edges.BSplineCurve3D
        """
        control_points = [self.point2d_to_3d(point)
                          for point in bspline_curve2d.control_points]
        return [edges.BSplineCurve3D(
            bspline_curve2d.degree,
            control_points=control_points,
            knot_multiplicities=bspline_curve2d.knot_multiplicities,
            knots=bspline_curve2d.knots,
            weights=bspline_curve2d.weights)]

    def rectangular_cut(self, x1: float, x2: float,
                        y1: float, y2: float, name: str = ''):
        """Deprecated method, Use PlaneFace3D from_surface_rectangular_cut method."""

        raise AttributeError('Use PlaneFace3D from_surface_rectangular_cut method')


PLANE3D_OXY = Plane3D(volmdlr.OXYZ)
PLANE3D_OYZ = Plane3D(volmdlr.OYZX)
PLANE3D_OZX = Plane3D(volmdlr.OZXY)
PLANE3D_OXZ = Plane3D(volmdlr.Frame3D(volmdlr.O3D, volmdlr.X3D, volmdlr.Z3D, volmdlr.Y3D))


class PeriodicalSurface(Surface3D):
    """
    Abstract class for surfaces with two-pi periodicity that creates some problems.
    """

    def point2d_to_3d(self, point2d):
        """
        Abstract method.
        """
        raise NotImplementedError(f'point2d_to_3d is abstract and should be implemented in {self.__class__.__name__}')

    def point3d_to_2d(self, point3d):
        """
        Abstract method. Convert a 3D point to a 2D parametric point.

        :param point3d: The 3D point to convert, represented by 3 coordinates (x, y, z).
        :type point3d: `volmdlr.Point3D`
        :return: NotImplementedError: If the method is not implemented in the subclass.
        """
        raise NotImplementedError(f'point3d_to_2d is abstract and should be implemented in {self.__class__.__name__}')

    def _align_contours(self, inner_contour, theta_contours, z_outer_contour, z_inner_contour):
        """
        Helper function to align contours' BREP on periodical surfaces that need to be connected.
        """
        outer_contour_theta, inner_contour_theta = theta_contours
        overlapping_theta, outer_contour_side, inner_contour_side, side = self._get_overlapping_theta(
            outer_contour_theta,
            inner_contour_theta)
        line = curves.Line2D(volmdlr.Point2D(overlapping_theta, z_outer_contour),
                             volmdlr.Point2D(overlapping_theta, z_inner_contour))
        cutted_contours = inner_contour.split_by_line(line)
        number_contours = len(cutted_contours)
        if number_contours == 2:
            contour1, contour2 = cutted_contours
            increasing_theta = inner_contour_theta[0] < inner_contour_theta[1]
            # side = 0 --> left  side = 1 --> right
            if (not side and increasing_theta) or (
                    side and not increasing_theta):
                theta_offset = outer_contour_theta[outer_contour_side] - contour2.primitives[0].start.x
                contour2_positionned = contour2.translation(offset=volmdlr.Vector2D(theta_offset, 0))
                theta_offset = contour2_positionned.primitives[-1].end.x - contour1.primitives[0].start.x
                contour1_positionned = contour1.translation(offset=volmdlr.Vector2D(theta_offset, 0))

            else:
                theta_offset = outer_contour_theta[outer_contour_side] - contour1.primitives[-1].end.x
                contour1_positionned = contour1.translation(offset=volmdlr.Vector2D(theta_offset, 0))
                theta_offset = contour1_positionned.primitives[0].start.x - contour2.primitives[-1].end.x
                contour2_positionned = contour2.translation(offset=volmdlr.Vector2D(theta_offset, 0))
            old_innner_contour_positioned = wires.Wire2D(contour2_positionned.primitives +
                                                         contour1_positionned.primitives).order_wire(tol=1e-2)
        elif number_contours == 1:
            theta_offset = outer_contour_theta[outer_contour_side] - inner_contour_theta[inner_contour_side]
            translation_vector = volmdlr.Vector2D(theta_offset, 0)
            old_innner_contour_positioned = cutted_contours[0].translation(offset=translation_vector)

        else:
            raise NotImplementedError

        return old_innner_contour_positioned

    @staticmethod
    def _get_closing_points(old_outer_contour_positioned, old_innner_contour_positioned):
        """
        Helper function to get points to connect contours with line segments.
        """
        point1 = old_outer_contour_positioned.primitives[0].start
        point2 = old_outer_contour_positioned.primitives[-1].end
        point3 = old_innner_contour_positioned.primitives[0].start
        point4 = old_innner_contour_positioned.primitives[-1].end

        outer_contour_direction = point1.x < point2.x
        inner_contour_direction = point3.x < point4.x
        if outer_contour_direction == inner_contour_direction:
            old_innner_contour_positioned = old_innner_contour_positioned.invert()
            point3 = old_innner_contour_positioned.primitives[0].start
            point4 = old_innner_contour_positioned.primitives[-1].end
        if not math.isclose(point2.x, point3.x, abs_tol=1e-4) or \
                not math.isclose(point4.x, point1.x, abs_tol=1e-4):
            ideal_x = []
            delta = math.inf
            found = False
            for x1 in [point2.x, point3.x]:
                for x2 in [point4.x, point1.x]:
                    delta_x = abs(abs(x1 - x2) - volmdlr.TWO_PI)
                    if delta_x == 0.0:
                        ideal_x = [x1, x2]
                        found = True
                        break
                    if delta_x < delta:
                        delta = delta_x
                        ideal_x = [x1, x2]
                if found:
                    break
            x1, x2 = ideal_x
            point2.x = x1
            point3.x = x1
            point4.x = x2
            point1.x = x2

        return point1, point2, point3, point4

    def connect_contours(self, outer_contour, inner_contours):
        """
        Repair contours on parametric domain.

        :param outer_contour: Outer contour 2D.
        :type inner_contours: wires.Contour2D
        :param inner_contours: List of 2D contours.
        :type inner_contours: list
        """
        new_inner_contours = []
        point1 = outer_contour.primitives[0].start
        point2 = outer_contour.primitives[-1].end

        theta1, z1 = point1
        theta2, _ = point2

        new_outer_contour = outer_contour
        for inner_contour in inner_contours:
            theta3, z3 = inner_contour.primitives[0].start
            theta4, _ = inner_contour.primitives[-1].end

            if not inner_contour.is_ordered():
                # Contours are aligned
                if (math.isclose(theta1, theta3, abs_tol=1e-3) and math.isclose(theta2, theta4, abs_tol=1e-3)) \
                        or (math.isclose(theta1, theta4, abs_tol=1e-3) and math.isclose(theta2, theta3, abs_tol=1e-3)):
                    old_innner_contour_positioned = inner_contour

                else:
                    old_innner_contour_positioned = self._align_contours(inner_contour, [[theta1, theta2],
                                                                                         [theta3, theta4]], z1, z3)
                point1, point2, point3, point4 = self._get_closing_points(outer_contour,
                                                                          old_innner_contour_positioned)
                closing_linesegment1 = edges.LineSegment2D(point2, point3)
                closing_linesegment2 = edges.LineSegment2D(point4, point1)
                new_outer_contour_primitives = outer_contour.primitives + [closing_linesegment1] + \
                    old_innner_contour_positioned.primitives + [closing_linesegment2]
                new_outer_contour = wires.Contour2D(primitives=new_outer_contour_primitives)
                if not new_outer_contour.is_ordered():
                    try:
                        new_outer_contour = new_outer_contour.order_contour(tol=min(1e-2,
                                                                                0.1 * closing_linesegment1.length(),
                                                                                0.1 * closing_linesegment2.length()))
                    except NotImplementedError:
                        pass
            else:
                new_inner_contours.append(inner_contour)
        return new_outer_contour, new_inner_contours

    @staticmethod
    def _get_overlapping_theta(outer_contour_startend_theta, inner_contour_startend_theta):
        """
        Find overlapping theta domain between two contours on periodical Surfaces.
        """
        oc_xmin_index, outer_contour_xmin = min(enumerate(outer_contour_startend_theta), key=lambda x: x[1])
        oc_xmax_index, outer_contour_xman = max(enumerate(outer_contour_startend_theta), key=lambda x: x[1])
        ic_xmin_index, inner_contour_xmin = min(enumerate(inner_contour_startend_theta), key=lambda x: x[1])
        ic_xmax_index, inner_contour_xmax = max(enumerate(inner_contour_startend_theta), key=lambda x: x[1])

        # check if tetha3 or theta4 is in [theta1, theta2] interval
        overlap = outer_contour_xmin <= inner_contour_xmax and outer_contour_xman >= inner_contour_xmin

        if overlap:
            if inner_contour_xmin < outer_contour_xmin:
                overlapping_theta = outer_contour_startend_theta[oc_xmin_index]
                side = 0
                return overlapping_theta, oc_xmin_index, ic_xmin_index, side
            overlapping_theta = outer_contour_startend_theta[oc_xmax_index]
            side = 1
            return overlapping_theta, oc_xmax_index, ic_xmax_index, side

        # if not direct intersection -> find intersection at periodicity
        if inner_contour_xmin < outer_contour_xmin:
            overlapping_theta = outer_contour_startend_theta[oc_xmin_index] - 2 * math.pi
            side = 0
            return overlapping_theta, oc_xmin_index, ic_xmin_index, side
        overlapping_theta = outer_contour_startend_theta[oc_xmax_index] + 2 * math.pi
        side = 1
        return overlapping_theta, oc_xmax_index, ic_xmax_index, side

    def _reference_points(self, edge):
        """
        Helper function to return points of reference on the edge to fix some parametric periodical discontinuities.
        """
        length = edge.length()
        point_after_start = self.point3d_to_2d(edge.point_at_abscissa(0.01 * length))
        point_before_end = self.point3d_to_2d(edge.point_at_abscissa(0.98 * length))
        theta3, _ = point_after_start
        theta4, _ = point_before_end
        if abs(theta3) == math.pi or abs(theta3) == 0.5 * math.pi:
            point_after_start = self.point3d_to_2d(edge.point_at_abscissa(0.02 * length))
        if abs(theta4) == math.pi or abs(theta4) == 0.5 * math.pi:
            point_before_end = self.point3d_to_2d(edge.point_at_abscissa(0.97 * length))
        return point_after_start, point_before_end

    def _verify_start_end_angles(self, edge, theta1, theta2):
        """
        Verify if there is some incoherence with start and end angles. If so, return fixed angles.
        """
        length = edge.length()
        theta3, _ = self.point3d_to_2d(edge.point_at_abscissa(0.001 * length))
        # make sure that the reference angle is not undefined
        if abs(theta3) == math.pi or abs(theta3) == 0.5 * math.pi:
            theta3, _ = self.point3d_to_2d(edge.point_at_abscissa(0.002 * length))

        # Verify if theta1 or theta2 point should be -pi because atan2() -> ]-pi, pi]
        # And also atan2 discontinuity in 0.5 * math.pi
        if math.isclose(abs(theta1), math.pi, abs_tol=1e-4) or abs(theta1) == 0.5 * math.pi:
            theta1 = repair_start_end_angle_periodicity(theta1, theta3)
        if abs(theta2) == math.pi or abs(theta2) == 0.5 * math.pi:
            theta4, _ = self.point3d_to_2d(edge.point_at_abscissa(0.98 * length))
            # make sure that the reference angle is not undefined
            if math.isclose(abs(theta2), math.pi, abs_tol=1e-4) or abs(theta4) == 0.5 * math.pi:
                theta4, _ = self.point3d_to_2d(edge.point_at_abscissa(0.97 * length))
            theta2 = repair_start_end_angle_periodicity(theta2, theta4)

        return theta1, theta2

    def _helper_fix_angle_discontinuity(self, points, index_angle_discontinuity, i):
        sign = round(points[index_angle_discontinuity - 1][i] / abs(points[index_angle_discontinuity - 1][i]), 2)
        if i == 0:
            points = [p + volmdlr.Point2D(sign * volmdlr.TWO_PI, 0) if i >= index_angle_discontinuity else p
                      for i, p in enumerate(points)]
        else:
            points = [p + volmdlr.Point2D(0, sign * volmdlr.TWO_PI) if i >= index_angle_discontinuity else p
                      for i, p in enumerate(points)]
        return points

    def _fix_angle_discontinuity_on_discretization_points(self, points, indexes_angle_discontinuity, direction):
        i = 0 if direction == "x" else 1
        if len(indexes_angle_discontinuity) == 1:
            index_angle_discontinuity = indexes_angle_discontinuity[0]
            points = self._helper_fix_angle_discontinuity(points, index_angle_discontinuity, i)
        else:
            stack = deque(indexes_angle_discontinuity)
            while stack:
                index_angle_discontinuity = stack.popleft()
                if stack:
                    next_angle_discontinuity_index = stack[0]
                    temp_points = points[:next_angle_discontinuity_index]
                    temp_points = self._helper_fix_angle_discontinuity(temp_points, index_angle_discontinuity, i)
                    points = temp_points + points[next_angle_discontinuity_index:]
                else:
                    temp_points = points
                    points = self._helper_fix_angle_discontinuity(temp_points, index_angle_discontinuity, i)
                _, indexes_angle_discontinuity = angle_discontinuity([point.x for point in points])
                stack = deque(indexes_angle_discontinuity)
        return points

    def _helper_arc3d_to_2d_periodicity_verifications(self, arc3d, start):
        """
        Verifies if arc 3D contains discontinuity and undefined start/end points on parametric domain.
        """
        point_theta_discontinuity = self.point2d_to_3d(volmdlr.Point2D(math.pi, start.y))
        discontinuity = arc3d.point_belongs(point_theta_discontinuity) and not \
            arc3d.is_point_edge_extremity(point_theta_discontinuity)

        undefined_start_theta = arc3d.start.is_close(point_theta_discontinuity)
        undefined_end_theta = arc3d.end.is_close(point_theta_discontinuity)
        return discontinuity, undefined_start_theta, undefined_end_theta

    def linesegment3d_to_2d(self, linesegment3d):
        """
        Converts the primitive from 3D spatial coordinates to its equivalent 2D primitive in the parametric space.

        For cylindrical or conical surfaces, a line segment in 3D space is typically projected onto
        the 2D parametric space as a vertical line segment. This is because a 3D line that lies on a
        cylindrical or conical surface corresponds to a generatrix of the surface, and it extends along
        the height of the surface without bending or deviating in the other directions.
        Therefore, the BREP of a line segment on cylindrical or conical surface is a vertical line segment.
        """
        start = self.point3d_to_2d(linesegment3d.start)
        end = self.point3d_to_2d(linesegment3d.end)
        _, _, z1 = self.frame.global_to_local_coordinates(linesegment3d.start)
        _, _, z2 = self.frame.global_to_local_coordinates(linesegment3d.end)
        if math.isclose(z1, z2, rel_tol=0.005):
            # special case when there is a small line segment that should be a small arc of circle instead
            return [edges.LineSegment2D(start, end)]
        if start.x != end.x:
            end = volmdlr.Point2D(start.x, end.y)
        if not start.is_close(end):
            return [edges.LineSegment2D(start, end, name="parametric.linesegment")]
        return None

    def arc3d_to_2d(self, arc3d):
        """
        Converts the primitive from 3D spatial coordinates to its equivalent 2D primitive in the parametric space.

        The BREP of an arc of circle on a cylindrical or a conical surface is a horizontal line segment.
        """
        start = self.point3d_to_2d(arc3d.start)
        end = self.point3d_to_2d(arc3d.end)
        point_after_start, point_before_end = self._reference_points(arc3d)
        discontinuity, undefined_start_theta, undefined_end_theta = self._helper_arc3d_to_2d_periodicity_verifications(
            arc3d, start)
        start, end = vm_parametric.arc3d_to_cylindrical_coordinates_verification(
            [start, end], [undefined_start_theta, undefined_end_theta],
            [point_after_start.x, point_before_end.x], discontinuity)
        return [edges.LineSegment2D(start, end, name="parametric.arc")]

    def fullarc3d_to_2d(self, fullarc3d):
        """
        Converts the primitive from 3D spatial coordinates to its equivalent 2D primitive in the parametric space.

        The BREP of a circle on a cylindrical or a conical surface is a horizontal line segment with length of two pi.
        """
        start = self.point3d_to_2d(fullarc3d.start)
        end = self.point3d_to_2d(fullarc3d.end)

        if self.frame.w.is_colinear_to(fullarc3d.circle.normal):
            normal_dot_product = self.frame.w.dot(fullarc3d.circle.normal)
            start, end = vm_parametric.fullarc_to_cylindrical_coordinates_verification(start, end, normal_dot_product)
            return [edges.LineSegment2D(start, end, name="parametric.fullarc")]
        raise NotImplementedError("This case must be treated in child class.")

    def bsplinecurve3d_to_2d(self, bspline_curve3d):
        """
        Converts the primitive from 3D spatial coordinates to its equivalent 2D primitive in the parametric space.
        """
        n = len(bspline_curve3d.control_points)
        points3d = bspline_curve3d.discretization_points(number_points=n)
        points = [self.point3d_to_2d(point) for point in points3d]
        if self.is_singularity_point(bspline_curve3d.start) or self.is_singularity_point(bspline_curve3d.end):
            points = self.fix_start_end_singularity_point_at_parametric_domain(bspline_curve3d, points, points3d)
        theta1, z1 = points[0]
        theta2, z2 = points[-1]
        theta1, theta2 = self._verify_start_end_angles(bspline_curve3d, theta1, theta2)
        points[0] = volmdlr.Point2D(theta1, z1)
        points[-1] = volmdlr.Point2D(theta2, z2)

        theta_list = [point.x for point in points]
        theta_discontinuity, indexes_theta_discontinuity = angle_discontinuity(theta_list)
        if theta_discontinuity:
            points = self._fix_angle_discontinuity_on_discretization_points(points,
                                                                            indexes_theta_discontinuity, "x")

        return [edges.BSplineCurve2D.from_points_interpolation(points, degree=bspline_curve3d.degree)]

    def arcellipse3d_to_2d(self, arcellipse3d):
        """
        Transformation of a 3D arc of ellipse to a 2D primitive in a cylindrical surface.

        """
        points = [self.point3d_to_2d(p)
                  for p in arcellipse3d.discretization_points(number_points=50)]

        theta1, z1 = points[0]
        theta2, z2 = points[-1]

        # theta3, _ = self.point3d_to_2d(arcellipse3d.point_at_abscissa(0.001 * length))
        theta3, _ = points[1]
        # make sure that the reference angle is not undefined
        if abs(theta3) == math.pi:
            theta3, _ = points[1]

        # Verify if theta1 or theta2 point should be -pi because atan2() -> ]-pi, pi]
        if abs(theta1) == math.pi:
            theta1 = vm_parametric.repair_start_end_angle_periodicity(theta1, theta3)
        if abs(theta2) == math.pi:
            theta4, _ = points[-2]
            # make sure that the reference angle is not undefined
            if abs(theta4) == math.pi:
                theta4, _ = points[-3]
            theta2 = vm_parametric.repair_start_end_angle_periodicity(theta2, theta4)

        points[0] = volmdlr.Point2D(theta1, z1)
        points[-1] = volmdlr.Point2D(theta2, z2)

        theta_list = [point.x for point in points]
        theta_discontinuity, indexes_theta_discontinuity = angle_discontinuity(theta_list)
        if theta_discontinuity:
            points = self._fix_angle_discontinuity_on_discretization_points(points,
                                                                            indexes_theta_discontinuity, "x")

        return [edges.BSplineCurve2D.from_points_interpolation(points, degree=2, name="parametric.arcellipse")]

    def fullarcellipse3d_to_2d(self, fullarcellipse3d):
        """
        Transformation of a 3D arc ellipse to 2D, in a cylindrical surface.

        """
        points = [self.point3d_to_2d(p)
                  for p in fullarcellipse3d.discretization_points(number_points=100)]
        start, end = points[0], points[-1]
        normal_dot_product = self.frame.w.dot(fullarcellipse3d.ellipse.normal)
        start, end = vm_parametric.fullarc_to_cylindrical_coordinates_verification(start, end, normal_dot_product)
        theta1, z1 = start
        theta2, z2 = end
        theta1, theta2 = self._verify_start_end_angles(fullarcellipse3d, theta1, theta2)
        points[0] = volmdlr.Point2D(theta1, z1)
        points[-1] = volmdlr.Point2D(theta2, z2)

        theta_list = [point.x for point in points]
        theta_discontinuity, indexes_theta_discontinuity = angle_discontinuity(theta_list)
        if theta_discontinuity:
            points = self._fix_angle_discontinuity_on_discretization_points(points,
                                                                            indexes_theta_discontinuity, "x")

        return [edges.BSplineCurve2D.from_points_interpolation(points, degree=2,
                                                               name="parametric.fullarcellipse")]

    def bsplinecurve2d_to_3d(self, bspline_curve2d):
        """
        Is this right?.
        """
        n = len(bspline_curve2d.control_points)
        points = [self.point2d_to_3d(p)
                  for p in bspline_curve2d.discretization_points(number_points=n)]
        return [edges.BSplineCurve3D.from_points_interpolation(points, bspline_curve2d.degree, centripetal=True)]

    def linesegment2d_to_3d(self, linesegment2d):
        """
        Converts a BREP line segment 2D onto a 3D primitive on the surface.
        """
        theta1, param_z1 = linesegment2d.start
        theta2, param_z2 = linesegment2d.end
        start3d = self.point2d_to_3d(linesegment2d.start)
        end3d = self.point2d_to_3d(linesegment2d.end)
        center = self.frame.origin + param_z1 * self.frame.w
        if theta1 > theta2:
            circle3d = curves.Circle3D(volmdlr.Frame3D(
                center, self.frame.u, -self.frame.v, self.frame.u.cross(-self.frame.v)),
                start3d.point_distance(center))
        else:
            circle3d = curves.Circle3D(
                volmdlr.Frame3D(center, self.frame.u, self.frame.v, self.frame.w),
                start3d.point_distance(center))
        if math.isclose(theta1, theta2, abs_tol=1e-4) or linesegment2d.name == "parametric.linesegment":
            if start3d.is_close(end3d):
                return None
            return [edges.LineSegment3D(start3d, end3d)]

        if math.isclose(param_z1, param_z2, abs_tol=1e-4) or linesegment2d.name == "parametric.arc" or \
                linesegment2d.name == "parametric.fullarc":
            if math.isclose(abs(theta1 - theta2), volmdlr.TWO_PI, abs_tol=1e-4):
                return [edges.FullArc3D(circle=circle3d, start_end=self.point2d_to_3d(linesegment2d.start))]
            # interior_point = self.point2d_to_3d(volmdlr.Point2D(0.5 * (theta1 + theta2), param_z1))
            return [edges.Arc3D(circle3d, self.point2d_to_3d(linesegment2d.start),
                                self.point2d_to_3d(linesegment2d.end))]
        if start3d.is_close(end3d):
            return None
        n = 10
        points = [self.point2d_to_3d(p)
                  for p in linesegment2d.discretization_points(number_points=n)]
        return [edges.BSplineCurve3D.from_points_interpolation(points, 3, centripetal=True)]

    @staticmethod
    def is_undefined_brep(edge):
        """Returns True if the edge is contained within the periodicity boundary."""
        if isinstance(edge.simplify, edges.LineSegment2D) and \
                edge.simplify.line.unit_direction_vector().is_colinear_to(volmdlr.Y2D) \
                and math.isclose(abs(edge.start.x), math.pi, abs_tol=1e-6):
            return True
        return False

    def fix_undefined_brep_with_neighbors(self, edge, previous_edge, next_edge):
        """Uses neighbors edges to fix edge contained within the periodicity boundary."""
        delta_previous = previous_edge.end - edge.start
        delta_next = next_edge.start - edge.end
        if not self.is_undefined_brep(previous_edge) and \
                math.isclose(delta_previous.norm(), self.x_periodicity, abs_tol=1e-3):
            edge = edge.translation(delta_previous)
        elif not self.is_undefined_brep(next_edge) and \
                math.isclose(delta_next.norm(), self.x_periodicity, abs_tol=1e-3):
            edge = edge.translation(delta_next)
        elif (math.isclose(delta_previous.x, delta_next.x, abs_tol=1e-3) and
              math.isclose(abs(delta_previous.x), self.x_periodicity, abs_tol=1e-3)):
            edge = edge.translation(delta_next)
        return edge

    def fix_start_end_singularity_point_at_parametric_domain(self, edge3d, points, points3d):
        """
        Helper function.

        Uses local discretization and line intersection with the tangent line at the point just before the undefined
        point on the BREP of the 3D edge to find the real values on parametric domain.
        """

        def get_local_discretization_points(start_point, end_points):
            distance = start_point.point_distance(end_points)
            maximum_linear_distance_reference_point = 1e-4
            if distance < maximum_linear_distance_reference_point:
                return []
            number_points = max(int(distance / maximum_linear_distance_reference_point), 2)

            local_discretization = [self.point3d_to_2d(point)
                                    for point in edge3d.local_discretization(
                    start_point, end_points, number_points)]
            return local_discretization

        def get_temp_edge2d(_points):
            theta_list = [point.x for point in _points]
            theta_discontinuity, indexes_theta_discontinuity = angle_discontinuity(theta_list)
            if theta_discontinuity:
                _points = self._fix_angle_discontinuity_on_discretization_points(_points,
                                                                                 indexes_theta_discontinuity, "x")
            if len(_points) == 2:
                edge2d = edges.LineSegment2D(_points[0], _points[1])
            else:
                edge2d = edges.BSplineCurve2D.from_points_interpolation(_points, 2)
            return edge2d

        if self.is_singularity_point(points3d[0]):
            local_discretization_points = get_local_discretization_points(start_point=points3d[0],
                                                                          end_points=points3d[1])
            if local_discretization_points:
                temp_points = local_discretization_points[1:] + points[2:]
            else:
                temp_points = points
            temp_edge2d = get_temp_edge2d(temp_points)
            singularity_lines = self.get_singularity_lines()
            if len(singularity_lines) > 1:
                singularity_line = min(singularity_lines, key=lambda x: x.point_distance(temp_points[0]))
            else:
                singularity_line = singularity_lines[0]
            points[0] = find_parametric_point_at_singularity(temp_edge2d, abscissa=0,
                                                             singularity_line=singularity_line, domain=self.domain)
        if self.is_singularity_point(points3d[-1]):
            local_discretization_points = get_local_discretization_points(start_point=points3d[-2],
                                                                          end_points=points3d[-1])
            if local_discretization_points:
                temp_points = points[:-2] + local_discretization_points[:-1]
            else:
                temp_points = points[:-1]
            temp_edge2d = get_temp_edge2d(temp_points)
            singularity_lines = self.get_singularity_lines()
            if len(singularity_lines) > 1:
                singularity_line = min(singularity_lines, key=lambda x: x.point_distance(temp_points[-1]))
            else:
                singularity_line = singularity_lines[0]
            points[-1] = find_parametric_point_at_singularity(temp_edge2d, abscissa=temp_edge2d.length(),
                                                             singularity_line=singularity_line, domain=self.domain)
        return points


class CylindricalSurface3D(PeriodicalSurface):
    """
    The local plane is defined by (theta, z).

    :param frame: frame.w is axis, frame.u is theta=0 frame.v theta=pi/2
    :param frame:
    :param radius: Cylinder's radius
    :type radius: float
    """
    face_class = 'CylindricalFace3D'
    x_periodicity = volmdlr.TWO_PI
    y_periodicity = None

    def __init__(self, frame, radius: float, name: str = ''):
        self.radius = radius
        PeriodicalSurface.__init__(self, frame=frame, name=name)

    def __hash__(self):
        return hash((self.__class__.__name__, self.frame, self.radius))

    def __eq__(self, other):
        if self.__class__.__name__ != other.__class__.__name__:
            return False
        if self.frame == other.frame and self.radius == other.radius:
            return True
        return False

    @property
    def u_domain(self):
        """The parametric domain of the surface in the U direction."""
        return -math.pi, math.pi

    @property
    def v_domain(self):
        """The parametric domain of the surface in the V direction."""
        return -math.inf, math.inf

    def get_generatrices(self, number_lines: int = 30, length: float = 1):
        """
        Retrieve line segments representing the generatrices of a cylinder.

        Generates a specified number of line segments along the surface of the cylinder,
        each representing a generatrix.

        :param number_lines: The number of generatrices to generate. Default is 30
        :type number_lines: int
        :param length: The length of the cylinder along the z-direction. Default is 1.
        :type length: float
        :return: A list of LineSegment3D instances representing the generatrices of the cylinder.
        :rtype: List[LineSegment3D]
        """
        list_generatrices = []
        for i in range(number_lines):
            theta = i / (number_lines - 1) * volmdlr.TWO_PI
            start = self.point2d_to_3d(volmdlr.Point2D(theta, -0.5 * length))
            end = self.point2d_to_3d(volmdlr.Point2D(theta, 0.5 * length))
            generatrix = edges.LineSegment3D(start, end)
            list_generatrices.append(generatrix)
        return list_generatrices

    def get_circle_generatrices(self, number_circles: int = 10, length: float = 1.0):
        """
        Retrieve circles representing the generatrices of a cylinder.

        Generates a specified number of circles along the surface of the cylinder,
        each representing a generatrix.

        :param number_circles: The number of generatrices to generate. Default is 10
        :type number_circles: int
        :param length: The length of the cylinder along the z-direction. Default is 1.
        :type length: float
        :return: A list of Circle3D instances representing the generatrices of the cylinder.
        :rtype: List[Circle3D]
        """
        circles = []
        for j in range(number_circles):
            circle_frame = self.frame.copy()
            circle_frame.origin += (-0.5 + j / (number_circles - 1)) * length * circle_frame.w
            circle = curves.Circle3D(circle_frame, self.radius)
            circles.append(circle)
        return circles

    def plot(self, ax=None, edge_style: EdgeStyle = EdgeStyle(color='grey', alpha=0.5),
             length=None, **kwargs):
        """
        Plot the cylindrical surface in the local frame normal direction.

        :param ax: Matplotlib Axes3D object to plot on. If None, create a new figure.
        :type ax: Axes3D or None
        :param edge_style: edge styles.
        :type edge_style: EdgeStyle.
        :param length: plotted length
        :type length: float
        :return: Matplotlib Axes3D object containing the plotted wire-frame.
        :rtype: Axes3D
        """
        ncircles = 50
        nlines = 50

        if ax is None:
            fig = plt.figure()
            ax = fig.add_subplot(111, projection='3d')
        if length is None:
            length = self.radius

        self.frame.plot(ax=ax, color=edge_style.color, ratio=self.radius)
        for edge in self.get_generatrices(nlines, length):
            edge.plot(ax=ax, edge_style=edge_style)

        circles = self.get_circle_generatrices(ncircles, length)
        for circle in circles:
            circle.plot(ax=ax, edge_style=edge_style)
        return ax

    def point2d_to_3d(self, point2d: volmdlr.Point2D):
        """
        Coverts a parametric coordinate on the surface into a 3D spatial point (x, y, z).

        :param point2d: Point at the ToroidalSuface3D
        :type point2d: `volmdlr.`Point2D`
        """

        point = volmdlr.Point3D(self.radius * math.cos(point2d.x),
                                self.radius * math.sin(point2d.x),
                                point2d.y)
        return self.frame.local_to_global_coordinates(point)

    def parametric_points_to_3d(self, points: NDArray[np.float64]) -> NDArray[np.float64]:
        """
        Transform parametric coordinates to 3D points on the cylindrical surface.

        Given a set of parametric coordinates `(u, v)` representing points on the surface,
        this method returns the corresponding 3D points on the cylindrical surface.

        :param points: Parametric coordinates in the form of a numpy array with shape (n, 2),
                       where `n` is the number of points, and each row corresponds to `(u, v)`.
        :type points: numpy.ndarray[np.float64]

        :return: Array of 3D points representing the cylindrical surface in Cartesian coordinates.
        :rtype: numpy.ndarray[np.float64]
        """
        center = np.array(self.frame.origin)
        x = np.array([self.frame.u[0], self.frame.u[1], self.frame.u[2]])
        y = np.array([self.frame.v[0], self.frame.v[1], self.frame.v[2]])
        z = np.array([self.frame.w[0], self.frame.w[1], self.frame.w[2]])

        points = points.reshape(-1, 2, 1)

        u_values = points[:, 0]
        v_values = points[:, 1]

        x_component = np.cos(u_values) * x
        y_component = np.sin(u_values) * y
        z_component = v_values * z

        return center + self.radius * (x_component + y_component) + z_component

    def point3d_to_2d(self, point3d):
        """
        Returns the cylindrical coordinates volmdlr.Point2D(theta, z) of a Cartesian coordinates point (x, y, z).

        :param point3d: Point at the CylindricalSuface3D
        :type point3d: `volmdlr.`Point3D`
        """
        x, y, z = self.frame.global_to_local_coordinates(point3d)
        # Do not delete this, mathematical problem when x and y close to zero but not 0
        if abs(x) < 1e-12:
            x = 0
        if abs(y) < 1e-12:
            y = 0

        theta = math.atan2(y, x)
        if abs(theta) < 1e-9:
            theta = 0.0

        return volmdlr.Point2D(theta, z)

    @classmethod
    def from_step(cls, arguments, object_dict, **kwargs):
        """
        Converts a step primitive to a CylindricalSurface3D.

        :param arguments: The arguments of the step primitive.
        :type arguments: list
        :param object_dict: The dictionary containing all the step primitives
            that have already been instantiated
        :type object_dict: dict
        :return: The corresponding CylindricalSurface3D object.
        :rtype: :class:`volmdlr.faces.CylindricalSurface3D`
        """

        length_conversion_factor = kwargs.get("length_conversion_factor", 1)
        frame = object_dict[arguments[1]]
        radius = float(arguments[2]) * length_conversion_factor
        return cls(frame, radius, arguments[0][1:-1])

    def to_step(self, current_id):
        """
        Converts the object to a STEP representation.

        :param current_id: The ID of the last written primitive.
        :type current_id: int
        :return: The STEP representation of the object and the last ID.
        :rtype: tuple[str, list[int]]
        """
        content, frame_id = self.frame.to_step(current_id)
        current_id = frame_id + 1
        content += f"#{current_id} = CYLINDRICAL_SURFACE('{self.name}',#{frame_id},{round(1000 * self.radius, 4)});\n"
        return content, [current_id]

    def frame_mapping(self, frame: volmdlr.Frame3D, side: str):
        """
        Changes frame_mapping and return a new CylindricalSurface3D.

        :param side: 'old' or 'new'
        """
        new_frame = self.frame.frame_mapping(frame, side)
        return CylindricalSurface3D(new_frame, self.radius,
                                    name=self.name)

    def rectangular_cut(self, theta1: float, theta2: float,
                        param_z1: float, param_z2: float, name: str = ''):
        """Deprecated method, Use CylindricalFace3D from_surface_rectangular_cut method."""
        raise AttributeError('Use CylindricalFace3D from_surface_rectangular_cut method')

    def rotation(self, center: volmdlr.Point3D, axis: volmdlr.Vector3D, angle: float):
        """
        CylindricalFace3D rotation.

        :param center: rotation center.
        :param axis: rotation axis.
        :param angle: angle rotation.
        :return: a new rotated Plane3D.
        """
        new_frame = self.frame.rotation(center=center, axis=axis,
                                        angle=angle)
        return CylindricalSurface3D(new_frame, self.radius)

    def translation(self, offset: volmdlr.Vector3D):
        """
        CylindricalFace3D translation.

        :param offset: translation vector.
        :return: A new translated CylindricalFace3D.
        """
        return CylindricalSurface3D(self.frame.translation(offset), self.radius)

    def grid3d(self, grid2d: grid.Grid2D):
        """
        Generate 3d grid points of a Cylindrical surface, based on a Grid2D.

        """

        points_2d = grid2d.points
        points_3d = [self.point2d_to_3d(point2d) for point2d in points_2d]

        return points_3d

    def line_intersections(self, line: curves.Line3D):
        """Gets intersections between a line and a Cylindrical Surface 3D."""
        line_2d = line.to_2d(self.frame.origin, self.frame.u, self.frame.v)
        if line_2d is None:
            return []
        origin2d = self.frame.origin.to_2d(self.frame.origin, self.frame.u, self.frame.v)
        distance_line2d_to_origin = line_2d.point_distance(origin2d)
        if distance_line2d_to_origin > self.radius:
            return []
        a_prime = line_2d.point1
        b_prime = line_2d.point2
        a_prime_minus_b_prime = a_prime - b_prime
        t_param = a_prime.dot(a_prime_minus_b_prime) / a_prime_minus_b_prime.dot(a_prime_minus_b_prime)
        k_param = math.sqrt(
            (self.radius ** 2 - distance_line2d_to_origin ** 2) / a_prime_minus_b_prime.dot(a_prime_minus_b_prime))
        intersection1 = line.point1 + (t_param + k_param) * (line.direction_vector())
        intersection2 = line.point1 + (t_param - k_param) * (line.direction_vector())
        if intersection1 == intersection2:
            return [intersection1]

        return [intersection1, intersection2]

    def parallel_plane_intersection(self, plane3d):
        """
        Cylinder plane intersections when plane's normal is perpendicular with the cylinder axis.

        :param plane3d: intersecting plane
        :return: list of intersecting curves
        """
        distance_plane_cylinder_axis = plane3d.point_distance(self.frame.origin)
        if distance_plane_cylinder_axis > self.radius:
            return []
        if math.isclose(self.frame.w.dot(plane3d.frame.u), 0, abs_tol=1e-6):
            line = curves.Line3D(plane3d.frame.origin, plane3d.frame.origin + plane3d.frame.u)
        else:
            line = curves.Line3D(plane3d.frame.origin, plane3d.frame.origin + plane3d.frame.v)
        line_intersections = self.line_intersections(line)
        lines = []
        for intersection in line_intersections:
            lines.append(curves.Line3D(intersection, intersection + self.frame.w))
        return lines

    def perpendicular_plane_intersection(self, plane3d):
        """
        Cylinder plane intersections when plane's normal is parallel with the cylinder axis.

        :param plane3d: intersecting plane
        :return: list of intersecting curves
        """
        line = curves.Line3D(self.frame.origin, self.frame.origin + self.frame.w)
        center3d_plane = plane3d.line_intersections(line)[0]
        circle3d = curves.Circle3D(volmdlr.Frame3D(center3d_plane, plane3d.frame.u,
                                                   plane3d.frame.v, plane3d.frame.w), self.radius)
        return [circle3d]

    def concurrent_plane_intersection(self, plane3d: Plane3D):
        """
        Cylindrical plane intersections when plane's normal is concurrent with the cone's axis, but not orthogonal.

        :param plane3d: intersecting plane.
        :return: list of intersecting curves.
        """
        plane_normal = self.frame.w.cross(plane3d.frame.w)
        plane2 = Plane3D.from_normal(self.frame.origin, plane_normal)
        plane2_plane3d_intersections = plane3d.plane_intersections(plane2)
        line_intersections = self.line_intersections(plane2_plane3d_intersections[0])
        if not line_intersections:
            return []
        ellipse_center = (line_intersections[0] + line_intersections[1]) / 2
        line2 = curves.Line3D.from_point_and_vector(ellipse_center, plane_normal)
        line_intersections2 = self.line_intersections(line2)
        major_dir = (line_intersections[0] - ellipse_center).unit_vector()
        major_axis = ellipse_center.point_distance(line_intersections[0])
        minor_dir = (line_intersections2[0] - ellipse_center).unit_vector()
        minor_axis = ellipse_center.point_distance(line_intersections2[0])
        if minor_axis > major_axis:
            major_axis, minor_axis = minor_axis, major_axis
            major_dir, minor_dir = minor_dir, major_dir
        ellipse = curves.Ellipse3D(major_axis, minor_axis,
                                   volmdlr.Frame3D(ellipse_center, major_dir,
                                                   minor_dir, plane3d.frame.w))
        return [ellipse]

    def plane_intersections(self, plane3d):
        """
        Cylinder intersections with a plane.

        :param plane3d: intersecting plane.
        :return: list of intersecting curves.
        """
        if math.isclose(abs(plane3d.frame.w.dot(self.frame.w)), 0, abs_tol=1e-6):
            return self.parallel_plane_intersection(plane3d)
        if math.isclose(abs(plane3d.frame.w.dot(self.frame.w)), 1, abs_tol=1e-6):
            return self.perpendicular_plane_intersection(plane3d)
        return self.concurrent_plane_intersection(plane3d)

    def conicalsurface_intersections(self, conical_surface: 'ConicalSurface3D'):
        """
        Cylinder Surface intersections with a Conical surface.

        :param conical_surface: intersecting plane.
        :return: list of intersecting curves.
        """
        def _list_generatrices_intersections(surface, other_surface):
            linesegments = other_surface.get_generatrices(50, 2)
            all_generatrices_intersecting = True
            lists_intersections = [[], []]
            for generatrix in linesegments:
                linseg_intersections = surface.line_intersections(generatrix.line)
                if not linseg_intersections:
                    all_generatrices_intersecting = False
                for index, point in enumerate(linseg_intersections):
                    if other_surface.point_distance(point) < 1e-6 and \
                            not point.in_list(lists_intersections[index]):
                        lists_intersections[index].append(point)
            return lists_intersections, all_generatrices_intersecting

        cone_generatrices_point_intersections, all_cone_generatrices_intersecting_cylinder = \
            _list_generatrices_intersections(self, conical_surface)
        cylinder_generatrices_point_intersections, all_cylinder_generatrices_intersecting_cone = \
            _list_generatrices_intersections(conical_surface, self)
        if all_cylinder_generatrices_intersecting_cone:
            intersections_points = cylinder_generatrices_point_intersections
        elif all_cone_generatrices_intersecting_cylinder:
            intersections_points = cone_generatrices_point_intersections
            if not cone_generatrices_point_intersections[1]:
                intersections_points = [[]]
                for point in (
                        cylinder_generatrices_point_intersections[0] + cylinder_generatrices_point_intersections[1] +
                        cone_generatrices_point_intersections[0] + cone_generatrices_point_intersections[1]):
                    if not point.in_list(intersections_points[0]):
                        intersections_points[0].append(point)
        elif not all_cone_generatrices_intersecting_cylinder:
            intersections_points = [[]]
            for point in (cylinder_generatrices_point_intersections[0] + cylinder_generatrices_point_intersections[1] +
                          cone_generatrices_point_intersections[0] + cone_generatrices_point_intersections[1]):
                if not point.in_list(intersections_points[0]):
                    intersections_points[0].append(point)
        list_curves = []
        for list_points in intersections_points:
            order_ed_points = vm_common_operations.order_points_list_for_nearest_neighbor(list_points)
            bspline = edges.BSplineCurve3D.from_points_interpolation(order_ed_points + [order_ed_points[0]], 4,
                                                                     centripetal=False)
            list_curves.append(bspline)
        return list_curves

    def is_coincident(self, surface3d, abs_tol: float = 1e-6):
        """
        Verifies if two CylindricalSurfaces are coincident.

        :param surface3d: surface to verify.
        :param abs_tol: tolerance.
        :return: True if they are coincident, False otherwise.
        """
        if not isinstance(self, surface3d.__class__):
            return False
        line = curves.Line3D.from_point_and_vector(surface3d.frame.origin, surface3d.frame.w)
        distance_to_self_origin = line.point_distance(self.frame.origin)

        if math.isclose(abs(self.frame.w.dot(surface3d.frame.w)), 1.0, abs_tol=abs_tol) and \
                 math.isclose(distance_to_self_origin, 0.0, abs_tol=abs_tol) and self.radius == surface3d.radius:
            return True
        return False

    def point_belongs(self, point3d, abs_tol: float = 1e-5):
        """
        Verifies if a given point is on the CylindricalSurface3D.

        :param point3d: Point to verify.
        :param abs_tol: Tolerance.
        :return: True if point on surface, False otherwise.
        """
        new_point = self.frame.global_to_local_coordinates(point3d)
        if math.isclose(new_point.x ** 2 + new_point.y ** 2, self.radius ** 2, abs_tol=abs_tol):
            return True
        return False

    def _sphere_cylinder_tangent_intersections(self, frame, distance_axis_sphere_center):
        """
        Gets the intersections between a sphere tangent to the cylinder.

        :param frame: frame for local calculations. Frame is such that w is the cylinder axis,
        and u passes through the sphere's center.
        :param distance_axis_sphere_center: distance of sphere's center to cylinder axis.
        :return: return a list with the intersecting curves.
        """
        curves_ = []
        for phi_range in [(0, math.pi), (math.pi, 2*math.pi), (2*math.pi, 3*math.pi), (3*math.pi, 4*math.pi)]:
            phi = np.linspace(phi_range[0], phi_range[1], 100)
            intersection_points = [volmdlr.Point3D(x_comp, y_comp, z_comp)
                                   for x_comp, y_comp, z_comp in zip(
                                       self.radius * np.cos(phi), self.radius * np.sin(phi),
                                       2 * math.sqrt(distance_axis_sphere_center*self.radius)*np.cos(phi / 2))]
            bspline = edges.BSplineCurve3D.from_points_interpolation(intersection_points, 4, centripetal=False)
            curves_.append(bspline)
        global_intersections = [edge.frame_mapping(frame, 'old') for edge in curves_]
        return global_intersections

    def _helper_spherical_intersections_points(self, spherical_surface, distance_axis_sphere_center):
        """
        Helper method to get spherical intersections points.

        :param spherical_surface: spherical surface.
        :param distance_axis_sphere_center: distance cylinder axis to sphere center.
        :return: intersection points.
        """
        b = (spherical_surface.radius**2 - self.radius**2 -
             distance_axis_sphere_center**2) / (2*distance_axis_sphere_center)

        if spherical_surface.radius > self.radius + distance_axis_sphere_center:
            phi_0, phi_1, two_curves = 0, 2*math.pi, True
        else:
            phi_0 = math.acos(-b/self.radius)
            phi_1 = phi_0-0.000001
            phi_0 = -phi_0+0.000001
            two_curves = False

        phi = np.linspace(phi_0, phi_1, 400)
        x_components = self.radius * np.cos(phi)
        y_components = self.radius * np.sin(phi)
        z_components1 = np.sqrt(2 * distance_axis_sphere_center * (b + x_components))

        inters_points = [[volmdlr.Point3D(x_comp, y_comp, z_comp)
                          for x_comp, y_comp, z_comp in zip(x_components, y_components, z_components1)],
                         [volmdlr.Point3D(x_comp, y_comp, -z_comp)
                          for x_comp, y_comp, z_comp in zip(x_components, y_components, z_components1)]]
        if not two_curves:
            inters_points = vm_common_operations.separate_points_by_closeness(inters_points[0]+inters_points[1])
        return inters_points

    def sphericalsurface_intersections(self, spherical_surface: 'SphericalSurface3D'):
        """
        Cylinder Surface intersections with a Spherical surface.

        :param spherical_surface: intersecting sphere.
        :return: list of intersecting curves.
        """
        line_axis = curves.Line3D.from_point_and_vector(self.frame.origin, self.frame.w)
        distance_axis_sphere_center = line_axis.point_distance(spherical_surface.frame.origin)

        if distance_axis_sphere_center < self.radius:
            if distance_axis_sphere_center + spherical_surface.radius < self.radius:
                return []
            if math.isclose(distance_axis_sphere_center, 0.0, abs_tol=1e-6):
                if math.isclose(self.radius, spherical_surface.radius):
                    return [spherical_surface.get_circle_at_z(0)]
                z_plane_position = math.sqrt(spherical_surface.radius**2 - self.radius**2)
                circle1 = spherical_surface.get_circle_at_z(z_plane_position)
                circle2 = spherical_surface.get_circle_at_z(-z_plane_position)
                return [circle1, circle2]

        if distance_axis_sphere_center - spherical_surface.radius > self.radius:
            return []

        point_projection, _ = line_axis.point_projection(spherical_surface.frame.origin)
        vector = (spherical_surface.frame.origin - point_projection).unit_vector()
        frame = volmdlr.Frame3D(point_projection, vector, self.frame.w.cross(vector), self.frame.w)

        if math.isclose(distance_axis_sphere_center + self.radius, spherical_surface.radius, abs_tol=1e-6):
            return self._sphere_cylinder_tangent_intersections(frame, distance_axis_sphere_center)

        inters_points = self._helper_spherical_intersections_points(spherical_surface, distance_axis_sphere_center)

        curves_ = [edges.BSplineCurve3D.from_points_interpolation(points, 4, centripetal=False)
                   for points in inters_points]
        return [edge.frame_mapping(frame, 'old') for edge in curves_]

    def _cylindrical_intersection_points(self, cylindricalsurface: 'SphericalSurface3D'):
        """
        Gets the points of intersections between two cylindrical surfaces.

        :param cylindricalsurface: other Cylindrical surface 3d.
        :return: points of intersections.
        """
        cyl_generatrices = self.get_generatrices(200, self.radius*10) +\
                           self.get_circle_generatrices(200, self.radius*10)
        intersection_points = []
        for gene in cyl_generatrices:
            intersections = cylindricalsurface.edge_intersections(gene)
            for intersection in intersections:
                if not volmdlr.core.point_in_list(intersection, intersection_points):
                    intersection_points.append(intersection)
        return intersection_points

    def cylindricalsurface_intersections(self, cylindricalsurface: 'CylindricalSurface3D'):
        """
        Gets intersections between two cylindrical surfaces 3d.

        :param cylindricalsurface: other cylindrical surface.
        :return: a list containing the resulting intersections, if there are any.
        """
        curves_ = []
        if self.frame.w.is_colinear_to(cylindricalsurface.frame.w):
            circle1 = curves.Circle3D(self.frame, self.radius).to_2d(self.frame.origin, self.frame.u, self.frame.v)
            circle2 = curves.Circle3D(cylindricalsurface.frame, cylindricalsurface.radius).to_2d(
                self.frame.origin, self.frame.u, self.frame.v)
            circle2d_intersections = circle1.circle_intersections(circle2)
            for point in circle2d_intersections:
                point3d = point.to_3d(self.frame.origin, self.frame.u, self.frame.v)
                curves_.append(curves.Line3D.from_point_and_vector(point3d, self.frame.w))
            return curves_

        intersection_points = self._cylindrical_intersection_points(cylindricalsurface)
        if not intersection_points:
            return []
        inters_points = vm_common_operations.separate_points_by_closeness(intersection_points)
        for list_points in inters_points:
            bspline = edges.BSplineCurve3D.from_points_interpolation(list_points, 4, centripetal=False)
            curves_.append(bspline)
        return curves_


class ToroidalSurface3D(PeriodicalSurface):
    """
    The local plane is defined by (theta, phi).

    Theta is the angle around the big (R) circle and phi around the small (r).

    :param frame: Tore's frame: origin is the center, u is pointing at theta=0.
    :param major_radius: Tore's radius.
    :param r: Circle to revolute radius.

    See Also Definitions of R and r according to https://en.wikipedia.org/wiki/Torus.

    """
    face_class = 'ToroidalFace3D'
    x_periodicity = volmdlr.TWO_PI
    y_periodicity = volmdlr.TWO_PI

    def __init__(self, frame: volmdlr.Frame3D, major_radius: float, minor_radius: float, name: str = ''):
        self.major_radius = major_radius
        self.minor_radius = minor_radius
        PeriodicalSurface.__init__(self, frame=frame, name=name)

        self._bbox = None

    def __hash__(self):
        return hash((self.__class__.__name__, self.frame, self.major_radius, self.minor_radius))

    def __eq__(self, other):
        if self.__class__.__name__ != other.__class__.__name__:
            return False
        if self.frame == other.frame and \
                self.major_radius == other.major_radius and \
                self.minor_radius == other.minor_radius:
            return True
        return False

    @property
    def u_domain(self):
        """The parametric domain of the surface in the U direction."""
        return -math.pi, math.pi

    @property
    def v_domain(self):
        """The parametric domain of the surface in the V direction."""
        return -math.pi, math.pi

    @cached_property
    def outer_radius(self):
        """Get torus outer radius."""
        return self.major_radius + self.minor_radius

    @cached_property
    def inner_radius(self):
        """Get torus inner radius."""
        return self.major_radius - self.minor_radius

    def torus_arcs(self, number_arcs: int = 50):
        """
        Retrieve torus arcs representing the generatrices of a Torus.

        :param number_arcs: The number of generatrices to generate. Default is 30
        :type number_arcs: int
        :return: A list of Circle3D instances representing the generatrices of the torus.
        :rtype: List[Circle3D]
        """
        arcs = []
        center = self.frame.origin + self.frame.u * self.major_radius
        for i in range(number_arcs):
            theta = i / number_arcs * volmdlr.TWO_PI
            i_center = center.rotation(self.frame.origin, self.frame.w, theta)
            u_vector = (i_center - self.frame.origin).unit_vector()
            i_frame = volmdlr.Frame3D(i_center, u_vector, self.frame.w, u_vector.cross(self.frame.w))
            circle = curves.Circle3D(i_frame, self.minor_radius)
            arcs.append(circle)
        return arcs

    def _torus_circle_generatrices_xy(self, number_arcs: int = 50):
        """
        Retrieve circle generatrices in cutting planes parallel to the XY plane of the torus local system.

        :param number_arcs: The number of generatrices to generate. Default is 50.
        :type number_arcs: int
        :return: A list of Circle3D instances representing the generatrices in the XY plane.
        :rtype: List[Circle3D]
        """
        initial_point = self.frame.origin
        circles = []
        phis = np.linspace(-0.5*math.pi, 0.5*math.pi, number_arcs)
        z_positions = self.minor_radius * np.sin(phis)
        r_cossines = self.minor_radius * np.cos(phis)
        radiuses1 = self.major_radius - r_cossines
        radiuses2 = self.major_radius + r_cossines
        for i, radius1, radius2 in zip(z_positions, radiuses1, radiuses2):
            i_center = initial_point.translation(self.frame.w * i)
            frame = volmdlr.Frame3D(i_center, self.frame.u, self.frame.v, self.frame.w)
            circles.append(curves.Circle3D(frame, radius1))
            if radius1 == radius2:
                continue
            circles.append(curves.Circle3D(frame, radius2))
        return circles

    @classmethod
    def dict_to_object(cls, dict_: JsonSerializable, force_generic: bool = False, global_dict=None,
                       pointers_memo: Dict[str, Any] = None, path: str = '#') -> 'SerializableObject':
        """Creates a ToroidalSurface3D from a dictionary."""
        frame = volmdlr.Frame3D.dict_to_object(dict_['frame'])
        name = dict_['name']
        if 'tore_radius' in dict_:
            # fix done 26/10/2023
            major_radius = dict_['tore_radius']
            minor_radius = dict_['small_radius']
        else:
            major_radius = dict_['major_radius']
            minor_radius = dict_['minor_radius']
        return cls(frame, major_radius, minor_radius, name)

    @property
    def bounding_box(self):
        """
        Returns the surface bounding box.
        """
        if not self._bbox:
            self._bbox = self._bounding_box()
        return self._bbox

    def _bounding_box(self):
        """
        Calculates the BoundingBox for the complete Toroidal Surface 3D.

        :return: surface bounding box.
        """
        distance = self.major_radius + self.minor_radius
        point1 = self.frame.origin + \
            self.frame.u * distance + self.frame.v * distance + self.frame.w * self.minor_radius
        point2 = self.frame.origin + \
            self.frame.u * distance + self.frame.v * distance - self.frame.w * self.minor_radius
        point3 = self.frame.origin + \
            self.frame.u * distance - self.frame.v * distance + self.frame.w * self.minor_radius
        point4 = self.frame.origin + \
            self.frame.u * distance - self.frame.v * distance - self.frame.w * self.minor_radius
        point5 = self.frame.origin - \
            self.frame.u * distance + self.frame.v * distance + self.frame.w * self.minor_radius
        point6 = self.frame.origin - \
            self.frame.u * distance + self.frame.v * distance - self.frame.w * self.minor_radius
        point7 = self.frame.origin - \
            self.frame.u * distance - self.frame.v * distance + self.frame.w * self.minor_radius
        point8 = self.frame.origin - \
            self.frame.u * distance - self.frame.v * distance - self.frame.w * self.minor_radius

        return volmdlr.core.BoundingBox.from_points(
            [point1, point2, point3, point4, point5, point6, point7, point8])

    def point2d_to_3d(self, point2d: volmdlr.Point2D):
        """
        Coverts a parametric coordinate on the surface into a 3D spatial point (x, y, z).

        :param point2d: Point at the ToroidalSuface3D
        :type point2d: `volmdlr.`Point2D`
        """
        theta, phi = point2d

        x = (self.major_radius + self.minor_radius * math.cos(phi)) * math.cos(theta)
        y = (self.major_radius + self.minor_radius * math.cos(phi)) * math.sin(theta)
        z = self.minor_radius * math.sin(phi)
        return self.frame.local_to_global_coordinates(volmdlr.Point3D(x, y, z))

    def point3d_to_2d(self, point3d):
        """
        Transform a 3D spatial point (x, y, z) into a 2D spherical parametric point (theta, phi).
        """
        x, y, z = self.frame.global_to_local_coordinates(point3d)
        z = min(self.minor_radius, max(-self.minor_radius, z))

        # Do not delete this, mathematical problem when x and y close to zero (should be zero) but not 0
        # Generally this is related to uncertainty of step files.

        if abs(x) < 1e-12:
            x = 0.0
        if abs(y) < 1e-12:
            y = 0.0
        if abs(z) < 1e-6:
            z = 0.0

        z_r = z / self.minor_radius
        phi = math.asin(z_r)
        if abs(phi) < 1e-9:
            phi = 0

        u = self.major_radius + math.sqrt((self.minor_radius ** 2) - (z ** 2))
        u1, u2 = x / u, y / u
        theta = math.atan2(u2, u1)

        vector_to_tube_center = volmdlr.Vector3D(abs(self.major_radius) * math.cos(theta),
                                                 abs(self.major_radius) * math.sin(theta), 0)
        vector_from_tube_center_to_point = volmdlr.Vector3D(x, y, z) - vector_to_tube_center
        phi2 = volmdlr.geometry.vectors3d_angle(vector_to_tube_center, vector_from_tube_center_to_point)

        if phi >= 0 and phi2 > 0.5 * math.pi:
            phi = math.pi - phi
        elif phi < 0 and phi2 > 0.5 * math.pi:
            phi = -math.pi - phi
        if abs(theta) < 1e-9:
            theta = 0.0
        if abs(phi) < 1e-9:
            phi = 0.0
        if self.major_radius < self.minor_radius:
            phi_self_intersection = math.acos(-self.major_radius / self.minor_radius)
            if abs(phi) > phi_self_intersection:
                if theta >= 0.0:
                    theta -= math.pi
                else:
                    theta += math.pi
        return volmdlr.Point2D(theta, phi)

    def parametric_points_to_3d(self, points: NDArray[np.float64]) -> NDArray[np.float64]:
        """
        Transform parametric coordinates to 3D points on the toroidal surface.

        Given a set of parametric coordinates `(u, v)` representing points on the surface,
        this method returns the corresponding 3D points on the toroidal surface.

        :param points: Parametric coordinates in the form of a numpy array with shape (n, 2),
                       where `n` is the number of points, and each row corresponds to `(u, v)`.
        :type points: numpy.ndarray[np.float64]

        :return: Array of 3D points representing the toroidal surface in Cartesian coordinates.
        :rtype: numpy.ndarray[np.float64]
        """
        center = np.array(self.frame.origin)
        x = np.array([self.frame.u[0], self.frame.u[1], self.frame.u[2]])
        y = np.array([self.frame.v[0], self.frame.v[1], self.frame.v[2]])
        z = np.array([self.frame.w[0], self.frame.w[1], self.frame.w[2]])

        points = points.reshape(-1, 2, 1)

        u_values = points[:, 0]
        v_values = points[:, 1]

        common_term = self.major_radius + self.minor_radius * np.cos(v_values)
        x_component = np.cos(u_values) * x
        y_component = np.sin(u_values) * y
        z_component = self.minor_radius * np.sin(v_values) * z

        return center + common_term * (x_component + y_component) + z_component

    @classmethod
    def from_step(cls, arguments, object_dict, **kwargs):
        """
        Converts a step primitive to a ToroidalSurface3D.

        :param arguments: The arguments of the step primitive.
        :type arguments: list
        :param object_dict: The dictionary containing all the step primitives
            that have already been instantiated.
        :type object_dict: dict
        :return: The corresponding ToroidalSurface3D object.
        :rtype: :class:`volmdlr.faces.ToroidalSurface3D`
        """

        length_conversion_factor = kwargs.get("length_conversion_factor", 1)

        frame = object_dict[arguments[1]]
        rcenter = abs(float(arguments[2])) * length_conversion_factor
        rcircle = abs(float(arguments[3])) * length_conversion_factor
        return cls(frame, rcenter, rcircle, arguments[0][1:-1])

    def to_step(self, current_id):
        """
        Converts the object to a STEP representation.

        :param current_id: The ID of the last written primitive.
        :type current_id: int
        :return: The STEP representation of the object and the last ID.
        :rtype: tuple[str, list[int]]
        """
        content, frame_id = self.frame.to_step(current_id)
        current_id = frame_id + 1
        content += f"#{current_id} = TOROIDAL_SURFACE('{self.name}',#{frame_id}," \
                   f"{round(1000 * self.major_radius, 4)},{round(1000 * self.minor_radius, 4)});\n"
        return content, [current_id]

    def frame_mapping(self, frame: volmdlr.Frame3D, side: str):
        """
        Changes frame_mapping and return a new ToroidalSurface3D.

        :param frame: The new frame to map to.
        :type frame: `volmdlr.Frame3D
        :param side: Indicates whether the frame should be mapped to the 'old' or 'new' frame.
            Acceptable values are 'old' or 'new'.
        :type side: str
        """
        new_frame = self.frame.frame_mapping(frame, side)
        return ToroidalSurface3D(new_frame, self.major_radius, self.minor_radius, name=self.name)

    def rectangular_cut(self, theta1: float, theta2: float, phi1: float, phi2: float, name: str = ""):
        """Deprecated method, Use ToroidalFace3D from_surface_rectangular_cut method."""
        raise AttributeError('Use ToroidalFace3D from_surface_rectangular_cut method')

    def linesegment2d_to_3d(self, linesegment2d):
        """
        Converts the parametric boundary representation into a 3D primitive.
        """
        theta1, phi1 = linesegment2d.start
        theta2, phi2 = linesegment2d.end

        if math.isclose(theta1, theta2, abs_tol=1e-4):
            center = self.frame.origin + self.major_radius * self.frame.u
            center = center.rotation(self.frame.origin, self.frame.w, angle=theta1)  # todo Is this Correct?
            u_vector = center - self.frame.origin
            u_vector = u_vector.unit_vector()
            if phi1 < phi2:
                w_vector = u_vector.cross(self.frame.w)
            else:
                w_vector = self.frame.w.cross(u_vector)
            v_vector = w_vector.cross(u_vector)
            start3d = self.point2d_to_3d(linesegment2d.start)
            frame = volmdlr.Frame3D(center, u_vector, v_vector, w_vector)
            circle = curves.Circle3D(frame, start3d.point_distance(center))
            if math.isclose(abs(phi1 - phi2), volmdlr.TWO_PI, abs_tol=1e-4):
                return [edges.FullArc3D(circle, start_end=center + self.minor_radius * u_vector)]
            # interior_point = self.point2d_to_3d(volmdlr.Point2D(theta1, 0.5 * (phi1 + phi2)))
            return [edges.Arc3D(circle, start3d, self.point2d_to_3d(linesegment2d.end))]
        if math.isclose(phi1, phi2, abs_tol=1e-4):
            center = self.frame.origin + self.minor_radius * math.sin(phi1) * self.frame.w
            if theta1 > theta2:
                frame = volmdlr.Frame3D(center, self.frame.u, -self.frame.v, self.frame.u.cross(-self.frame.v))
            else:
                frame = volmdlr.Frame3D(center, self.frame.u, self.frame.v, self.frame.w)
            start3d = self.point2d_to_3d(linesegment2d.start)
            circle = curves.Circle3D(frame, start3d.point_distance(center))
            if math.isclose(abs(theta1 - theta2), volmdlr.TWO_PI, abs_tol=1e-4):
                start_end = center + self.frame.u * (self.minor_radius + self.major_radius)
                return [edges.FullArc3D(circle=circle, start_end=start_end)]
            return [edges.Arc3D(circle, start3d, self.point2d_to_3d(linesegment2d.end))]
        points = [self.point2d_to_3d(point2d) for point2d in linesegment2d.discretization_points(number_points=10)]
        return [edges.BSplineCurve3D.from_points_interpolation(points, degree=3, centripetal=True).simplify]

    def bsplinecurve2d_to_3d(self, bspline_curve2d):
        """
        Converts the parametric boundary representation into a 3D primitive.
        """
        n = len(bspline_curve2d.control_points)
        points = [self.point2d_to_3d(p)
                  for p in bspline_curve2d.discretization_points(number_points=n)]
        return [edges.BSplineCurve3D.from_points_interpolation(points, bspline_curve2d.degree, centripetal=True)]

    def _helper_arc3d_to_2d_periodicity_verifications(self, arc3d, start, end):
        """
        Verifies if arc 3D contains discontinuity and undefined start/end points on parametric domain.
        """

        point_theta_discontinuity = self.point2d_to_3d(volmdlr.Point2D(math.pi, start.y))
        theta_discontinuity = (arc3d.point_belongs(point_theta_discontinuity) and
                               not arc3d.is_point_edge_extremity(point_theta_discontinuity) and
                               not self.frame.w.is_perpendicular_to(arc3d.frame.w))
        point_phi_discontinuity = self.point2d_to_3d(volmdlr.Point2D(start.x, math.pi))
        phi_discontinuity = (arc3d.point_belongs(point_phi_discontinuity) and
                             not arc3d.is_point_edge_extremity(point_phi_discontinuity) and
                             not self.frame.w.is_colinear_to(arc3d.frame.w))
        undefined_start_theta = arc3d.start.is_close(point_theta_discontinuity) or abs(start.x) == math.pi
        undefined_end_theta = arc3d.end.is_close(point_theta_discontinuity) or abs(end.x) == math.pi
        undefined_start_phi = arc3d.start.is_close(point_phi_discontinuity) or start.y == math.pi
        undefined_end_phi = arc3d.end.is_close(point_phi_discontinuity) or end.y == math.pi

        return theta_discontinuity, phi_discontinuity, undefined_start_theta, undefined_end_theta, \
            undefined_start_phi, undefined_end_phi

    def fullarc3d_to_2d(self, fullarc3d):
        """
        Converts the primitive from 3D spatial coordinates to its equivalent 2D primitive in the parametric space.
        """
        start = self.point3d_to_2d(fullarc3d.start)
        end = self.point3d_to_2d(fullarc3d.end)
        point_after_start, point_before_end = self._reference_points(fullarc3d)
        theta_discontinuity, phi_discontinuity, undefined_start_theta, undefined_end_theta, \
            undefined_start_phi, undefined_end_phi = self._helper_arc3d_to_2d_periodicity_verifications(
                fullarc3d, start, end)
        start, end = vm_parametric.arc3d_to_toroidal_coordinates_verification(
            [start, end],
            [undefined_start_theta, undefined_end_theta, undefined_start_phi, undefined_end_phi],
            [point_after_start, point_before_end],
            [theta_discontinuity, phi_discontinuity])

        theta1, phi1 = start
        theta3, phi3 = point_after_start
        if self.frame.w.is_colinear_to(fullarc3d.circle.normal, abs_tol=1e-4):
            if theta1 > theta3:
                end = volmdlr.Point2D(theta1 - volmdlr.TWO_PI, phi1)
            elif theta1 < theta3:
                end = volmdlr.Point2D(theta1 + volmdlr.TWO_PI, phi1)
            return [edges.LineSegment2D(start, end)]
        if phi1 > phi3:
            end = volmdlr.Point2D(theta1, phi1 - volmdlr.TWO_PI)
        elif phi1 < phi3:
            end = volmdlr.Point2D(theta1, phi1 + volmdlr.TWO_PI)
        return [edges.LineSegment2D(start, end)]

    def arc3d_to_2d(self, arc3d):
        """
        Converts the arc from 3D spatial coordinates to its equivalent 2D primitive in the parametric space.
        """
        start = self.point3d_to_2d(arc3d.start)
        end = self.point3d_to_2d(arc3d.end)

        point_after_start, point_before_end = self._reference_points(arc3d)
        theta_discontinuity, phi_discontinuity, undefined_start_theta, undefined_end_theta, \
            undefined_start_phi, undefined_end_phi = self._helper_arc3d_to_2d_periodicity_verifications(arc3d,
                                                                                                        start, end)
        start, end = vm_parametric.arc3d_to_toroidal_coordinates_verification(
            [start, end],
            [undefined_start_theta, undefined_end_theta, undefined_start_phi, undefined_end_phi],
            [point_after_start, point_before_end],
            [theta_discontinuity, phi_discontinuity])
        return [edges.LineSegment2D(start, end)]

    def bsplinecurve3d_to_2d(self, bspline_curve3d):
        """
        Converts the primitive from 3D spatial coordinates to its equivalent 2D primitive in the parametric space.
        """
        point_after_start, point_before_end = self._reference_points(bspline_curve3d)
        theta3, phi3 = point_after_start
        theta4, phi4 = point_before_end
        n = len(bspline_curve3d.control_points)
        points3d = bspline_curve3d.discretization_points(number_points=n)
        points = [self.point3d_to_2d(p) for p in points3d]
        theta1, phi1 = points[0]
        theta2, phi2 = points[-1]

        # Verify if theta1 or theta2 point should be -pi because atan2() -> ]-pi, pi]
        if abs(theta1) == math.pi:
            theta1 = repair_start_end_angle_periodicity(theta1, theta3)
        if abs(theta2) == math.pi:
            theta2 = repair_start_end_angle_periodicity(theta2, theta4)

        # Verify if phi1 or phi2 point should be -pi because phi -> ]-pi, pi]
        if abs(phi1) == math.pi:
            phi1 = repair_start_end_angle_periodicity(phi1, phi3)
        if abs(phi2) == math.pi:
            phi2 = repair_start_end_angle_periodicity(phi2, phi4)

        points[0] = volmdlr.Point2D(theta1, phi1)
        points[-1] = volmdlr.Point2D(theta2, phi2)

        theta_list = [point.x for point in points]
        phi_list = [point.y for point in points]
        theta_discontinuity, indexes_theta_discontinuity = angle_discontinuity(theta_list)
        phi_discontinuity, indexes_phi_discontinuity = angle_discontinuity(phi_list)

        if theta_discontinuity:
            points = self._fix_angle_discontinuity_on_discretization_points(points,
                                                                            indexes_theta_discontinuity, "x")
        if phi_discontinuity:
            points = self._fix_angle_discontinuity_on_discretization_points(points,
                                                                            indexes_phi_discontinuity, "y")
        points = verify_repeated_parametric_points(points)
        return [edges.BSplineCurve2D.from_points_interpolation(points, bspline_curve3d.degree)]

    def triangulation(self):
        """
        Triangulation.

        :rtype: display.Mesh3D
        """
        face = self.rectangular_cut(0, volmdlr.TWO_PI, 0, volmdlr.TWO_PI)
        return face.triangulation()

    def translation(self, offset: volmdlr.Vector3D):
        """
        ToroidalSurface3D translation.

        :param offset: translation vector
        :return: A new translated ToroidalSurface3D
        """
        return ToroidalSurface3D(self.frame.translation(
            offset), self.major_radius, self.minor_radius)

    def rotation(self, center: volmdlr.Point3D, axis: volmdlr.Vector3D, angle: float):
        """
        ToroidalSurface3D rotation.

        :param center: rotation center.
        :param axis: rotation axis.
        :param angle: angle rotation.
        :return: a new rotated ToroidalSurface3D.
        """
        new_frame = self.frame.rotation(center=center, axis=axis,
                                        angle=angle)
        return self.__class__(new_frame, self.major_radius, self.minor_radius)

    def plot(self, ax=None, edge_style: EdgeStyle = EdgeStyle(color='grey', alpha=0.5), **kwargs):
        """Plot torus arcs."""
        if ax is None:
            fig = plt.figure()
            ax = fig.add_subplot(111, projection='3d')

        self.frame.plot(ax=ax, ratio=self.major_radius)
        circles = self.torus_arcs(100) + self._torus_circle_generatrices_xy(30)
        for circle in circles:
            circle.plot(ax=ax, edge_style=edge_style)

        return ax

    def point_projection(self, point3d):
        """
        Returns the projection of the point on the toroidal surface.

        :param point3d: Point to project.
        :type point3d: volmdlr.Point3D
        :return: A point on the surface
        :rtype: volmdlr.Point3D
        """
        x, y, z = self.frame.global_to_local_coordinates(point3d)

        if abs(x) < 1e-12:
            x = 0
        if abs(y) < 1e-12:
            y = 0

        theta = math.atan2(y, x)

        vector_to_tube_center = volmdlr.Vector3D(self.major_radius * math.cos(theta),
                                                 self.major_radius * math.sin(theta), 0)
        vector_from_tube_center_to_point = volmdlr.Vector3D(x, y, z) - vector_to_tube_center
        phi = volmdlr.geometry.vectors3d_angle(vector_to_tube_center, vector_from_tube_center_to_point)
        if z < 0:
            phi = 2 * math.pi - phi
        if abs(theta) < 1e-9:
            theta = 0.0
        if abs(phi) < 1e-9:
            phi = 0.0
        return self.point2d_to_3d(volmdlr.Point2D(theta, phi))

    def _reference_points(self, edge):
        """
        Helper function to return points of reference on the edge to fix some parametric periodical discontinuities.
        """
        length = edge.length()
        point_after_start = self.point3d_to_2d(edge.point_at_abscissa(0.01 * length))
        point_before_end = self.point3d_to_2d(edge.point_at_abscissa(0.98 * length))
        theta3, phi3 = point_after_start
        theta4, phi4 = point_before_end
        if abs(theta3) == math.pi or abs(theta3) == 0.5 * math.pi or \
                abs(phi3) == math.pi or abs(phi3) == 0.5 * math.pi:
            point_after_start = self.point3d_to_2d(edge.point_at_abscissa(0.02 * length))
        if abs(theta4) == math.pi or abs(theta4) == 0.5 * math.pi or \
                abs(phi4) == math.pi or abs(phi4) == 0.5 * math.pi:
            point_before_end = self.point3d_to_2d(edge.point_at_abscissa(0.97 * length))
        return point_after_start, point_before_end

    def _get_line_intersections_solution_roots(self, line):
        """
        Line intersections helper: get roots.

        :param line: other line.
        :return: roots.
        """
        vector = line.unit_direction_vector()
        coeff_a = vector.x**2 + vector.y**2 + vector.z**2
        coeff_b = 2 * (line.point1.x * vector.x + line.point1.y * vector.y + line.point1.z * vector.z)
        coeff_c = line.point1.x**2 + line.point1.y**2 + line.point1.z**2 + self.major_radius**2 - self.minor_radius**2
        coeff_d = vector.x**2 + vector.y**2
        coeff_e = 2 * (line.point1.x * vector.x + line.point1.y * vector.y)
        coeff_f = line.point1.x**2 + line.point1.y**2
        solutions = np.roots([(coeff_a**2), 2*coeff_a*coeff_b,
                               (2*coeff_a*coeff_c + coeff_b**2 - 4*coeff_d*self.major_radius**2),
                               (2*coeff_b*coeff_c - 4*self.major_radius**2*coeff_e),
                               coeff_c**2 - 4*self.major_radius**2*coeff_f])
        return solutions

    def line_intersections(self, line: curves.Line3D):
        """
        Calculates the intersections between the toroidal surface and an infinite line.

        :param line: other line.
        :return: intersections.
        """
        if not self.frame.origin.is_close(volmdlr.O3D) or not self.frame.w.is_close(volmdlr.Z3D):
            frame_mapped_surface = self.frame_mapping(self.frame, 'new')
            frame_mapped_line = line.frame_mapping(self.frame, 'new')
            local_intersections = frame_mapped_surface.line_intersections(frame_mapped_line)
            global_intersections = [self.frame.local_to_global_coordinates(point) for point in local_intersections]
            return global_intersections

        vector = line.unit_direction_vector()
        solutions = self._get_line_intersections_solution_roots(line)
        intersections = []
        for sol_param in sorted(solutions):
            if isinstance(sol_param, np.complex128):
                if sol_param.imag == 0.0:
                    intersections.append(line.point1 + sol_param.real*vector)
            else:
                intersections.append(line.point1 + sol_param*vector)
        return intersections

    def circle_intersections(self, circle: curves.Circle3D):
        """
        Calculates the intersections between a toroidal surface 3d and a Circle 3D.

        :param circle: other circle to verify intersections.
        :return: a list of intersection points, if there exists any.
        """
        toroidal_plane = Plane3D(self.frame)
        if toroidal_plane.point_distance(circle.center) >= circle.radius + self.minor_radius:
            return []
        circle2_ = curves.Circle3D(self.frame, self.major_radius)
        circle_distance = circle.circle_distance(circle2_, False)
        if circle_distance > self.minor_radius:
            return []
        return self.curve_intersections(circle)

    def _helper_parallel_plane_intersections_through_origin(self, plane3d):
        """
        Helper method to get intersection between torus and plane through the origin.

        :param plane3d: other plane.
        :return: two circles.
        """
        plane1 = Plane3D(self.frame)
        plane_intersections = plane1.plane_intersections(plane3d)
        center1 = self.frame.origin + plane_intersections[0].unit_direction_vector() * self.major_radius
        center2 = self.frame.origin - plane_intersections[0].unit_direction_vector() * self.major_radius
        circle1 = curves.Circle3D(
            volmdlr.Frame3D(center1, plane3d.frame.u, plane3d.frame.v, plane3d.frame.w), self.minor_radius)
        circle2 = curves.Circle3D(
            volmdlr.Frame3D(center2, plane3d.frame.u, plane3d.frame.v, plane3d.frame.w), self.minor_radius)
        return [circle1, circle2]

    def parallel_plane_intersection(self, plane3d: Plane3D):
        """
        Toroidal plane intersections when plane's normal is perpendicular with the cylinder axis.

        :param plane3d: intersecting plane.
        :return: list of intersecting curves.
        """
        distance_plane_cylinder_axis = plane3d.point_distance(self.frame.origin)
        if distance_plane_cylinder_axis >= self.outer_radius:
            return []
        if plane3d.point_belongs(self.frame.origin):
            return self._helper_parallel_plane_intersections_through_origin(plane3d)
        if distance_plane_cylinder_axis > self.inner_radius:
            return self.concurrent_plane_intersection(plane3d, 1)
        point_projection = plane3d.point_projection(self.frame.origin)
        points = self._plane_intersection_points(plane3d)
        vector = (point_projection - self.frame.origin).unit_vector()
        frame = volmdlr.Frame3D(point_projection, vector, self.frame.w, vector.cross(self.frame.w))
        local_points = [frame.global_to_local_coordinates(point) for point in points]
        lists_points = [[], []]
        for i, local_point in enumerate(local_points):
            if local_point.z > 0:
                lists_points[0].append(points[i])
            elif local_point.z < 0:
                lists_points[1].append(points[i])
        if math.isclose(distance_plane_cylinder_axis, self.inner_radius, abs_tol=1e-6):
            curves_ = []
            for points in lists_points:
                points_ = vm_common_operations.order_points_list_for_nearest_neighbor(points+[point_projection])
                points_ = points_[points_.index(point_projection):] + points_[:points_.index(point_projection)]
                edge = edges.BSplineCurve3D.from_points_interpolation(points_ + [points_[0]], 6)
                curves_.append(edge)
            return curves_
        curves_ = []
        for points in lists_points:
            points_ = vm_common_operations.order_points_list_for_nearest_neighbor(points)
            edge = edges.BSplineCurve3D.from_points_interpolation(points_ + [points_[0]], 6)
            curves_.append(edge)
        return curves_

    def perpendicular_plane_intersection(self, plane3d):
        """
        Toroidal plane intersections when plane's normal is parallel with the cylinder axis.

        :param plane3d: intersecting plane.
        :return: list of intersecting curves.
        """
        distance_plane_cylinder_axis = plane3d.point_distance(self.frame.origin)
        if distance_plane_cylinder_axis > self.minor_radius:
            return []
        if plane3d.point_belongs(self.frame.origin):
            circle1 = curves.Circle3D(self.frame, self.outer_radius)
            circle2 = curves.Circle3D(self.frame, self.inner_radius)
            return [circle1, circle2]
        plane1 = plane3d.rotation(plane3d.frame.origin, plane3d.frame.u, math.pi/4)
        plane_intersections = plane3d.plane_intersections(plane1)
        torus_line_intersections = self.line_intersections(plane_intersections[0])
        torus_line_intersections = plane_intersections[0].sort_points_along_curve(torus_line_intersections)
        center = plane3d.point_projection(self.frame.origin)
        if not torus_line_intersections and math.isclose(distance_plane_cylinder_axis,
                                                         self.minor_radius, abs_tol=1e-6):
            circle = curves.Circle3D(
                volmdlr.Frame3D(center, plane3d.frame.u, plane3d.frame.v, plane3d.frame.w), self.major_radius)
            return [circle]
        radius1 = center.point_distance(torus_line_intersections[0])
        circle1 = curves.Circle3D(
            volmdlr.Frame3D(center, plane3d.frame.u, plane3d.frame.v, plane3d.frame.w), radius1)
        if len(torus_line_intersections) == 4:
            radius2 = center.point_distance(torus_line_intersections[1])
            circle2 = curves.Circle3D(
                volmdlr.Frame3D(center,
                                plane3d.frame.u, plane3d.frame.v, plane3d.frame.w), radius2)
            return [circle1, circle2]
        return [circle1]

    def _plane_intersection_points(self, plane3d):
        """
        Gets the points of intersections between the plane and the toroidal surface.

        :param plane3d: other plane 3d.
        :return: points of intersections.
        """
        axis_angle = math.degrees(volmdlr.geometry.vectors3d_angle(self.frame.w, plane3d.frame.w))
        if 0 < axis_angle <= math.degrees(math.atan(self.minor_radius / self.major_radius)):
            torus_circles = self.torus_arcs(80)
        elif axis_angle < 45:
            torus_circles = self.torus_arcs(80) + self._torus_circle_generatrices_xy(80)
        else:
            torus_circles = self._torus_circle_generatrices_xy(80)
        points_intersections = []
        for arc in torus_circles:
            inters = plane3d.curve_intersections(arc)
            for i in inters:
                if not i.in_list(points_intersections):
                    points_intersections.append(i)
        return points_intersections

    def get_villarceau_circles(self, plane3d):
        """
        The concurrent intersecting plane touches the torus in two isolated points.

        :param plane3d: concurrent plane.
        :return: two circles.
        """
        plane1 = Plane3D(self.frame)
        plane_intersections1 = plane1.plane_intersections(plane3d)
        torus_line_interections1 = self.line_intersections(plane_intersections1[0])
        points = torus_line_interections1
        radius1 = points[0].point_distance(points[2]) / 2
        circle1 = curves.Circle3D(volmdlr.Frame3D((points[0] + points[2]) / 2, plane3d.frame.u,
                                                  plane3d.frame.v, plane3d.frame.w), radius1)
        radius2 = points[1].point_distance(points[3]) / 2
        circle2 = curves.Circle3D(volmdlr.Frame3D((points[1] + points[3]) / 2, plane3d.frame.u,
                                                  plane3d.frame.v, plane3d.frame.w), radius2)
        return [circle1, circle2]

    def concurrent_plane_intersection(self, plane3d, number_curves: int = None):
        """
        Toroidal plane intersections when plane's normal is concurrent with the cone's axis, but not orthogonal.

        :param plane3d: intersecting plane.
        :param number_curves: the number of resulting curves, if known.
        :return: list of intersecting curves.
        """
        if plane3d.point_distance(self.frame.origin) > self.inner_radius:
            torus_origin_plane = Plane3D(self.frame)
            projected_point_plane3d = plane3d.point_projection(self.frame.origin)
            torus_plane_projection = torus_origin_plane.point_projection(projected_point_plane3d)
            point = self.frame.origin + (torus_plane_projection - self.frame.origin).unit_vector() * self.major_radius
            if plane3d.point_distance(point) > self.minor_radius:
                return []

        points_intersections = self._plane_intersection_points(plane3d)
        if not plane3d.point_belongs(self.frame.origin, 1e-6):
            point_projection = plane3d.point_projection(self.frame.origin)
            vector = (point_projection - self.frame.origin).unit_vector()
            frame = volmdlr.Frame3D(point_projection, vector, self.frame.w, vector.cross(self.frame.w))
            plane_intersections = vm_utils_intersections.get_two_planes_intersections(plane3d.frame, frame)
            line = curves.Line3D(plane_intersections[0], plane_intersections[1])
            line_intersections = self.line_intersections(line)
            for inter in self.line_intersections(line):
                if not inter.in_list(points_intersections):
                    points_intersections.append(inter)
            if line_intersections:
                number_curves = 1

        if number_curves == 1:
            ordered_points = vm_common_operations.order_points_list_for_nearest_neighbor(points_intersections)
            inters_points = [ordered_points+[ordered_points[0]]]
        else:
            inters_points = vm_common_operations.separate_points_by_closeness(points_intersections)
        if len(inters_points) == 1 and plane3d.point_belongs(self.frame.origin):
            return self.get_villarceau_circles(plane3d)
        return [edges.BSplineCurve3D.from_points_interpolation(list_points, 8, centripetal=False)
                for list_points in inters_points]

    def plane_intersections(self, plane3d):
        """
        Toroidal intersections with a plane.

        :param plane3d: intersecting plane.
        :return: list of intersecting curves.
        """
        projected_origin = plane3d.point_projection(self.frame.origin)
        translated_to_local_plane3d = plane3d.translation((projected_origin - plane3d.frame.origin).to_vector())
        if math.isclose(abs(translated_to_local_plane3d.frame.w.dot(self.frame.w)), 0, abs_tol=1e-6):
            return self.parallel_plane_intersection(translated_to_local_plane3d)
        if math.isclose(abs(translated_to_local_plane3d.frame.w.dot(self.frame.w)), 1, abs_tol=1e-6):
            return self.perpendicular_plane_intersection(translated_to_local_plane3d)
        return self.concurrent_plane_intersection(translated_to_local_plane3d)

    def _cylinder_intersection_points(self, cylindrical_surface: CylindricalSurface3D):
        """
        Gets the points of intersections between the cylindrical surface and the toroidal surface.

        :param cylindrical_surface: other Cylindrical 3d.
        :return: points of intersections.
        """
        arcs = self.torus_arcs(200) + self._torus_circle_generatrices_xy(200)
        points_intersections = []
        for arc in arcs:
            intersections = cylindrical_surface.circle_intersections(arc)
            for intersection in intersections:
                if not intersection.in_list(points_intersections):
                    points_intersections.append(intersection)
        for edge in cylindrical_surface.get_generatrices(300, self.outer_radius * 3):
            intersections = self.line_intersections(edge.line)
            for point in intersections:
                if not point.in_list(points_intersections):
                    points_intersections.append(point)
        return points_intersections

    def cylindricalsurface_intersections(self, cylindrical_surface: CylindricalSurface3D):
        """
        Gets the intersections between a toroidal surface and cylindrical surface.

        :param cylindrical_surface: other cylindrical surface.
        :return: List os curves intersecting Torus.
        """
        line = curves.Line3D.from_point_and_vector(cylindrical_surface.frame.origin, cylindrical_surface.frame.w)
        distance_to_self_origin = line.point_distance(self.frame.origin)

        if math.isclose(abs(self.frame.w.dot(cylindrical_surface.frame.w)), 1.0, abs_tol=1e-6) and \
                math.isclose(distance_to_self_origin, 0.0, abs_tol=1e-6):
            if cylindrical_surface.radius < self.minor_radius:
                return []
            if math.isclose(cylindrical_surface.radius, self.minor_radius, abs_tol=1e-6):
                return [curves.Circle3D(self.frame, self.minor_radius)]
        intersection_points = self._cylinder_intersection_points(cylindrical_surface)
        inters_points = vm_common_operations.separate_points_by_closeness(intersection_points)
        curves_ = []
        for list_points in inters_points:
            bspline = edges.BSplineCurve3D.from_points_interpolation(list_points, 7, centripetal=False)
            if isinstance(bspline.simplify, edges.FullArc3D):
                curves_.append(bspline.simplify)
                continue
            curves_.append(bspline)

        return curves_

    def is_coincident(self, surface3d, abs_tol: float = 1e-6):
        """
        Verifies if two ToroidalSurfaces are coincident.

        :param surface3d: surface to verify.
        :param abs_tol: tolerance.
        :return: True if they are coincident, False otherwise.
        """
        if not isinstance(self, surface3d.__class__):
            return False
        if math.isclose(abs(self.frame.w.dot(surface3d.frame.w)), 1.0, abs_tol=abs_tol) and \
                math.isclose(self.major_radius, surface3d.major_radius, abs_tol=abs_tol) and \
                math.isclose(self.minor_radius, surface3d.minor_radius, abs_tol=abs_tol):
            return True
        return False

    def _conical_intersection_points(self, conical_surface: 'ConicalSurface3D'):
        """
        Gets the points of intersections between the cylindrical surface and the toroidal surface.

        :param conical_surface: other Conical Surface 3d.
        :return: points of intersections.
        """
        arcs = self.torus_arcs(200)
        points_intersections = []
        for arc in arcs:
            intersections = conical_surface.circle_intersections(arc)
            points_intersections.extend(intersections)
        point1 = conical_surface.frame.global_to_local_coordinates(volmdlr.Point3D(0, 0, self.bounding_box.zmin))
        point2 = conical_surface.frame.global_to_local_coordinates(volmdlr.Point3D(0, 0, self.bounding_box.zmax))
        for edge in conical_surface.get_generatrices(300, self.outer_radius * 3) + \
                conical_surface.get_circle_generatrices(100, max(point1.z, 0), max(point2.z, 0)):
            intersections = self.edge_intersections(edge)
            for point in intersections:
                if not point.in_list(points_intersections):
                    points_intersections.append(point)
        return points_intersections

    def conicalsurface_intersections(self, conical_surface: 'ConicalSurface3D'):
        """
        Gets the intersections between a toroidal surface and cylindrical surface.

        :param conical_surface: other Conical Surface 3d.
        :return: List os curves intersecting Torus.
        """
        intersection_points = self._conical_intersection_points(conical_surface)
        if not intersection_points:
            return []
        inters_points = vm_common_operations.separate_points_by_closeness(intersection_points)
        curves_ = []
        for list_points in inters_points:
            bspline = edges.BSplineCurve3D.from_points_interpolation(list_points, 4, centripetal=False)
            if isinstance(bspline.simplify, edges.FullArc3D):
                curves_.append(bspline.simplify)
                continue
            curves_.append(bspline)

        return curves_

    def _spherical_intersection_points(self, spherical_surface: 'SphericalSurface3D'):
        """
        Gets the points of intersections between the spherical surface and the toroidal surface.

        :param spherical_surface: other Spherical Surface 3d.
        :return: points of intersections.
        """
        arcs = self.torus_arcs(300) + self._torus_circle_generatrices_xy(100)
        intersection_points = []
        for arc in arcs:
            intersections = spherical_surface.circle_intersections(arc)
            intersection_points.extend(intersections)
        return intersection_points

    def sphericalsurface_intersections(self, spherical_surface: 'SphericalSurface3D'):
        """
        Gets the intersections between a toroidal surface and spherical surface.

        :param spherical_surface: other spherical Surface 3d.
        :return: List os curves intersecting Torus.
        """
        intersection_points = self._spherical_intersection_points(spherical_surface)
        if not intersection_points:
            return []
        inters_points = vm_common_operations.separate_points_by_closeness(intersection_points)
        curves_ = []
        for list_points in inters_points:
            bspline = edges.BSplineCurve3D.from_points_interpolation(list_points, 4, centripetal=False)
            if isinstance(bspline.simplify, edges.FullArc3D):
                curves_.append(bspline.simplify)
                continue
            curves_.append(bspline)
        return curves_

    def _toroidal_intersection_points(self, toroidal_surface):
        """
        Gets the points of intersections between the spherical surface and the toroidal surface.

        :param toroidal_surface: other Toroidal Surface 3d.
        :return: points of intersections.
        """
        arcs = self.torus_arcs(300) + self._torus_circle_generatrices_xy(200)
        intersection_points = []
        for arc in arcs:
            intersections = toroidal_surface.circle_intersections(arc)
            for intersection in intersections:
                if not intersection.in_list(intersection_points):
                    intersection_points.append(intersection)

        return intersection_points

    def toroidalsurface_intersections_profile_profile(self, toroidal_surface):
        """
        Get intersections between two parallel toroidal surfaces, if there are any.

        :param toroidal_surface: other toroidal surface.
        :return:
        """
        local_self = self.frame_mapping(self.frame, 'new')
        local_other_toroidal_surface = toroidal_surface.frame_mapping(self.frame, 'new')

        circle = local_self.torus_arcs(1)[0]
        circle_intersections = local_other_toroidal_surface.circle_intersections(circle)
        circles = []
        for intersection in circle_intersections:
            center = volmdlr.Point3D(0, 0, intersection.z)
            circles_frame = volmdlr.Frame3D(center, local_self.frame.u, local_self.frame.v, local_self.frame.w)
            circles.append(curves.Circle3D(circles_frame, intersection.point_distance(center)))
        return circles

    def _yvone_villarceau_circles(self, toroidal_surface):
        """
        Gets the Yvone-Villarceau circles from two toroidal surfaces intersections.

        """
        circle_r1 = curves.Circle3D(self.frame, self.minor_radius)
        circle_r2 = curves.Circle3D(toroidal_surface.frame, toroidal_surface.minor_radius)
        circle_intersections = circle_r1.circle_intersections(circle_r2)
        intersections = []
        for intersection in circle_intersections:
            x_comp, y_comp, _ = intersection
            cos_s = x_comp / self.minor_radius
            sin_s = y_comp / self.minor_radius
            if toroidal_surface.frame.u.z != 0.0 and toroidal_surface.frame.v.z != 0.0:
                sin_t = (y_comp -
                         toroidal_surface.frame.origin.y +
                         (toroidal_surface.frame.origin.z *
                          toroidal_surface.frame.u.y / toroidal_surface.frame.u.z)) * (1 / (
                        (toroidal_surface.frame.v.y - (
                                toroidal_surface.frame.v.z / toroidal_surface.frame.u.z)
                         ) * toroidal_surface.minor_radius))
                cos_t = -toroidal_surface.frame.origin.z / (
                        toroidal_surface.minor_radius * toroidal_surface.frame.u.z
                ) - sin_t * (
                                toroidal_surface.frame.v.z / toroidal_surface.frame.u.z)
            elif toroidal_surface.frame.origin.z == 0:
                sin_t = (y_comp - toroidal_surface.frame.origin.y
                         ) * (1 / (toroidal_surface.frame.v.y * toroidal_surface.minor_radius))
                cos_t = math.cos(math.asin(sin_t))
            else:
                raise NotImplementedError
            for sign in [1, -1]:

                normal1 = volmdlr.Vector3D(-(self.minor_radius / self.major_radius) * sin_s,
                                           (self.minor_radius / self.major_radius) * cos_s,
                                           sign * math.sqrt(
                                               1 - (self.minor_radius / self.major_radius) ** 2)
                                           ).unit_vector()
                normal2 = -(toroidal_surface.minor_radius / toroidal_surface.major_radius
                            ) * sin_t * toroidal_surface.frame.u + (
                                  toroidal_surface.minor_radius / toroidal_surface.major_radius
                          ) * cos_t * toroidal_surface.frame.v + sign * math.sqrt(
                    1 - (toroidal_surface.minor_radius / toroidal_surface.major_radius) ** 2
                ) * toroidal_surface.frame.w
                if abs(abs(normal1.dot(normal2.unit_vector())) - 1.0) < 1e-6:
                    intersections.append(curves.Circle3D.from_center_normal(
                        intersection, normal1, self.major_radius))
            vector = (intersection - self.frame.origin).unit_vector()
            plane = Plane3D(volmdlr.Frame3D(intersection, self.frame.w, vector.cross(self.frame.w), vector))
            intersections.extend(self.plane_intersections(plane))
        return intersections

    def outer_radius_tangent_inner_radius_toroidalsurface_intersections(self, toroidal_surface):
        """
        Calculates the intersections between two toroidal surfaces.

        Case where the outer radius of one toroidal surface is touching inner radius of the other toroidal surface.

        :param toroidal_surface: other toroidal surface.
        :return:
        """
        intersections = []

        distance_origin_to_other_axis = self.frame.origin.point_distance(toroidal_surface.frame.origin)
        intersection_points = self._toroidal_intersection_points(toroidal_surface)

        vector = (toroidal_surface.frame.origin - self.frame.origin).unit_vector()

        point1 = self.frame.origin - vector * self.inner_radius
        if not point1.in_list(intersection_points):
            intersection_points.append(point1)

        point2 = self.frame.origin + vector * (distance_origin_to_other_axis + toroidal_surface.inner_radius)
        if not point2.in_list(intersection_points):
            intersection_points.append(point2)

        if not intersection_points:
            return intersections

        inters_points = vm_common_operations.separate_points_by_closeness(intersection_points)

        frame = volmdlr.Frame3D(self.frame.origin, vector, self.frame.w, vector.cross(self.frame.w))
        curves_ = []

        for points in inters_points:
            local_points = [frame.global_to_local_coordinates(point) for point in points]

            lists_points = [[], []]
            first_point = None

            for i, local_point in enumerate(local_points):
                if local_point.z > 0:
                    lists_points[0].append(points[i])
                elif local_point.z < 0:
                    lists_points[1].append(points[i])
                else:
                    first_point = points[i]

            if not first_point:
                raise NotImplementedError

            for list_points in lists_points:
                points_ = vm_common_operations.order_points_list_for_nearest_neighbor(
                    [first_point] + list(set(list_points)))
                points_ = points_[points_.index(first_point):] + points_[:points_.index(first_point)]
                edge = edges.BSplineCurve3D.from_points_interpolation(points_ + [points_[0]], 8)
                curves_.append(edge)
        return curves_

    def toroidalsurface_intersections(self, toroidal_surface):
        """
        Gets the intersections between two toroidal surface.

        :param toroidal_surface: other toroidal Surface 3d.
        :return: List os curves intersecting Torus.
        """
        intersections = []

        axis_line = curves.Line3D.from_point_and_vector(self.frame.origin, self.frame.w)

        distance_origin_to_other_axis = self.frame.origin.point_distance(toroidal_surface.frame.origin)
        is_minor_same = abs(self.minor_radius - toroidal_surface.minor_radius) < 1e-6
        is_major_same = abs(self.major_radius - toroidal_surface.major_radius) < 1e-6

        if math.isclose(abs(self.frame.w.dot(toroidal_surface.frame.w)), 1.0, abs_tol=1e-6):
            if vm_common_operations.get_plane_point_distance(self.frame, toroidal_surface.frame.origin) > \
                    self.minor_radius + toroidal_surface.minor_radius:
                return []

            if axis_line.point_distance(toroidal_surface.frame.origin) < 1e-6:
                return self.toroidalsurface_intersections_profile_profile(toroidal_surface)

            if is_minor_same and \
                    abs(distance_origin_to_other_axis - self.major_radius - toroidal_surface.major_radius) < 1e-6:
                vector = (toroidal_surface.frame.origin - self.frame.origin).unit_vector()
                center = self.frame.origin + vector * self.major_radius

                circle = curves.Circle3D(volmdlr.Frame3D(center, vector,
                                                         self.frame.w, vector.cross(self.frame.w)), self.minor_radius)
                if is_major_same:
                    plane = Plane3D(volmdlr.Frame3D(center, self.frame.w, vector.cross(self.frame.w), vector))
                    intersections.extend(self.plane_intersections(plane))
                intersections.append(circle)
            elif is_major_same and\
                    abs(distance_origin_to_other_axis - self.minor_radius - toroidal_surface.minor_radius) < 1e-6:
                if is_minor_same:
                    intersections = self._yvone_villarceau_circles(toroidal_surface)
                    if intersections:
                        return intersections

                return self.outer_radius_tangent_inner_radius_toroidalsurface_intersections(toroidal_surface)
            elif (is_minor_same and
                  abs(self.frame.w.dot((toroidal_surface.frame.origin - self.frame.origin).unit_vector())) < 1e-6 and
                  distance_origin_to_other_axis - self.outer_radius < toroidal_surface.inner_radius):
                circle_bigr1 = curves.Circle3D(self.frame, self.major_radius + self.minor_radius)
                circle_bigr2 = curves.Circle3D(toroidal_surface.frame,
                                               toroidal_surface.major_radius + toroidal_surface.minor_radius)

                circle_intersections = circle_bigr1.circle_intersections(circle_bigr2)

                if circle_intersections:
                    center = (circle_intersections[0] + circle_intersections[1]) / 2
                    vector = (center - self.frame.origin).unit_vector()
                    plane = Plane3D(volmdlr.Frame3D(center, self.frame.w, vector.cross(self.frame.w), vector))
                    intersections = self.plane_intersections(plane)

        intersection_points = self._toroidal_intersection_points(toroidal_surface)

        if not intersection_points:
            return intersections

        if intersections:
            intersection_points = [point for point in intersection_points if not any(
                intersection.point_belongs(point, 1e-4) for intersection in intersections)]

        inters_points = vm_common_operations.separate_points_by_closeness(intersection_points)
        for list_points in inters_points:
            bspline = edges.BSplineCurve3D.from_points_interpolation(list_points, 8, centripetal=False)
            intersections.append(bspline)
        return intersections


class ConicalSurface3D(PeriodicalSurface):
    """
    Describes a cone.

    A cone is defined by the half-angle, and is positioned in space by a frame and a reference radius.
    The main axis of the frame is the axis of revolution of the cone.
    The plane defined by the origin, the x direction and the y direction of the frame is the
    plane of the cone. The intersection of the cone with this reference plane is a circle of radius equal
    to the reference radius.
    The apex of the cone is on the negative side of the main axis of the frame if the half-angle
    is positive, and on the positive side if the half-angle is negative. This frame is the
    "local coordinate system" of the cone. The following apply:
        Rotation around its main axis, in the trigonometric sense given by the x direction and the y direction,
        defines the u parametric direction and the x-axis gives the origin for the u parameter.
        The z axis defines the v parametric direction of the cone and the origin of the frame is the origin
        of the v parameter.
        The parametric range of the two parameters is:
            - [ 0, 2.*Pi ] for u, and
            - ] -infinity, +infinity [ for v

    The parametric equation of the cone is:
    P(u, v) = O + (R + v*tan(ang)) * (cos(u)*x + sin(u)*y) + v*z
    where:
        - O, x, y and z are respectively the origin, the x, y and z direction of the cone's local coordinate system
        - ang is the half-angle at the apex of the cone
        - R is the reference radius.

    :param frame: Cone's local coordinate system.
    :param semi_angle: half-angle at the apex of the cone.
    :param ref_radius: radius of the circle formed by the intersection of the cone with the reference plane.
    """
    face_class = 'ConicalFace3D'
    x_periodicity = volmdlr.TWO_PI
    y_periodicity = None

    def __init__(self, frame: volmdlr.Frame3D, semi_angle: float, ref_radius: float = 0.0,
                 name: str = ''):
        self.semi_angle = semi_angle
        self.ref_radius = ref_radius
        PeriodicalSurface.__init__(self, frame=frame, name=name)

    def __hash__(self):
        return hash((self.__class__.__name__, self.frame, self.semi_angle, self.ref_radius))

    def __eq__(self, other):
        if self.__class__.__name__ != other.__class__.__name__:
            return False
        if self.frame == other.frame and self.semi_angle == other.semi_angle and self.ref_radius == self.ref_radius:
            return True
        return False

    @property
    def u_domain(self):
        """The parametric domain of the surface in the U direction."""
        return -math.pi, math.pi

    @property
    def v_domain(self):
        """The parametric domain of the surface in the V direction."""
        return -math.inf, math.inf

    @property
    def domain(self):
        """Returns u and v bounds."""
        return -math.pi, math.pi, -math.inf, math.inf

    @property
    def apex(self):
        """
        Computes the apex of the cone.

         It is on the negative side of the axis of revolution of this cone if the half-angle at the apex is positive,
          and on the positive side of the "main axis" if the half-angle is negative.
        """
        origin = self.frame.origin
        return origin + (-self.ref_radius/math.tan(self.semi_angle)) * self.frame.w

    def get_generatrices(self, number_lines: int = 36, z: float = 1):
        """
        Gets Conical Surface 3D generatrix lines.

        :param z: cone's z height.
        :param number_lines: number of generatrix lines.
        :return:
        """
        v = z - self.ref_radius / math.tan(self.semi_angle)
        point1 = self.apex
        point2 = self.point2d_to_3d(volmdlr.Point2D(0.0, v))
        generatrix = edges.LineSegment3D(point1, point2)
        list_generatrices = [generatrix]
        for i in range(1, number_lines):
            theta = i / number_lines * volmdlr.TWO_PI
            wire = generatrix.rotation(self.frame.origin, self.frame.w, theta)
            list_generatrices.append(wire)
        return list_generatrices

    def get_circle_at_z(self, z):
        """Gets a circle in the conical surface at given z position."""
        i_frame = self.frame.translation(z * self.frame.w)
        radius = abs(z * math.tan(self.semi_angle) + self.ref_radius)
        if radius < 1e-15:
            return None
        circle = curves.Circle3D(i_frame, radius)
        return circle

    def get_circle_generatrices(self, number_circles: int, z1, z2):
        """
        Get circles generatrix of the cone.

        :param z1: Initial height of cone.
        :param z2: Final height of cone.
        :param number_circles: number of expected circles.
        """
        circles = []
        for i_z in np.linspace(z1, z2, number_circles):
            circle = self.get_circle_at_z(i_z)
            if circle is None:
                continue
            circles.append(circle)
        return circles

    def plot(self, ax=None, edge_style: EdgeStyle = EdgeStyle(color='grey', alpha=0.5), **kwargs):
        """
        Plots the ConicalSurface3D.
        """
        z = kwargs.get("z", 1)
        if ax is None:
            fig = plt.figure()
            ax = fig.add_subplot(111, projection='3d')
        self.frame.plot(ax)
        line_generatrices = self.get_generatrices(36, z)
        _, z_apex = self.point3d_to_2d(self.apex)
        circle_generatrices = self.get_circle_generatrices(50, z_apex, z_apex + z)

        for edge in line_generatrices + circle_generatrices:
            edge.plot(ax, edge_style)
        return ax

    @classmethod
    def from_step(cls, arguments, object_dict, **kwargs):
        """
        Converts a step primitive to a ConicalSurface3D.

        :param arguments: The arguments of the step primitive.
        :type arguments: list
        :param object_dict: The dictionary containing all the step primitives
            that have already been instantiated.
        :type object_dict: dict
        :return: The corresponding ConicalSurface3D object.
        :rtype: :class:`volmdlr.faces.ConicalSurface3D`
        """

        length_conversion_factor = kwargs.get("length_conversion_factor", 1)
        angle_conversion_factor = kwargs.get("angle_conversion_factor", 1)

        frame = object_dict[arguments[1]]
        radius = float(arguments[2]) * length_conversion_factor
        semi_angle = float(arguments[3]) * angle_conversion_factor
        return cls(frame, semi_angle, radius, name=arguments[0][1:-1])

    def is_coincident(self, surface3d, abs_tol: float = 1e-6):
        """
        Verifies if two conical surfaces are coincident.

        :param surface3d: other surface 3d.
        :param abs_tol: tolerance.
        :return: True if they are coincident, False otherwise.
        """
        if not isinstance(surface3d, ConicalSurface3D):
            return False
        if math.isclose(self.frame.w.dot(surface3d.frame.w), 1.0, abs_tol=abs_tol) and \
            self.frame.origin.is_close(surface3d.frame.origin) and \
                math.isclose(self.semi_angle, surface3d.semi_angle, abs_tol=abs_tol) and \
                math.isclose(self.ref_radius, surface3d.ref_radius, abs_tol=abs_tol):
            return True
        return False

    def to_step(self, current_id):
        """
        Converts the object to a STEP representation.

        :param current_id: The ID of the last written primitive.
        :type current_id: int
        :return: The STEP representation of the object and the last ID.
        :rtype: tuple[str, list[int]]
        """
        content, frame_id = self.frame.to_step(current_id)
        current_id = frame_id + 1
        content += f"#{current_id} = CONICAL_SURFACE('{self.name}',#{frame_id},{self.ref_radius},{self.semi_angle});\n"
        return content, [current_id]

    def frame_mapping(self, frame: volmdlr.Frame3D, side: str):
        """
        Changes frame_mapping and return a new ConicalSurface3D.

        :param side: 'old' or 'new'
        """
        new_frame = self.frame.frame_mapping(frame, side)
        return ConicalSurface3D(new_frame, self.semi_angle, self.ref_radius, name=self.name)

    def point2d_to_3d(self, point2d: volmdlr.Point2D):
        """
        Coverts a parametric coordinate on the surface into a 3D spatial point (x, y, z).

        :param point2d: Point at the ConicalSuface3D
        :type point2d: `volmdlr.`Point2D`
        """
        theta, z = point2d
        radius = math.tan(self.semi_angle) * z + self.ref_radius
        new_point = volmdlr.Point3D(radius * math.cos(theta),
                                    radius * math.sin(theta),
                                    z)
        return self.frame.local_to_global_coordinates(new_point)

    def point3d_to_2d(self, point3d: volmdlr.Point3D):
        """
        Returns the cylindrical coordinates volmdlr.Point2D(theta, z) of a Cartesian coordinates point (x, y, z).

        :param point3d: Point at the CylindricalSuface3D.
        :type point3d: :class:`volmdlr.`Point3D`
        """
        x, y, z = self.frame.global_to_local_coordinates(point3d)
        # Do not delete this, mathematical problem when x and y close to zero (should be zero) but not 0
        # Generally this is related to uncertainty of step files.
        if x != 0.0 and abs(x) < 1e-12:
            x = 0.0
        if y != 0.0 and abs(y) < 1e-12:
            y = 0.0
        if x == 0.0 and y == 0.0:
            theta = 0.0
        else:
            theta = math.atan2(y, x)
        if abs(theta) < 1e-16:
            theta = 0.0
        if abs(z) < 1e-16:
            z = 0.0

        return volmdlr.Point2D(theta, z)

    def parametric_points_to_3d(self, points: NDArray[np.float64]) -> NDArray[np.float64]:
        """
        Transform parametric coordinates to 3D points on the conical surface.

        Given a set of parametric coordinates `(u, v)` representing points on the surface,
        this method returns the corresponding 3D points on the conical surface.

        :param points: Parametric coordinates in the form of a numpy array with shape (n, 2),
                       where `n` is the number of points, and each row corresponds to `(u, v)`.
        :type points: numpy.ndarray[np.float64]

        :return: Array of 3D points representing the conical surface in Cartesian coordinates.
        :rtype: numpy.ndarray[np.float64]
        """
        center = np.array(self.frame.origin)
        x = np.array([self.frame.u[0], self.frame.u[1], self.frame.u[2]])
        y = np.array([self.frame.v[0], self.frame.v[1], self.frame.v[2]])
        z = np.array([self.frame.w[0], self.frame.w[1], self.frame.w[2]])

        points = points.reshape(-1, 2, 1)

        u_values = points[:, 0]
        v_values = points[:, 1]

        x_component = np.cos(u_values) * x
        y_component = np.sin(u_values) * y

        return (center + (v_values * math.tan(self.semi_angle) + self.ref_radius) * (x_component + y_component)
                + v_values * z)

    def rectangular_cut(self, theta1: float, theta2: float,
                        param_z1: float, param_z2: float, name: str = ''):
        """Deprecated method, Use ConicalFace3D from_surface_rectangular_cut method."""
        raise AttributeError("ConicalSurface3D.rectangular_cut is deprecated."
                             "Use the class_method from_surface_rectangular_cut in ConicalFace3D instead")

    def linesegment3d_to_2d(self, linesegment3d):
        """
        Converts the primitive from 3D spatial coordinates to its equivalent 2D primitive in the parametric space.
        """
        start = self.point3d_to_2d(linesegment3d.start)
        end = self.point3d_to_2d(linesegment3d.end)
        if math.isclose(start.y, end.y, rel_tol=0.005):
            # special case when there is a small line segment that should be a small arc of circle instead
            return [edges.LineSegment2D(start, end)]
        if start.x != end.x:
            end = volmdlr.Point2D(start.x, end.y)
        if start != end:
            return [edges.LineSegment2D(start, end)]
        return None

    def linesegment2d_to_3d(self, linesegment2d):
        """
        Converts the primitive from parametric space to 3D spatial coordinates.
        """
        theta1, param_z1 = linesegment2d.start
        theta2, param_z2 = linesegment2d.end

        if math.isclose(theta1, theta2, abs_tol=1e-4):
            return [edges.LineSegment3D(self.point2d_to_3d(linesegment2d.start),
                                        self.point2d_to_3d(linesegment2d.end))]
        if linesegment2d.name == "construction" or self.is_degenerated_brep(linesegment2d):
            return None
        start3d = self.point2d_to_3d(linesegment2d.start)
        center = self.frame.origin + param_z1 * self.frame.w
        if linesegment2d.unit_direction_vector().dot(volmdlr.X2D) > 0:
            circle = curves.Circle3D(volmdlr.Frame3D(
                center, self.frame.u, self.frame.v, self.frame.w), center.point_distance(start3d))
        else:
            circle = curves.Circle3D(volmdlr.Frame3D(
                center, self.frame.u, -self.frame.v, -self.frame.w), center.point_distance(start3d))
        if math.isclose(param_z1, param_z2, abs_tol=1e-4):
            if math.isclose(abs(theta1 - theta2), volmdlr.TWO_PI, abs_tol=1e-6):
                return [edges.FullArc3D(circle, start3d)]
            interior = self.point2d_to_3d(volmdlr.Point2D(0.5 * (theta1 + theta2), param_z1))
            arc = edges.Arc3D(circle, start3d, self.point2d_to_3d(linesegment2d.end))
            if not arc.point_belongs(interior):
                circle = circle.reverse()
                arc = edges.Arc3D(circle, start3d, arc.end)
            return [arc]
        points = [self.point2d_to_3d(p) for p in linesegment2d.discretization_points(number_points=3)]
        intersections = self.plane_intersections(Plane3D.from_3_points(*points))
        if intersections:
            curve = intersections[0]
            if curve.point_belongs(points[0]) and curve.point_belongs(points[2]):
                edge = curve.trim(points[0], points[2])
                if not edge.point_belongs(points[1]):
                    curve = curve.reverse()
                    edge = curve.trim(points[0], points[2])
                return [edge]
        points = [self.point2d_to_3d(p)
                  for p in linesegment2d.discretization_points(number_points=10)]
        return [edges.BSplineCurve3D.from_points_interpolation(points, 3, centripetal=True)]

    def contour3d_to_2d(self, contour3d, return_primitives_mapping: bool = False):
        """
        Transforms a Contour3D into a Contour2D in the parametric domain of the surface.

        :param contour3d: The contour to be transformed.
        :type contour3d: :class:`wires.Contour3D`
        :param return_primitives_mapping: If True, returns a dictionary containing the correspondence between 2D and 3D
         primitives
        :type return_primitives_mapping: bool
        :return: A 2D contour object.
        :rtype: :class:`wires.Contour2D`
        """
        contour3d = self.check_primitives_order(contour3d)
        primitives2d, primitives_mapping = self.primitives3d_to_2d(contour3d.primitives)

        wire2d = wires.Wire2D(primitives2d)
        delta_x = abs(wire2d.primitives[0].start.x - wire2d.primitives[-1].end.x)
        if math.isclose(delta_x, volmdlr.TWO_PI, abs_tol=1e-3) and wire2d.is_ordered():
            if len(primitives2d) > 1:
                # very specific conical case due to the singularity in the point z = 0 on parametric domain.
                if self.is_singularity_point(self.point2d_to_3d(primitives2d[-2].start)):
                    self.repair_primitives_periodicity(primitives2d, primitives_mapping)
            if return_primitives_mapping:
                return wires.Contour2D(primitives2d), primitives_mapping
            return wires.Contour2D(primitives2d)
        # Fix contour
        self.repair_primitives_periodicity(primitives2d, primitives_mapping)
        if return_primitives_mapping:
            return wires.Contour2D(primitives2d), primitives_mapping
        return wires.Contour2D(primitives2d)

    def translation(self, offset: volmdlr.Vector3D):
        """
        ConicalSurface3D translation.

        :param offset: translation vector.
        :return: A new translated ConicalSurface3D.
        """
        return self.__class__(self.frame.translation(offset),
                              self.semi_angle, self.ref_radius)

    def rotation(self, center: volmdlr.Point3D,
                 axis: volmdlr.Vector3D, angle: float):
        """
        ConicalSurface3D rotation.

        :param center: rotation center.
        :param axis: rotation axis.
        :param angle: angle rotation.
        :return: a new rotated ConicalSurface3D.
        """
        new_frame = self.frame.rotation(center=center, axis=axis, angle=angle)
        return self.__class__(new_frame, self.semi_angle, self.ref_radius)

    def circle_intersections(self, circle: curves.Circle3D):
        """
        Calculates the intersections between a conical surface and a Circle 3D.

        :param circle: other circle to verify intersections.
        :return: a list of intersection points, if there exists any.
        """
        if not self.frame.origin.is_close(volmdlr.O3D) or not self.frame.w.is_close(volmdlr.Z3D):
            local_surface = self.frame_mapping(self.frame, 'new')
            local_curve = circle.frame_mapping(self.frame, 'new')
            local_intersections = local_surface.circle_intersections(local_curve)
            global_intersections = []
            for intersection in local_intersections:
                global_intersections.append(self.frame.local_to_global_coordinates(intersection))
            return global_intersections
        if circle.bounding_box.zmax < self.frame.origin.z:
            return []
        z_max = circle.bounding_box.zmax
        radius = z_max * math.tan(self.semi_angle) + self.ref_radius
        line = curves.Line3D.from_point_and_vector(self.frame.origin, self.frame.w)
        if line.point_distance(circle.center) > radius + circle.radius:
            return []
        intersections = [point for point in self.curve_intersections(circle) if point.z >= 0]
        return intersections

    def _full_line_intersections(self, line: curves.Line3D):
        """
        Calculates the intersections between a conical surface and a Line 3D, for the two lobes of the cone.

        :param line: other line to verify intersections.
        :return: a list of intersection points, if there exists any.
        """
        apex = self.apex
        if line.point_belongs(apex):
            return [apex]
        line_direction_vector = line.unit_direction_vector()
        plane_normal = line_direction_vector.cross((apex - line.point1).to_vector()).unit_vector()
        if self.frame.w.dot(plane_normal) > 0:
            plane_normal = - plane_normal
        plane = Plane3D.from_normal(apex, plane_normal)
        cos_theta = math.sqrt(1 - (plane_normal.dot(self.frame.w) ** 2))
        if cos_theta >= math.cos(self.semi_angle):
            plane_h = Plane3D.from_normal(apex + self.frame.w, self.frame.w)
            circle = self.perpendicular_plane_intersection(plane_h)[0]
            line_p = plane_h.plane_intersections(plane)[0]
            circle_line_p_intersections = circle.line_intersections(line_p)
            intersections = []
            for intersection in circle_line_p_intersections:
                line_v_x = curves.Line3D(apex, intersection)
                line_inter = line_v_x.intersection(line)
                if not line_inter:
                    continue
                intersections.append(line_inter)
            return line.sort_points_along_curve(intersections)
        return []

    def line_intersections(self, line: curves.Line3D):
        """
        Calculates the intersections between a conical surface and a Line 3D.

        :param line: other line to verify intersections.
        :return: a list of intersection points, if there exists any.
        """
        line_intersections = self._full_line_intersections(line)
        positive_lobe_intersections = []
        for point in line_intersections:
            local_point = self.frame.global_to_local_coordinates(point)
            zmin = - self.ref_radius / math.tan(self.semi_angle)
            if local_point.z < zmin:
                continue
            positive_lobe_intersections.append(point)
        return positive_lobe_intersections

    def _helper_parallel_plane_intersection_through_origin(self, plane):
        """
        Conical plane intersections when plane's normal is perpendicular with the Cone's axis passing through origin.

        :param plane: intersecting plane.
        :return: list of intersecting curves
        """
        direction = self.frame.w.cross(plane.normal)
        point1 = self.frame.origin + direction
        point2 = self.frame.origin - direction
        theta1 = math.atan2(point1.y, point1.x)
        theta2 = math.atan2(point2.y, point2.x)
        point1_line1 = self.point2d_to_3d(volmdlr.Point2D(theta1, -0.1))
        point2_line1 = self.point2d_to_3d(volmdlr.Point2D(theta1, 0.1))
        point1_line2 = self.point2d_to_3d(volmdlr.Point2D(theta2, -0.1))
        point2_line2 = self.point2d_to_3d(volmdlr.Point2D(theta2, 0.1))
        return [curves.Line3D(point1_line1, point2_line1), curves.Line3D(point1_line2, point2_line2)]

    def _hyperbola_helper(self, plane3d, hyperbola_center, hyperbola_positive_vertex):
        semi_major_axis = hyperbola_center.point_distance(hyperbola_positive_vertex)
        circle = self.get_circle_at_z(2 * semi_major_axis)
        hyperbola_points = plane3d.circle_intersections(circle)
        if not hyperbola_points:
            return []

        semi_major_dir = (hyperbola_positive_vertex - hyperbola_center).unit_vector()
        frame = volmdlr.Frame3D(hyperbola_center, semi_major_dir,
                                plane3d.frame.w.cross(semi_major_dir), plane3d.frame.w)
        local_point = frame.global_to_local_coordinates(hyperbola_points[0])
        return [curves.Hyperbola3D(frame, semi_major_axis,
                                   math.sqrt((local_point.y ** 2) / (local_point.x ** 2 / semi_major_axis ** 2 - 1)))]

    def _parallel_plane_intersections_hyperbola_helper(self, plane):
        """
        Conical plane intersections when plane's normal is perpendicular with the Cone's axis.

        :param plane: intersecting plane.
        :return: list containing the resulting intersection hyperbola curve.
        """
        hyperbola_center = plane.point_projection(self.apex)
        z = ((math.sqrt(hyperbola_center.x ** 2 + hyperbola_center.y ** 2) - self.ref_radius)
             / math.tan(self.semi_angle))
        hyperbola_positive_vertex = self.frame.local_to_global_coordinates(
            volmdlr.Point3D(hyperbola_center.x, hyperbola_center.y, z))
        return self._hyperbola_helper(plane, hyperbola_center, hyperbola_positive_vertex)

    def parallel_plane_intersection(self, plane3d: Plane3D):
        """
        Conical plane intersections when plane's normal is perpendicular with the Cone's axis.

        :param plane3d: intersecting plane
        :return: list of intersecting curves
        """
        if plane3d.point_belongs(self.frame.origin):
            return self._helper_parallel_plane_intersection_through_origin(plane3d)

        if not self.frame.w.is_close(volmdlr.Z3D):
            local_surface = self.frame_mapping(self.frame, 'new')
            local_plane = plane3d.frame_mapping(self.frame, 'new')
            local_intersections = local_surface.parallel_plane_intersection(local_plane)
            return [intersection.frame_mapping(self.frame, 'old') for intersection in local_intersections]
        return self._parallel_plane_intersections_hyperbola_helper(plane3d)

    def perpendicular_plane_intersection(self, plane3d):
        """
        Cone plane intersections when plane's normal is parallel with the cone axis.

        :param plane3d: Intersecting plane.
        :return: List of intersecting curves.
        """
        center3d_plane = plane3d.point_projection(self.frame.origin)
        radius = self.frame.origin.point_distance(center3d_plane) * math.tan(self.semi_angle) + self.ref_radius
        circle3d = curves.Circle3D(volmdlr.Frame3D(center3d_plane, plane3d.frame.u,
                                                   plane3d.frame.v, plane3d.frame.w), radius)
        return [circle3d]

    def _concurrent_plane_intersection_parabola(self, plane3d, parabola_vertex):
        """
        Calculates parabola for Cone and concurrent plane intersections.

        :param plane3d: intersecting plane.
        :param parabola_vertex: parabla vertex point.
        :return: list of intersecting curves.
        """
        distance_plane_vertex = parabola_vertex.point_distance(self.apex)
        circle = self.perpendicular_plane_intersection(
            Plane3D(volmdlr.Frame3D(self.frame.origin + distance_plane_vertex * 5 * self.frame.w,
                                    self.frame.u, self.frame.v, self.frame.w)))[0]
        line_circle_intersecting_plane = vm_utils_intersections.get_two_planes_intersections(
            plane3d.frame, circle.frame)
        line_circle_intersecting_plane = curves.Line3D(line_circle_intersecting_plane[0],
                                                       line_circle_intersecting_plane[1])
        parabola_points = circle.line_intersections(line_circle_intersecting_plane)
        v_vector = ((parabola_points[0] + parabola_points[1]) / 2 - parabola_vertex).unit_vector()
        frame = volmdlr.Frame3D(parabola_vertex, v_vector.cross(plane3d.frame.w), v_vector, plane3d.frame.w)
        local_point = frame.global_to_local_coordinates(parabola_points[0])
        vrtx_equation_a = local_point.y / local_point.x**2
        parabola = curves.Parabola3D(frame, 1 / (4 * vrtx_equation_a))
        return [parabola]

    def concurrent_plane_intersection(self, plane3d: Plane3D):
        """
        Cone plane intersections when plane's normal is concurrent with the cone's axis, but not orthogonal.

        :param plane3d: intersecting plane.
        :return: list of intersecting curves.
        """
        plane_normal = self.frame.w.cross(plane3d.frame.w)
        plane2 = Plane3D.from_normal(plane3d.frame.origin, plane_normal)
        plane2_plane3d_intersections = plane3d.plane_intersections(plane2)
        line_intersections = self.line_intersections(plane2_plane3d_intersections[0])
        if 1 > len(line_intersections) or len(line_intersections) > 2:
            return []
        angle_plane_cones_direction = abs(volmdlr.geometry.vectors3d_angle(self.frame.w, plane3d.frame.w)
                                          - math.pi / 2)
        if math.isclose(angle_plane_cones_direction, self.semi_angle, abs_tol=1e-8):
            return self._concurrent_plane_intersection_parabola(plane3d, line_intersections[0])
        if len(line_intersections) == 1:
            full_line_intersections = self._full_line_intersections(plane2_plane3d_intersections[0])
            if len(full_line_intersections) == 1:
                return []
            hyperbola_center = (full_line_intersections[0] + full_line_intersections[1]) / 2
            return self._hyperbola_helper(plane3d, hyperbola_center, line_intersections[0])
        if len(line_intersections) != 2:
            return []
        ellipse_center = (line_intersections[0] + line_intersections[1]) / 2
        line_intersections2 = self.line_intersections(curves.Line3D.from_point_and_vector(
            ellipse_center, plane_normal))
        major_dir = (line_intersections[0] - ellipse_center).unit_vector()
        major_axis = ellipse_center.point_distance(line_intersections[0])
        minor_dir = (line_intersections2[0] - ellipse_center).unit_vector()
        minor_axis = ellipse_center.point_distance(line_intersections2[0])

        if minor_axis > major_axis:
            major_axis, minor_axis = minor_axis, major_axis
            major_dir, minor_dir = minor_dir, major_dir
        return [curves.Ellipse3D(major_axis, minor_axis, volmdlr.Frame3D(
            ellipse_center, major_dir, minor_dir, plane3d.frame.w))]

    def plane_intersections(self, plane3d):
        """
        Gets the intersections between a plane 3d and a conical surface 3d.

        :param plane3d: other plane, to verify intersections.
        :return:
        """
        if math.isclose(abs(plane3d.frame.w.dot(self.frame.w)), 0, abs_tol=1e-6):
            return self.parallel_plane_intersection(plane3d)
        if math.isclose(abs(plane3d.frame.w.dot(self.frame.w)), 1, abs_tol=1e-6):
            return self.perpendicular_plane_intersection(plane3d)
        return self.concurrent_plane_intersection(plane3d)

    def is_singularity_point(self, point, *args, **kwargs):
        """Verifies if point is on the surface singularity."""
        tol = kwargs.get("tol", 1e-6)
        return self.apex.is_close(point, tol)

    def check_primitives_order(self, contour):
        """
        If contours passes at the cone singularity this makes sure that the contour is not in an undefined order.
        """
        pos = 0
        for i, primitive in enumerate(contour.primitives):
            if self.is_singularity_point(primitive.start):
                pos = i
                break
        if pos:
            contour.primitives = contour.primitives[pos:] + contour.primitives[:pos]
        return contour

    @staticmethod
    def get_singularity_lines():
        """
        Return lines that are parallel and coincident with surface singularity at parametric domain.
        """
        return [curves.Line2D(volmdlr.Point2D(-math.pi, 0), volmdlr.Point2D(math.pi, 0))]

    def _spherical_intersection_points(self, spherical_surface: 'SphericalSurface3D'):
        """
        Gets the points of intersections between the spherical surface and the toroidal surface.

        :param spherical_surface: other Spherical Surface 3d.
        :return: points of intersections.
        """
        point1 = self.frame.global_to_local_coordinates(volmdlr.Point3D(0, 0, spherical_surface.bounding_box.zmin))
        point2 = self.frame.global_to_local_coordinates(volmdlr.Point3D(0, 0, spherical_surface.bounding_box.zmax))
        cone_generatrices = self.get_generatrices(200, spherical_surface.radius*4) +\
                            self.get_circle_generatrices(200, max(point1.z, 0), max(point2.z, 0))
        intersection_points = []
        for gene in cone_generatrices:
            intersections = spherical_surface.edge_intersections(gene)
            for intersection in intersections:
                if not intersection.in_list(intersection_points):
                    intersection_points.append(intersection)
        return intersection_points

    def sphericalsurface_intersections(self, spherical_surface: 'SphericalSurface3D'):
        """
        Conical Surface intersections with a Spherical surface.

        :param spherical_surface: intersecting sphere.
        :return: list of intersecting curves.
        """
        intersection_points = self._spherical_intersection_points(spherical_surface)
        if not intersection_points:
            return []
        inters_points = vm_common_operations.separate_points_by_closeness(intersection_points)
        curves_ = []
        for list_points in inters_points:
            bspline = edges.BSplineCurve3D.from_points_interpolation(list_points, 4, centripetal=False)
            if isinstance(bspline.simplify, edges.FullArc3D):
                curves_.append(bspline.simplify)
                continue
            curves_.append(bspline)
        return curves_

    def is_degenerated_brep(self, *args):
        """
        An edge is said to be degenerated when it corresponds to a single 3D point.
        """
        edge = args[0]
        start3d = self.point2d_to_3d(edge.start)
        end3d = self.point2d_to_3d(edge.end)
        return bool(self.is_singularity_point(start3d) and start3d.is_close(end3d))

    def _conical_intersection_points(self, conical_surface: 'ConicalSurface3D', length: float):
        """
        Gets the points of intersections between the spherical surface and the toroidal surface.

        :param conical_surface: other Spherical Surface 3d.
        :return: points of intersections.
        """
        cone_generatrices = self.get_generatrices(max(100, int((length / 2) * 10)), length) + \
                            self.get_circle_generatrices(max(200, int((length / 2) * 20)), 0, length)
        intersection_points = []
        for gene in cone_generatrices:
            intersections = conical_surface.edge_intersections(gene)
            for intersection in intersections:
                if not intersection.in_list(intersection_points):
                    intersection_points.append(intersection)
        return intersection_points

    def parallel_conicalsurface_intersections(self, conical_surface):
        """
        Get Conical Surface intersections with another conical surface, when their axis are parallel.

        :param conical_surface: intersecting conical surface.
        :return: list of intersecting curves.
        """
        generatrix = conical_surface.get_generatrices(z=2, number_lines=1)[0]
        line_intersections = self.line_intersections(generatrix.line)
        if line_intersections:
            local_surface = self.frame_mapping(self.frame, 'new')
            local_point = self.frame.global_to_local_coordinates(line_intersections[0])
            local_circle = local_surface.get_circle_at_z(local_point.z)
            return [local_circle.frame_mapping(self.frame, 'old')]
        axis_line = curves.Line3D.from_point_and_vector(self.frame.origin, self.frame.w)
        if axis_line.point_distance(conical_surface.frame.origin) < 1e-6:
            return []
        intersections_points = [self.circle_intersections(circle) for circle in
                                [conical_surface.get_circle_at_z(1), conical_surface.get_circle_at_z(2)]]
        plane = Plane3D.from_3_points(intersections_points[0][0], intersections_points[0][1],
                                      intersections_points[1][0])
        return self.plane_intersections(plane)

    def same_apex_conicalsurface_intersections(self, conical_surface):
        """
        Gets Conical Surface intersections with another conical surface, sharing the same apex.

        :param conical_surface: intersecting conical surface.
        :return: list of intersecting curves.
        """
        circle = self.get_circle_at_z(1)
        circle_intersections = conical_surface.circle_intersections(circle)
        if not circle_intersections:
            return []
        apex = self.apex
        return [curves.Line3D(apex, circle_intersections[0]),
                curves.Line3D(apex, circle_intersections[1])]

    def conicalsurface_intersections(self, conical_surface):
        """
        Conical Surface intersections with another conical surface.

        :param conical_surface: intersecting conical surface.
        :return: list of intersecting curves.
        """
        if self.frame.w.is_colinear_to(conical_surface.frame.w):
            return self.parallel_conicalsurface_intersections(conical_surface)
        if self.apex.is_close(conical_surface.apex):
            return self.same_apex_conicalsurface_intersections(conical_surface)
        if self.semi_angle + conical_surface.semi_angle > volmdlr.geometry.vectors3d_angle(
                self.frame.w, conical_surface.frame.w):
            intersection_points = self._conical_intersection_points(conical_surface, 5)
            local_intersections = [self.frame.global_to_local_coordinates(point) for point in intersection_points]
            max_z_point = volmdlr.O3D
            for point in local_intersections:
                if point.z > max_z_point.z:
                    max_z_point = point
            point_index = local_intersections.index(max_z_point)
            removed_point = intersection_points.pop(point_index)
            intersection_points.insert(0, removed_point)
            list_points = vm_common_operations.order_points_list_for_nearest_neighbor(intersection_points)
            bspline = edges.BSplineCurve3D.from_points_interpolation(list_points, 3, centripetal=True)
            return [bspline]
        intersection_points = self._conical_intersection_points(conical_surface, 5)
        if not intersection_points:
            return []
        inters_points = vm_common_operations.separate_points_by_closeness(intersection_points)
        curves_ = []
        for list_points in inters_points:
            bspline = edges.BSplineCurve3D.from_points_interpolation(list_points, 4, centripetal=False)
            curves_.append(bspline)
        return curves_


class SphericalSurface3D(PeriodicalSurface):
    """
    Defines a spherical surface.

    :param frame: Sphere's frame to position it
    :type frame: volmdlr.Frame3D
    :param radius: Sphere's radius
    :type radius: float
    """
    face_class = 'SphericalFace3D'
    x_periodicity = volmdlr.TWO_PI
    y_periodicity = math.pi

    def __init__(self, frame, radius, name=''):
        self.radius = radius
        PeriodicalSurface.__init__(self, frame=frame, name=name)

        # Hidden Attributes
        self._bbox = None

    def __hash__(self):
        return hash((self.__class__.__name__, self.frame, self.radius))

    def __eq__(self, other):
        if self.__class__.__name__ != other.__class__.__name__:
            return False
        if self.frame == other.frame and self.radius == other.radius:
            return True
        return False

    @property
    def domain_u(self):
        """The parametric domain of the surface in the U direction."""
        return -math.pi, math.pi

    @property
    def domain_v(self):
        """The parametric domain of the surface in the V direction."""
        return -math.pi, math.pi

    def _circle_generatrices(self, number_circles: int):
        """
        Gets the sphere circle generatrices.

        :param number_circles: number of circles to be created.
        :return: List of Circle 3D.
        """
        circles = []
        i_frame = volmdlr.Frame3D(self.frame.origin, self.frame.v, self.frame.w, self.frame.u)
        for theta in np.linspace(0, volmdlr.TWO_PI / 2, number_circles):
            i_frame_ = i_frame.rotation(self.frame.origin, self.frame.w, theta)
            circle = curves.Circle3D(i_frame_, self.radius)
            circles.append(circle)
        return circles

    def _circle_generatrices_xy(self, number_circles: int):
        """
        Gets the sphere circle generatrices in the a parallel planes.

        :param number_circles: number of circles to be created.
        :return: List of Circle 3D.
        """
        circles = []
        initial_center = self.frame.origin.translation(-self.frame.w*self.radius)
        for i in np.linspace(0, 2 * self.radius, number_circles):
            center = initial_center.translation(self.frame.w * i)
            frame = volmdlr.Frame3D(center, self.frame.u, self.frame.v, self.frame.w)
            dist = center.point_distance(self.frame.origin)
            if abs(self.radius - dist) < 1e-6:
                continue
            circle_radius = math.sqrt(self.radius ** 2 - dist ** 2)
            circle = curves.Circle3D(frame, circle_radius)
            circles.append(circle)
        return circles

    @property
    def domain(self):
        """Returns u and v bounds."""
        return -math.pi, math.pi, -0.5 * math.pi, 0.5 * math.pi

    @property
    def bounding_box(self):
        """Bounding Box for Spherical Surface 3D."""

        if not self._bbox:
            self._bbox = self._bounding_box()
        return self._bbox

    def _bounding_box(self):
        points = [self.frame.origin + volmdlr.Point3D(-self.radius,
                                                      -self.radius,
                                                      -self.radius),
                  self.frame.origin + volmdlr.Point3D(self.radius,
                                                      self.radius,
                                                      self.radius),

                  ]
        return volmdlr.core.BoundingBox.from_points(points)

    def get_circle_at_z(self, z_position: float):
        """
        Gets a circle on the sphere at given z position < radius.

        :param z_position: circle's z position.
        :return: circle 3D at given z position.
        """
        center1 = self.frame.origin.translation(self.frame.w * z_position)
        circle_radius = math.sqrt(self.radius ** 2 - center1.point_distance(self.frame.origin) ** 2)
        circle = curves.Circle3D(volmdlr.Frame3D(center1, self.frame.u, self.frame.v, self.frame.w),  circle_radius)
        return circle

    def contour2d_to_3d(self, contour2d, return_primitives_mapping: bool = False):
        """
        Transforms a Contour2D in the parametric domain of the surface into a Contour3D in Cartesian coordinate.

        :param contour2d: The contour to be transformed.
        :type contour2d: :class:`wires.Contour2D`
        :param return_primitives_mapping: If True, returns a dictionary containing the correspondence between 2D and 3D
         primitives
        :type return_primitives_mapping: bool
        :return: A 3D contour object.
        :rtype: :class:`wires.Contour3D`
        """
        primitives3d = []
        primitives_mapping = {}
        for primitive2d in contour2d.primitives:
            if self.is_degenerated_brep(primitive2d) or primitive2d.name == "construction":
                continue
            method_name = f'{primitive2d.__class__.__name__.lower()}_to_3d'
            if hasattr(self, method_name):
                try:
                    primitives_list = getattr(self, method_name)(primitive2d)
                    if primitives_list:
                        primitives3d.extend(primitives_list)
                    else:
                        continue
                    primitives_mapping[primitive2d] = primitives_list[0]
                except AttributeError:
                    print(f'Class {self.__class__.__name__} does not implement {method_name}'
                          f'with {primitive2d.__class__.__name__}')
            else:
                raise AttributeError(f'Class {self.__class__.__name__} does not implement {method_name}')
        if return_primitives_mapping:
            return wires.Contour3D(primitives3d), primitives_mapping
        return wires.Contour3D(primitives3d)

    @classmethod
    def from_step(cls, arguments, object_dict, **kwargs):
        """
        Converts a step primitive to a SphericalSurface3D.

        :param arguments: The arguments of the step primitive.
        :type arguments: list
        :param object_dict: The dictionary containing all the step primitives
            that have already been instantiated.
        :type object_dict: dict
        :return: The corresponding SphericalSurface3D object.
        :rtype: :class:`volmdlr.faces.SphericalSurface3D`
        """
        length_conversion_factor = kwargs.get("length_conversion_factor", 1)

        frame = object_dict[arguments[1]]
        radius = float(arguments[2]) * length_conversion_factor
        return cls(frame, radius, arguments[0][1:-1])

    def to_step(self, current_id):
        """
        Converts the object to a STEP representation.

        :param current_id: The ID of the last written primitive.
        :type current_id: int
        :return: The STEP representation of the object and the last ID.
        :rtype: tuple[str, list[int]]
        """
        content, frame_id = self.frame.to_step(current_id)
        current_id = frame_id + 1
        content += f"#{current_id} = SPHERICAL_SURFACE('{self.name}',#{frame_id},{round(1000 * self.radius, 4)});\n"
        return content, [current_id]

    def point2d_to_3d(self, point2d):
        """
        Coverts a parametric coordinate on the surface into a 3D spatial point (x, y, z).

        source: https://mathcurve.com/surfaces/sphere
        # -pi<theta<pi, -pi/2<phi<pi/2

        :param point2d: Point at the CylindricalSuface3D.
        :type point2d: `volmdlr.`Point2D`
        """
        theta, phi = point2d
        x = self.radius * math.cos(phi) * math.cos(theta)
        y = self.radius * math.cos(phi) * math.sin(theta)
        z = self.radius * math.sin(phi)
        return self.frame.local_to_global_coordinates(volmdlr.Point3D(x, y, z))

    def point3d_to_2d(self, point3d):
        """
        Transform a 3D spatial point (x, y, z) into a 2D spherical parametric point (theta, phi).
        """
        x, y, z = self.frame.global_to_local_coordinates(point3d)
        z = min(self.radius, max(-self.radius, z))

        if z == -0.0:
            z = 0.0

        # Do not delete this, mathematical problem when x and y close to zero (should be zero) but not 0
        # Generally this is related to uncertainty of step files.
        if abs(x) < 1e-7:
            x = 0
        if abs(y) < 1e-7:
            y = 0

        theta = math.atan2(y, x)
        if abs(theta) < 1e-10:
            theta = 0

        z_over_r = z / self.radius
        phi = math.asin(z_over_r)
        if abs(phi) < 1e-10:
            phi = 0

        return volmdlr.Point2D(theta, phi)

    def parametric_points_to_3d(self, points: NDArray[np.float64]) -> NDArray[np.float64]:
        """
        Transform parametric coordinates to 3D points on the spherical surface.

        Given a set of parametric coordinates `(u, v)` representing points on the surface,
        this method returns the corresponding 3D points on the spherical surface.

        :param points: Parametric coordinates in the form of a numpy array with shape (n, 2),
                       where `n` is the number of points, and each row corresponds to `(u, v)`.
        :type points: numpy.ndarray[np.float64]

        :return: Array of 3D points representing the spherical surface in Cartesian coordinates.
        :rtype: numpy.ndarray[np.float64]
        """
        center = np.array(self.frame.origin)
        x = np.array([self.frame.u[0], self.frame.u[1], self.frame.u[2]])
        y = np.array([self.frame.v[0], self.frame.v[1], self.frame.v[2]])
        z = np.array([self.frame.w[0], self.frame.w[1], self.frame.w[2]])

        points = points.reshape(-1, 2, 1)

        u_values = points[:, 0]
        v_values = points[:, 1]

        common_term = self.radius * np.cos(v_values)
        x_component = np.cos(u_values) * x
        y_component = np.sin(u_values) * y
        z_component = self.radius * np.sin(v_values) * z

        return center + common_term * (x_component + y_component) + z_component

    def linesegment2d_to_3d(self, linesegment2d):
        """
        Converts a BREP line segment 2D onto a 3D primitive on the surface.
        """
        if linesegment2d.name == "construction":
            return []
        start = self.point2d_to_3d(linesegment2d.start)
        interior = self.point2d_to_3d(0.5 * (linesegment2d.start + linesegment2d.end))
        end = self.point2d_to_3d(linesegment2d.end)
        if start.is_close(interior) and interior.is_close(end) and end.is_close(start):
            return []
        u_vector = start - self.frame.origin
        u_vector = u_vector.unit_vector()
        v_vector = interior - self.frame.origin
        v_vector = v_vector.unit_vector()
        normal = u_vector.cross(v_vector)
        circle = curves.Circle3D(volmdlr.Frame3D(self.frame.origin, u_vector, v_vector, normal),
                                 start.point_distance(self.frame.origin))
        if start.is_close(end) or linesegment2d.length() == 2 * math.pi:
            return [edges.FullArc3D(circle, start)]
        arc = edges.Arc3D(circle, start, end)
        if not arc.point_belongs(interior):
            arc = edges.Arc3D(circle.reverse(), start, end)
        return [arc]

    def contour3d_to_2d(self, contour3d, return_primitives_mapping: bool = False):
        """
        Transforms a Contour3D into a Contour2D in the parametric domain of the surface.

        :param contour3d: The contour to be transformed.
        :type contour3d: :class:`wires.Contour3D`
        :param return_primitives_mapping: If True, returns a dictionary containing the correspondence between 2D and 3D
         primitives
        :type return_primitives_mapping: bool
        :return: A 2D contour object.
        :rtype: :class:`wires.Contour2D`
        """
        primitives2d = []
        primitives_mapping = {}
        # Transform the contour's primitives to parametric domain
        for primitive3d in contour3d.primitives:
            primitive3d = primitive3d.simplify if primitive3d.simplify.__class__.__name__ != "LineSegment3D" else \
                primitive3d
            method_name = f'{primitive3d.__class__.__name__.lower()}_to_2d'
            if hasattr(self, method_name):
                primitives = getattr(self, method_name)(primitive3d)

                if primitives is None:
                    continue
                self.update_primitives_mapping(primitives_mapping, primitives, primitive3d)
                primitives2d.extend(primitives)
            else:
                raise NotImplementedError(
                    f'Class {self.__class__.__name__} does not implement {method_name}')
        contour2d = wires.Contour2D(primitives2d)
        if contour2d.is_ordered(1e-2):
            if return_primitives_mapping:
                return contour2d, primitives_mapping
            return contour2d
        self.repair_primitives_periodicity(primitives2d, primitives_mapping)
        if return_primitives_mapping:
            return wires.Contour2D(primitives2d), primitives_mapping
        return wires.Contour2D(primitives2d)

    def is_lat_long_curve(self, arc):
        """
        Checks if a curve defined on the sphere is a latitude/longitude curve.

        Returns True if it is, False otherwise.
        """
        # Check if curve is a longitude curve (phi is constant)
        if self.frame.w.is_colinear_to(arc.circle.normal, abs_tol=1e-4):
            return True
        # Check if curve is a latitude curve (theta is constant)
        if self.frame.w.is_perpendicular_to(arc.circle.normal, abs_tol=1e-4) and \
                arc.circle.center.is_close(self.frame.origin, 1e-4):
            return True
        return False

    def _arc_start_end_3d_to_2d(self, arc3d):
        """
        Helper function to fix periodicity issues while performing transformations into parametric domain.
        """
        start = self.point3d_to_2d(arc3d.start)
        end = self.point3d_to_2d(arc3d.end)
        theta_i, _ = self.point3d_to_2d(arc3d.middle_point())
        theta1, phi1 = start
        theta2, phi2 = end
        point_after_start, point_before_end = self._reference_points(arc3d)
        theta3, _ = point_after_start
        theta4, _ = point_before_end

        # Fix sphere singularity point
        if math.isclose(abs(phi1), 0.5 * math.pi, abs_tol=1e-2) and theta1 == 0.0 \
                and math.isclose(theta3, theta_i, abs_tol=1e-2) and math.isclose(theta4, theta_i, abs_tol=1e-2):
            theta1 = theta_i
            start = volmdlr.Point2D(theta1, phi1)
        if math.isclose(abs(phi2), 0.5 * math.pi, abs_tol=1e-2) and theta2 == 0.0 \
                and math.isclose(theta3, theta_i, abs_tol=1e-2) and math.isclose(theta4, theta_i, abs_tol=1e-2):
            theta2 = theta_i
            end = volmdlr.Point2D(theta2, phi2)
        discontinuity, _, _ = self._helper_arc3d_to_2d_periodicity_verifications(arc3d, start)

        start, end = vm_parametric.arc3d_to_spherical_coordinates_verification(
            [start, end], [point_after_start, point_before_end], discontinuity)
        return start, end

    def edge_passes_on_singularity_point(self, edge):
        """Helper function to verify id edge passes on the sphere singularity point."""
        half_pi = 0.5 * math.pi
        point_positive_singularity = self.point2d_to_3d(volmdlr.Point2D(0, half_pi))
        point_negative_singularity = self.point2d_to_3d(volmdlr.Point2D(0, -half_pi))
        positive_singularity = edge.point_belongs(point_positive_singularity, 1e-6)
        negative_singularity = edge.point_belongs(point_negative_singularity, 1e-6)
        if positive_singularity and negative_singularity:
            return [point_positive_singularity, point_negative_singularity]
        if positive_singularity:
            return [point_positive_singularity, None]
        if negative_singularity:
            return [None, point_negative_singularity]
        return [None, None]

    def arc3d_to_2d(self, arc3d):
        """
        Converts the primitive from 3D spatial coordinates to its equivalent 2D primitive in the parametric space.
        """
        is_lat_long_curve = self.is_lat_long_curve(arc3d)
        if is_lat_long_curve:
            start, end = self._arc_start_end_3d_to_2d(arc3d)
            singularity_points = self.edge_passes_on_singularity_point(arc3d)
            if any(singularity_points):
                return self.arc3d_to_2d_with_singularity(arc3d, start, end, singularity_points)
            return [edges.LineSegment2D(start, end)]
        return self.arc3d_to_2d_any_direction(arc3d)

    def helper_arc3d_to_2d_with_singularity(self, arc3d, start, end, point_singularity, half_pi):
        """Helper function to arc3d_to_2d_with_singularity."""
        theta1, phi1 = start
        theta2, phi2 = end
        if arc3d.is_point_edge_extremity(point_singularity):
            return [edges.LineSegment2D(start, end)]
        if math.isclose(abs(theta2 - theta1), math.pi, abs_tol=1e-2):
            if theta1 == math.pi and theta2 != math.pi:
                theta1 = -math.pi
            if theta2 == math.pi and theta1 != math.pi:
                theta2 = -math.pi

            primitives = [edges.LineSegment2D(volmdlr.Point2D(theta1, phi1),
                                              volmdlr.Point2D(theta1, half_pi)),
                          edges.LineSegment2D(volmdlr.Point2D(theta1, half_pi),
                                              volmdlr.Point2D(theta2, half_pi),
                                              name="construction"),
                          edges.LineSegment2D(
                              volmdlr.Point2D(
                                  theta2, half_pi), volmdlr.Point2D(
                                  theta2, phi2))
                          ]
            return primitives
        n = 20
        degree = 2
        points = [self.point3d_to_2d(point3d) for point3d in arc3d.discretization_points(number_points=n)]
        return [edges.BSplineCurve2D.from_points_interpolation(points, degree)]

    def arc3d_to_2d_with_singularity(self, arc3d, start, end, singularity_points):
        """
        Converts the primitive from 3D spatial coordinates to its equivalent 2D primitive in the parametric space.
        """
        # trying to treat when the arc starts at theta1 passes at the singularity at |phi| = 0.5*math.pi
        # and ends at theta2 = theta1 + math.pi
        theta1, phi1 = start
        theta2, phi2 = end

        half_pi = 0.5 * math.pi
        point_positive_singularity, point_negative_singularity = singularity_points

        if point_positive_singularity and point_negative_singularity:
            if arc3d.is_point_edge_extremity(point_positive_singularity) and \
                    arc3d.is_point_edge_extremity(point_negative_singularity):
                return [edges.LineSegment2D(start, end)]
            direction_vector = arc3d.direction_vector(0)
            dot = self.frame.w.dot(direction_vector)
            if dot == 0:
                direction_vector = arc3d.direction_vector(0.01 * arc3d.length())
                dot = self.frame.w.dot(direction_vector)
            if dot > 0:
                half_pi = 0.5 * math.pi
                thetai = theta1 - math.pi
            else:
                half_pi = -0.5 * math.pi
                thetai = theta1 + math.pi
            if arc3d.is_point_edge_extremity(point_positive_singularity):
                return [
                    edges.LineSegment2D(start, volmdlr.Point2D(start.x, -0.5 * math.pi)),
                    edges.LineSegment2D(volmdlr.Point2D(start.x, -0.5 * math.pi),
                                        volmdlr.Point2D(theta2, -0.5 * math.pi),
                                        name="construction"),
                    edges.LineSegment2D(volmdlr.Point2D(theta2, -0.5 * math.pi),
                                        volmdlr.Point2D(theta2, phi2))
                ]
            if arc3d.is_point_edge_extremity(point_negative_singularity):
                return [
                    edges.LineSegment2D(start, volmdlr.Point2D(start.x, 0.5 * math.pi)),
                    edges.LineSegment2D(volmdlr.Point2D(start.x, 0.5 * math.pi),
                                        volmdlr.Point2D(theta2, 0.5 * math.pi),
                                        name="construction"),
                    edges.LineSegment2D(volmdlr.Point2D(theta2, 0.5 * math.pi),
                                        volmdlr.Point2D(theta2, phi2))
                ]
            return [edges.LineSegment2D(volmdlr.Point2D(theta1, phi1), volmdlr.Point2D(theta1, half_pi)),
                    edges.LineSegment2D(volmdlr.Point2D(theta1, half_pi), volmdlr.Point2D(thetai, half_pi),
                                        name="construction"),
                    edges.LineSegment2D(volmdlr.Point2D(thetai, half_pi),
                                        volmdlr.Point2D(thetai, -half_pi)),
                    edges.LineSegment2D(volmdlr.Point2D(thetai, -half_pi),
                                        volmdlr.Point2D(theta2, -half_pi),
                                        name="construction"),
                    edges.LineSegment2D(volmdlr.Point2D(theta2, -half_pi), volmdlr.Point2D(theta2, phi2))
                    ]
        if point_positive_singularity:
            return self.helper_arc3d_to_2d_with_singularity(arc3d, start, end, point_positive_singularity, half_pi)
        if point_negative_singularity:
            return self.helper_arc3d_to_2d_with_singularity(arc3d, start, end, point_negative_singularity, -half_pi)

        raise NotImplementedError

    @staticmethod
    def fix_start_end_singularity_point_at_parametric_domain(edge, reference_point, point_at_singularity):
        """Uses tangent line to find real theta angle of the singularity point on parametric domain."""
        _, phi = point_at_singularity
        abscissa_before_singularity = edge.abscissa(reference_point)
        direction_vector = edge.direction_vector(abscissa_before_singularity)
        direction_line = curves.Line2D(reference_point, reference_point + direction_vector)
        if phi > 0:
            line_positive_singularity = curves.Line2D(volmdlr.Point2D(-math.pi, 0.5 * math.pi),
                                                      volmdlr.Point2D(math.pi, 0.5 * math.pi))
            intersections = direction_line.line_intersections(line_positive_singularity)
            if intersections:
                return intersections[0]
            return intersections

        line_negative_singularity = curves.Line2D(volmdlr.Point2D(-math.pi, -0.5 * math.pi),
                                                  volmdlr.Point2D(math.pi, -0.5 * math.pi))

        intersections = direction_line.line_intersections(line_negative_singularity)
        if intersections:
            return intersections[0]
        return intersections

    def is_point2d_on_sphere_singularity(self, point2d, tol=1e-5):
        """Verifies if point is on the spherical singularity point on parametric domain."""
        half_pi = 0.5 * math.pi
        point = self.point2d_to_3d(point2d)
        point_positive_singularity = self.point2d_to_3d(volmdlr.Point2D(0, half_pi))
        point_negative_singularity = self.point2d_to_3d(volmdlr.Point2D(0, -half_pi))
        if point.is_close(point_positive_singularity, tol) or point.is_close(point_negative_singularity, tol):
            return True
        return False

    def is_point3d_on_sphere_singularity(self, point3d):
        """Verifies if point is on the spherical singularity point on parametric domain."""
        half_pi = 0.5 * math.pi
        point_positive_singularity = self.point2d_to_3d(volmdlr.Point2D(0, half_pi))
        point_negative_singularity = self.point2d_to_3d(volmdlr.Point2D(0, -half_pi))
        if point3d.is_close(point_positive_singularity) or point3d.is_close(point_negative_singularity):
            return True
        return False

    def find_edge_start_end_undefined_parametric_points(self, edge3d, points, points3d):
        """
        Helper function.

        Uses local discretization and line intersection with the tangent line at the point just before the undefined
        point on the BREP of the 3D edge to find the real value of theta on the sphere parametric domain.
        """
        def get_temp_edge2d(_points):
            if len(_points) == 2:
                edge2d = edges.LineSegment2D(_points[0], _points[1])
            else:
                edge2d = edges.BSplineCurve2D.from_points_interpolation(_points, 2)
            return edge2d

        if self.is_point3d_on_sphere_singularity(points3d[0]):
            distance = points3d[0].point_distance(points3d[1])
            maximum_linear_distance_reference_point = 1e-5
            if distance < maximum_linear_distance_reference_point:
                temp_points = points[1:]
            else:
                number_points = max(2, int(distance / maximum_linear_distance_reference_point))

                local_discretization = [self.point3d_to_2d(point)
                                        for point in edge3d.local_discretization(
                        points3d[0], points3d[1], number_points)]
                temp_points = local_discretization[1:] + points[2:]

            theta_list = [point.x for point in temp_points]
            theta_discontinuity, indexes_theta_discontinuity = angle_discontinuity(theta_list)

            if theta_discontinuity:
                temp_points = self._fix_angle_discontinuity_on_discretization_points(temp_points,
                                                                                     indexes_theta_discontinuity, "x")

            edge = get_temp_edge2d(temp_points)
            point = self.fix_start_end_singularity_point_at_parametric_domain(edge,
                                                                              reference_point=temp_points[1],
                                                                              point_at_singularity=points[0])
            if point:
                points[0] = point
            else:
                per = 0.001
                while per < 0.05:
                    point = self.point3d_to_2d(edge3d.point_at_abscissa(per * edge3d.length()))
                    if point != points[0]:
                        break
                    per += 0.0025
                points[0] = point
        if self.is_point3d_on_sphere_singularity(points3d[-1]):
            distance = points3d[-2].point_distance(points3d[-1])
            maximum_linear_distance_reference_point = 1e-5
            if distance < maximum_linear_distance_reference_point:
                temp_points = points[:-1]
            else:
                number_points = max(2, int(distance / maximum_linear_distance_reference_point))

                local_discretization = [self.point3d_to_2d(point)
                                        for point in edge3d.local_discretization(
                        points3d[-2], points3d[-1], number_points)]
                temp_points = points[:-2] + local_discretization[:-1]

            theta_list = [point.x for point in temp_points]
            theta_discontinuity, indexes_theta_discontinuity = angle_discontinuity(theta_list)

            if theta_discontinuity:
                temp_points = self._fix_angle_discontinuity_on_discretization_points(
                    temp_points, indexes_theta_discontinuity, "x")

            edge = get_temp_edge2d(temp_points)
            point = self.fix_start_end_singularity_point_at_parametric_domain(
                edge, reference_point=temp_points[-2], point_at_singularity=points[-1])
            if point:
                points[-1] = point
            else:
                per = 0.999
                while per > 0.95:
                    point = self.point3d_to_2d(edge3d.point_at_abscissa(per * edge3d.length()))
                    if point != points[-1]:
                        break
                    per -= 0.0025
                points[-1] = point
        return points

    def arc3d_to_2d_any_direction_singularity(self, arc3d, point_singularity, half_pi):
        """
        Converts the primitive from 3D spatial coordinates to its equivalent 2D primitive in the parametric space.
        """
        split = arc3d.split(point_singularity)
        primitive0 = self.arc3d_to_2d_any_direction(split[0])[0]
        primitive2 = self.arc3d_to_2d_any_direction(split[1])[0]
        primitive1 = edges.LineSegment2D(volmdlr.Point2D(primitive0.end.x, half_pi),
                                         volmdlr.Point2D(primitive2.start.x, half_pi))
        return [primitive0, primitive1, primitive2]

    def arc3d_to_2d_any_direction(self, arc3d):
        """
        Converts the primitive from 3D spatial coordinates to its equivalent 2D primitive in the parametric space.
        """
        singularity_points = self.edge_passes_on_singularity_point(arc3d)
        half_pi = 0.5 * math.pi  # this variable avoid doing this multiplication several times (performance)
        point_positive_singularity, point_negative_singularity = singularity_points

        if point_positive_singularity and point_negative_singularity:
            raise ValueError("Impossible. This case should be treated by arc3d_to_2d_with_singularity method."
                             "See arc3d_to_2d method for detail.")
        if point_positive_singularity and not arc3d.is_point_edge_extremity(point_positive_singularity):
            return self.arc3d_to_2d_any_direction_singularity(arc3d, point_positive_singularity, half_pi)
        if point_negative_singularity and not arc3d.is_point_edge_extremity(point_negative_singularity):
            return self.arc3d_to_2d_any_direction_singularity(arc3d, point_negative_singularity, -half_pi)

        number_points = max(math.ceil(arc3d.angle * 50) + 1, 5)
        points3d = arc3d.discretization_points(number_points=number_points)
        points = [self.point3d_to_2d(p) for p in points3d]
        point_after_start, point_before_end = self._reference_points(arc3d)
        start, end = vm_parametric.spherical_repair_start_end_angle_periodicity(
            points[0], points[-1], point_after_start, point_before_end)
        points[0] = start
        points[-1] = end

        points = self.find_edge_start_end_undefined_parametric_points(arc3d, points, points3d)
        theta_discontinuity, indexes_theta_discontinuity = angle_discontinuity([point.x for point in points])

        if theta_discontinuity:
            points = self._fix_angle_discontinuity_on_discretization_points(points,
                                                                            indexes_theta_discontinuity, "x")

        return [edges.BSplineCurve2D.from_points_interpolation(points, 2)]

    def bsplinecurve3d_to_2d(self, bspline_curve3d):
        """
        Converts the primitive from 3D spatial coordinates to its equivalent 2D primitive in the parametric space.
        """
        n = len(bspline_curve3d.control_points)
        points3d = bspline_curve3d.discretization_points(number_points=n)
        points = [self.point3d_to_2d(point) for point in points3d]

        point_after_start, point_before_end = self._reference_points(bspline_curve3d)
        start, end = vm_parametric.spherical_repair_start_end_angle_periodicity(
            points[0], points[-1], point_after_start, point_before_end)
        points[0] = start
        points[-1] = end
        if start.x == 0.0 or end.x == 0.0:
            points = self.find_edge_start_end_undefined_parametric_points(bspline_curve3d, points, points3d)
        theta_list = [point.x for point in points]
        theta_discontinuity, indexes_theta_discontinuity = angle_discontinuity(theta_list)
        if theta_discontinuity:
            points = self._fix_angle_discontinuity_on_discretization_points(points,
                                                                            indexes_theta_discontinuity, "x")
        degree = bspline_curve3d.degree
        if degree > len(points) - 1:
            degree = len(points) - 1
        return [edges.BSplineCurve2D.from_points_interpolation(points, degree=degree).simplify]

    def bsplinecurve2d_to_3d(self, bspline_curve2d):
        """
        Converts a BREP BSpline curve 2D onto a 3D primitive on the surface.
        """
        # TODO: this is incomplete, a bspline_curve2d can be also a bspline_curve3d
        i = round(0.5 * len(bspline_curve2d.points))
        start = self.point2d_to_3d(bspline_curve2d.points[0])
        interior = self.point2d_to_3d(bspline_curve2d.points[i])
        end = self.point2d_to_3d(bspline_curve2d.points[-1])
        vector_u1 = interior - start
        vector_u2 = interior - end
        points3d = [self.point2d_to_3d(p) for p in bspline_curve2d.points]
        if vector_u1.cross(vector_u2).norm():
            arc3d = edges.Arc3D.from_3_points(start, interior, end)
            flag = True
            for point in points3d:
                if not arc3d.point_belongs(point, 1e-4):
                    flag = False
                    break
            if flag:
                return [arc3d]

        return [edges.BSplineCurve3D.from_points_interpolation(points3d, degree=bspline_curve2d.degree,
                                                               centripetal=True)]

    def arc2d_to_3d(self, arc2d):
        """
        Converts a BREP arc 2D onto a 3D primitive on the surface.
        """
        n = 10
        degree = 2
        points = [self.point2d_to_3d(point2d) for point2d in arc2d.discretization_points(number_points=n)]
        return [edges.BSplineCurve3D.from_points_interpolation(points, degree).simplify]

    @staticmethod
    def _horizontal_fullarc3d_to_2d(theta1, theta3, phi1, phi2):
        """
        Helper Convert primitive from 3D spatial coordinates to its equivalent 2D primitive in the parametric space.

        """
        point1 = volmdlr.Point2D(theta1, phi1)
        if theta1 > theta3:
            point2 = volmdlr.Point2D(theta1 - volmdlr.TWO_PI, phi2)
        elif theta1 < theta3:
            point2 = volmdlr.Point2D(theta1 + volmdlr.TWO_PI, phi2)
        return [edges.LineSegment2D(point1, point2)]

    @staticmethod
    def _vertical_through_origin_fullarc3d_to_2d(theta1, theta3, theta4, phi1, phi2, phi3):
        """
        Helper Convert primitive from 3D spatial coordinates to its equivalent 2D primitive in the parametric space.
        """
        if theta1 > theta3:
            theta_plus_pi = theta1 - math.pi
        else:
            theta_plus_pi = theta1 + math.pi
        if phi1 > phi3:
            half_pi = 0.5 * math.pi
        else:
            half_pi = -0.5 * math.pi
        if abs(phi1) == 0.5 * math.pi:
            return [edges.LineSegment2D(volmdlr.Point2D(theta3, phi1),
                                        volmdlr.Point2D(theta3, -half_pi)),
                    edges.LineSegment2D(volmdlr.Point2D(theta4, -half_pi),
                                        volmdlr.Point2D(theta4, phi2))]

        return [edges.LineSegment2D(volmdlr.Point2D(theta1, phi1), volmdlr.Point2D(theta1, -half_pi)),
                edges.LineSegment2D(volmdlr.Point2D(theta_plus_pi, -half_pi),
                                    volmdlr.Point2D(theta_plus_pi, half_pi)),
                edges.LineSegment2D(volmdlr.Point2D(theta1, half_pi), volmdlr.Point2D(theta1, phi2))]

    def fullarc3d_to_2d(self, fullarc3d):
        """
        Converts the primitive from 3D spatial coordinates to its equivalent 2D primitive in the parametric space.
        """
        # TODO: On a spherical surface we can have fullarc3d in any plane
        start, end = self._arc_start_end_3d_to_2d(fullarc3d)
        theta1, phi1 = start
        theta2, phi2 = end

        point_after_start, point_before_end = self._reference_points(fullarc3d)
        theta3, phi3 = point_after_start
        theta4, _ = point_before_end

        if self.frame.w.is_colinear_to(fullarc3d.circle.normal, abs_tol=1e-4):
            return self._horizontal_fullarc3d_to_2d(theta1, theta3, phi1, phi2)

        if self.frame.w.is_perpendicular_to(fullarc3d.circle.normal, abs_tol=1e-4) and \
                self.frame.origin.is_close(fullarc3d.center):
            return self._vertical_through_origin_fullarc3d_to_2d(theta1, theta3, theta4, phi1, phi2, phi3)

        points = [self.point3d_to_2d(p) for p in fullarc3d.discretization_points(angle_resolution=25)]

        # Verify if theta1 or theta2 point should be -pi because atan2() -> ]-pi, pi]
        theta1 = vm_parametric.repair_start_end_angle_periodicity(theta1, theta3)
        theta2 = vm_parametric.repair_start_end_angle_periodicity(theta2, theta4)

        points[0] = volmdlr.Point2D(theta1, phi1)
        points[-1] = volmdlr.Point2D(theta2, phi2)

        theta_list = [point.x for point in points]
        theta_discontinuity, indexes_theta_discontinuity = angle_discontinuity(theta_list)
        if theta_discontinuity:
            points = self._fix_angle_discontinuity_on_discretization_points(points, indexes_theta_discontinuity, "x")

        return [edges.BSplineCurve2D.from_points_interpolation(points, 2)]

    def plot(self, ax=None, edge_style: EdgeStyle = EdgeStyle(color='grey', alpha=0.5), **kwargs):
        """Plot sphere arcs."""
        if ax is None:
            fig = plt.figure()
            ax = fig.add_subplot(111, projection='3d')

        self.frame.plot(ax=ax, ratio=self.radius)
        for circle in self._circle_generatrices(50) + self._circle_generatrices_xy(50):
            circle.plot(ax, edge_style)
        return ax

    def rectangular_cut(self, theta1, theta2, phi1, phi2, name=''):
        """Deprecated method, Use ShericalFace3D from_surface_rectangular_cut method."""
        raise AttributeError('Use ShericalFace3D from_surface_rectangular_cut method')

    def triangulation(self):
        """
        Triangulation of Spherical Surface.

        """
        face = self.rectangular_cut(0, volmdlr.TWO_PI, -0.5 * math.pi, 0.5 * math.pi)
        return face.triangulation()

    def check_parametric_contour_end(self, primitives2d, tol):
        """Helper function to repair_primitives_periodicity."""
        last_end = primitives2d[-1].end
        first_start = primitives2d[0].start
        if not last_end.is_close(first_start, tol=tol):
            last_end_3d = self.point2d_to_3d(last_end)
            first_start_3d = self.point2d_to_3d(first_start)
            if last_end_3d.is_close(first_start_3d, 1e-6) and not self.is_singularity_point(last_end_3d):
                if first_start.x > last_end.x:
                    half_pi = -0.5 * math.pi
                else:
                    half_pi = 0.5 * math.pi
                if not first_start.is_close(volmdlr.Point2D(first_start.x, half_pi)):
                    lines = [edges.LineSegment2D(
                        last_end, volmdlr.Point2D(last_end.x, half_pi), name="construction"),
                        edges.LineSegment2D(volmdlr.Point2D(last_end.x, half_pi),
                                            volmdlr.Point2D(first_start.x, half_pi), name="construction"),
                        edges.LineSegment2D(volmdlr.Point2D(first_start.x, half_pi),
                                            first_start, name="construction")]
                    primitives2d.extend(lines)
            else:
                primitives2d.append(edges.LineSegment2D(last_end, first_start, name="construction"))

    def is_singularity_point(self, point, *args, **kwargs):
        """Verifies if point is on the surface singularity."""
        tol = kwargs.get("tol", 1e-6)
        positive_singularity = self.point2d_to_3d(volmdlr.Point2D(0.0, 0.5 * math.pi))
        negative_singularity = self.point2d_to_3d(volmdlr.Point2D(0.0, -0.5 * math.pi))
        return bool(positive_singularity.is_close(point, tol) or negative_singularity.is_close(point, tol))

    def rotation(self, center: volmdlr.Point3D, axis: volmdlr.Vector3D, angle: float):
        """
        Spherical Surface 3D rotation.

        :param center: rotation center
        :param axis: rotation axis
        :param angle: angle rotation
        :return: a new rotated Spherical Surface 3D
        """
        new_frame = self.frame.rotation(center=center, axis=axis, angle=angle)
        return SphericalSurface3D(new_frame, self.radius)

    def translation(self, offset: volmdlr.Vector3D):
        """
        Spherical Surface 3D translation.

        :param offset: translation vector
        :return: A new translated Spherical Surface 3D
        """
        new_frame = self.frame.translation(offset)
        return SphericalSurface3D(new_frame, self.radius)

    def frame_mapping(self, frame: volmdlr.Frame3D, side: str):
        """
        Changes Spherical Surface 3D's frame and return a new Spherical Surface 3D.

        :param frame: Frame of reference
        :type frame: `volmdlr.Frame3D`
        :param side: 'old' or 'new'
        """
        new_frame = self.frame.frame_mapping(frame, side)
        return SphericalSurface3D(new_frame, self.radius)

    def plane_intersections(self, plane3d):
        """
        Sphere intersections with a plane.

        :param plane3d: intersecting plane.
        :return: list of intersecting curves.
        """
        dist = plane3d.point_distance(self.frame.origin)
        if dist > self.radius:
            return []
        if dist == self.radius:
            line = curves.Line3D(self.frame.origin, self.frame.origin + plane3d.frame.w)
            return plane3d.line_intersections(line)
        line = curves.Line3D(self.frame.origin, self.frame.origin + plane3d.frame.w)
        circle_radius = math.sqrt(self.radius ** 2 - dist ** 2)
        circle_center = plane3d.line_intersections(line)[0]
        start_end = circle_center + plane3d.frame.u * circle_radius
        circle = curves.Circle3D(volmdlr.Frame3D(circle_center, plane3d.frame.u,
                                                 plane3d.frame.v, plane3d.frame.w),
                                 circle_radius)
        return [edges.FullArc3D(circle, start_end)]

    def line_intersections(self, line: curves.Line3D):
        """
        Calculates the intersection points between a 3D line and a spherical surface.

        The method calculates the intersection points between a 3D line and a sphere using
        the equation of the line and the equation of the sphere. It returns a list of intersection
        points, which can be empty if there are no intersections. The intersection points are
        represented as 3D points using the `volmdlr.Point3D` class.

        :param line: The 3D line object to intersect with the sphere.
        :type line:curves.Line3D
        :return: A list of intersection points between the line and the sphere. The list may be empty if there
        are no intersections.
        :rtype: List[volmdlr.Point3D]

        :Example:
        >>> from volmdlr import Point3D, edges, surfaces, OXYZ
        >>> spherical_surface3d = SphericalSurface3D(OXYZ, 1)
        >>> line2 = curves.Line3D(Point3D(0, 1, -0.5), Point3D(0, 1, 0.5))
        >>> line_intersections2 = spherical_surface3d.line_intersections(line2) #returns [Point3D(0.0, 1.0, 0.0)]
        """
        line_direction_vector = line.direction_vector()
        vector_linept1_center = self.frame.origin - line.point1
        vector_linept1_center = vector_linept1_center.to_vector()
        a_param = line_direction_vector[0] ** 2 + line_direction_vector[1] ** 2 + line_direction_vector[2] ** 2
        b_param = -2 * (line_direction_vector[0] * vector_linept1_center[0] +
                        line_direction_vector[1] * vector_linept1_center[1] +
                        line_direction_vector[2] * vector_linept1_center[2])
        c_param = (vector_linept1_center[0] ** 2 + vector_linept1_center[1] ** 2 +
                   vector_linept1_center[2] ** 2 - self.radius ** 2)
        b2_minus4ac = b_param ** 2 - 4 * a_param * c_param
        if math.isclose(b2_minus4ac, 0, abs_tol=1e-8):
            t_param = -b_param / (2 * a_param)
            return [line.point1 + line_direction_vector * t_param]
        if b2_minus4ac < 0:
            return []
        t_param1 = (-b_param + math.sqrt(b2_minus4ac)) / (2 * a_param)
        t_param2 = (-b_param - math.sqrt(b2_minus4ac)) / (2 * a_param)
        return line.point1 + line_direction_vector * t_param1, line.point1 + line_direction_vector * t_param2

    def circle_intersections(self, circle: curves.Circle3D):
        """
        Gets intersections between a circle 3D and a SphericalSurface3D.

        :param circle: other circle to search intersections with.
        :return: list containing the intersection points.
        """
        circle_plane = Plane3D(circle.frame)
        if circle_plane.point_distance(self.frame.origin) > self.radius:
            return []
        circle_plane_intersections = self.plane_intersections(circle_plane)
        if circle_plane_intersections and isinstance(circle_plane_intersections[0], volmdlr.Point3D):
            return []
        intersections = circle_plane_intersections[0].circle.circle_intersections(circle)
        return intersections

    def arc_intersections(self, arc: edges.Arc3D):
        """
        Gets intersections between an arc 3D and a SphericalSurface3D.

        :param arc: other arc to search intersections with.
        :return: list containing the intersection points.
        """
        circle_intersections = self.circle_intersections(arc.circle)
        intersections = [intersection for intersection in circle_intersections if arc.point_belongs(intersection)]
        return intersections

    def fullarc_intersections(self, fullarc: edges.Arc3D):
        """
        Gets intersections between a fullarc 3D and a SphericalSurface3D.

        :param fullarc: other fullarc to search intersections with.
        :return: list containing the intersection points.
        """
        return self.circle_intersections(fullarc.circle)

    def ellipse_intersections(self, ellipse: curves.Ellipse3D):
        """
        Gets intersections between an ellipse 3D and a SphericalSurface3D.

        :param ellipse: other ellipse to search intersections with.
        :return: list containing the intersection points.
        """
        ellipse_plane = Plane3D(ellipse.frame)
        if ellipse_plane.point_distance(self.frame.origin) > self.radius:
            return []
        ellipse_plane_intersections = self.plane_intersections(ellipse_plane)
        intersections = ellipse_plane_intersections[0].circle.ellipse_intersections(ellipse)
        return intersections

    def arcellipse_intersections(self, arcellipse: edges.ArcEllipse3D):
        """
        Gets intersections between an arcellipse 3D and a SphericalSurface3D.

        :param arcellipse: other arcellipse to search intersections with.
        :return: list containing the intersection points.
        """
        circle_intersections = self.ellipse_intersections(arcellipse.ellipse)
        intersections = [intersection for intersection in circle_intersections
                         if arcellipse.point_belongs(intersection)]
        return intersections

    def fullarcellipse_intersections(self, fullarcellipse: edges.FullArcEllipse3D):
        """
        Gets intersections between a full arcellipse 3D and a SphericalSurface3D.

        :param fullarcellipse: other full arcellipse to search intersections with.
        :return: list containing the intersection points.
        """
        return self.ellipse_intersections(fullarcellipse.ellipse)

    def _spherical_intersection_points(self, spherical_surface: 'SphericalSurface3D'):
        """
        Gets the points of intersections between the spherical surface and the toroidal surface.

        :param spherical_surface: other Spherical Surface 3d.
        :return: points of intersections.
        """
        cyl_generatrices = self._circle_generatrices(200) + self._circle_generatrices_xy(200)
        intersection_points = []
        for gene in cyl_generatrices:
            intersections = spherical_surface.edge_intersections(gene)
            for intersection in intersections:
                if not intersection.in_list(intersection_points):
                    intersection_points.append(intersection)
        return intersection_points

    def sphericalsurface_intersections(self, spherical_surface: 'SphericalSurface3D'):
        """
        Cylinder Surface intersections with a Spherical surface.

        :param spherical_surface: intersecting sphere.
        :return: list of intersecting curves.
        """
        intersection_points = self._spherical_intersection_points(spherical_surface)
        if not intersection_points:
            return []
        inters_points = vm_common_operations.separate_points_by_closeness(intersection_points)
        curves_ = []
        for list_points in inters_points:
            bspline = edges.BSplineCurve3D.from_points_interpolation(list_points, 4, centripetal=False)
            if isinstance(bspline.simplify, edges.FullArc3D):
                curves_.append(bspline.simplify)
                continue
            curves_.append(bspline)
        return curves_

    def is_degenerated_brep(self, *args):
        """
        An edge is said to be degenerated when it corresponds to a single 3D point.
        """
        edge = args[0]
        if "LineSegment2D" == edge.__class__.__name__:
            start3d = self.point2d_to_3d(edge.start)
            end3d = self.point2d_to_3d(edge.end)
            return bool(start3d.is_close(end3d) and self.is_singularity_point(start3d))
        return False


class RuledSurface3D(Surface3D):
    """
    Defines a ruled surface between two wires.

    :param wire1: Wire
    :type wire1: :class:`vmw.Wire3D`
    :param wire2: Wire
    :type wire2: :class:`wires.Wire3D`
    """
    face_class = 'RuledFace3D'

    def __init__(self, wire1: wires.Wire3D, wire2: wires.Wire3D, name: str = ''):
        self.wire1 = wire1
        self.wire2 = wire2
        self.length1 = wire1.length()
        self.length2 = wire2.length()
        Surface3D.__init__(self, name=name)

    def __hash__(self):
        return hash((self.__class__.__name__, self.wire1, self.wire2))

    def __eq__(self, other):
        if self.__class__.__name__ != other.__class__.__name__:
            return False
        if self.wire1 == other.wire1 and self.wire2 == other.wire2:
            return True
        return False

    def point2d_to_3d(self, point2d: volmdlr.Point2D):
        """
        Coverts a parametric coordinate on the surface into a 3D spatial point (x, y, z).

        :param point2d: Point at the ToroidalSuface3D
        :type point2d: `volmdlr.`Point2D`
        """
        x, y = point2d
        point1 = self.wire1.point_at_abscissa(x * self.length1)
        point2 = self.wire2.point_at_abscissa(x * self.length2)
        joining_line = edges.LineSegment3D(point1, point2)
        point = joining_line.point_at_abscissa(y * joining_line.length())
        return point

    def point3d_to_2d(self, point3d):
        """
        Returns the parametric coordinates volmdlr.Point2D(u, v) of a cartesian coordinates point (x, y, z).

        :param point3d: Point at the CylindricalSuface3D
        :type point3d: `volmdlr.`Point3D`
        """
        raise NotImplementedError

    def rectangular_cut(self, x1: float, x2: float,
                        y1: float, y2: float, name: str = ''):
        """Deprecated method, Use RuledFace3D from_surface_rectangular_cut method."""
        raise NotImplementedError('Use RuledFace3D from_surface_rectangular_cut method')


class ExtrusionSurface3D(Surface3D):
    """
    Defines a surface of extrusion.

    An extrusion surface is a surface that is a generic cylindrical surface generated by the linear
    extrusion of a curve, generally an Ellipse or a B-Spline curve.

    :param edge: edge.
    :type edge: Union[:class:`vmw.Wire3D`, :class:`vmw.Contour3D`]
    :param axis_point: Axis placement
    :type axis_point: :class:`volmdlr.Point3D`
    :param axis: Axis of extrusion
    :type axis: :class:`volmdlr.Vector3D`
    """
    face_class = 'ExtrusionFace3D'
    y_periodicity = None

    def __init__(self, edge: Union[edges.FullArcEllipse3D, edges.BSplineCurve3D],
                 direction: volmdlr.Vector3D, name: str = ''):
        self.edge = edge
        direction = direction.unit_vector()
        self.direction = direction
        if hasattr(edge, "center"):
            frame = volmdlr.Frame3D.from_point_and_vector(edge.center, direction, volmdlr.Z3D)
        else:
            frame = volmdlr.Frame3D.from_point_and_vector(edge.start, direction, volmdlr.Z3D)
        self._x_periodicity = False

        Surface3D.__init__(self, frame=frame, name=name)

    def __hash__(self):
        return hash((self.__class__.__name__, self.edge, self.direction))

    def __eq__(self, other):
        if self.__class__.__name__ != other.__class__.__name__:
            return False
        if self.edge == other.edge and self.direction == other.direction:
            return True
        return False

    @property
    def x_periodicity(self):
        """Returns the periodicity in x direction."""
        if self._x_periodicity:
            return self._x_periodicity
        start = self.edge.start
        end = self.edge.end
        if start.is_close(end, 1e-6):
            self._x_periodicity = self.edge.length()
            return self._x_periodicity
        return None

    @x_periodicity.setter
    def x_periodicity(self, value):
        """X periodicity setter."""
        self._x_periodicity = value

    @property
    def u_domain(self):
        """The parametric domain of the surface in the U direction."""
        return 0.0, self.edge.length()

    @property
    def v_domain(self):
        """The parametric domain of the surface in the V direction."""
        return -math.inf, math.inf

    def point2d_to_3d(self, point2d: volmdlr.Point2D):
        """
        Transform a parametric (u, v) point into a 3D Cartesian point (x, y, z).

        # u = [0, 1] and v = z
        """
        u, v = point2d
        if abs(u) < 1e-7:
            u = 0.0
        if abs(v) < 1e-7:
            v = 0.0
        if self.x_periodicity:
            if u > self.x_periodicity:
                u -= self.x_periodicity
            elif u < 0:
                u += self.x_periodicity
        point_at_curve = self.edge.point_at_abscissa(u)
        point = point_at_curve.translation(self.frame.w * v)
        return point

    def point3d_to_2d(self, point3d):
        """
        Transform a 3D Cartesian point (x, y, z) into a parametric (u, v) point.
        """
        x, y, z = self.frame.global_to_local_coordinates(point3d)
        if abs(x) < 1e-7:
            x = 0.0
        if abs(y) < 1e-7:
            y = 0.0
        if abs(z) < 1e-7:
            z = 0.0
        point_at_curve = []
        tol = 1e-4 if self.edge.__class__.__name__ in ("FullArcEllipse3D", "ArcEllipse3D") else 1e-6

        if hasattr(self.edge, "line_intersections"):
            line = curves.Line3D(point3d, point3d.translation(self.frame.w))
            point_at_curve = self.edge.line_intersections(line, tol)
        if point_at_curve:
            point_at_curve = point_at_curve[0]
            point_at_curve_local = self.frame.global_to_local_coordinates(point_at_curve)
        else:
            if hasattr(self.edge, "point_projection"):
                point_at_curve = self.edge.point_projection(point3d)[0]
                point_at_curve_local = self.frame.global_to_local_coordinates(point_at_curve)
            else:
                point_at_curve_local = volmdlr.Point3D(x, y, 0)
                point_at_curve = self.frame.local_to_global_coordinates(point_at_curve_local)
        u = self.edge.abscissa(point_at_curve)
        v = z - point_at_curve_local.z

        return volmdlr.Point2D(u, v)

    def parametric_points_to_3d(self, points: NDArray[np.float64]) -> NDArray[np.float64]:
        """
        Transform parametric coordinates to 3D points on the extrusion surface.

        Given a set of parametric coordinates `(u, v)` representing points on the surface,
        this method returns the corresponding 3D points on the extrusion surface.

        :param points: Parametric coordinates in the form of a numpy array with shape (n, 2),
                       where `n` is the number of points, and each row corresponds to `(u, v)`.
        :type points: numpy.ndarray[np.float64]

        :return: Array of 3D points representing the extrusion surface in Cartesian coordinates.
        :rtype: numpy.ndarray[np.float64]
        """
        z = np.array([self.direction[0], self.direction[1], self.direction[2]])

        points = points.reshape(-1, 2, 1)

        u_values = points[:, 0]
        if self.x_periodicity:
            u_values[u_values > self.x_periodicity] -= self.x_periodicity
            u_values[u_values < 0] += self.x_periodicity
        v_values = points[:, 1]

        points_at_curve = np.array([self.edge.point_at_abscissa(u) for u in u_values])

        return points_at_curve + v_values * z

    def rectangular_cut(self, x1: float = 0.0, x2: float = 1.0,
                        y1: float = 0.0, y2: float = 1.0, name: str = ''):
        """Deprecated method, Use ExtrusionFace3D from_surface_rectangular_cut method."""
        raise AttributeError('Use ExtrusionFace3D from_surface_rectangular_cut method')

    def plot(self, ax=None, edge_style: EdgeStyle = EdgeStyle(color='grey', alpha=0.5), z: float = 0.5, **kwargs):
        """Plot for extrusion surface using matplotlib."""
        if ax is None:
            fig = plt.figure()
            ax = fig.add_subplot(111, projection='3d')
        self.frame.plot(ax=ax, ratio=self.edge.length())
        for i in range(21):
            step = i / 20. * z
            wire = self.edge.translation(step * self.frame.w)
            wire.plot(ax=ax, edge_style=edge_style)
        for i in range(21):
            step = -i / 20. * z
            wire = self.edge.translation(step * self.frame.w)
            wire.plot(ax=ax, edge_style=edge_style)

        return ax

    @classmethod
    def from_step(cls, arguments, object_dict, **kwargs):
        """Creates an extrusion surface from step data."""
        name = arguments[0][1:-1]
        edge = object_dict[arguments[1]]
        if edge.__class__ is curves.Ellipse3D:
            start_end = edge.center + edge.major_axis * edge.major_dir
            fullarcellipse = edges.FullArcEllipse3D(edge, start_end, edge.name)
            direction = -object_dict[arguments[2]]
            surface = cls(edge=fullarcellipse, direction=direction, name=name)
            surface.x_periodicity = fullarcellipse.length()
        elif edge.__class__ is curves.Circle3D:
            start_end = edge.center + edge.frame.u * edge.radius
            fullarc = edges.FullArc3D(edge, start_end)
            direction = object_dict[arguments[2]]
            surface = cls(edge=fullarc, direction=direction, name=name)
            surface.x_periodicity = fullarc.length()

        else:
            direction = object_dict[arguments[2]]
            surface = cls(edge=edge, direction=direction, name=name)
        return surface

    def to_step(self, current_id):
        """
        Translate volmdlr primitive to step syntax.
        """
        content_edge, edge_id = self.edge.to_step(current_id)
        current_id = edge_id + 1
        content_vector, vector_id = self.direction.to_step(current_id)
        current_id = vector_id + 1
        content = content_edge + content_vector
        content += f"#{current_id} = SURFACE_OF_LINEAR_EXTRUSION('{self.name}',#{edge_id},#{vector_id});\n"
        return content, [current_id]

    def linesegment3d_to_2d(self, linesegment3d):
        """
        Converts the primitive from 3D spatial coordinates to its equivalent 2D primitive in the parametric space.
        """
        start = self.point3d_to_2d(linesegment3d.start)
        end = self.point3d_to_2d(linesegment3d.end)
        if self.x_periodicity:
            line_at_periodicity = curves.Line3D(self.edge.start, self.edge.start.translation(self.direction))
            if (line_at_periodicity.point_belongs(linesegment3d.start) and
                line_at_periodicity.point_belongs(linesegment3d.end) and start.x != end.x):
                end.x = start.x
        return [edges.LineSegment2D(start, end)]

    def arc3d_to_2d(self, arc3d):
        """
        Converts the primitive from 3D spatial coordinates to its equivalent 2D primitive in the parametric space.
        """
        start = self.point3d_to_2d(arc3d.start)
        end = self.point3d_to_2d(arc3d.end)
        if self.x_periodicity:
            start, end = self._verify_start_end_parametric_points(start, end, arc3d)
            points3d = [arc3d.start, arc3d.point_at_abscissa(0.02 * arc3d.length()),
                        arc3d.point_at_abscissa(0.98 * arc3d.length()), arc3d.end]
            point_after_start = self.point3d_to_2d(points3d[1])
            point_before_end = self.point3d_to_2d(points3d[2])
            start, _, _, end = self._repair_points_order([start, point_after_start, point_before_end, end], arc3d,
                                                         points3d)
        return [edges.LineSegment2D(start, end, name="arc")]

    def arcellipse3d_to_2d(self, arcellipse3d):
        """
        Transformation of an arc-ellipse 3d to 2d, in a cylindrical surface.

        """
        start2d = self.point3d_to_2d(arcellipse3d.start)
        end2d = self.point3d_to_2d(arcellipse3d.end)
        if isinstance(self.edge, edges.ArcEllipse3D):
            return [edges.LineSegment2D(start2d, end2d)]
        points3d = arcellipse3d.discretization_points(number_points=15)
        points = [self.point3d_to_2d(p) for p in points3d]
        return self._edge3d_to_2d(points, arcellipse3d, points3d)

    def fullarcellipse3d_to_2d(self, fullarcellipse3d):
        """
        Converts a 3D full elliptical arc to a 2D line segment in the current plane.

        This method converts a 3D full elliptical arc to a 2D line segment in the current plane.
        It first calculates the length of the arc using the `length` method of the `fullarcellipse3d`
        object. Then, it converts the start and end points of the arc to 2D points using the `point3d_to_2d`
        method. Additionally, it calculates a point on the arc at a small abscissa value (0.01 * length)
        and converts it to a 2D point. Based on the relative position of this point, the method determines
        the start and end points of the line segment in 2D. If the abscissa point is closer to the start
        point, the line segment starts from (0, start.y) and ends at (length, end.y). If the abscissa point is
        closer to the end point, the line segment starts from (length, start.y) and ends at (0, end.y). If the
        abscissa point lies exactly at the midpoint of the arc, a NotImplementedError is raised. The resulting
        line segment is returned as a list.

        :param fullarcellipse3d: The 3D full elliptical arc object to convert.
        :return: A list containing a 2D line segment representing the converted arc.
        :raises: NotImplementedError: If the abscissa point lies exactly at the midpoint of the arc.
        """

        length = fullarcellipse3d.length()
        start = self.point3d_to_2d(fullarcellipse3d.start)
        end = self.point3d_to_2d(fullarcellipse3d.end)

        u3, _ = self.point3d_to_2d(fullarcellipse3d.point_at_abscissa(0.01 * length))
        if u3 > 0.5 * length:
            start.x = length
            end.x = 0.0
        elif u3 < 0.5 * length:
            start.x = 0.0
            end.x = length
        else:
            raise NotImplementedError
        return [edges.LineSegment2D(start, end)]

    def linesegment2d_to_3d(self, linesegment2d):
        """
        Converts a BREP line segment 2D onto a 3D primitive on the surface.
        """
        start3d = self.point2d_to_3d(linesegment2d.start)
        end3d = self.point2d_to_3d(linesegment2d.end)
        u1, param_z1 = linesegment2d.start
        u2, param_z2 = linesegment2d.end
        if math.isclose(u1, u2, abs_tol=1e-6):
            return [edges.LineSegment3D(start3d, end3d)]
        if math.isclose(param_z1, param_z2, abs_tol=1e-6):
            primitive = self.edge.translation(self.direction * (param_z1 + param_z2) * 0.5)
            if primitive.point_belongs(start3d) and primitive.point_belongs(end3d):
                if math.isclose(abs(u1 - u2), 1.0, abs_tol=1e-6):
                    if primitive.start.is_close(start3d) and primitive.end.is_close(end3d):
                        return [primitive]
                    if primitive.start.is_close(end3d) and primitive.end.is_close(start3d):
                        return [primitive.reverse()]
                primitive = primitive.trim(start3d, end3d)
                return [primitive]
        n = 10
        degree = 3
        points = [self.point2d_to_3d(point2d) for point2d in linesegment2d.discretization_points(number_points=n)]
        return [edges.BSplineCurve3D.from_points_interpolation(points, degree, centripetal=True)]

    def bsplinecurve3d_to_2d(self, bspline_curve3d):
        """
        Converts the primitive from 3D spatial coordinates to its equivalent 2D primitive in the parametric space.
        """
        n = len(bspline_curve3d.control_points)
        points3d = bspline_curve3d.discretization_points(number_points=n)
        points = [self.point3d_to_2d(point)
                  for point in points3d]
        return self._edge3d_to_2d(points, bspline_curve3d, points3d)

    def frame_mapping(self, frame: volmdlr.Frame3D, side: str):
        """
        Returns a new Extrusion Surface positioned in the specified frame.

        :param frame: Frame of reference
        :type frame: `volmdlr.Frame3D`
        :param side: 'old' or 'new'
        """
        new_frame = self.frame.frame_mapping(frame, side)
        direction = new_frame.w
        new_edge = self.edge.frame_mapping(frame, side)
        return ExtrusionSurface3D(new_edge, direction, name=self.name)

    def _verify_start_end_parametric_points(self, start, end, edge3d):
        """
        When the generatrix of the surface is periodic we need to verify if the u parameter should be 0 or 1.
        """
        start_ref1 = self.point3d_to_2d(edge3d.point_at_abscissa(0.01 * edge3d.length()))
        start_ref2 = self.point3d_to_2d(edge3d.point_at_abscissa(0.02 * edge3d.length()))
        end_ref1 = self.point3d_to_2d(edge3d.point_at_abscissa(0.99 * edge3d.length()))
        end_ref2 = self.point3d_to_2d(edge3d.point_at_abscissa(0.98 * edge3d.length()))
        if math.isclose(start.x, self.x_periodicity, abs_tol=1e-4):
            vec1 = start_ref1 - start
            vec2 = start_ref2 - start_ref1
            if vec2.dot(vec1) < 0:
                start.x = 0
        if math.isclose(end.x, self.x_periodicity, abs_tol=1e-4):
            vec1 = end - end_ref1
            vec2 = end_ref1 - end_ref2
            if vec2.dot(vec1) < 0:
                end.x = 0
        if math.isclose(start.x, 0, abs_tol=1e-4):
            vec1 = start_ref1 - start
            vec2 = start_ref2 - start_ref1
            if vec2.dot(vec1) < 0:
                start.x = self.x_periodicity
        if math.isclose(end.x, 0, abs_tol=1e-4):
            vec1 = end - end_ref1
            vec2 = end_ref1 - end_ref2
            if vec2.dot(vec1) < 0:
                end.x = self.x_periodicity
        return start, end

    def _repair_points_order(self, points: List[volmdlr.Point2D], edge3d,
                             points3d: List[volmdlr.Point3D]) -> List[volmdlr.Point2D]:
        """
        Helper function to reorder discretization points along a parametric domain for an extrusion surface.

        When generating an extrusion surface from a periodic edge, there may be discontinuities in the parametric
        representation of the edge on the surface. This function addresses this issue by calculating how many times the
        edge crosses the periodic boundary of the surface. It then selects the first side as reference, and then all
        parts of the edge on the "opposite" side (lower/upper bound) are updated by adding or subtracting one
        periodicity. This is achieved using the 'sign' variable. The result is a list of parametric points that form a
        continuous path in parametric space. The cache_point_index keeps track of points that were already checked, so
        we don't need to check it again in the next remaining edge's piece.

        :param points: List of 2D parametric points representing the discretization of the edge on the surface.
        :param edge3d: The 3D curve representing the edge.
        :param points3d: List of corresponding 3D points.

        :return: The reordered list of parametric points forming a continuous path on the extrusion surface.
        """
        line_at_periodicity = curves.Line3D(self.edge.start, self.edge.start.translation(self.direction))
        intersections = edge3d.line_intersections(line_at_periodicity)
        intersections = [point for point in intersections if not edge3d.is_point_edge_extremity(point, abs_tol=5e-6)]
        if not intersections:
            return points
        sign = self._helper_get_sign_repair_points_order(edge3d, points[0], intersections[0])
        remaining_edge = edge3d
        cache_point_index = 0
        crossed_even_number_of_times = True
        for i, intersection in enumerate(intersections):
            current_split = remaining_edge.split(intersection)
            crossed_even_number_of_times = bool(i % 2 == 0)
            for point, point3d in zip(points[cache_point_index:], points3d[cache_point_index:]):
                if crossed_even_number_of_times and current_split[0].point_belongs(point3d):
                    cache_point_index += 1
                elif not crossed_even_number_of_times and current_split[0].point_belongs(point3d):
                    point.x = point.x + sign * self.x_periodicity
                    cache_point_index += 1

            remaining_edge = current_split[1]
        if crossed_even_number_of_times and cache_point_index < len(points):
            for point in points[cache_point_index:]:
                point.x = point.x + sign * self.x_periodicity
        return points

    def _helper_get_sign_repair_points_order(self, edge3d, starting_parametric_point, first_intersection_point):
        """Helper function to repair points order."""
        reference_point = edge3d.local_discretization(edge3d.start, first_intersection_point, 3)[1]
        reference_point_u_parm = self.point3d_to_2d(reference_point).x
        diff = reference_point_u_parm - starting_parametric_point.x
        return diff / abs(diff)

    def _edge3d_to_2d(self, points, edge3d, points3d):
        """Helper to get parametric representation of edges on the surface."""
        if self.x_periodicity:
            start, end = self._verify_start_end_parametric_points(points[0], points[-1], edge3d)
            points[0] = start
            points[-1] = end
            points = self._repair_points_order(points, edge3d, points3d)
        start = points[0]
        end = points[-1]
        if is_isocurve(points, 1e-5):
            return [edges.LineSegment2D(start, end)]
        if hasattr(edge3d, "degree"):
            degree = edge3d.degree
        else:
            degree = 2
        return [edges.BSplineCurve2D.from_points_interpolation(points, degree)]


class RevolutionSurface3D(PeriodicalSurface):
    """
    Defines a surface of revolution.

    :param edge: Edge.
    :type edge: edges.Edge
    :param axis_point: Axis placement
    :type axis_point: :class:`volmdlr.Point3D`
    :param axis: Axis of revolution
    :type axis: :class:`volmdlr.Vector3D`
    """
    face_class = 'RevolutionFace3D'
    x_periodicity = volmdlr.TWO_PI

    def __init__(self, edge,
                 axis_point: volmdlr.Point3D, axis: volmdlr.Vector3D, name: str = ''):
        self.edge = edge
        self.axis_point = axis_point
        self.axis = axis.unit_vector()

        point1 = edge.point_at_abscissa(0)
        vector1 = point1 - axis_point
        w_vector = self.axis
        if point1.is_close(axis_point) or w_vector.is_colinear_to(vector1):
            if edge.__class__.__name__ != "Line3D":
                point1 = edge.point_at_abscissa(0.5 * edge.length())
            else:
                point1 = edge.point_at_abscissa(0.05)
            vector1 = point1 - axis_point
        u_vector = vector1 - vector1.vector_projection(w_vector)
        u_vector = u_vector.unit_vector()
        v_vector = w_vector.cross(u_vector)
        frame = volmdlr.Frame3D(origin=axis_point, u=u_vector, v=v_vector, w=w_vector)

        PeriodicalSurface.__init__(self, frame=frame, name=name)

    def __hash__(self):
        return hash((self.__class__.__name__, self.edge, self.axis_point, self.axis))

    def __eq__(self, other):
        if self.__class__.__name__ != other.__class__.__name__:
            return False
        if self.edge == other.edge and self.axis_point == other.axis_point and self.axis == other.axis:
            return True
        return False

    @property
    def y_periodicity(self):
        """
        Evaluates the periodicity of the surface in v direction.
        """
        a, b, c, d = self.domain
        point_at_c = self.point2d_to_3d(volmdlr.Point2D(0.5 * (b - a), c))
        point_at_d = self.point2d_to_3d(volmdlr.Point2D(0.5 * (b - a), d))
        if point_at_d.is_close(point_at_c):
            return d
        return None

    @property
    def u_domain(self):
        """The parametric domain of the surface in the U direction."""
        return -math.pi, math.pi

    @property
    def v_domain(self):
        """The parametric domain of the surface in the V direction."""
        if self.edge.__class__.__name__ != "Line3D":
            return 0.0, self.edge.length()
        return -math.inf, math.inf

    @property
    def domain(self):
        """Returns u and v bounds."""
        vmin, vmax = self.v_domain
        return -math.pi, math.pi, vmin, vmax

    def point2d_to_3d(self, point2d: volmdlr.Point2D):
        """
        Transform a parametric (u, v) point into a 3D Cartesian point (x, y, z).

        u = [0, 2pi] and v = [0, 1] into a
        """
        u, v = point2d
        point_at_curve = self.edge.point_at_abscissa(v)
        point_vector = point_at_curve - self.axis_point
        point3d = (self.axis_point + point_vector * math.cos(u) +
                   point_vector.dot(self.axis) * self.axis * (1 - math.cos(u)) +
                   self.axis.cross(point_vector) * math.sin(u))
        return point3d

    def point3d_to_2d(self, point3d):
        """
        Transform a 3D Cartesian point (x, y, z) into a parametric (u, v) point.
        """
        x, y, _ = self.frame.global_to_local_coordinates(point3d)
        if abs(x) < 1e-12:
            x = 0
        if abs(y) < 1e-12:
            y = 0
        u = math.atan2(y, x)

        point_at_curve = point3d.rotation(self.axis_point, self.axis, -u)
        v = self.edge.abscissa(point_at_curve)
        return volmdlr.Point2D(u, v)

    def parametric_points_to_3d(self, points: NDArray[np.float64]) -> NDArray[np.float64]:
        """
        Transform parametric coordinates to 3D points on the revolution surface.

        Given a set of parametric coordinates `(u, v)` representing points on the surface,
        this method returns the corresponding 3D points on the revolution surface.

        :param points: Parametric coordinates in the form of a numpy array with shape (n, 2),
                       where `n` is the number of points, and each row corresponds to `(u, v)`.
        :type points: numpy.ndarray[np.float64]

        :return: Array of 3D points representing the revolution surface in Cartesian coordinates.
        :rtype: numpy.ndarray[np.float64]
        """
        center = np.array(self.axis_point)
        z = np.array([self.axis[0], self.axis[1], self.axis[2]])

        points = points.reshape(-1, 2, 1)

        u_values = points[:, 0]
        v_values = points[:, 1]
        if self.y_periodicity:
            v_values[v_values > self.y_periodicity] -= self.y_periodicity
            v_values[v_values < 0] += self.y_periodicity

        cos_u = np.cos(u_values)

        points_at_curve = np.array([self.edge.point_at_abscissa(v) for v in v_values])
        points_at_curve_minus_center = points_at_curve - center

        return (center + points_at_curve_minus_center * cos_u +
                np.dot(points_at_curve_minus_center, z).reshape(-1, 1) * z * (1 - cos_u) +
                np.cross(z, points_at_curve_minus_center * np.sin(u_values)))

    def rectangular_cut(self, x1: float, x2: float,
                        y1: float, y2: float, name: str = ''):
        """Deprecated method, Use RevolutionFace3D from_surface_rectangular_cut method."""
        raise AttributeError('Use RevolutionFace3D from_surface_rectangular_cut method')

    def plot(self, ax=None, edge_style: EdgeStyle = EdgeStyle(color='grey', alpha=0.5),
             number_curves: int = 20, **kwargs):
        """
        Plot rotated Revolution surface generatrix.

        :param number_curves: Number of curves to display.
        :param ax: matplotlib axis.
        :param edge_style: plot edge style.
        :type number_curves: int
        """
        if ax is None:
            fig = plt.figure()
            ax = fig.add_subplot(111, projection='3d')
        for i in range(number_curves + 1):
            theta = i / number_curves * volmdlr.TWO_PI
            wire = self.edge.rotation(self.axis_point, self.axis, theta)
            wire.plot(ax=ax, edge_style=edge_style)

        return ax

    @classmethod
    def from_step(cls, arguments, object_dict, **kwargs):
        """
        Converts a step primitive to a RevolutionSurface3D.

        :param arguments: The arguments of the step primitive.
        :type arguments: list
        :param object_dict: The dictionary containing all the step primitives
            that have already been instantiated.
        :type object_dict: dict
        :return: The corresponding RevolutionSurface3D object.
        :rtype: :class:`volmdlr.faces.RevolutionSurface3D`
        """
        name = arguments[0][1:-1]
        edge = object_dict[arguments[1]]
        if edge.__class__ is curves.Circle3D:
            start_end = edge.center + edge.frame.u * edge.radius
            edge = edges.FullArc3D(edge, start_end, edge.name)

        axis_point, axis = object_dict[arguments[2]]
        surface = cls(edge=edge, axis_point=axis_point, axis=axis, name=name)
        return surface.simplify()

    def to_step(self, current_id):
        """
        Translate volmdlr primitive to step syntax.
        """
        content_wire, wire_id = self.edge.to_step(current_id)
        current_id = wire_id + 1
        content_axis_point, axis_point_id = self.axis_point.to_step(current_id)
        current_id = axis_point_id + 1
        content_axis, axis_id = self.axis.to_step(current_id)
        current_id = axis_id + 1
        content = content_wire + content_axis_point + content_axis
        content += f"#{current_id} = AXIS1_PLACEMENT('',#{axis_point_id},#{axis_id});\n"
        current_id += 1
        content += f"#{current_id} = SURFACE_OF_REVOLUTION('{self.name}',#{wire_id},#{current_id - 1});\n"
        return content, [current_id]

    def arc3d_to_2d(self, arc3d):
        """
        Converts the primitive from 3D spatial coordinates to its equivalent 2D primitive in the parametric space.
        """
        start = self.point3d_to_2d(arc3d.start)
        end = self.point3d_to_2d(arc3d.end)
        if self.edge.__class__.__name__ != "Line3D" and hasattr(self.edge.simplify, "circle") and \
                math.isclose(self.edge.simplify.circle.radius, arc3d.circle.radius, rel_tol=0.01):
            if self.edge.is_point_edge_extremity(arc3d.start):
                middle_point = self.point3d_to_2d(arc3d.middle_point())
                if middle_point.x == math.pi:
                    middle_point.x = -math.pi
                    if end.x == math.pi:
                        end.x = middle_point.x
                start.x = middle_point.x
            if self.edge.is_point_edge_extremity(arc3d.end):
                middle_point = self.point3d_to_2d(arc3d.middle_point())
                if middle_point.x == math.pi:
                    middle_point.x = -math.pi
                    if start.x == math.pi:
                        start.x = middle_point.x
                end.x = middle_point.x
        if math.isclose(start.y, end.y, rel_tol=0.01):
            point_after_start, point_before_end = self._reference_points(arc3d)
            point_theta_discontinuity = self.point2d_to_3d(volmdlr.Point2D(math.pi, start.y))
            discontinuity = arc3d.point_belongs(point_theta_discontinuity) and not \
                arc3d.is_point_edge_extremity(point_theta_discontinuity)

            undefined_start_theta = arc3d.start.is_close(point_theta_discontinuity)
            undefined_end_theta = arc3d.end.is_close(point_theta_discontinuity)
            start, end = vm_parametric.arc3d_to_cylindrical_coordinates_verification(
                [start, end], [undefined_start_theta, undefined_end_theta],
                [point_after_start.x, point_before_end.x], discontinuity)
        if math.isclose(start.y, end.y, rel_tol=0.01) or math.isclose(start.x, end.x, rel_tol=0.01):
            return [edges.LineSegment2D(start, end, name="arc")]
        n = 10
        degree = 3
        bsplinecurve3d = edges.BSplineCurve3D.from_points_interpolation(arc3d.discretization_points(number_points=n),
                                                                        degree, centripetal=True)
        return self.bsplinecurve3d_to_2d(bsplinecurve3d)

    def fullarc3d_to_2d(self, fullarc3d):
        """
        Converts the primitive from 3D spatial coordinates to its equivalent 2D primitive in the parametric space.
        """
        start = self.point3d_to_2d(fullarc3d.start)
        end = self.point3d_to_2d(fullarc3d.end)
        point_after_start, point_before_end = self._reference_points(fullarc3d)
        point_theta_discontinuity = self.point2d_to_3d(volmdlr.Point2D(math.pi, start.y))
        discontinuity = fullarc3d.point_belongs(point_theta_discontinuity) and not \
            fullarc3d.is_point_edge_extremity(point_theta_discontinuity)

        undefined_start_theta = fullarc3d.start.is_close(point_theta_discontinuity)
        undefined_end_theta = fullarc3d.end.is_close(point_theta_discontinuity)
        start, end = vm_parametric.arc3d_to_cylindrical_coordinates_verification(
            [start, end], [undefined_start_theta, undefined_end_theta],
            [point_after_start.x, point_before_end.x], discontinuity)
        theta1, z1 = start
        theta2, _ = end
        _, z3 = point_after_start

        if self.frame.w.is_colinear_to(fullarc3d.circle.normal):
            normal_dot_product = self.frame.w.dot(fullarc3d.circle.normal)
            start, end = vm_parametric.fullarc_to_cylindrical_coordinates_verification(start, end, normal_dot_product)
            return [edges.LineSegment2D(start, end, name="parametric.fullarc")]
        if math.isclose(theta1, theta2, abs_tol=1e-3):
            # Treating one case from Revolution Surface
            if z1 > z3:
                point1 = volmdlr.Point2D(theta1, 1)
                point2 = volmdlr.Point2D(theta1, 0)
            else:
                point1 = volmdlr.Point2D(theta1, 0)
                point2 = volmdlr.Point2D(theta1, 1)
            return [edges.LineSegment2D(point1, point2, name="parametric.fullarc")]
        if math.isclose(abs(theta1 - theta2), math.pi, abs_tol=1e-3):
            if z1 > z3:
                point1 = volmdlr.Point2D(theta1, 1)
                point2 = volmdlr.Point2D(theta1, 0)
                point3 = volmdlr.Point2D(theta2, 0)
                point4 = volmdlr.Point2D(theta2, 1)
            else:
                point1 = volmdlr.Point2D(theta1, 0)
                point2 = volmdlr.Point2D(theta1, 1)
                point3 = volmdlr.Point2D(theta2, 1)
                point4 = volmdlr.Point2D(theta2, 0)
            return [edges.LineSegment2D(point1, point2, name="parametric.arc"),
                    edges.LineSegment2D(point2, point3, name="parametric.singularity"),
                    edges.LineSegment2D(point3, point4, name="parametric.arc")
                    ]

        raise NotImplementedError

    def linesegment2d_to_3d(self, linesegment2d):
        """
        Converts a BREP line segment 2D onto a 3D primitive on the surface.
        """
        start3d = self.point2d_to_3d(linesegment2d.start)
        end3d = self.point2d_to_3d(linesegment2d.end)
        theta1, abscissa1 = linesegment2d.start
        theta2, abscissa2 = linesegment2d.end

        if self.edge.point_at_abscissa(abscissa1).is_close(self.edge.point_at_abscissa(abscissa2)):
            theta_i = 0.5 * (theta1 + theta2)
            interior = self.point2d_to_3d(volmdlr.Point2D(theta_i, abscissa1))
            if start3d.is_close(end3d):
                theta_e = 0.25 * (theta1 + theta2)
                extra_point = self.point2d_to_3d(volmdlr.Point2D(theta_e, abscissa1))
                temp_arc = edges.Arc3D.from_3_points(start3d, extra_point, interior)
                circle = temp_arc.circle
                if theta1 > theta2:
                    circle = temp_arc.circle.reverse()
                return [edges.FullArc3D.from_curve(circle, start3d)]
            return [edges.Arc3D.from_3_points(start3d, interior, end3d)]

        if math.isclose(theta1, theta2, abs_tol=1e-3):
            primitive = self.edge.rotation(self.axis_point, self.axis, 0.5 * (theta1 + theta2))
            if primitive.point_belongs(start3d) and primitive.point_belongs(end3d):
                if isinstance(self.edge, (curves.Line3D, edges.LineSegment3D)):
                    return [edges.LineSegment3D(start3d, end3d)]
                if self.edge.is_point_edge_extremity(start3d) and self.edge.is_point_edge_extremity(end3d):
                    primitive = primitive.simplify
                    if primitive.start.is_close(end3d) and primitive.end.is_close(start3d):
                        primitive = primitive.reverse()
                    return [primitive]
                primitive = primitive.trim(start3d, end3d)
                if abscissa1 > abscissa2:
                    primitive = primitive.reverse()
                return [primitive]
        n = 10
        degree = 3
        points = [self.point2d_to_3d(point2d) for point2d in linesegment2d.discretization_points(number_points=n)]
        return [edges.BSplineCurve3D.from_points_interpolation(points, degree, centripetal=True).simplify]

    def bsplinecurve2d_to_3d(self, bspline_curve2d):
        """
        Is this right?.
        """
        n = len(bspline_curve2d.control_points)
        points = [self.point2d_to_3d(p)
                  for p in bspline_curve2d.discretization_points(number_points=n)]
        return [edges.BSplineCurve3D.from_points_interpolation(points, bspline_curve2d.degree, centripetal=True)]

    def frame_mapping(self, frame: volmdlr.Frame3D, side: str):
        """
        Returns a new Revolution Surface positioned in the specified frame.

        :param frame: Frame of reference
        :type frame: `volmdlr.Frame3D`
        :param side: 'old' or 'new'
        """
        new_frame = self.frame.frame_mapping(frame, side)
        axis = new_frame.w
        axis_point = new_frame.origin
        new_edge = self.edge.frame_mapping(frame, side)
        return RevolutionSurface3D(new_edge, axis_point, axis, name=self.name)

    def translation(self, offset):
        """
        Returns a new translated Revolution Surface.

        :param offset: translation vector.
        """
        new_edge = self.edge.translation(offset)
        new_axis_point = self.axis_point.translation(offset)
        return RevolutionSurface3D(new_edge, new_axis_point, self.axis)

    def rotation(self, center: volmdlr.Point3D, axis: volmdlr.Vector3D, angle: float):
        """
        Revolution Surface 3D rotation.

        :param center: rotation center
        :param axis: rotation axis
        :param angle: angle rotation
        :return: a new rotated Revolution Surface 3D
        """
        new_edge = self.edge.rotation(center, axis, angle)
        new_axis_point = self.axis_point.rotation(center, axis, angle)
        new_axis = self.axis.rotation(center, axis, angle)
        return RevolutionSurface3D(new_edge, new_axis_point, new_axis)

    def simplify(self):
        """Gets the simplified version of the surface."""
        line3d = curves.Line3D(self.axis_point, self.axis_point + self.axis)
        if isinstance(self.edge, edges.Arc3D):
            tore_center, _ = line3d.point_projection(self.edge.center)
            # Sphere
            if math.isclose(tore_center.point_distance(self.edge.center), 0., abs_tol=1e-6):
                return SphericalSurface3D(self.frame, self.edge.circle.radius, self.name)
        if isinstance(self.edge, (edges.LineSegment3D, curves.Line3D)):
            if isinstance(self.edge, edges.LineSegment3D):
                generatrix_line = self.edge.line
            else:
                generatrix_line = self.edge
            intersections = line3d.intersection(generatrix_line)
            if intersections:
                generatrix_line_direction = generatrix_line.unit_direction_vector()
                if self.axis.dot(generatrix_line_direction) > 0:
                    semi_angle = volmdlr.geometry.vectors3d_angle(self.axis, generatrix_line_direction)
                else:
                    semi_angle = volmdlr.geometry.vectors3d_angle(self.axis, -generatrix_line_direction)
                if not self.axis_point.is_close(intersections):
                    new_w = self.axis_point - intersections
                    new_w = new_w.unit_vector()
                    new_frame = volmdlr.Frame3D(intersections, self.frame.u, new_w.cross(self.frame.u), new_w)
                else:
                    new_frame = volmdlr.Frame3D(intersections, self.frame.u, self.frame.v, self.frame.w)
                return ConicalSurface3D(new_frame, semi_angle, name=self.name)
            generatrix_line_direction = generatrix_line.unit_direction_vector()
            if self.axis.is_colinear_to(generatrix_line_direction):
                radius = self.edge.point_distance(self.axis_point)
                return CylindricalSurface3D(self.frame, radius, self.name)
        return self

    def u_closed_lower(self):
        """
        Returns True if the surface is close in any of the u boundaries.
        """
        a, b, c, _ = self.domain
        point_at_a_lower = self.point2d_to_3d(volmdlr.Point2D(a, c))
        point_at_b_lower = self.point2d_to_3d(volmdlr.Point2D(0.5 * (a + b), c))
        if point_at_b_lower.is_close(point_at_a_lower):
            return True
        return False

    def u_closed_upper(self):
        """
        Returns True if the surface is close in any of the u boundaries.
        """
        a, b, _, d = self.domain
        point_at_a_upper = self.point2d_to_3d(volmdlr.Point2D(a, d))
        point_at_b_upper = self.point2d_to_3d(volmdlr.Point2D(0.5 * (a + b), d))
        if point_at_b_upper.is_close(point_at_a_upper):
            return True
        return False

    def u_closed(self):
        """
        Returns True if the surface is close in any of the u boundaries.
        """
        return bool(self.u_closed_lower() or self.u_closed_upper())

    def v_closed(self):
        """
        Returns True if the surface is close in any of the u boundaries.
        """
        return False

    def is_singularity_point(self, point, *args, **kwargs):
        """Returns True if the point belongs to the surface singularity and False otherwise."""
        tol = kwargs.get("tol", 1e-6)
        if self.u_closed_lower() and self.edge.start.is_close(point, tol):
            return True
        if self.u_closed_upper() and self.edge.end.is_close(point, tol):
            return True
        return False

    def get_singularity_lines(self):
        """
        Return lines that are parallel and coincident with surface singularity at parametric domain.
        """
        a, b, c, d = self.domain
        lines = []
        if self.u_closed_lower():
            lines.append(curves.Line2D(volmdlr.Point2D(a, c), volmdlr.Point2D(b, c)))
        if self.u_closed_upper():
            lines.append(curves.Line2D(volmdlr.Point2D(a, d), volmdlr.Point2D(b, d)))
        return lines

    def is_degenerated_brep(self, *args):
        """
        An edge is said to be degenerated when it corresponds to a single 3D point.
        """
        edge = args[0]
        if "LineSegment2D" == edge.__class__.__name__:
            start3d = self.point2d_to_3d(edge.start)
            end3d = self.point2d_to_3d(edge.end)
            return bool(start3d.is_close(end3d) and self.is_singularity_point(start3d))
        return False


class BSplineSurface3D(Surface3D):
    """
    A class representing a 3D B-spline surface.

    A B-spline surface is a smooth surface defined by a set of control points and
    a set of basis functions called B-spline basis functions. The shape of the
    surface is determined by the position of the control points and can be
    modified by moving the control points.

    :param degree_u: The degree of the B-spline curve in the u direction.
    :type degree_u: int
    :param degree_v: The degree of the B-spline curve in the v direction.
    :type degree_v: int
    :param control_points: A list of 3D control points that define the shape of
        the surface.
    :type control_points: List[`volmdlr.Point3D`]
    :param nb_u: The number of control points in the u direction.
    :type nb_u: int
    :param nb_v: The number of control points in the v direction.
    :type nb_v: int
    :param u_multiplicities: A list of multiplicities for the knots in the u direction.
        The multiplicity of a knot is the number of times it appears in the knot vector.
    :type u_multiplicities: List[int]
    :param v_multiplicities: A list of multiplicities for the knots in the v direction.
        The multiplicity of a knot is the number of times it appears in the knot vector.
    :type v_multiplicities: List[int]
    :param u_knots: A list of knots in the u direction. The knots are real numbers that
        define the position of the control points along the u direction.
    :type u_knots: List[float]
    :param v_knots: A list of knots in the v direction. The knots are real numbers that
        define the position of the control points along the v direction.
    :type v_knots: List[float]
    :param weights: (optional) A list of weights for the control points. The weights
        can be used to adjust the influence of each control point on the shape of the
        surface. Default is None.
    :type weights: List[float]
    :param name: (optional) A name for the surface. Default is an empty string.
    :type name: str
    """
    face_class = "BSplineFace3D"
    _eq_is_data_eq = False

    def __init__(self, degree_u: int, degree_v: int, control_points: List[volmdlr.Point3D], nb_u: int, nb_v: int,
                 u_multiplicities: List[int], v_multiplicities: List[int], u_knots: List[float], v_knots: List[float],
                 weights: List[float] = None, name: str = ''):
        self.ctrlpts = np.asarray(control_points)
        self.degree_u = int(degree_u)
        self.degree_v = int(degree_v)
        self.nb_u = int(nb_u)
        self.nb_v = int(nb_v)

        self.u_knots = np.asarray(nurbs_helpers.standardize_knot_vector(u_knots), dtype=np.float64)
        self.v_knots = np.asarray(nurbs_helpers.standardize_knot_vector(v_knots), dtype=np.float64)
        self.u_multiplicities = np.asarray(u_multiplicities, dtype=np.int16)
        self.v_multiplicities = np.asarray(v_multiplicities, dtype=np.int16)
        self._weights = weights
        self.rational = False
        if weights is not None:
            self.rational = True
            self._weights = np.asarray(weights, dtype=np.float64)

        self._surface = None
        Surface3D.__init__(self, name=name)

        # Hidden Attributes
        self._displacements = None
        self._grids2d = None
        self._grids2d_deformed = None
        self._bbox = None
        self._surface_curves = None
        self._knotvector = None
        self.ctrlptsw = None
        if self._weights is not None:
            self.ctrlptsw = np.hstack((self.ctrlpts * self._weights[:, np.newaxis], self._weights[:, np.newaxis]))
        self._delta = [0.05, 0.05]
        self._eval_points = None
        self._vertices = None
        self._domain = None

        self._x_periodicity = False  # Use False instead of None because None is a possible value of x_periodicity
        self._y_periodicity = False

    def __hash__(self):
        """
        Creates custom hash to the surface.
        """
        control_points = self.control_points
        if self.weights is None:
            return hash((tuple(control_points),
                        self.degree_u, tuple(self.u_multiplicities), tuple(self.u_knots), self.nb_u,
                        self.degree_v, tuple(self.v_multiplicities), tuple(self.v_knots), self.nb_v))
        weights = tuple(self.weights)
        return hash((tuple(control_points),
                    self.degree_u, tuple(self.u_multiplicities), tuple(self.u_knots), self.nb_u,
                    self.degree_v, tuple(self.v_multiplicities), tuple(self.v_knots), self.nb_v, weights))

    def __eq__(self, other):
        """
        Defines the BSpline surface equality operation.
        """
        if not isinstance(other, self.__class__):
            return False

        if (self.rational != other.rational or self.degree_u != other.degree_u or self.degree_v != other.degree_v or
                self.nb_u != other.nb_u or self.nb_v != other.nb_v):
            return False

        for s_k, o_k in zip(self.knotvector, other.knotvector):
            if len(s_k) != len(o_k) or any(not math.isclose(s, o, abs_tol=1e-8) for s, o in zip(s_k, o_k)):
                return False
        self_control_points = self.control_points
        other_control_points = other.control_points
        if len(self_control_points) != len(other_control_points) or \
                any(not s_point.is_close(o_point) for s_point, o_point in
                    zip(self_control_points, other_control_points)):
            return False
        if self.rational and other.rational:
            if len(self.weights) != len(other.weights) or \
                    any(not math.isclose(s_w, o_w, abs_tol=1e-8) for s_w, o_w in zip(self.weights, other.weights)):
                return False
        return True

    def _data_eq(self, other_object):
        """
        Defines dessia common object equality.
        """
        return self == other_object

    @property
    def data(self):
        """
        Returns a dictionary of the BSpline data.
        """
        datadict = {
            "degree": (self.degree_u, self.degree_v),
            "knotvector": self.knotvector,
            "size": (self.nb_u, self.nb_v),
            "sample_size": self.sample_size,
            "rational": self.rational,
            "precision": 18
        }
        if self.rational:
            datadict["control_points"] = self.ctrlptsw
        else:
            datadict["control_points"] = self.ctrlpts
        return datadict

    @property
    def control_points(self):
        """Gets control points."""
        return [volmdlr.Point3D(*point) for point in self.ctrlpts]

    @property
    def control_points_table(self):
        """Creates control points table."""
        control_points_table = []
        points_row = []
        i = 1
        for point in self.control_points:
            points_row.append(point)
            if i == self.nb_v:
                control_points_table.append(points_row)
                points_row = []
                i = 1
            else:
                i += 1
        return control_points_table

    @property
    def knots_vector_u(self):
        """
        Compute the global knot vector (u direction) based on knot elements and multiplicities.

        """
        return np.repeat(self.u_knots, self.u_multiplicities)

    @property
    def knots_vector_v(self):
        """
        Compute the global knot vector (v direction) based on knot elements and multiplicities.

        """
        return np.repeat(self.v_knots, self.v_multiplicities)

    @property
    def knotvector(self):
        """
        Knot vector in u and v direction respectively.
        """
        if not self._knotvector:
            self._knotvector = [self.knots_vector_u, self.knots_vector_v]
        return self._knotvector

    @property
    def sample_size_u(self):
        """
        Sample size for the u-direction.

        :getter: Gets sample size for the u-direction
        :setter: Sets sample size for the u-direction
        :type: int
        """
        s_size = math.floor((1.0 / self.delta_u) + 0.5)
        return int(s_size)

    @sample_size_u.setter
    def sample_size_u(self, value):
        if not isinstance(value, int):
            raise ValueError("Sample size must be an integer value")
        knotvector_u = self.knots_vector_u

        # To make it operate like linspace, we have to know the starting and ending points.
        start_u = knotvector_u[self.degree_u]
        stop_u = knotvector_u[-(self.degree_u + 1)]

        # Set delta values
        self.delta_u = (stop_u - start_u) / float(value)

    @property
    def sample_size_v(self):
        """
        Sample size for the v-direction.

        :getter: Gets sample size for the v-direction
        :setter: Sets sample size for the v-direction
        :type: int
        """
        s_size = math.floor((1.0 / self.delta_v) + 0.5)
        return int(s_size)

    @sample_size_v.setter
    def sample_size_v(self, value):
        if not isinstance(value, int):
            raise ValueError("Sample size must be an integer value")
        knotvector_v = self.knots_vector_v

        # To make it operate like linspace, we have to know the starting and ending points.
        start_v = knotvector_v[self.degree_v]
        stop_v = knotvector_v[-(self.degree_v + 1)]

        # Set delta values
        self.delta_v = (stop_v - start_v) / float(value)

    @property
    def sample_size(self):
        """
        Sample size for both u- and v-directions.

        :getter: Gets sample size as a tuple of values corresponding to u- and v-directions
        :setter: Sets sample size for both u- and v-directions
        :type: int
        """
        sample_size_u = math.floor((1.0 / self.delta_u) + 0.5)
        sample_size_v = math.floor((1.0 / self.delta_v) + 0.5)
        return int(sample_size_u), int(sample_size_v)

    @sample_size.setter
    def sample_size(self, value):
        knotvector_u = self.knots_vector_u
        knotvector_v = self.knots_vector_v

        # To make it operate like linspace, we have to know the starting and ending points.
        start_u = knotvector_u[self.degree_u]
        stop_u = knotvector_u[-(self.degree_u + 1)]
        start_v = knotvector_v[self.degree_v]
        stop_v = knotvector_v[-(self.degree_v + 1)]

        # Set delta values
        self.delta_u = (stop_u - start_u) / float(value)
        self.delta_v = (stop_v - start_v) / float(value)

    @property
    def delta_u(self):
        """
        Evaluation delta for the u-direction.

        :getter: Gets evaluation delta for the u-direction
        :setter: Sets evaluation delta for the u-direction
        :type: float
        """
        return self._delta[0]

    @delta_u.setter
    def delta_u(self, value):
        # Delta value for surface evaluation should be between 0 and 1
        if float(value) <= 0 or float(value) >= 1:
            raise ValueError("Surface evaluation delta (u-direction) must be between 0.0 and 1.0")

        # Set new delta value
        self._delta[0] = float(value)

    @property
    def delta_v(self):
        """
        Evaluation delta for the v-direction.

        :getter: Gets evaluation delta for the v-direction
        :setter: Sets evaluation delta for the v-direction
        :type: float
        """
        return self._delta[1]

    @delta_v.setter
    def delta_v(self, value):
        # Delta value for surface evaluation should be between 0 and 1
        if float(value) <= 0 or float(value) >= 1:
            raise ValueError("Surface evaluation delta (v-direction) should be between 0.0 and 1.0")

        # Set new delta value
        self._delta[1] = float(value)

    @property
    def delta(self):
        """
        Evaluation delta for both u- and v-directions.

        :getter: Gets evaluation delta as a tuple of values corresponding to u- and v-directions
        :setter: Sets evaluation delta for both u- and v-directions
        :type: float
        """
        return self.delta_u, self.delta_v

    @delta.setter
    def delta(self, value):
        if isinstance(value, (int, float)):
            self.delta_u = value
            self.delta_v = value
        elif isinstance(value, (list, tuple)):
            if len(value) == 2:
                self.delta_u = value[0]
                self.delta_v = value[1]
            else:
                raise ValueError("Surface requires 2 delta values")
        else:
            raise ValueError("Cannot set delta. Please input a numeric value or a list or tuple with 2 numeric values")

    @property
    def weights(self):
        """
        Gets BSpline surface weights.
        """
        if self._weights is None:
            return self._weights
        return self._weights.tolist()

    @property
    def x_periodicity(self):
        """
        Evaluates the periodicity of the surface in u direction.
        """
        if self._x_periodicity is False:
            a, b, c, d = self.domain
            point_at_a = self.point2d_to_3d(volmdlr.Point2D(a, 0.5 * (d - c)))
            point_at_b = self.point2d_to_3d(volmdlr.Point2D(b, 0.5 * (d - c)))
            if point_at_b.is_close(point_at_a) or self.u_closed:
                self._x_periodicity = b - a
            else:
                self._x_periodicity = None
        return self._x_periodicity

    @property
    def y_periodicity(self):
        """
        Evaluates the periodicity of the surface in v direction.
        """
        if self._y_periodicity is False:
            a, b, c, d = self.domain
            point_at_c = self.point2d_to_3d(volmdlr.Point2D(0.5 * (b - a), c))
            point_at_d = self.point2d_to_3d(volmdlr.Point2D(0.5 * (b - a), d))
            if point_at_d.is_close(point_at_c) or self.v_closed:
                self._y_periodicity = d - c
            else:
                self._y_periodicity = None
        return self._y_periodicity

    @property
    def bounding_box(self):
        """Gets the Bounding box of the BSpline Surface 3d."""
        if not self._bbox:
            self._bbox = self._bounding_box()
        return self._bbox

    def _bounding_box(self):
        """
        Computes the bounding box of the surface.

        """
        points = self.evalpts
        xmin = np.min(points[:, 0])
        ymin = np.min(points[:, 1])
        zmin = np.min(points[:, 2])

        xmax = np.max(points[:, 0])
        ymax = np.max(points[:, 1])
        zmax = np.max(points[:, 2])
        return volmdlr.core.BoundingBox(xmin, xmax, ymin, ymax, zmin, zmax)

    @property
    def surface_curves(self):
        """
        Extracts curves from a surface.
        """
        if not self._surface_curves:
            self._surface_curves = self.get_surface_curves()
        return self._surface_curves

    def get_surface_curves(self, **kwargs):
        """
        Extracts curves from a surface.
        """
        # Get keyword arguments
        extract_u = kwargs.get('extract_u', True)
        extract_v = kwargs.get('extract_v', True)

        cpts = self.control_points

        # v-direction
        crvlist_v = []
        weights = []
        if extract_v:
            for u in range(self.nb_u):
                control_points = [cpts[v + (self.nb_v * u)] for v in range(self.nb_v)]
                if self.rational:
                    weights = [self.weights[v + (self.nb_v * u)] for v in range(self.nb_v)]
                curve = edges.BSplineCurve3D(self.degree_v, control_points, self.v_multiplicities,
                                             self.v_knots, weights)
                crvlist_v.append(curve)

        # u-direction
        crvlist_u = []
        if extract_u:
            for v in range(self.nb_v):
                control_points = [cpts[v + (self.nb_v * u)] for u in range(self.nb_u)]
                if self.rational:
                    weights = [self.weights[v + (self.nb_v * u)] for u in range(self.nb_u)]
                curve = edges.BSplineCurve3D(self.degree_u, control_points, self.u_multiplicities,
                                             self.u_knots, weights)
                crvlist_u.append(curve)

        # Return shapes as a dict object
        return {"u": crvlist_u, "v": crvlist_v}

    def extract_curves(self, u: List[float] = None, v: List[float] = None):
        """
        Extracts curves from a surface.

        :param u: a list of parameters in ascending order in u direction to extract curves
        :param v: a list of parameters in ascending order in v direction to extract curves
        :return: a dictionary containing the extracted curves in u and v direction
        :rtype: dict
        """
        umin, umax, vmin, vmax = self.domain
        # v-direction
        crvlist_v = []

        def extract_from_surface_boundary_u(u_pos):
            weights = None
            control_points = [self.control_points[j + (self.nb_v * u_pos)] for j in range(self.nb_v)]
            if self.rational:
                weights = [self.weights[j + (self.nb_v * u_pos)] for j in range(self.nb_v)]
            return edges.BSplineCurve3D(self.degree_u, control_points, self.u_multiplicities, self.u_knots, weights)

        def extract_from_surface_boundary_v(v_pos):
            weights = None
            control_points = [self.control_points[v_pos + (self.nb_v * i)] for i in range(self.nb_u)]
            if self.rational:
                weights = [self.weights[v_pos + (self.nb_v * i)] for i in range(self.nb_u)]
            return edges.BSplineCurve3D(self.degree_v, control_points, self.v_multiplicities, self.v_knots, weights)

        if v:
            if v[0] == vmin:
                crvlist_v.append(extract_from_surface_boundary_v(0))
            else:
                crvlist_v.append(extract_surface_curve_v(self, v[0], edges.BSplineCurve3D))
            for param in v[1:-1]:
                crvlist_v.append(extract_surface_curve_v(self, param, edges.BSplineCurve3D))
            if v[-1] == vmax:
                crvlist_v.append(extract_from_surface_boundary_v(self.nb_v - 1))
            else:
                crvlist_v.append(extract_surface_curve_v(self, v[-1], edges.BSplineCurve3D))
        # u-direction
        crvlist_u = []
        if u:
            if u[0] == umin:
                crvlist_u.append(extract_from_surface_boundary_u(0))
            else:
                crvlist_u.append(extract_surface_curve_u(self, u[0], edges.BSplineCurve3D))

            for param in u[1:-1]:
                crvlist_u.append(extract_surface_curve_u(self, param, edges.BSplineCurve3D))

            if u[-1] == umax:
                crvlist_u.append(extract_from_surface_boundary_u(self.nb_u - 1))
            else:
                crvlist_u.append(extract_surface_curve_u(self, u[-1], edges.BSplineCurve3D))

        # Return shapes as a dict object
        return {"u": crvlist_u, "v": crvlist_v}

    def evaluate(self, **kwargs):
        """
        Evaluates the surface.

        The evaluated points are stored in :py:attr:`evalpts` property.

        Keyword Arguments:
            * ``start_u``: start parameter on the u-direction
            * ``stop_u``: stop parameter on the u-direction
            * ``start_v``: start parameter on the v-direction
            * ``stop_v``: stop parameter on the v-direction

        The ``start_u``, ``start_v`` and ``stop_u`` and ``stop_v`` parameters allow evaluation of a surface segment
        in the range  *[start_u, stop_u][start_v, stop_v]* i.e. the surface will also be evaluated at the ``stop_u``
        and ``stop_v`` parameter values.

        """
        knotvector_u = self.knots_vector_u
        knotvector_v = self.knots_vector_v
        # Find evaluation start and stop parameter values
        start_u = kwargs.get('start_u', knotvector_u[self.degree_u])
        stop_u = kwargs.get('stop_u', knotvector_u[-(self.degree_u + 1)])
        start_v = kwargs.get('start_v', knotvector_v[self.degree_v])
        stop_v = kwargs.get('stop_v', knotvector_v[-(self.degree_v + 1)])

        # Evaluate and cache
        self._eval_points = np.asarray(evaluate_surface(self.data,
                                                         start=(start_u, start_v),
                                                         stop=(stop_u, stop_v)), dtype=np.float64)

    @property
    def evalpts(self):
        """
        Evaluated points.

        :getter: Gets the coordinates of the evaluated points
        :type: list
        """
        if self._eval_points is None or len(self._eval_points) == 0:
            self.evaluate()
        return self._eval_points

    @property
    def u_domain(self):
        """The parametric domain of the surface in the U direction."""
        knotvector_u = self.knots_vector_u
        start_u = knotvector_u[self.degree_u]
        stop_u = knotvector_u[-(self.degree_u + 1)]
        return start_u, stop_u

    @property
    def v_domain(self):
        """The parametric domain of the surface in the V direction."""
        knotvector_v = self.knots_vector_v
        # Find evaluation start and stop parameter values
        start_v = knotvector_v[self.degree_v]
        stop_v = knotvector_v[-(self.degree_v + 1)]
        return start_v, stop_v

    @property
    def domain(self):
        """
        Domain.

        Domain is determined using the knot vector(s).

        :getter: Gets the domain
        """
        if not self._domain:
            umin, umax = self.u_domain
            vmin, vmax = self.v_domain

            self._domain = umin, umax, vmin, vmax
        return self._domain

    def copy(self, deep: bool = True, **kwargs):
        """
        Returns a copy of the instance.

        :param deep: If False, perform a shallow copy. If True, perform a deep copy.
        """
        if deep:
            weights = None
            if self.rational:
                weights = self._weights.copy()
            return self.__class__(self.degree_u, self.degree_v, self.control_points, self.nb_u, self.nb_v,
                                  self.u_multiplicities.copy(), self.v_multiplicities.copy(), self.u_knots.copy(),
                                  self.v_knots.copy(), weights, name=self.name + "_copy")
        return self.__class__(self.degree_u, self.degree_v, self.control_points, self.nb_u, self.nb_v,
                              self.u_multiplicities, self.v_multiplicities, self.u_knots,
                              self.v_knots, self.weights, name=self.name + "_copy")

    def to_geomdl(self):
        """Translate into a geomdl object."""
        if not self._surface:
            if self._weights is None:
                surface = BSpline.Surface()
                points = self.ctrlpts.tolist()

            else:
                surface = NURBS.Surface()
                points = [(control_point[0] * self._weights[i], control_point[1] * self._weights[i],
                           control_point[2] * self._weights[i], self._weights[i])
                          for i, control_point in enumerate(self.control_points)]
            surface.degree_u = self.degree_u
            surface.degree_v = self.degree_v
            surface.set_ctrlpts(points, self.nb_u, self.nb_v)
            knot_vector = self.knotvector
            surface.knotvector_u = knot_vector[0]
            surface.knotvector_v = knot_vector[1]
            surface.delta = 0.05
            self._surface = surface
        return self._surface

    def to_dict(self, *args, **kwargs):
        """Avoids storing points in memo that makes serialization slow."""
        dict_ = self.base_dict()
        dict_['degree_u'] = self.degree_u
        dict_['degree_v'] = self.degree_v
        dict_['control_points'] = [point.to_dict() for point in self.control_points]
        dict_['nb_u'] = self.nb_u
        dict_['nb_v'] = self.nb_v
        dict_['u_multiplicities'] = self.u_multiplicities.tolist()
        dict_['v_multiplicities'] = self.v_multiplicities.tolist()
        dict_['u_knots'] = self.u_knots.tolist()
        dict_['v_knots'] = self.v_knots.tolist()
        dict_['weights'] = self.weights

        return dict_

    def ctrlpts2d(self):
        """
        Each row represents the control points in u direction and each column the points in v direction.
        """
        ctrlpts = self.ctrlptsw if self.rational else self.ctrlpts
        return np.reshape(ctrlpts, (self.nb_u, self.nb_v, -1))

    def vertices(self):
        """
        Evaluated points.

        :getter: Gets the coordinates of the evaluated points
        :type: list
        """
        u_min, u_max, v_min, v_max = self.domain
        if self._vertices is None or len(self._vertices) == 0:
            vertices = []
            u_vector = np.linspace(u_min, u_max, self.sample_size_u, dtype=np.float64)
            v_vector = np.linspace(v_min, v_max, self.sample_size_v, dtype=np.float64)
            for u in u_vector:
                for v in v_vector:
                    vertices.append((u, v))
            self._vertices = vertices
        return self._vertices

    def points(self):
        """
        Returns surface points.
        """
        return [volmdlr.Point3D(*point) for point in self.evalpts]

    def control_points_matrix(self, coordinates):
        """
        Define control points like a matrix, for each coordinate: x:0, y:1, z:2.
        """

        points = np.empty((self.nb_u, self.nb_v))
        for i in range(0, self.nb_u):
            for j in range(0, self.nb_v):
                points[i][j] = self.control_points_table[i][j][coordinates]
        return points

    def basis_functions_u(self, u, k, i):
        """
        Compute basis functions Bi in u direction for u=u and degree=k.

        """

        # k = self.degree_u
        knots_vector_u = self.knots_vector_u

        if k == 0:
            return 1.0 if knots_vector_u[i] <= u < knots_vector_u[i + 1] else 0.0
        if knots_vector_u[i + k] == knots_vector_u[i]:
            param_c1 = 0.0
        else:
            param_c1 = (u - knots_vector_u[i]) / (knots_vector_u[i + k] - knots_vector_u[i]) \
                       * self.basis_functions_u(u, k - 1, i)
        if knots_vector_u[i + k + 1] == knots_vector_u[i + 1]:
            param_c2 = 0.0
        else:
            param_c2 = (knots_vector_u[i + k + 1] - u) / (knots_vector_u[i + k + 1] - knots_vector_u[i + 1]) * \
                       self.basis_functions_u(u, k - 1, i + 1)
        return param_c1 + param_c2

    def basis_functions_v(self, v, k, i):
        """
        Compute basis functions Bi in v direction for v=v and degree=k.

        """

        # k = self.degree_u
        knots = self.knots_vector_v

        if k == 0:
            return 1.0 if knots[i] <= v < knots[i + 1] else 0.0
        if knots[i + k] == knots[i]:
            param_c1 = 0.0
        else:
            param_c1 = (v - knots[i]) / (knots[i + k] - knots[i]) * self.basis_functions_v(v, k - 1, i)
        if knots[i + k + 1] == knots[i + 1]:
            param_c2 = 0.0
        else:
            param_c2 = (knots[i + k + 1] - v) / (knots[i + k + 1] - knots[i + 1]) * self.basis_functions_v(v, k - 1,
                                                                                                           i + 1)
        return param_c1 + param_c2

    def derivatives(self, u, v, order):
        """
        Evaluates n-th order surface derivatives at the given (u, v) parameter pair.

        :param u: Point's u coordinate.
        :type u: float
        :param v: Point's v coordinate.
        :type v: float
        :param order: Order of the derivatives.
        :type order: int
        :return: A list SKL, where SKL[k][l] is the derivative of the surface S(u,v) with respect
        to u k times and v l times
        :rtype: List[`volmdlr.Vector3D`]
        """
        if self.weights is not None:
            control_points = self.ctrlptsw
        else:
            control_points = self.ctrlpts
        derivatives = derivatives_surface([self.degree_u, self.degree_v], self.knotvector, control_points,
                                          [self.nb_u, self.nb_v], self.rational, [u, v], order)
        for i in range(order + 1):
            for j in range(order + 1):
                derivatives[i][j] = volmdlr.Vector3D(*derivatives[i][j])
        return derivatives

    def blending_vector_u(self, u):
        """
        Compute a vector of basis_functions in u direction for u=u.
        """

        blending_vect = np.empty((1, self.nb_u))
        for j in range(0, self.nb_u):
            blending_vect[0][j] = self.basis_functions_u(u, self.degree_u, j)

        return blending_vect

    def blending_vector_v(self, v):
        """
        Compute a vector of basis_functions in v direction for v=v.

        """

        blending_vect = np.empty((1, self.nb_v))
        for j in range(0, self.nb_v):
            blending_vect[0][j] = self.basis_functions_v(v, self.degree_v, j)

        return blending_vect

    def blending_matrix_u(self, u):
        """
        Compute a matrix of basis_functions in u direction for a vector u like [0,1].

        """

        blending_mat = np.empty((len(u), self.nb_u))
        for i, u_i in enumerate(u):
            for j in range(self.nb_u):
                blending_mat[i][j] = self.basis_functions_u(u_i, self.degree_u, j)
        return blending_mat

    def blending_matrix_v(self, v):
        """
        Compute a matrix of basis_functions in v direction for a vector v like [0,1].

        """

        blending_mat = np.empty((len(v), self.nb_v))
        for i, v_i in enumerate(v):
            for j in range(self.nb_v):
                blending_mat[i][j] = self.basis_functions_v(v_i, self.degree_v, j)
        return blending_mat

    @lru_cache(maxsize=6)
    def decompose(self, return_params: bool = False, decompose_dir="uv"):
        """
        Decomposes the surface into Bezier surface patches of the same degree.

        :param return_params: If True, returns the parameters from start and end of each Bézier patch
         with repect to the input curve.
        :type return_params: bool
        :param decompose_dir: Direction of decomposition. 'uv', 'u' or 'v'.
        :type decompose_dir: str
        """
        return decompose_surface(self, return_params, decompose_dir=decompose_dir)

    def point2d_to_3d(self, point2d: volmdlr.Point2D):
        """
        Evaluate the surface at a given parameter coordinate.
        """
        u, v = point2d
        umin, umax, vmin, vmax = self.domain
        u = float(min(max(u, umin), umax))
        v = float(min(max(v, vmin), vmax))
        point_array = evaluate_surface(self.data, start=(u, v), stop=(u, v))[0]
        return volmdlr.Point3D(*point_array)

    def _get_grid_bounds(self, params, delta_u, delta_v):
        """
        Update bounds and grid_size at each iteration of point inversion grid search.
        """
        u, v = params
        if u == self.domain[0]:
            u_start = self.domain[0]
            u_stop = self.domain[0]
            sample_size_u = 1

        elif u == self.domain[1]:
            u_start = self.domain[1]
            u_stop = self.domain[1]
            sample_size_u = 1
        else:
            u_start = max(u - delta_u, self.domain[0])
            u_stop = min(u + delta_u, self.domain[1])
            sample_size_u = 10

        if v == self.domain[2]:
            v_start = self.domain[2]
            v_stop = self.domain[2]
            sample_size_v = 1
        elif v == self.domain[3]:
            v_start = self.domain[3]
            v_stop = self.domain[3]
            sample_size_v = 1
        else:
            v_start = max(v - delta_v, self.domain[2])
            v_stop = min(v + delta_v, self.domain[3])
            sample_size_v = 10
        return u_start, u_stop, v_start, v_stop, sample_size_u, sample_size_v

    def _update_parameters(self, bounds, sample_size_u, sample_size_v, index):
        """
        Helper function to update parameters of point inversion grid search at each iteration.
        """
        u_start, u_stop, v_start, v_stop = bounds
        if sample_size_u == 1:
            delta_u = 0.0
            u = u_start
            delta_v = (v_stop - v_start) / (sample_size_v - 1)
            v = v_start + index * delta_v
        elif sample_size_v == 1:
            delta_u = (u_stop - u_start) / (sample_size_u - 1)
            u = u_start + index * delta_u
            delta_v = 0.0
            v = v_start
        else:
            u, v, delta_u, delta_v =  self._get_params_from_evaluation_position_bounds_and_sizes(index, bounds,
                                                                                                 sample_size_u,
                                                                                                 sample_size_v)

        return u, v, delta_u, delta_v

    @staticmethod
    def _find_index_min(matrix_points, point):
        """Helper function to find point of minimal distance."""
        distances = np.linalg.norm(matrix_points - point, axis=1)
        indexes = np.argsort(distances)
        index = indexes[0]
        return index, distances[index]

    def _point_inversion_initialization(self, point3d_array):
        """
        Helper function to initialize parameters.
        """

        if self.nb_u > 15 * self.nb_v:
            self.sample_size_u, self.sample_size_v = 80, 5
        elif self.nb_v > 15 * self.nb_u:
            self.sample_size_u, self.sample_size_v = 5, 80

        initial_index, minimal_distance = self._find_index_min(self.evalpts, point3d_array)

        u, v, delta_u, delta_v = self._get_params_from_evaluation_position_bounds_and_sizes(initial_index, self.domain,
                                                                                            self.sample_size_u,
                                                                                            self.sample_size_v)
        u_start, u_stop, v_start, v_stop = self.domain
        sample_size_u = 10
        sample_size_v = 10
        if u == u_start:
            u_stop = u + delta_u
            sample_size_u = 5
        elif u == u_stop:
            u_start = u - delta_u
            sample_size_u = 5
        else:
            u_start = max(u - delta_u, self.domain[0])
            u_stop = min(u + delta_u, self.domain[1])

        if v == v_start:
            v_stop = v + delta_v
            sample_size_v = 5
        elif v == v_stop:
            v_start = v - delta_v
            sample_size_v = 5
        else:
            v_start = max(v - delta_v, self.domain[2])
            v_stop = min(v + delta_v, self.domain[3])
        return u, v, u_start, u_stop, v_start, v_stop, delta_u, delta_v, sample_size_u, sample_size_v, minimal_distance

    def _helper_point_inversion_grid_search_update_evaluation_data(self, sample_size_u, sample_size_v):
        """
        Helper function to get the evaluation data of the surface adding a given sample size in both u and v direction.

        This function is required for performance and coherence purposes to avoid modifying the surface sample size
        in each iteration.
        """
        datadict = {
            "degree": (self.degree_u, self.degree_v),
            "knotvector": self.knotvector,
            "size": (self.nb_u, self.nb_v),
            "sample_size": [sample_size_u, sample_size_v],
            "rational": self.rational,
            "precision": 18
        }
        if self.rational:
            datadict["control_points"] = self.ctrlptsw
        else:
            datadict["control_points"] = self.ctrlpts
        return datadict

    @staticmethod
    def _get_params_from_evaluation_position_bounds_and_sizes(index, bounds, sample_size_u, sample_size_v):
        """
        Gets the values of u, v of an evalution point from its index in a list that follows a known structure.
        """
        u_start, u_stop, v_start, v_stop = bounds
        u_idx = int(index / sample_size_v)
        v_idx = index % sample_size_v
        delta_u = (u_stop - u_start) / (sample_size_u - 1)
        delta_v = (v_stop - v_start) / (sample_size_v - 1)
        u = u_start + u_idx * delta_u
        v = v_start + v_idx * delta_v

        return u, v, delta_u, delta_v

    def point_inversion_grid_search(self, point3d, acceptable_distance, max_iter: int = 15):
        """
        Find the parameters (u, v) of a 3D point on the BSpline surface using a grid search algorithm.
        """
        point3d_array = np.asarray(point3d)
        u, v, u_start, u_stop, v_start, v_stop, delta_u, delta_v, sample_size_u, sample_size_v, minimal_distance = \
            self._point_inversion_initialization(point3d_array)
        if minimal_distance <= acceptable_distance:
            return (u, v), minimal_distance

        datadict = self._helper_point_inversion_grid_search_update_evaluation_data(sample_size_u, sample_size_v)
        last_distance = 0.0
        count = 0
        while minimal_distance > acceptable_distance and count < max_iter:
            if count > 0:
                u_start, u_stop, v_start, v_stop, sample_size_u, sample_size_v = self._get_grid_bounds(
                    (u, v), delta_u, delta_v)

            if sample_size_u == 1 and sample_size_v == 1:
                break
            datadict["sample_size"] = [sample_size_u, sample_size_v]
            matrix = np.asarray(evaluate_surface(datadict, start=(u_start, v_start), stop=(u_stop, v_stop)),
                                dtype=np.float64)
            index, distance = self._find_index_min(matrix, point3d_array)
            u, v, delta_u, delta_v = self._update_parameters([u_start, u_stop, v_start, v_stop], sample_size_u,
                                                             sample_size_v, index)
<<<<<<< HEAD

=======
>>>>>>> 77ef2f0b
            if distance < minimal_distance:
                minimal_distance = distance
            if minimal_distance < acceptable_distance:
                break
            if abs(distance - last_distance) < acceptable_distance * 0.01:
<<<<<<< HEAD
                break
=======
                return (u, v), minimal_distance
>>>>>>> 77ef2f0b

            last_distance = distance
            count += 1

        return (u, v), minimal_distance

    def point3d_to_2d(self, point3d: volmdlr.Point3D, tol=1e-6):
        """
        Evaluates the parametric coordinates (u, v) of a 3D point (x, y, z).

        :param point3d: A 3D point to be evaluated.
        :type point3d: :class:`volmdlr.Point3D`
        :param tol: Tolerance to accept the results.
        :type tol: float
        :return: The parametric coordinates (u, v) of the point.
        :rtype: :class:`volmdlr.Point2D`
        """
        umin, umax, vmin, vmax = self.domain
        point = None
        if self.is_singularity_point(point3d, tol=tol):
            if self.u_closed_upper(tol) and point3d.is_close(self.point2d_to_3d(volmdlr.Point2D(umin, vmax)), tol):
                point = volmdlr.Point2D(umin, vmax)
            elif self.u_closed_lower(tol) and point3d.is_close(self.point2d_to_3d(volmdlr.Point2D(umin, vmin)), tol):
                point = volmdlr.Point2D(umin, vmin)
            elif self.v_closed_upper(tol) and point3d.is_close(self.point2d_to_3d(volmdlr.Point2D(umax, vmin)), tol):
                return volmdlr.Point2D(umax, vmin)
            elif self.v_closed_lower(tol) and point3d.is_close(self.point2d_to_3d(volmdlr.Point2D(umin, vmin)), tol):
                point = volmdlr.Point2D(umin, vmin)
            if point:
                return point

        x0, distance = self.point_inversion_grid_search(point3d, 5e-5)
        if distance < tol:
            return volmdlr.Point2D(*x0)
        x1, _, distance = self.point_inversion(x0, point3d, tol)
        if distance <= tol:
            return volmdlr.Point2D(*x1)
        return self.point3d_to_2d_minimize(point3d, x0, distance, tol)

    def point3d_to_2d_minimize(self, point3d, initial_guess, point_inversion_result, tol):
        """Auxiliary function for point3d_to_2d in case the point inversion does not converge."""

        def fun(x):
            derivatives = self.derivatives(x[0], x[1], 1)
            vector = derivatives[0][0] - point3d
            f_value = vector.norm()
            if f_value == 0.0:
                jacobian = np.array([0.0, 0.0])
            else:
                jacobian = np.array([vector.dot(derivatives[1][0]) / f_value,
                                      vector.dot(derivatives[0][1]) / f_value])
            return f_value, jacobian

        u_start, u_stop, v_start, v_stop = self.domain
        results = []

        res = minimize(fun, x0=np.array(initial_guess), jac=True,
                       bounds=[(u_start, u_stop),
                               (v_start, v_stop)])
        if res.fun <= tol or (tol > 1e-7 and res.success
                              and abs(res.fun - point_inversion_result) <= tol and res.fun < 5 * tol):
            return volmdlr.Point2D(*res.x)
        results = [(res.x, res.fun)]
        if self.u_closed:
            res = minimize(fun, x0=np.array((u_start, initial_guess[1])), jac=True,
                           bounds=[(u_start, u_stop),
                                   (v_start, v_stop)])
            if res.fun <= tol:
                return volmdlr.Point2D(u_start, initial_guess[1])
            results.append((res.x, res.fun))
            res = minimize(fun, x0=np.array((u_stop, initial_guess[1])), jac=True,
                           bounds=[(u_start, u_stop),
                                   (v_start, v_stop)])
            if res.fun <= tol:
                return volmdlr.Point2D(u_stop, initial_guess[1])
            results.append((res.x, res.fun))
        if self.v_closed:
            res = minimize(fun, x0=np.array((initial_guess[0], v_start)), jac=True,
                           bounds=[(u_start, u_stop),
                                   (v_start, v_stop)])
            results.append((res.x, res.fun))
            if res.fun <= tol:
                return volmdlr.Point2D(initial_guess[0], v_start)
            res = minimize(fun, x0=np.array((initial_guess[0], v_stop)), jac=True,
                           bounds=[(u_start, u_stop),
                                   (v_start, v_stop)])
            if res.fun <= tol:
                return volmdlr.Point2D(initial_guess[0], v_stop)
            results.append((res.x, res.fun))

        point3d_array = np.asarray(point3d)

        if self.u_knots.shape[0] > 2 or self.v_knots.shape[0] > 2:
            decompose_dir = "uv"
            if self.u_closed:
                decompose_dir = "v"
            if self.v_closed:
                decompose_dir = "u"
            for patch, param in self.decompose(return_params=True, decompose_dir=decompose_dir):
                xmin, ymin, zmin = patch.ctrlpts.min(axis=0)
                xmax, ymax, zmax = patch.ctrlpts.max(axis=0)

                bbox = volmdlr.core.BoundingBox(xmin, xmax, ymin, ymax, zmin, zmax)
                if bbox.point_inside(point3d):
                    distances = np.linalg.norm(patch.evalpts - point3d_array, axis=1)
                    index = np.argmin(distances)
                    u_start, u_stop, v_start, v_stop = patch.domain
                    delta_u = (u_stop - u_start) / (patch.sample_size_u - 1)
                    delta_v = (v_stop - v_start) / (patch.sample_size_v - 1)
                    u_idx = int(index / patch.sample_size_v)
                    v_idx = index % patch.sample_size_v

                    u = u_start + u_idx * delta_u
                    v = v_start + v_idx * delta_v

                    x1, _, distance = patch.point_inversion((u, v), point3d, 1e-6)
                    u = x1[0] * (param[0][1] - param[0][0]) + param[0][0]
                    v = x1[1] * (param[1][1] - param[1][0]) + param[1][0]
                    if distance < 5e-6:
                        return volmdlr.Point2D(u, v)
                    results.append(((u, v), distance))

        distances = np.linalg.norm(self.evalpts - point3d_array, axis=1)
        indexes = np.argsort(distances)
        delta_u = (u_stop - u_start) / (self.sample_size_u - 1)
        delta_v = (v_stop - v_start) / (self.sample_size_v - 1)
        if self.weights is not None:
            control_points = self.ctrlptsw
        else:
            control_points = self.ctrlpts
        for index in indexes[:2]:
            if index == 0:
                u_idx, v_idx = 0, 0
            else:
                u_idx = int(index / self.sample_size_v)
                v_idx = index % self.sample_size_v

            u = u_start + u_idx * delta_u
            v = v_start + v_idx * delta_v
            x0 = (u, v)
            res = point_inversion(point3d_array, x0, [(u_start, u_stop), (v_start, v_stop)],
                                  [self.degree_u, self.degree_v], self.knotvector, control_points,
                                  [self.nb_u, self.nb_v], self.rational)

            if res.fun < 1e-6:
                return volmdlr.Point2D(*res.x)

            results.append((res.x, res.fun))
        return volmdlr.Point2D(*min(results, key=lambda r: r[1])[0])

    def point_inversion(self, x, point3d, tol, maxiter: int = 50):
        """
        Performs point inversion.

        Given a point P = (x, y, z) assumed to lie on the NURBS surface S(u, v), point inversion is
        the problem of finding the corresponding parameters u, v that S(u, v) = P.
        """
        jacobian, k, surface_derivatives, distance_vector = self.point_inversion_funcs(x, point3d)
        dist, check = self.check_convergence(surface_derivatives, distance_vector, tol1=tol)
        if maxiter == 1:
            return x, False, dist
        if check:
            return x, True, dist
        if maxiter == 1:
            return x, False, dist
        if jacobian[1][1]:
            lu, piv = lu_factor(jacobian)
            delta = lu_solve((lu, piv), k)
            new_x = [delta[0][0] + x[0], delta[1][0] + x[1]]
            new_x = self.check_bounds(new_x)
        else:
            new_x = x
        residual = (new_x[0] - x[0]) * surface_derivatives[1][0] + (new_x[1] - x[1]) * surface_derivatives[0][1]
        if residual.norm() <= 1e-12:
            return x, False, dist
        x = new_x
        return self.point_inversion(x, point3d, tol, maxiter=maxiter - 1)

    def point_inversion_funcs(self, x, point3d):
        """Returns functions evaluated at x."""
        surface_derivatives = self.derivatives(x[0], x[1], 2)
        distance_vector = surface_derivatives[0][0] - point3d
        common_term = (surface_derivatives[1][0].dot(surface_derivatives[0][1]) +
                       distance_vector.dot(surface_derivatives[1][1]))
        jacobian = np.asarray(
            [[surface_derivatives[1][0].norm() ** 2 + distance_vector.dot(surface_derivatives[2][0]),
              common_term],
             [common_term,
              surface_derivatives[0][1].norm() ** 2 + distance_vector.dot(surface_derivatives[0][2])]])
        k = np.asarray(
            [[-(distance_vector.dot(surface_derivatives[1][0]))], [-(distance_vector.dot(surface_derivatives[0][1]))]])

        return jacobian, k, surface_derivatives, distance_vector

    @staticmethod
    def check_convergence(surf_derivatives, distance_vector, tol1: float = 1e-6, tol2: float = 1e-8):
        """Check convergence of point inversion method."""
        dist = distance_vector.norm()
        if dist <= tol1:
            return dist, True
        zero_cos_u = abs(surf_derivatives[1][0].dot(distance_vector)) / (
                    (surf_derivatives[1][0].norm() + 1e-12) * dist)
        zero_cos_v = abs(surf_derivatives[0][1].dot(distance_vector)) / (
                    (surf_derivatives[0][1].norm() + 1e-12) * dist)

        if zero_cos_u <= tol2 and zero_cos_v <= tol2:
            return dist, True
        return dist, False

    def check_bounds(self, x):
        """Check surface bounds."""
        u, v = x
        a, b, c, d = self.domain

        if u < a:
            u = a

        elif u > b:
            u = b

        if v < c:
            v = c

        elif v > d:
            v = d

        x[0] = u
        x[1] = v
        return x

    def parametric_points_to_3d(self, points: NDArray[np.float64]) -> NDArray[np.float64]:
        """
        Transform parametric coordinates to 3D points on the BSpline surface.

        Given a set of parametric coordinates `(u, v)` representing points on the surface,
        this method returns the corresponding 3D points on the BSpline surface.

        :param points: Parametric coordinates in the form of a numpy array with shape (n, 2),
                       where `n` is the number of points, and each row corresponds to `(u, v)`.
        :type points: numpy.ndarray[np.float64]

        :return: Array of 3D points representing the BSpline surface in Cartesian coordinates.
        :rtype: numpy.ndarray[np.float64]
        """
        umin, umax, vmin, vmax = self.domain
        params = [(float(min(max(u, umin), umax)), float(min(max(v, vmin), vmax))) for u, v in points]
        return np.asarray([evaluate_surface(self.data, start=param, stop=param)[0] for param in params],
                          dtype=np.float64)

    def linesegment2d_to_3d(self, linesegment2d):
        """Evaluates the Euclidean form for the parametric line segment."""
        points = []
        direction_vector = linesegment2d.unit_direction_vector(0.0)
        if direction_vector.is_colinear_to(volmdlr.X2D):
            n = self.nb_u
        elif direction_vector.is_colinear_to(volmdlr.Y2D):
            n = self.nb_v
        else:
            n = 20
        for point in linesegment2d.discretization_points(number_points=n):
            point3d = self.point2d_to_3d(point)
            if not point3d.in_list(points):
                points.append(point3d)
        if len(points) < 2:
            return None
        if len(points) == 2:
            return [volmdlr.edges.LineSegment3D(points[0], points[-1])]
        if len(points) < min(self.degree_u, self.degree_v) + 1:
            bspline = edges.BSplineCurve3D.from_points_interpolation(points, 2, centripetal=True)
            return [bspline]

        bspline = edges.BSplineCurve3D.from_points_interpolation(points, min(self.degree_u, self.degree_v),
                                                                 centripetal=True)
        return [bspline.simplify]

    def linesegment3d_to_2d(self, linesegment3d):
        """
        A line segment on a BSplineSurface3D will be in any case a line in 2D?.

        """
        tol = 1e-6 if linesegment3d.length() > 1e-5 else 1e-7
        if self.u_closed or self.v_closed:
            discretization_points = linesegment3d.discretization_points(number_points=3)
            parametric_points = [self.point3d_to_2d(point, tol) for point in discretization_points]
            start, _, end = self.fix_start_end_singularity_point_at_parametric_domain(linesegment3d,
                                                                                      parametric_points,
                                                                                      discretization_points)
        else:
            start = self.point3d_to_2d(linesegment3d.start, tol)
            end = self.point3d_to_2d(linesegment3d.end, tol)
            umin, umax, vmin, vmax = self.domain
            if self.x_periodicity and \
                (math.isclose(end.x, umin, abs_tol=1e-3) or math.isclose(end.x, umax, abs_tol=1e-3)):
                end.x = start.x
            if self.y_periodicity and \
                (math.isclose(end.y, vmin, abs_tol=1e-3) or math.isclose(end.y, vmax, abs_tol=1e-3)):
                end.y = start.y
        if start.is_close(end):
            return None
        return [edges.LineSegment2D(start, end)]

    def _repair_periodic_boundary_points(self, edge3d, points, direction_periodicity):
        """
        Verifies points at boundary on a periodic BSplineSurface3D.

        :param points: List of `volmdlr.Point2D` after transformation from 3D Cartesian coordinates
        :type points: List[volmdlr.Point2D]
        :param direction_periodicity: should be 'x' if x_periodicity or 'y' if y periodicity
        :type direction_periodicity: str
        """
        lth = edge3d.length()
        pt_after_start = self.point3d_to_2d(edge3d.point_at_abscissa(0.15 * lth))
        pt_before_end = self.point3d_to_2d(edge3d.point_at_abscissa(0.85 * lth))
        min_bound_x, max_bound_x, min_bound_y, max_bound_y = self.domain
        if direction_periodicity == 'x':
            i = 0
            min_bound, max_bound = min_bound_x, max_bound_x
            periodicity = self.x_periodicity
        else:
            i = 1
            min_bound, max_bound = min_bound_y, max_bound_y
            periodicity = self.y_periodicity

        start = points[0]
        end = points[-1]
        delta = max_bound + min_bound

        if math.isclose(start[i], min_bound, abs_tol=1e-4) and pt_after_start[i] > 0.5 * delta:
            start[i] = max_bound
        elif math.isclose(start[i], max_bound, abs_tol=1e-4) and pt_after_start[i] < 0.5 * delta:
            start[i] = min_bound

        if math.isclose(end[i], min_bound, abs_tol=1e-4) and pt_before_end[i] > 0.5 * delta:
            end[i] = max_bound
        elif math.isclose(end[i], max_bound, abs_tol=1e-4) and pt_before_end[i] < 0.5 * delta:
            end[i] = min_bound

        points[0] = start
        points[-1] = end
        delta_i = abs(points[-1][i] - points[0][i])
        if ((delta_i <= 1e-5 or math.isclose(delta_i, periodicity, abs_tol=1e-3)) and
                all((math.isclose(p[i], max_bound, abs_tol=1e-2) or math.isclose(p[i], min_bound, abs_tol=1e-2))
                    for p in points)):
            # if the line is at the boundary of the surface domain, we take the first point as reference
            t_param = max_bound if math.isclose(points[0][i], max_bound, abs_tol=1e-4) else min_bound
            if direction_periodicity == 'x':
                points = [volmdlr.Point2D(t_param, p[1]) for p in points]
            else:
                points = [volmdlr.Point2D(p[0], t_param) for p in points]

        return points

    def _repair_points_order(self, points, edge3d, surface_domain, direction_periodicity):
        """Helper function to reorder edge discretization points on parametric domain."""
        min_bound_x, max_bound_x, min_bound_y, max_bound_y = surface_domain
        line_at_periodicity = edges.LineSegment3D(
            self.point2d_to_3d(volmdlr.Point2D(min_bound_x, min_bound_y)),
            self.point2d_to_3d(volmdlr.Point2D(
                min_bound_x if direction_periodicity == 'x' else max_bound_x,
                min_bound_y if direction_periodicity == 'y' else max_bound_y
            ))
        )
        if line_at_periodicity.point_belongs(edge3d.start) or line_at_periodicity.point_belongs(edge3d.end):
            return points

        intersections = edge3d.intersections(line_at_periodicity)
        if not intersections or len(intersections) > 1:
            return points
        point_at_periodicity = self.point3d_to_2d(intersections[0])
        index_periodicity = volmdlr.core.get_point_index_in_list(point_at_periodicity, points)

        if index_periodicity is not None:
            if edge3d.periodic:
                points = [point_at_periodicity] + points[index_periodicity + 1:-1] + points[:index_periodicity + 1]
            else:
                points = [point_at_periodicity] + points[index_periodicity + 1:] + points[:index_periodicity + 1]
        else:
            sign = points[1].x - points[0].x if direction_periodicity == 'x' else points[1].y - points[0].y
            for i, (point, next_point) in enumerate(zip(points[:-1], points[1:])):
                if sign * (next_point.x - point.x if direction_periodicity == 'x' else next_point.y - point.y) < 0:
                    index_periodicity = i
                    break
            if edge3d.periodic:
                points = ([point_at_periodicity] + points[index_periodicity + 1: -1] +
                          points[:index_periodicity + 1] + [point_at_periodicity])
            else:
                points = ([point_at_periodicity] + points[index_periodicity + 1:] +
                          points[:index_periodicity + 1] + [point_at_periodicity])

        return points

    def _edge3d_to_2d(self, edge3d, discretization_points,
                      interpolation_degree, parametric_points, tol: float = 1e-6):
        """Helper function to get the parametric representation of a 3D edge on the BSpline surface."""
        if self.u_closed or self.v_closed:
            parametric_points = self.fix_start_end_singularity_point_at_parametric_domain(edge3d,
                                                                                          parametric_points,
                                                                                          discretization_points, tol)

        if self.x_periodicity:
            parametric_points = self._repair_periodic_boundary_points(edge3d, parametric_points, 'x')

        if self.y_periodicity:
            parametric_points = self._repair_periodic_boundary_points(edge3d, parametric_points, 'y')

        if self._is_line_segment(parametric_points):
            return [edges.LineSegment2D(parametric_points[0], parametric_points[-1])]
        parametric_points = verify_repeated_parametric_points(parametric_points)
        if interpolation_degree >= len(parametric_points):
            interpolation_degree = len(parametric_points) - 1
        if len(parametric_points) > 1 and interpolation_degree > 1:
            brep = edges.BSplineCurve2D.from_points_interpolation(points=parametric_points, degree=interpolation_degree)
            if brep:
                return [brep]
        return None

    def bsplinecurve3d_to_2d(self, bspline_curve3d):
        """
        Converts the primitive from 3D spatial coordinates to its equivalent 2D primitive in the parametric space.
        """
        lth = bspline_curve3d.length()

        if lth <= 1e-6:
            print('BSplineCurve3D skipped because it is too small')
            return None

        n = min(len(bspline_curve3d.control_points), 20)
        points3d = bspline_curve3d.discretization_points(number_points=n)
        tol = 1e-6 if lth > 5e-4 else 1e-7
        # todo: how to ensure convergence of point3d_to_2d ?
        points = [self.point3d_to_2d(point3d, tol) for point3d in points3d]
        if len(points) < 2:
            return None
        return self._edge3d_to_2d(bspline_curve3d, points3d, bspline_curve3d.degree, points)

    def fullarcellipse3d_to_2d(self, fullarcellipse3d):
        """
        Converts the primitive from 3D spatial coordinates to its equivalent 2D primitive in the parametric space.
        """
        number_points = max(self.nb_u, self.nb_v)
        degree = max(self.degree_u, self.degree_v)
        tol = 1e-6 if fullarcellipse3d.length() > 1e-5 else 1e-7
        points3d = fullarcellipse3d.discretization_points(number_points=number_points)
        # todo: how to ensure convergence of point3d_to_2d ?
        points = [self.point3d_to_2d(point3d, tol) for point3d in points3d]
        return self._edge3d_to_2d(fullarcellipse3d, points3d, degree, points)

    @staticmethod
    def _is_line_segment(points):
        """Helper function to check if the BREP can be a line segment."""
        if points[0].is_close(points[-1]):
            return False
        linesegment = edges.LineSegment2D(points[0], points[-1])
        for point in points:
            if not linesegment.point_belongs(point, abs_tol=1e-3):
                return False
        return True

    def bsplinecurve2d_to_3d(self, bspline_curve2d):
        """
        Converts the parametric boundary representation into a 3D primitive.
        """
        if bspline_curve2d.name == "parametric.arc":
            start = self.point2d_to_3d(bspline_curve2d.start)
            interior = self.point2d_to_3d(bspline_curve2d.evaluate_single(0.5))
            end = self.point2d_to_3d(bspline_curve2d.end)
            vector_u1 = interior - start
            vector_u2 = interior - end
            dot_product = vector_u2.dot(vector_u1)
            if dot_product and abs(dot_product) != 1.0:
                return [edges.Arc3D.from_3_points(start, interior, end)]

        number_points = len(bspline_curve2d.control_points)
        points = []
        for point in bspline_curve2d.discretization_points(number_points=number_points):
            point3d = self.point2d_to_3d(point)
            if not point3d.in_list(points):
                points.append(point3d)
        if len(points) < bspline_curve2d.degree + 1:
            return None
        return [edges.BSplineCurve3D.from_points_interpolation(points, bspline_curve2d.degree, centripetal=True)]

    def arc3d_to_2d(self, arc3d):
        """
        Converts the primitive from 3D spatial coordinates to its equivalent 2D primitive in the parametric space.
        """
        number_points = max(self.nb_u, self.nb_v)
        degree = min(self.degree_u, self.degree_v)
        points = []
        tol = 1e-6 if arc3d.length() > 1e-5 else 1e-8
        for point3d in arc3d.discretization_points(number_points=number_points):
            point2d = self.point3d_to_2d(point3d, tol)
            if not point2d.in_list(points):
                points.append(point2d)
        start = points[0]
        end = points[-1]
        min_bound_x, max_bound_x, min_bound_y, max_bound_y = self.domain
        if self.x_periodicity:
            points = self._repair_periodic_boundary_points(arc3d, points, 'x')
            start = points[0]
            end = points[-1]
            if start.is_close(end):
                if math.isclose(start.x, min_bound_x, abs_tol=1e-4):
                    end.x = max_bound_x
                else:
                    end.x = min_bound_x
        if self.y_periodicity:
            points = self._repair_periodic_boundary_points(arc3d, points, 'y')
            start = points[0]
            end = points[-1]
            if start.is_close(end):
                if math.isclose(start.y, min_bound_y, abs_tol=1e-4):
                    end.y = max_bound_y
                else:
                    end.y = min_bound_y
        if start.is_close(end):
            return []
        linesegment = edges.LineSegment2D(start, end, name="parametric.arc")
        flag = True
        for point in points:
            if not linesegment.point_belongs(point):
                flag = False
                break
        if flag:
            return [linesegment]
        if degree > len(points) - 1:
            degree = len(points) - 1
        return [edges.BSplineCurve2D.from_points_interpolation(points, degree, name="parametric.arc")]

    def arcellipse3d_to_2d(self, arcellipse3d):
        """
        Converts the primitive from 3D spatial coordinates to its equivalent 2D primitive in the parametric space.
        """
        # todo: Is this right? Needs detailed investigation
        number_points = max(self.nb_u, self.nb_v)
        degree = max(self.degree_u, self.degree_v)
        points3d = arcellipse3d.discretization_points(number_points=number_points)
        tol = 1e-6 if arcellipse3d.length() > 1e-5 else 1e-7
        points = [self.point3d_to_2d(point3d, tol) for point3d in points3d]
        return self._edge3d_to_2d(arcellipse3d, points3d, degree, points)

    def arc2d_to_3d(self, arc2d):
        """Evaluates the Euclidean form for the parametric arc."""
        number_points = math.ceil(arc2d.angle * 7) + 1  # 7 points per radian
        length = arc2d.length()
        points = [self.point2d_to_3d(arc2d.point_at_abscissa(i * length / (number_points - 1)))
                  for i in range(number_points)]
        return [edges.BSplineCurve3D.from_points_interpolation(
            points, max(self.degree_u, self.degree_v), centripetal=True)]

    def rectangular_cut(self, u1: float, u2: float,
                        v1: float, v2: float, name: str = ''):
        """Deprecated method, Use BSplineFace3D from_surface_rectangular_cut method."""
        raise AttributeError("BSplineSurface3D.rectangular_cut is deprecated."
                             " Use the class_method from_surface_rectangular_cut in BSplineFace3D instead")

    def rotation(self, center: volmdlr.Vector3D,
                 axis: volmdlr.Vector3D, angle: float):
        """
        BSplineSurface3D rotation.

        :param center: rotation center
        :param axis: rotation axis
        :param angle: angle rotation
        :return: a new rotated BSplineSurface3D
        """
        new_control_points = [p.rotation(center, axis, angle)
                              for p in self.control_points]
        new_bsplinesurface3d = BSplineSurface3D(self.degree_u, self.degree_v,
                                                new_control_points, self.nb_u,
                                                self.nb_v,
                                                self.u_multiplicities,
                                                self.v_multiplicities,
                                                self.u_knots, self.v_knots,
                                                self.weights, self.name)
        return new_bsplinesurface3d

    def translation(self, offset: volmdlr.Vector3D):
        """
        BSplineSurface3D translation.

        :param offset: translation vector
        :return: A new translated BSplineSurface3D
        """
        new_control_points = [p.translation(offset) for p in
                              self.control_points]
        new_bsplinesurface3d = BSplineSurface3D(self.degree_u, self.degree_v,
                                                new_control_points, self.nb_u,
                                                self.nb_v,
                                                self.u_multiplicities,
                                                self.v_multiplicities,
                                                self.u_knots, self.v_knots,
                                                self.weights, self.name)

        return new_bsplinesurface3d

    def frame_mapping(self, frame: volmdlr.Frame3D, side: str):
        """
        Changes frame_mapping and return a new BSplineSurface3D.

        side = 'old' or 'new'
        """
        new_control_points = [p.frame_mapping(frame, side) for p in
                              self.control_points]
        new_bsplinesurface3d = BSplineSurface3D(self.degree_u, self.degree_v,
                                                new_control_points, self.nb_u,
                                                self.nb_v,
                                                self.u_multiplicities,
                                                self.v_multiplicities,
                                                self.u_knots, self.v_knots,
                                                self.weights, self.name)
        return new_bsplinesurface3d

    def plot(self, ax=None, edge_style: EdgeStyle = EdgeStyle(color='grey', alpha=0.5), **kwargs):
        """Plot representation of the surface."""
        u_curves = self.surface_curves['u']
        v_curves = self.surface_curves['v']
        if ax is None:
            ax = plt.figure().add_subplot(111, projection='3d')
        for u in u_curves:
            u.plot(ax=ax, edge_style=edge_style)
        for v in v_curves:
            v.plot(ax=ax, edge_style=edge_style)
        for point in self.control_points:
            point.plot(ax, color=edge_style.color, alpha=edge_style.alpha)
        return ax

    def simplify_surface(self):
        """
        Verifies if BSplineSurface3D could be a Plane3D.

        :return: A planar surface if possible, otherwise, returns self.
        """
        points = [self.control_points[0]]
        vector_list = []
        for point in self.control_points[1:]:
            vector = point - points[0]
            is_colinear = any(vector.is_colinear_to(other_vector) for other_vector in vector_list)
            if not point.in_list(points) and not is_colinear:
                points.append(point)
                vector_list.append(vector)
                if len(points) == 3:
                    plane3d = Plane3D.from_3_points(*points)
                    if all(plane3d.point_belongs(point) for point in self.control_points):
                        return plane3d
                    break
        return self

    @classmethod
    def from_step(cls, arguments, object_dict, **kwargs):
        """
        Converts a step primitive to a BSplineSurface3D.

        :param arguments: The arguments of the step primitive.
        :type arguments: list
        :param object_dict: The dictionary containing all the step primitives
            that have already been instantiated.
        :type object_dict: dict
        :return: The corresponding BSplineSurface3D object.
        :rtype: :class:`volmdlr.faces.BSplineSurface3D`
        """
        name = arguments[0][1:-1]
        degree_u = int(arguments[1])
        degree_v = int(arguments[2])
        points_sets = arguments[3][1:-1].split("),")
        points_sets = [elem + ")" for elem in points_sets[:-1]] + [
            points_sets[-1]]
        control_points = []
        for points_set in points_sets:
            points = [object_dict[int(i[1:])] for i in
                      points_set[1:-1].split(",")]
            nb_v = len(points)
            control_points.extend(points)
        nb_u = int(len(control_points) / nb_v)

        u_multiplicities = [int(i) for i in arguments[8][1:-1].split(",")]
        v_multiplicities = [int(i) for i in arguments[9][1:-1].split(",")]
        u_knots = [float(i) for i in arguments[10][1:-1].split(",")]
        v_knots = [float(i) for i in arguments[11][1:-1].split(",")]
        # knot_spec = arguments[12]

        if len(arguments) >= 14:
            weight_data = [
                float(i) for i in
                arguments[13][1:-1].replace("(", "").replace(")", "").split(",")
            ]
        else:
            weight_data = None

        bsplinesurface = cls(degree_u, degree_v, control_points, nb_u, nb_v,
                             u_multiplicities, v_multiplicities, u_knots,
                             v_knots, weight_data, name)
        if not bsplinesurface.x_periodicity and not bsplinesurface.y_periodicity:
            bsplinesurface = bsplinesurface.simplify_surface()

        return bsplinesurface

    def to_step(self, current_id):
        """Converts object into a step entity."""
        content = ''
        point_matrix_ids = '('
        for points in self.control_points_table:
            point_ids = '('
            for point in points:
                point_content, point_id = point.to_step(current_id)
                content += point_content
                point_ids += f'#{point_id},'
                current_id = point_id + 1
            point_ids = point_ids[:-1]
            point_ids += '),'
            point_matrix_ids += point_ids
        point_matrix_ids = point_matrix_ids[:-1]
        point_matrix_ids += ')'

        u_close = '.T.' if self.x_periodicity else '.F.'
        v_close = '.T.' if self.y_periodicity else '.F.'

        content += f"#{current_id} = B_SPLINE_SURFACE_WITH_KNOTS('{self.name}',{self.degree_u},{self.degree_v}," \
                   f"{point_matrix_ids},.UNSPECIFIED.,{u_close},{v_close},.F.,{tuple(self.u_multiplicities)}," \
                   f"{tuple(self.v_multiplicities)},{tuple(self.u_knots)},{tuple(self.v_knots)},.UNSPECIFIED.);\n"
        return content, [current_id]

    def grid3d(self, grid2d: grid.Grid2D):
        """
        Generate 3d grid points of a Bspline surface, based on a Grid2D.

        """

        if not self._grids2d:
            self._grids2d = grid2d

        points_2d = grid2d.points
        points_3d = [self.point2d_to_3d(point2d) for point2d in points_2d]

        return points_3d

    def grid2d_deformed(self, grid2d: grid.Grid2D):
        """
        Dimension and deform a Grid2D points based on a Bspline surface.

        """

        points_2d = grid2d.points
        points_3d = self.grid3d(grid2d)

        points_x, points_y = grid2d.points_xy

        # Parameters
        index_x = {}  # grid point position(i,j), x coordinates position in X(unknown variable)
        index_y = {}  # grid point position(i,j), y coordinates position in X(unknown variable)
        index_points = {}  # grid point position(j,i), point position in points_2d (or points_3d)
        k_index, p_index = 0, 0
        for i in range(0, points_x):
            for j in range(0, points_y):
                index_x.update({(j, i): k_index})
                index_y.update({(j, i): k_index + 1})
                index_points.update({(j, i): p_index})
                k_index = k_index + 2
                p_index = p_index + 1

        equation_points = []  # points combination to compute distances between 2D and 3D grid points
        for i in range(0, points_y):  # row from (0,i)
            for j in range(1, points_x):
                equation_points.append(((0, i), (j, i)))
        for i in range(0, points_x):  # column from (i,0)
            for j in range(1, points_y):
                equation_points.append(((i, 0), (i, j)))
        for i in range(0, points_y):  # row
            for j in range(0, points_x - 1):
                equation_points.append(((j, i), (j + 1, i)))
        for i in range(0, points_x):  # column
            for j in range(0, points_x - 1):
                equation_points.append(((i, j), (i, j + 1)))
        for i in range(0, points_y - 1):  # diagonal
            for j in range(0, points_x - 1):
                equation_points.append(((j, i), (j + 1, i + 1)))

        for i in range(0, points_y):  # row 2segments (before.point.after)
            for j in range(1, points_x - 1):
                equation_points.append(((j - 1, i), (j + 1, i)))

        for i in range(0, points_x):  # column 2segments (before.point.after)
            for j in range(1, points_y - 1):
                equation_points.append(((i, j - 1), (i, j + 1)))

        # geodesic distances between 3D grid points (based on points combination [equation_points])
        geodesic_distances = []
        for point in equation_points:
            geodesic_distances.append((self.geodesic_distance(
                points_3d[index_points[point[0]]], points_3d[index_points[point[1]]])) ** 2)

        # System of nonlinear equations
        def non_linear_equations(xparam):
            vector_f = np.empty(len(equation_points) + 2)
            idx = 0
            for idx, point_ in enumerate(equation_points):
                vector_f[idx] = abs((xparam[index_x[point_[0]]] ** 2 +
                                     xparam[index_x[point_[1]]] ** 2 +
                                     xparam[index_y[point_[0]]] ** 2 +
                                     xparam[index_y[point_[1]]] ** 2 -
                                     2 *
                                     xparam[index_x[point_[0]]] *
                                     xparam[index_x[point_[1]]] -
                                     2 *
                                     xparam[index_y[point_[0]]] *
                                     xparam[index_y[point_[1]]] -
                                     geodesic_distances[idx]) /
                                    geodesic_distances[idx])

            vector_f[idx + 1] = xparam[0] * 1000
            vector_f[idx + 2] = xparam[1] * 1000

            return vector_f

        # Solution with "least_squares"
        x_init = []  # initial guess (2D grid points)
        for point in points_2d:
            x_init.append(point[0])
            x_init.append(point[1])
        z = least_squares(non_linear_equations, x_init)

        points_2d_deformed = [volmdlr.Point2D(z.x[i], z.x[i + 1])
                              for i in range(0, len(z.x), 2)]  # deformed 2d grid points

        grid2d_deformed = grid.Grid2D.from_points(points=points_2d_deformed,
                                                  points_dim_1=points_x,
                                                  direction=grid2d.direction)

        self._grids2d_deformed = grid2d_deformed

        return points_2d_deformed

    def grid2d_deformation(self, grid2d: grid.Grid2D):
        """
        Compute the deformation/displacement (dx/dy) of a Grid2D based on a Bspline surface.

        """

        if not self._grids2d_deformed:
            self.grid2d_deformed(grid2d)

        displacement = self._grids2d_deformed.displacement_compared_to(grid2d)
        self._displacements = displacement

        return displacement

    def point2d_parametric_to_dimension(self, point2d: volmdlr.Point3D, grid2d: grid.Grid2D):
        """
        Convert a point 2d from the parametric to the dimensioned frame.

        """

        # Check if the 0<point2d.x<1 and 0<point2d.y<1
        if point2d.x < 0:
            point2d.x = 0
        elif point2d.x > 1:
            point2d.x = 1
        if point2d.y < 0:
            point2d.y = 0
        elif point2d.y > 1:
            point2d.y = 1

        if self._grids2d == grid2d:
            points_2d = self._grids2d.points
        else:
            points_2d = grid2d.points
            self._grids2d = grid2d

        if self._displacements is not None:
            displacement = self._displacements
        else:
            displacement = self.grid2d_deformation(grid2d)

        points_x, points_y = grid2d.points_xy

        # Parameters
        index_points = {}  # grid point position(j,i), point position in points_2d (or points_3d)
        p_index = 0
        for i in range(0, points_x):
            for j in range(0, points_y):
                index_points.update({(j, i): p_index})
                p_index = p_index + 1

        # Form function "Finite Elements"
        def form_function(s_param, t_param):
            empty_n = np.empty(4)
            empty_n[0] = (1 - s_param) * (1 - t_param) / 4
            empty_n[1] = (1 + s_param) * (1 - t_param) / 4
            empty_n[2] = (1 + s_param) * (1 + t_param) / 4
            empty_n[3] = (1 - s_param) * (1 + t_param) / 4
            return empty_n

        finite_elements_points = []  # 2D grid points index that define one element
        for j in range(0, points_y - 1):
            for i in range(0, points_x - 1):
                finite_elements_points.append(((i, j), (i + 1, j), (i + 1, j + 1), (i, j + 1)))
        finite_elements = []  # finite elements defined with closed polygon
        for point in finite_elements_points:
            finite_elements.append(
                wires.ClosedPolygon2D([points_2d[index_points[point[0]]],
                                       points_2d[index_points[point[1]]],
                                       points_2d[index_points[point[2]]],
                                       points_2d[index_points[point[3]]]]))
        k = 0
        for k, point in enumerate(finite_elements_points):
            if (wires.Contour2D(finite_elements[k].primitives).point_inside(point2d)
                    or wires.Contour2D(finite_elements[k].primitives).point_belongs(point2d)
                    or ((points_2d[index_points[point[0]]][0] < point2d.x <
                         points_2d[index_points[point[1]]][0])
                        and point2d.y == points_2d[index_points[point[0]]][1])
                    or ((points_2d[index_points[point[1]]][1] < point2d.y <
                         points_2d[index_points[point[2]]][1])
                        and point2d.x == points_2d[index_points[point[1]]][0])
                    or ((points_2d[index_points[point[3]]][0] < point2d.x <
                         points_2d[index_points[point[2]]][0])
                        and point2d.y == points_2d[index_points[point[1]]][1])
                    or ((points_2d[index_points[point[0]]][1] < point2d.y <
                         points_2d[index_points[point[3]]][1])
                        and point2d.x == points_2d[index_points[point[0]]][0])):
                break

        x0 = points_2d[index_points[finite_elements_points[k][0]]][0]
        y0 = points_2d[index_points[finite_elements_points[k][0]]][1]
        x1 = points_2d[index_points[finite_elements_points[k][1]]][0]
        y2 = points_2d[index_points[finite_elements_points[k][2]]][1]
        x = point2d.x
        y = point2d.y
        s_param = 2 * ((x - x0) / (x1 - x0)) - 1
        t_param = 2 * ((y - y0) / (y2 - y0)) - 1

        n = form_function(s_param, t_param)
        dx = np.array([displacement[index_points[finite_elements_points[k][0]]][0],
                        displacement[index_points[finite_elements_points[k][1]]][0],
                        displacement[index_points[finite_elements_points[k][2]]][0],
                        displacement[index_points[finite_elements_points[k][3]]][0]])
        dy = np.array([displacement[index_points[finite_elements_points[k][0]]][1],
                        displacement[index_points[finite_elements_points[k][1]]][1],
                        displacement[index_points[finite_elements_points[k][2]]][1],
                        displacement[index_points[finite_elements_points[k][3]]][1]])

        return volmdlr.Point2D(point2d.x + np.transpose(n).dot(dx), point2d.y + np.transpose(n).dot(dy))

    def point3d_to_2d_with_dimension(self, point3d: volmdlr.Point3D, grid2d: grid.Grid2D):
        """
        Compute the point2d of a point3d, on a Bspline surface, in the dimensioned frame.
        """

        point2d = self.point3d_to_2d(point3d)

        point2d_with_dimension = self.point2d_parametric_to_dimension(point2d, grid2d)

        return point2d_with_dimension

    def point2d_with_dimension_to_parametric_frame(self, point2d, grid2d: grid.Grid2D):
        """
        Convert a point 2d from the dimensioned to the parametric frame.

        """

        if self._grids2d != grid2d:
            self._grids2d = grid2d
        if not self._grids2d_deformed:
            self.grid2d_deformed(grid2d)

        points_2d = grid2d.points
        points_2d_deformed = self._grids2d_deformed.points
        points_x, points_y = grid2d.points_xy

        # Parameters
        index_points = {}  # grid point position(j,i), point position in points_2d (or points_3d)
        p_index = 0
        for i in range(0, points_x):
            for j in range(0, points_y):
                index_points.update({(j, i): p_index})
                p_index = p_index + 1

        finite_elements_points = []  # 2D grid points index that define one element
        for j in range(0, points_y - 1):
            for i in range(0, points_x - 1):
                finite_elements_points.append(((i, j), (i + 1, j), (i + 1, j + 1), (i, j + 1)))
        finite_elements = []  # finite elements defined with closed polygon  DEFORMED
        for point in finite_elements_points:
            finite_elements.append(
                wires.ClosedPolygon2D((points_2d_deformed[index_points[point[0]]],
                                       points_2d_deformed[index_points[point[1]]],
                                       points_2d_deformed[index_points[point[2]]],
                                       points_2d_deformed[index_points[point[3]]])))

        finite_elements_initial = []  # finite elements defined with closed polygon  INITIAL
        for point in finite_elements_points:
            finite_elements_initial.append(
                wires.ClosedPolygon2D((points_2d[index_points[point[0]]],
                                       points_2d[index_points[point[1]]],
                                       points_2d[index_points[point[2]]],
                                       points_2d[index_points[point[3]]])))
        k = 0
        for k, point in enumerate(finite_elements_points):
            if (finite_elements[k].point_belongs(point2d)
                    or ((points_2d_deformed[index_points[point[0]]][0] < point2d.x <
                         points_2d_deformed[index_points[point[1]]][0])
                        and point2d.y == points_2d_deformed[index_points[point[0]]][1])
                    or ((points_2d_deformed[index_points[finite_elements_points[k][1]]][1] < point2d.y <
                         points_2d_deformed[index_points[finite_elements_points[k][2]]][1])
                        and point2d.x == points_2d_deformed[index_points[point[1]]][0])
                    or ((points_2d_deformed[index_points[point[3]]][0] < point2d.x <
                         points_2d_deformed[index_points[point[2]]][0])
                        and point2d.y == points_2d_deformed[index_points[point[1]]][1])
                    or ((points_2d_deformed[index_points[point[0]]][1] < point2d.y <
                         points_2d_deformed[index_points[point[3]]][1])
                        and point2d.x == points_2d_deformed[index_points[point[0]]][0])
                    or finite_elements[k].primitives[0].point_belongs(point2d) or finite_elements[k].primitives[
                        1].point_belongs(point2d)
                    or finite_elements[k].primitives[2].point_belongs(point2d) or finite_elements[k].primitives[
                        3].point_belongs(point2d)):
                break

        frame_deformed = volmdlr.Frame2D(
            finite_elements[k].center_of_mass(),
            volmdlr.Vector2D(finite_elements[k].primitives[1].middle_point()[0] -
                             finite_elements[k].center_of_mass()[0],
                             finite_elements[k].primitives[1].middle_point()[1] -
                             finite_elements[k].center_of_mass()[1]),
            volmdlr.Vector2D(finite_elements[k].primitives[0].middle_point()[0] -
                             finite_elements[k].center_of_mass()[0],
                             finite_elements[k].primitives[0].middle_point()[1] -
                             finite_elements[k].center_of_mass()[1]))

        point2d_frame_deformed = volmdlr.Point2D(point2d.frame_mapping(frame_deformed, 'new')[0],
                                                 point2d.frame_mapping(frame_deformed, 'new')[1])

        frame_inital = volmdlr.Frame2D(
            finite_elements_initial[k].center_of_mass(),
            volmdlr.Vector2D(finite_elements_initial[k].primitives[1].middle_point()[0] -
                             finite_elements_initial[k].center_of_mass()[0],
                             finite_elements_initial[k].primitives[1].middle_point()[1] -
                             finite_elements_initial[k].center_of_mass()[1]),
            volmdlr.Vector2D(finite_elements_initial[k].primitives[0].middle_point()[0] -
                             finite_elements_initial[k].center_of_mass()[0],
                             finite_elements_initial[k].primitives[0].middle_point()[1] -
                             finite_elements_initial[k].center_of_mass()[1]))

        point2d = point2d_frame_deformed.frame_mapping(frame_inital, 'old')
        if point2d.x < 0:
            point2d.x = 0
        elif point2d.x > 1:
            point2d.x = 1
        if point2d.y < 0:
            point2d.y = 0
        elif point2d.y > 1:
            point2d.y = 1

        return point2d

    def point2d_with_dimension_to_3d(self, point2d, grid2d: grid.Grid2D):
        """
        Compute the point 3d, on a Bspline surface, of a point 2d define in the dimensioned frame.

        """

        point2d_01 = self.point2d_with_dimension_to_parametric_frame(point2d, grid2d)

        return self.point2d_to_3d(point2d_01)

    def linesegment2d_parametric_to_dimension(self, linesegment2d, grid2d: grid.Grid2D):
        """
        Convert a linesegment2d from the parametric to the dimensioned frame.

        """

        points = linesegment2d.discretization_points(number_points=20)
        points_dim = [
            self.point2d_parametric_to_dimension(
                point, grid2d) for point in points]

        return edges.BSplineCurve2D.from_points_interpolation(
            points_dim, max(self.degree_u, self.degree_v))

    def linesegment3d_to_2d_with_dimension(self, linesegment3d, grid2d: grid.Grid2D):
        """
        Compute the linesegment2d of a linesegment3d, on a Bspline surface, in the dimensioned frame.

        """

        linesegment2d = self.linesegment3d_to_2d(linesegment3d)
        bsplinecurve2d_with_dimension = self.linesegment2d_parametric_to_dimension(linesegment2d, grid2d)

        return bsplinecurve2d_with_dimension

    def linesegment2d_with_dimension_to_parametric_frame(self, linesegment2d):
        """
        Convert a linesegment2d from the dimensioned to the parametric frame.

        """

        try:
            linesegment2d = edges.LineSegment2D(
                self.point2d_with_dimension_to_parametric_frame(linesegment2d.start, self._grids2d),
                self.point2d_with_dimension_to_parametric_frame(linesegment2d.end, self._grids2d))
        except NotImplementedError:
            return None

        return linesegment2d

    def linesegment2d_with_dimension_to_3d(self, linesegment2d):
        """
        Compute the linesegment3d, on a Bspline surface, of a linesegment2d defined in the dimensioned frame.

        """

        linesegment2d_01 = self.linesegment2d_with_dimension_to_parametric_frame(linesegment2d)
        linesegment3d = self.linesegment2d_to_3d(linesegment2d_01)

        return linesegment3d

    def bsplinecurve2d_parametric_to_dimension(self, bsplinecurve2d, grid2d: grid.Grid2D):
        """
        Convert a bsplinecurve2d from the parametric to the dimensioned frame.

        """

        # check if bsplinecurve2d is in a list
        if isinstance(bsplinecurve2d, list):
            bsplinecurve2d = bsplinecurve2d[0]
        points = bsplinecurve2d.control_points
        points_dim = []

        for point in points:
            points_dim.append(self.point2d_parametric_to_dimension(point, grid2d))

        bsplinecurve2d_with_dimension = edges.BSplineCurve2D(bsplinecurve2d.degree, points_dim,
                                                             bsplinecurve2d.knot_multiplicities,
                                                             bsplinecurve2d.knots,
                                                             bsplinecurve2d.weights,
                                                             bsplinecurve2d.periodic)

        return bsplinecurve2d_with_dimension

    def bsplinecurve3d_to_2d_with_dimension(self, bsplinecurve3d, grid2d: grid.Grid2D):
        """
        Compute the bsplinecurve2d of a bsplinecurve3d, on a Bspline surface, in the dimensioned frame.

        """

        bsplinecurve2d_01 = self.bsplinecurve3d_to_2d(bsplinecurve3d)
        bsplinecurve2d_with_dimension = self.bsplinecurve2d_parametric_to_dimension(
            bsplinecurve2d_01, grid2d)

        return bsplinecurve2d_with_dimension

    def bsplinecurve2d_with_dimension_to_parametric_frame(self, bsplinecurve2d):
        """
        Convert a bsplinecurve2d from the dimensioned to the parametric frame.

        """

        points_dim = bsplinecurve2d.control_points
        points = []
        for point in points_dim:
            points.append(
                self.point2d_with_dimension_to_parametric_frame(point, self._grids2d))

        bsplinecurve2d = edges.BSplineCurve2D(bsplinecurve2d.degree, points,
                                              bsplinecurve2d.knot_multiplicities,
                                              bsplinecurve2d.knots,
                                              bsplinecurve2d.weights,
                                              bsplinecurve2d.periodic)
        return bsplinecurve2d

    def bsplinecurve2d_with_dimension_to_3d(self, bsplinecurve2d):
        """
        Compute the bsplinecurve3d, on a Bspline surface, of a bsplinecurve2d defined in the dimensioned frame.

        """

        bsplinecurve2d_01 = self.bsplinecurve2d_with_dimension_to_parametric_frame(bsplinecurve2d)
        bsplinecurve3d = self.bsplinecurve2d_to_3d(bsplinecurve2d_01)

        return bsplinecurve3d

    def arc2d_parametric_to_dimension(self, arc2d, grid2d: grid.Grid2D):
        """
        Convert an arc 2d from the parametric to the dimensioned frame.

        """

        number_points = math.ceil(arc2d.angle * 7) + 1
        length = arc2d.length()
        points = [self.point2d_parametric_to_dimension(arc2d.point_at_abscissa(
            i * length / (number_points - 1)), grid2d) for i in range(number_points)]

        return edges.BSplineCurve2D.from_points_interpolation(
            points, max(self.degree_u, self.degree_v))

    def arc3d_to_2d_with_dimension(self, arc3d, grid2d: grid.Grid2D):
        """
        Compute the arc 2d of an arc 3d, on a Bspline surface, in the dimensioned frame.

        """

        bsplinecurve2d = self.arc3d_to_2d(arc3d)[0]  # it's a bsplinecurve2d
        arc2d_with_dimension = self.bsplinecurve2d_parametric_to_dimension(bsplinecurve2d, grid2d)

        return arc2d_with_dimension  # it's a bsplinecurve2d-dimension

    def arc2d_with_dimension_to_parametric_frame(self, arc2d):
        """
        Convert an arc 2d from the dimensioned to the parametric frame.

        """

        number_points = math.ceil(arc2d.angle * 7) + 1
        length = arc2d.length()

        points = [self.point2d_with_dimension_to_parametric_frame(arc2d.point_at_abscissa(
            i * length / (number_points - 1)), self._grids2d) for i in range(number_points)]

        return edges.BSplineCurve2D.from_points_interpolation(points, max(self.degree_u, self.degree_v))

    def arc2d_with_dimension_to_3d(self, arc2d):
        """
        Compute the arc 3d, on a Bspline surface, of an arc 2d in the dimensioned frame.

        """

        arc2d_01 = self.arc2d_with_dimension_to_parametric_frame(arc2d)
        arc3d = self.arc2d_to_3d(arc2d_01)

        return arc3d  # it's a bsplinecurve3d

    def contour2d_parametric_to_dimension(self, contour2d: wires.Contour2D,
                                          grid2d: grid.Grid2D):
        """
        Convert a contour 2d from the parametric to the dimensioned frame.

        """

        primitives2d_dim = []

        for primitive2d in contour2d.primitives:
            method_name = f'{primitive2d.__class__.__name__.lower()}_parametric_to_dimension'

            if hasattr(self, method_name):
                primitives = getattr(self, method_name)(primitive2d, grid2d)
                if primitives:
                    primitives2d_dim.append(primitives)

            else:
                raise NotImplementedError(
                    f'Class {self.__class__.__name__} does not implement {method_name}')

        return wires.Contour2D(primitives2d_dim)

    def contour3d_to_2d_with_dimension(self, contour3d: wires.Contour3D,
                                       grid2d: grid.Grid2D):
        """
        Compute the Contour 2d of a Contour 3d, on a Bspline surface, in the dimensioned frame.

        """

        contour2d_01 = self.contour3d_to_2d(contour3d)

        return self.contour2d_parametric_to_dimension(contour2d_01, grid2d)

    def contour2d_with_dimension_to_parametric_frame(self, contour2d):
        """
        Convert a contour 2d from the dimensioned to the parametric frame.

        """

        # TODO: check and avoid primitives with start=end
        primitives2d = []

        for primitive2d in contour2d.primitives:
            method_name = f'{primitive2d.__class__.__name__.lower()}_with_dimension_to_parametric_frame'

            if hasattr(self, method_name):
                primitives = getattr(self, method_name)(primitive2d)
                if primitives:
                    primitives2d.append(primitives)

            else:
                raise NotImplementedError(
                    f'Class {self.__class__.__name__} does not implement {method_name}')

        # #Avoid to have primitives with start=end
        # start_points = []
        # for i in range(0, len(new_start_points)-1):
        #     if new_start_points[i] != new_start_points[i+1]:
        #         start_points.append(new_start_points[i])
        # if new_start_points[-1] != new_start_points[0]:
        #     start_points.append(new_start_points[-1])

        return wires.Contour2D(primitives2d)

    def contour2d_with_dimension_to_3d(self, contour2d):
        """
        Compute the contour3d, on a Bspline surface, of a contour2d define in the dimensioned frame.

        """

        contour01 = self.contour2d_with_dimension_to_parametric_frame(contour2d)

        return self.contour2d_to_3d(contour01)

    @classmethod
    def from_geomdl_surface(cls, surface, name: str = ""):
        """
        Create a volmdlr BSpline_Surface3D from a geomdl's one.

        """

        control_points = []
        for point in surface.ctrlpts:
            control_points.append(volmdlr.Point3D(point[0], point[1], point[2]))

        (u_knots, u_multiplicities) = knots_vector_inv(surface.knotvector_u)
        (v_knots, v_multiplicities) = knots_vector_inv(surface.knotvector_v)

        bspline_surface = cls(degree_u=surface.degree_u,
                              degree_v=surface.degree_v,
                              control_points=control_points,
                              nb_u=surface.ctrlpts_size_u,
                              nb_v=surface.ctrlpts_size_v,
                              u_multiplicities=u_multiplicities,
                              v_multiplicities=v_multiplicities,
                              u_knots=u_knots,
                              v_knots=v_knots, weights=surface.weights, name=name)
        return bspline_surface

    @classmethod
    def points_fitting_into_bspline_surface(cls, points_3d, size_u, size_v, degree_u, degree_v, name: str = ""):
        """
        Bspline Surface interpolation through 3d points.
        """
        warnings.warn("points_fitting_into_bspline_surface is deprecated. Use from_points_interpolation instead")
        return cls.from_points_interpolation(points_3d, size_u, size_v, degree_u, degree_v, name)

    @classmethod
    def from_points_interpolation(cls, points_3d: List[volmdlr.Point3D], size_u: int, size_v: int,
                                  degree_u: int, degree_v: int, name: str = ""):
        """
        Bspline Surface interpolation through 3d points.

        :param points_3d: data points.
        :type points_3d: List[volmdlr.Point3D]
        :param size_u: number of data points on the u-direction.
        :type size_u: int
        :param size_v: number of data points on the v-direction.
        :type size_v: int
        :param degree_u: degree of the output surface for the u-direction.
        :type degree_u: int
        :param degree_v: degree of the output surface for the v-direction.
        :type degree_v: int
        :param name: (Optional) instance name.
        :type name: str
        :return: B-spline surface.
        :rtype: BSplineSurface3D
        """
        points = np.asarray(points_3d)

        ctrlpts, knots_u, knot_multiplicities_u, knots_v, knot_multiplicities_v = \
            interpolate_surface(points, size_u, size_v, degree_u, degree_v)
        ctrlpts = [volmdlr.Point3D(*point) for point in ctrlpts]
        return cls(degree_u, degree_v, ctrlpts, size_u, size_v, knot_multiplicities_u, knot_multiplicities_v, knots_u,
                   knots_v, name=name)

    @classmethod
    def points_approximate_into_bspline_surface(cls, points_3d, size_u, size_v, degree_u, degree_v,
                                                name: str = "", **kwargs):
        """
        Bspline Surface approximate through 3d points.
        """
        warnings.warn("points_approximate_into_bspline_surface is deprecated. Use from_points_approximation instead")
        return cls.from_points_approximation(points_3d, size_u, size_v, degree_u, degree_v, name, **kwargs)

    @classmethod
    def from_points_approximation(cls, points_3d: List[volmdlr.Point3D], size_u: int, size_v: int, degree_u: int,
                                  degree_v: int, name: str = "", **kwargs):
        """
        Bspline Surface approximate through 3d points.

        :param points_3d: data points.
        :type points_3d: List[volmdlr.Point3D]
        :param size_u: number of data points on the u-direction.
        :type size_u: int
        :param size_v: number of data points on the v-direction.
        :type size_v: int
        :param degree_u: degree of the output surface for the u-direction.
        :type degree_u: int
        :param degree_v: degree of the output surface for the v-direction.
        :type degree_v: int
        :param name: (Optional) instance name.
        :type name: str

        Keyword Arguments:
            * ``ctrlpts_size_u``: number of control points on the u-direction. *Default: size_u - 1*
            * ``ctrlpts_size_v``: number of control points on the v-direction. *Default: size_v - 1*

        :return: B-spline surface.
        :rtype: BSplineSurface3D

        """

        # Keyword arguments
        # number of data points, r + 1 > number of control points, n + 1
        num_cpts_u = kwargs.get('ctrlpts_size_u', size_u - 1)
        # number of data points, s + 1 > number of control points, m + 1
        num_cpts_v = kwargs.get('ctrlpts_size_v', size_v - 1)

        points = np.asarray(points_3d)

        ctrlpts, knots_u, knot_multiplicities_u, knots_v, knot_multiplicities_v = \
            approximate_surface(points, size_u, size_v, degree_u, degree_v,
                                ctrlpts_size_u=num_cpts_u, ctrlpts_size_v=num_cpts_v)

        ctrlpts = [volmdlr.Point3D(*point) for point in ctrlpts]
        return cls(degree_u, degree_v, ctrlpts, size_u, size_v, knot_multiplicities_u, knot_multiplicities_v, knots_u,
                   knots_v, name=name)

    @classmethod
    def _from_cylindrical_faces_x_direction(cls, cylindrical_faces, degree_u, degree_v,
                                            points_x: int = 10, points_y: int = 10, name: str = ''):
        """
        Define an x direction bspline surface from a list of cylindrical faces.

        Parameters
        ----------
        cylindrical_faces : List[volmdlr.faces.CylindricalFace3D]
            faces 3d
        degree_u : int
            degree of the output surface for the u-direction
        degree_v : int
            degree of the output surface for the v-direction
        points_x : int
            number of points in x-direction
        points_y : int
            number of points in y-direction
        name: str
            object's name.

        Returns
        -------
        B-spline surface

        """
        bspline_surfaces = []
        bounding_rectangle_0 = cylindrical_faces[0].surface2d.outer_contour.bounding_rectangle
        ymin = bounding_rectangle_0[2]
        ymax = bounding_rectangle_0[3]
        for face in cylindrical_faces:
            bounding_rectangle = face.surface2d.outer_contour.bounding_rectangle
            ymin = min(ymin, bounding_rectangle[2])
            ymax = max(ymax, bounding_rectangle[3])
        for face in cylindrical_faces:
            bounding_rectangle = face.surface2d.outer_contour.bounding_rectangle

            points_3d = face.surface3d.grid3d(
                grid.Grid2D.from_properties(
                    x_limits=(bounding_rectangle[0], bounding_rectangle[1]),
                    y_limits=(ymin, ymax),
                    points_nbr=(points_x, points_y)))

            bspline_surfaces.append(
                cls.points_fitting_into_bspline_surface(
                    points_3d, points_x, points_y, degree_u, degree_v, name))
        return bspline_surfaces

    @classmethod
    def _from_cylindrical_faces_y_direction(cls, cylindrical_faces, degree_u, degree_v,
                                            points_x: int = 10, points_y: int = 10, name: str = ''):
        """
        Define a y direction bspline surface from a list of cylindrical faces.

        Parameters
        ----------
        cylindrical_faces : List[volmdlr.faces.CylindricalFace3D]
            faces 3d
        degree_u : int
            degree of the output surface for the u-direction
        degree_v : int
            degree of the output surface for the v-direction
        points_x : int
            number of points in x-direction
        points_y : int
            number of points in y-direction
        name: str
            object's name.

        Returns
        -------
        B-spline surface

        """
        bspline_surfaces = []
        bounding_rectangle_0 = cylindrical_faces[0].surface2d.outer_contour.bounding_rectangle
        xmin = bounding_rectangle_0[0]
        xmax = bounding_rectangle_0[1]
        for face in cylindrical_faces:
            bounding_rectangle = face.surface2d.outer_contour.bounding_rectangle
            xmin = min(xmin, bounding_rectangle[0])
            xmax = max(xmax, bounding_rectangle[1])
        for face in cylindrical_faces:
            bounding_rectangle = face.surface2d.outer_contour.bounding_rectangle

            points_3d = face.surface3d.grid3d(
                grid.Grid2D.from_properties(
                    x_limits=(xmin, xmax),
                    y_limits=(bounding_rectangle[2], bounding_rectangle[3]),
                    points_nbr=(points_x, points_y)))

            bspline_surfaces.append(
                cls.points_fitting_into_bspline_surface(
                    points_3d, points_x, points_y, degree_u, degree_v, name))
        return bspline_surfaces

    @classmethod
    def from_cylindrical_faces(cls, cylindrical_faces, degree_u, degree_v,
                               points_x: int = 10, points_y: int = 10, name: str = ''):
        """
        Define a bspline surface from a list of cylindrical faces.

        Parameters
        ----------
        cylindrical_faces : List[volmdlr.faces.CylindricalFace3D]
            faces 3d
        degree_u : int
            degree of the output surface for the u-direction
        degree_v : int
            degree of the output surface for the v-direction
        points_x : int
            number of points in x-direction
        points_y : int
            number of points in y-direction
        name: str
            object's name.

        Returns
        -------
        B-spline surface

        """
        if len(cylindrical_faces) < 1:
            raise NotImplementedError
        if len(cylindrical_faces) == 1:
            return cls.from_cylindrical_face(cylindrical_faces[0], degree_u, degree_v, points_x=50, points_y=50)
        bspline_surfaces = []
        direction = cylindrical_faces[0].adjacent_direction(cylindrical_faces[1])

        if direction == 'x':
            bspline_surfaces.extend(cls._from_cylindrical_faces_x_direction(
                cylindrical_faces, degree_u, degree_v, points_x, points_y, name))

        elif direction == 'y':
            bspline_surfaces.extend(cls._from_cylindrical_faces_y_direction(
                cylindrical_faces, degree_u, degree_v, points_x, points_y, name
            ))

        to_be_merged = bspline_surfaces[0]
        for i in range(0, len(bspline_surfaces) - 1):
            merged = to_be_merged.merge_with(bspline_surfaces[i + 1])
            to_be_merged = merged

        bspline_surface = to_be_merged
        bspline_surface.name = name
        return bspline_surface

    @classmethod
    def from_cylindrical_face(cls, cylindrical_face, degree_u, degree_v, name: str = '',
                              **kwargs):  # points_x: int = 50, points_y: int = 50
        """
        Define a bspline surface from a cylindrical face.

        Parameters
        ----------
        cylindrical_face : volmdlr.faces.CylindricalFace3D
            face 3d
        degree_u : int
            degree of the output surface for the u-direction.
        degree_v : int
            degree of the output surface for the v-direction.
        points_x : int
            number of points in x-direction
        points_y : int
            number of points in y-direction
        name: str
            object's name.

        Returns
        -------
        B-spline surface

        """

        points_x = kwargs['points_x']
        points_y = kwargs['points_y']
        bounding_rectangle = cylindrical_face.surface2d.outer_contour.bounding_rectangle
        points_3d = cylindrical_face.surface3d.grid3d(
            grid.Grid2D.from_properties(x_limits=(bounding_rectangle[0],
                                                  bounding_rectangle[1]),
                                        y_limits=(bounding_rectangle[2],
                                                  bounding_rectangle[3]),
                                        points_nbr=(points_x, points_y)))

        return cls.points_fitting_into_bspline_surface(points_3d, points_x, points_x, degree_u, degree_v, name=name)

    def intersection_with(self, other_bspline_surface3d):
        """
        Compute intersection points between two Bspline surfaces.

        return u,v parameters for intersection points for both surfaces
        """

        def fun(param):
            return (self.point2d_to_3d(volmdlr.Point2D(param[0], param[1])) -
                    other_bspline_surface3d.point2d_to_3d(volmdlr.Point2D(param[2], param[3]))).norm()

        x = np.linspace(0, 1, 10)
        x_init = []
        for xi in x:
            for yi in x:
                x_init.append((xi, yi, xi, yi))

        u1, v1, u2, v2 = [], [], [], []
        solutions = []
        for x0 in x_init:
            z = least_squares(fun, x0=x0, bounds=([0, 1]))
            if z.fun < 1e-5:
                solution = z.x
                if solution not in solutions:
                    solutions.append(solution)
                    u1.append(solution[0])
                    v1.append(solution[1])
                    u2.append(solution[2])
                    v2.append(solution[3])

        # uv1 = [[min(u1),max(u1)],[min(v1),max(v1)]]
        # uv2 = [[min(u2),max(u2)],[min(v2),max(v2)]]

        return (u1, v1), (u2, v2)  # (uv1, uv2)

    def plane_intersections(self, plane3d):
        """
        Compute intersection points between a Bspline surface and a plane 3d.
        """
        a, b, c, d = plane3d.equation_coefficients()

        def fun(param):
            point3d = self.point2d_to_3d(volmdlr.Point2D(*param))
            return point3d[0] * a + point3d[1] * b + point3d[2] * c + d

        x = np.linspace(0, 1, 20)
        x_init = []
        for xi in x:
            for yi in x:
                x_init.append((xi, yi))

        intersection_points = []

        for x0 in x_init:
            z = least_squares(fun, x0=np.array(x0), bounds=([0, 1]))
            if abs(z.fun) < 1e-8:
                solution = z.x
                intersection_points.append(self.point2d_to_3d(volmdlr.Point2D(*solution)))
        return intersection_points

    def error_with_point3d(self, point3d):
        """
        Compute the error/distance between the Bspline surface and a point 3d.

        """

        def fun(x):
            return (point3d - self.point2d_to_3d(volmdlr.Point2D(x[0], x[1]))).norm()

        cost = []

        for x0 in [(0, 0), (0, 1), (1, 0), (1, 1), (0.5, 0.5)]:
            z = least_squares(fun, x0=x0, bounds=([0, 1]))
            cost.append(z.fun)

        return min(cost)

    def error_with_edge3d(self, edge3d):
        """
        Compute the error/distance between the Bspline surface and an edge 3d.

        it's the mean of the start and end points errors'
        """

        return (self.error_with_point3d(edge3d.start) + self.error_with_point3d(edge3d.end)) / 2

    def nearest_edges3d(self, contour3d, threshold: float):
        """
        Compute the nearest edges of a contour 3d to a Bspline_surface3d based on a threshold.

        """

        nearest = []
        for primitive in contour3d.primitives:
            if self.error_with_edge3d(primitive) <= threshold:
                nearest.append(primitive)
        nearest_primitives = wires.Wire3D(nearest)

        return nearest_primitives

    def edge3d_to_2d_with_dimension(self, edge3d, grid2d: grid.Grid2D):
        """
        Compute the edge 2d of an edge 3d, on a Bspline surface, in the dimensioned frame.

        """
        method_name = f'{edge3d.__class__.__name__.lower()}_to_2d_with_dimension'

        if hasattr(self, method_name):
            edge2d_dim = getattr(self, method_name)(edge3d, grid2d)
            if edge2d_dim:
                return edge2d_dim
            raise NotImplementedError
        raise NotImplementedError(
            f'Class {self.__class__.__name__} does not implement {method_name}')

    def wire3d_to_2d(self, wire3d):
        """
        Compute the 2d of a wire 3d, on a Bspline surface.

        """

        contour = self.contour3d_to_2d(wire3d)

        return wires.Wire2D(contour.primitives)

    def wire3d_to_2d_with_dimension(self, wire3d):
        """
        Compute the 2d of a wire 3d, on a Bspline surface, in the dimensioned frame.

        """

        contour = self.contour3d_to_2d_with_dimension(wire3d, self._grids2d)

        return wires.Wire2D(contour.primitives)

    def split_surface_u(self, u: float):
        """
        Splits the surface at the input parametric coordinate on the u-direction.

        :param u: Parametric coordinate u chosen between 0 and 1
        :type u: float
        :return: Two split surfaces
        :rtype: List[:class:`volmdlr.faces.BSplineSurface3D`]
        """
        return split_surface_u(self, u)

    def split_surface_v(self, v: float):
        """
        Splits the surface at the input parametric coordinate on the v-direction.

        :param v: Parametric coordinate v chosen between 0 and 1
        :type v: float
        :return: Two split surfaces
        :rtype: List[:class:`volmdlr.faces.BSplineSurface3D`]
        """
        return split_surface_v(self, v)

    def split_surface_with_bspline_curve(self, bspline_curve3d: edges.BSplineCurve3D):
        """
        Cuts the surface into two pieces with a bspline curve.

        :param bspline_curve3d: A BSplineCurve3d used for cutting
        :type bspline_curve3d: :class:`edges.BSplineCurve3D`
        :return: Two split surfaces
        :rtype: List[:class:`volmdlr.faces.BSplineSurface3D`]
        """

        surfaces = []
        bspline_curve2d = self.bsplinecurve3d_to_2d(bspline_curve3d)[0]
        # if type(bspline_curve2d) == list:
        #     points = [bspline_curve2d[0].start]
        #     for edge in bspline_curve2d:
        #         points.append(edge.end)
        #     bspline_curve2d = edges.BSplineCurve2D.from_points_approximation(points, 2, ctrlpts_size = 5)
        contour = volmdlr.faces.BSplineFace3D.from_surface_rectangular_cut(self, 0, 1, 0, 1).surface2d.outer_contour
        contours = contour.cut_by_bspline_curve(bspline_curve2d)

        du, dv = bspline_curve2d.end - bspline_curve2d.start
        resolution = 8

        for contour in contours:
            u_min, u_max, v_min, v_max = contour.bounding_rectangle.bounds()
            if du > dv:
                delta_u = u_max - u_min
                nlines_x = int(delta_u * resolution)
                lines_x = [curves.Line2D(volmdlr.Point2D(u_min, v_min),
                                         volmdlr.Point2D(u_min, v_max))]
                for i in range(nlines_x):
                    u = u_min + (i + 1) / (nlines_x + 1) * delta_u
                    lines_x.append(curves.Line2D(volmdlr.Point2D(u, v_min),
                                                 volmdlr.Point2D(u, v_max)))
                lines_x.append(curves.Line2D(volmdlr.Point2D(u_max, v_min),
                                             volmdlr.Point2D(u_max, v_max)))
                lines = lines_x

            else:
                delta_v = v_max - v_min
                nlines_y = int(delta_v * resolution)
                lines_y = [curves.Line2D(volmdlr.Point2D(v_min, v_min),
                                         volmdlr.Point2D(v_max, v_min))]
                for i in range(nlines_y):
                    v = v_min + (i + 1) / (nlines_y + 1) * delta_v
                    lines_y.append(curves.Line2D(volmdlr.Point2D(v_min, v),
                                                 volmdlr.Point2D(v_max, v)))
                lines_y.append(curves.Line2D(volmdlr.Point2D(v_min, v_max),
                                             volmdlr.Point2D(v_max, v_max)))
                lines = lines_y

            pt0 = volmdlr.O2D
            points = []

            for line in lines:
                inter = contour.line_intersections(line)
                if inter:
                    pt_ = set()
                    for point_intersection in inter:
                        pt_.add(point_intersection[0])
                else:
                    raise NotImplementedError

                pt_ = sorted(pt_, key=pt0.point_distance)
                pt0 = pt_[0]
                edge = edges.LineSegment2D(pt_[0], pt_[1])

                points.extend(edge.discretization_points(number_points=10))

            points3d = []
            for point in points:
                points3d.append(self.point2d_to_3d(point))

            size_u, size_v, degree_u, degree_v = 10, 10, self.degree_u, self.degree_v
            surfaces.append(
                BSplineSurface3D.points_fitting_into_bspline_surface(points3d, size_u, size_v, degree_u, degree_v))

        return surfaces

    def is_intersected_with(self, other_bspline_surface3d):
        """
        Check if the two surfaces are intersected or not.

        return True, when there are more 50points on the intersection zone.

        """
        def fun(param):
            return (self.point2d_to_3d(volmdlr.Point2D(param[0], param[1])) -
                    other_bspline_surface3d.point2d_to_3d(volmdlr.Point2D(param[2], param[3]))).norm()

        x = np.linspace(0, 1, 10)
        x_init = []
        for xi in x:
            for yi in x:
                x_init.append((xi, yi, xi, yi))

        i = 0
        for x0 in x_init:
            z = least_squares(fun, x0=x0, bounds=([0, 1]))
            if z.fun < 1e-5:
                i += 1
                if i >= 50:
                    return True
        return False

    def merge_with(self, other_bspline_surface3d, abs_tol: float = 1e-6):
        """
        Merges two adjacent surfaces based on their faces.

        :param other_bspline_surface3d: Other adjacent surface
        :type other_bspline_surface3d: :class:`volmdlr.faces.BSplineSurface3D`
        :param abs_tol: tolerance.
        :type abs_tol: float.

        :return: Merged surface
        :rtype: :class:`volmdlr.faces.BSplineSurface3D`
        """

        bspline_face3d = volmdlr.faces.BSplineFace3D.from_surface_rectangular_cut(self, 0, 1, 0, 1)
        other_bspline_face3d = volmdlr.faces.BSplineFace3D.from_surface_rectangular_cut(
            other_bspline_surface3d, 0, 1, 0, 1)

        bsplines = [self, other_bspline_surface3d]
        bsplines_new = bsplines

        center = [bspline_face3d.surface2d.outer_contour.center_of_mass(),
                  other_bspline_face3d.surface2d.outer_contour.center_of_mass()]
        grid2d_direction = (bspline_face3d.pair_with(other_bspline_face3d))[1]

        if (not bspline_face3d.outer_contour3d.is_sharing_primitives_with(
                other_bspline_face3d.outer_contour3d, abs_tol)
                and self.is_intersected_with(other_bspline_surface3d)):
            # find primitives to split with
            contour1 = bspline_face3d.outer_contour3d
            contour2 = other_bspline_face3d.outer_contour3d

            distances = []
            for prim1 in contour1.primitives:
                dis = []
                for prim2 in contour2.primitives:
                    point1 = (prim1.start + prim1.end) / 2
                    point2 = (prim2.start + prim2.end) / 2
                    dis.append(point1.point_distance(point2))
                distances.append(dis)

            i = distances.index((min(distances)))
            j = distances[i].index(min(distances[i]))

            curves_ = [contour2.primitives[j], contour1.primitives[i]]

            # split surface
            for i, bspline in enumerate(bsplines):
                surfaces = bspline.split_surface_with_bspline_curve(curves_[i])

                errors = []
                for surface in surfaces:
                    errors.append(surface.error_with_point3d(bsplines[i].point2d_to_3d(center[i])))

                bsplines_new[i] = surfaces[errors.index(min(errors))]

            grid2d_direction = (
                bsplines_new[0].rectangular_cut(
                    0, 1, 0, 1).pair_with(
                    bsplines_new[1].rectangular_cut(
                        0, 1, 0, 1)))[1]

        # grid3d
        number_points = 10
        points3d = []
        is_true = (bspline_face3d.outer_contour3d.is_sharing_primitives_with(
            other_bspline_face3d.outer_contour3d, abs_tol) or self.is_intersected_with(other_bspline_surface3d))

        for i, bspline in enumerate(bsplines_new):
            grid3d = bspline.grid3d(grid.Grid2D.from_properties(x_limits=(0, 1),
                                                                y_limits=(0, 1),
                                                                points_nbr=(number_points, number_points),
                                                                direction=grid2d_direction[i]))

            if is_true and i == 1:
                points3d.extend(grid3d[number_points:number_points * number_points])
            else:
                points3d.extend(grid3d)

        # fitting
        size_u, size_v, degree_u, degree_v = (number_points * 2) - 1, number_points, 3, 3

        merged_surface = BSplineSurface3D.points_fitting_into_bspline_surface(
            points3d, size_u, size_v, degree_u, degree_v)

        return merged_surface

    def xy_limits(self, other_bspline_surface3d):
        """
        Compute x, y limits to define grid2d.

        """

        grid2d_direction = (
            self.rectangular_cut(
                0, 1, 0, 1).pair_with(
                other_bspline_surface3d.rectangular_cut(
                    0, 1, 0, 1)))[1]

        xmin, xmax, ymin, ymax = [], [], [], []
        if grid2d_direction[0][1] == '+y':
            xmin.append(0)
            xmax.append(1)
            ymin.append(0)
            ymax.append(0.99)
        elif grid2d_direction[0][1] == '+x':
            xmin.append(0)
            xmax.append(0.99)
            ymin.append(0)
            ymax.append(1)
        elif grid2d_direction[0][1] == '-x':
            xmin.append(0.01)
            xmax.append(1)
            ymin.append(0)
            ymax.append(1)
        elif grid2d_direction[0][1] == '-y':
            xmin.append(0)
            xmax.append(1)
            ymin.append(0.01)
            ymax.append(1)

        xmin.append(0)
        xmax.append(1)
        ymin.append(0)
        ymax.append(1)

        return xmin, xmax, ymin, ymax

    def _determine_contour_params(self, outer_contour_start, outer_contour_end, inner_contour_start,
                                  inner_contour_end):
        """
        Helper function.
        """
        u1, v1 = outer_contour_start
        u2, v2 = outer_contour_end
        u3, v3 = inner_contour_start
        u4, v4 = inner_contour_end
        if self.x_periodicity and self.y_periodicity:
            raise NotImplementedError
        if self.x_periodicity:
            outer_contour_param = [u1, u2]
            inner_contour_param = [u3, u4]
        elif self.y_periodicity:
            outer_contour_param = [v1, v2]
            inner_contour_param = [v3, v4]
        else:
            raise NotImplementedError
        return outer_contour_param, inner_contour_param

    def connect_contours(self, outer_contour, inner_contours):
        """
        Create connections between contours on parametric domain.

        :param outer_contour: Outer contour 2D.
        :type inner_contours: wires.Contour2D
        :param inner_contours: List of 2D contours.
        :type inner_contours: list
        """
        new_inner_contours = []
        new_outer_contour = outer_contour
        point1 = outer_contour.primitives[0].start
        point2 = outer_contour.primitives[-1].end

        for inner_contour in inner_contours:
            if not inner_contour.is_ordered():
                outer_contour_param, inner_contour_param = self._determine_contour_params(
                    point1, point2, inner_contour.primitives[0].start, inner_contour.primitives[-1].end)

                outer_contour_direction = outer_contour_param[0] < outer_contour_param[1]
                inner_contour_direction = inner_contour_param[0] < inner_contour_param[1]
                if outer_contour_direction == inner_contour_direction:
                    inner_contour = inner_contour.invert()

                closing_linesegment1 = edges.LineSegment2D(outer_contour.primitives[-1].end,
                                                           inner_contour.primitives[0].start)
                closing_linesegment2 = edges.LineSegment2D(inner_contour.primitives[-1].end,
                                                           outer_contour.primitives[0].start)
                new_outer_contour_primitives = outer_contour.primitives + [closing_linesegment1] + \
                    inner_contour.primitives + [closing_linesegment2]
                new_outer_contour = wires.Contour2D(primitives=new_outer_contour_primitives)
                new_outer_contour.order_contour(tol=1e-3)
            else:
                new_inner_contours.append(inner_contour)
        return new_outer_contour, new_inner_contours

    @staticmethod
    def _get_overlapping_theta(outer_contour_startend_theta, inner_contour_startend_theta):
        """
        Find overlapping theta domain between two contours on periodical Surfaces.
        """
        oc_xmin_index, outer_contour_xmin = min(enumerate(outer_contour_startend_theta), key=lambda x: x[1])
        oc_xmax_index, outer_contour_xman = max(enumerate(outer_contour_startend_theta), key=lambda x: x[1])
        inner_contour_xmin = min(inner_contour_startend_theta)
        inner_contour_xmax = max(inner_contour_startend_theta)

        # check if tetha3 or theta4 is in [theta1, theta2] interval
        overlap = outer_contour_xmin <= inner_contour_xmax and outer_contour_xman >= inner_contour_xmin

        if overlap:
            if inner_contour_xmin < outer_contour_xmin:
                overlapping_theta = outer_contour_startend_theta[oc_xmin_index]
                outer_contour_side = oc_xmin_index
                side = 0
                return overlapping_theta, outer_contour_side, side
            overlapping_theta = outer_contour_startend_theta[oc_xmax_index]
            outer_contour_side = oc_xmax_index
            side = 1
            return overlapping_theta, outer_contour_side, side

        # if not direct intersection -> find intersection at periodicity
        if inner_contour_xmin < outer_contour_xmin:
            overlapping_theta = outer_contour_startend_theta[oc_xmin_index] - 2 * math.pi
            outer_contour_side = oc_xmin_index
            side = 0
            return overlapping_theta, outer_contour_side, side
        overlapping_theta = outer_contour_startend_theta[oc_xmax_index] + 2 * math.pi
        outer_contour_side = oc_xmax_index
        side = 1
        return overlapping_theta, outer_contour_side, side

    def to_plane3d(self):
        """
        Converts a Bspline surface3d to a Plane3d.

        :return: A Plane
        :rtype: Plane3D
        """

        points_2d = [volmdlr.Point2D(0.1, 0.1),
                     volmdlr.Point2D(0.1, 0.8),
                     volmdlr.Point2D(0.8, 0.5)]
        points = [self.point2d_to_3d(pt) for pt in points_2d]

        surface3d = Plane3D.from_3_points(points[0],
                                          points[1],
                                          points[2])
        return surface3d

    def u_closed_lower(self, tol: float = 1e-6):
        """
        Returns True if the surface is close in any of the u boundaries.
        """
        a, b, c, _ = self.domain
        point_at_a_lower = self.point2d_to_3d(volmdlr.Point2D(a, c))
        point_at_b_lower = self.point2d_to_3d(volmdlr.Point2D(0.5 * (a + b), c))
        if point_at_b_lower.is_close(point_at_a_lower, tol):
            return True
        return False

    def u_closed_upper(self, tol: float = 1e-6):
        """
        Returns True if the surface is close in any of the u boundaries.
        """
        a, b, _, d = self.domain
        point_at_a_upper = self.point2d_to_3d(volmdlr.Point2D(a, d))
        point_at_b_upper = self.point2d_to_3d(volmdlr.Point2D(0.5 * (a + b), d))
        if point_at_b_upper.is_close(point_at_a_upper, tol):
            return True
        return False

    def v_closed_lower(self, tol: float = 1e-6):
        """
        Returns True if the surface is close in any of the u boundaries.
        """
        a, _, c, d = self.domain
        point_at_c_lower = self.point2d_to_3d(volmdlr.Point2D(a, c))
        point_at_d_lower = self.point2d_to_3d(volmdlr.Point2D(a, 0.5 * (c + d)))
        if point_at_d_lower.is_close(point_at_c_lower, tol):
            return True
        return False

    def v_closed_upper(self, tol: float = 1e-6):
        """
        Returns True if the surface is close in any of the u boundaries.
        """
        _, b, c, d = self.domain
        point_at_c_upper = self.point2d_to_3d(volmdlr.Point2D(b, c))
        point_at_d_upper = self.point2d_to_3d(volmdlr.Point2D(b, 0.5 * (c + d)))
        if point_at_d_upper.is_close(point_at_c_upper, tol):
            return True
        return False

    @cached_property
    def u_closed(self):
        """
        Returns True if the surface is close in any of the u boundaries.
        """
        return bool(self.u_closed_lower(tol=1e-7) or self.u_closed_upper(tol=1e-7))

    @cached_property
    def v_closed(self):
        """
        Returns True if the surface is close in any of the u boundaries.
        """
        return bool(self.v_closed_lower(tol=1e-7) or self.v_closed_upper(tol=1e-7))

    def is_singularity_point(self, point, *args, **kwargs):
        """Returns True if the point belongs to the surface singularity and False otherwise."""
        tol = kwargs.get("tol", 1e-6)
        if not self.u_closed and not self.v_closed:
            return False
        u_min, u_max, v_min, v_max = self.domain

        test_lower = self.point2d_to_3d(volmdlr.Point2D(u_min, v_min))
        test_upper = self.point2d_to_3d(volmdlr.Point2D(u_max, v_max))

        if self.u_closed_lower(tol=tol) and test_lower.is_close(point, tol):
            return True
        if self.u_closed_upper(tol=tol) and test_upper.is_close(point, tol):
            return True
        if self.v_closed_lower(tol=tol) and test_lower.is_close(point, tol):
            return True
        if self.v_closed_upper(tol=tol) and test_upper.is_close(point, tol):
            return True
        return False

    def _get_singularity_line(self, test_point):
        """
        Helper function to fix_start_end_singularity_point_at_parametric_domain.

        Determines the singularity line, side, and domain boundary for a given test point on the parametric domain.
        - line: A 2D line representing the singularity line (degenerated line) is a 2D line on UV that correspond to
            a point in 3D space.
        - side: A string indicating the side of the singularity line ('u-'/'u+' or 'v-'/'v+').
        - domain_bound: The domain boundary value associated with the singularity line.

        :param test_point: The test 3D point that lies on the singularity.
        """
        a, b, c, d = self.domain
        line = None
        _side = None
        _domain_bound = None
        if self.u_closed:
            if (self.u_closed_lower() and
                    test_point.is_close(self.point2d_to_3d(volmdlr.Point2D(0.5 * (a + b), c)))):
                line = curves.Line2D(volmdlr.Point2D(a, c), volmdlr.Point2D(b, c))
                _side = "u-"
                _domain_bound = c
            if (self.u_closed_upper() and
                    test_point.is_close(self.point2d_to_3d(volmdlr.Point2D(0.5 * (a + b), d)))):
                line = curves.Line2D(volmdlr.Point2D(a, d), volmdlr.Point2D(b, d))
                _side = "u+"
                _domain_bound = d
        else:
            if (self.v_closed_lower() and
                    test_point.is_close(self.point2d_to_3d(volmdlr.Point2D(a, 0.5 * (c + d))))):
                line = curves.Line2D(volmdlr.Point2D(a, c), volmdlr.Point2D(a, d))
                _side = "v-"
                _domain_bound = a
            if (self.v_closed_upper() and
                    test_point.is_close(self.point2d_to_3d(volmdlr.Point2D(b, 0.5 * (c + d))))):
                line = curves.Line2D(volmdlr.Point2D(b, c), volmdlr.Point2D(b, d))
                _side = "v+"
                _domain_bound = b
        return line, _side, _domain_bound

    @staticmethod
    def _verify_points(points, side, domain_bound, start_end):
        """
        Helper function to fix_start_end_singularity_point_at_parametric_domain.

        Verifies and adjusts the given list of points based on the singularity side and domain boundary.

        :param points: The list of points to be verified.
        :param side: A string indicating the side of the singularity line ('u-'/'u+' or 'v-'/'v+').
        :param domain_bound: The domain boundary value associated with the singularity line.
        :param start_end: An integer (0 or 1) indicating whether to process the start or end of the list.

        :return: Verified and adjusted list of points.
        """
        if side.startswith("u"):
            i = 1
        else:
            i = 0
        indexes = [idx for idx, point in enumerate(points) if point[i] == domain_bound]
        if len(indexes) == 1 and indexes[0] != len(points) - 1:
            if start_end == 0:
                return points[indexes[0]:]

            return points[:indexes[0] + 1]
        return points

    def fix_start_end_singularity_point_at_parametric_domain(self, edge3d, points, points3d, tol: float = 1e-6):
        """
        Helper function.

        Uses local discretization and line intersection with the tangent line at the point just before the undefined
        point on the BREP of the 3D edge to find the real values on parametric domain.
        """
        points = verify_repeated_parametric_points(points)

        def get_temp_edge2d(_points):
            if len(_points) == 2:
                edge2d = edges.LineSegment2D(_points[0], _points[1])
            else:
                edge2d = edges.BSplineCurve2D.from_points_interpolation(_points, 2, centripetal=False)
            return edge2d

        umin, umax, vmin, vmax = self.domain
        if self.is_singularity_point(points3d[0], tol=tol):
            singularity_line, side, domain_bound = self._get_singularity_line(points3d[0])
            if singularity_line and len(points) >= 3:
                points = self._verify_points(points, side, domain_bound, 0)
                if len(points) >= 3:
                    temp_edge2d = get_temp_edge2d(points[1:])
                    point = find_parametric_point_at_singularity(temp_edge2d, abscissa=0,
                                                                 singularity_line=singularity_line,
                                                                 domain=[umin, umax, vmin, vmax])
                    if point and not point.is_close(points[0], 1e-3):
                        points[0] = point
        if self.is_singularity_point(points3d[-1], tol=tol):
            singularity_line, side, domain_bound = self._get_singularity_line(points3d[-1])
            if singularity_line:
                points = self._verify_points(points, side, domain_bound, 1)
                if len(points) >= 3:
                    temp_edge2d = get_temp_edge2d(points[:-1])

                    point = find_parametric_point_at_singularity(temp_edge2d, abscissa=temp_edge2d.length(),
                                                                 singularity_line=singularity_line,
                                                                 domain=[umin, umax, vmin, vmax])
                    if point and not point.is_close(points[-1], 1e-3):
                        points[-1] = point
        return points

    def is_undefined_brep(self, edge):
        """Returns True if the edge is contained within the periodicity boundary."""
        if isinstance(edge.simplify, edges.LineSegment2D):
            umin, umax, vmin, vmax = self.domain
            if self.x_periodicity and edge.simplify.line.unit_direction_vector().is_colinear_to(volmdlr.Y2D) \
                and (math.isclose(abs(edge.start.x), umin, abs_tol=1e-4) or
                     math.isclose(abs(edge.start.x), umax, abs_tol=1e-4)):
                if (self.point2d_to_3d(
                        volmdlr.Point2D(umin, vmin)).is_close(self.point2d_to_3d(volmdlr.Point2D(umax, vmin))) and
                    self.point2d_to_3d(
                        volmdlr.Point2D(umin, vmax)).is_close(self.point2d_to_3d(volmdlr.Point2D(umax, vmax)))):
                    return True
            if self.y_periodicity and edge.simplify.line.unit_direction_vector().is_colinear_to(volmdlr.X2D) \
                    and (math.isclose(abs(edge.start.y), vmin, abs_tol=1e-4) or
                         math.isclose(abs(edge.start.y), vmax, abs_tol=1e-4)):
                if (self.point2d_to_3d(
                        volmdlr.Point2D(umin, vmin)).is_close(self.point2d_to_3d(volmdlr.Point2D(umin, vmax))) and
                    self.point2d_to_3d(
                        volmdlr.Point2D(umax, vmin)).is_close(self.point2d_to_3d(volmdlr.Point2D(umax, vmax)))):
                    return True
        return False

    def fix_undefined_brep_with_neighbors(self, edge, previous_edge, next_edge):
        """Uses neighbors edges to fix edge contained within the periodicity boundary."""
        delta_previous = previous_edge.end - edge.start
        delta_next = next_edge.start - edge.end
        def translate_brep(periodicity):
            edge_ = edge
            if not self.is_undefined_brep(previous_edge) and \
                    math.isclose(delta_previous.norm(), periodicity, abs_tol=1e-3):
                edge_ = edge.translation(delta_previous)
            elif not self.is_undefined_brep(next_edge) and \
                    math.isclose(delta_next.norm(), periodicity, abs_tol=1e-3):
                edge_ = edge.translation(delta_next)
            return edge_

        if self.x_periodicity:
            edge = translate_brep(self.x_periodicity)
        elif self.y_periodicity:
            edge = translate_brep(self.y_periodicity)
        return edge


class BezierSurface3D(BSplineSurface3D):
    """
    A 3D Bezier surface.

    :param degree_u: The degree of the Bezier surface in the u-direction.
    :type degree_u: int
    :param degree_v: The degree of the Bezier surface in the v-direction.
    :type degree_v: int
    :param control_points: A list of lists of control points defining the Bezier surface.
    :type control_points: List[List[`volmdlr.Point3D`]]
    :param nb_u: The number of control points in the u-direction.
    :type nb_u: int
    :param nb_v: The number of control points in the v-direction.
    :type nb_v: int
    :param name: (Optional) name for the Bezier surface.
    :type name: str
    """

    def __init__(self, degree_u: int, degree_v: int,
                 control_points: List[List[volmdlr.Point3D]],
                 nb_u: int, nb_v: int, name=''):
        u_knots = generate_knot_vector(degree_u, nb_u)
        v_knots = generate_knot_vector(degree_v, nb_v)

        u_multiplicities = [1] * len(u_knots)
        v_multiplicities = [1] * len(v_knots)

        BSplineSurface3D.__init__(self, degree_u, degree_v,
                                  control_points, nb_u, nb_v,
                                  u_multiplicities, v_multiplicities,
                                  u_knots, v_knots, None, name)<|MERGE_RESOLUTION|>--- conflicted
+++ resolved
@@ -7840,20 +7840,13 @@
             index, distance = self._find_index_min(matrix, point3d_array)
             u, v, delta_u, delta_v = self._update_parameters([u_start, u_stop, v_start, v_stop], sample_size_u,
                                                              sample_size_v, index)
-<<<<<<< HEAD
-
-=======
->>>>>>> 77ef2f0b
+
             if distance < minimal_distance:
                 minimal_distance = distance
             if minimal_distance < acceptable_distance:
                 break
             if abs(distance - last_distance) < acceptable_distance * 0.01:
-<<<<<<< HEAD
                 break
-=======
-                return (u, v), minimal_distance
->>>>>>> 77ef2f0b
 
             last_distance = distance
             count += 1
