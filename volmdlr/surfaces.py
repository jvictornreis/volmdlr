"""volmdlr module for 3D Surfaces."""
import math
import traceback
import warnings
from collections import deque
from functools import cached_property
from itertools import chain
from typing import List, Union, Dict, Any

import matplotlib.pyplot as plt
import numpy as npy
import triangle as triangle_lib

from geomdl import NURBS, BSpline
from scipy.linalg import lu_factor, lu_solve
from scipy.optimize import least_squares, minimize

from dessia_common.core import DessiaObject, PhysicalObject
from dessia_common.typings import JsonSerializable
import volmdlr.nurbs.helpers as nurbs_helpers
from volmdlr.nurbs.helpers import generate_knot_vector
import volmdlr.core
import volmdlr.geometry
import volmdlr.utils.common_operations as vm_common_operations
import volmdlr.utils.intersections as vm_utils_intersections
import volmdlr.utils.parametric as vm_parametric
from volmdlr import display, edges, grid, wires, curves
from volmdlr.core import EdgeStyle, point_in_list
from volmdlr.nurbs.core import evaluate_surface, derivatives_surface, point_inversion, find_multiplicity
from volmdlr.nurbs.fitting import approximate_surface, interpolate_surface
from volmdlr.nurbs.operations import split_surface_u, split_surface_v
from volmdlr.utils.parametric import (array_range_search, repair_start_end_angle_periodicity, angle_discontinuity,
                                      find_parametric_point_at_singularity, is_isocurve,
                                      verify_repeated_parametric_points)


def knots_vector_inv(knots_vector):
    """
    Compute knot-elements and multiplicities based on the global knot vector.

    """

    knots = sorted(set(knots_vector))
    multiplicities = [knots_vector.count(knot) for knot in knots]

    return knots, multiplicities


class Surface2D(PhysicalObject):
    """
    A surface bounded by an outer contour.

    """

    def __init__(self, outer_contour: wires.Contour2D,
                 inner_contours: List[wires.Contour2D],
                 name: str = 'name'):
        self.outer_contour = outer_contour
        self.inner_contours = inner_contours
        self._area = None

        PhysicalObject.__init__(self, name=name)

    def __hash__(self):
        """
        Calculate the hash value for Surface2D.

        This method is used to generate a hash value for instances of the
        current class, which can be used for hash-based data structures like
        dictionaries and sets.

        The hash value is computed based on the combined hash of the outer
        contour and a tuple of hash values for the inner contours. This
        ensures that objects with equivalent contours will have the same
        hash value, allowing them to be efficiently compared and retrieved
        from hash-based collections.

        :return: A hash value representing the object's state.
        :rtype: int
        """
        return hash((self.outer_contour, tuple(self.inner_contours)))

    def _data_hash(self):
        return hash(self)

    def copy(self, deep=True, memo=None):
        """
        Copies the surface2d.

        """
        return self.__class__(outer_contour=self.outer_contour.copy(deep, memo),
                              inner_contours=[c.copy(deep, memo) for c in self.inner_contours],
                              name='copy_' + self.name)

    def area(self):
        """
        Computes the area of the surface.

        """
        if not self._area:
            self._area = self.outer_contour.area() - sum(contour.area() for contour in self.inner_contours)
        return self._area

    def second_moment_area(self, point: volmdlr.Point2D):
        """
        Computes the second moment area of the surface.

        """
        i_x, i_y, i_xy = self.outer_contour.second_moment_area(point)
        for contour in self.inner_contours:
            i_xc, i_yc, i_xyc = contour.second_moment_area(point)
            i_x -= i_xc
            i_y -= i_yc
            i_xy -= i_xyc
        return i_x, i_y, i_xy

    def center_of_mass(self):
        """
        Compute the center of mass of the 2D surface.

        :return: The center of mass of the surface.
        :rtype: :class:`volmdlr.Point2D`
        """
        center = self.outer_contour.area() * self.outer_contour.center_of_mass()
        for contour in self.inner_contours:
            center -= contour.area() * contour.center_of_mass()
        return center / self.area()

    def point_belongs(self, point2d: volmdlr.Point2D, include_edge_points: bool = True):
        """
        Check whether a point belongs to the 2D surface.

        :param point2d: The point to check.
        :type point2d: :class:`volmdlr.Point2D`
        :return: True if the point belongs to the surface, False otherwise.
        :rtype: bool
        """
        if not self.outer_contour.point_belongs(point2d, include_edge_points=include_edge_points):
            return False

        for inner_contour in self.inner_contours:
            if inner_contour.point_belongs(point2d, include_edge_points=False):
                return False
        return True

    def random_point_inside(self):
        """
        Generate a random point inside the 2D surface.

        Taking into account any inner contours (holes) it may have.

        :return: A random point inside the surface.
        :rtype: :class:`volmdlr.Point2D`
        """
        point_inside_outer_contour = None
        center_of_mass = self.center_of_mass()
        if self.point_belongs(center_of_mass, False):
            point_inside_outer_contour = center_of_mass
        if not point_inside_outer_contour:
            point_inside_outer_contour = self.outer_contour.random_point_inside()
        while True:
            inside_inner_contour = False
            for inner_contour in self.inner_contours:
                if inner_contour.point_belongs(point_inside_outer_contour):
                    inside_inner_contour = True
            if not inside_inner_contour and \
                    point_inside_outer_contour is not None:
                break
            point_inside_outer_contour = self.outer_contour.random_point_inside()

        return point_inside_outer_contour

    @staticmethod
    def triangulation_without_holes(vertices, segments, points_grid, tri_opt):
        """
        Triangulates a surface without holes.

        :param vertices: vertices of the surface.
        :param segments: segments defined as tuples of vertices.
        :param points_grid: to do.
        :param tri_opt: triangulation option: "p"
        :return:
        """
        vertices_grid = [(p.x, p.y) for p in points_grid]
        vertices.extend(vertices_grid)
        tri = {'vertices': npy.array(vertices).reshape((-1, 2)),
               'segments': npy.array(segments).reshape((-1, 2)),
               }
        triagulation = triangle_lib.triangulate(tri, tri_opt)
        triangles = triagulation['triangles'].tolist()
        number_points = triagulation['vertices'].shape[0]
        points = [display.Node2D(*triagulation['vertices'][i, :]) for i in range(number_points)]
        return display.DisplayMesh2D(points, triangles=triangles)

    def triangulation(self, number_points_x: int = 15, number_points_y: int = 15):
        """
        Triangulates the Surface2D using the Triangle library.

        :param number_points_x: Number of discretization points in x direction.
        :type number_points_x: int
        :param number_points_y: Number of discretization points in y direction.
        :type number_points_y: int
        :return: The triangulated surface as a display mesh.
        :rtype: :class:`volmdlr.display.DisplayMesh2D`
        """
        area = self.bounding_rectangle().area()
        tri_opt = "p"
        if math.isclose(area, 0., abs_tol=1e-8):
            return display.DisplayMesh2D([], triangles=[])

        triangulates_with_grid = number_points_x > 0 and number_points_y > 0
        discretize_line = number_points_x > 0 or number_points_y > 0
        if not triangulates_with_grid:
            tri_opt = "pq"

        discretize_line_direction = "xy"
        if number_points_y == 0 or number_points_x > 25 * number_points_y:
            discretize_line_direction = "x"
        elif number_points_y > 20 * number_points_x:
            discretize_line_direction = "y"
        outer_polygon = self.outer_contour.to_polygon(angle_resolution=15, discretize_line=discretize_line,
                                                      discretize_line_direction=discretize_line_direction)

        if not self.inner_contours and not triangulates_with_grid:
            return outer_polygon.triangulation()

        points_grid, x, y, grid_point_index = outer_polygon.grid_triangulation_points(number_points_x=number_points_x,
                                                                                      number_points_y=number_points_y)
        points = outer_polygon.points.copy()
        points_set = set(points)
        if len(points_set) < len(points):
            return None
        vertices = [(point.x, point.y) for point in points]
        n = len(points)
        segments = [(i, i + 1) for i in range(n - 1)]
        segments.append((n - 1, 0))

        if not self.inner_contours:  # No holes
            return self.triangulation_without_holes(vertices, segments, points_grid, tri_opt)

        point_index = {p: i for i, p in enumerate(points)}
        holes = []
        for inner_contour in self.inner_contours:
            inner_polygon = inner_contour.to_polygon(angle_resolution=5, discretize_line=discretize_line,
                                                     discretize_line_direction=discretize_line_direction)
            inner_polygon_nodes = inner_polygon.points.copy()
            for point in inner_polygon_nodes:
                if point not in point_index:
                    points.append(point)
                    vertices.append((point.x, point.y))
                    point_index[point] = n
                    n += 1

            for point1, point2 in zip(inner_polygon_nodes[:-1],
                                      inner_polygon_nodes[1:]):
                segments.append((point_index[point1], point_index[point2]))
            segments.append((point_index[inner_polygon_nodes[-1]], point_index[inner_polygon_nodes[0]]))
            rpi = inner_polygon.barycenter()
            if not inner_polygon.point_belongs(rpi, include_edge_points=False):
                rpi = inner_polygon.random_point_inside(include_edge_points=False)
            holes.append([rpi.x, rpi.y])

            if triangulates_with_grid:
                # removes with a region search the grid points that are in the inner contour
                xmin, xmax, ymin, ymax = inner_polygon.bounding_rectangle.bounds()
                x_grid_range = array_range_search(x, xmin, xmax)
                y_grid_range = array_range_search(y, ymin, ymax)
                for i in x_grid_range:
                    for j in y_grid_range:
                        point = grid_point_index.get((i, j))
                        if not point:
                            continue
                        if inner_polygon.point_belongs(point):
                            points_grid.remove(point)
                            grid_point_index.pop((i, j))

        if triangulates_with_grid:
            vertices_grid = [(p.x, p.y) for p in points_grid]
            vertices.extend(vertices_grid)

        tri = {'vertices': npy.array(vertices).reshape((-1, 2)),
               'segments': npy.array(segments).reshape((-1, 2)),
               'holes': npy.array(holes).reshape((-1, 2))
               }
        triangulation = triangle_lib.triangulate(tri, tri_opt)
        triangles = triangulation['triangles'].tolist()
        number_points = triangulation['vertices'].shape[0]
        points = [volmdlr.Point2D(*triangulation['vertices'][i, :]) for i in range(number_points)]
        return display.DisplayMesh2D(points, triangles=triangles)

    def split_by_lines(self, lines):
        """
        Returns a list of cut surfaces given by the lines provided as argument.
        """
        cutted_surfaces = []
        iteration_surfaces = self.cut_by_line(lines[0])

        for line in lines[1:]:
            iteration_surfaces2 = []
            for surface in iteration_surfaces:
                line_cutted_surfaces = surface.cut_by_line(line)

                llcs = len(line_cutted_surfaces)

                if llcs == 1:
                    cutted_surfaces.append(line_cutted_surfaces[0])
                else:
                    iteration_surfaces2.extend(line_cutted_surfaces)

            iteration_surfaces = iteration_surfaces2[:]

        cutted_surfaces.extend(iteration_surfaces)
        return cutted_surfaces

    def split_regularly(self, n):
        """
        Split in n slices.
        """
        bounding_rectangle = self.outer_contour.bounding_rectangle
        lines = []
        for i in range(n - 1):
            xi = bounding_rectangle[0] + (i + 1) * (bounding_rectangle[1] - bounding_rectangle[0]) / n
            lines.append(curves.Line2D(volmdlr.Point2D(xi, 0),
                                       volmdlr.Point2D(xi, 1)))
        return self.split_by_lines(lines)

    def cut_by_line(self, line: curves.Line2D):
        """
        Returns a list of cut Surface2D by the given line.

        :param line: The line to cut the Surface2D with.
        :type line: :class:`curves.Line2D`
        :return: A list of 2D surfaces resulting from the cut.
        :rtype: List[:class:`volmdlr.faces.Surface2D`]
        """
        surfaces = []
        splitted_outer_contours = self.outer_contour.cut_by_line(line)
        splitted_inner_contours_table = []
        for inner_contour in self.inner_contours:
            splitted_inner_contours = inner_contour.cut_by_line(line)
            splitted_inner_contours_table.append(splitted_inner_contours)

        # First part of the external contour
        for outer_split in splitted_outer_contours:
            inner_contours = []
            for splitted_inner_contours in splitted_inner_contours_table:
                for inner_split in splitted_inner_contours:
                    inner_split.order_contour()
                    point = inner_split.random_point_inside()
                    if outer_split.point_belongs(point):
                        inner_contours.append(inner_split)

            if inner_contours:
                surface2d = self.from_contours(outer_split, inner_contours)
                surfaces.append(surface2d)
            else:
                surfaces.append(Surface2D(outer_split, []))
        return surfaces

    def line_crossings(self, line: curves.Line2D):
        """
        Find intersection points between a line and the 2D surface.

        :param line: The line to intersect with the shape.
        :type line: :class:`curves.Line2D`
        :return: A list of intersection points sorted by increasing abscissa
            along the line. Each intersection point is a tuple
            (point, primitive) where point is the intersection point and
            primitive is the intersected primitive.
        :rtype: List[Tuple[:class:`volmdlr.Point2D`,
            :class:`volmdlr.core.Primitive2D`]]

        """
        intersection_points = []
        for primitive in self.outer_contour.primitives:
            for point in primitive.line_crossings(line):
                if (point, primitive) not in intersection_points:
                    intersection_points.append((point, primitive))
        for inner_contour in self.inner_contours:
            for primitive in inner_contour.primitives:
                for point in primitive.line_crossings(line):
                    if (point, primitive) not in intersection_points:
                        intersection_points.append((point, primitive))
        return sorted(intersection_points, key=lambda ip: line.abscissa(ip[0]))

    def split_at_centers(self):
        """
        Split in n slices.

        # TODO: is this used ?
        """

        cutted_contours = []
        center_of_mass1 = self.inner_contours[0].center_of_mass()
        center_of_mass2 = self.inner_contours[1].center_of_mass()
        cut_line = curves.Line2D(center_of_mass1, center_of_mass2)

        iteration_contours2 = []

        surface_cut = self.cut_by_line(cut_line)

        iteration_contours2.extend(surface_cut)

        iteration_contours = iteration_contours2[:]
        cutted_contours.extend(iteration_contours)

        return cutted_contours

    def cut_by_line2(self, line):
        """
        Cuts a Surface2D with line (2).

        # TODO: is it used? Is not there already a method doing the same thing in wires?
        :param line: DESCRIPTION
        :type line: TYPE
        :raises NotImplementedError: DESCRIPTION
        :return: DESCRIPTION
        :rtype: TYPE

        """

        all_contours = []
        inner_1 = self.inner_contours[0]
        inner_2 = self.inner_contours[1]

        inner_intersections_1 = inner_1.line_intersections(line)
        inner_intersections_2 = inner_2.line_intersections(line)

        arc1, arc2 = inner_1.split(inner_intersections_1[1],
                                   inner_intersections_1[0])
        arc3, arc4 = inner_2.split(inner_intersections_2[1],
                                   inner_intersections_2[0])
        new_inner_1 = wires.Contour2D([arc1, arc2])
        new_inner_2 = wires.Contour2D([arc3, arc4])

        intersections = [(inner_intersections_1[0], arc1), (inner_intersections_1[1], arc2)]
        intersections += self.outer_contour.line_intersections(line)
        intersections.append((inner_intersections_2[0], arc3))
        intersections.append((inner_intersections_2[1], arc4))
        intersections += self.outer_contour.line_intersections(line)

        if not intersections:
            all_contours.extend([self])
        if len(intersections) < 4:
            return [self]
        if len(intersections) >= 4:
            if isinstance(intersections[0][0], volmdlr.Point2D) and \
                    isinstance(intersections[1][0], volmdlr.Point2D):
                ip1, ip2 = sorted(
                    [new_inner_1.primitives.index(intersections[0][1]),
                     new_inner_1.primitives.index(intersections[1][1])])
                ip5, ip6 = sorted(
                    [new_inner_2.primitives.index(intersections[4][1]),
                     new_inner_2.primitives.index(intersections[5][1])])
                ip3, ip4 = sorted(
                    [self.outer_contour.primitives.index(intersections[2][1]),
                     self.outer_contour.primitives.index(intersections[3][1])])

                # sp11, sp12 = intersections[2][1].split(intersections[2][0])
                # sp21, sp22 = intersections[3][1].split(intersections[3][0])
                sp33, sp34 = intersections[6][1].split(intersections[6][0])
                sp44, sp43 = intersections[7][1].split(intersections[7][0])

                primitives1 = [edges.LineSegment2D(intersections[6][0], intersections[1][0]),
                               new_inner_1.primitives[ip1],
                               edges.LineSegment2D(intersections[0][0], intersections[5][0]),
                               new_inner_2.primitives[ip5],
                               edges.LineSegment2D(intersections[4][0], intersections[7][0]),
                               sp44
                               ]
                primitives1.extend(self.outer_contour.primitives[ip3 + 1:ip4])
                primitives1.append(sp34)

                primitives2 = [edges.LineSegment2D(intersections[7][0], intersections[4][0]),
                               new_inner_2.primitives[ip6],
                               edges.LineSegment2D(intersections[5][0], intersections[0][0]),
                               new_inner_1.primitives[ip2],
                               edges.LineSegment2D(intersections[1][0], intersections[6][0]),
                               sp33
                               ]

                primitives2.extend(self.outer_contour.primitives[:ip3].reverse())
                primitives2.append(sp43)

                all_contours.extend([wires.Contour2D(primitives1),
                                     wires.Contour2D(primitives2)])

            else:
                raise NotImplementedError(
                    'Non convex contour not supported yet')

        return all_contours

    def bounding_rectangle(self):
        """
        Returns bounding rectangle.

        :return: Returns a python object with useful methods
        :rtype: :class:`volmdlr.core.BoundingRectangle
        """

        return self.outer_contour.bounding_rectangle

    @classmethod
    def from_contours(cls, outer_contour, inner_contours):
        """
        Create a Surface2D object from an outer contour and a list of inner contours.

        :param outer_contour: The outer contour that bounds the surface.
        :type outer_contour: wires.Contour2D
        :param inner_contours: The list of inner contours that define the holes of the surface.
        :type inner_contours : List[wires.Contour2D]
        :return: Surface2D defined by the given contours.
        """
        surface2d_inner_contours = []
        surface2d_outer_contour = outer_contour
        for inner_contour in inner_contours:
            if surface2d_outer_contour.shared_primitives_extremities(
                    inner_contour):
                # inner_contour will be merged with outer_contour
                merged_contours = surface2d_outer_contour.merge_with(
                    inner_contour)
                if len(merged_contours) >= 2:
                    raise NotImplementedError
                surface2d_outer_contour = merged_contours[0]
            else:
                # inner_contour will be added to the inner contours of the
                # Surface2D
                surface2d_inner_contours.append(inner_contour)
        return cls(surface2d_outer_contour, surface2d_inner_contours)

    def plot(self, ax=None, edge_style: EdgeStyle = EdgeStyle(color='grey', alpha=0.5, equal_aspect=False), **kwargs):
        """Plot surface 2d using Matplotlib."""

        if ax is None:
            _, ax = plt.subplots()
        self.outer_contour.plot(ax=ax, edge_style=edge_style)
        for inner_contour in self.inner_contours:
            inner_contour.plot(ax=ax, edge_style=edge_style)

        if edge_style.equal_aspect:
            ax.set_aspect('equal')

        ax.margins(0.1)
        return ax

    def axial_symmetry(self, line):
        """
        Finds out the symmetric 2D surface according to a line.

        """

        outer_contour = self.outer_contour.axial_symmetry(line)
        inner_contours = []
        if self.inner_contours:
            inner_contours = [contour.axial_symmetry(line) for contour in self.inner_contours]

        return self.__class__(outer_contour=outer_contour,
                              inner_contours=inner_contours)

    def rotation(self, center, angle):
        """
        Surface2D rotation.

        :param center: rotation center.
        :param angle: angle rotation.
        :return: a new rotated Surface2D.
        """

        outer_contour = self.outer_contour.rotation(center, angle)
        if self.inner_contours:
            inner_contours = [contour.rotation(center, angle) for contour in self.inner_contours]
        else:
            inner_contours = []

        return self.__class__(outer_contour, inner_contours)

    def translation(self, offset: volmdlr.Vector2D):
        """
        Surface2D translation.

        :param offset: translation vector.
        :return: A new translated Surface2D.
        """
        outer_contour = self.outer_contour.translation(offset)
        inner_contours = [contour.translation(offset) for contour in self.inner_contours]
        return self.__class__(outer_contour, inner_contours)

    def frame_mapping(self, frame: volmdlr.Frame2D, side: str):
        """Frame mapping of a surface 2d."""
        outer_contour = self.outer_contour.frame_mapping(frame, side)
        inner_contours = [contour.frame_mapping(frame, side) for contour in self.inner_contours]
        return self.__class__(outer_contour, inner_contours)

    def geo_lines(self):  # , mesh_size_list=None):
        """
        Gets the lines that define a Surface2D in a .geo file.
        """

        i, i_p = None, None
        lines, line_surface, lines_tags = [], [], []
        point_account, line_account, line_loop_account = 0, 0, 1
        for outer_contour, contour in enumerate(list(chain(*[[self.outer_contour], self.inner_contours]))):
            if isinstance(contour, curves.Circle2D):
                points = [volmdlr.Point2D(contour.center.x - contour.radius, contour.center.y),
                          contour.center,
                          volmdlr.Point2D(contour.center.x + contour.radius, contour.center.y)]
                index = []
                for i, point in enumerate(points):
                    lines.append(point.get_geo_lines(tag=point_account + i + 1,
                                                     point_mesh_size=None))
                    index.append(point_account + i + 1)

                lines.append('Circle(' + str(line_account + 1) +
                             ') = {' + str(index[0]) + ', ' + str(index[1]) + ', ' + str(index[2]) + '};')
                lines.append('Circle(' + str(line_account + 2) +
                             ') = {' + str(index[2]) + ', ' + str(index[1]) + ', ' + str(index[0]) + '};')

                lines_tags.append(line_account + 1)
                lines_tags.append(line_account + 2)

                lines.append('Line Loop(' + str(outer_contour + 1) + ') = {' + str(lines_tags)[1:-1] + '};')
                line_surface.append(line_loop_account)

                point_account = point_account + 2 + 1
                line_account, line_loop_account = line_account + 1 + 1, line_loop_account + 1
                lines_tags = []

            elif isinstance(contour, (wires.Contour2D, wires.ClosedPolygon2D)):
                if not isinstance(contour, wires.ClosedPolygon2D):
                    contour = contour.to_polygon(1)
                for i, point in enumerate(contour.points):
                    lines.append(point.get_geo_lines(tag=point_account + i + 1,
                                                     point_mesh_size=None))

                for i_p, primitive in enumerate(contour.primitives):
                    if i_p != len(contour.primitives) - 1:
                        lines.append(primitive.get_geo_lines(tag=line_account + i_p + 1,
                                                             start_point_tag=point_account + i_p + 1,
                                                             end_point_tag=point_account + i_p + 2))
                    else:
                        lines.append(primitive.get_geo_lines(tag=line_account + i_p + 1,
                                                             start_point_tag=point_account + i_p + 1,
                                                             end_point_tag=point_account + 1))
                    lines_tags.append(line_account + i_p + 1)

                lines.append('Line Loop(' + str(outer_contour + 1) + ') = {' + str(lines_tags)[1:-1] + '};')
                line_surface.append(line_loop_account)
                point_account = point_account + i + 1
                line_account, line_loop_account = line_account + i_p + 1, line_loop_account + 1
                lines_tags = []

        lines.append('Plane Surface(' + str(1) + ') = {' + str(line_surface)[1:-1] + '};')

        return lines

    def mesh_lines(self,
                   factor: float,
                   curvature_mesh_size: int = None,
                   min_points: int = None,
                   initial_mesh_size: float = 5):
        """
        Gets the lines that define mesh parameters for a Surface2D, to be added to a .geo file.

        :param factor: A float, between 0 and 1, that describes the mesh quality
        (1 for coarse mesh - 0 for fine mesh)
        :type factor: float
        :param curvature_mesh_size: Activate the calculation of mesh element sizes based on curvature
        (with curvature_mesh_size elements per 2*Pi radians), defaults to 0
        :type curvature_mesh_size: int, optional
        :param min_points: Check if there are enough points on small edges (if it is not, we force to have min_points
        on that edge), defaults to None
        :type min_points: int, optional
        :param initial_mesh_size: If factor=1, it will be initial_mesh_size elements per dimension, defaults to 5
        :type initial_mesh_size: float, optional

        :return: A list of lines that describe mesh parameters
        :rtype: List[str]
        """

        lines = []
        if factor == 0:
            factor = 1e-3

        size = (math.sqrt(self.area()) / initial_mesh_size) * factor

        if min_points:
            lines.extend(self.get_mesh_lines_with_transfinite_curves(
                [[self.outer_contour], self.inner_contours], min_points, size))

        lines.append('Field[1] = MathEval;')
        lines.append('Field[1].F = "' + str(size) + '";')
        lines.append('Background Field = 1;')
        if curvature_mesh_size:
            lines.append('Mesh.MeshSizeFromCurvature = ' + str(curvature_mesh_size) + ';')

        return lines

    @staticmethod
    def get_mesh_lines_with_transfinite_curves(lists_contours, min_points, size):
        """Gets Surface 2d mesh lines with transfinite curves."""
        lines, primitives, primitives_length = [], [], []
        circle_class_ = getattr(wires, 'Circle' + lists_contours[0][0].__class__.__name__[-2:])
        for contour in list(chain(*lists_contours)):
            if isinstance(contour, circle_class_):
                primitives.append(contour)
                primitives.append(contour)
                primitives_length.append(contour.length() / 2)
                primitives_length.append(contour.length() / 2)
            else:
                for primitive in contour.primitives:
                    if (primitive not in primitives) and (primitive.reverse() not in primitives):
                        primitives.append(primitive)
                        primitives_length.append(primitive.length())

        for i, length in enumerate(primitives_length):
            if length < min_points * size:
                lines.append('Transfinite Curve {' + str(i) + '} = ' +
                             str(min_points) + ' Using Progression 1;')
        return lines

    def to_geo(self, file_name: str,
               factor: float, **kwargs):
        # curvature_mesh_size: int = None,
        # min_points: int = None,
        # initial_mesh_size: float = 5):
        """
        Gets the .geo file for the Surface2D.
        """

        for element in [('curvature_mesh_size', 0), ('min_points', None), ('initial_mesh_size', 5)]:
            if element[0] not in kwargs:
                kwargs[element[0]] = element[1]

        lines = self.geo_lines()
        lines.extend(self.mesh_lines(factor, kwargs['curvature_mesh_size'],
                                     kwargs['min_points'], kwargs['initial_mesh_size']))

        with open(file_name + '.geo', 'w', encoding="utf-8") as file:
            for line in lines:
                file.write(line)
                file.write('\n')
        file.close()

    def to_msh(self, file_name: str, mesh_dimension: int, mesh_order: int,
               factor: float, **kwargs):
        # curvature_mesh_size: int = 0,
        # min_points: int = None,
        # initial_mesh_size: float = 5):
        """
        Gets .msh file for the Surface2D generated by gmsh.

        :param file_name: The msh. file name
        :type file_name: str
        :param mesh_dimension: The mesh dimension (1: 1D-Edge, 2: 2D-Triangle, 3D-Tetrahedra)
        :type mesh_dimension: int
        :param factor: A float, between 0 and 1, that describes the mesh quality
        (1 for coarse mesh - 0 for fine mesh)
        :type factor: float
        :param curvature_mesh_size: Activate the calculation of mesh element sizes based on curvature
        (with curvature_mesh_size elements per 2*Pi radians), defaults to 0
        :type curvature_mesh_size: int, optional
        :param min_points: Check if there are enough points on small edges (if it is not, we force to have min_points
        on that edge), defaults to None
        :type min_points: int, optional
        :param initial_mesh_size: If factor=1, it will be initial_mesh_size elements per dimension, defaults to 5
        :type initial_mesh_size: float, optional

        :return: A txt file
        :rtype: .txt
        """

        for element in [('curvature_mesh_size', 0), ('min_points', None), ('initial_mesh_size', 5)]:
            if element[0] not in kwargs:
                kwargs[element[0]] = element[1]

        self.to_geo(file_name=file_name, mesh_dimension=mesh_dimension,
                    factor=factor, curvature_mesh_size=kwargs['curvature_mesh_size'],
                    min_points=kwargs['min_points'], initial_mesh_size=kwargs['initial_mesh_size'])

        volmdlr.core.VolumeModel.generate_msh_file(file_name, mesh_dimension, mesh_order)

        # gmsh.initialize()
        # gmsh.open(file_name + ".geo")

        # gmsh.model.geo.synchronize()
        # gmsh.model.mesh.generate(mesh_dimension)

        # gmsh.write(file_name + ".msh")

        # gmsh.finalize()


class Surface3D(DessiaObject):
    """
    Abstract class.

    """
    x_periodicity = None
    y_periodicity = None
    face_class = None

    def __init__(self, frame: volmdlr.Frame3D = None, name: str = ''):
        self.frame = frame
        DessiaObject.__init__(self, name=name)

    def plot(self, ax=None, edge_style: EdgeStyle = EdgeStyle(color='grey', alpha=0.5), **kwargs):
        """
        Abstract method.
        """
        raise NotImplementedError(f"plot method is not implemented for {self.__class__.__name__}")

    def point2d_to_3d(self, point2d):
        raise NotImplementedError(f'point2d_to_3d is abstract and should be implemented in {self.__class__.__name__}')

    def point3d_to_2d(self, point3d):
        """
        Abstract method. Convert a 3D point to a 2D parametric point.

        :param point3d: The 3D point to convert, represented by 3 coordinates (x, y, z).
        :type point3d: `volmdlr.Point3D`
        :return: NotImplementedError: If the method is not implemented in the subclass.
        """
        raise NotImplementedError(f'point3d_to_2d is abstract and should be implemented in {self.__class__.__name__}')

    def face_from_contours3d(self, contours3d: List[wires.Contour3D], name: str = ''):
        """Deprecated method, 'Use Face3D from_contours3d method'."""
        raise AttributeError('Use Face3D from_contours3d method')

    def repair_primitives_periodicity(self, primitives2d):
        """
        Repairs the continuity of the 2D contour while using contour3d_to_2d on periodic surfaces.

        :param primitives2d: The primitives in parametric surface domain.
        :type primitives2d: list
        :return: A list of primitives.
        :rtype: list
        """
        tol = 1e-2
        if self.__class__.__name__ == "ExtrusionSurface3D":
            tol = 5e-6
        x_periodicity = self.x_periodicity
        y_periodicity = self.y_periodicity

        if x_periodicity or y_periodicity:
            if self.is_undefined_brep(primitives2d[0]):
                primitives2d[0] = self.fix_undefined_brep_with_neighbors(primitives2d[0], primitives2d[-1],
                                                                         primitives2d[1])
        if x_periodicity is None:
            x_periodicity = -1
        if y_periodicity is None:
            y_periodicity = -1
        i = 1
        while i < len(primitives2d):
            previous_primitive = primitives2d[i - 1]
            current_primitive = primitives2d[i]
            delta = previous_primitive.end - current_primitive.start
            distance = delta.norm()
            is_connected = math.isclose(distance, 0, abs_tol=tol)

            if not is_connected:
                if math.isclose(current_primitive.length(), x_periodicity, abs_tol=tol) or \
                        math.isclose(current_primitive.length(), y_periodicity, abs_tol=tol):
                    delta_end = previous_primitive.end - current_primitive.end
                    delta_min_index, _ = min(enumerate([distance, delta_end.norm()]), key=lambda x: x[1])
                    if self.is_undefined_brep(primitives2d[i]):
                        primitives2d[i] = self.fix_undefined_brep_with_neighbors(primitives2d[i], previous_primitive,
                                                                                 primitives2d[
                                                                                     (i + 1) % len(primitives2d)])
                        delta = previous_primitive.end - primitives2d[i].start
                        if not math.isclose(delta.norm(), 0, abs_tol=1e-3):
                            primitives2d.insert(i, edges.LineSegment2D(previous_primitive.end, primitives2d[i].start,
                                                                       name="construction"))
                            i += 1
                    elif self.is_singularity_point(self.point2d_to_3d(previous_primitive.end)) and \
                            self.is_singularity_point(self.point2d_to_3d(current_primitive.start)):
                        primitives2d.insert(i, edges.LineSegment2D(previous_primitive.end, current_primitive.start,
                                                                   name="construction"))
                        if i < len(primitives2d):
                            i += 1
                    elif current_primitive.end.is_close(previous_primitive.end, tol=tol):
                        primitives2d[i] = current_primitive.reverse()
                    elif delta_min_index == 0:
                        primitives2d[i] = current_primitive.translation(delta)
                    else:
                        new_primitive = current_primitive.reverse()
                        primitives2d[i] = new_primitive.translation(delta_end)

                elif current_primitive.end.is_close(previous_primitive.end, tol=tol):
                    primitives2d[i] = current_primitive.reverse()
                elif self.is_singularity_point(self.point2d_to_3d(previous_primitive.end)) and \
                        self.is_singularity_point(self.point2d_to_3d(current_primitive.start)):
                    primitives2d.insert(i, edges.LineSegment2D(previous_primitive.end, current_primitive.start,
                                                               name="construction"))
                    i += 1
                else:
                    primitives2d[i] = current_primitive.translation(delta)
            i += 1
        previous_primitive = primitives2d[-1]
        delta = previous_primitive.end - primitives2d[0].start
        distance = delta.norm()
        is_connected = math.isclose(distance, 0, abs_tol=tol)
        if not is_connected and self.is_singularity_point(self.point2d_to_3d(previous_primitive.end)) and \
                self.is_singularity_point(self.point2d_to_3d(primitives2d[0].start)):
            primitives2d.append(edges.LineSegment2D(previous_primitive.end, primitives2d[0].start,
                                                name="construction"))
        return primitives2d

    def connect_contours(self, outer_contour, inner_contours):
        """
        Abstract method. Repair 2D contours of a face on the parametric domain.

        :param outer_contour: Outer contour 2D.
        :type inner_contours: wires.Contour2D
        :param inner_contours: List of 2D contours.
        :type inner_contours: list
        :return: NotImplementedError: If the method is not implemented in the subclass.
        """
        raise NotImplementedError(f'connect_contours is abstract and should be implemented in '
                                  f'{self.__class__.__name__}')

    def primitives3d_to_2d(self, primitives3d):
        """
        Helper function to perform conversion of 3D primitives into B-Rep primitives.

        :param primitives3d: List of 3D primitives from a 3D contour.
        :type primitives3d: List[edges.Edge]
        :return: A list of 2D primitives on parametric domain.
        :rtype: List[edges.Edge]
        """
        primitives2d = []
        for primitive3d in primitives3d:
            method_name = f'{primitive3d.__class__.__name__.lower()}_to_2d'
            if hasattr(self, method_name):
                primitives = getattr(self, method_name)(primitive3d)

                if primitives is None:
                    continue
                primitives2d.extend(primitives)
            else:
                raise AttributeError(f'Class {self.__class__.__name__} does not implement {method_name}')
        return primitives2d

    def contour3d_to_2d(self, contour3d):
        """
        Transforms a Contour3D into a Contour2D in the parametric domain of the surface.

        :param contour3d: The contour to be transformed.
        :type contour3d: :class:`wires.Contour3D`
        :return: A 2D contour object.
        :rtype: :class:`wires.Contour2D`
        """
        primitives2d = self.primitives3d_to_2d(contour3d.primitives)

        wire2d = wires.Wire2D(primitives2d)
        if self.x_periodicity and not self.is_singularity_point(self.point2d_to_3d(wire2d.primitives[0].start)) and \
                not self.is_singularity_point(self.point2d_to_3d(wire2d.primitives[-1].end)):
            delta_x = abs(wire2d.primitives[0].start.x - wire2d.primitives[-1].end.x)
            if math.isclose(delta_x, self.x_periodicity, rel_tol=0.01) and wire2d.is_ordered(1e-3):
                return wires.Contour2D(primitives2d)
        if self.y_periodicity and not self.is_singularity_point(self.point2d_to_3d(wire2d.primitives[0].start)) and \
                not self.is_singularity_point(self.point2d_to_3d(wire2d.primitives[-1].end)):
            delta_y = abs(wire2d.primitives[0].start.y - wire2d.primitives[-1].end.y)
            if math.isclose(delta_y, self.y_periodicity, rel_tol=0.01) and wire2d.is_ordered(1e-3):
                return wires.Contour2D(primitives2d)
        # Fix contour
        if self.x_periodicity or self.y_periodicity:
            primitives2d = self.repair_primitives_periodicity(primitives2d)
        return wires.Contour2D(primitives2d)

    def contour2d_to_3d(self, contour2d):
        """
        Transforms a Contour2D in the parametric domain of the surface into a Contour3D in Cartesian coordinate.

        :param contour2d: The contour to be transformed.
        :type contour2d: :class:`wires.Contour2D`
        :return: A 3D contour object.
        :rtype: :class:`wires.Contour3D`
        """
        primitives3d = []
        for primitive2d in contour2d.primitives:
            if primitive2d.name == "construction":
                continue
            method_name = f'{primitive2d.__class__.__name__.lower()}_to_3d'
            if hasattr(self, method_name):
                try:
                    primitives = getattr(self, method_name)(primitive2d)
                    if primitives is None:
                        continue
                    primitives3d.extend(primitives)
                except AttributeError:
                    print(traceback.format_exc())
                    print(f'Class {self.__class__.__name__} does not implement {method_name}'
                          f'with {primitive2d.__class__.__name__}')
            else:
                raise AttributeError(
                    f'Class {self.__class__.__name__} does not implement {method_name}')
        if not primitives3d:
            raise ValueError("no primitives to create contour")
        return wires.Contour3D(primitives3d)

    def linesegment3d_to_2d(self, linesegment3d):
        """
        A line segment on a surface will be in any case a line in 2D?.

        """
        return [edges.LineSegment2D(self.point3d_to_2d(linesegment3d.start),
                                    self.point3d_to_2d(linesegment3d.end))]

    def bsplinecurve3d_to_2d(self, bspline_curve3d):
        """
        Is this right?.
        """
        n = len(bspline_curve3d.control_points)
        points = [self.point3d_to_2d(p)
                  for p in bspline_curve3d.discretization_points(number_points=n)]
        return [edges.BSplineCurve2D.from_points_interpolation(points, bspline_curve3d.degree)]

    def bsplinecurve2d_to_3d(self, bspline_curve2d):
        """
        Is this right?.

        """
        n = len(bspline_curve2d.control_points)
        points = [self.point2d_to_3d(p)
                  for p in bspline_curve2d.discretization_points(number_points=n)]
        return [edges.BSplineCurve3D.from_points_interpolation(points, bspline_curve2d.degree)]

    def normal_from_point2d(self, point2d):

        raise NotImplementedError('NotImplemented')

    def normal_from_point3d(self, point3d):
        """
        Evaluates the normal vector of the bspline surface at this 3D point.
        """

        return (self.normal_from_point2d(self.point3d_to_2d(point3d)))[1]

    def geodesic_distance_from_points2d(self, point1_2d: volmdlr.Point2D,
                                        point2_2d: volmdlr.Point2D, number_points: int = 50):
        """
        Approximation of geodesic distance via line segments length sum in 3D.
        """
        # points = [point1_2d]
        current_point3d = self.point2d_to_3d(point1_2d)
        distance = 0.
        for i in range(number_points):
            next_point3d = self.point2d_to_3d(point1_2d + (i + 1) / number_points * (point2_2d - point1_2d))
            distance += next_point3d.point_distance(current_point3d)
            current_point3d = next_point3d
        return distance

    def geodesic_distance(self, point1_3d: volmdlr.Point3D, point2_3d: volmdlr.Point3D):
        """
        Approximation of geodesic distance between 2 3D points supposed to be on the surface.
        """
        point1_2d = self.point3d_to_2d(point1_3d)
        point2_2d = self.point3d_to_2d(point2_3d)
        return self.geodesic_distance_from_points2d(point1_2d, point2_2d)

    def point_projection(self, point3d):
        """
        Returns the projection of the point on the surface.

        :param point3d: Point to project.
        :type point3d: volmdlr.Point3D
        :return: A point on the surface
        :rtype: volmdlr.Point3D
        """
        return self.point2d_to_3d(self.point3d_to_2d(point3d))

    def point_distance(self, point3d: volmdlr.Point3D):
        """
        Calculates the minimal distance from a given point and the surface.

        :param point3d: point to verify distance.
        :type point3d: volmdlr.Point3D
        :return: point distance to the surface.
        :rtype: float
        """
        proj_point = self.point_projection(point3d)
        return proj_point.point_distance(point3d)

    def edge_intersections(self, edge):
        """
        Gets intersections between a Surface 3D, and an edge 3D.

        :param edge: any 3D edge.
        :return: list of points.
        """
        intersections = []
        method_name = f'{edge.__class__.__name__.lower()[:-2]}_intersections'
        if hasattr(self, method_name):
            intersections = getattr(self, method_name)(edge)
        return intersections

    def contour_intersections(self, contour3d: wires.Contour3D):
        """
        Gets intersections between surface 3d and a contour 3d.

        :param contour3d: other contour to get intersections with.
        :return: list of intersection points.
        """
        outer_contour_intersections_with_plane = []
        for primitive in contour3d.primitives:
            primitive_plane_intersections = self.edge_intersections(primitive)
            for primitive_plane_intersection in primitive_plane_intersections:
                if not volmdlr.core.point_in_list(primitive_plane_intersection,
                                                  outer_contour_intersections_with_plane):
                    outer_contour_intersections_with_plane.append(primitive_plane_intersection)
        return outer_contour_intersections_with_plane

    def is_singularity_point(self, *args):
        """Verifies if point is on the surface singularity."""
        return False

    @staticmethod
    def is_undefined_brep(*args):
        """Verifies if the edge is contained within the periodicity boundary."""
        return False

    def surface_intersections(self, other_surface: 'Surface3D'):
        """
        Gets intersections between two surfaces.

        :param other_surface: other surface to get intersections with.
        :return: a list containing all intersections between the two surfaces 3d.
        """
        method_name = f'{other_surface.__class__.__name__.lower()[:-2]}_intersections'
        if hasattr(self, method_name):
            return getattr(self, method_name)(other_surface)
        method_name = f'{self.__class__.__name__.lower()[:-2]}_intersections'
        if hasattr(other_surface, method_name):
            return getattr(other_surface, method_name)(self)
        raise (f'No method available for calculating intersections between {self.__class__} and '
               f'{other_surface.__class__}')

    def line_intersections(self, line: curves.Line3D):
        """Gets intersections between a line and a Surface 3D."""
        raise NotImplementedError(f'line_intersections method not implemented by {self.__class__.__name__}')

    def linesegment_intersections(self, linesegment3d: edges.LineSegment3D, abs_tol: float = 1e-6):
        """
        Calculates the intersection points between a 3D line segment and a surface 3D.

        The method calculates the intersection points between a 3D line segment and a 3d Surface by first
        finding the intersection points between the infinite line containing the line segment and the Surface,
        and then filtering out the points that are not within the line segment. It returns a list of intersection
        points, which can be empty if there are no intersections. The intersection points are represented as
        3D points using the `volmdlr.Point3D` class.
        Note: The method assumes that the line segment and the Surface are in the same coordinate system.

        :param linesegment3d: The 3D line segment object to intersect with the Surface.
        :type linesegment3d: edges.LineSegment3D.
        :param abs_tol: tolerance.
        :type abs_tol: float.
        :return: A list of intersection points between the line segment and the Surface.
        The list may be empty if there are no intersections.
        :rtype: List[volmdlr.Point3D]:
        """
        line_intersections = self.line_intersections(linesegment3d.line)
        linesegment_intersections = [inters for inters in line_intersections
                                     if linesegment3d.point_belongs(inters, abs_tol)]
        return linesegment_intersections


class Plane3D(Surface3D):
    """
    Defines a plane 3d.

    :param frame: u and v of frame describe the plane, w is the normal
    """
    face_class = 'PlaneFace3D'

    def __init__(self, frame: volmdlr.Frame3D, name: str = ''):

        self.frame = frame
        self.name = name
        Surface3D.__init__(self, frame=frame, name=name)

    def __hash__(self):
        return hash(('plane 3d', self.frame))

    def __eq__(self, other_plane):
        if other_plane.__class__.__name__ != self.__class__.__name__:
            return False
        return self.frame == other_plane.frame

    @classmethod
    def from_step(cls, arguments, object_dict, **kwargs):
        """
        Converts a step primitive to a Plane3D.

        :param arguments: The arguments of the step primitive.
        :type arguments: list
        :param object_dict: The dictionary containing all the step primitives
            that have already been instantiated
        :type object_dict: dict
        :return: The corresponding Plane3D object.
        :rtype: :class:`volmdlr.faces.Plane3D`
        """
        frame = object_dict[arguments[1]]
        frame = frame.normalize()
        return cls(frame, arguments[0][1:-1])

    def to_step(self, current_id):
        """
        Converts the object to a STEP representation.

        :param current_id: The ID of the last written primitive.
        :type current_id: int
        :return: The STEP representation of the object and the last ID.
        :rtype: tuple[str, list[int]]
        """
        content, frame_id = self.frame.to_step(current_id)
        plane_id = frame_id + 1
        content += f"#{plane_id} = PLANE('{self.name}',#{frame_id});\n"
        return content, [plane_id]

    @classmethod
    def from_3_points(cls, *args, name: str = ''):
        """
        Point 1 is used as origin of the plane.
        """
        point1, point2, point3 = args
        vector1 = point2 - point1
        vector1 = vector1.to_vector()
        vector2 = point3 - point1
        vector2 = vector2.to_vector()
        vector1 = vector1.unit_vector()
        vector2 = vector2.unit_vector()
        normal = vector1.cross(vector2)
        normal = normal.unit_vector()
        frame = volmdlr.Frame3D(point1, vector1, normal.cross(vector1), normal)
        return cls(frame, name=name)

    @classmethod
    def from_normal(cls, point, normal, name: str = ''):
        """Creates a Plane 3D form a point and a normal vector."""
        v1 = normal.deterministic_unit_normal_vector()
        v2 = v1.cross(normal)
        return cls(volmdlr.Frame3D(point, v1, v2, normal), name=name)

    @classmethod
    def from_plane_vectors(cls, plane_origin: volmdlr.Point3D,
                           plane_x: volmdlr.Vector3D, plane_y: volmdlr.Vector3D, name: str = ''):
        """
        Initializes a 3D plane object with a given plane origin and plane x and y vectors.

        :param plane_origin: A volmdlr.Point3D representing the origin of the plane.
        :param plane_x: A volmdlr.Vector3D representing the x-axis of the plane.
        :param plane_y: A volmdlr.Vector3D representing the y-axis of the plane.
        :param name: object's name.
        :return: A Plane3D object initialized from the provided plane origin and plane x and y vectors.
        """
        normal = plane_x.cross(plane_y)
        return cls(volmdlr.Frame3D(plane_origin, plane_x, plane_y, normal), name=name)

    @classmethod
    def from_points(cls, points, name: str = ''):
        """
        Returns a 3D plane that goes through the 3 first points on the list.

        Why for more than 3 points we only do some check and never raise error?
        """
        if len(points) < 3:
            raise ValueError
        if len(points) == 3:
            return cls.from_3_points(points[0],
                                     points[1],
                                     points[2], name=name)
        points = [p.copy() for p in points]
        indexes_to_del = []
        for i, point in enumerate(points[1:]):
            if point.is_close(points[0]):
                indexes_to_del.append(i)
        for index in indexes_to_del[::-1]:
            del points[index + 1]

        origin = points[0]
        vector1 = points[1] - origin
        vector1 = vector1.unit_vector()
        vector2_min = points[2] - origin
        vector2_min = vector2_min.unit_vector()
        dot_min = abs(vector1.dot(vector2_min))
        for point in points[3:]:
            vector2 = point - origin
            vector2 = vector2.unit_vector()
            dot = abs(vector1.dot(vector2))
            if dot < dot_min:
                vector2_min = vector2
                dot_min = dot
        return cls.from_3_points(origin, vector1 + origin, vector2_min + origin, name=name)

    def angle_between_planes(self, plane2):
        """
        Get angle between 2 planes.

        :param plane2: the second plane.
        :return: the angle between the two planes.
        """
        angle = math.acos(self.frame.w.dot(plane2.frame.w))
        return angle

    def point_on_surface(self, point, abs_tol: float = 1e-6):
        """
        Return if the point belongs to the plane at a tolerance of 1e-6.

        """
        if math.isclose(self.frame.w.dot(point - self.frame.origin), 0,
                        abs_tol=1e-6):
            return True
        return False

    def point_distance(self, point3d):
        """
        Calculates the distance of a point to plane.

        :param point3d: point to verify distance.
        :return: a float, point distance to plane.
        """
        coefficient_a, coefficient_b, coefficient_c, coefficient_d = self.equation_coefficients()
        return abs(self.frame.w.dot(point3d) + coefficient_d) / math.sqrt(coefficient_a ** 2 +
                                                                          coefficient_b ** 2 + coefficient_c ** 2)

    def line_intersections(self, line):
        """
        Find the intersection with a line.

        :param line: Line to evaluate the intersection
        :type line: :class:`edges.Line`
        :return: ADD DESCRIPTION
        :rtype: List[volmdlr.Point3D]
        """
        return vm_utils_intersections.get_plane_line_intersections(self.frame, line)

    def linesegment_intersections(self, linesegment: edges.LineSegment3D, abs_tol: float = 1e-6) \
            -> List[volmdlr.Point3D]:
        """
        Gets the intersections of a plane a line segment 3d.

        :param linesegment: other line segment.
        :param abs_tol: tolerance allowed.
        :return: a list with the intersecting point.
        """
        return vm_utils_intersections.get_plane_linesegment_intersections(self.frame, linesegment, abs_tol)

    def circle_intersections(self, circle: curves.Circle3D):
        """
        Calculates the intersections between a Plane 3D and a FullArc 3D.

        :param circle: circle to verify intersections.
        :return: list of intersections: List[volmdlr.Point3D].
        """
        if self.point_distance(circle.center) > circle.radius:
            return []
        circle_plane = Plane3D(circle.frame)
        plane_intersections = self.plane_intersections(circle_plane)
        if not plane_intersections:
            return []
        circle2d = circle.to_2d(circle.center, circle_plane.frame.u, circle_plane.frame.v)
        line2d = plane_intersections[0].to_2d(circle.center, circle_plane.frame.u, circle_plane.frame.v)
        circle2d_inters_line2d = circle2d.line_intersections(line2d)
        intersections = []
        for inter in circle2d_inters_line2d:
            intersections.append(inter.to_3d(circle.center, circle_plane.frame.u, circle_plane.frame.v))
        return intersections

    def fullarc_intersections(self, fullarc: edges.FullArc3D):
        """
        Calculates the intersections between a Plane 3D and a FullArc 3D.

        :param fullarc: full arc to verify intersections.
        :return: list of intersections: List[volmdlr.Point3D].
        """
        return self.circle_intersections(fullarc.circle)

    def arc_intersections(self, arc: edges.Arc3D):
        """
        Calculates the intersections between a Plane 3D and an Arc 3D.

        :param arc: arc to verify intersections.
        :return: list of intersections: List[volmdlr.Point3D].
        """
        circle_intersections = self.circle_intersections(arc.circle)
        arc_intersections = []
        for intersection in circle_intersections:
            if arc.point_belongs(intersection):
                arc_intersections.append(intersection)
        return arc_intersections

    def bsplinecurve_intersections(self, bspline_curve):
        """
        Calculates the intersections between a Plane 3D and a Bspline Curve 3D.

        :param bspline_curve: bspline_curve to verify intersections.
        :return: list of intersections: List[volmdlr.Point3D].
        """
        return vm_utils_intersections.get_bsplinecurve_intersections(self, bspline_curve)

    def equation_coefficients(self):
        """
        Returns the a,b,c,d coefficient from equation ax+by+cz+d = 0.

        """
        return vm_common_operations.get_plane_equation_coefficients(self.frame)

    def plane_intersections(self, other_plane):
        """
        Computes intersection points between two Planes 3D.

        """
        plane_intersections = vm_utils_intersections.get_two_planes_intersections(self.frame, other_plane.frame)
        if plane_intersections:
            return [curves.Line3D(plane_intersections[0], plane_intersections[1])]
        return []

    def cylindricalsurface_intersections(self, cylindrical_surface: 'CylindricalSurface3D'):
        """
        Gets intersections between plane and cylindrical surface.

        :param cylindrical_surface: cylindrical surface to get intersections with.
        :return: List containing all intersections between plane and cylindrical surface.
        """
        return cylindrical_surface.plane_intersections(self)

    def is_coincident(self, plane2):
        """
        Verifies if two planes are parallel and coincident.

        """
        if not isinstance(self, plane2.__class__):
            return False
        if self.is_parallel(plane2):
            if plane2.point_on_surface(self.frame.origin):
                return True
        return False

    def is_parallel(self, plane2):
        """
        Verifies if two planes are parallel.

        """
        if self.frame.w.is_colinear_to(plane2.frame.w):
            return True
        return False

    @classmethod
    def plane_betweeen_two_planes(cls, plane1, plane2, name: str = ''):
        """
        Calculates a plane between two other planes.

        :param plane1: plane1.
        :param plane2: plane2.
        :param name: object's name.
        :return: resulting plane.
        """
        plane1_plane2_intersection = plane1.plane_intersections(plane2)[0]
        u = plane1_plane2_intersection.unit_direction_vector()
        v = plane1.frame.w + plane2.frame.w
        v = v.unit_vector()
        w = u.cross(v)
        point = (plane1.frame.origin + plane2.frame.origin) / 2
        return cls(volmdlr.Frame3D(point, u, w, v), name=name)

    def rotation(self, center: volmdlr.Point3D, axis: volmdlr.Vector3D, angle: float):
        """
        Plane3D rotation.

        :param center: rotation center
        :param axis: rotation axis
        :param angle: angle rotation
        :return: a new rotated Plane3D
        """
        new_frame = self.frame.rotation(center=center, axis=axis, angle=angle)
        return Plane3D(new_frame)

    def translation(self, offset: volmdlr.Vector3D):
        """
        Plane3D translation.

        :param offset: translation vector
        :return: A new translated Plane3D
        """
        new_frame = self.frame.translation(offset)
        return Plane3D(new_frame)

    def frame_mapping(self, frame: volmdlr.Frame3D, side: str):
        """
        Changes frame_mapping and return a new Frame3D.

        :param frame: Frame of reference
        :type frame: `volmdlr.Frame3D`
        :param side: 'old' or 'new'
        """
        new_frame = self.frame.frame_mapping(frame, side)
        return Plane3D(new_frame, self.name)

    def copy(self, deep=True, memo=None):
        """Creates a copy of the plane."""
        new_frame = self.frame.copy(deep, memo)
        return Plane3D(new_frame, self.name)

    def plane_grid(self, grid_size: int, length: float = 1.):
        """
        Plane's grid.

        """
        plane_grid = []
        for i in range(grid_size):
            for v1, v2 in [(self.frame.u, self.frame.v), (self.frame.v, self.frame.u)]:
                start = self.frame.origin - 0.5 * length * v1 + (-0.5 + i / (grid_size - 1)) * length * v2
                end = self.frame.origin + 0.5 * length * v1 + (-0.5 + i / (grid_size - 1)) * length * v2
                plane_grid.append(edges.LineSegment3D(start, end))
        return plane_grid

    def plot(self, ax=None, edge_style: EdgeStyle = EdgeStyle(color='grey'), length: float = 1., **kwargs):
        """
        Plot the cylindrical surface in the local frame normal direction.

        :param ax: Matplotlib Axes3D object to plot on. If None, create a new figure.
        :type ax: Axes3D or None
        :param edge_style: edge styles.
        :type edge_style: EdgeStyle.
        :param length: plotted length
        :type length: float
        :return: Matplotlib Axes3D object containing the plotted wire-frame.
        :rtype: Axes3D
        """
        grid_size = 10

        if ax is None:
            fig = plt.figure()
            ax = fig.add_subplot(111, projection='3d')
            ax.set_aspect('auto')

        self.frame.plot(ax=ax, ratio=length)
        for edge in self.plane_grid(grid_size, length):
            edge.plot(ax, edge_style=edge_style)
        return ax

    def point2d_to_3d(self, point2d):
        """
        Converts a 2D parametric point into a 3D point on the surface.
        """
        return point2d.to_3d(self.frame.origin, self.frame.u, self.frame.v)

    def point3d_to_2d(self, point3d):
        """
        Converts a 3D point into a 2D parametric point.
        """
        return point3d.to_2d(self.frame.origin, self.frame.u, self.frame.v)

    def contour2d_to_3d(self, contour2d):
        """
        Converts a contour 2D on parametric surface into a 3D contour.
        """
        return contour2d.to_3d(self.frame.origin, self.frame.u, self.frame.v)

    def contour3d_to_2d(self, contour3d):
        """
        Converts a contour 3D into a 2D parametric contour.
        """
        primitives2d = []
        for primitive3d in contour3d.primitives:
            method_name = f'{primitive3d.__class__.__name__.lower()}_to_2d'
            if hasattr(self, method_name):
                primitives = getattr(self, method_name)(primitive3d)
                if primitives is None:
                    continue
                primitives2d.extend(primitives)
            else:
                primitive = primitive3d.to_2d(self.frame.origin, self.frame.u, self.frame.v)
                if primitive is None:
                    continue
                primitives2d.append(primitive)
        return wires.Contour2D(primitives2d)

    def arc3d_to_2d(self, arc3d):
        """Converts primitive from 3D cartesian space to surface parametric space."""
        if arc3d.circle.frame.w.is_colinear_to(self.frame.w, 1e-5):
            arc = [arc3d.to_2d(self.frame.origin, self.frame.u, self.frame.v)]
            arc[0].angle
        else:
            start = self.point3d_to_2d(arc3d.start)
            end = self.point3d_to_2d(arc3d.end)
            arc = [edges.LineSegment2D(start, end)]
        return arc

    def bsplinecurve3d_to_2d(self, bspline_curve3d):
        """
        Converts a 3D B-Spline in spatial domain into a 2D B-Spline in parametric domain.

        :param bspline_curve3d: The B-Spline curve to perform the transformation.
        :type bspline_curve3d: edges.BSplineCurve3D
        :return: A 2D B-Spline.
        :rtype: edges.BSplineCurve2D
        """
        control_points = [self.point3d_to_2d(p)
                          for p in bspline_curve3d.control_points]
        return [edges.BSplineCurve2D(
            bspline_curve3d.degree,
            control_points=control_points,
            knot_multiplicities=bspline_curve3d.knot_multiplicities,
            knots=bspline_curve3d.knots,
            weights=bspline_curve3d.weights)]

    def bsplinecurve2d_to_3d(self, bspline_curve2d):
        """
        Converts a 2D B-Spline in parametric domain into a 3D B-Spline in spatial domain.

        :param bspline_curve2d: The B-Spline curve to perform the transformation.
        :type bspline_curve2d: edges.BSplineCurve2D
        :return: A 3D B-Spline.
        :rtype: edges.BSplineCurve3D
        """
        control_points = [self.point2d_to_3d(point)
                          for point in bspline_curve2d.control_points]
        return [edges.BSplineCurve3D(
            bspline_curve2d.degree,
            control_points=control_points,
            knot_multiplicities=bspline_curve2d.knot_multiplicities,
            knots=bspline_curve2d.knots,
            weights=bspline_curve2d.weights)]

    def rectangular_cut(self, x1: float, x2: float,
                        y1: float, y2: float, name: str = ''):
        """Deprecated method, Use PlaneFace3D from_surface_rectangular_cut method."""

        raise AttributeError('Use PlaneFace3D from_surface_rectangular_cut method')


PLANE3D_OXY = Plane3D(volmdlr.OXYZ)
PLANE3D_OYZ = Plane3D(volmdlr.OYZX)
PLANE3D_OZX = Plane3D(volmdlr.OZXY)
PLANE3D_OXZ = Plane3D(volmdlr.Frame3D(volmdlr.O3D, volmdlr.X3D, volmdlr.Z3D, volmdlr.Y3D))


class PeriodicalSurface(Surface3D):
    """
    Abstract class for surfaces with two-pi periodicity that creates some problems.
    """

    def point2d_to_3d(self, point2d):
        """
        Abstract method.
        """
        raise NotImplementedError(f'point2d_to_3d is abstract and should be implemented in {self.__class__.__name__}')

    def point3d_to_2d(self, point3d):
        """
        Abstract method. Convert a 3D point to a 2D parametric point.

        :param point3d: The 3D point to convert, represented by 3 coordinates (x, y, z).
        :type point3d: `volmdlr.Point3D`
        :return: NotImplementedError: If the method is not implemented in the subclass.
        """
        raise NotImplementedError(f'point3d_to_2d is abstract and should be implemented in {self.__class__.__name__}')

    def _align_contours(self, inner_contour, theta_contours, z_outer_contour, z_inner_contour):
        """
        Helper function to align contours' BREP on periodical surfaces that need to be connected.
        """
        outer_contour_theta, inner_contour_theta = theta_contours
        overlapping_theta, outer_contour_side, inner_contour_side, side = self._get_overlapping_theta(
            outer_contour_theta,
            inner_contour_theta)
        line = curves.Line2D(volmdlr.Point2D(overlapping_theta, z_outer_contour),
                             volmdlr.Point2D(overlapping_theta, z_inner_contour))
        cutted_contours = inner_contour.split_by_line(line)
        number_contours = len(cutted_contours)
        if number_contours == 2:
            contour1, contour2 = cutted_contours
            increasing_theta = inner_contour_theta[0] < inner_contour_theta[1]
            # side = 0 --> left  side = 1 --> right
            if (not side and increasing_theta) or (
                    side and not increasing_theta):
                theta_offset = outer_contour_theta[outer_contour_side] - contour2.primitives[0].start.x
                translation_vector = volmdlr.Vector2D(theta_offset, 0)
                contour2_positionned = contour2.translation(offset=translation_vector)
                theta_offset = contour2_positionned.primitives[-1].end.x - contour1.primitives[0].start.x
                translation_vector = volmdlr.Vector2D(theta_offset, 0)
                contour1_positionned = contour1.translation(offset=translation_vector)
                primitives2d = contour2_positionned.primitives
                primitives2d.extend(contour1_positionned.primitives)
                old_innner_contour_positioned = wires.Wire2D(primitives2d)
            else:
                theta_offset = outer_contour_theta[outer_contour_side] - contour1.primitives[-1].end.x
                translation_vector = volmdlr.Vector2D(theta_offset, 0)
                contour1_positionned = contour1.translation(offset=translation_vector)
                theta_offset = contour1_positionned.primitives[0].start.x - contour2.primitives[-1].end.x
                translation_vector = volmdlr.Vector2D(theta_offset, 0)
                contour2_positionned = contour2.translation(offset=translation_vector)
                primitives2d = contour1_positionned.primitives
                primitives2d.extend(contour2_positionned.primitives)
                old_innner_contour_positioned = wires.Wire2D(primitives2d)
            old_innner_contour_positioned = old_innner_contour_positioned.order_wire(tol=1e-2)
        elif number_contours == 1:
            contour = cutted_contours[0]
            theta_offset = outer_contour_theta[outer_contour_side] - inner_contour_theta[inner_contour_side]
            translation_vector = volmdlr.Vector2D(theta_offset, 0)
            old_innner_contour_positioned = contour.translation(offset=translation_vector)

        else:
            raise NotImplementedError

        return old_innner_contour_positioned

    @staticmethod
    def _get_closing_points(old_outer_contour_positioned, old_innner_contour_positioned):
        """
        Helper function to get points to connect contours with line segments.
        """
        point1 = old_outer_contour_positioned.primitives[0].start
        point2 = old_outer_contour_positioned.primitives[-1].end
        point3 = old_innner_contour_positioned.primitives[0].start
        point4 = old_innner_contour_positioned.primitives[-1].end

        outer_contour_direction = point1.x < point2.x
        inner_contour_direction = point3.x < point4.x
        if outer_contour_direction == inner_contour_direction:
            old_innner_contour_positioned = old_innner_contour_positioned.invert()
            point3 = old_innner_contour_positioned.primitives[0].start
            point4 = old_innner_contour_positioned.primitives[-1].end
        if not math.isclose(point2.x, point3.x, abs_tol=1e-4) or \
                not math.isclose(point4.x, point1.x, abs_tol=1e-4):
            ideal_x = []
            delta = math.inf
            found = False
            for x1 in [point2.x, point3.x]:
                for x2 in [point4.x, point1.x]:
                    delta_x = abs(abs(x1 - x2) - volmdlr.TWO_PI)
                    if delta_x == 0.0:
                        ideal_x = [x1, x2]
                        found = True
                        break
                    if delta_x < delta:
                        delta = delta_x
                        ideal_x = [x1, x2]
                if found:
                    break
            x1, x2 = ideal_x
            point2.x = x1
            point3.x = x1
            point4.x = x2
            point1.x = x2

        return point1, point2, point3, point4

    def connect_contours(self, outer_contour, inner_contours):
        """
        Repair contours on parametric domain.

        :param outer_contour: Outer contour 2D.
        :type inner_contours: wires.Contour2D
        :param inner_contours: List of 2D contours.
        :type inner_contours: list
        """
        new_inner_contours = []
        point1 = outer_contour.primitives[0].start
        point2 = outer_contour.primitives[-1].end

        theta1, z1 = point1
        theta2, _ = point2

        new_outer_contour = outer_contour
        for inner_contour in inner_contours:
            theta3, z3 = inner_contour.primitives[0].start
            theta4, _ = inner_contour.primitives[-1].end

            if not inner_contour.is_ordered():
                # Contours are aligned
                if (math.isclose(theta1, theta3, abs_tol=1e-3) and math.isclose(theta2, theta4, abs_tol=1e-3)) \
                        or (math.isclose(theta1, theta4, abs_tol=1e-3) and math.isclose(theta2, theta3, abs_tol=1e-3)):
                    old_innner_contour_positioned = inner_contour

                else:
                    old_innner_contour_positioned = self._align_contours(inner_contour, [[theta1, theta2],
                                                                                         [theta3, theta4]], z1, z3)
                point1, point2, point3, point4 = self._get_closing_points(outer_contour,
                                                                          old_innner_contour_positioned)
                closing_linesegment1 = edges.LineSegment2D(point2, point3)
                closing_linesegment2 = edges.LineSegment2D(point4, point1)
                new_outer_contour_primitives = outer_contour.primitives + [closing_linesegment1] + \
                    old_innner_contour_positioned.primitives + [closing_linesegment2]
                new_outer_contour = wires.Contour2D(primitives=new_outer_contour_primitives)
                if not new_outer_contour.is_ordered():
                    new_outer_contour = new_outer_contour.order_contour(tol=min(1e-2,
                                                                                0.1 * closing_linesegment1.length(),
                                                                                0.1 * closing_linesegment2.length()))
            else:
                new_inner_contours.append(inner_contour)
        return new_outer_contour, new_inner_contours

    @staticmethod
    def _get_overlapping_theta(outer_contour_startend_theta, inner_contour_startend_theta):
        """
        Find overlapping theta domain between two contours on periodical Surfaces.
        """
        oc_xmin_index, outer_contour_xmin = min(enumerate(outer_contour_startend_theta), key=lambda x: x[1])
        oc_xmax_index, outer_contour_xman = max(enumerate(outer_contour_startend_theta), key=lambda x: x[1])
        ic_xmin_index, inner_contour_xmin = min(enumerate(inner_contour_startend_theta), key=lambda x: x[1])
        ic_xmax_index, inner_contour_xmax = max(enumerate(inner_contour_startend_theta), key=lambda x: x[1])

        # check if tetha3 or theta4 is in [theta1, theta2] interval
        overlap = outer_contour_xmin <= inner_contour_xmax and outer_contour_xman >= inner_contour_xmin

        if overlap:
            if inner_contour_xmin < outer_contour_xmin:
                overlapping_theta = outer_contour_startend_theta[oc_xmin_index]
                side = 0
                return overlapping_theta, oc_xmin_index, ic_xmin_index, side
            overlapping_theta = outer_contour_startend_theta[oc_xmax_index]
            side = 1
            return overlapping_theta, oc_xmax_index, ic_xmax_index, side

        # if not direct intersection -> find intersection at periodicity
        if inner_contour_xmin < outer_contour_xmin:
            overlapping_theta = outer_contour_startend_theta[oc_xmin_index] - 2 * math.pi
            side = 0
            return overlapping_theta, oc_xmin_index, ic_xmin_index, side
        overlapping_theta = outer_contour_startend_theta[oc_xmax_index] + 2 * math.pi
        side = 1
        return overlapping_theta, oc_xmax_index, ic_xmax_index, side

    def _reference_points(self, edge):
        """
        Helper function to return points of reference on the edge to fix some parametric periodical discontinuities.
        """
        length = edge.length()
        point_after_start = self.point3d_to_2d(edge.point_at_abscissa(0.01 * length))
        point_before_end = self.point3d_to_2d(edge.point_at_abscissa(0.98 * length))
        theta3, _ = point_after_start
        theta4, _ = point_before_end
        if abs(theta3) == math.pi or abs(theta3) == 0.5 * math.pi:
            point_after_start = self.point3d_to_2d(edge.point_at_abscissa(0.02 * length))
        if abs(theta4) == math.pi or abs(theta4) == 0.5 * math.pi:
            point_before_end = self.point3d_to_2d(edge.point_at_abscissa(0.97 * length))
        return point_after_start, point_before_end

    def _verify_start_end_angles(self, edge, theta1, theta2):
        """
        Verify if there is some incoherence with start and end angles. If so, return fixed angles.
        """
        length = edge.length()
        theta3, _ = self.point3d_to_2d(edge.point_at_abscissa(0.001 * length))
        # make sure that the reference angle is not undefined
        if abs(theta3) == math.pi or abs(theta3) == 0.5 * math.pi:
            theta3, _ = self.point3d_to_2d(edge.point_at_abscissa(0.002 * length))

        # Verify if theta1 or theta2 point should be -pi because atan2() -> ]-pi, pi]
        # And also atan2 discontinuity in 0.5 * math.pi
        if math.isclose(abs(theta1), math.pi, abs_tol=1e-4) or abs(theta1) == 0.5 * math.pi:
            theta1 = repair_start_end_angle_periodicity(theta1, theta3)
        if abs(theta2) == math.pi or abs(theta2) == 0.5 * math.pi:
            theta4, _ = self.point3d_to_2d(edge.point_at_abscissa(0.98 * length))
            # make sure that the reference angle is not undefined
            if math.isclose(abs(theta2), math.pi, abs_tol=1e-4) or abs(theta4) == 0.5 * math.pi:
                theta4, _ = self.point3d_to_2d(edge.point_at_abscissa(0.97 * length))
            theta2 = repair_start_end_angle_periodicity(theta2, theta4)

        return theta1, theta2

    def _helper_fix_angle_discontinuity(self, points, index_angle_discontinuity, i):
        sign = round(points[index_angle_discontinuity - 1][i] / abs(points[index_angle_discontinuity - 1][i]), 2)
        if i == 0:
            points = [p + volmdlr.Point2D(sign * volmdlr.TWO_PI, 0) if i >= index_angle_discontinuity else p
                      for i, p in enumerate(points)]
        else:
            points = [p + volmdlr.Point2D(0, sign * volmdlr.TWO_PI) if i >= index_angle_discontinuity else p
                      for i, p in enumerate(points)]
        return points

    def _fix_angle_discontinuity_on_discretization_points(self, points, indexes_angle_discontinuity, direction):
        i = 0 if direction == "x" else 1
        if len(indexes_angle_discontinuity) == 1:
            index_angle_discontinuity = indexes_angle_discontinuity[0]
            points = self._helper_fix_angle_discontinuity(points, index_angle_discontinuity, i)
        else:
            stack = deque(indexes_angle_discontinuity)
            while stack:
                index_angle_discontinuity = stack.popleft()
                if stack:
                    next_angle_discontinuity_index = stack[0]
                    temp_points = points[:next_angle_discontinuity_index]
                    temp_points = self._helper_fix_angle_discontinuity(temp_points, index_angle_discontinuity, i)
                    points = temp_points + points[next_angle_discontinuity_index:]
                else:
                    temp_points = points
                    points = self._helper_fix_angle_discontinuity(temp_points, index_angle_discontinuity, i)
                _, indexes_angle_discontinuity = angle_discontinuity([point.x for point in points])
                stack = deque(indexes_angle_discontinuity)
        return points

    def _helper_arc3d_to_2d_periodicity_verifications(self, arc3d, start):
        """
        Verifies if arc 3D contains discontinuity and undefined start/end points on parametric domain.
        """
        point_theta_discontinuity = self.point2d_to_3d(volmdlr.Point2D(math.pi, start.y))
        discontinuity = arc3d.point_belongs(point_theta_discontinuity) and not \
            arc3d.is_point_edge_extremity(point_theta_discontinuity)

        undefined_start_theta = arc3d.start.is_close(point_theta_discontinuity)
        undefined_end_theta = arc3d.end.is_close(point_theta_discontinuity)
        return discontinuity, undefined_start_theta, undefined_end_theta

    def linesegment3d_to_2d(self, linesegment3d):
        """
        Converts the primitive from 3D spatial coordinates to its equivalent 2D primitive in the parametric space.

        For cylindrical or conical surfaces, a line segment in 3D space is typically projected onto
        the 2D parametric space as a vertical line segment. This is because a 3D line that lies on a
        cylindrical or conical surface corresponds to a generatrix of the surface, and it extends along
        the height of the surface without bending or deviating in the other directions.
        Therefore, the BREP of a line segment on cylindrical or conical surface is a vertical line segment.
        """
        start = self.point3d_to_2d(linesegment3d.start)
        end = self.point3d_to_2d(linesegment3d.end)
        _, _, z1 = self.frame.global_to_local_coordinates(linesegment3d.start)
        _, _, z2 = self.frame.global_to_local_coordinates(linesegment3d.end)
        if math.isclose(z1, z2, rel_tol=0.005):
            # special case when there is a small line segment that should be a small arc of circle instead
            return [edges.LineSegment2D(start, end)]
        if start.x != end.x:
            end = volmdlr.Point2D(start.x, end.y)
        return [edges.LineSegment2D(start, end, name="parametric.linesegment")]

    def arc3d_to_2d(self, arc3d):
        """
        Converts the primitive from 3D spatial coordinates to its equivalent 2D primitive in the parametric space.

        The BREP of an arc of circle on a cylindrical or a conical surface is a horizontal line segment.
        """
        start = self.point3d_to_2d(arc3d.start)
        end = self.point3d_to_2d(arc3d.end)
        point_after_start, point_before_end = self._reference_points(arc3d)
        discontinuity, undefined_start_theta, undefined_end_theta = self._helper_arc3d_to_2d_periodicity_verifications(
            arc3d, start)
        start, end = vm_parametric.arc3d_to_cylindrical_coordinates_verification(
            [start, end], [undefined_start_theta, undefined_end_theta],
            [point_after_start.x, point_before_end.x], discontinuity)
        return [edges.LineSegment2D(start, end, name="parametric.arc")]

    def fullarc3d_to_2d(self, fullarc3d):
        """
        Converts the primitive from 3D spatial coordinates to its equivalent 2D primitive in the parametric space.

        The BREP of a circle on a cylindrical or a conical surface is a horizontal line segment with length of two pi.
        """
        start = self.point3d_to_2d(fullarc3d.start)
        end = self.point3d_to_2d(fullarc3d.end)

        if self.frame.w.is_colinear_to(fullarc3d.circle.normal):
            normal_dot_product = self.frame.w.dot(fullarc3d.circle.normal)
            start, end = vm_parametric.fullarc_to_cylindrical_coordinates_verification(start, end, normal_dot_product)
            return [edges.LineSegment2D(start, end, name="parametric.fullarc")]
        raise NotImplementedError("This case must be treated in child class.")

    def bsplinecurve3d_to_2d(self, bspline_curve3d):
        """
        Converts the primitive from 3D spatial coordinates to its equivalent 2D primitive in the parametric space.
        """
        n = len(bspline_curve3d.control_points)
        points3d = bspline_curve3d.discretization_points(number_points=n)
        points = [self.point3d_to_2d(point) for point in points3d]
        if self.is_singularity_point(bspline_curve3d.start) or self.is_singularity_point(bspline_curve3d.end):
            points = self.fix_start_end_singularity_point_at_parametric_domain(bspline_curve3d, points, points3d)
        theta1, z1 = points[0]
        theta2, z2 = points[-1]
        theta1, theta2 = self._verify_start_end_angles(bspline_curve3d, theta1, theta2)
        points[0] = volmdlr.Point2D(theta1, z1)
        points[-1] = volmdlr.Point2D(theta2, z2)

        theta_list = [point.x for point in points]
        theta_discontinuity, indexes_theta_discontinuity = angle_discontinuity(theta_list)
        if theta_discontinuity:
            points = self._fix_angle_discontinuity_on_discretization_points(points,
                                                                            indexes_theta_discontinuity, "x")

        return [edges.BSplineCurve2D.from_points_interpolation(points, degree=bspline_curve3d.degree)]

    def arcellipse3d_to_2d(self, arcellipse3d):
        """
        Transformation of a 3D arc of ellipse to a 2D primitive in a cylindrical surface.

        """
        points = [self.point3d_to_2d(p)
                  for p in arcellipse3d.discretization_points(number_points=50)]

        theta1, z1 = points[0]
        theta2, z2 = points[-1]

        # theta3, _ = self.point3d_to_2d(arcellipse3d.point_at_abscissa(0.001 * length))
        theta3, _ = points[1]
        # make sure that the reference angle is not undefined
        if abs(theta3) == math.pi:
            theta3, _ = points[1]

        # Verify if theta1 or theta2 point should be -pi because atan2() -> ]-pi, pi]
        if abs(theta1) == math.pi:
            theta1 = vm_parametric.repair_start_end_angle_periodicity(theta1, theta3)
        if abs(theta2) == math.pi:
            theta4, _ = points[-2]
            # make sure that the reference angle is not undefined
            if abs(theta4) == math.pi:
                theta4, _ = points[-3]
            theta2 = vm_parametric.repair_start_end_angle_periodicity(theta2, theta4)

        points[0] = volmdlr.Point2D(theta1, z1)
        points[-1] = volmdlr.Point2D(theta2, z2)

        theta_list = [point.x for point in points]
        theta_discontinuity, indexes_theta_discontinuity = angle_discontinuity(theta_list)
        if theta_discontinuity:
            points = self._fix_angle_discontinuity_on_discretization_points(points,
                                                                            indexes_theta_discontinuity, "x")

        return [edges.BSplineCurve2D.from_points_interpolation(points, degree=2, name="parametric.arcellipse")]

    def fullarcellipse3d_to_2d(self, fullarcellipse3d):
        """
        Transformation of a 3D arc ellipse to 2D, in a cylindrical surface.

        """
        points = [self.point3d_to_2d(p)
                  for p in fullarcellipse3d.discretization_points(number_points=100)]
        start, end = points[0], points[-1]
        normal_dot_product = self.frame.w.dot(fullarcellipse3d.ellipse.normal)
        start, end = vm_parametric.fullarc_to_cylindrical_coordinates_verification(start, end, normal_dot_product)
        theta1, z1 = start
        theta2, z2 = end
        theta1, theta2 = self._verify_start_end_angles(fullarcellipse3d, theta1, theta2)
        points[0] = volmdlr.Point2D(theta1, z1)
        points[-1] = volmdlr.Point2D(theta2, z2)

        theta_list = [point.x for point in points]
        theta_discontinuity, indexes_theta_discontinuity = angle_discontinuity(theta_list)
        if theta_discontinuity:
            points = self._fix_angle_discontinuity_on_discretization_points(points,
                                                                            indexes_theta_discontinuity, "x")

        return [edges.BSplineCurve2D.from_points_interpolation(points, degree=2,
                                                               name="parametric.fullarcellipse")]

    def bsplinecurve2d_to_3d(self, bspline_curve2d):
        """
        Is this right?.
        """
        n = len(bspline_curve2d.control_points)
        points = [self.point2d_to_3d(p)
                  for p in bspline_curve2d.discretization_points(number_points=n)]
        return [edges.BSplineCurve3D.from_points_interpolation(points, bspline_curve2d.degree)]

    def linesegment2d_to_3d(self, linesegment2d):
        """
        Converts a BREP line segment 2D onto a 3D primitive on the surface.
        """
        theta1, param_z1 = linesegment2d.start
        theta2, param_z2 = linesegment2d.end
        start3d = self.point2d_to_3d(linesegment2d.start)
        end3d = self.point2d_to_3d(linesegment2d.end)
        center = self.frame.origin + param_z1 * self.frame.w
        if theta1 > theta2:
            circle3d = curves.Circle3D(volmdlr.Frame3D(
                center, self.frame.u, -self.frame.v, self.frame.u.cross(-self.frame.v)),
                start3d.point_distance(center))
        else:
            circle3d = curves.Circle3D(
                volmdlr.Frame3D(center, self.frame.u, self.frame.v, self.frame.w),
                start3d.point_distance(center))
        if math.isclose(theta1, theta2, abs_tol=1e-4) or linesegment2d.name == "parametric.linesegment":
            return [edges.LineSegment3D(start3d, end3d)]

        if math.isclose(param_z1, param_z2, abs_tol=1e-4) or linesegment2d.name == "parametric.arc" or \
                linesegment2d.name == "parametric.fullarc":
            if math.isclose(abs(theta1 - theta2), volmdlr.TWO_PI, abs_tol=1e-4):
                return [edges.FullArc3D(circle=circle3d, start_end=self.point2d_to_3d(linesegment2d.start))]
            # interior_point = self.point2d_to_3d(volmdlr.Point2D(0.5 * (theta1 + theta2), param_z1))
            return [edges.Arc3D(circle3d, self.point2d_to_3d(linesegment2d.start),
                                self.point2d_to_3d(linesegment2d.end))]
        if start3d.is_close(end3d):
            return None
        n = 10
        points = [self.point2d_to_3d(p)
                  for p in linesegment2d.discretization_points(number_points=n)]
        return [edges.BSplineCurve3D.from_points_interpolation(points, 3)]

    @staticmethod
    def is_undefined_brep(edge):
        """Returns True if the edge is contained within the periodicity boundary."""
        if isinstance(edge.simplify, edges.LineSegment2D) and \
                edge.simplify.line.unit_direction_vector().is_colinear_to(volmdlr.Y2D) \
                and math.isclose(abs(edge.start.x), math.pi, abs_tol=1e-6):
            return True
        return False

    def fix_undefined_brep_with_neighbors(self, edge, previous_edge, next_edge):
        """Uses neighbors edges to fix edge contained within the periodicity boundary."""
        delta_previous = previous_edge.end - edge.start
        delta_next = next_edge.start - edge.end
        if not self.is_undefined_brep(previous_edge) and \
                math.isclose(delta_previous.norm(), self.x_periodicity, abs_tol=1e-3):
            edge = edge.translation(delta_previous)
        elif not self.is_undefined_brep(next_edge) and \
                math.isclose(delta_next.norm(), self.x_periodicity, abs_tol=1e-3):
            edge = edge.translation(delta_next)
        return edge

    def fix_start_end_singularity_point_at_parametric_domain(self, edge3d, points, points3d):
        """
        Helper function.

        Uses local discretization and line intersection with the tangent line at the point just before the undefined
        point on the BREP of the 3D edge to find the real values on parametric domain.
        """

        def get_local_discretization_points(start_point, end_points):
            distance = start_point.point_distance(end_points)
            maximum_linear_distance_reference_point = 1e-4
            if distance < maximum_linear_distance_reference_point:
                return []
            number_points = max(int(distance / maximum_linear_distance_reference_point), 2)

            local_discretization = [self.point3d_to_2d(point)
                                    for point in edge3d.local_discretization(
                    start_point, end_points, number_points)]
            return local_discretization

        def get_temp_edge2d(_points):
            theta_list = [point.x for point in _points]
            theta_discontinuity, indexes_theta_discontinuity = angle_discontinuity(theta_list)
            if theta_discontinuity:
                _points = self._fix_angle_discontinuity_on_discretization_points(_points,
                                                                                 indexes_theta_discontinuity, "x")
            if len(_points) == 2:
                edge2d = edges.LineSegment2D(_points[0], _points[1])
            else:
                edge2d = edges.BSplineCurve2D.from_points_interpolation(_points, 2)
            return edge2d

        if self.is_singularity_point(points3d[0]):
            local_discretization_points = get_local_discretization_points(start_point=points3d[0],
                                                                          end_points=points3d[1])
            if local_discretization_points:
                temp_points = local_discretization_points[1:] + points[2:]
            else:
                temp_points = points
            temp_edge2d = get_temp_edge2d(temp_points)
            singularity_lines = self.get_singularity_lines()
            if len(singularity_lines) > 1:
                singularity_line = min(singularity_lines, key=lambda x: x.point_distance(temp_points[0]))
            else:
                singularity_line = singularity_lines[0]
            points[0] = find_parametric_point_at_singularity(temp_edge2d, abscissa=0,
                                                             singularity_line=singularity_line, domain=self.domain)
        if self.is_singularity_point(points3d[-1]):
            local_discretization_points = get_local_discretization_points(start_point=points3d[-2],
                                                                          end_points=points3d[-1])
            if local_discretization_points:
                temp_points = points[:-2] + local_discretization_points[:-1]
            else:
                temp_points = points[:-1]
            temp_edge2d = get_temp_edge2d(temp_points)
            singularity_lines = self.get_singularity_lines()
            if len(singularity_lines) > 1:
                singularity_line = min(singularity_lines, key=lambda x: x.point_distance(temp_points[-1]))
            else:
                singularity_line = singularity_lines[0]
            points[-1] = find_parametric_point_at_singularity(temp_edge2d, abscissa=temp_edge2d.length(),
                                                             singularity_line=singularity_line, domain=self.domain)
        return points


class CylindricalSurface3D(PeriodicalSurface):
    """
    The local plane is defined by (theta, z).

    :param frame: frame.w is axis, frame.u is theta=0 frame.v theta=pi/2
    :param frame:
    :param radius: Cylinder's radius
    :type radius: float
    """
    face_class = 'CylindricalFace3D'
    x_periodicity = volmdlr.TWO_PI
    y_periodicity = None

    def __init__(self, frame, radius: float, name: str = ''):
        self.frame = frame
        self.radius = radius
        PeriodicalSurface.__init__(self, frame=frame, name=name)

    def get_generatrices(self, length: float = 1, number_lines: int = 30):
        list_generatrix = []
        for i in range(number_lines):
            theta = i / (number_lines - 1) * volmdlr.TWO_PI
            start = self.point2d_to_3d(volmdlr.Point2D(theta, -0.5 * length))
            end = self.point2d_to_3d(volmdlr.Point2D(theta, 0.5 * length))
            generatrix = edges.LineSegment3D(start, end)
            list_generatrix.append(generatrix)
        return list_generatrix

    def get_circle_generatrices(self, number_circles: int = 10, length: float = 1.0):
        circles = []
        for j in range(number_circles):
            circle_frame = self.frame.copy()
            circle_frame.origin += (-0.5 + j / (number_circles - 1)) * length * circle_frame.w
            circle = curves.Circle3D(circle_frame, self.radius)
            circles.append(circle)
        return circles

    def plot(self, ax=None, edge_style: EdgeStyle = EdgeStyle(color='grey', alpha=0.5),
             length=None, **kwargs):
        """
        Plot the cylindrical surface in the local frame normal direction.

        :param ax: Matplotlib Axes3D object to plot on. If None, create a new figure.
        :type ax: Axes3D or None
        :param edge_style: edge styles.
        :type edge_style: EdgeStyle.
        :param length: plotted length
        :type length: float
        :return: Matplotlib Axes3D object containing the plotted wire-frame.
        :rtype: Axes3D
        """
        ncircles = 50
        nlines = 50

        if ax is None:
            fig = plt.figure()
            ax = fig.add_subplot(111, projection='3d')
        if length is None:
            length = self.radius

        self.frame.plot(ax=ax, color=edge_style.color, ratio=self.radius)
        for edge in self.get_generatrices(length, nlines):
            edge.plot(ax=ax, edge_style=edge_style)

        circles = self.get_circle_generatrices(ncircles, length)
        for circle in circles:
            circle.plot(ax=ax, edge_style=edge_style)
        return ax

    def point2d_to_3d(self, point2d: volmdlr.Point2D):
        """
        Coverts a parametric coordinate on the surface into a 3D spatial point (x, y, z).

        :param point2d: Point at the ToroidalSuface3D
        :type point2d: `volmdlr.`Point2D`
        """

        point = volmdlr.Point3D(self.radius * math.cos(point2d.x),
                                self.radius * math.sin(point2d.x),
                                point2d.y)
        return self.frame.local_to_global_coordinates(point)

    def point3d_to_2d(self, point3d):
        """
        Returns the cylindrical coordinates volmdlr.Point2D(theta, z) of a Cartesian coordinates point (x, y, z).

        :param point3d: Point at the CylindricalSuface3D
        :type point3d: `volmdlr.`Point3D`
        """
        x, y, z = self.frame.global_to_local_coordinates(point3d)
        # Do not delete this, mathematical problem when x and y close to zero but not 0
        if abs(x) < 1e-12:
            x = 0
        if abs(y) < 1e-12:
            y = 0

        theta = math.atan2(y, x)
        if abs(theta) < 1e-9:
            theta = 0.0

        return volmdlr.Point2D(theta, z)

    @classmethod
    def from_step(cls, arguments, object_dict, **kwargs):
        """
        Converts a step primitive to a CylindricalSurface3D.

        :param arguments: The arguments of the step primitive.
        :type arguments: list
        :param object_dict: The dictionary containing all the step primitives
            that have already been instantiated
        :type object_dict: dict
        :return: The corresponding CylindricalSurface3D object.
        :rtype: :class:`volmdlr.faces.CylindricalSurface3D`
        """

        length_conversion_factor = kwargs.get("length_conversion_factor", 1)
        frame = object_dict[arguments[1]]
        radius = float(arguments[2]) * length_conversion_factor
        return cls(frame, radius, arguments[0][1:-1])

    def to_step(self, current_id):
        """
        Converts the object to a STEP representation.

        :param current_id: The ID of the last written primitive.
        :type current_id: int
        :return: The STEP representation of the object and the last ID.
        :rtype: tuple[str, list[int]]
        """
        content, frame_id = self.frame.to_step(current_id)
        current_id = frame_id + 1
        content += f"#{current_id} = CYLINDRICAL_SURFACE('{self.name}',#{frame_id},{round(1000 * self.radius, 4)});\n"
        return content, [current_id]

    def frame_mapping(self, frame: volmdlr.Frame3D, side: str):
        """
        Changes frame_mapping and return a new CylindricalSurface3D.

        :param side: 'old' or 'new'
        """
        new_frame = self.frame.frame_mapping(frame, side)
        return CylindricalSurface3D(new_frame, self.radius,
                                    name=self.name)

    def rectangular_cut(self, theta1: float, theta2: float,
                        param_z1: float, param_z2: float, name: str = ''):
        """Deprecated method, Use CylindricalFace3D from_surface_rectangular_cut method."""
        raise AttributeError('Use CylindricalFace3D from_surface_rectangular_cut method')

    def rotation(self, center: volmdlr.Point3D, axis: volmdlr.Vector3D, angle: float):
        """
        CylindricalFace3D rotation.

        :param center: rotation center.
        :param axis: rotation axis.
        :param angle: angle rotation.
        :return: a new rotated Plane3D.
        """
        new_frame = self.frame.rotation(center=center, axis=axis,
                                        angle=angle)
        return CylindricalSurface3D(new_frame, self.radius)

    def translation(self, offset: volmdlr.Vector3D):
        """
        CylindricalFace3D translation.

        :param offset: translation vector.
        :return: A new translated CylindricalFace3D.
        """
        return CylindricalSurface3D(self.frame.translation(offset), self.radius)

    def grid3d(self, grid2d: grid.Grid2D):
        """
        Generate 3d grid points of a Cylindrical surface, based on a Grid2D.

        """

        points_2d = grid2d.points
        points_3d = [self.point2d_to_3d(point2d) for point2d in points_2d]

        return points_3d

    def line_intersections(self, line: curves.Line3D):
        """Gets intersections between a line and a Cylindrical Surface 3D."""
        line_2d = line.to_2d(self.frame.origin, self.frame.u, self.frame.v)
        if line_2d is None:
            return []
        origin2d = self.frame.origin.to_2d(self.frame.origin, self.frame.u, self.frame.v)
        distance_line2d_to_origin = line_2d.point_distance(origin2d)
        if distance_line2d_to_origin > self.radius:
            return []
        a_prime = line_2d.point1
        b_prime = line_2d.point2
        a_prime_minus_b_prime = a_prime - b_prime
        t_param = a_prime.dot(a_prime_minus_b_prime) / a_prime_minus_b_prime.dot(a_prime_minus_b_prime)
        k_param = math.sqrt(
            (self.radius ** 2 - distance_line2d_to_origin ** 2) / a_prime_minus_b_prime.dot(a_prime_minus_b_prime))
        intersection1 = line.point1 + (t_param + k_param) * (line.direction_vector())
        intersection2 = line.point1 + (t_param - k_param) * (line.direction_vector())
        if intersection1 == intersection2:
            return [intersection1]

        return [intersection1, intersection2]

    def circle_intersections(self, circle: curves.Circle3D):
        """
        Get intersections between the Cylindrical Surface 3D and a Circle 3D.

        :param circle: other circle.
        :return: list containing the intersection points.
        """
        circle_plane = Plane3D(circle.frame)
        circle_plane_intersections = self.plane_intersections(circle_plane)
        intersections = []
        for circle_plane_intersection in circle_plane_intersections:
            inters = circle_plane_intersection.curve_intersections(circle)
            for intersection in inters:
                if not volmdlr.core.point_in_list(intersection, intersections):
                    intersections.append(intersection)
        return intersections

    def fullarc_intersections(self, fullarc: edges.FullArc3D):
        """
        Get intersections between the Cylindrical Surface 3D and a FullArc 3D.

        :param fullarc: other fullarc.
        :return: list containing the intersection points.
        """
        return self.circle_intersections(fullarc.circle)

    def arc_intersections(self, arc: edges.Arc3D):
        """
        Get intersections between the Cylindrical Surface 3D and an Arc 3D.

        :param arc: other arc.
        :return: list containing the intersection points.
        """
        circle_intersections = self.circle_intersections(arc.circle)
        intersections = [intersection for intersection in circle_intersections if arc.point_belongs(intersection)]
        return intersections

    def parallel_plane_intersection(self, plane3d):
        """
        Cylinder plane intersections when plane's normal is perpendicular with the cylinder axis.

        :param plane3d: intersecting plane
        :return: list of intersecting curves
        """
        distance_plane_cylinder_axis = plane3d.point_distance(self.frame.origin)
        if distance_plane_cylinder_axis > self.radius:
            return []
        if math.isclose(self.frame.w.dot(plane3d.frame.u), 0, abs_tol=1e-6):
            line = curves.Line3D(plane3d.frame.origin, plane3d.frame.origin + plane3d.frame.u)
        else:
            line = curves.Line3D(plane3d.frame.origin, plane3d.frame.origin + plane3d.frame.v)
        line_intersections = self.line_intersections(line)
        lines = []
        for intersection in line_intersections:
            lines.append(curves.Line3D(intersection, intersection + self.frame.w))
        return lines

    def perpendicular_plane_intersection(self, plane3d):
        """
        Cylinder plane intersections when plane's normal is parallel with the cylinder axis.

        :param plane3d: intersecting plane
        :return: list of intersecting curves
        """
        line = curves.Line3D(self.frame.origin, self.frame.origin + self.frame.w)
        center3d_plane = plane3d.line_intersections(line)[0]
        circle3d = curves.Circle3D(volmdlr.Frame3D(center3d_plane, plane3d.frame.u,
                                                   plane3d.frame.v, plane3d.frame.w), self.radius)
        return [circle3d]

    def concurrent_plane_intersection(self, plane3d: Plane3D):
        """
        Cylindrical plane intersections when plane's normal is concurrent with the cone's axis, but not orthogonal.

        :param plane3d: intersecting plane.
        :return: list of intersecting curves.
        """
        plane_normal = self.frame.w.cross(plane3d.frame.w)
        plane2 = Plane3D.from_normal(self.frame.origin, plane_normal)
        plane2_plane3d_intersections = plane3d.plane_intersections(plane2)
        line_intersections = self.line_intersections(plane2_plane3d_intersections[0])
        if not line_intersections:
            return []
        ellipse_center = (line_intersections[0] + line_intersections[1]) / 2
        line2 = curves.Line3D.from_point_and_vector(ellipse_center, plane_normal)
        line_intersections2 = self.line_intersections(line2)
        major_dir = (line_intersections[0] - ellipse_center).unit_vector()
        major_axis = ellipse_center.point_distance(line_intersections[0])
        minor_dir = (line_intersections2[0] - ellipse_center).unit_vector()
        minor_axis = ellipse_center.point_distance(line_intersections2[0])
        if minor_axis > major_axis:
            major_axis, minor_axis = minor_axis, major_axis
            major_dir, minor_dir = minor_dir, major_dir
        ellipse = curves.Ellipse3D(major_axis, minor_axis,
                                   volmdlr.Frame3D(ellipse_center, major_dir,
                                                   minor_dir, plane3d.frame.w))
        return [ellipse]

    def plane_intersections(self, plane3d):
        """
        Cylinder intersections with a plane.

        :param plane3d: intersecting plane.
        :return: list of intersecting curves.
        """
        if math.isclose(abs(plane3d.frame.w.dot(self.frame.w)), 0, abs_tol=1e-6):
            return self.parallel_plane_intersection(plane3d)
        if math.isclose(abs(plane3d.frame.w.dot(self.frame.w)), 1, abs_tol=1e-6):
            return self.perpendicular_plane_intersection(plane3d)
        return self.concurrent_plane_intersection(plane3d)

    def conicalsurface_intersections(self, conical_surface: 'ConicalSurface3D'):
        """
        Cylinder Surface intersections with a Conical surface.

        :param conical_surface: intersecting plane.
        :return: list of intersecting curves.
        """
        def _list_generatrix_intersections(surface, other_surface):
            linesegments = other_surface.get_generatrices(2, 50)
            all_generatrices_intersecting = True
            lists_intersections = [[], []]
            for generatrix in linesegments:
                linseg_intersections = surface.line_intersections(generatrix.line)
                if not linseg_intersections:
                    all_generatrices_intersecting = False
                for index, point in enumerate(linseg_intersections):
                    if other_surface.point_distance(point) < 1e-6 and \
                            not volmdlr.core.point_in_list(point, lists_intersections[index]):
                        lists_intersections[index].append(point)
            return lists_intersections, all_generatrices_intersecting

        cone_generatrices_point_intersections, all_cone_generatrices_intersecting_cylinder = \
            _list_generatrix_intersections(self, conical_surface)
        cylinder_generatrices_point_intersections, all_cylinder_generatrices_intersecting_cone = \
            _list_generatrix_intersections(conical_surface, self)
        if all_cylinder_generatrices_intersecting_cone:
            intersections_points = cylinder_generatrices_point_intersections
        elif all_cone_generatrices_intersecting_cylinder:
            intersections_points = cone_generatrices_point_intersections
            if not cone_generatrices_point_intersections[1]:
                intersections_points = [[]]
                for point in (
                        cylinder_generatrices_point_intersections[0] + cylinder_generatrices_point_intersections[1] +
                        cone_generatrices_point_intersections[0] + cone_generatrices_point_intersections[1]):
                    if not volmdlr.core.point_in_list(point, intersections_points[0]):
                        intersections_points[0].append(point)
        elif not all_cone_generatrices_intersecting_cylinder:
            intersections_points = [[]]
            for point in (cylinder_generatrices_point_intersections[0] + cylinder_generatrices_point_intersections[1] +
                          cone_generatrices_point_intersections[0] + cone_generatrices_point_intersections[1]):
                if not volmdlr.core.point_in_list(point, intersections_points[0]):
                    intersections_points[0].append(point)
        list_curves = []
        for list_points in intersections_points:
            order_ed_points = vm_common_operations.order_points_list_for_nearest_neighbor(list_points)
            bspline = edges.BSplineCurve3D.from_points_interpolation(order_ed_points + [order_ed_points[0]], 4,
                                                                     centripetal=False)
            list_curves.append(bspline)
        return list_curves

    def is_coincident(self, surface3d):
        """
        Verifies if two CylindricalSurfaces are coincident.

        :param surface3d: surface to verify.
        :return: True if they are coincident, False otherwise.
        """
        if not isinstance(self, surface3d.__class__):
            return False
        line = curves.Line3D.from_point_and_vector(surface3d.frame.origin, surface3d.frame.w)
        distance_to_self_origin = line.point_distance(self.frame.origin)

        if math.isclose(abs(self.frame.w.dot(surface3d.frame.w)), 1.0, abs_tol=1e-6) and \
                 math.isclose(distance_to_self_origin, 0.0, abs_tol=1e-6) and self.radius == surface3d.radius:
            return True
        return False

    def point_on_surface(self, point3d, abs_tol: float = 1e-5):
        """
        Verifies if a given point is on the CylindricalSurface3D.

        :param point3d: Point to verify.
        :param abs_tol: Tolerance.
        :return: True if point on surface, False otherwise.
        """
        new_point = self.frame.global_to_local_coordinates(point3d)
        if math.isclose(new_point.x ** 2 + new_point.y ** 2, self.radius ** 2, abs_tol=abs_tol):
            return True
        return False


class ToroidalSurface3D(PeriodicalSurface):
    """
    The local plane is defined by (theta, phi).

    Theta is the angle around the big (R) circle and phi around the small (r).

    :param frame: Tore's frame: origin is the center, u is pointing at theta=0.
    :param major_radius: Tore's radius.
    :param r: Circle to revolute radius.

    See Also Definitions of R and r according to https://en.wikipedia.org/wiki/Torus.

    """
    face_class = 'ToroidalFace3D'
    x_periodicity = volmdlr.TWO_PI
    y_periodicity = volmdlr.TWO_PI

    def __init__(self, frame: volmdlr.Frame3D, major_radius: float, minor_radius: float, name: str = ''):
        self.frame = frame
        self.major_radius = major_radius
        self.minor_radius = minor_radius
        self.outer_radius = self.major_radius + self.minor_radius
        self.inner_radius = self.major_radius - self.minor_radius
        PeriodicalSurface.__init__(self, frame=frame, name=name)

        self._bbox = None

    def _torus_arcs(self, number_arcs: int = 50):
        arcs = []
        center = self.frame.origin + self.frame.u * self.major_radius
        for i in range(number_arcs):
            theta = i / number_arcs * volmdlr.TWO_PI
            i_center = center.rotation(self.frame.origin, self.frame.w, theta)
            u_vector = (i_center - self.frame.origin).unit_vector()
            i_frame = volmdlr.Frame3D(i_center, u_vector, self.frame.w, u_vector.cross(self.frame.w))
            circle = curves.Circle3D(i_frame, self.minor_radius)
            arcs.append(circle)
        return arcs

    @classmethod
    def dict_to_object(cls, dict_: JsonSerializable, force_generic: bool = False, global_dict=None,
                       pointers_memo: Dict[str, Any] = None, path: str = '#') -> 'SerializableObject':
        """Creates a ToroidalSurface3D from a dictionary."""
        frame = volmdlr.Frame3D.dict_to_object(dict_['frame'])
        name = dict_['name']
        if 'tore_radius' in dict_:
            # fix done 26/10/2023
            major_radius = dict_['tore_radius']
            minor_radius = dict_['small_radius']
        else:
            major_radius = dict_['major_radius']
            minor_radius = dict_['minor_radius']
        return cls(frame, major_radius, minor_radius, name)

    @property
    def bounding_box(self):
        """
        Returns the surface bounding box.
        """
        if not self._bbox:
            self._bbox = self._bounding_box()
        return self._bbox

    def _bounding_box(self):
        """
        Calculates the BoundingBox for the complete Toroidal Surface 3D.

        :return: surface bounding box.
        """
        distance = self.major_radius + self.minor_radius
        point1 = self.frame.origin + \
            self.frame.u * distance + self.frame.v * distance + self.frame.w * self.minor_radius
        point2 = self.frame.origin + \
            self.frame.u * distance + self.frame.v * distance - self.frame.w * self.minor_radius
        point3 = self.frame.origin + \
            self.frame.u * distance - self.frame.v * distance + self.frame.w * self.minor_radius
        point4 = self.frame.origin + \
            self.frame.u * distance - self.frame.v * distance - self.frame.w * self.minor_radius
        point5 = self.frame.origin - \
            self.frame.u * distance + self.frame.v * distance + self.frame.w * self.minor_radius
        point6 = self.frame.origin - \
            self.frame.u * distance + self.frame.v * distance - self.frame.w * self.minor_radius
        point7 = self.frame.origin - \
            self.frame.u * distance - self.frame.v * distance + self.frame.w * self.minor_radius
        point8 = self.frame.origin - \
            self.frame.u * distance - self.frame.v * distance - self.frame.w * self.minor_radius

        return volmdlr.core.BoundingBox.from_points(
            [point1, point2, point3, point4, point5, point6, point7, point8])

    def point2d_to_3d(self, point2d: volmdlr.Point2D):
        """
        Coverts a parametric coordinate on the surface into a 3D spatial point (x, y, z).

        :param point2d: Point at the ToroidalSuface3D
        :type point2d: `volmdlr.`Point2D`
        """
        theta, phi = point2d
        x = (self.major_radius + self.minor_radius * math.cos(phi)) * math.cos(theta)
        y = (self.major_radius + self.minor_radius * math.cos(phi)) * math.sin(theta)
        z = self.minor_radius * math.sin(phi)
        return self.frame.local_to_global_coordinates(volmdlr.Point3D(x, y, z))

    def point3d_to_2d(self, point3d):
        """
        Transform a 3D spatial point (x, y, z) into a 2D spherical parametric point (theta, phi).
        """
        x, y, z = self.frame.global_to_local_coordinates(point3d)
        z = min(self.minor_radius, max(-self.minor_radius, z))

        # Do not delete this, mathematical problem when x and y close to zero (should be zero) but not 0
        # Generally this is related to uncertainty of step files.

        if abs(x) < 1e-6:
            x = 0
        if abs(y) < 1e-6:
            y = 0
        if abs(z) < 1e-6:
            z = 0

        z_r = z / self.minor_radius
        phi = math.asin(z_r)
        if abs(phi) < 1e-9:
            phi = 0

        u = self.major_radius + math.sqrt((self.minor_radius ** 2) - (z ** 2))
        u1, u2 = round(x / u, 5), round(y / u, 5)
        theta = math.atan2(u2, u1)

        vector_to_tube_center = volmdlr.Vector3D(self.major_radius * math.cos(theta),
                                                 self.major_radius * math.sin(theta), 0)
        vector_from_tube_center_to_point = volmdlr.Vector3D(x, y, z) - vector_to_tube_center
        phi2 = volmdlr.geometry.vectors3d_angle(vector_to_tube_center, vector_from_tube_center_to_point)

        if phi >= 0 and phi2 > 0.5 * math.pi:
            phi = math.pi - phi
        elif phi < 0 and phi2 > 0.5 * math.pi:
            phi = -math.pi - phi
        if abs(theta) < 1e-9:
            theta = 0.0
        if abs(phi) < 1e-9:
            phi = 0.0
        return volmdlr.Point2D(theta, phi)

    @classmethod
    def from_step(cls, arguments, object_dict, **kwargs):
        """
        Converts a step primitive to a ToroidalSurface3D.

        :param arguments: The arguments of the step primitive.
        :type arguments: list
        :param object_dict: The dictionary containing all the step primitives
            that have already been instantiated.
        :type object_dict: dict
        :return: The corresponding ToroidalSurface3D object.
        :rtype: :class:`volmdlr.faces.ToroidalSurface3D`
        """

        length_conversion_factor = kwargs.get("length_conversion_factor", 1)

        frame = object_dict[arguments[1]]
        rcenter = float(arguments[2]) * length_conversion_factor
        rcircle = float(arguments[3]) * length_conversion_factor
        return cls(frame, rcenter, rcircle, arguments[0][1:-1])

    def to_step(self, current_id):
        """
        Converts the object to a STEP representation.

        :param current_id: The ID of the last written primitive.
        :type current_id: int
        :return: The STEP representation of the object and the last ID.
        :rtype: tuple[str, list[int]]
        """
        content, frame_id = self.frame.to_step(current_id)
        current_id = frame_id + 1
        content += f"#{current_id} = TOROIDAL_SURFACE('{self.name}',#{frame_id}," \
                   f"{round(1000 * self.major_radius, 4)},{round(1000 * self.minor_radius, 4)});\n"
        return content, [current_id]

    def frame_mapping(self, frame: volmdlr.Frame3D, side: str):
        """
        Changes frame_mapping and return a new ToroidalSurface3D.

        :param frame: The new frame to map to.
        :type frame: `volmdlr.Frame3D
        :param side: Indicates whether the frame should be mapped to the 'old' or 'new' frame.
            Acceptable values are 'old' or 'new'.
        :type side: str
        """
        new_frame = self.frame.frame_mapping(frame, side)
        return ToroidalSurface3D(new_frame, self.major_radius, self.minor_radius, name=self.name)

    def rectangular_cut(self, theta1: float, theta2: float, phi1: float, phi2: float, name: str = ""):
        """Deprecated method, Use ToroidalFace3D from_surface_rectangular_cut method."""
        raise AttributeError('Use ToroidalFace3D from_surface_rectangular_cut method')

    def linesegment2d_to_3d(self, linesegment2d):
        """
        Converts the parametric boundary representation into a 3D primitive.
        """
        theta1, phi1 = linesegment2d.start
        theta2, phi2 = linesegment2d.end

        if math.isclose(theta1, theta2, abs_tol=1e-4):
            center = self.frame.origin + self.major_radius * self.frame.u
            center = center.rotation(self.frame.origin, self.frame.w, angle=theta1)  # todo Is this Correct?
            u_vector = center - self.frame.origin
            u_vector = u_vector.unit_vector()
            if phi1 < phi2:
                w_vector = u_vector.cross(self.frame.w)
            else:
                w_vector = self.frame.w.cross(u_vector)
            v_vector = w_vector.cross(u_vector)
            start3d = self.point2d_to_3d(linesegment2d.start)
            frame = volmdlr.Frame3D(center, u_vector, v_vector, w_vector)
            circle = curves.Circle3D(frame, start3d.point_distance(center))
            if math.isclose(abs(phi1 - phi2), volmdlr.TWO_PI, abs_tol=1e-4):
                return [edges.FullArc3D(circle, start_end=center + self.minor_radius * u_vector)]
            # interior_point = self.point2d_to_3d(volmdlr.Point2D(theta1, 0.5 * (phi1 + phi2)))
            return [edges.Arc3D(circle, start3d, self.point2d_to_3d(linesegment2d.end))]
        if math.isclose(phi1, phi2, abs_tol=1e-4):
            center = self.frame.origin + self.minor_radius * math.sin(phi1) * self.frame.w
            if theta1 > theta2:
                frame = volmdlr.Frame3D(center, self.frame.u, -self.frame.v, self.frame.u.cross(-self.frame.v))
            else:
                frame = volmdlr.Frame3D(center, self.frame.u, self.frame.v, self.frame.w)
            start3d = self.point2d_to_3d(linesegment2d.start)
            circle = curves.Circle3D(frame, start3d.point_distance(center))
            if math.isclose(abs(theta1 - theta2), volmdlr.TWO_PI, abs_tol=1e-4):
                start_end = center + self.frame.u * (self.minor_radius + self.major_radius)
                return [edges.FullArc3D(circle=circle, start_end=start_end)]
            return [edges.Arc3D(circle, start3d, self.point2d_to_3d(linesegment2d.end))]
        points = [self.point2d_to_3d(point2d) for point2d in linesegment2d.discretization_points(number_points=10)]
        return [edges.BSplineCurve3D.from_points_interpolation(points, degree=3).simplify]

    def bsplinecurve2d_to_3d(self, bspline_curve2d):
        """
        Converts the parametric boundary representation into a 3D primitive.
        """
        n = len(bspline_curve2d.control_points)
        points = [self.point2d_to_3d(p)
                  for p in bspline_curve2d.discretization_points(number_points=n)]
        return [edges.BSplineCurve3D.from_points_interpolation(points, bspline_curve2d.degree)]

    def _helper_arc3d_to_2d_periodicity_verifications(self, arc3d, start):
        """
        Verifies if arc 3D contains discontinuity and undefined start/end points on parametric domain.
        """

        point_theta_discontinuity = self.point2d_to_3d(volmdlr.Point2D(math.pi, start.y))
        theta_discontinuity = arc3d.point_belongs(point_theta_discontinuity) and \
            not arc3d.is_point_edge_extremity(point_theta_discontinuity)
        point_phi_discontinuity = self.point2d_to_3d(volmdlr.Point2D(start.x, math.pi))
        phi_discontinuity = arc3d.point_belongs(point_phi_discontinuity) and \
            not arc3d.is_point_edge_extremity(point_phi_discontinuity)
        undefined_start_theta = arc3d.start.is_close(point_theta_discontinuity)
        undefined_end_theta = arc3d.end.is_close(point_theta_discontinuity)
        undefined_start_phi = arc3d.start.is_close(point_phi_discontinuity)
        undefined_end_phi = arc3d.end.is_close(point_phi_discontinuity)

        return theta_discontinuity, phi_discontinuity, undefined_start_theta, undefined_end_theta, \
            undefined_start_phi, undefined_end_phi

    def fullarc3d_to_2d(self, fullarc3d):
        """
        Converts the primitive from 3D spatial coordinates to its equivalent 2D primitive in the parametric space.
        """
        start = self.point3d_to_2d(fullarc3d.start)
        end = self.point3d_to_2d(fullarc3d.end)
        point_after_start, point_before_end = self._reference_points(fullarc3d)
        theta_discontinuity, phi_discontinuity, undefined_start_theta, undefined_end_theta, \
            undefined_start_phi, undefined_end_phi = self._helper_arc3d_to_2d_periodicity_verifications(
                fullarc3d, start)
        start, end = vm_parametric.arc3d_to_toroidal_coordinates_verification(
            [start, end],
            [undefined_start_theta, undefined_end_theta, undefined_start_phi, undefined_end_phi],
            [point_after_start, point_before_end],
            [theta_discontinuity, phi_discontinuity])

        theta1, phi1 = start
        # theta2, phi2 = end
        theta3, phi3 = point_after_start
        # theta4, phi4 = point_before_end
        if self.frame.w.is_colinear_to(fullarc3d.circle.normal, abs_tol=1e-4):
            point1 = start
            if theta1 > theta3:
                point2 = volmdlr.Point2D(theta1 - volmdlr.TWO_PI, phi1)
            elif theta1 < theta3:
                point2 = volmdlr.Point2D(theta1 + volmdlr.TWO_PI, phi1)
            return [edges.LineSegment2D(point1, point2)]
        point1 = start
        if phi1 > phi3:
            point2 = volmdlr.Point2D(theta1, phi1 - volmdlr.TWO_PI)
        elif phi1 < phi3:
            point2 = volmdlr.Point2D(theta1, phi1 + volmdlr.TWO_PI)
        return [edges.LineSegment2D(point1, point2)]

    def arc3d_to_2d(self, arc3d):
        """
        Converts the arc from 3D spatial coordinates to its equivalent 2D primitive in the parametric space.
        """
        start = self.point3d_to_2d(arc3d.start)
        end = self.point3d_to_2d(arc3d.end)

        point_after_start, point_before_end = self._reference_points(arc3d)
        theta_discontinuity, phi_discontinuity, undefined_start_theta, undefined_end_theta, \
            undefined_start_phi, undefined_end_phi = self._helper_arc3d_to_2d_periodicity_verifications(arc3d, start)
        start, end = vm_parametric.arc3d_to_toroidal_coordinates_verification(
            [start, end],
            [undefined_start_theta, undefined_end_theta, undefined_start_phi, undefined_end_phi],
            [point_after_start, point_before_end],
            [theta_discontinuity, phi_discontinuity])
        return [edges.LineSegment2D(start, end)]

    def bsplinecurve3d_to_2d(self, bspline_curve3d):
        """
        Converts the primitive from 3D spatial coordinates to its equivalent 2D primitive in the parametric space.
        """
        point_after_start, point_before_end = self._reference_points(bspline_curve3d)
        theta3, phi3 = point_after_start
        theta4, phi4 = point_before_end
        n = len(bspline_curve3d.control_points)
        points3d = bspline_curve3d.discretization_points(number_points=n)
        points = [self.point3d_to_2d(p) for p in points3d]
        theta1, phi1 = points[0]
        theta2, phi2 = points[-1]

        # Verify if theta1 or theta2 point should be -pi because atan2() -> ]-pi, pi]
        if abs(theta1) == math.pi:
            theta1 = repair_start_end_angle_periodicity(theta1, theta3)
        if abs(theta2) == math.pi:
            theta2 = repair_start_end_angle_periodicity(theta2, theta4)

        # Verify if phi1 or phi2 point should be -pi because phi -> ]-pi, pi]
        if abs(phi1) == math.pi:
            phi1 = repair_start_end_angle_periodicity(phi1, phi3)
        if abs(phi2) == math.pi:
            phi2 = repair_start_end_angle_periodicity(phi2, phi4)

        points[0] = volmdlr.Point2D(theta1, phi1)
        points[-1] = volmdlr.Point2D(theta2, phi2)

        theta_list = [point.x for point in points]
        phi_list = [point.y for point in points]
        theta_discontinuity, indexes_theta_discontinuity = angle_discontinuity(theta_list)
        phi_discontinuity, indexes_phi_discontinuity = angle_discontinuity(phi_list)

        if theta_discontinuity:
            points = self._fix_angle_discontinuity_on_discretization_points(points,
                                                                            indexes_theta_discontinuity, "x")
        if phi_discontinuity:
            points = self._fix_angle_discontinuity_on_discretization_points(points,
                                                                            indexes_phi_discontinuity, "y")
        points = verify_repeated_parametric_points(points)
        return [edges.BSplineCurve2D.from_points_interpolation(points, bspline_curve3d.degree)]

    def triangulation(self):
        """
        Triangulation.

        :rtype: display.DisplayMesh3D
        """
        face = self.rectangular_cut(0, volmdlr.TWO_PI, 0, volmdlr.TWO_PI)
        return face.triangulation()

    def translation(self, offset: volmdlr.Vector3D):
        """
        ToroidalSurface3D translation.

        :param offset: translation vector
        :return: A new translated ToroidalSurface3D
        """
        return ToroidalSurface3D(self.frame.translation(
            offset), self.major_radius, self.minor_radius)

    def rotation(self, center: volmdlr.Point3D, axis: volmdlr.Vector3D, angle: float):
        """
        ToroidalSurface3D rotation.

        :param center: rotation center.
        :param axis: rotation axis.
        :param angle: angle rotation.
        :return: a new rotated ToroidalSurface3D.
        """
        new_frame = self.frame.rotation(center=center, axis=axis,
                                        angle=angle)
        return self.__class__(new_frame, self.major_radius, self.minor_radius)

    def plot(self, ax=None, edge_style: EdgeStyle = EdgeStyle(color='grey', alpha=0.5), **kwargs):
        """Plot torus arcs."""
        if ax is None:
            fig = plt.figure()
            ax = fig.add_subplot(111, projection='3d')

        self.frame.plot(ax=ax, ratio=self.major_radius)
        circles = self._torus_arcs(100)
        for circle in circles:
            circle.plot(ax=ax, edge_style=edge_style)

        return ax

    def point_projection(self, point3d):
        """
        Returns the projection of the point on the toroidal surface.

        :param point3d: Point to project.
        :type point3d: volmdlr.Point3D
        :return: A point on the surface
        :rtype: volmdlr.Point3D
        """
        x, y, z = self.frame.global_to_local_coordinates(point3d)

        if abs(x) < 1e-12:
            x = 0
        if abs(y) < 1e-12:
            y = 0

        theta = math.atan2(y, x)

        vector_to_tube_center = volmdlr.Vector3D(self.major_radius * math.cos(theta),
                                                 self.major_radius * math.sin(theta), 0)
        vector_from_tube_center_to_point = volmdlr.Vector3D(x, y, z) - vector_to_tube_center
        phi = volmdlr.geometry.vectors3d_angle(vector_to_tube_center, vector_from_tube_center_to_point)
        if z < 0:
            phi = 2 * math.pi - phi
        if abs(theta) < 1e-9:
            theta = 0.0
        if abs(phi) < 1e-9:
            phi = 0.0
        return self.point2d_to_3d(volmdlr.Point2D(theta, phi))

    def _reference_points(self, edge):
        """
        Helper function to return points of reference on the edge to fix some parametric periodical discontinuities.
        """
        length = edge.length()
        point_after_start = self.point3d_to_2d(edge.point_at_abscissa(0.01 * length))
        point_before_end = self.point3d_to_2d(edge.point_at_abscissa(0.98 * length))
        theta3, phi3 = point_after_start
        theta4, phi4 = point_before_end
        if abs(theta3) == math.pi or abs(theta3) == 0.5 * math.pi or \
                abs(phi3) == math.pi or abs(phi3) == 0.5 * math.pi:
            point_after_start = self.point3d_to_2d(edge.point_at_abscissa(0.02 * length))
        if abs(theta4) == math.pi or abs(theta4) == 0.5 * math.pi or \
                abs(phi4) == math.pi or abs(phi4) == 0.5 * math.pi:
            point_before_end = self.point3d_to_2d(edge.point_at_abscissa(0.97 * length))
        return point_after_start, point_before_end

    def line_intersections(self, line: curves.Line3D):
        """
        Calculates the intersections between the toroidal surface and an infinite line.

        :param line: other line.
        :return: intersections.
        """
        vector = line.unit_direction_vector()
        coeff_a = vector.x**2 + vector.y**2 + vector.z**2
        coeff_b = 2 * (line.point1.x * vector.x + line.point1.y * vector.y + line.point1.z * vector.z)
        coeff_c = line.point1.x**2 + line.point1.y**2 + line.point1.z**2 + self.major_radius**2 - self.minor_radius**2
        coeff_d = vector.x**2 + vector.y**2
        coeff_e = 2 * (line.point1.x * vector.x + line.point1.y * vector.y)
        coeff_f = line.point1.x**2 + line.point1.y**2
        solutions = npy.roots([(coeff_a**2), 2*coeff_a*coeff_b,
                               (2*coeff_a*coeff_c + coeff_b**2 - 4*coeff_d*self.major_radius**2),
                               (2*coeff_b*coeff_c - 4*self.major_radius**2*coeff_e),
                               coeff_c**2 - 4*self.major_radius**2*coeff_f])
        intersections = []
        for sol_param in sorted(solutions):
            if isinstance(sol_param, npy.complex128):
                if sol_param.imag == 0.0:
                    intersections.append(line.point1 + sol_param.real*vector)
            else:
                intersections.append(line.point1 + sol_param*vector)
        return intersections

    def circle_intersections(self, circle: curves.Circle3D):
        """
        Gets intersections between a ToroidalSurface3D Surface 3D and a circle 3D.

        :param circle: other circle 3D.
        :return: list containing the intersection points.
        """
        if not self.bounding_box.is_intersecting(circle.bounding_box):
            return []
        circle_plane = Plane3D(circle.frame)
        plane_intersections = self.plane_intersections(circle_plane)
        intersection_points = []
        for intersection in plane_intersections:
            inters = intersection.circle_intersections(circle)
            for inter in inters:
                if not volmdlr.core.point_in_list(inter, intersection_points):
                    intersection_points.append(inter)
        return intersection_points

    def fullarc_intersections(self, fullarc: edges.FullArc3D):
        """
        Gets intersections between a ToroidalSurface3D Surface 3D and a circle 3D.

        :param fullarc: other fullarc 3D.
        :return: list containing the intersection points.
        """
        return self.circle_intersections(fullarc.circle)

    def parallel_plane_intersection(self, plane3d: Plane3D):
        """
        Toroidal plane intersections when plane's normal is perpendicular with the cylinder axis.

        :param plane3d: intersecting plane.
        :return: list of intersecting curves.
        """
        distance_plane_cylinder_axis = plane3d.point_distance(self.frame.origin)
        if distance_plane_cylinder_axis >= self.outer_radius:
            return []
        plane1 = Plane3D(self.frame)
        plane_intersections = plane1.plane_intersections(plane3d)
        if plane3d.point_on_surface(self.frame.origin):
            center1 = self.frame.origin + plane_intersections[0].unit_direction_vector() * self.major_radius
            center2 = self.frame.origin - plane_intersections[0].unit_direction_vector() * self.major_radius
            circle1 = curves.Circle3D(
                volmdlr.Frame3D(center1, plane3d.frame.u, plane3d.frame.v, plane3d.frame.w),
                self.major_radius - self.minor_radius)
            circle2 = curves.Circle3D(
                volmdlr.Frame3D(center2, plane3d.frame.u, plane3d.frame.v, plane3d.frame.w),
                self.major_radius - self.minor_radius)
            return [circle1, circle2]
        if math.isclose(distance_plane_cylinder_axis, self.inner_radius, abs_tol=1e-6):
            point_projection = plane3d.point_projection(self.frame.origin)
            vector = (point_projection - self.frame.origin).unit_vector()
            points = self._plane_intersection_points(plane3d)
            frame = volmdlr.Frame3D(point_projection, vector, self.frame.w, vector.cross(self.frame.w))
            local_points = [frame.global_to_local_coordinates(point) for point in points]
            lists_points = [[], []]
            for i, local_point in enumerate(local_points):
                if local_point.z > 0:
                    lists_points[0].append(points[i])
                elif local_point.z < 0:
                    lists_points[1].append(points[i])
            curves_ = []
            for points in lists_points:
                points_ = vm_common_operations.order_points_list_for_nearest_neighbor(points+[point_projection])
                points_ = points_[points_.index(point_projection):] + points_[:points_.index(point_projection)]
                edge = edges.BSplineCurve3D.from_points_interpolation(points_ + [points_[0]], 5)
                curves_.append(edge)
            return curves_
        return self.concurrent_plane_intersection(plane3d)

    def perpendicular_plane_intersection(self, plane3d):
        """
        Toroidal plane intersections when plane's normal is parallel with the cylinder axis.

        :param plane3d: intersecting plane.
        :return: list of intersecting curves.
        """
        distance_plane_cylinder_axis = plane3d.point_distance(self.frame.origin)
        if distance_plane_cylinder_axis > self.minor_radius:
            return []
        if plane3d.point_on_surface(self.frame.origin):
            circle1 = curves.Circle3D(self.frame, self.outer_radius)
            circle2 = curves.Circle3D(self.frame, self.inner_radius)
            return [circle1, circle2]
        plane1 = plane3d.rotation(plane3d.frame.origin, plane3d.frame.u, math.pi/4)
        plane_intersections = plane3d.plane_intersections(plane1)
        torus_line_intersections = self.line_intersections(plane_intersections[0])
        torus_line_intersections = plane_intersections[0].sort_points_along_curve(torus_line_intersections)
        center = plane3d.point_projection(self.frame.origin)
        if not torus_line_intersections and math.isclose(distance_plane_cylinder_axis,
                                                         self.minor_radius, abs_tol=1e-6):
            circle = curves.Circle3D(
                volmdlr.Frame3D(center, plane3d.frame.u, plane3d.frame.v, plane3d.frame.w), self.major_radius)
            return [circle]
        radius1 = center.point_distance(torus_line_intersections[0])
        circle1 = curves.Circle3D(
            volmdlr.Frame3D(center, plane3d.frame.u, plane3d.frame.v, plane3d.frame.w), radius1)
        if len(torus_line_intersections) == 4:
            radius2 = center.point_distance(torus_line_intersections[1])
            circle2 = curves.Circle3D(
                volmdlr.Frame3D(center,
                                plane3d.frame.u, plane3d.frame.v, plane3d.frame.w), radius2)
            return [circle1, circle2]
        return [circle1]

    def _plane_intersection_points(self, plane3d):
        """
        Gets the points of intersections between the plane and the toroidal surface.

        :param plane3d: other plane 3d.
        :return: points of intersections.
        """
        arcs = self._torus_arcs(100)
        points_intersections = []
        for arc in arcs:
            if plane3d.frame.w.dot(arc.frame.w) == 1.0:
                continue
            intersections = plane3d.circle_intersections(arc)
            points_intersections.extend(intersections)
        for edge in plane3d.plane_grid(50, self.major_radius * 4):
            intersections = self.line_intersections(edge.line)
            points_intersections.extend(intersections)
        return points_intersections

    def concurrent_plane_intersection(self, plane3d):
        """
        Toroidal plane intersections when plane's normal is concurrent with the cone's axis, but not orthogonal.

        :param plane3d: intersecting plane.
        :return: list of intersecting curves.
        """
        if plane3d.point_distance(self.frame.origin) > self.inner_radius:
            torus_origin_plane = Plane3D(self.frame)
            projected_point_plane3d = plane3d.point_projection(self.frame.origin)
            torus_plane_projection = torus_origin_plane.point_projection(projected_point_plane3d)
            point = self.frame.origin + (torus_plane_projection - self.frame.origin).unit_vector() * self.major_radius
            if plane3d.point_distance(point) > self.minor_radius:
                return []
        points_intersections = self._plane_intersection_points(plane3d)
        inters_points = vm_common_operations.separate_points_by_closeness(points_intersections)
        if len(inters_points) == 1 and plane3d.point_on_surface(self.frame.origin):
            plane1 = Plane3D(self.frame)
            plane_intersections1 = plane1.plane_intersections(plane3d)
            torus_line_interections1 = self.line_intersections(plane_intersections1[0])
            points = torus_line_interections1
            radius1 = points[0].point_distance(points[2]) / 2
            circle1 = curves.Circle3D(volmdlr.Frame3D((points[0] + points[2]) / 2, plane3d.frame.u,
                                                      plane3d.frame.v, plane3d.frame.w), radius1)
            radius2 = points[1].point_distance(points[3]) / 2
            circle2 = curves.Circle3D(volmdlr.Frame3D((points[1] + points[3]) / 2, plane3d.frame.u,
                                                      plane3d.frame.v, plane3d.frame.w), radius2)
            return [circle1, circle2]
        curves_ = []
        for list_points in inters_points:
            curves_.append(edges.BSplineCurve3D.from_points_interpolation(list_points, 4, centripetal=False))
        return curves_

    def plane_intersections(self, plane3d):
        """
        Toroidal intersections with a plane.

        :param plane3d: intersecting plane.
        :return: list of intersecting curves.
        """
        if math.isclose(abs(plane3d.frame.w.dot(self.frame.w)), 0, abs_tol=1e-6):
            return self.parallel_plane_intersection(plane3d)
        if math.isclose(abs(plane3d.frame.w.dot(self.frame.w)), 1, abs_tol=1e-6):
            return self.perpendicular_plane_intersection(plane3d)
        return self.concurrent_plane_intersection(plane3d)

    def _cylinder_intersection_points(self, cylindrical_surface: CylindricalSurface3D):
        """
        Gets the points of intersections between the cylindrical surface and the toroidal surface.

        :param cylindrical_surface: other Cylindrical 3d.
        :return: points of intersections.
        """
        arcs = self._torus_arcs(150)
        points_intersections = []
        for arc in arcs:
            intersections = cylindrical_surface.circle_intersections(arc)
            points_intersections.extend(intersections)
        for edge in cylindrical_surface.get_generatrices(self.outer_radius * 3, 200) + \
                cylindrical_surface.get_circle_generatrices(72, self.outer_radius * 3):
            intersections = self.edge_intersections(edge)
            for point in intersections:
                if not volmdlr.core.point_in_list(point, points_intersections):
                    points_intersections.append(point)
        return points_intersections

    def cylindricalsurface_intersections(self, cylindrical_surface: CylindricalSurface3D):
        """
        Gets the intersections between a toroidal surface and cylindrical surface.

        :param cylindrical_surface: other cylindrical surface.
        :return: List os curves intersecting Torus.
        """
        line = curves.Line3D.from_point_and_vector(cylindrical_surface.frame.origin, cylindrical_surface.frame.w)
        distance_to_self_origin = line.point_distance(self.frame.origin)

        if math.isclose(abs(self.frame.w.dot(cylindrical_surface.frame.w)), 1.0, abs_tol=1e-6) and \
                math.isclose(distance_to_self_origin, 0.0, abs_tol=1e-6):
            if cylindrical_surface.radius < self.minor_radius:
                return []
            if math.isclose(cylindrical_surface.radius, self.minor_radius, abs_tol=1e-6):
                return [curves.Circle3D(self.frame, self.minor_radius)]
        intersection_points = self._cylinder_intersection_points(cylindrical_surface)
        inters_points = vm_common_operations.separate_points_by_closeness(intersection_points)
        curves_ = []
        for list_points in inters_points:
            bspline = edges.BSplineCurve3D.from_points_interpolation(list_points, 4, centripetal=False)
            if isinstance(bspline.simplify, edges.FullArc3D):
                curves_.append(bspline.simplify)
                continue
            curves_.append(bspline)

        return curves_

    def is_coincident(self, surface3d):
        """
        Verifies if two ToroidalSurfaces are coincident.

        :param surface3d: surface to verify.
        :return: True if they are coincident, False otherwise.
        """
        if not isinstance(self, surface3d.__class__):
            return False
        if math.isclose(abs(self.frame.w.dot(surface3d.frame.w)), 1.0, abs_tol=1e-6) and \
                math.isclose(self.major_radius, surface3d.major_radius, abs_tol=1e-6) and \
                math.isclose(self.minor_radius, surface3d.minor_radius, abs_tol=1e-6):
            return True
        return False

    def point_on_surface(self, point3d, abs_tol: float = 1e-6):
        """
        Verifies if point is on Toroidal Surface 3D.

        :param point3d: other point.
        :param abs_tol: tolerance.
        :return: True or False.
        """
        if self.point_distance(point3d) < abs_tol:
            return True
        return False


class ConicalSurface3D(PeriodicalSurface):
    """
    The local plane is defined by (theta, z).

    :param frame: Cone's frame to position it: frame.w is axis of cone frame. Origin is at the angle of the cone.
    :param semi_angle: cone's semi-angle.
    """
    face_class = 'ConicalFace3D'
    x_periodicity = volmdlr.TWO_PI
    y_periodicity = None

    def __init__(self, frame: volmdlr.Frame3D, semi_angle: float,
                 name: str = ''):
        self.frame = frame
        self.semi_angle = semi_angle
        PeriodicalSurface.__init__(self, frame=frame, name=name)

<<<<<<< HEAD
    @property
    def domain(self):
        """Returns u and v bounds."""
        return -math.pi, math.pi, -math.inf, math.inf

=======
>>>>>>> 4c1eda80
    def get_generatrices(self, z: float = 1, number_lines: int = 36):
        """
        Gets Conical Surface 3D generatrix lines.

        :param z: cone's z height.
        :param number_lines: number of generatrix lines.
        :return:
        """
        x = z * math.tan(self.semi_angle)
        point1 = self.frame.origin
        point2 = self.frame.local_to_global_coordinates(volmdlr.Point3D(x, 0, z))
        generatrix = edges.LineSegment3D(point1, point2)
        list_generatrix = [generatrix]
        for i in range(number_lines+1):
            theta = i / number_lines * volmdlr.TWO_PI
            wire = generatrix.rotation(self.frame.origin, self.frame.w, theta)
            list_generatrix.append(wire)
        return list_generatrix

    def plot(self, ax=None, edge_style: EdgeStyle = EdgeStyle(color='grey', alpha=0.5), **kwargs):
        """
        Plots the ConicalSurface3D.
        """
        z = kwargs.get("z", 1)
        if ax is None:
            fig = plt.figure()
            ax = fig.add_subplot(111, projection='3d')

        self.frame.plot(ax=ax, ratio=z)
        x = z * math.tan(self.semi_angle)
        # point1 = self.frame.local_to_global_coordinates(volmdlr.Point3D(-x, 0, -z))
        point1 = self.frame.origin
        point2 = self.frame.local_to_global_coordinates(volmdlr.Point3D(x, 0, z))
        generatrix = edges.LineSegment3D(point1, point2)
        for i in range(37):
            theta = i / 36. * volmdlr.TWO_PI
            wire = generatrix.rotation(self.frame.origin, self.frame.w, theta)
            wire.plot(ax=ax, edge_style=edge_style)
        return ax

    @classmethod
    def from_step(cls, arguments, object_dict, **kwargs):
        """
        Converts a step primitive to a ConicalSurface3D.

        :param arguments: The arguments of the step primitive.
        :type arguments: list
        :param object_dict: The dictionary containing all the step primitives
            that have already been instantiated.
        :type object_dict: dict
        :return: The corresponding ConicalSurface3D object.
        :rtype: :class:`volmdlr.faces.ConicalSurface3D`
        """

        length_conversion_factor = kwargs.get("length_conversion_factor", 1)
        angle_conversion_factor = kwargs.get("angle_conversion_factor", 1)

        frame = object_dict[arguments[1]]
        radius = float(arguments[2]) * length_conversion_factor
        semi_angle = float(arguments[3]) * angle_conversion_factor
        frame.origin = frame.origin - radius / math.tan(semi_angle) * frame.w
        return cls(frame, semi_angle, arguments[0][1:-1])

    def is_coincident(self, surface3d):
        """
        Verifies if two conical surfaces are coincident.

        :param surface3d: other surface 3d.
        :return: True if they are coincident, False otherwise.
        """
        if not isinstance(surface3d, ConicalSurface3D):
            return False
        if math.isclose(self.frame.w.dot(surface3d.frame.w), 1.0, abs_tol=1e-6) and \
            self.frame.origin.is_close(surface3d.frame.origin) and \
                math.isclose(self.semi_angle, surface3d.semi_angle, abs_tol=1e-6):
            return True
        return False

    def to_step(self, current_id):
        """
        Converts the object to a STEP representation.

        :param current_id: The ID of the last written primitive.
        :type current_id: int
        :return: The STEP representation of the object and the last ID.
        :rtype: tuple[str, list[int]]
        """
        content, frame_id = self.frame.to_step(current_id)
        current_id = frame_id + 1
        content += f"#{current_id} = CONICAL_SURFACE('{self.name}',#{frame_id},{0.},{self.semi_angle});\n"
        return content, [current_id]

    def frame_mapping(self, frame: volmdlr.Frame3D, side: str):
        """
        Changes frame_mapping and return a new ConicalSurface3D.

        :param side: 'old' or 'new'
        """
        new_frame = self.frame.frame_mapping(frame, side)
        return ConicalSurface3D(new_frame, self.semi_angle, name=self.name)

    def point2d_to_3d(self, point2d: volmdlr.Point2D):
        """
        Coverts a parametric coordinate on the surface into a 3D spatial point (x, y, z).

        :param point2d: Point at the ConicalSuface3D
        :type point2d: `volmdlr.`Point2D`
        """
        theta, z = point2d
        radius = math.tan(self.semi_angle) * z
        new_point = volmdlr.Point3D(radius * math.cos(theta),
                                    radius * math.sin(theta),
                                    z)
        return self.frame.local_to_global_coordinates(new_point)

    def point3d_to_2d(self, point3d: volmdlr.Point3D):
        """
        Returns the cylindrical coordinates volmdlr.Point2D(theta, z) of a Cartesian coordinates point (x, y, z).

        :param point3d: Point at the CylindricalSuface3D.
        :type point3d: :class:`volmdlr.`Point3D`
        """
        x, y, z = self.frame.global_to_local_coordinates(point3d)
        # Do not delete this, mathematical problem when x and y close to zero (should be zero) but not 0
        # Generally this is related to uncertainty of step files.
        if abs(x) < 1e-12:
            x = 0
        if abs(y) < 1e-12:
            y = 0
        theta = math.atan2(y, x)
        if abs(theta) < 1e-9:
            theta = 0.0
        return volmdlr.Point2D(theta, z)

    def rectangular_cut(self, theta1: float, theta2: float,
                        param_z1: float, param_z2: float, name: str = ''):
        """Deprecated method, Use ConicalFace3D from_surface_rectangular_cut method."""
        raise AttributeError("ConicalSurface3D.rectangular_cut is deprecated."
                             "Use the class_method from_surface_rectangular_cut in ConicalFace3D instead")

    def linesegment3d_to_2d(self, linesegment3d):
        """
        Converts the primitive from 3D spatial coordinates to its equivalent 2D primitive in the parametric space.
        """
        start = self.point3d_to_2d(linesegment3d.start)
        end = self.point3d_to_2d(linesegment3d.end)
        if math.isclose(start.y, end.y, rel_tol=0.005):
            # special case when there is a small line segment that should be a small arc of circle instead
            return [edges.LineSegment2D(start, end)]
        if self.is_singularity_point(linesegment3d.start):
            start = volmdlr.Point2D(end.x, 0)
        elif self.is_singularity_point(linesegment3d.end):
            end = volmdlr.Point2D(start.x, 0)
        elif start.x != end.x:
            end = volmdlr.Point2D(start.x, end.y)
        return [edges.LineSegment2D(start, end)]


    def linesegment2d_to_3d(self, linesegment2d):
        """
        Converts the primitive from parametric space to 3D spatial coordinates.
        """
        theta1, param_z1 = linesegment2d.start
        theta2, param_z2 = linesegment2d.end

        if math.isclose(theta1, theta2, abs_tol=1e-4):
            return [edges.LineSegment3D(self.point2d_to_3d(linesegment2d.start),
                                        self.point2d_to_3d(linesegment2d.end))]
        if linesegment2d.name == "construction" or  (math.isclose(param_z1, param_z2, abs_tol=1e-4) and
                                                     math.isclose(param_z1, 0., abs_tol=1e-6)):
            return None
        start3d = self.point2d_to_3d(linesegment2d.start)
        center = self.frame.origin + param_z1 * self.frame.w
        if linesegment2d.unit_direction_vector().dot(volmdlr.X2D) > 0:
            circle = curves.Circle3D(volmdlr.Frame3D(
                center, self.frame.u, self.frame.v, self.frame.w), center.point_distance(start3d))
        else:
            circle = curves.Circle3D(volmdlr.Frame3D(
                center, self.frame.u, -self.frame.v, -self.frame.w), center.point_distance(start3d))
        if math.isclose(param_z1, param_z2, abs_tol=1e-4):
            if abs(theta1 - theta2) == volmdlr.TWO_PI:
                return [edges.FullArc3D(circle, start3d)]
            interior = self.point2d_to_3d(volmdlr.Point2D(0.5 * (theta1 + theta2), param_z1))
            end3d = self.point2d_to_3d(linesegment2d.end)
            arc = edges.Arc3D(circle, start3d, end3d)
            if not arc.point_belongs(interior):
                circle = circle.reverse()
                arc = edges.Arc3D(circle, start3d, end3d)
            return [arc]
        points = [self.point2d_to_3d(p) for p in linesegment2d.discretization_points(number_points=3)]
        intersections = self.plane_intersections(Plane3D.from_3_points(*points))
        if intersections:
            curve = intersections[0]
            if curve.point_belongs(points[0]) and curve.point_belongs(points[2]):
                edge = curve.trim(points[0], points[2])
                if not edge.point_belongs(points[1]):
                    curve = curve.reverse()
                    edge = curve.trim(points[0], points[2])
                return [edge]
        points = [self.point2d_to_3d(p)
                  for p in linesegment2d.discretization_points(number_points=10)]
        return [edges.BSplineCurve3D.from_points_interpolation(points, 3)]

    def contour3d_to_2d(self, contour3d):
        """
        Transforms a Contour3D into a Contour2D in the parametric domain of the surface.

        :param contour3d: The contour to be transformed.
        :type contour3d: :class:`wires.Contour3D`
        :return: A 2D contour object.
        :rtype: :class:`wires.Contour2D`
        """
        contour3d = self.check_primitives_order(contour3d)
        primitives2d = self.primitives3d_to_2d(contour3d.primitives)

        wire2d = wires.Wire2D(primitives2d)
        delta_x = abs(wire2d.primitives[0].start.x - wire2d.primitives[-1].end.x)
        if math.isclose(delta_x, volmdlr.TWO_PI, abs_tol=1e-3) and wire2d.is_ordered():
            if len(primitives2d) > 1:
                # very specific conical case due to the singularity in the point z = 0 on parametric domain.
                if primitives2d[-2].start.y == 0.0:
                    primitives2d = self.repair_primitives_periodicity(primitives2d)
            return wires.Contour2D(primitives2d)
        # Fix contour
        primitives2d = self.repair_primitives_periodicity(primitives2d)
        return wires.Contour2D(primitives2d)

    def translation(self, offset: volmdlr.Vector3D):
        """
        ConicalSurface3D translation.

        :param offset: translation vector.
        :return: A new translated ConicalSurface3D.
        """
        return self.__class__(self.frame.translation(offset),
                              self.semi_angle)

    def rotation(self, center: volmdlr.Point3D,
                 axis: volmdlr.Vector3D, angle: float):
        """
        ConicalSurface3D rotation.

        :param center: rotation center.
        :param axis: rotation axis.
        :param angle: angle rotation.
        :return: a new rotated ConicalSurface3D.
        """
        new_frame = self.frame.rotation(center=center, axis=axis, angle=angle)
        return self.__class__(new_frame, self.semi_angle)

    def line_intersections(self, line: curves.Line3D):
        """
        Calculates the intersections between a conical surface and a Line 3D.

        :param line: other line to verify intersections.
        :return: a list of intersection points, if there exists any.
        """
        if line.point_belongs(self.frame.origin):
            return [self.frame.origin]
        line_direction_vector = line.unit_direction_vector()
        plane_normal = line_direction_vector.cross((self.frame.origin - line.point1).to_vector()).unit_vector()
        if self.frame.w.dot(plane_normal) > 0:
            plane_normal = - plane_normal
        plane = Plane3D.from_normal(self.frame.origin, plane_normal)
        cos_theta = math.sqrt(1 - (plane_normal.dot(self.frame.w) ** 2))
        if cos_theta >= math.cos(self.semi_angle):
            plane_h = Plane3D.from_normal(self.frame.origin + self.frame.w, self.frame.w)
            circle = self.perpendicular_plane_intersection(plane_h)[0]
            line_p = plane_h.plane_intersections(plane)[0]
            circle_line_p_intersections = circle.line_intersections(line_p)
            intersections = []
            for intersection in circle_line_p_intersections:
                line_v_x = curves.Line3D(self.frame.origin, intersection)
                line_inter = line_v_x.intersection(line)
                if not line_inter:
                    continue
                local_point = self.frame.global_to_local_coordinates(line_inter)
                if local_point.z < 0:
                    continue
                intersections.append(line_inter)
            return line.sort_points_along_curve(intersections)
        return []

    def fullarc_intersections(self, fullarc: edges.FullArc3D):
        circle_plane = Plane3D(fullarc.circle.frame)
        circle_plane_intersections = self.plane_intersections(circle_plane)
        intersections = []
        for circle_plane_intersection in circle_plane_intersections:
            inters = circle_plane_intersection.curve_intersections(fullarc.circle)
            for intersection in inters:
                if not volmdlr.core.point_in_list(intersection, intersections):
                    intersections.append(intersection)
        return intersections

    def parallel_plane_intersection(self, plane3d: Plane3D):
        """
        Cylinder plane intersections when plane's normal is perpendicular with the cylinder axis.

        :param plane3d: intersecting plane
        :return: list of intersecting curves
        """
        line_plane_intersections_points = vm_utils_intersections.get_two_planes_intersections(
            self.frame, plane3d.frame)
        line_plane_intersections = curves.Line3D(line_plane_intersections_points[0],
                                                 line_plane_intersections_points[1])
        if plane3d.point_on_surface(self.frame.origin):
            point1 = self.frame.origin + line_plane_intersections.direction_vector()
            point2 = self.frame.origin - line_plane_intersections.direction_vector()
            point1 = self.frame.local_to_global_coordinates(
                volmdlr.Point3D(point1.x, point1.y,
                                math.sqrt(point1.x ** 2 + point1.y ** 2) / math.tan(self.semi_angle)))
            point2 = self.frame.local_to_global_coordinates(
                volmdlr.Point3D(point2.x, point2.y,
                                math.sqrt(point2.x ** 2 + point2.y ** 2) / math.tan(self.semi_angle)))
            return [curves.Line3D(self.frame.origin, point1), curves.Line3D(self.frame.origin, point2)] 
        hyperbola_center = line_plane_intersections.closest_point_on_line(self.frame.origin)
        hyperbola_positive_vertex = self.frame.local_to_global_coordinates(
            volmdlr.Point3D(hyperbola_center.x, hyperbola_center.y,
                            math.sqrt(hyperbola_center.x ** 2 + hyperbola_center.y ** 2) / math.tan(self.semi_angle)))
        semi_major_axis = hyperbola_center.point_distance(hyperbola_positive_vertex)
        circle = self.perpendicular_plane_intersection(
            Plane3D(volmdlr.Frame3D(self.frame.origin + semi_major_axis * 2 * self.frame.w,
                                    self.frame.u, self.frame.v, self.frame.w)))[0]
        line_circle_intersecting_plane = vm_utils_intersections.get_two_planes_intersections(
            plane3d.frame, circle.frame)
        line_circle_intersecting_plane = curves.Line3D(line_circle_intersecting_plane[0],
                                                       line_circle_intersecting_plane[1])
        hyperbola_points = circle.line_intersections(line_circle_intersecting_plane)
        semi_major_dir = (hyperbola_positive_vertex - hyperbola_center).unit_vector()
        frame = volmdlr.Frame3D(hyperbola_center, semi_major_dir,
                                plane3d.frame.w.cross(semi_major_dir), plane3d.frame.w)
        local_point = frame.global_to_local_coordinates(hyperbola_points[0])
        return [curves.Hyperbola3D(frame, semi_major_axis,
                                   math.sqrt((local_point.y ** 2)/(local_point.x**2/semi_major_axis**2 - 1)))]

    def perpendicular_plane_intersection(self, plane3d):
        """
        Cone plane intersections when plane's normal is parallel with the cylinder axis.

        :param plane3d: Intersecting plane.
        :return: List of intersecting curves.
        """
        line = curves.Line3D(self.frame.origin, self.frame.origin + self.frame.w)
        center3d_plane = plane3d.line_intersections(line)[0]
        x = math.tan(self.semi_angle)
        point1 = self.frame.origin
        point2 = self.frame.local_to_global_coordinates(volmdlr.Point3D(x, 0, 1))
        generatrix = curves.Line3D(point1, point2)
        generatrix_intersection = plane3d.line_intersections(generatrix)[0]
        radius = center3d_plane.point_distance(generatrix_intersection)
        circle3d = curves.Circle3D(volmdlr.Frame3D(center3d_plane, plane3d.frame.u,
                                                   plane3d.frame.v, plane3d.frame.w), radius)
        return [circle3d]

    def concurrent_plane_intersection(self, plane3d: Plane3D):
        """
        Cone plane intersections when plane's normal is concurrent with the cone's axis, but not orthogonal.

        :param plane3d: intersecting plane.
        :return: list of intersecting curves.
        """
        plane_normal = self.frame.w.cross(plane3d.frame.w)
        plane2 = Plane3D.from_normal(plane3d.frame.origin, plane_normal)
        plane2_plane3d_intersections = plane3d.plane_intersections(plane2)
        line_intersections = self.line_intersections(plane2_plane3d_intersections[0])
        if 1 > len(line_intersections) or len(line_intersections) > 2:
            return []
        angle_plane_cones_direction = volmdlr.geometry.vectors3d_angle(self.frame.w, plane3d.frame.w) - math.pi / 2
        if math.isclose(angle_plane_cones_direction, self.semi_angle, abs_tol=1e-8):
            parabola_vertex = line_intersections[0]
            distance_plane_vertex = parabola_vertex.point_distance(self.frame.origin)
            circle = self.perpendicular_plane_intersection(
                Plane3D(volmdlr.Frame3D(self.frame.origin + distance_plane_vertex * 5 * self.frame.w,
                                        self.frame.u, self.frame.v, self.frame.w)))[0]
            line_circle_intersecting_plane = vm_utils_intersections.get_two_planes_intersections(
                plane3d.frame, circle.frame)
            line_circle_intersecting_plane = curves.Line3D(line_circle_intersecting_plane[0],
                                                           line_circle_intersecting_plane[1])
            parabola_points = circle.line_intersections(line_circle_intersecting_plane)
            v_vector = ((parabola_points[0] + parabola_points[1]) / 2 - parabola_vertex).unit_vector()
            frame = volmdlr.Frame3D(parabola_vertex, v_vector.cross(plane3d.frame.w), v_vector, plane3d.frame.w)
            local_point = frame.global_to_local_coordinates(parabola_points[0])
            vrtx_equation_a = local_point.y / local_point.x**2
            parabola = curves.Parabola3D(frame, 1 / (4 * vrtx_equation_a))
            return [parabola]

        if len(line_intersections) != 2:
            return []
        ellipse_center = (line_intersections[0] + line_intersections[1]) / 2
        line2 = curves.Line3D.from_point_and_vector(ellipse_center, plane_normal)
        line_intersections2 = self.line_intersections(line2)
        major_dir = (line_intersections[0] - ellipse_center).unit_vector()
        major_axis = ellipse_center.point_distance(line_intersections[0])
        minor_dir = (line_intersections2[0] - ellipse_center).unit_vector()
        minor_axis = ellipse_center.point_distance(line_intersections2[0])

        if minor_axis > major_axis:
            major_axis, minor_axis = minor_axis, major_axis
            major_dir, minor_dir = minor_dir, major_dir
        ellipse = curves.Ellipse3D(major_axis, minor_axis,
                                   volmdlr.Frame3D(ellipse_center, major_dir,
                                                   minor_dir, plane3d.frame.w))
        return [ellipse]

    def plane_intersections(self, plane3d):
        """
        Gets the intersections between a plane 3d and a conical surface 3d.

        :param plane3d: other plane, to verify intersections.
        :return:
        """
        if math.isclose(abs(plane3d.frame.w.dot(self.frame.w)), 0, abs_tol=1e-6):
            return self.parallel_plane_intersection(plane3d)
        if math.isclose(abs(plane3d.frame.w.dot(self.frame.w)), 1, abs_tol=1e-6):
            return self.perpendicular_plane_intersection(plane3d)
        return self.concurrent_plane_intersection(plane3d)

    def is_singularity_point(self, point, *args):
        """Verifies if point is on the surface singularity."""
        return self.frame.origin.is_close(point)

    def check_primitives_order(self, contour):
        """
        If contours passes at the cone singularity this makes sure that the contour is not in an undefined order.
        """
        pos = 0
        for i, primitive in enumerate(contour.primitives):
            if self.is_singularity_point(primitive.start):
                pos = i
                break
        if pos:
            contour.primitives = contour.primitives[pos:] + contour.primitives[:pos]
        return contour

    @staticmethod
    def get_singularity_lines():
        """
        Return lines that are parallel and coincident with surface singularity at parametric domain.
        """
        return [curves.Line2D(volmdlr.Point2D(-math.pi, 0), volmdlr.Point2D(math.pi, 0))]

class SphericalSurface3D(PeriodicalSurface):
    """
    Defines a spherical surface.

    :param frame: Sphere's frame to position it
    :type frame: volmdlr.Frame3D
    :param radius: Sphere's radius
    :type radius: float
    """
    face_class = 'SphericalFace3D'
    x_periodicity = volmdlr.TWO_PI
    y_periodicity = math.pi

    def __init__(self, frame, radius, name=''):
        self.frame = frame
        self.radius = radius
        PeriodicalSurface.__init__(self, frame=frame, name=name)

        # Hidden Attributes
        self._bbox = None

    @property
    def domain(self):
        """Returns u and v bounds."""
        return -math.pi, math.pi, -0.5 * math.pi, 0.5 * math.pi

    @property
    def bounding_box(self):
        """Bounding Box for Spherical Surface 3D."""

        if not self._bbox:
            self._bbox = self._bounding_box()
        return self._bbox

    def _bounding_box(self):
        points = [self.frame.origin + volmdlr.Point3D(-self.radius,
                                                      -self.radius,
                                                      -self.radius),
                  self.frame.origin + volmdlr.Point3D(self.radius,
                                                      self.radius,
                                                      self.radius),

                  ]
        return volmdlr.core.BoundingBox.from_points(points)

    def contour2d_to_3d(self, contour2d):
        """
        Converts the primitive from parametric 2D space to 3D spatial coordinates.
        """
        primitives3d = []
        for primitive2d in contour2d.primitives:
            if primitive2d.name == "construction":
                continue
            method_name = f'{primitive2d.__class__.__name__.lower()}_to_3d'
            if hasattr(self, method_name):
                try:
                    primitives_list = getattr(self, method_name)(primitive2d)
                    if primitives_list:
                        primitives3d.extend(primitives_list)
                    else:
                        continue
                except AttributeError:
                    print(f'Class {self.__class__.__name__} does not implement {method_name}'
                          f'with {primitive2d.__class__.__name__}')
            else:
                raise AttributeError(f'Class {self.__class__.__name__} does not implement {method_name}')

        return wires.Contour3D(primitives3d)

    @classmethod
    def from_step(cls, arguments, object_dict, **kwargs):
        """
        Converts a step primitive to a SphericalSurface3D.

        :param arguments: The arguments of the step primitive.
        :type arguments: list
        :param object_dict: The dictionary containing all the step primitives
            that have already been instantiated.
        :type object_dict: dict
        :return: The corresponding SphericalSurface3D object.
        :rtype: :class:`volmdlr.faces.SphericalSurface3D`
        """
        length_conversion_factor = kwargs.get("length_conversion_factor", 1)

        frame = object_dict[arguments[1]]
        radius = float(arguments[2]) * length_conversion_factor
        return cls(frame, radius, arguments[0][1:-1])

    def to_step(self, current_id):
        """
        Converts the object to a STEP representation.

        :param current_id: The ID of the last written primitive.
        :type current_id: int
        :return: The STEP representation of the object and the last ID.
        :rtype: tuple[str, list[int]]
        """
        content, frame_id = self.frame.to_step(current_id)
        current_id = frame_id + 1
        content += f"#{current_id} = SPHERICAL_SURFACE('{self.name}',#{frame_id},{round(1000 * self.radius, 4)});\n"
        return content, [current_id]

    def point2d_to_3d(self, point2d):
        """
        Coverts a parametric coordinate on the surface into a 3D spatial point (x, y, z).

        source: https://mathcurve.com/surfaces/sphere
        # -pi<theta<pi, -pi/2<phi<pi/2

        :param point2d: Point at the CylindricalSuface3D.
        :type point2d: `volmdlr.`Point2D`
        """
        theta, phi = point2d
        x = self.radius * math.cos(phi) * math.cos(theta)
        y = self.radius * math.cos(phi) * math.sin(theta)
        z = self.radius * math.sin(phi)
        return self.frame.local_to_global_coordinates(volmdlr.Point3D(x, y, z))

    def point3d_to_2d(self, point3d):
        """
        Transform a 3D spatial point (x, y, z) into a 2D spherical parametric point (theta, phi).
        """
        x, y, z = self.frame.global_to_local_coordinates(point3d)
        z = min(self.radius, max(-self.radius, z))

        if z == -0.0:
            z = 0.0

        # Do not delete this, mathematical problem when x and y close to zero (should be zero) but not 0
        # Generally this is related to uncertainty of step files.
        if abs(x) < 1e-7:
            x = 0
        if abs(y) < 1e-7:
            y = 0

        theta = math.atan2(y, x)
        if abs(theta) < 1e-10:
            theta = 0

        z_over_r = z / self.radius
        phi = math.asin(z_over_r)
        if abs(phi) < 1e-10:
            phi = 0

        return volmdlr.Point2D(theta, phi)

    def linesegment2d_to_3d(self, linesegment2d):
        """
        Converts a BREP line segment 2D onto a 3D primitive on the surface.
        """
        if linesegment2d.name == "construction":
            return []
        start = self.point2d_to_3d(linesegment2d.start)
        interior = self.point2d_to_3d(0.5 * (linesegment2d.start + linesegment2d.end))
        end = self.point2d_to_3d(linesegment2d.end)
        if start.is_close(interior) and interior.is_close(end) and end.is_close(start):
            return []
        u_vector = start - self.frame.origin
        u_vector = u_vector.unit_vector()
        v_vector = interior - self.frame.origin
        v_vector = v_vector.unit_vector()
        normal = u_vector.cross(v_vector)
        circle = curves.Circle3D(volmdlr.Frame3D(self.frame.origin, u_vector, v_vector, normal),
                                 start.point_distance(self.frame.origin))
        if start.is_close(end) or linesegment2d.length() == 2 * math.pi:
            return [edges.FullArc3D(circle, start)]
        arc = edges.Arc3D(circle, start, end)
        if not arc.point_belongs(interior):
            arc = edges.Arc3D(circle.reverse(), start, end)
        return [arc]

    def contour3d_to_2d(self, contour3d):
        """
        Transforms a Contour3D into a Contour2D in the parametric domain of the surface.

        :param contour3d: The contour to be transformed.
        :type contour3d: :class:`wires.Contour3D`
        :return: A 2D contour object.
        :rtype: :class:`wires.Contour2D`
        """
        primitives2d = []

        # Transform the contour's primitives to parametric domain
        for primitive3d in contour3d.primitives:
            primitive3d = primitive3d.simplify if primitive3d.simplify.__class__.__name__ != "LineSegment3D" else \
                primitive3d
            method_name = f'{primitive3d.__class__.__name__.lower()}_to_2d'
            if hasattr(self, method_name):
                primitives = getattr(self, method_name)(primitive3d)

                if primitives is None:
                    continue
                primitives2d.extend(primitives)
            else:
                raise NotImplementedError(
                    f'Class {self.__class__.__name__} does not implement {method_name}')
        contour2d = wires.Contour2D(primitives2d)
        if contour2d.is_ordered(1e-2):
            return contour2d
        primitives2d = self.repair_primitives_periodicity(primitives2d)
        return wires.Contour2D(primitives2d)

    def is_lat_long_curve(self, arc):
        """
        Checks if a curve defined on the sphere is a latitude/longitude curve.

        Returns True if it is, False otherwise.
        """
        # Check if curve is a longitude curve (phi is constant)
        if self.frame.w.is_colinear_to(arc.circle.normal, abs_tol=1e-4):
            return True
        # Check if curve is a latitude curve (theta is constant)
        if self.frame.w.is_perpendicular_to(arc.circle.normal, abs_tol=1e-4) and \
                arc.circle.center.is_close(self.frame.origin, 1e-4):
            return True
        return False

    def _arc_start_end_3d_to_2d(self, arc3d):
        """
        Helper function to fix periodicity issues while performing transformations into parametric domain.
        """
        start = self.point3d_to_2d(arc3d.start)
        end = self.point3d_to_2d(arc3d.end)
        theta_i, _ = self.point3d_to_2d(arc3d.middle_point())
        theta1, phi1 = start
        theta2, phi2 = end
        point_after_start, point_before_end = self._reference_points(arc3d)
        theta3, _ = point_after_start
        theta4, _ = point_before_end

        # Fix sphere singularity point
        if math.isclose(abs(phi1), 0.5 * math.pi, abs_tol=1e-2) and theta1 == 0.0 \
                and math.isclose(theta3, theta_i, abs_tol=1e-2) and math.isclose(theta4, theta_i, abs_tol=1e-2):
            theta1 = theta_i
            start = volmdlr.Point2D(theta1, phi1)
        if math.isclose(abs(phi2), 0.5 * math.pi, abs_tol=1e-2) and theta2 == 0.0 \
                and math.isclose(theta3, theta_i, abs_tol=1e-2) and math.isclose(theta4, theta_i, abs_tol=1e-2):
            theta2 = theta_i
            end = volmdlr.Point2D(theta2, phi2)
        discontinuity, _, _ = self._helper_arc3d_to_2d_periodicity_verifications(arc3d, start)

        start, end = vm_parametric.arc3d_to_spherical_coordinates_verification(
            [start, end], [point_after_start, point_before_end], discontinuity)
        return start, end

    def edge_passes_on_singularity_point(self, edge):
        """Helper function to verify id edge passes on the sphere singularity point."""
        half_pi = 0.5 * math.pi
        point_positive_singularity = self.point2d_to_3d(volmdlr.Point2D(0, half_pi))
        point_negative_singularity = self.point2d_to_3d(volmdlr.Point2D(0, -half_pi))
        positive_singularity = edge.point_belongs(point_positive_singularity, 1e-6)
        negative_singularity = edge.point_belongs(point_negative_singularity, 1e-6)
        if positive_singularity and negative_singularity:
            return [point_positive_singularity, point_negative_singularity]
        if positive_singularity:
            return [point_positive_singularity, None]
        if negative_singularity:
            return [None, point_negative_singularity]
        return [None, None]

    def arc3d_to_2d(self, arc3d):
        """
        Converts the primitive from 3D spatial coordinates to its equivalent 2D primitive in the parametric space.
        """
        is_lat_long_curve = self.is_lat_long_curve(arc3d)
        if is_lat_long_curve:
            start, end = self._arc_start_end_3d_to_2d(arc3d)
            singularity_points = self.edge_passes_on_singularity_point(arc3d)
            if any(singularity_points):
                return self.arc3d_to_2d_with_singularity(arc3d, start, end, singularity_points)
            return [edges.LineSegment2D(start, end)]
        return self.arc3d_to_2d_any_direction(arc3d)

    def helper_arc3d_to_2d_with_singularity(self, arc3d, start, end, point_singularity, half_pi):
        """Helper function to arc3d_to_2d_with_singularity."""
        theta1, phi1 = start
        theta2, phi2 = end
        if arc3d.is_point_edge_extremity(point_singularity):
            return [edges.LineSegment2D(start, end)]
        primitives = []
        if math.isclose(abs(theta2 - theta1), math.pi, abs_tol=1e-2):
            if theta1 == math.pi and theta2 != math.pi:
                theta1 = -math.pi
            if theta2 == math.pi and theta1 != math.pi:
                theta2 = -math.pi

            primitives = [edges.LineSegment2D(volmdlr.Point2D(theta1, phi1),
                                              volmdlr.Point2D(theta1, half_pi)),
                          edges.LineSegment2D(volmdlr.Point2D(theta1, half_pi),
                                              volmdlr.Point2D(theta2, half_pi),
                                              name="construction"),
                          edges.LineSegment2D(
                              volmdlr.Point2D(
                                  theta2, half_pi), volmdlr.Point2D(
                                  theta2, phi2))
                          ]
            return primitives
        n = 20
        degree = 2
        points = [self.point3d_to_2d(point3d) for point3d in arc3d.discretization_points(number_points=n)]
        return [edges.BSplineCurve2D.from_points_interpolation(points, degree)]

    def arc3d_to_2d_with_singularity(self, arc3d, start, end, singularity_points):
        """
        Converts the primitive from 3D spatial coordinates to its equivalent 2D primitive in the parametric space.
        """
        # trying to treat when the arc starts at theta1 passes at the singularity at |phi| = 0.5*math.pi
        # and ends at theta2 = theta1 + math.pi
        theta1, phi1 = start
        theta2, phi2 = end

        half_pi = 0.5 * math.pi
        point_positive_singularity, point_negative_singularity = singularity_points

        if point_positive_singularity and point_negative_singularity:
            if arc3d.is_point_edge_extremity(point_positive_singularity) and \
                    arc3d.is_point_edge_extremity(point_negative_singularity):
                return [edges.LineSegment2D(start, end)]
            direction_vector = arc3d.direction_vector(0)
            dot = self.frame.w.dot(direction_vector)
            if dot == 0:
                direction_vector = arc3d.direction_vector(0.01 * arc3d.length())
                dot = self.frame.w.dot(direction_vector)
            if dot > 0:
                half_pi = 0.5 * math.pi
                thetai = theta1 - math.pi
            else:
                half_pi = -0.5 * math.pi
                thetai = theta1 + math.pi
            if arc3d.is_point_edge_extremity(point_positive_singularity):
                return [
                    edges.LineSegment2D(start, volmdlr.Point2D(start.x, -0.5 * math.pi)),
                    edges.LineSegment2D(volmdlr.Point2D(start.x, -0.5 * math.pi),
                                        volmdlr.Point2D(theta2, -0.5 * math.pi),
                                        name="construction"),
                    edges.LineSegment2D(volmdlr.Point2D(theta2, -0.5 * math.pi),
                                        volmdlr.Point2D(theta2, phi2))
                ]
            if arc3d.is_point_edge_extremity(point_negative_singularity):
                return [
                    edges.LineSegment2D(start, volmdlr.Point2D(start.x, 0.5 * math.pi)),
                    edges.LineSegment2D(volmdlr.Point2D(start.x, 0.5 * math.pi),
                                        volmdlr.Point2D(theta2, 0.5 * math.pi),
                                        name="construction"),
                    edges.LineSegment2D(volmdlr.Point2D(theta2, 0.5 * math.pi),
                                        volmdlr.Point2D(theta2, phi2))
                ]
            return [edges.LineSegment2D(volmdlr.Point2D(theta1, phi1), volmdlr.Point2D(theta1, half_pi)),
                    edges.LineSegment2D(volmdlr.Point2D(theta1, half_pi), volmdlr.Point2D(thetai, half_pi),
                                        name="construction"),
                    edges.LineSegment2D(volmdlr.Point2D(thetai, half_pi),
                                        volmdlr.Point2D(thetai, -half_pi)),
                    edges.LineSegment2D(volmdlr.Point2D(thetai, -half_pi),
                                        volmdlr.Point2D(theta2, -half_pi),
                                        name="construction"),
                    edges.LineSegment2D(volmdlr.Point2D(theta2, -half_pi), volmdlr.Point2D(theta2, phi2))
                    ]
        if point_positive_singularity:
            return self.helper_arc3d_to_2d_with_singularity(arc3d, start, end, point_positive_singularity, half_pi)
        if point_negative_singularity:
            return self.helper_arc3d_to_2d_with_singularity(arc3d, start, end, point_negative_singularity, -half_pi)

        raise NotImplementedError

    @staticmethod
    def fix_start_end_singularity_point_at_parametric_domain(edge, reference_point, point_at_singularity):
        """Uses tangent line to find real theta angle of the singularity point on parametric domain."""
        _, phi = point_at_singularity
        abscissa_before_singularity = edge.abscissa(reference_point)
        direction_vector = edge.direction_vector(abscissa_before_singularity)
        direction_line = curves.Line2D(reference_point, reference_point + direction_vector)
        if phi > 0:
            line_positive_singularity = curves.Line2D(volmdlr.Point2D(-math.pi, 0.5 * math.pi),
                                                      volmdlr.Point2D(math.pi, 0.5 * math.pi))
            return direction_line.line_intersections(line_positive_singularity)[0]

        line_negative_singularity = curves.Line2D(volmdlr.Point2D(-math.pi, -0.5 * math.pi),
                                                  volmdlr.Point2D(math.pi, -0.5 * math.pi))

        return direction_line.line_intersections(line_negative_singularity)[0]

    def is_point2d_on_sphere_singularity(self, point2d, tol=1e-5):
        """Verifies if point is on the spherical singularity point on parametric domain."""
        half_pi = 0.5 * math.pi
        point = self.point2d_to_3d(point2d)
        point_positive_singularity = self.point2d_to_3d(volmdlr.Point2D(0, half_pi))
        point_negative_singularity = self.point2d_to_3d(volmdlr.Point2D(0, -half_pi))
        if point.is_close(point_positive_singularity, tol) or point.is_close(point_negative_singularity, tol):
            return True
        return False

    def is_point3d_on_sphere_singularity(self, point3d):
        """Verifies if point is on the spherical singularity point on parametric domain."""
        half_pi = 0.5 * math.pi
        point_positive_singularity = self.point2d_to_3d(volmdlr.Point2D(0, half_pi))
        point_negative_singularity = self.point2d_to_3d(volmdlr.Point2D(0, -half_pi))
        if point3d.is_close(point_positive_singularity) or point3d.is_close(point_negative_singularity):
            return True
        return False

    def find_edge_start_end_undefined_parametric_points(self, edge3d, points, points3d):
        """
        Helper function.

        Uses local discretization and line intersection with the tangent line at the point just before the undefined
        point on the BREP of the 3D edge to find the real value of theta on the sphere parametric domain.
        """
        def get_temp_edge2d(_points):
            if len(_points) == 2:
                edge2d = edges.LineSegment2D(_points[0], _points[1])
            else:
                edge2d = edges.BSplineCurve2D.from_points_interpolation(_points, 2)
            return edge2d

        if self.is_point3d_on_sphere_singularity(points3d[0]):
            distance = points3d[0].point_distance(points3d[1])
            maximum_linear_distance_reference_point = 1e-5
            if distance < maximum_linear_distance_reference_point:
                temp_points = points[1:]
            else:
                number_points = int(distance / maximum_linear_distance_reference_point)

                local_discretization = [self.point3d_to_2d(point)
                                        for point in edge3d.local_discretization(
                        points3d[0], points3d[1], number_points)]
                temp_points = local_discretization[1:] + points[2:]

            theta_list = [point.x for point in temp_points]
            theta_discontinuity, indexes_theta_discontinuity = angle_discontinuity(theta_list)

            if theta_discontinuity:
                temp_points = self._fix_angle_discontinuity_on_discretization_points(temp_points,
                                                                                     indexes_theta_discontinuity, "x")

            edge = get_temp_edge2d(temp_points)
            points[0] = self.fix_start_end_singularity_point_at_parametric_domain(edge,
                                                                                  reference_point=temp_points[1],
                                                                                  point_at_singularity=points[0])
        if self.is_point3d_on_sphere_singularity(points3d[-1]):
            distance = points3d[-2].point_distance(points3d[-1])
            maximum_linear_distance_reference_point = 1e-5
            if distance < maximum_linear_distance_reference_point:
                temp_points = points[:-1]
            else:
                number_points = int(distance / maximum_linear_distance_reference_point)

                local_discretization = [self.point3d_to_2d(point)
                                        for point in edge3d.local_discretization(
                        points3d[-2], points3d[-1], number_points)]
                temp_points = points[:-2] + local_discretization[:-1]

            theta_list = [point.x for point in temp_points]
            theta_discontinuity, indexes_theta_discontinuity = angle_discontinuity(theta_list)

            if theta_discontinuity:
                temp_points = self._fix_angle_discontinuity_on_discretization_points(temp_points,
                                                                                     indexes_theta_discontinuity, "x")

            edge = get_temp_edge2d(temp_points)
            points[-1] = self.fix_start_end_singularity_point_at_parametric_domain(edge,
                                                                                   reference_point=temp_points[-2],
                                                                                   point_at_singularity=points[-1])
        return points

    def arc3d_to_2d_any_direction(self, arc3d):
        """
        Converts the primitive from 3D spatial coordinates to its equivalent 2D primitive in the parametric space.
        """
        singularity_points = self.edge_passes_on_singularity_point(arc3d)
        half_pi = 0.5 * math.pi  # this variable avoid doing this multiplication several times (performance)
        point_positive_singularity, point_negative_singularity = singularity_points

        if point_positive_singularity and point_negative_singularity:
            raise ValueError("Impossible. This case should be treated by arc3d_to_2d_with_singularity method."
                             "See arc3d_to_2d method for detail.")
        if point_positive_singularity and not arc3d.is_point_edge_extremity(point_positive_singularity):
            split = arc3d.split(point_positive_singularity)
            primitive0 = self.arc3d_to_2d_any_direction(split[0])[0]
            primitive2 = self.arc3d_to_2d_any_direction(split[1])[0]
            primitive1 = edges.LineSegment2D(volmdlr.Point2D(primitive0.end.x, half_pi),
                                             volmdlr.Point2D(primitive2.start.x, half_pi))
            return [primitive0, primitive1, primitive2]
        if point_negative_singularity and not arc3d.is_point_edge_extremity(point_negative_singularity):
            split = arc3d.split(point_negative_singularity)
            primitive0 = self.arc3d_to_2d_any_direction(split[0])[0]
            primitive2 = self.arc3d_to_2d_any_direction(split[1])[0]
            primitive1 = edges.LineSegment2D(volmdlr.Point2D(primitive0.end.x, -half_pi),
                                             volmdlr.Point2D(primitive2.start.x, -half_pi))
            return [primitive0, primitive1, primitive2]

        angle3d = arc3d.angle
        number_points = math.ceil(angle3d * 50) + 1  # 50 points per radian
        number_points = max(number_points, 5)
        points3d = arc3d.discretization_points(number_points=number_points)
        points = [self.point3d_to_2d(p) for p in points3d]
        point_after_start, point_before_end = self._reference_points(arc3d)
        start, end = vm_parametric.spherical_repair_start_end_angle_periodicity(
            points[0], points[-1], point_after_start, point_before_end)
        points[0] = start
        points[-1] = end

        points = self.find_edge_start_end_undefined_parametric_points(arc3d, points, points3d)

        theta_list = [point.x for point in points]
        theta_discontinuity, indexes_theta_discontinuity = angle_discontinuity(theta_list)

        if theta_discontinuity:
            points = self._fix_angle_discontinuity_on_discretization_points(points,
                                                                            indexes_theta_discontinuity, "x")

        return [edges.BSplineCurve2D.from_points_interpolation(points, 2)]

    def bsplinecurve3d_to_2d(self, bspline_curve3d):
        """
        Converts the primitive from 3D spatial coordinates to its equivalent 2D primitive in the parametric space.
        """
        n = len(bspline_curve3d.control_points)
        points3d = bspline_curve3d.discretization_points(number_points=n)
        points = [self.point3d_to_2d(point) for point in points3d]

        point_after_start, point_before_end = self._reference_points(bspline_curve3d)
        start, end = vm_parametric.spherical_repair_start_end_angle_periodicity(
            points[0], points[-1], point_after_start, point_before_end)
        points[0] = start
        points[-1] = end

        points = self.find_edge_start_end_undefined_parametric_points(bspline_curve3d, points, points3d)
        theta_list = [point.x for point in points]
        theta_discontinuity, indexes_theta_discontinuity = angle_discontinuity(theta_list)
        if theta_discontinuity:
            points = self._fix_angle_discontinuity_on_discretization_points(points,
                                                                            indexes_theta_discontinuity, "x")

        return [edges.BSplineCurve2D.from_points_interpolation(points, degree=bspline_curve3d.degree).simplify]

    def bsplinecurve2d_to_3d(self, bspline_curve2d):
        """
        Converts a BREP BSpline curve 2D onto a 3D primitive on the surface.
        """
        # TODO: this is incomplete, a bspline_curve2d can be also a bspline_curve3d
        i = round(0.5 * len(bspline_curve2d.points))
        start = self.point2d_to_3d(bspline_curve2d.points[0])
        interior = self.point2d_to_3d(bspline_curve2d.points[i])
        end = self.point2d_to_3d(bspline_curve2d.points[-1])
        vector_u1 = interior - start
        vector_u2 = interior - end
        points3d = [self.point2d_to_3d(p) for p in bspline_curve2d.points]
        if vector_u1.cross(vector_u2).norm():
            arc3d = edges.Arc3D.from_3_points(start, interior, end)
            flag = True
            for point in points3d:
                if not arc3d.point_belongs(point, 1e-4):
                    flag = False
                    break
            if flag:
                return [arc3d]

        return [edges.BSplineCurve3D.from_points_interpolation(points3d, degree=bspline_curve2d.degree)]

    def arc2d_to_3d(self, arc2d):
        """
        Converts a BREP arc 2D onto a 3D primitive on the surface.
        """
        n = 10
        degree = 2
        points = [self.point2d_to_3d(point2d) for point2d in arc2d.discretization_points(number_points=n)]
        return [edges.BSplineCurve3D.from_points_interpolation(points, degree).simplify]

    def fullarc3d_to_2d(self, fullarc3d):
        """
        Converts the primitive from 3D spatial coordinates to its equivalent 2D primitive in the parametric space.
        """
        # TODO: On a spherical surface we can have fullarc3d in any plane
        start, end = self._arc_start_end_3d_to_2d(fullarc3d)
        theta1, phi1 = start
        theta2, phi2 = end

        point_after_start, point_before_end = self._reference_points(fullarc3d)
        theta3, phi3 = point_after_start
        theta4, _ = point_before_end

        if self.frame.w.is_colinear_to(fullarc3d.circle.normal, abs_tol=1e-4):
            point1 = volmdlr.Point2D(theta1, phi1)
            if theta1 > theta3:
                point2 = volmdlr.Point2D(theta1 - volmdlr.TWO_PI, phi2)
            elif theta1 < theta3:
                point2 = volmdlr.Point2D(theta1 + volmdlr.TWO_PI, phi2)
            return [edges.LineSegment2D(point1, point2)]

        if self.frame.w.is_perpendicular_to(fullarc3d.circle.normal, abs_tol=1e-4) and \
                self.frame.origin.is_close(fullarc3d.center):
            if theta1 > theta3:
                theta_plus_pi = theta1 - math.pi
            else:
                theta_plus_pi = theta1 + math.pi
            if phi1 > phi3:
                half_pi = 0.5 * math.pi
            else:
                half_pi = -0.5 * math.pi
            if abs(phi1) == 0.5 * math.pi:
                return [edges.LineSegment2D(volmdlr.Point2D(theta3, phi1),
                                            volmdlr.Point2D(theta3, -half_pi)),
                        edges.LineSegment2D(volmdlr.Point2D(theta4, -half_pi),
                                            volmdlr.Point2D(theta4, phi2))]

            return [edges.LineSegment2D(volmdlr.Point2D(theta1, phi1), volmdlr.Point2D(theta1, -half_pi)),
                    edges.LineSegment2D(volmdlr.Point2D(theta_plus_pi, -half_pi),
                                        volmdlr.Point2D(theta_plus_pi, half_pi)),
                    edges.LineSegment2D(volmdlr.Point2D(theta1, half_pi), volmdlr.Point2D(theta1, phi2))]

        points = [self.point3d_to_2d(p) for p in fullarc3d.discretization_points(angle_resolution=25)]

        # Verify if theta1 or theta2 point should be -pi because atan2() -> ]-pi, pi]
        theta1 = vm_parametric.repair_start_end_angle_periodicity(theta1, theta3)
        theta2 = vm_parametric.repair_start_end_angle_periodicity(theta2, theta4)

        points[0] = volmdlr.Point2D(theta1, phi1)
        points[-1] = volmdlr.Point2D(theta2, phi2)

        theta_list = [point.x for point in points]
        theta_discontinuity, indexes_theta_discontinuity = angle_discontinuity(theta_list)
        if theta_discontinuity:
            points = self._fix_angle_discontinuity_on_discretization_points(points, indexes_theta_discontinuity, "x")

        return [edges.BSplineCurve2D.from_points_interpolation(points, 2)]

    def plot(self, ax=None, edge_style: EdgeStyle = EdgeStyle(color='grey', alpha=0.5), **kwargs):
        """Plot sphere arcs."""
        if ax is None:
            fig = plt.figure()
            ax = fig.add_subplot(111, projection='3d')

        self.frame.plot(ax=ax, ratio=self.radius)
        for i in range(20):
            theta = i / 20. * volmdlr.TWO_PI
            t_points = []
            for j in range(20):
                phi = j / 20. * volmdlr.TWO_PI
                t_points.append(self.point2d_to_3d(volmdlr.Point2D(theta, phi)))
            ax = wires.ClosedPolygon3D(t_points).plot(ax=ax, edge_style=edge_style)

        return ax

    def rectangular_cut(self, theta1, theta2, phi1, phi2, name=''):
        """Deprecated method, Use ShericalFace3D from_surface_rectangular_cut method."""
        raise AttributeError('Use ShericalFace3D from_surface_rectangular_cut method')

    def triangulation(self):
        face = self.rectangular_cut(0, volmdlr.TWO_PI, -0.5 * math.pi, 0.5 * math.pi)
        return face.triangulation()

    def repair_primitives_periodicity(self, primitives2d):
        """
        Repairs the continuity of the 2D contour while using contour3d_to_2d on periodic surfaces.

        :param primitives2d: The primitives in parametric surface domain.
        :type primitives2d: list
        :return: A list of primitives.
        :rtype: list
        """
        if self.is_undefined_brep(primitives2d[0]):
            primitives2d[0] = self.fix_undefined_brep_with_neighbors(primitives2d[0], primitives2d[-1],
                                                                     primitives2d[1])
        i = 1
        while i < len(primitives2d):
            previous_primitive = primitives2d[i - 1]
            delta = previous_primitive.end - primitives2d[i].start
            if not math.isclose(delta.norm(), 0, abs_tol=1e-3):
                if primitives2d[i].end.is_close(previous_primitive.end, 1e-3) and \
                        primitives2d[i].length() == volmdlr.TWO_PI:
                    primitives2d[i] = primitives2d[i].reverse()
                elif self.is_undefined_brep(primitives2d[i]):
                    primitives2d[i] = self.fix_undefined_brep_with_neighbors(primitives2d[i], previous_primitive,
                                                                             primitives2d[(i + 1) % len(primitives2d)])
                    delta = previous_primitive.end - primitives2d[i].start
                    if not math.isclose(delta.norm(), 0, abs_tol=1e-3):
                        primitives2d.insert(i, edges.LineSegment2D(previous_primitive.end, primitives2d[i].start,
                                                                   name="construction"))
                        if i < len(primitives2d):
                            i += 1
                elif self.is_point2d_on_sphere_singularity(previous_primitive.end, 1e-5):
                    primitives2d.insert(i, edges.LineSegment2D(previous_primitive.end, primitives2d[i].start,
                                                               name="construction"))
                    if i < len(primitives2d):
                        i += 1
                else:
                    primitives2d[i] = primitives2d[i].translation(delta)
            i += 1
        #     return primitives2d
        # primitives2d = repair(primitives2d)
        last_end = primitives2d[-1].end
        first_start = primitives2d[0].start
        if not last_end.is_close(first_start, tol=1e-2):
            last_end_3d = self.point2d_to_3d(last_end)
            first_start_3d = self.point2d_to_3d(first_start)
            if last_end_3d.is_close(first_start_3d, 1e-6) and \
                    not self.is_point2d_on_sphere_singularity(last_end):
                if first_start.x > last_end.x:
                    half_pi = -0.5 * math.pi
                else:
                    half_pi = 0.5 * math.pi
                if not first_start.is_close(volmdlr.Point2D(first_start.x, half_pi)):
                    lines = [edges.LineSegment2D(
                        last_end, volmdlr.Point2D(last_end.x, half_pi), name="construction"),
                        edges.LineSegment2D(volmdlr.Point2D(last_end.x, half_pi),
                                            volmdlr.Point2D(first_start.x, half_pi), name="construction"),
                        edges.LineSegment2D(volmdlr.Point2D(first_start.x, half_pi),
                                            first_start, name="construction")]
                    primitives2d.extend(lines)
            else:
                primitives2d.append(edges.LineSegment2D(last_end, first_start, name="construction"))
        return primitives2d

    def rotation(self, center: volmdlr.Point3D, axis: volmdlr.Vector3D, angle: float):
        """
        Spherical Surface 3D rotation.

        :param center: rotation center
        :param axis: rotation axis
        :param angle: angle rotation
        :return: a new rotated Spherical Surface 3D
        """
        new_frame = self.frame.rotation(center=center, axis=axis, angle=angle)
        return SphericalSurface3D(new_frame, self.radius)

    def translation(self, offset: volmdlr.Vector3D):
        """
        Spherical Surface 3D translation.

        :param offset: translation vector
        :return: A new translated Spherical Surface 3D
        """
        new_frame = self.frame.translation(offset)
        return SphericalSurface3D(new_frame, self.radius)

    def frame_mapping(self, frame: volmdlr.Frame3D, side: str):
        """
        Changes Spherical Surface 3D's frame and return a new Spherical Surface 3D.

        :param frame: Frame of reference
        :type frame: `volmdlr.Frame3D`
        :param side: 'old' or 'new'
        """
        new_frame = self.frame.frame_mapping(frame, side)
        return SphericalSurface3D(new_frame, self.radius)

    def plane_intersections(self, plane3d):
        """
        Sphere intersections with a plane.

        :param plane3d: intersecting plane.
        :return: list of intersecting curves.
        """
        dist = plane3d.point_distance(self.frame.origin)
        if dist > self.radius:
            return []
        if dist == self.radius:
            line = curves.Line3D(self.frame.origin, self.frame.origin + plane3d.frame.w)
            return plane3d.line_intersections(line)
        line = curves.Line3D(self.frame.origin, self.frame.origin + plane3d.frame.w)
        circle_radius = math.sqrt(self.radius ** 2 - dist ** 2)
        circle_center = plane3d.line_intersections(line)[0]
        start_end = circle_center + plane3d.frame.u * circle_radius
        circle = curves.Circle3D(volmdlr.Frame3D(circle_center, plane3d.frame.u,
                                                 plane3d.frame.v, plane3d.frame.w),
                                 circle_radius)
        return [edges.FullArc3D(circle, start_end)]

    def line_intersections(self, line3d: curves.Line3D):
        """
        Calculates the intersection points between a 3D line and a spherical surface.

        The method calculates the intersection points between a 3D line and a sphere using
        the equation of the line and the equation of the sphere. It returns a list of intersection
        points, which can be empty if there are no intersections. The intersection points are
        represented as 3D points using the `volmdlr.Point3D` class.

        :param line3d: The 3D line object to intersect with the sphere.
        :type line3d:curves.Line3D
        :return: A list of intersection points between the line and the sphere. The list may be empty if there
        are no intersections.
        :rtype: List[volmdlr.Point3D]

        :Example:
        >>> from volmdlr import Point3D, edges, surfaces, OXYZ
        >>> spherical_surface3d = SphericalSurface3D(OXYZ, 1)
        >>> line2 = curves.Line3D(Point3D(0, 1, -0.5), Point3D(0, 1, 0.5))
        >>> line_intersections2 = spherical_surface3d.line_intersections(line2) #returns [Point3D(0.0, 1.0, 0.0)]
        """
        line_direction_vector = line3d.direction_vector()
        vector_linept1_center = self.frame.origin - line3d.point1
        vector_linept1_center = vector_linept1_center.to_vector()
        a_param = line_direction_vector[0] ** 2 + line_direction_vector[1] ** 2 + line_direction_vector[2] ** 2
        b_param = -2 * (line_direction_vector[0] * vector_linept1_center[0] +
                        line_direction_vector[1] * vector_linept1_center[1] +
                        line_direction_vector[2] * vector_linept1_center[2])
        c_param = (vector_linept1_center[0] ** 2 + vector_linept1_center[1] ** 2 +
                   vector_linept1_center[2] ** 2 - self.radius ** 2)
        b2_minus4ac = b_param ** 2 - 4 * a_param * c_param
        if math.isclose(b2_minus4ac, 0, abs_tol=1e-8):
            t_param = -b_param / (2 * a_param)
            return [line3d.point1 + line_direction_vector * t_param]
        if b2_minus4ac < 0:
            return []
        t_param1 = (-b_param + math.sqrt(b2_minus4ac)) / (2 * a_param)
        t_param2 = (-b_param - math.sqrt(b2_minus4ac)) / (2 * a_param)
        return line3d.point1 + line_direction_vector * t_param1, line3d.point1 + line_direction_vector * t_param2


class RuledSurface3D(Surface3D):
    """
    Defines a ruled surface between two wires.

    :param wire1: Wire
    :type wire1: :class:`vmw.Wire3D`
    :param wire2: Wire
    :type wire2: :class:`wires.Wire3D`
    """
    face_class = 'RuledFace3D'

    def __init__(self, wire1: wires.Wire3D, wire2: wires.Wire3D, name: str = ''):
        self.wire1 = wire1
        self.wire2 = wire2
        self.length1 = wire1.length()
        self.length2 = wire2.length()
        Surface3D.__init__(self, name=name)

    def point2d_to_3d(self, point2d: volmdlr.Point2D):
        """
        Coverts a parametric coordinate on the surface into a 3D spatial point (x, y, z).

        :param point2d: Point at the ToroidalSuface3D
        :type point2d: `volmdlr.`Point2D`
        """
        x, y = point2d
        point1 = self.wire1.point_at_abscissa(x * self.length1)
        point2 = self.wire2.point_at_abscissa(x * self.length2)
        joining_line = edges.LineSegment3D(point1, point2)
        point = joining_line.point_at_abscissa(y * joining_line.length())
        return point

    def point3d_to_2d(self, point3d):
        """
        Returns the parametric coordinates volmdlr.Point2D(u, v) of a cartesian coordinates point (x, y, z).

        :param point3d: Point at the CylindricalSuface3D
        :type point3d: `volmdlr.`Point3D`
        """
        raise NotImplementedError

    def rectangular_cut(self, x1: float, x2: float,
                        y1: float, y2: float, name: str = ''):
        """Deprecated method, Use RuledFace3D from_surface_rectangular_cut method."""
        raise NotImplementedError('Use RuledFace3D from_surface_rectangular_cut method')


class ExtrusionSurface3D(Surface3D):
    """
    Defines a surface of extrusion.

    An extrusion surface is a surface that is a generic cylindrical surface generated by the linear
    extrusion of a curve, generally an Ellipse or a B-Spline curve.

    :param edge: edge.
    :type edge: Union[:class:`vmw.Wire3D`, :class:`vmw.Contour3D`]
    :param axis_point: Axis placement
    :type axis_point: :class:`volmdlr.Point3D`
    :param axis: Axis of extrusion
    :type axis: :class:`volmdlr.Vector3D`
    """
    face_class = 'ExtrusionFace3D'
    y_periodicity = None

    def __init__(self, edge: Union[edges.FullArcEllipse3D, edges.BSplineCurve3D],
                 direction: volmdlr.Vector3D, name: str = ''):
        self.edge = edge
        direction = direction.unit_vector()
        self.direction = direction
        if hasattr(edge, "center"):
            self.frame = volmdlr.Frame3D.from_point_and_vector(edge.center, direction, volmdlr.Z3D)
        else:
            self.frame = volmdlr.Frame3D.from_point_and_vector(edge.start, direction, volmdlr.Z3D)
        self._x_periodicity = False

        Surface3D.__init__(self, frame=self.frame, name=name)

    @property
    def x_periodicity(self):
        """Returns the periodicity in x direction."""
        if self._x_periodicity:
            return self._x_periodicity
        start = self.edge.start
        end = self.edge.end
        if start.is_close(end, 1e-4):
            self._x_periodicity = self.edge.length()
            return self._x_periodicity
        return None

    @x_periodicity.setter
    def x_periodicity(self, value):
        """X periodicity setter."""
        self._x_periodicity = value

    def point2d_to_3d(self, point2d: volmdlr.Point2D):
        """
        Transform a parametric (u, v) point into a 3D Cartesian point (x, y, z).

        # u = [0, 1] and v = z
        """
        u, v = point2d
        if abs(u) < 1e-7:
            u = 0.0
        if abs(v) < 1e-7:
            v = 0.0
        if self.x_periodicity:
            if u > self.x_periodicity:
                u -= self.x_periodicity
            elif u < 0:
                u += self.x_periodicity
        point_at_curve = self.edge.point_at_abscissa(u)
        point = point_at_curve.translation(self.frame.w * v)
        return point

    def point3d_to_2d(self, point3d):
        """
        Transform a 3D Cartesian point (x, y, z) into a parametric (u, v) point.
        """
        x, y, z = self.frame.global_to_local_coordinates(point3d)
        if abs(x) < 1e-7:
            x = 0.0
        if abs(y) < 1e-7:
            y = 0.0
        if abs(z) < 1e-7:
            z = 0.0
        point_at_curve = []
        if hasattr(self.edge, "line_intersections"):
            line = curves.Line3D(point3d, point3d.translation(self.frame.w))
            point_at_curve = self.edge.line_intersections(line)
        if point_at_curve:
            point_at_curve = point_at_curve[0]
            point_at_curve_local = self.frame.global_to_local_coordinates(point_at_curve)
        else:
            if hasattr(self.edge, "point_projection"):
                point_at_curve = self.edge.point_projection(point3d)[0]
                point_at_curve_local = self.frame.global_to_local_coordinates(point_at_curve)
            else:
                point_at_curve_local = volmdlr.Point3D(x, y, 0)
                point_at_curve = self.frame.local_to_global_coordinates(point_at_curve_local)

        u = self.edge.abscissa(point_at_curve, tol=1e-6)
        v = z - point_at_curve_local.z

        return volmdlr.Point2D(u, v)

    def rectangular_cut(self, x1: float = 0.0, x2: float = 1.0,
                        y1: float = 0.0, y2: float = 1.0, name: str = ''):
        """Deprecated method, Use ExtrusionFace3D from_surface_rectangular_cut method."""
        raise AttributeError('Use ExtrusionFace3D from_surface_rectangular_cut method')

    def plot(self, ax=None, edge_style: EdgeStyle = EdgeStyle(color='grey', alpha=0.5), z: float = 0.5, **kwargs):
        """Plot for extrusion surface using matplotlib."""
        if ax is None:
            fig = plt.figure()
            ax = fig.add_subplot(111, projection='3d')
        self.frame.plot(ax=ax, ratio=self.edge.length())
        for i in range(21):
            step = i / 20. * z
            wire = self.edge.translation(step * self.frame.w)
            wire.plot(ax=ax, edge_style=edge_style)
        for i in range(21):
            step = -i / 20. * z
            wire = self.edge.translation(step * self.frame.w)
            wire.plot(ax=ax, edge_style=edge_style)

        return ax

    @classmethod
    def from_step(cls, arguments, object_dict, **kwargs):
        """Creates an extrusion surface from step data."""
        name = arguments[0][1:-1]
        edge = object_dict[arguments[1]]
        if edge.__class__ is curves.Ellipse3D:
            start_end = edge.center + edge.major_axis * edge.major_dir
            fullarcellipse = edges.FullArcEllipse3D(edge, start_end, edge.name)
            direction = -object_dict[arguments[2]]
            surface = cls(edge=fullarcellipse, direction=direction, name=name)
            surface.x_periodicity = fullarcellipse.length()
        elif edge.__class__ is curves.Circle3D:
            start_end = edge.center + edge.frame.u * edge.radius
            fullarc = edges.FullArc3D(edge, start_end)
            direction = object_dict[arguments[2]]
            surface = cls(edge=fullarc, direction=direction, name=name)
            surface.x_periodicity = fullarc.length()

        else:
            direction = object_dict[arguments[2]]
            surface = cls(edge=edge, direction=direction, name=name)
        return surface

    def to_step(self, current_id):
        """
        Translate volmdlr primitive to step syntax.
        """
        content_edge, edge_id = self.edge.to_step(current_id)
        current_id = edge_id + 1
        content_vector, vector_id = self.direction.to_step(current_id)
        current_id = vector_id + 1
        content = content_edge + content_vector
        content += f"#{current_id} = SURFACE_OF_LINEAR_EXTRUSION('{self.name}',#{edge_id},#{vector_id});\n"
        return content, [current_id]

    def arc3d_to_2d(self, arc3d):
        """
        Converts the primitive from 3D spatial coordinates to its equivalent 2D primitive in the parametric space.
        """
        start = self.point3d_to_2d(arc3d.start)
        end = self.point3d_to_2d(arc3d.end)
        if self.x_periodicity:
            start, end = self._verify_start_end_parametric_points(start, end, arc3d)
            point_after_start = self.point3d_to_2d(arc3d.point_at_abscissa(0.02 * arc3d.length()))
            point_before_end = self.point3d_to_2d(arc3d.point_at_abscissa(0.98 * arc3d.length()))
            start, _, _, end = self._repair_points_order([start, point_after_start, point_before_end, end], arc3d)
        return [edges.LineSegment2D(start, end, name="arc")]

    def arcellipse3d_to_2d(self, arcellipse3d):
        """
        Transformation of an arc-ellipse 3d to 2d, in a cylindrical surface.

        """
        start2d = self.point3d_to_2d(arcellipse3d.start)
        end2d = self.point3d_to_2d(arcellipse3d.end)
        if isinstance(self.edge, edges.ArcEllipse3D):
            return [edges.LineSegment2D(start2d, end2d)]
        points = [self.point3d_to_2d(p)
                  for p in arcellipse3d.discretization_points(number_points=15)]
        return self._edge3d_to_2d(points, arcellipse3d)

    def fullarcellipse3d_to_2d(self, fullarcellipse3d):
        """
        Converts a 3D full elliptical arc to a 2D line segment in the current plane.

        This method converts a 3D full elliptical arc to a 2D line segment in the current plane.
        It first calculates the length of the arc using the `length` method of the `fullarcellipse3d`
        object. Then, it converts the start and end points of the arc to 2D points using the `point3d_to_2d`
        method. Additionally, it calculates a point on the arc at a small abscissa value (0.01 * length)
        and converts it to a 2D point. Based on the relative position of this point, the method determines
        the start and end points of the line segment in 2D. If the abscissa point is closer to the start
        point, the line segment starts from (0, start.y) and ends at (1, end.y). If the abscissa point is
        closer to the end point, the line segment starts from (1, start.y) and ends at (0, end.y). If the
        abscissa point lies exactly at the midpoint of the arc, a NotImplementedError is raised. The resulting
        line segment is returned as a list.

        :param fullarcellipse3d: The 3D full elliptical arc object to convert.
        :return: A list containing a 2D line segment representing the converted arc.
        :raises: NotImplementedError: If the abscissa point lies exactly at the midpoint of the arc.
        """

        length = fullarcellipse3d.length()
        start = self.point3d_to_2d(fullarcellipse3d.start)
        end = self.point3d_to_2d(fullarcellipse3d.end)

        u3, _ = self.point3d_to_2d(fullarcellipse3d.point_at_abscissa(0.01 * length))
        if u3 > 0.5:
            p1 = volmdlr.Point2D(1, start.y)
            p2 = volmdlr.Point2D(0, end.y)
        elif u3 < 0.5:
            p1 = volmdlr.Point2D(0, start.y)
            p2 = volmdlr.Point2D(1, end.y)
        else:
            raise NotImplementedError
        return [edges.LineSegment2D(p1, p2)]

    def linesegment2d_to_3d(self, linesegment2d):
        """
        Converts a BREP line segment 2D onto a 3D primitive on the surface.
        """
        start3d = self.point2d_to_3d(linesegment2d.start)
        end3d = self.point2d_to_3d(linesegment2d.end)
        u1, param_z1 = linesegment2d.start
        u2, param_z2 = linesegment2d.end
        if math.isclose(u1, u2, abs_tol=1e-4):
            return [edges.LineSegment3D(start3d, end3d)]
        if math.isclose(param_z1, param_z2, abs_tol=1e-6):
            primitive = self.edge.translation(self.direction * (param_z1 + param_z2) * 0.5)
            if primitive.point_belongs(start3d) and primitive.point_belongs(end3d):
                if math.isclose(abs(u1 - u2), 1.0, abs_tol=1e-4):
                    if primitive.start.is_close(start3d) and primitive.end.is_close(end3d):
                        return [primitive]
                    if primitive.start.is_close(end3d) and primitive.end.is_close(start3d):
                        return [primitive.reverse()]
                primitive = primitive.split_between_two_points(start3d, end3d)
                return [primitive]
        n = 10
        degree = 3
        points = [self.point2d_to_3d(point2d) for point2d in linesegment2d.discretization_points(number_points=n)]
        return [edges.BSplineCurve3D.from_points_interpolation(points, degree)]

    def bsplinecurve3d_to_2d(self, bspline_curve3d):
        n = len(bspline_curve3d.control_points)

        points = [self.point3d_to_2d(point)
                  for point in bspline_curve3d.discretization_points(number_points=n)]
        return self._edge3d_to_2d(points, bspline_curve3d)

    def frame_mapping(self, frame: volmdlr.Frame3D, side: str):
        """
        Returns a new Extrusion Surface positioned in the specified frame.

        :param frame: Frame of reference
        :type frame: `volmdlr.Frame3D`
        :param side: 'old' or 'new'
        """
        new_frame = self.frame.frame_mapping(frame, side)
        direction = new_frame.w
        new_edge = self.edge.frame_mapping(frame, side)
        return ExtrusionSurface3D(new_edge, direction, name=self.name)

    def _verify_start_end_parametric_points(self, start, end, edge3d):
        """
        When the generatrix of the surface is periodic we need to verify if the u parameter should be 0 or 1.
        """
        start_ref1 = self.point3d_to_2d(edge3d.point_at_abscissa(0.01 * edge3d.length()))
        start_ref2 = self.point3d_to_2d(edge3d.point_at_abscissa(0.02 * edge3d.length()))
        end_ref1 = self.point3d_to_2d(edge3d.point_at_abscissa(0.99 * edge3d.length()))
        end_ref2 = self.point3d_to_2d(edge3d.point_at_abscissa(0.98 * edge3d.length()))
        if math.isclose(start.x, self.x_periodicity, abs_tol=1e-4):
            vec1 = start_ref1 - start
            vec2 = start_ref2 - start_ref1
            if vec2.dot(vec1) < 0:
                start.x = 0
        if math.isclose(end.x, self.x_periodicity, abs_tol=1e-4):
            vec1 = end - end_ref1
            vec2 = end_ref1 - end_ref2
            if vec2.dot(vec1) < 0:
                end.x = 0
        if math.isclose(start.x, 0, abs_tol=1e-4):
            vec1 = start_ref1 - start
            vec2 = start_ref2 - start_ref1
            if vec2.dot(vec1) < 0:
                start.x = self.x_periodicity
        if math.isclose(end.x, 0, abs_tol=1e-4):
            vec1 = end - end_ref1
            vec2 = end_ref1 - end_ref2
            if vec2.dot(vec1) < 0:
                end.x = self.x_periodicity
        return start, end

    def _repair_points_order(self, points, edge3d):
        """Helper function to reorder edge discretization points on parametric domain."""
        #Todo: enhance this method when intersections beteween edges is finished.
        point_after_start = self.point3d_to_2d(edge3d.point_at_abscissa(0.01 * edge3d.length()))
        if point_after_start.x == points[0].x:
            point_after_start = self.point3d_to_2d(edge3d.point_at_abscissa(0.05 * edge3d.length()))
        diff = point_after_start.x - points[0].x
        if diff:
            sign = diff / abs(diff)
            passes_through_periodicity = False
            for i, (point, next_point) in enumerate(zip(points[:-1], points[1:])):
                if sign * (next_point.x - point.x) < 0:
                    passes_through_periodicity = True
                    break
            if passes_through_periodicity:
                for point in points[i + 1:]:
                    point.x = point.x + sign * self.x_periodicity
        return points

    def _edge3d_to_2d(self, points, edge3d):
        """Helper to get parametric representation of edges on the surface."""
        if self.x_periodicity:
            start, end = self._verify_start_end_parametric_points(points[0], points[-1], edge3d)
            points[0] = start
            points[-1] = end
            points = self._repair_points_order(points, edge3d)
        start = points[0]
        end = points[-1]
        if is_isocurve(points, 1e-5):
            return [edges.LineSegment2D(start, end)]
        if hasattr(edge3d, "degree"):
            degree = edge3d.degree
        else:
            degree = 2
        return [edges.BSplineCurve2D.from_points_interpolation(points, degree)]

class RevolutionSurface3D(PeriodicalSurface):
    """
    Defines a surface of revolution.

    :param edge: Edge.
    :type edge: edges.Edge
    :param axis_point: Axis placement
    :type axis_point: :class:`volmdlr.Point3D`
    :param axis: Axis of revolution
    :type axis: :class:`volmdlr.Vector3D`
    """
    face_class = 'RevolutionFace3D'
    x_periodicity = volmdlr.TWO_PI


    def __init__(self, edge,
                 axis_point: volmdlr.Point3D, axis: volmdlr.Vector3D, name: str = ''):
        self.edge = edge
        self.axis_point = axis_point
        self.axis = axis.unit_vector()

        point1 = edge.point_at_abscissa(0)
        vector1 = point1 - axis_point
        w_vector = self.axis
        if point1.is_close(axis_point) or w_vector.is_colinear_to(vector1):
            if edge.__class__.__name__ != "Line3D":
                point1 = edge.point_at_abscissa(0.5 * edge.length())
            else:
                point1 = edge.point_at_abscissa(0.05)
            vector1 = point1 - axis_point
        u_vector = vector1 - vector1.vector_projection(w_vector)
        u_vector = u_vector.unit_vector()
        v_vector = w_vector.cross(u_vector)
        self.frame = volmdlr.Frame3D(origin=axis_point, u=u_vector, v=v_vector, w=w_vector)

        PeriodicalSurface.__init__(self, frame=self.frame, name=name)

    @property
    def y_periodicity(self):
        """
        Evaluates the periodicity of the surface in v direction.
        """
        a, b, c, d = self.domain
        point_at_c = self.point2d_to_3d(volmdlr.Point2D(0.5 * (b - a), c))
        point_at_d = self.point2d_to_3d(volmdlr.Point2D(0.5 * (b - a), d))
        if point_at_d.is_close(point_at_c):
            return d
        return None

    @property
    def domain(self):
        """Returns u and v bounds."""
        if self.edge.__class__.__name__ != "Line3D":
            return -math.pi, math.pi, 0.0, self.edge.length()
        return -math.pi, math.pi, 0.0, 1.0

    def point2d_to_3d(self, point2d: volmdlr.Point2D):
        """
        Transform a parametric (u, v) point into a 3D Cartesian point (x, y, z).

        u = [0, 2pi] and v = [0, 1] into a
        """
        u, v = point2d
        point_at_curve = self.edge.point_at_abscissa(v)
        point_vector = point_at_curve - self.axis_point
        point3d = (self.axis_point + point_vector * math.cos(u) +
                   point_vector.dot(self.axis) * self.axis * (1 - math.cos(u)) +
                   self.axis.cross(point_vector) * math.sin(u))
        return point3d

    def point3d_to_2d(self, point3d):
        """
        Transform a 3D Cartesian point (x, y, z) into a parametric (u, v) point.
        """
        x, y, _ = self.frame.global_to_local_coordinates(point3d)
        if abs(x) < 1e-12:
            x = 0
        if abs(y) < 1e-12:
            y = 0
        u = math.atan2(y, x)

        point_at_curve = point3d.rotation(self.axis_point, self.axis, -u)
        v = self.edge.abscissa(point_at_curve)
        return volmdlr.Point2D(u, v)

    def rectangular_cut(self, x1: float, x2: float,
                        y1: float, y2: float, name: str = ''):
        """Deprecated method, Use RevolutionFace3D from_surface_rectangular_cut method."""
        raise AttributeError('Use RevolutionFace3D from_surface_rectangular_cut method')

    def plot(self, ax=None, edge_style: EdgeStyle = EdgeStyle(color='grey', alpha=0.5),
             number_curves: int = 20, **kwargs):
        """
        Plot rotated Revolution surface generatrix.

        :param number_curves: Number of curves to display.
        :param ax: matplotlib axis.
        :param edge_style: plot edge style.
        :type number_curves: int
        """
        if ax is None:
            fig = plt.figure()
            ax = fig.add_subplot(111, projection='3d')
        for i in range(number_curves + 1):
            theta = i / number_curves * volmdlr.TWO_PI
            wire = self.edge.rotation(self.axis_point, self.axis, theta)
            wire.plot(ax=ax, edge_style=edge_style)

        return ax

    @classmethod
    def from_step(cls, arguments, object_dict, **kwargs):
        """
        Converts a step primitive to a RevolutionSurface3D.

        :param arguments: The arguments of the step primitive.
        :type arguments: list
        :param object_dict: The dictionary containing all the step primitives
            that have already been instantiated.
        :type object_dict: dict
        :return: The corresponding RevolutionSurface3D object.
        :rtype: :class:`volmdlr.faces.RevolutionSurface3D`
        """
        name = arguments[0][1:-1]
        edge = object_dict[arguments[1]]
        if edge.__class__ is curves.Circle3D:
            start_end = edge.center + edge.frame.u * edge.radius
            edge = edges.FullArc3D(edge, start_end, edge.name)

        axis_point, axis = object_dict[arguments[2]]
        surface = cls(edge=edge, axis_point=axis_point, axis=axis, name=name)
        return surface.simplify()

    def to_step(self, current_id):
        """
        Translate volmdlr primitive to step syntax.
        """
        content_wire, wire_id = self.edge.to_step(current_id)
        current_id = wire_id + 1
        content_axis_point, axis_point_id = self.axis_point.to_step(current_id)
        current_id = axis_point_id + 1
        content_axis, axis_id = self.axis.to_step(current_id)
        current_id = axis_id + 1
        content = content_wire + content_axis_point + content_axis
        content += f"#{current_id} = AXIS1_PLACEMENT('',#{axis_point_id},#{axis_id});\n"
        current_id += 1
        content += f"#{current_id} = SURFACE_OF_REVOLUTION('{self.name}',#{wire_id},#{current_id - 1});\n"
        return content, [current_id]

    def arc3d_to_2d(self, arc3d):
        """
        Converts the primitive from 3D spatial coordinates to its equivalent 2D primitive in the parametric space.
        """
        start = self.point3d_to_2d(arc3d.start)
        end = self.point3d_to_2d(arc3d.end)
        if self.edge.__class__.__name__ != "Line3D" and hasattr(self.edge.simplify, "circle") and \
                math.isclose(self.edge.simplify.circle.radius, arc3d.circle.radius, rel_tol=0.01):
            if self.edge.is_point_edge_extremity(arc3d.start):
                middle_point = self.point3d_to_2d(arc3d.middle_point())
                if middle_point.x == math.pi:
                    middle_point.x = -math.pi
                    if end.x == math.pi:
                        end.x = middle_point.x
                start.x = middle_point.x
            if self.edge.is_point_edge_extremity(arc3d.end):
                middle_point = self.point3d_to_2d(arc3d.middle_point())
                if middle_point.x == math.pi:
                    middle_point.x = -math.pi
                    if start.x == math.pi:
                        start.x = middle_point.x
                end.x = middle_point.x
        if math.isclose(start.y, end.y, rel_tol=0.01):
            point_after_start, point_before_end = self._reference_points(arc3d)
            point_theta_discontinuity = self.point2d_to_3d(volmdlr.Point2D(math.pi, start.y))
            discontinuity = arc3d.point_belongs(point_theta_discontinuity) and not \
                arc3d.is_point_edge_extremity(point_theta_discontinuity)

            undefined_start_theta = arc3d.start.is_close(point_theta_discontinuity)
            undefined_end_theta = arc3d.end.is_close(point_theta_discontinuity)
            start, end = vm_parametric.arc3d_to_cylindrical_coordinates_verification(
                [start, end], [undefined_start_theta, undefined_end_theta],
                [point_after_start.x, point_before_end.x], discontinuity)
        if math.isclose(start.y, end.y, rel_tol=0.01) or math.isclose(start.x, end.x, rel_tol=0.01):
            return [edges.LineSegment2D(start, end, name="arc")]
        n = 10
        degree = 3
        bsplinecurve3d = edges.BSplineCurve3D.from_points_interpolation(arc3d.discretization_points(number_points=n),
                                                                        degree)
        return self.bsplinecurve3d_to_2d(bsplinecurve3d)

    def fullarc3d_to_2d(self, fullarc3d):
        """
        Converts the primitive from 3D spatial coordinates to its equivalent 2D primitive in the parametric space.
        """
        start = self.point3d_to_2d(fullarc3d.start)
        end = self.point3d_to_2d(fullarc3d.end)
        point_after_start, point_before_end = self._reference_points(fullarc3d)
        point_theta_discontinuity = self.point2d_to_3d(volmdlr.Point2D(math.pi, start.y))
        discontinuity = fullarc3d.point_belongs(point_theta_discontinuity) and not \
            fullarc3d.is_point_edge_extremity(point_theta_discontinuity)

        undefined_start_theta = fullarc3d.start.is_close(point_theta_discontinuity)
        undefined_end_theta = fullarc3d.end.is_close(point_theta_discontinuity)
        start, end = vm_parametric.arc3d_to_cylindrical_coordinates_verification(
            [start, end], [undefined_start_theta, undefined_end_theta],
            [point_after_start.x, point_before_end.x], discontinuity)
        theta1, z1 = start
        theta2, _ = end
        _, z3 = point_after_start

        if self.frame.w.is_colinear_to(fullarc3d.circle.normal):
            normal_dot_product = self.frame.w.dot(fullarc3d.circle.normal)
            start, end = vm_parametric.fullarc_to_cylindrical_coordinates_verification(start, end, normal_dot_product)
            return [edges.LineSegment2D(start, end, name="parametric.fullarc")]
        if math.isclose(theta1, theta2, abs_tol=1e-3):
            # Treating one case from Revolution Surface
            if z1 > z3:
                point1 = volmdlr.Point2D(theta1, 1)
                point2 = volmdlr.Point2D(theta1, 0)
            else:
                point1 = volmdlr.Point2D(theta1, 0)
                point2 = volmdlr.Point2D(theta1, 1)
            return [edges.LineSegment2D(point1, point2, name="parametric.fullarc")]
        if math.isclose(abs(theta1 - theta2), math.pi, abs_tol=1e-3):
            if z1 > z3:
                point1 = volmdlr.Point2D(theta1, 1)
                point2 = volmdlr.Point2D(theta1, 0)
                point3 = volmdlr.Point2D(theta2, 0)
                point4 = volmdlr.Point2D(theta2, 1)
            else:
                point1 = volmdlr.Point2D(theta1, 0)
                point2 = volmdlr.Point2D(theta1, 1)
                point3 = volmdlr.Point2D(theta2, 1)
                point4 = volmdlr.Point2D(theta2, 0)
            return [edges.LineSegment2D(point1, point2, name="parametric.arc"),
                    edges.LineSegment2D(point2, point3, name="parametric.singularity"),
                    edges.LineSegment2D(point3, point4, name="parametric.arc")
                    ]

        raise NotImplementedError

    def linesegment2d_to_3d(self, linesegment2d):
        """
        Converts a BREP line segment 2D onto a 3D primitive on the surface.
        """
        start3d = self.point2d_to_3d(linesegment2d.start)
        end3d = self.point2d_to_3d(linesegment2d.end)
        theta1, abscissa1 = linesegment2d.start
        theta2, abscissa2 = linesegment2d.end

        if self.edge.point_at_abscissa(abscissa1).is_close(self.edge.point_at_abscissa(abscissa2)):
            theta_i = 0.5 * (theta1 + theta2)
            interior = self.point2d_to_3d(volmdlr.Point2D(theta_i, abscissa1))
            if start3d.is_close(end3d):
                theta_e = 0.25 * (theta1 + theta2)
                extra_point = self.point2d_to_3d(volmdlr.Point2D(theta_e, abscissa1))
                temp_arc = edges.Arc3D.from_3_points(start3d, extra_point, interior)
                circle = temp_arc.circle
                if theta1 > theta2:
                    circle = temp_arc.circle.reverse()
                return [edges.FullArc3D.from_curve(circle, start3d)]
            return [edges.Arc3D.from_3_points(start3d, interior, end3d)]

        if math.isclose(theta1, theta2, abs_tol=1e-3):
            primitive = self.edge.rotation(self.axis_point, self.axis, 0.5 * (theta1 + theta2))
            if primitive.point_belongs(start3d) and primitive.point_belongs(end3d):
                if isinstance(self.edge, (curves.Line3D, edges.LineSegment3D)):
                    return [edges.LineSegment3D(start3d, end3d)]
                if self.edge.is_point_edge_extremity(start3d) and self.edge.is_point_edge_extremity(end3d):
                    primitive = primitive.simplify
                    if primitive.start.is_close(end3d) and primitive.end.is_close(start3d):
                        primitive = primitive.reverse()
                    return [primitive]
                primitive = primitive.split_between_two_points(start3d, end3d)
                if abscissa1 > abscissa2:
                    primitive = primitive.reverse()
                return [primitive]
        n = 10
        degree = 3
        points = [self.point2d_to_3d(point2d) for point2d in linesegment2d.discretization_points(number_points=n)]
        return [edges.BSplineCurve3D.from_points_interpolation(points, degree).simplify]

    def bsplinecurve2d_to_3d(self, bspline_curve2d):
        """
        Is this right?.
        """
        n = len(bspline_curve2d.control_points)
        points = [self.point2d_to_3d(p)
                  for p in bspline_curve2d.discretization_points(number_points=n)]
        return [edges.BSplineCurve3D.from_points_interpolation(points, bspline_curve2d.degree)]

    def frame_mapping(self, frame: volmdlr.Frame3D, side: str):
        """
        Returns a new Revolution Surface positioned in the specified frame.

        :param frame: Frame of reference
        :type frame: `volmdlr.Frame3D`
        :param side: 'old' or 'new'
        """
        new_frame = self.frame.frame_mapping(frame, side)
        axis = new_frame.w
        axis_point = new_frame.origin
        new_edge = self.edge.frame_mapping(frame, side)
        return RevolutionSurface3D(new_edge, axis_point, axis, name=self.name)

    def translation(self, offset):
        """
        Returns a new translated Revolution Surface.

        :param offset: translation vector.
        """
        new_edge = self.edge.translation(offset)
        new_axis_point = self.axis_point.translation(offset)
        return RevolutionSurface3D(new_edge, new_axis_point, self.axis)

    def rotation(self, center: volmdlr.Point3D, axis: volmdlr.Vector3D, angle: float):
        """
        Revolution Surface 3D rotation.

        :param center: rotation center
        :param axis: rotation axis
        :param angle: angle rotation
        :return: a new rotated Revolution Surface 3D
        """
        new_edge = self.edge.rotation(center, axis, angle)
        new_axis_point = self.axis_point.rotation(center, axis, angle)
        new_axis = self.axis.rotation(center, axis, angle)
        return RevolutionSurface3D(new_edge, new_axis_point, new_axis)

    def simplify(self):
        line3d = curves.Line3D(self.axis_point, self.axis_point + self.axis)
        if isinstance(self.edge, edges.Arc3D):
            tore_center, _ = line3d.point_projection(self.edge.center)
            # Sphere
            if math.isclose(tore_center.point_distance(self.edge.center), 0., abs_tol=1e-6):
                return SphericalSurface3D(self.frame, self.edge.circle.radius, self.name)
        if isinstance(self.edge, (edges.LineSegment3D, curves.Line3D)):
            if isinstance(self.edge, edges.LineSegment3D):
                generatrix_line = self.edge.line
            else:
                generatrix_line = self.edge
            intersections = line3d.intersection(generatrix_line)
            if intersections:
                generatrix_line_direction = generatrix_line.unit_direction_vector()
                if self.axis.dot(generatrix_line_direction) > 0:
                    semi_angle = volmdlr.geometry.vectors3d_angle(self.axis, generatrix_line_direction)
                else:
                    semi_angle = volmdlr.geometry.vectors3d_angle(self.axis, -generatrix_line_direction)
                if not self.axis_point.is_close(intersections):
                    new_w = self.axis_point - intersections
                    new_w = new_w.unit_vector()
                    new_frame = volmdlr.Frame3D(intersections, self.frame.u, new_w.cross(self.frame.u), new_w)
                else:
                    new_frame = volmdlr.Frame3D(intersections, self.frame.u, self.frame.v, self.frame.w)
                return ConicalSurface3D(new_frame, semi_angle, self.name)
            generatrix_line_direction = generatrix_line.unit_direction_vector()
            if self.axis.is_colinear_to(generatrix_line_direction):
                radius = self.edge.point_distance(self.axis_point)
                return CylindricalSurface3D(self.frame, radius, self.name)
        return self

    def u_closed_lower(self):
        """
        Returns True if the surface is close in any of the u boundaries.
        """
        a, b, c, _ = self.domain
        point_at_a_lower = self.point2d_to_3d(volmdlr.Point2D(a, c))
        point_at_b_lower = self.point2d_to_3d(volmdlr.Point2D(0.5 * (a + b), c))
        if point_at_b_lower.is_close(point_at_a_lower):
            return True
        return False

    def u_closed_upper(self):
        """
        Returns True if the surface is close in any of the u boundaries.
        """
        a, b, _, d = self.domain
        point_at_a_upper = self.point2d_to_3d(volmdlr.Point2D(a, d))
        point_at_b_upper = self.point2d_to_3d(volmdlr.Point2D(0.5 * (a + b), d))
        if point_at_b_upper.is_close(point_at_a_upper):
            return True
        return False

    def u_closed(self):
        """
        Returns True if the surface is close in any of the u boundaries.
        """
        return bool(self.u_closed_lower() or self.u_closed_upper())

    def v_closed(self):
        """
        Returns True if the surface is close in any of the u boundaries.
        """
        return False

    def is_singularity_point(self, point, *args):
        """Returns True if the point belongs to the surface singularity and False otherwise."""

        if self.u_closed_lower() and self.edge.start.is_close(point):
            return True
        if self.u_closed_upper() and self.edge.end.is_close(point):
            return True
        return False

    def get_singularity_lines(self):
        """
        Return lines that are parallel and coincident with surface singularity at parametric domain.
        """
        a, b, c, d = self.domain
        lines = []
        if self.u_closed_lower():
            lines.append(curves.Line2D(volmdlr.Point2D(a, c), volmdlr.Point2D(b, c)))
        if self.u_closed_upper():
            lines.append(curves.Line2D(volmdlr.Point2D(a, d), volmdlr.Point2D(b, d)))
        return lines


class BSplineSurface3D(Surface3D):
    """
    A class representing a 3D B-spline surface.

    A B-spline surface is a smooth surface defined by a set of control points and
    a set of basis functions called B-spline basis functions. The shape of the
    surface is determined by the position of the control points and can be
    modified by moving the control points.

    :param degree_u: The degree of the B-spline curve in the u direction.
    :type degree_u: int
    :param degree_v: The degree of the B-spline curve in the v direction.
    :type degree_v: int
    :param control_points: A list of 3D control points that define the shape of
        the surface.
    :type control_points: List[`volmdlr.Point3D`]
    :param nb_u: The number of control points in the u direction.
    :type nb_u: int
    :param nb_v: The number of control points in the v direction.
    :type nb_v: int
    :param u_multiplicities: A list of multiplicities for the knots in the u direction.
        The multiplicity of a knot is the number of times it appears in the knot vector.
    :type u_multiplicities: List[int]
    :param v_multiplicities: A list of multiplicities for the knots in the v direction.
        The multiplicity of a knot is the number of times it appears in the knot vector.
    :type v_multiplicities: List[int]
    :param u_knots: A list of knots in the u direction. The knots are real numbers that
        define the position of the control points along the u direction.
    :type u_knots: List[float]
    :param v_knots: A list of knots in the v direction. The knots are real numbers that
        define the position of the control points along the v direction.
    :type v_knots: List[float]
    :param weights: (optional) A list of weights for the control points. The weights
        can be used to adjust the influence of each control point on the shape of the
        surface. Default is None.
    :type weights: List[float]
    :param name: (optional) A name for the surface. Default is an empty string.
    :type name: str
    """
    face_class = "BSplineFace3D"
    _eq_is_data_eq = False

    def __init__(self, degree_u: int, degree_v: int, control_points: List[volmdlr.Point3D], nb_u: int, nb_v: int,
                 u_multiplicities: List[int], v_multiplicities: List[int], u_knots: List[float], v_knots: List[float],
                 weights: List[float] = None, name: str = ''):
        self.ctrlpts = npy.asarray([npy.asarray([*point], dtype=npy.float64) for point in control_points],
                                   dtype=npy.float64)
        self.degree_u = int(degree_u)
        self.degree_v = int(degree_v)
        self.nb_u = int(nb_u)
        self.nb_v = int(nb_v)

        u_knots = nurbs_helpers.standardize_knot_vector(u_knots)
        v_knots = nurbs_helpers.standardize_knot_vector(v_knots)
        self.u_knots = u_knots
        self.v_knots = v_knots
        self.u_multiplicities = u_multiplicities
        self.v_multiplicities = v_multiplicities
        self._weights = weights
        self.rational = False
        if weights is not None:
            self.rational = True
            self._weights = npy.asarray(weights, dtype=npy.float64)

        self._surface = None
        Surface3D.__init__(self, name=name)

        # Hidden Attributes
        self._displacements = None
        self._grids2d = None
        self._grids2d_deformed = None
        self._bbox = None
        self._surface_curves = None
        self._knotvector = None
        self.ctrlptsw = None
        if self._weights is not None:
            ctrlptsw = []
            for point, w in zip(self.ctrlpts, self._weights):
                temp = [float(c * w) for c in point]
                temp.append(float(w))
                ctrlptsw.append(temp)
            self.ctrlptsw = npy.asarray(ctrlptsw, dtype=npy.float64)

        self._delta = [0.05, 0.05]
        self._eval_points = None
        self._vertices = None
        self._domain = None

        self._x_periodicity = False  # Use False instead of None because None is a possible value of x_periodicity
        self._y_periodicity = False

    def __hash__(self):
        """
        Creates custom hash to the surface.
        """
        control_points = self.control_points
        weights = self.weights
        if weights is None:
            weights = tuple(1.0 for _ in range(len(control_points)))
        else:
            weights = tuple(weights)
        return hash((tuple(control_points),
                     self.degree_u, tuple(self.u_multiplicities), tuple(self.u_knots), self.nb_u,
                     self.degree_v, tuple(self.v_multiplicities), tuple(self.v_knots), self.nb_v, weights))

    def __eq__(self, other):
        """
        Defines the BSpline surface equality operation.
        """
        if not isinstance(other, self.__class__):
            return False

        if (self.rational != other.rational or self.degree_u != other.degree_u or self.degree_v != other.degree_v or
                self.nb_u != other.nb_u or self.nb_v != other.nb_v):
            return False

        for s_k, o_k in zip(self.knotvector, other.knotvector):
            if len(s_k) != len(o_k) or any(not math.isclose(s, o, abs_tol=1e-8) for s, o in zip(s_k, o_k)):
                return False
        self_control_points = self.control_points
        other_control_points = other.control_points
        if len(self_control_points) != len(other_control_points) or \
                any(not s_point.is_close(o_point) for s_point, o_point in
                    zip(self_control_points, other_control_points)):
            return False
        if self.rational and other.rational:
            if len(self.weights) != len(other.weights) or \
                    any(not math.isclose(s_w, o_w, abs_tol=1e-8) for s_w, o_w in zip(self.weights, other.weights)):
                return False
        return True

    def _data_eq(self, other_object):
        """
        Defines dessia common object equality.
        """
        return self == other_object

    @property
    def data(self):
        """
        Returns a dictionary of the BSpline data.
        """
        datadict = {
            "degree": (self.degree_u, self.degree_v),
            "knotvector": self.knotvector,
            "size": (self.nb_u, self.nb_v),
            "sample_size": self.sample_size,
            "rational": not (self._weights is None),
            "precision": 18
        }
        if self._weights is not None:
            datadict["control_points"] = self.ctrlptsw
        else:
            datadict["control_points"] = self.ctrlpts
        return datadict

    @property
    def control_points(self):
        """Gets control points."""
        return [volmdlr.Point3D(*point) for point in self.ctrlpts]

    @property
    def control_points_table(self):
        """Creates control points table."""
        control_points_table = []
        points_row = []
        i = 1
        for point in self.control_points:
            points_row.append(point)
            if i == self.nb_v:
                control_points_table.append(points_row)
                points_row = []
                i = 1
            else:
                i += 1
        return control_points_table

    @property
    def knots_vector_u(self):
        """
        Compute the global knot vector (u direction) based on knot elements and multiplicities.

        """

        knots = self.u_knots
        multiplicities = self.u_multiplicities

        knots_vec = []
        for i, knot in enumerate(knots):
            for _ in range(0, multiplicities[i]):
                knots_vec.append(knot)
        return knots_vec

    @property
    def knots_vector_v(self):
        """
        Compute the global knot vector (v direction) based on knot elements and multiplicities.

        """

        knots = self.v_knots
        multiplicities = self.v_multiplicities

        knots_vec = []
        for i, knot in enumerate(knots):
            for _ in range(0, multiplicities[i]):
                knots_vec.append(knot)
        return knots_vec

    @property
    def knotvector(self):
        """
        Knot vector in u and v direction respectively.
        """
        if not self._knotvector:
            self._knotvector = [self.knots_vector_u, self.knots_vector_v]
        return self._knotvector

    @property
    def sample_size_u(self):
        """
        Sample size for the u-direction.

        :getter: Gets sample size for the u-direction
        :setter: Sets sample size for the u-direction
        :type: int
        """
        s_size = math.floor((1.0 / self.delta_u) + 0.5)
        return int(s_size)

    @sample_size_u.setter
    def sample_size_u(self, value):
        if not isinstance(value, int):
            raise ValueError("Sample size must be an integer value")
        knotvector_u = self.knots_vector_u

        # To make it operate like linspace, we have to know the starting and ending points.
        start_u = knotvector_u[self.degree_u]
        stop_u = knotvector_u[-(self.degree_u + 1)]

        # Set delta values
        self.delta_u = (stop_u - start_u) / float(value)

    @property
    def sample_size_v(self):
        """
        Sample size for the v-direction.

        :getter: Gets sample size for the v-direction
        :setter: Sets sample size for the v-direction
        :type: int
        """
        s_size = math.floor((1.0 / self.delta_v) + 0.5)
        return int(s_size)

    @sample_size_v.setter
    def sample_size_v(self, value):
        if not isinstance(value, int):
            raise ValueError("Sample size must be an integer value")
        knotvector_v = self.knots_vector_v

        # To make it operate like linspace, we have to know the starting and ending points.
        start_v = knotvector_v[self.degree_v]
        stop_v = knotvector_v[-(self.degree_v + 1)]

        # Set delta values
        self.delta_v = (stop_v - start_v) / float(value)

    @property
    def sample_size(self):
        """
        Sample size for both u- and v-directions.

        :getter: Gets sample size as a tuple of values corresponding to u- and v-directions
        :setter: Sets sample size for both u- and v-directions
        :type: int
        """
        sample_size_u = math.floor((1.0 / self.delta_u) + 0.5)
        sample_size_v = math.floor((1.0 / self.delta_v) + 0.5)
        return int(sample_size_u), int(sample_size_v)

    @sample_size.setter
    def sample_size(self, value):
        knotvector_u = self.knots_vector_u
        knotvector_v = self.knots_vector_v

        # To make it operate like linspace, we have to know the starting and ending points.
        start_u = knotvector_u[self.degree_u]
        stop_u = knotvector_u[-(self.degree_u + 1)]
        start_v = knotvector_v[self.degree_v]
        stop_v = knotvector_v[-(self.degree_v + 1)]

        # Set delta values
        self.delta_u = (stop_u - start_u) / float(value)
        self.delta_v = (stop_v - start_v) / float(value)

    @property
    def delta_u(self):
        """
        Evaluation delta for the u-direction.

        :getter: Gets evaluation delta for the u-direction
        :setter: Sets evaluation delta for the u-direction
        :type: float
        """
        return self._delta[0]

    @delta_u.setter
    def delta_u(self, value):
        # Delta value for surface evaluation should be between 0 and 1
        if float(value) <= 0 or float(value) >= 1:
            raise ValueError("Surface evaluation delta (u-direction) must be between 0.0 and 1.0")

        # Set new delta value
        self._delta[0] = float(value)

    @property
    def delta_v(self):
        """
        Evaluation delta for the v-direction.

        :getter: Gets evaluation delta for the v-direction
        :setter: Sets evaluation delta for the v-direction
        :type: float
        """
        return self._delta[1]

    @delta_v.setter
    def delta_v(self, value):
        # Delta value for surface evaluation should be between 0 and 1
        if float(value) <= 0 or float(value) >= 1:
            raise ValueError("Surface evaluation delta (v-direction) should be between 0.0 and 1.0")

        # Set new delta value
        self._delta[1] = float(value)

    @property
    def delta(self):
        """
        Evaluation delta for both u- and v-directions.

        :getter: Gets evaluation delta as a tuple of values corresponding to u- and v-directions
        :setter: Sets evaluation delta for both u- and v-directions
        :type: float
        """
        return self.delta_u, self.delta_v

    @delta.setter
    def delta(self, value):
        if isinstance(value, (int, float)):
            self.delta_u = value
            self.delta_v = value
        elif isinstance(value, (list, tuple)):
            if len(value) == 2:
                self.delta_u = value[0]
                self.delta_v = value[1]
            else:
                raise ValueError("Surface requires 2 delta values")
        else:
            raise ValueError("Cannot set delta. Please input a numeric value or a list or tuple with 2 numeric values")

    @property
    def weights(self):
        if self._weights is None:
            return self._weights
        return self._weights.tolist()

    @property
    def x_periodicity(self):
        """
        Evaluates the periodicity of the surface in u direction.
        """
        if self._x_periodicity is False:
            a, b, c, d = self.domain
            point_at_a = self.point2d_to_3d(volmdlr.Point2D(a, 0.5 * (d - c)))
            point_at_b = self.point2d_to_3d(volmdlr.Point2D(b, 0.5 * (d - c)))
            if point_at_b.is_close(point_at_a) or self.u_closed:
                self._x_periodicity = b - a
            else:
                self._x_periodicity = None
        return self._x_periodicity

    @property
    def y_periodicity(self):
        """
        Evaluates the periodicity of the surface in v direction.
        """
        if self._y_periodicity is False:
            a, b, c, d = self.domain
            point_at_c = self.point2d_to_3d(volmdlr.Point2D(0.5 * (b - a), c))
            point_at_d = self.point2d_to_3d(volmdlr.Point2D(0.5 * (b - a), d))
            if point_at_d.is_close(point_at_c) or self.v_closed:
                self._y_periodicity = d - c
            else:
                self._y_periodicity = None
        return self._y_periodicity

    @property
    def bounding_box(self):
        if not self._bbox:
            self._bbox = self._bounding_box()
        return self._bbox

    def _bounding_box(self):
        """
        Computes the bounding box of the surface.

        """
        points = self.evalpts
        xmin = npy.min(points[:, 0])
        ymin = npy.min(points[:, 1])
        zmin = npy.min(points[:, 2])

        xmax = npy.max(points[:, 0])
        ymax = npy.max(points[:, 1])
        zmax = npy.max(points[:, 2])
        return volmdlr.core.BoundingBox(xmin, xmax, ymin, ymax, zmin, zmax)

    @property
    def surface_curves(self):
        """
        Extracts curves from a surface.
        """
        if not self._surface_curves:
            self._surface_curves = self.get_surface_curves()
        return self._surface_curves

    def get_surface_curves(self, **kwargs):
        """
        Extracts curves from a surface.
        """
        # Get keyword arguments
        extract_u = kwargs.get('extract_u', True)
        extract_v = kwargs.get('extract_v', True)

        # Get data from the surface object
        kv_u = self.knots_vector_u
        u_knots = list(sorted(set(kv_u)))
        u_multiplicities = [find_multiplicity(knot, kv_u) for knot in u_knots]
        kv_v = self.knots_vector_v
        v_knots = list(sorted(set(kv_v)))
        v_multiplicities = [find_multiplicity(knot, kv_v) for knot in v_knots]
        cpts = self.control_points

        # v-direction
        crvlist_v = []
        weights = []
        if extract_v:
            for u in range(self.nb_u):
                control_points = [cpts[v + (self.nb_v * u)] for v in range(self.nb_v)]
                if self.rational:
                    weights = [self._weights[v + (self.nb_v * u)] for v in range(self.nb_v)]
                curve = edges.BSplineCurve3D(self.degree_v, control_points, v_multiplicities, v_knots, weights)
                crvlist_v.append(curve)

        # u-direction
        crvlist_u = []
        if extract_u:
            for v in range(self.nb_v):
                control_points = [cpts[v + (self.nb_v * u)] for u in range(self.nb_u)]
                if self.rational:
                    weights = [self._weights[v + (self.nb_v * u)] for u in range(self.nb_u)]
                curve = edges.BSplineCurve3D(self.degree_u, control_points, u_multiplicities, u_knots, weights)
                crvlist_u.append(curve)

        # Return shapes as a dict object
        return {"u": crvlist_u, "v": crvlist_v}

    def evaluate(self, **kwargs):
        """
        Evaluates the surface.

        The evaluated points are stored in :py:attr:`evalpts` property.

        Keyword Arguments:
            * ``start_u``: start parameter on the u-direction
            * ``stop_u``: stop parameter on the u-direction
            * ``start_v``: start parameter on the v-direction
            * ``stop_v``: stop parameter on the v-direction

        The ``start_u``, ``start_v`` and ``stop_u`` and ``stop_v`` parameters allow evaluation of a surface segment
        in the range  *[start_u, stop_u][start_v, stop_v]* i.e. the surface will also be evaluated at the ``stop_u``
        and ``stop_v`` parameter values.

        """
        knotvector_u = self.knots_vector_u
        knotvector_v = self.knots_vector_v
        # Find evaluation start and stop parameter values
        start_u = kwargs.get('start_u', knotvector_u[self.degree_u])
        stop_u = kwargs.get('stop_u', knotvector_u[-(self.degree_u + 1)])
        start_v = kwargs.get('start_v', knotvector_v[self.degree_v])
        stop_v = kwargs.get('stop_v', knotvector_v[-(self.degree_v + 1)])

        # Evaluate and cache
        self._eval_points = npy.asarray(evaluate_surface(self.data,
                                                         start=(start_u, start_v),
                                                         stop=(stop_u, stop_v)), dtype=npy.float64)

    @property
    def evalpts(self):
        """
        Evaluated points.

        :getter: Gets the coordinates of the evaluated points
        :type: list
        """
        if self._eval_points is None or len(self._eval_points) == 0:
            self.evaluate()
        return self._eval_points

    @property
    def domain(self):
        """
        Domain.

        Domain is determined using the knot vector(s).

        :getter: Gets the domain
        """
        if not self._domain:
            knotvector_u = self.knots_vector_u
            knotvector_v = self.knots_vector_v
            # Find evaluation start and stop parameter values
            start_u = knotvector_u[self.degree_u]
            stop_u = knotvector_u[-(self.degree_u + 1)]
            start_v = knotvector_v[self.degree_v]
            stop_v = knotvector_v[-(self.degree_v + 1)]
            self._domain = start_u, stop_u, start_v, stop_v
        return self._domain

    def to_geomdl(self):
        """Translate into a geomdl object."""
        if not self._surface:
            if self._weights is None:
                surface = BSpline.Surface()
                points = self.ctrlpts.tolist()

            else:
                surface = NURBS.Surface()
                points = [(control_point[0] * self._weights[i], control_point[1] * self._weights[i],
                           control_point[2] * self._weights[i], self._weights[i])
                          for i, control_point in enumerate(self.control_points)]
            surface.degree_u = self.degree_u
            surface.degree_v = self.degree_v
            surface.set_ctrlpts(points, self.nb_u, self.nb_v)
            knot_vector = self.knotvector
            surface.knotvector_u = knot_vector[0]
            surface.knotvector_v = knot_vector[1]
            surface.delta = 0.05
            self._surface = surface
        return self._surface

    def to_dict(self, *args, **kwargs):
        """Avoids storing points in memo that makes serialization slow."""
        dict_ = self.base_dict()
        dict_['degree_u'] = self.degree_u
        dict_['degree_v'] = self.degree_v
        dict_['control_points'] = [point.to_dict() for point in self.control_points]
        dict_['nb_u'] = self.nb_u
        dict_['nb_v'] = self.nb_v
        dict_['u_multiplicities'] = self.u_multiplicities
        dict_['v_multiplicities'] = self.v_multiplicities
        dict_['u_knots'] = self.u_knots
        dict_['v_knots'] = self.v_knots
        dict_['weights'] = self.weights
        return dict_

    def ctrlpts2d(self):
        """
        Each row represents the control points in u direction and each column the points in v direction.
        """
        ctrlpts = self.ctrlptsw if self.rational else self.ctrlpts
        control_points_table = []
        points_row = []
        i = 1
        for point in ctrlpts:
            points_row.append(point)
            if i == self.nb_v:
                control_points_table.append(points_row)
                points_row = []
                i = 1
            else:
                i += 1
        return control_points_table

    def vertices(self):
        """
        Evaluated points.

        :getter: Gets the coordinates of the evaluated points
        :type: list
        """
        u_min, u_max, v_min, v_max = self.domain
        if self._vertices is None or len(self._vertices) == 0:
            vertices = []
            u_vector = npy.linspace(u_min, u_max, self.sample_size_u, dtype=npy.float64)
            v_vector = npy.linspace(v_min, v_max, self.sample_size_v, dtype=npy.float64)
            for u in u_vector:
                for v in v_vector:
                    vertices.append((u, v))
            self._vertices = vertices
        return self._vertices

    def points(self):
        """
        Returns surface points.
        """
        return [volmdlr.Point3D(*point) for point in self.evalpts]

    def control_points_matrix(self, coordinates):
        """
        Define control points like a matrix, for each coordinate: x:0, y:1, z:2.
        """

        points = npy.empty((self.nb_u, self.nb_v))
        for i in range(0, self.nb_u):
            for j in range(0, self.nb_v):
                points[i][j] = self.control_points_table[i][j][coordinates]
        return points

    def basis_functions_u(self, u, k, i):
        """
        Compute basis functions Bi in u direction for u=u and degree=k.

        """

        # k = self.degree_u
        knots_vector_u = self.knots_vector_u

        if k == 0:
            return 1.0 if knots_vector_u[i] <= u < knots_vector_u[i + 1] else 0.0
        if knots_vector_u[i + k] == knots_vector_u[i]:
            param_c1 = 0.0
        else:
            param_c1 = (u - knots_vector_u[i]) / (knots_vector_u[i + k] - knots_vector_u[i]) \
                       * self.basis_functions_u(u, k - 1, i)
        if knots_vector_u[i + k + 1] == knots_vector_u[i + 1]:
            param_c2 = 0.0
        else:
            param_c2 = (knots_vector_u[i + k + 1] - u) / (knots_vector_u[i + k + 1] - knots_vector_u[i + 1]) * \
                       self.basis_functions_u(u, k - 1, i + 1)
        return param_c1 + param_c2

    def basis_functions_v(self, v, k, i):
        """
        Compute basis functions Bi in v direction for v=v and degree=k.

        """

        # k = self.degree_u
        knots = self.knots_vector_v

        if k == 0:
            return 1.0 if knots[i] <= v < knots[i + 1] else 0.0
        if knots[i + k] == knots[i]:
            param_c1 = 0.0
        else:
            param_c1 = (v - knots[i]) / (knots[i + k] - knots[i]) * self.basis_functions_v(v, k - 1, i)
        if knots[i + k + 1] == knots[i + 1]:
            param_c2 = 0.0
        else:
            param_c2 = (knots[i + k + 1] - v) / (knots[i + k + 1] - knots[i + 1]) * self.basis_functions_v(v, k - 1,
                                                                                                           i + 1)
        return param_c1 + param_c2

    def derivatives(self, u, v, order):
        """
        Evaluates n-th order surface derivatives at the given (u, v) parameter pair.

        :param u: Point's u coordinate.
        :type u: float
        :param v: Point's v coordinate.
        :type v: float
        :param order: Order of the derivatives.
        :type order: int
        :return: A list SKL, where SKL[k][l] is the derivative of the surface S(u,v) with respect
        to u k times and v l times
        :rtype: List[`volmdlr.Vector3D`]
        """
        if self.weights is not None:
            control_points = self.ctrlptsw
        else:
            control_points = self.ctrlpts
        derivatives = derivatives_surface([self.degree_u, self.degree_v], self.knotvector, control_points,
                                          [self.nb_u, self.nb_v], self.rational, [u, v], order)
        for i in range(order + 1):
            for j in range(order + 1):
                derivatives[i][j] = volmdlr.Vector3D(*derivatives[i][j])
        return derivatives

    def blending_vector_u(self, u):
        """
        Compute a vector of basis_functions in u direction for u=u.
        """

        blending_vect = npy.empty((1, self.nb_u))
        for j in range(0, self.nb_u):
            blending_vect[0][j] = self.basis_functions_u(u, self.degree_u, j)

        return blending_vect

    def blending_vector_v(self, v):
        """
        Compute a vector of basis_functions in v direction for v=v.

        """

        blending_vect = npy.empty((1, self.nb_v))
        for j in range(0, self.nb_v):
            blending_vect[0][j] = self.basis_functions_v(v, self.degree_v, j)

        return blending_vect

    def blending_matrix_u(self, u):
        """
        Compute a matrix of basis_functions in u direction for a vector u like [0,1].

        """

        blending_mat = npy.empty((len(u), self.nb_u))
        for i, u_i in enumerate(u):
            for j in range(self.nb_u):
                blending_mat[i][j] = self.basis_functions_u(u_i, self.degree_u, j)
        return blending_mat

    def blending_matrix_v(self, v):
        """
        Compute a matrix of basis_functions in v direction for a vector v like [0,1].

        """

        blending_mat = npy.empty((len(v), self.nb_v))
        for i, v_i in enumerate(v):
            for j in range(self.nb_v):
                blending_mat[i][j] = self.basis_functions_v(v_i, self.degree_v, j)
        return blending_mat

    def point2d_to_3d(self, point2d: volmdlr.Point2D):
        """
        Evaluate the surface at a given parameter coordinate.
        """
        u, v = point2d
        u = float(min(max(u, 0.0), 1.0))
        v = float(min(max(v, 0.0), 1.0))
        point_array = evaluate_surface(self.data, start=(u, v), stop=(u, v))[0]
        return volmdlr.Point3D(*point_array)

    def _get_grid_bounds(self, params, delta_u, delta_v, sample_size_u, sample_size_v):
        """
        Update bounds and grid_size at each iteration of point inversion grid search.
        """
        u, v = params
        if u == self.domain[0]:
            u_start = self.domain[0]
            u_stop = self.domain[0]
            sample_size_u = 1

        elif u == self.domain[1]:
            u_start = self.domain[1]
            u_stop = self.domain[1]
            sample_size_u = 1
        else:
            u_start = max(u - delta_u, self.domain[0])
            u_stop = min(u + delta_u, self.domain[1])

        if v == self.domain[2]:
            v_start = self.domain[2]
            v_stop = self.domain[2]
            sample_size_v = 1
        elif v == self.domain[3]:
            v_start = self.domain[3]
            v_stop = self.domain[3]
            sample_size_v = 1
        else:
            v_start = max(v - delta_v, self.domain[2])
            v_stop = min(v + delta_v, self.domain[3])
        return u_start, u_stop, v_start, v_stop, sample_size_u, sample_size_v

    @staticmethod
    def _update_parameters(bounds, sample_size_u, sample_size_v, index):
        """
        Helper function to update parameters of point inversion grid search at each iteration.
        """
        u_start, u_stop, v_start, v_stop = bounds
        if sample_size_u == 1:
            delta_u = 0.0
            u = u_start
            delta_v = (v_stop - v_start) / (sample_size_v - 1)
            v = v_start + index * delta_v
        elif sample_size_v == 1:
            delta_u = (u_stop - u_start) / (sample_size_u - 1)
            u = u_start + index * delta_u
            delta_v = 0.0
            v = v_start
        else:
            if index == 0:
                u_idx, v_idx = 0, 0
            else:
                u_idx = int(index / sample_size_v)
                v_idx = index % sample_size_v
            delta_u = (u_stop - u_start) / (sample_size_u - 1)
            delta_v = (v_stop - v_start) / (sample_size_v - 1)
            u = u_start + u_idx * delta_u
            v = v_start + v_idx * delta_v
        return u, v, delta_u, delta_v

    @staticmethod
    def _find_index_min(matrix_points, point):
        # Calculate distances
        distances = npy.linalg.norm(matrix_points - point, axis=1)

        return npy.argmin(distances), distances.min()

    def _point_inversion_initialization(self, point3d_array):
        """
        Helper function to initialize parameters.
        """
        sample_size_u = 10
        sample_size_v = 10
        initial_index, minimal_distance = self._find_index_min(self.evalpts, point3d_array)

        if initial_index == 0:
            u_idx, v_idx = 0, 0
        else:
            u_idx = int(initial_index / self.sample_size_v)
            v_idx = initial_index % self.sample_size_v

        u_start, u_stop, v_start, v_stop = self.domain
        delta_u = (u_stop - u_start) / (self.sample_size_u - 1)
        delta_v = (v_stop - v_start) / (self.sample_size_v - 1)
        u = u_start + u_idx * delta_u
        v = v_start + v_idx * delta_v

        if u == u_start:
            u_stop = u + delta_u
            sample_size_u = 2
        elif u == u_stop:
            u_start = u - delta_u
            sample_size_u = 2
        else:
            u_start = max(u - delta_u, self.domain[0])
            u_stop = min(u + delta_u, self.domain[1])

        if v == v_start:
            v_stop = v + delta_v
            sample_size_v = 2
        elif v == v_stop:
            v_start = v - delta_v
            sample_size_v = 2
        else:
            v_start = max(v - delta_v, self.domain[2])
            v_stop = min(v + delta_v, self.domain[3])
        return u, v, u_start, u_stop, v_start, v_stop, delta_u, delta_v, sample_size_u, sample_size_v, minimal_distance

    def point_inversion_grid_search(self, point3d, acceptable_distance):
        """
        Find the parameters (u, v) of a 3D point on the BSpline surface using a grid search algorithm.
        """
        point3d_array = npy.array([point3d[0], point3d[1], point3d[2]], dtype=npy.float64)
        u, v, u_start, u_stop, v_start, v_stop, delta_u, delta_v, sample_size_u, sample_size_v, minimal_distance = \
            self._point_inversion_initialization(point3d_array)
        if minimal_distance <= acceptable_distance:
            return (u, v), minimal_distance
        datadict = {
            "degree": (self.degree_u, self.degree_v),
            "knotvector": self.knotvector,
            "size": (self.nb_u, self.nb_v),
            "sample_size": [sample_size_u, sample_size_v],
            "rational": not (self._weights is None),
            "precision": 18
        }
        if self._weights is not None:
            datadict["control_points"] = self.ctrlptsw
        else:
            datadict["control_points"] = self.ctrlpts
        last_distance = 0.0
        count = 0
        while minimal_distance > acceptable_distance and count < 15:
            if count > 0:
                u_start, u_stop, v_start, v_stop, sample_size_u, sample_size_v = self._get_grid_bounds(
                    (u, v), delta_u, delta_v, sample_size_u, sample_size_v)

            if sample_size_u == 1 and sample_size_v == 1:
                return (u, v), minimal_distance
            datadict["sample_size"] = [sample_size_u, sample_size_v]
            matrix = npy.asarray(evaluate_surface(datadict,
                                                  start=(u_start, v_start),
                                                  stop=(u_stop, v_stop)), dtype=npy.float64)
            index, distance = self._find_index_min(matrix, point3d_array)
            if distance < minimal_distance:
                minimal_distance = distance
            if abs(distance - last_distance) < acceptable_distance * 0.01:
                return (u, v), minimal_distance
            u, v, delta_u, delta_v = self._update_parameters([u_start, u_stop, v_start, v_stop], sample_size_u,
                                                             sample_size_v, index)
            last_distance = distance
            count += 1

        return (u, v), minimal_distance

    def point3d_to_2d(self, point3d: volmdlr.Point3D, tol=1e-6):
        """
        Evaluates the parametric coordinates (u, v) of a 3D point (x, y, z).

        :param point3d: A 3D point to be evaluated.
        :type point3d: :class:`volmdlr.Point3D`
        :param tol: Tolerance to accept the results.
        :type tol: float
        :return: The parametric coordinates (u, v) of the point.
        :rtype: :class:`volmdlr.Point2D`
        """
        umin, umax, vmin, vmax = self.domain
        point = None
        if self.is_singularity_point(point3d):
            if self.u_closed_upper() and point3d.is_close(self.point2d_to_3d(volmdlr.Point2D(umin, vmax))):
                point = volmdlr.Point2D(umin, vmax)
            if self.u_closed_lower() and point3d.is_close(self.point2d_to_3d(volmdlr.Point2D(umin, vmin))):
                point = volmdlr.Point2D(umin, vmin)
            if self.v_closed_upper() and point3d.is_close(self.point2d_to_3d(volmdlr.Point2D(umax, vmin))):
                return volmdlr.Point2D(umax, vmin)
            if self.v_closed_lower() and point3d.is_close(self.point2d_to_3d(volmdlr.Point2D(umin, vmin))):
                point = volmdlr.Point2D(umin, vmin)
            return point

        x0, distance = self.point_inversion_grid_search(point3d, 5e-5)
        if distance < tol:
            return volmdlr.Point2D(*x0)
        x1, check, distance = self.point_inversion(x0, point3d, tol)
        if check:
            return volmdlr.Point2D(*x1)
        return self.point3d_to_2d_minimize(point3d, x0, tol)

    def point3d_to_2d_minimize(self, point3d, x0, tol: float = 1e-6):
        """Auxiliary function for point3d_to_2d in case the point inversion does not converge."""
        def sort_func(x):
            return point3d.point_distance(self.point2d_to_3d(volmdlr.Point2D(x[0], x[1])))

        def fun(x):
            derivatives = self.derivatives(x[0], x[1], 1)
            vector = derivatives[0][0] - point3d
            f_value = vector.norm()
            if f_value == 0.0:
                jacobian = npy.array([0.0, 0.0])
            else:
                jacobian = npy.array([vector.dot(derivatives[1][0]) / f_value,
                                      vector.dot(derivatives[0][1]) / f_value])
            return f_value, jacobian

        min_bound_x, max_bound_x, min_bound_y, max_bound_y = self.domain
        res = minimize(fun, x0=npy.array(x0), jac=True,
                       bounds=[(min_bound_x, max_bound_x),
                               (min_bound_y, max_bound_y)])
        if res.fun < 1e-6:
            return volmdlr.Point2D(*res.x)

        point3d_array = npy.array([point3d[0], point3d[1], point3d[2]], dtype=npy.float64)
        delta_bound_x = max_bound_x - min_bound_x
        delta_bound_y = max_bound_y - min_bound_y
        x0s = [((min_bound_x + max_bound_x) / 2, (min_bound_y + max_bound_y) / 2),
               ((min_bound_x + max_bound_x) / 2, min_bound_y + delta_bound_y / 10),
               ((min_bound_x + max_bound_x) / 2, max_bound_y - delta_bound_y / 10),
               ((min_bound_x + max_bound_x) / 4, min_bound_y + delta_bound_y / 10),
               (max_bound_x - delta_bound_x / 4, min_bound_y + delta_bound_y / 10),
               ((min_bound_x + max_bound_x) / 4, max_bound_y - delta_bound_y / 10),
               (max_bound_x - delta_bound_x / 4, max_bound_y - delta_bound_y / 10),
               (min_bound_x + delta_bound_x / 10, min_bound_y + delta_bound_y / 10),
               (min_bound_x + delta_bound_x / 10, max_bound_y - delta_bound_y / 10),
               (max_bound_x - delta_bound_x / 10, min_bound_y + delta_bound_y / 10),
               (max_bound_x - delta_bound_x / 10, max_bound_y - delta_bound_y / 10),
               (0.33333333, 0.009), (0.5555555, 0.0099)]
        # Sort the initial conditions
        x0s.sort(key=sort_func)
        x0s = [x0] + x0s
        if self.weights is not None:
            control_points = self.ctrlptsw
        else:
            control_points = self.ctrlpts
        bounds = [(min_bound_x, max_bound_x), (min_bound_y, max_bound_y)]
        results = []
        for x in x0s[:2]:
            res = point_inversion(point3d_array, x, bounds, [self.degree_u, self.degree_v],
                                  self.knotvector, control_points, [self.nb_u, self.nb_v], self.rational)
            if res.fun <= tol:
                return volmdlr.Point2D(*res.x)

            results.append((res.x, res.fun))

        return volmdlr.Point2D(*min(results, key=lambda r: r[1])[0])

    def point_inversion(self, x, point3d, tol, maxiter: int = 50):
        """
        Performs point inversion.

        Given a point P = (x, y, z) assumed to lie on the NURBS surface S(u, v), point inversion is
        the problem of finding the corresponding parameters u, v that S(u, v) = P.
        """
        dist = None
        if maxiter == 1:
            return x, False, dist
        jacobian, k, surface_derivatives, distance_vector = self.point_inversion_funcs(x, point3d)
        dist, check = self.check_convergence(surface_derivatives, distance_vector, tol1=tol)
        if check:
            return x, True, dist
        if jacobian[1][1]:
            lu, piv = lu_factor(jacobian)
            delta = lu_solve((lu, piv), k)
            new_x = [delta[0][0] + x[0], delta[1][0] + x[1]]
            new_x = self.check_bounds(new_x)
        else:
            new_x = x
        residual = (new_x[0] - x[0]) * surface_derivatives[1][0] + (new_x[1] - x[1]) * surface_derivatives[0][1]
        if residual.norm() <= 1e-12:
            return x, False, dist
        x = new_x
        return self.point_inversion(x, point3d, tol, maxiter=maxiter - 1)

    def point_inversion_funcs(self, x, point3d):
        """Returns functions evaluated at x."""
        surface_derivatives = self.derivatives(x[0], x[1], 2)
        distance_vector = surface_derivatives[0][0] - point3d
        common_term = (surface_derivatives[1][0].dot(surface_derivatives[0][1]) +
                       distance_vector.dot(surface_derivatives[1][1]))
        jacobian = npy.array(
            [[surface_derivatives[1][0].norm() ** 2 + distance_vector.dot(surface_derivatives[2][0]),
              common_term],
             [common_term,
              surface_derivatives[0][1].norm() ** 2 + distance_vector.dot(surface_derivatives[0][2])]])
        k = npy.array(
            [[-(distance_vector.dot(surface_derivatives[1][0]))], [-(distance_vector.dot(surface_derivatives[0][1]))]])

        return jacobian, k, surface_derivatives, distance_vector

    @staticmethod
    def check_convergence(surf_derivatives, distance_vector, tol1: float = 1e-6, tol2: float = 1e-8):
        """Check convergence of point inversion method."""
        dist = distance_vector.norm()
        if dist <= tol1:
            return dist, True
        zero_cos_u = abs(surf_derivatives[1][0].dot(distance_vector)) / (
                    (surf_derivatives[1][0].norm() + 1e-12) * dist)
        zero_cos_v = abs(surf_derivatives[0][1].dot(distance_vector)) / (
                    (surf_derivatives[0][1].norm() + 1e-12) * dist)

        if zero_cos_u <= tol2 and zero_cos_v <= tol2:
            return dist, True
        return dist, False

    def check_bounds(self, x):
        """Check surface bounds."""
        u, v = x
        a, b, c, d = self.domain

        if self.u_closed:
            if u < a:
                u = b - (a - u)
            elif u > b:
                u = a + (u - b)

        if u < a:
            u = a

        elif u > b:
            u = b

        if self.v_closed:
            if v < c:
                v = d - (c - v)

            elif v > d:
                v = c + (v - d)

        if v < c:
            v = c

        elif v > d:
            v = d

        x[0] = u
        x[1] = v
        return x

    def linesegment2d_to_3d(self, linesegment2d):
        """Evaluates the Euclidean form for the parametric line segment."""
        points = []
        for point in linesegment2d.discretization_points(number_points=20):
            point3d = self.point2d_to_3d(point)
            if not volmdlr.core.point_in_list(point3d, points):
                points.append(point3d)
        if len(points) < 2:
            return None
        if len(points) == 2:
            return [volmdlr.edges.LineSegment3D(points[0], points[-1])]
        if len(points) < min(self.degree_u, self.degree_v) + 1:
            bspline = edges.BSplineCurve3D.from_points_interpolation(points, 2)
            return [bspline]

        bspline = edges.BSplineCurve3D.from_points_interpolation(points, min(self.degree_u, self.degree_v))
        return [bspline.simplify]

    def linesegment3d_to_2d(self, linesegment3d):
        """
        A line segment on a BSplineSurface3D will be in any case a line in 2D?.

        """
        tol = 1e-6 if linesegment3d.length() > 1e-5 else 1e-7
        if self.u_closed or self.v_closed:
            discretization_points = linesegment3d.discretization_points(number_points=3)
            parametric_points = [self.point3d_to_2d(point, tol) for point in discretization_points]
            start, _, end = self.fix_start_end_singularity_point_at_parametric_domain(linesegment3d,
                                                                                      parametric_points,
                                                                                      discretization_points)
        else:
            start = self.point3d_to_2d(linesegment3d.start, tol)
            end = self.point3d_to_2d(linesegment3d.end, tol)
        return [edges.LineSegment2D(start, end)]

    def _repair_periodic_boundary_points(self, edge3d, points, direction_periodicity):
        """
        Verifies points at boundary on a periodic BSplineSurface3D.

        :param points: List of `volmdlr.Point2D` after transformation from 3D Cartesian coordinates
        :type points: List[volmdlr.Point2D]
        :param direction_periodicity: should be 'x' if x_periodicity or 'y' if y periodicity
        :type direction_periodicity: str
        """
        lth = edge3d.length()
        pt_after_start = self.point3d_to_2d(edge3d.point_at_abscissa(0.15 * lth))
        pt_before_end = self.point3d_to_2d(edge3d.point_at_abscissa(0.85 * lth))
        min_bound_x, max_bound_x, min_bound_y, max_bound_y = self.domain
        if direction_periodicity == 'x':
            i = 0
            min_bound, max_bound = min_bound_x, max_bound_x
        else:
            i = 1
            min_bound, max_bound = min_bound_y, max_bound_y
        if ((direction_periodicity == 'x' and not self.u_closed) or
                (direction_periodicity == 'y' and not self.v_closed)):
            points = self._repair_points_order(points, edge3d, [min_bound_x, max_bound_x, min_bound_y, max_bound_y],
                                           direction_periodicity)
        start = points[0]
        end = points[-1]
        delta = max_bound + min_bound

        if math.isclose(start[i], min_bound, abs_tol=1e-4) and pt_after_start[i] > 0.5 * delta:
            start[i] = max_bound
        elif math.isclose(start[i], max_bound, abs_tol=1e-4) and pt_after_start[i] < 0.5 * delta:
            start[i] = min_bound

        if math.isclose(end[i], min_bound, abs_tol=1e-4) and pt_before_end[i] > 0.5 * delta:
            end[i] = max_bound
        elif math.isclose(end[i], max_bound, abs_tol=1e-4) and pt_before_end[i] < 0.5 * delta:
            end[i] = min_bound

        points[0] = start
        points[-1] = end

        if all((math.isclose(p[i], max_bound, abs_tol=1e-4) or math.isclose(p[i], min_bound, abs_tol=1e-4)) for
               p in points):
            # if the line is at the boundary of the surface domain, we take the first point as reference
            t_param = max_bound if math.isclose(points[0][i], max_bound, abs_tol=1e-4) else min_bound
            if direction_periodicity == 'x':
                points = [volmdlr.Point2D(t_param, p[1]) for p in points]
            else:
                points = [volmdlr.Point2D(p[0], t_param) for p in points]

        return points

    def _repair_points_order(self, points, edge3d, surface_domain, direction_periodicity):
        """Helper function to reorder edge discretization points on parametric domain."""
        min_bound_x, max_bound_x, min_bound_y, max_bound_y = surface_domain
        line_at_periodicity = edges.LineSegment3D(
            self.point2d_to_3d(volmdlr.Point2D(min_bound_x, min_bound_y)),
            self.point2d_to_3d(volmdlr.Point2D(
                min_bound_x if direction_periodicity == 'x' else max_bound_x,
                min_bound_y if direction_periodicity == 'y' else max_bound_y
            ))
        )
        if line_at_periodicity.point_belongs(edge3d.start) or line_at_periodicity.point_belongs(edge3d.end):
            return points

        intersections = edge3d.intersections(line_at_periodicity)
        if not intersections:
            return points
        point_at_periodicity = self.point3d_to_2d(intersections[0])
        index_periodicity = volmdlr.core.get_point_index_in_list(point_at_periodicity, points)

        if index_periodicity is not None:
            if edge3d.periodic:
                points = [point_at_periodicity] + points[index_periodicity + 1:-1] + points[:index_periodicity + 1]
            else:
                points = [point_at_periodicity] + points[index_periodicity + 1:] + points[:index_periodicity + 1]
        else:
            sign = points[1].x - points[0].x if direction_periodicity == 'x' else points[1].y - points[0].y
            for i, (point, next_point) in enumerate(zip(points[:-1], points[1:])):
                if sign * (next_point.x - point.x if direction_periodicity == 'x' else next_point.y - point.y) < 0:
                    index_periodicity = i
                    break
            if edge3d.periodic:
                points = ([point_at_periodicity] + points[index_periodicity + 1: -1] +
                          points[:index_periodicity + 1] + [point_at_periodicity])
            else:
                points = ([point_at_periodicity] + points[index_periodicity + 1:] +
                          points[:index_periodicity + 1] + [point_at_periodicity])

        return points

    def _edge3d_to_2d(self, edge3d, discretization_points, interpolation_degree,  parametric_points):
        if self.u_closed or self.v_closed:
            parametric_points = self.fix_start_end_singularity_point_at_parametric_domain(edge3d,
                                                                                          parametric_points,
                                                                                          discretization_points)

        if self.x_periodicity:
            parametric_points = self._repair_periodic_boundary_points(edge3d, parametric_points, 'x')

        if self.y_periodicity:
            parametric_points = self._repair_periodic_boundary_points(edge3d, parametric_points, 'y')

        if self._is_line_segment(parametric_points):
            return [edges.LineSegment2D(parametric_points[0], parametric_points[-1])]
        if interpolation_degree >= len(parametric_points):
            interpolation_degree = len(parametric_points) - 1
        parametric_points = verify_repeated_parametric_points(parametric_points)
        brep = edges.BSplineCurve2D.from_points_interpolation(points=parametric_points, degree=interpolation_degree)
        if brep:
            return [brep]
        return None

    def bsplinecurve3d_to_2d(self, bspline_curve3d):
        """
        Converts the primitive from 3D spatial coordinates to its equivalent 2D primitive in the parametric space.
        """
        lth = bspline_curve3d.length()

        if lth <= 1e-6:
            print('BSplineCurve3D skipped because it is too small')
            return []
        n = min(len(bspline_curve3d.control_points), 20)
        points3d = bspline_curve3d.discretization_points(number_points=n)
        tol = 1e-6 if lth > 5e-4 else 1e-7
        # todo: how to ensure convergence of point3d_to_2d ?
        points = [self.point3d_to_2d(point3d, tol) for point3d in points3d]
        if len(points) < 2:
            return None
        return self._edge3d_to_2d(bspline_curve3d, points3d, bspline_curve3d.degree, points)

    def fullarcellipse3d_to_2d(self, fullarcellipse3d):
        """
        Converts the primitive from 3D spatial coordinates to its equivalent 2D primitive in the parametric space.
        """
        number_points = max(self.nb_u, self.nb_v)
        degree = max(self.degree_u, self.degree_v)
        tol = 1e-6 if fullarcellipse3d.length() > 1e-5 else 1e-7
        points3d = fullarcellipse3d.discretization_points(number_points=number_points)
        # todo: how to ensure convergence of point3d_to_2d ?
        points = [self.point3d_to_2d(point3d, tol) for point3d in points3d]
        return self._edge3d_to_2d(fullarcellipse3d, points3d, degree, points)

    @staticmethod
    def _is_line_segment(points):
        """Helper function to check if the BREP can be a line segment."""
        if points[0].is_close(points[-1]):
            return False
        linesegment = edges.LineSegment2D(points[0], points[-1])
        for point in points:
            if not linesegment.point_belongs(point, abs_tol=1e-4):
                return False
        return True

    def bsplinecurve2d_to_3d(self, bspline_curve2d):
        """
        Converts the parametric boundary representation into a 3D primitive.
        """
        if bspline_curve2d.name == "parametric.arc":
            start = self.point2d_to_3d(bspline_curve2d.start)
            interior = self.point2d_to_3d(bspline_curve2d.evaluate_single(0.5))
            end = self.point2d_to_3d(bspline_curve2d.end)
            vector_u1 = interior - start
            vector_u2 = interior - end
            dot_product = vector_u2.dot(vector_u1)
            if dot_product and abs(dot_product) != 1.0:
                return [edges.Arc3D.from_3_points(start, interior, end)]

        number_points = len(bspline_curve2d.control_points)
        points = []
        for point in bspline_curve2d.discretization_points(number_points=number_points):
            point3d = self.point2d_to_3d(point)
            if not volmdlr.core.point_in_list(point3d, points):
                points.append(point3d)
        if len(points) < bspline_curve2d.degree + 1:
            return None
        return [edges.BSplineCurve3D.from_points_interpolation(points, bspline_curve2d.degree)]

    def arc3d_to_2d(self, arc3d):
        """
        Converts the primitive from 3D spatial coordinates to its equivalent 2D primitive in the parametric space.
        """
        number_points = max(self.nb_u, self.nb_v)
        degree = min(self.degree_u, self.degree_v)
        points = []
        tol = 1e-6 if arc3d.length() > 1e-5 else 1e-8
        for point3d in arc3d.discretization_points(number_points=number_points):
            point2d = self.point3d_to_2d(point3d, tol)
            if not volmdlr.core.point_in_list(point2d, points):
                points.append(point2d)
        start = points[0]
        end = points[-1]
        min_bound_x, max_bound_x, min_bound_y, max_bound_y = self.domain
        if self.x_periodicity:
            points = self._repair_periodic_boundary_points(arc3d, points, 'x')
            start = points[0]
            end = points[-1]
            if start.is_close(end):
                if math.isclose(start.x, min_bound_x, abs_tol=1e-4):
                    end.x = max_bound_x
                else:
                    end.x = min_bound_x
        if self.y_periodicity:
            points = self._repair_periodic_boundary_points(arc3d, points, 'y')
            start = points[0]
            end = points[-1]
            if start.is_close(end):
                if math.isclose(start.y, min_bound_y, abs_tol=1e-4):
                    end.y = max_bound_y
                else:
                    end.y = min_bound_y
        if start.is_close(end):
            return []
        linesegment = edges.LineSegment2D(start, end, name="parametric.arc")
        flag = True
        for point in points:
            if not linesegment.point_belongs(point):
                flag = False
                break
        if flag:
            return [linesegment]
        if degree > len(points) - 1:
            degree = len(points) - 1
        return [edges.BSplineCurve2D.from_points_interpolation(points, degree, name="parametric.arc")]

    def arcellipse3d_to_2d(self, arcellipse3d):
        """
        Converts the primitive from 3D spatial coordinates to its equivalent 2D primitive in the parametric space.
        """
        # todo: Is this right? Needs detailed investigation
        number_points = max(self.nb_u, self.nb_v)
        degree = max(self.degree_u, self.degree_v)
        points3d = arcellipse3d.discretization_points(number_points=number_points)
        tol = 1e-6 if arcellipse3d.length() > 1e-5 else 1e-7
        points = [self.point3d_to_2d(point3d, tol) for point3d in points3d]
        return self._edge3d_to_2d(arcellipse3d, points3d, degree, points)

    def arc2d_to_3d(self, arc2d):
        """Evaluates the Euclidean form for the parametric arc."""
        number_points = math.ceil(arc2d.angle * 7) + 1  # 7 points per radian
        length = arc2d.length()
        points = [self.point2d_to_3d(arc2d.point_at_abscissa(i * length / (number_points - 1)))
                  for i in range(number_points)]
        return [edges.BSplineCurve3D.from_points_interpolation(
            points, max(self.degree_u, self.degree_v))]

    def rectangular_cut(self, u1: float, u2: float,
                        v1: float, v2: float, name: str = ''):
        """Deprecated method, Use BSplineFace3D from_surface_rectangular_cut method."""
        raise AttributeError("BSplineSurface3D.rectangular_cut is deprecated."
                             " Use the class_method from_surface_rectangular_cut in BSplineFace3D instead")

    def rotation(self, center: volmdlr.Vector3D,
                 axis: volmdlr.Vector3D, angle: float):
        """
        BSplineSurface3D rotation.

        :param center: rotation center
        :param axis: rotation axis
        :param angle: angle rotation
        :return: a new rotated BSplineSurface3D
        """
        new_control_points = [p.rotation(center, axis, angle)
                              for p in self.control_points]
        new_bsplinesurface3d = BSplineSurface3D(self.degree_u, self.degree_v,
                                                new_control_points, self.nb_u,
                                                self.nb_v,
                                                self.u_multiplicities,
                                                self.v_multiplicities,
                                                self.u_knots, self.v_knots,
                                                self.weights, self.name)
        return new_bsplinesurface3d

    def translation(self, offset: volmdlr.Vector3D):
        """
        BSplineSurface3D translation.

        :param offset: translation vector
        :return: A new translated BSplineSurface3D
        """
        new_control_points = [p.translation(offset) for p in
                              self.control_points]
        new_bsplinesurface3d = BSplineSurface3D(self.degree_u, self.degree_v,
                                                new_control_points, self.nb_u,
                                                self.nb_v,
                                                self.u_multiplicities,
                                                self.v_multiplicities,
                                                self.u_knots, self.v_knots,
                                                self.weights, self.name)

        return new_bsplinesurface3d

    def frame_mapping(self, frame: volmdlr.Frame3D, side: str):
        """
        Changes frame_mapping and return a new BSplineSurface3D.

        side = 'old' or 'new'
        """
        new_control_points = [p.frame_mapping(frame, side) for p in
                              self.control_points]
        new_bsplinesurface3d = BSplineSurface3D(self.degree_u, self.degree_v,
                                                new_control_points, self.nb_u,
                                                self.nb_v,
                                                self.u_multiplicities,
                                                self.v_multiplicities,
                                                self.u_knots, self.v_knots,
                                                self.weights, self.name)
        return new_bsplinesurface3d

    def plot(self, ax=None, edge_style: EdgeStyle = EdgeStyle(color='grey', alpha=0.5), **kwargs):
        u_curves = self.surface_curves['u']
        v_curves = self.surface_curves['v']
        if ax is None:
            ax = plt.figure().add_subplot(111, projection='3d')
        for u in u_curves:
            u.plot(ax=ax, edge_style=edge_style)
        for v in v_curves:
            v.plot(ax=ax, edge_style=edge_style)
        for point in self.control_points:
            point.plot(ax, color=edge_style.color, alpha=edge_style.alpha)
        return ax

    def simplify_surface(self):
        """
        Verifies if BSplineSurface3D could be a Plane3D.

        :return: A planar surface if possible, otherwise, returns self.
        """
        points = [self.control_points[0]]
        vector_list = []
        for point in self.control_points[1:]:
            vector = point - points[0]
            is_colinear = any(vector.is_colinear_to(other_vector) for other_vector in vector_list)
            if not point_in_list(point, points) and not is_colinear:
                points.append(point)
                vector_list.append(vector)
                if len(points) == 3:
                    plane3d = Plane3D.from_3_points(*points)
                    if all(plane3d.point_on_surface(point) for point in self.control_points):
                        return plane3d
                    break
        return self

    @classmethod
    def from_step(cls, arguments, object_dict, **kwargs):
        """
        Converts a step primitive to a BSplineSurface3D.

        :param arguments: The arguments of the step primitive.
        :type arguments: list
        :param object_dict: The dictionary containing all the step primitives
            that have already been instantiated.
        :type object_dict: dict
        :return: The corresponding BSplineSurface3D object.
        :rtype: :class:`volmdlr.faces.BSplineSurface3D`
        """
        name = arguments[0][1:-1]
        degree_u = int(arguments[1])
        degree_v = int(arguments[2])
        points_sets = arguments[3][1:-1].split("),")
        points_sets = [elem + ")" for elem in points_sets[:-1]] + [
            points_sets[-1]]
        control_points = []
        for points_set in points_sets:
            points = [object_dict[int(i[1:])] for i in
                      points_set[1:-1].split(",")]
            nb_v = len(points)
            control_points.extend(points)
        nb_u = int(len(control_points) / nb_v)

        u_multiplicities = [int(i) for i in arguments[8][1:-1].split(",")]
        v_multiplicities = [int(i) for i in arguments[9][1:-1].split(",")]
        u_knots = [float(i) for i in arguments[10][1:-1].split(",")]
        v_knots = [float(i) for i in arguments[11][1:-1].split(",")]
        # knot_spec = arguments[12]

        if 13 in range(len(arguments)):
            weight_data = [
                float(i) for i in
                arguments[13][1:-1].replace("(", "").replace(")", "").split(",")
            ]
        else:
            weight_data = None

        bsplinesurface = cls(degree_u, degree_v, control_points, nb_u, nb_v,
                             u_multiplicities, v_multiplicities, u_knots,
                             v_knots, weight_data, name)
        if not bsplinesurface.x_periodicity and not bsplinesurface.y_periodicity:
            bsplinesurface = bsplinesurface.simplify_surface()

        return bsplinesurface

    def to_step(self, current_id):
        content = ''
        point_matrix_ids = '('
        for points in self.control_points_table:
            point_ids = '('
            for point in points:
                point_content, point_id = point.to_step(current_id)
                content += point_content
                point_ids += f'#{point_id},'
                current_id = point_id + 1
            point_ids = point_ids[:-1]
            point_ids += '),'
            point_matrix_ids += point_ids
        point_matrix_ids = point_matrix_ids[:-1]
        point_matrix_ids += ')'

        u_close = '.T.' if self.x_periodicity else '.F.'
        v_close = '.T.' if self.y_periodicity else '.F.'

        content += f"#{current_id} = B_SPLINE_SURFACE_WITH_KNOTS('{self.name}',{self.degree_u},{self.degree_v}," \
                   f"{point_matrix_ids},.UNSPECIFIED.,{u_close},{v_close},.F.,{tuple(self.u_multiplicities)}," \
                   f"{tuple(self.v_multiplicities)},{tuple(self.u_knots)},{tuple(self.v_knots)},.UNSPECIFIED.);\n"
        return content, [current_id]

    def grid3d(self, grid2d: grid.Grid2D):
        """
        Generate 3d grid points of a Bspline surface, based on a Grid2D.

        """

        if not self._grids2d:
            self._grids2d = grid2d

        points_2d = grid2d.points
        points_3d = [self.point2d_to_3d(point2d) for point2d in points_2d]

        return points_3d

    def grid2d_deformed(self, grid2d: grid.Grid2D):
        """
        Dimension and deform a Grid2D points based on a Bspline surface.

        """

        points_2d = grid2d.points
        points_3d = self.grid3d(grid2d)

        points_x, points_y = grid2d.points_xy

        # Parameters
        index_x = {}  # grid point position(i,j), x coordinates position in X(unknown variable)
        index_y = {}  # grid point position(i,j), y coordinates position in X(unknown variable)
        index_points = {}  # grid point position(j,i), point position in points_2d (or points_3d)
        k_index, p_index = 0, 0
        for i in range(0, points_x):
            for j in range(0, points_y):
                index_x.update({(j, i): k_index})
                index_y.update({(j, i): k_index + 1})
                index_points.update({(j, i): p_index})
                k_index = k_index + 2
                p_index = p_index + 1

        equation_points = []  # points combination to compute distances between 2D and 3D grid points
        for i in range(0, points_y):  # row from (0,i)
            for j in range(1, points_x):
                equation_points.append(((0, i), (j, i)))
        for i in range(0, points_x):  # column from (i,0)
            for j in range(1, points_y):
                equation_points.append(((i, 0), (i, j)))
        for i in range(0, points_y):  # row
            for j in range(0, points_x - 1):
                equation_points.append(((j, i), (j + 1, i)))
        for i in range(0, points_x):  # column
            for j in range(0, points_x - 1):
                equation_points.append(((i, j), (i, j + 1)))
        for i in range(0, points_y - 1):  # diagonal
            for j in range(0, points_x - 1):
                equation_points.append(((j, i), (j + 1, i + 1)))

        for i in range(0, points_y):  # row 2segments (before.point.after)
            for j in range(1, points_x - 1):
                equation_points.append(((j - 1, i), (j + 1, i)))

        for i in range(0, points_x):  # column 2segments (before.point.after)
            for j in range(1, points_y - 1):
                equation_points.append(((i, j - 1), (i, j + 1)))

        # geodesic distances between 3D grid points (based on points combination [equation_points])
        geodesic_distances = []
        for point in equation_points:
            geodesic_distances.append((self.geodesic_distance(
                points_3d[index_points[point[0]]], points_3d[index_points[point[1]]])) ** 2)

        # System of nonlinear equations
        def non_linear_equations(xparam):
            vector_f = npy.empty(len(equation_points) + 2)
            idx = 0
            for idx, point_ in enumerate(equation_points):
                vector_f[idx] = abs((xparam[index_x[point_[0]]] ** 2 +
                                     xparam[index_x[point_[1]]] ** 2 +
                                     xparam[index_y[point_[0]]] ** 2 +
                                     xparam[index_y[point_[1]]] ** 2 -
                                     2 *
                                     xparam[index_x[point_[0]]] *
                                     xparam[index_x[point_[1]]] -
                                     2 *
                                     xparam[index_y[point_[0]]] *
                                     xparam[index_y[point_[1]]] -
                                     geodesic_distances[idx]) /
                                    geodesic_distances[idx])

            vector_f[idx + 1] = xparam[0] * 1000
            vector_f[idx + 2] = xparam[1] * 1000

            return vector_f

        # Solution with "least_squares"
        x_init = []  # initial guess (2D grid points)
        for point in points_2d:
            x_init.append(point[0])
            x_init.append(point[1])
        z = least_squares(non_linear_equations, x_init)

        points_2d_deformed = [volmdlr.Point2D(z.x[i], z.x[i + 1])
                              for i in range(0, len(z.x), 2)]  # deformed 2d grid points

        grid2d_deformed = grid.Grid2D.from_points(points=points_2d_deformed,
                                                  points_dim_1=points_x,
                                                  direction=grid2d.direction)

        self._grids2d_deformed = grid2d_deformed

        return points_2d_deformed

    def grid2d_deformation(self, grid2d: grid.Grid2D):
        """
        Compute the deformation/displacement (dx/dy) of a Grid2D based on a Bspline surface.

        """

        if not self._grids2d_deformed:
            self.grid2d_deformed(grid2d)

        displacement = self._grids2d_deformed.displacement_compared_to(grid2d)
        self._displacements = displacement

        return displacement

    def point2d_parametric_to_dimension(self, point2d: volmdlr.Point3D, grid2d: grid.Grid2D):
        """
        Convert a point 2d from the parametric to the dimensioned frame.

        """

        # Check if the 0<point2d.x<1 and 0<point2d.y<1
        if point2d.x < 0:
            point2d.x = 0
        elif point2d.x > 1:
            point2d.x = 1
        if point2d.y < 0:
            point2d.y = 0
        elif point2d.y > 1:
            point2d.y = 1

        if self._grids2d == grid2d:
            points_2d = self._grids2d.points
        else:
            points_2d = grid2d.points
            self._grids2d = grid2d

        if self._displacements is not None:
            displacement = self._displacements
        else:
            displacement = self.grid2d_deformation(grid2d)

        points_x, points_y = grid2d.points_xy

        # Parameters
        index_points = {}  # grid point position(j,i), point position in points_2d (or points_3d)
        p_index = 0
        for i in range(0, points_x):
            for j in range(0, points_y):
                index_points.update({(j, i): p_index})
                p_index = p_index + 1

        # Form function "Finite Elements"
        def form_function(s_param, t_param):
            empty_n = npy.empty(4)
            empty_n[0] = (1 - s_param) * (1 - t_param) / 4
            empty_n[1] = (1 + s_param) * (1 - t_param) / 4
            empty_n[2] = (1 + s_param) * (1 + t_param) / 4
            empty_n[3] = (1 - s_param) * (1 + t_param) / 4
            return empty_n

        finite_elements_points = []  # 2D grid points index that define one element
        for j in range(0, points_y - 1):
            for i in range(0, points_x - 1):
                finite_elements_points.append(((i, j), (i + 1, j), (i + 1, j + 1), (i, j + 1)))
        finite_elements = []  # finite elements defined with closed polygon
        for point in finite_elements_points:
            finite_elements.append(
                wires.ClosedPolygon2D((points_2d[index_points[point[0]]],
                                       points_2d[index_points[point[1]]],
                                       points_2d[index_points[point[2]]],
                                       points_2d[index_points[point[3]]])))
        k = 0
        for k, point in enumerate(finite_elements_points):
            if (wires.Contour2D(finite_elements[k].primitives).point_belongs(point2d)
                    or wires.Contour2D(finite_elements[k].primitives).point_over_contour(point2d)
                    or ((points_2d[index_points[point[0]]][0] < point2d.x <
                         points_2d[index_points[point[1]]][0])
                        and point2d.y == points_2d[index_points[point[0]]][1])
                    or ((points_2d[index_points[point[1]]][1] < point2d.y <
                         points_2d[index_points[point[2]]][1])
                        and point2d.x == points_2d[index_points[point[1]]][0])
                    or ((points_2d[index_points[point[3]]][0] < point2d.x <
                         points_2d[index_points[point[2]]][0])
                        and point2d.y == points_2d[index_points[point[1]]][1])
                    or ((points_2d[index_points[point[0]]][1] < point2d.y <
                         points_2d[index_points[point[3]]][1])
                        and point2d.x == points_2d[index_points[point[0]]][0])):
                break

        x0 = points_2d[index_points[finite_elements_points[k][0]]][0]
        y0 = points_2d[index_points[finite_elements_points[k][0]]][1]
        x1 = points_2d[index_points[finite_elements_points[k][1]]][0]
        y2 = points_2d[index_points[finite_elements_points[k][2]]][1]
        x = point2d.x
        y = point2d.y
        s_param = 2 * ((x - x0) / (x1 - x0)) - 1
        t_param = 2 * ((y - y0) / (y2 - y0)) - 1

        n = form_function(s_param, t_param)
        dx = npy.array([displacement[index_points[finite_elements_points[k][0]]][0],
                        displacement[index_points[finite_elements_points[k][1]]][0],
                        displacement[index_points[finite_elements_points[k][2]]][0],
                        displacement[index_points[finite_elements_points[k][3]]][0]])
        dy = npy.array([displacement[index_points[finite_elements_points[k][0]]][1],
                        displacement[index_points[finite_elements_points[k][1]]][1],
                        displacement[index_points[finite_elements_points[k][2]]][1],
                        displacement[index_points[finite_elements_points[k][3]]][1]])

        return volmdlr.Point2D(point2d.x + npy.transpose(n).dot(dx), point2d.y + npy.transpose(n).dot(dy))

    def point3d_to_2d_with_dimension(self, point3d: volmdlr.Point3D, grid2d: grid.Grid2D):
        """
        Compute the point2d of a point3d, on a Bspline surface, in the dimensioned frame.
        """

        point2d = self.point3d_to_2d(point3d)

        point2d_with_dimension = self.point2d_parametric_to_dimension(point2d, grid2d)

        return point2d_with_dimension

    def point2d_with_dimension_to_parametric_frame(self, point2d, grid2d: grid.Grid2D):
        """
        Convert a point 2d from the dimensioned to the parametric frame.

        """

        if self._grids2d != grid2d:
            self._grids2d = grid2d
        if not self._grids2d_deformed:
            self.grid2d_deformed(grid2d)

        points_2d = grid2d.points
        points_2d_deformed = self._grids2d_deformed.points
        points_x, points_y = grid2d.points_xy

        # Parameters
        index_points = {}  # grid point position(j,i), point position in points_2d (or points_3d)
        p_index = 0
        for i in range(0, points_x):
            for j in range(0, points_y):
                index_points.update({(j, i): p_index})
                p_index = p_index + 1

        finite_elements_points = []  # 2D grid points index that define one element
        for j in range(0, points_y - 1):
            for i in range(0, points_x - 1):
                finite_elements_points.append(((i, j), (i + 1, j), (i + 1, j + 1), (i, j + 1)))
        finite_elements = []  # finite elements defined with closed polygon  DEFORMED
        for point in finite_elements_points:
            finite_elements.append(
                wires.ClosedPolygon2D((points_2d_deformed[index_points[point[0]]],
                                       points_2d_deformed[index_points[point[1]]],
                                       points_2d_deformed[index_points[point[2]]],
                                       points_2d_deformed[index_points[point[3]]])))

        finite_elements_initial = []  # finite elements defined with closed polygon  INITIAL
        for point in finite_elements_points:
            finite_elements_initial.append(
                wires.ClosedPolygon2D((points_2d[index_points[point[0]]],
                                       points_2d[index_points[point[1]]],
                                       points_2d[index_points[point[2]]],
                                       points_2d[index_points[point[3]]])))
        k = 0
        for k, point in enumerate(finite_elements_points):
            if (finite_elements[k].point_belongs(point2d)
                    or ((points_2d_deformed[index_points[point[0]]][0] < point2d.x <
                         points_2d_deformed[index_points[point[1]]][0])
                        and point2d.y == points_2d_deformed[index_points[point[0]]][1])
                    or ((points_2d_deformed[index_points[finite_elements_points[k][1]]][1] < point2d.y <
                         points_2d_deformed[index_points[finite_elements_points[k][2]]][1])
                        and point2d.x == points_2d_deformed[index_points[point[1]]][0])
                    or ((points_2d_deformed[index_points[point[3]]][0] < point2d.x <
                         points_2d_deformed[index_points[point[2]]][0])
                        and point2d.y == points_2d_deformed[index_points[point[1]]][1])
                    or ((points_2d_deformed[index_points[point[0]]][1] < point2d.y <
                         points_2d_deformed[index_points[point[3]]][1])
                        and point2d.x == points_2d_deformed[index_points[point[0]]][0])
                    or finite_elements[k].primitives[0].point_belongs(point2d) or finite_elements[k].primitives[
                        1].point_belongs(point2d)
                    or finite_elements[k].primitives[2].point_belongs(point2d) or finite_elements[k].primitives[
                        3].point_belongs(point2d)):
                break

        frame_deformed = volmdlr.Frame2D(
            finite_elements[k].center_of_mass(),
            volmdlr.Vector2D(finite_elements[k].primitives[1].middle_point()[0] -
                             finite_elements[k].center_of_mass()[0],
                             finite_elements[k].primitives[1].middle_point()[1] -
                             finite_elements[k].center_of_mass()[1]),
            volmdlr.Vector2D(finite_elements[k].primitives[0].middle_point()[0] -
                             finite_elements[k].center_of_mass()[0],
                             finite_elements[k].primitives[0].middle_point()[1] -
                             finite_elements[k].center_of_mass()[1]))

        point2d_frame_deformed = volmdlr.Point2D(point2d.frame_mapping(frame_deformed, 'new')[0],
                                                 point2d.frame_mapping(frame_deformed, 'new')[1])

        frame_inital = volmdlr.Frame2D(
            finite_elements_initial[k].center_of_mass(),
            volmdlr.Vector2D(finite_elements_initial[k].primitives[1].middle_point()[0] -
                             finite_elements_initial[k].center_of_mass()[0],
                             finite_elements_initial[k].primitives[1].middle_point()[1] -
                             finite_elements_initial[k].center_of_mass()[1]),
            volmdlr.Vector2D(finite_elements_initial[k].primitives[0].middle_point()[0] -
                             finite_elements_initial[k].center_of_mass()[0],
                             finite_elements_initial[k].primitives[0].middle_point()[1] -
                             finite_elements_initial[k].center_of_mass()[1]))

        point2d = point2d_frame_deformed.frame_mapping(frame_inital, 'old')
        if point2d.x < 0:
            point2d.x = 0
        elif point2d.x > 1:
            point2d.x = 1
        if point2d.y < 0:
            point2d.y = 0
        elif point2d.y > 1:
            point2d.y = 1

        return point2d

    def point2d_with_dimension_to_3d(self, point2d, grid2d: grid.Grid2D):
        """
        Compute the point 3d, on a Bspline surface, of a point 2d define in the dimensioned frame.

        """

        point2d_01 = self.point2d_with_dimension_to_parametric_frame(point2d, grid2d)

        return self.point2d_to_3d(point2d_01)

    def linesegment2d_parametric_to_dimension(self, linesegment2d, grid2d: grid.Grid2D):
        """
        Convert a linesegment2d from the parametric to the dimensioned frame.

        """

        points = linesegment2d.discretization_points(number_points=20)
        points_dim = [
            self.point2d_parametric_to_dimension(
                point, grid2d) for point in points]

        return edges.BSplineCurve2D.from_points_interpolation(
            points_dim, max(self.degree_u, self.degree_v))

    def linesegment3d_to_2d_with_dimension(self, linesegment3d, grid2d: grid.Grid2D):
        """
        Compute the linesegment2d of a linesegment3d, on a Bspline surface, in the dimensioned frame.

        """

        linesegment2d = self.linesegment3d_to_2d(linesegment3d)
        bsplinecurve2d_with_dimension = self.linesegment2d_parametric_to_dimension(linesegment2d, grid2d)

        return bsplinecurve2d_with_dimension

    def linesegment2d_with_dimension_to_parametric_frame(self, linesegment2d):
        """
        Convert a linesegment2d from the dimensioned to the parametric frame.

        """

        try:
            linesegment2d = edges.LineSegment2D(
                self.point2d_with_dimension_to_parametric_frame(linesegment2d.start, self._grids2d),
                self.point2d_with_dimension_to_parametric_frame(linesegment2d.end, self._grids2d))
        except NotImplementedError:
            return None

        return linesegment2d

    def linesegment2d_with_dimension_to_3d(self, linesegment2d):
        """
        Compute the linesegment3d, on a Bspline surface, of a linesegment2d defined in the dimensioned frame.

        """

        linesegment2d_01 = self.linesegment2d_with_dimension_to_parametric_frame(linesegment2d)
        linesegment3d = self.linesegment2d_to_3d(linesegment2d_01)

        return linesegment3d

    def bsplinecurve2d_parametric_to_dimension(self, bsplinecurve2d, grid2d: grid.Grid2D):
        """
        Convert a bsplinecurve2d from the parametric to the dimensioned frame.

        """

        # check if bsplinecurve2d is in a list
        if isinstance(bsplinecurve2d, list):
            bsplinecurve2d = bsplinecurve2d[0]
        points = bsplinecurve2d.control_points
        points_dim = []

        for point in points:
            points_dim.append(self.point2d_parametric_to_dimension(point, grid2d))

        bsplinecurve2d_with_dimension = edges.BSplineCurve2D(bsplinecurve2d.degree, points_dim,
                                                             bsplinecurve2d.knot_multiplicities,
                                                             bsplinecurve2d.knots,
                                                             bsplinecurve2d.weights,
                                                             bsplinecurve2d.periodic)

        return bsplinecurve2d_with_dimension

    def bsplinecurve3d_to_2d_with_dimension(self, bsplinecurve3d, grid2d: grid.Grid2D):
        """
        Compute the bsplinecurve2d of a bsplinecurve3d, on a Bspline surface, in the dimensioned frame.

        """

        bsplinecurve2d_01 = self.bsplinecurve3d_to_2d(bsplinecurve3d)
        bsplinecurve2d_with_dimension = self.bsplinecurve2d_parametric_to_dimension(
            bsplinecurve2d_01, grid2d)

        return bsplinecurve2d_with_dimension

    def bsplinecurve2d_with_dimension_to_parametric_frame(self, bsplinecurve2d):
        """
        Convert a bsplinecurve2d from the dimensioned to the parametric frame.

        """

        points_dim = bsplinecurve2d.control_points
        points = []
        for point in points_dim:
            points.append(
                self.point2d_with_dimension_to_parametric_frame(point, self._grids2d))

        bsplinecurve2d = edges.BSplineCurve2D(bsplinecurve2d.degree, points,
                                              bsplinecurve2d.knot_multiplicities,
                                              bsplinecurve2d.knots,
                                              bsplinecurve2d.weights,
                                              bsplinecurve2d.periodic)
        return bsplinecurve2d

    def bsplinecurve2d_with_dimension_to_3d(self, bsplinecurve2d):
        """
        Compute the bsplinecurve3d, on a Bspline surface, of a bsplinecurve2d defined in the dimensioned frame.

        """

        bsplinecurve2d_01 = self.bsplinecurve2d_with_dimension_to_parametric_frame(bsplinecurve2d)
        bsplinecurve3d = self.bsplinecurve2d_to_3d(bsplinecurve2d_01)

        return bsplinecurve3d

    def arc2d_parametric_to_dimension(self, arc2d, grid2d: grid.Grid2D):
        """
        Convert an arc 2d from the parametric to the dimensioned frame.

        """

        number_points = math.ceil(arc2d.angle * 7) + 1
        length = arc2d.length()
        points = [self.point2d_parametric_to_dimension(arc2d.point_at_abscissa(
            i * length / (number_points - 1)), grid2d) for i in range(number_points)]

        return edges.BSplineCurve2D.from_points_interpolation(
            points, max(self.degree_u, self.degree_v))

    def arc3d_to_2d_with_dimension(self, arc3d, grid2d: grid.Grid2D):
        """
        Compute the arc 2d of an arc 3d, on a Bspline surface, in the dimensioned frame.

        """

        bsplinecurve2d = self.arc3d_to_2d(arc3d)[0]  # it's a bsplinecurve2d
        arc2d_with_dimension = self.bsplinecurve2d_parametric_to_dimension(bsplinecurve2d, grid2d)

        return arc2d_with_dimension  # it's a bsplinecurve2d-dimension

    def arc2d_with_dimension_to_parametric_frame(self, arc2d):
        """
        Convert an arc 2d from the dimensioned to the parametric frame.

        """

        number_points = math.ceil(arc2d.angle * 7) + 1
        length = arc2d.length()

        points = [self.point2d_with_dimension_to_parametric_frame(arc2d.point_at_abscissa(
            i * length / (number_points - 1)), self._grids2d) for i in range(number_points)]

        return edges.BSplineCurve2D.from_points_interpolation(points, max(self.degree_u, self.degree_v))

    def arc2d_with_dimension_to_3d(self, arc2d):
        """
        Compute the arc 3d, on a Bspline surface, of an arc 2d in the dimensioned frame.

        """

        arc2d_01 = self.arc2d_with_dimension_to_parametric_frame(arc2d)
        arc3d = self.arc2d_to_3d(arc2d_01)

        return arc3d  # it's a bsplinecurve3d

    def contour2d_parametric_to_dimension(self, contour2d: wires.Contour2D,
                                          grid2d: grid.Grid2D):
        """
        Convert a contour 2d from the parametric to the dimensioned frame.

        """

        primitives2d_dim = []

        for primitive2d in contour2d.primitives:
            method_name = f'{primitive2d.__class__.__name__.lower()}_parametric_to_dimension'

            if hasattr(self, method_name):
                primitives = getattr(self, method_name)(primitive2d, grid2d)
                if primitives:
                    primitives2d_dim.append(primitives)

            else:
                raise NotImplementedError(
                    f'Class {self.__class__.__name__} does not implement {method_name}')

        return wires.Contour2D(primitives2d_dim)

    def contour3d_to_2d_with_dimension(self, contour3d: wires.Contour3D,
                                       grid2d: grid.Grid2D):
        """
        Compute the Contour 2d of a Contour 3d, on a Bspline surface, in the dimensioned frame.

        """

        contour2d_01 = self.contour3d_to_2d(contour3d)

        return self.contour2d_parametric_to_dimension(contour2d_01, grid2d)

    def contour2d_with_dimension_to_parametric_frame(self, contour2d):
        """
        Convert a contour 2d from the dimensioned to the parametric frame.

        """

        # TODO: check and avoid primitives with start=end
        primitives2d = []

        for primitive2d in contour2d.primitives:
            method_name = f'{primitive2d.__class__.__name__.lower()}_with_dimension_to_parametric_frame'

            if hasattr(self, method_name):
                primitives = getattr(self, method_name)(primitive2d)
                if primitives:
                    primitives2d.append(primitives)

            else:
                raise NotImplementedError(
                    f'Class {self.__class__.__name__} does not implement {method_name}')

        # #Avoid to have primitives with start=end
        # start_points = []
        # for i in range(0, len(new_start_points)-1):
        #     if new_start_points[i] != new_start_points[i+1]:
        #         start_points.append(new_start_points[i])
        # if new_start_points[-1] != new_start_points[0]:
        #     start_points.append(new_start_points[-1])

        return wires.Contour2D(primitives2d)

    def contour2d_with_dimension_to_3d(self, contour2d):
        """
        Compute the contour3d, on a Bspline surface, of a contour2d define in the dimensioned frame.

        """

        contour01 = self.contour2d_with_dimension_to_parametric_frame(contour2d)

        return self.contour2d_to_3d(contour01)

    @classmethod
    def from_geomdl_surface(cls, surface, name: str = ""):
        """
        Create a volmdlr BSpline_Surface3D from a geomdl's one.

        """

        control_points = []
        for point in surface.ctrlpts:
            control_points.append(volmdlr.Point3D(point[0], point[1], point[2]))

        (u_knots, u_multiplicities) = knots_vector_inv(surface.knotvector_u)
        (v_knots, v_multiplicities) = knots_vector_inv(surface.knotvector_v)

        bspline_surface = cls(degree_u=surface.degree_u,
                              degree_v=surface.degree_v,
                              control_points=control_points,
                              nb_u=surface.ctrlpts_size_u,
                              nb_v=surface.ctrlpts_size_v,
                              u_multiplicities=u_multiplicities,
                              v_multiplicities=v_multiplicities,
                              u_knots=u_knots,
                              v_knots=v_knots, weights=surface.weights, name=name)
        return bspline_surface

    @classmethod
    def points_fitting_into_bspline_surface(cls, points_3d, size_u, size_v, degree_u, degree_v, name: str = ""):
        """
        Bspline Surface interpolation through 3d points.
        """
        warnings.warn("points_fitting_into_bspline_surface is deprecated. Use from_points_interpolation instead")
        return cls.from_points_interpolation(points_3d, size_u, size_v, degree_u, degree_v, name)

    @classmethod
    def from_points_interpolation(cls, points_3d: List[volmdlr.Point3D], size_u: int, size_v: int,
                                  degree_u: int, degree_v: int, name: str = ""):
        """
        Bspline Surface interpolation through 3d points.

        :param points_3d: data points.
        :type points_3d: List[volmdlr.Point3D]
        :param size_u: number of data points on the u-direction.
        :type size_u: int
        :param size_v: number of data points on the v-direction.
        :type size_v: int
        :param degree_u: degree of the output surface for the u-direction.
        :type degree_u: int
        :param degree_v: degree of the output surface for the v-direction.
        :type degree_v: int
        :param name: (Optional) instance name.
        :type name: str
        :return: B-spline surface.
        :rtype: BSplineSurface3D
        """
        points = npy.asarray([npy.asarray([*point], dtype=npy.float64) for point in points_3d], dtype=npy.float64)

        ctrlpts, knots_u, knot_multiplicities_u, knots_v, knot_multiplicities_v = \
            interpolate_surface(points, size_u, size_v, degree_u, degree_v)
        ctrlpts = [volmdlr.Point3D(*point) for point in ctrlpts]
        return cls(degree_u, degree_v, ctrlpts, size_u, size_v, knot_multiplicities_u, knot_multiplicities_v, knots_u,
                   knots_v, name=name)

    @classmethod
    def points_approximate_into_bspline_surface(cls, points_3d, size_u, size_v, degree_u, degree_v,
                                                name: str = "", **kwargs):
        """
        Bspline Surface approximate through 3d points.
        """
        warnings.warn("points_approximate_into_bspline_surface is deprecated. Use from_points_approximation instead")
        return cls.from_points_approximation(points_3d, size_u, size_v, degree_u, degree_v, name, **kwargs)

    @classmethod
    def from_points_approximation(cls, points_3d: List[volmdlr.Point3D], size_u: int, size_v: int, degree_u: int,
                                  degree_v: int, name: str = "", **kwargs):
        """
        Bspline Surface approximate through 3d points.

        :param points_3d: data points.
        :type points_3d: List[volmdlr.Point3D]
        :param size_u: number of data points on the u-direction.
        :type size_u: int
        :param size_v: number of data points on the v-direction.
        :type size_v: int
        :param degree_u: degree of the output surface for the u-direction.
        :type degree_u: int
        :param degree_v: degree of the output surface for the v-direction.
        :type degree_v: int
        :param name: (Optional) instance name.
        :type name: str

        Keyword Arguments:
            * ``ctrlpts_size_u``: number of control points on the u-direction. *Default: size_u - 1*
            * ``ctrlpts_size_v``: number of control points on the v-direction. *Default: size_v - 1*

        :return: B-spline surface.
        :rtype: BSplineSurface3D

        """

        # Keyword arguments
        # number of data points, r + 1 > number of control points, n + 1
        num_cpts_u = kwargs.get('ctrlpts_size_u', size_u - 1)
        # number of data points, s + 1 > number of control points, m + 1
        num_cpts_v = kwargs.get('ctrlpts_size_v', size_v - 1)

        points = npy.asarray([npy.asarray([*point], dtype=npy.float64) for point in points_3d], dtype=npy.float64)

        ctrlpts, knots_u, knot_multiplicities_u, knots_v, knot_multiplicities_v = \
            approximate_surface(points, size_u, size_v, degree_u, degree_v,
                                ctrlpts_size_u=num_cpts_u, ctrlpts_size_v=num_cpts_v)

        ctrlpts = [volmdlr.Point3D(*point) for point in ctrlpts]
        return cls(degree_u, degree_v, ctrlpts, size_u, size_v, knot_multiplicities_u, knot_multiplicities_v, knots_u,
                   knots_v, name=name)

    @classmethod
    def from_cylindrical_faces(cls, cylindrical_faces, degree_u, degree_v,
                               points_x: int = 10, points_y: int = 10, name: str = ''):
        """
        Define a bspline surface from a list of cylindrical faces.

        Parameters
        ----------
        cylindrical_faces : List[volmdlr.faces.CylindricalFace3D]
            faces 3d
        degree_u : int
            degree of the output surface for the u-direction
        degree_v : int
            degree of the output surface for the v-direction
        points_x : int
            number of points in x-direction
        points_y : int
            number of points in y-direction
        name: str
            object's name.

        Returns
        -------
        B-spline surface

        """
        if len(cylindrical_faces) < 1:
            raise NotImplementedError
        if len(cylindrical_faces) == 1:
            return cls.from_cylindrical_face(cylindrical_faces[0], degree_u, degree_v, points_x=50, points_y=50)
        bspline_surfaces = []
        direction = cylindrical_faces[0].adjacent_direction(cylindrical_faces[1])

        if direction == 'x':
            bounding_rectangle_0 = cylindrical_faces[0].surface2d.outer_contour.bounding_rectangle
            ymin = bounding_rectangle_0[2]
            ymax = bounding_rectangle_0[3]
            for face in cylindrical_faces:
                bounding_rectangle = face.surface2d.outer_contour.bounding_rectangle
                ymin = min(ymin, bounding_rectangle[2])
                ymax = max(ymax, bounding_rectangle[3])
            for face in cylindrical_faces:
                bounding_rectangle = face.surface2d.outer_contour.bounding_rectangle

                points_3d = face.surface3d.grid3d(
                    grid.Grid2D.from_properties(
                        x_limits=(bounding_rectangle[0], bounding_rectangle[1]),
                        y_limits=(ymin, ymax),
                        points_nbr=(points_x, points_y)))

                bspline_surfaces.append(
                    cls.points_fitting_into_bspline_surface(
                        points_3d, points_x, points_y, degree_u, degree_v))

        elif direction == 'y':
            bounding_rectangle_0 = cylindrical_faces[0].surface2d.outer_contour.bounding_rectangle
            xmin = bounding_rectangle_0[0]
            xmax = bounding_rectangle_0[1]
            for face in cylindrical_faces:
                bounding_rectangle = face.surface2d.outer_contour.bounding_rectangle
                xmin = min(xmin, bounding_rectangle[0])
                xmax = max(xmax, bounding_rectangle[1])
            for face in cylindrical_faces:
                bounding_rectangle = face.surface2d.outer_contour.bounding_rectangle

                points_3d = face.surface3d.grid3d(
                    grid.Grid2D.from_properties(
                        x_limits=(xmin, xmax),
                        y_limits=(bounding_rectangle[2], bounding_rectangle[3]),
                        points_nbr=(points_x, points_y)))

                bspline_surfaces.append(
                    cls.points_fitting_into_bspline_surface(
                        points_3d, points_x, points_y, degree_u, degree_v))

        to_be_merged = bspline_surfaces[0]
        for i in range(0, len(bspline_surfaces) - 1):
            merged = to_be_merged.merge_with(bspline_surfaces[i + 1])
            to_be_merged = merged

        bspline_surface = to_be_merged
        bspline_surface.name = name
        return bspline_surface

    @classmethod
    def from_cylindrical_face(cls, cylindrical_face, degree_u, degree_v, name: str = '',
                              **kwargs):  # points_x: int = 50, points_y: int = 50
        """
        Define a bspline surface from a cylindrical face.

        Parameters
        ----------
        cylindrical_face : volmdlr.faces.CylindricalFace3D
            face 3d
        degree_u : int
            degree of the output surface for the u-direction.
        degree_v : int
            degree of the output surface for the v-direction.
        points_x : int
            number of points in x-direction
        points_y : int
            number of points in y-direction
        name: str
            object's name.

        Returns
        -------
        B-spline surface

        """

        points_x = kwargs['points_x']
        points_y = kwargs['points_y']
        bounding_rectangle = cylindrical_face.surface2d.outer_contour.bounding_rectangle
        points_3d = cylindrical_face.surface3d.grid3d(
            grid.Grid2D.from_properties(x_limits=(bounding_rectangle[0],
                                                  bounding_rectangle[1]),
                                        y_limits=(bounding_rectangle[2],
                                                  bounding_rectangle[3]),
                                        points_nbr=(points_x, points_y)))

        return cls.points_fitting_into_bspline_surface(points_3d, points_x, points_x, degree_u, degree_v, name=name)

    def intersection_with(self, other_bspline_surface3d):
        """
        Compute intersection points between two Bspline surfaces.

        return u,v parameters for intersection points for both surfaces
        """

        def fun(param):
            return (self.point2d_to_3d(volmdlr.Point2D(param[0], param[1])) -
                    other_bspline_surface3d.point2d_to_3d(volmdlr.Point2D(param[2], param[3]))).norm()

        x = npy.linspace(0, 1, 10)
        x_init = []
        for xi in x:
            for yi in x:
                x_init.append((xi, yi, xi, yi))

        u1, v1, u2, v2 = [], [], [], []
        solutions = []
        for x0 in x_init:
            z = least_squares(fun, x0=x0, bounds=([0, 1]))
            if z.fun < 1e-5:
                solution = z.x
                if solution not in solutions:
                    solutions.append(solution)
                    u1.append(solution[0])
                    v1.append(solution[1])
                    u2.append(solution[2])
                    v2.append(solution[3])

        # uv1 = [[min(u1),max(u1)],[min(v1),max(v1)]]
        # uv2 = [[min(u2),max(u2)],[min(v2),max(v2)]]

        return (u1, v1), (u2, v2)  # (uv1, uv2)

    def plane_intersections(self, plane3d):
        """
        Compute intersection points between a Bspline surface and a plane 3d.
        """
        a, b, c, d = plane3d.equation_coefficients()

        def fun(param):
            point3d = self.point2d_to_3d(volmdlr.Point2D(*param))
            return point3d[0] * a + point3d[1] * b + point3d[2] * c + d

        x = npy.linspace(0, 1, 20)
        x_init = []
        for xi in x:
            for yi in x:
                x_init.append((xi, yi))

        intersection_points = []

        for x0 in x_init:
            z = least_squares(fun, x0=npy.array(x0), bounds=([0, 1]))
            if abs(z.fun) < 1e-8:
                solution = z.x
                intersection_points.append(self.point2d_to_3d(volmdlr.Point2D(*solution)))
        return intersection_points

    def error_with_point3d(self, point3d):
        """
        Compute the error/distance between the Bspline surface and a point 3d.

        """

        def fun(x):
            return (point3d - self.point2d_to_3d(volmdlr.Point2D(x[0], x[1]))).norm()

        cost = []

        for x0 in [(0, 0), (0, 1), (1, 0), (1, 1), (0.5, 0.5)]:
            z = least_squares(fun, x0=x0, bounds=([0, 1]))
            cost.append(z.fun)

        return min(cost)

    def error_with_edge3d(self, edge3d):
        """
        Compute the error/distance between the Bspline surface and an edge 3d.

        it's the mean of the start and end points errors'
        """

        return (self.error_with_point3d(edge3d.start) + self.error_with_point3d(edge3d.end)) / 2

    def nearest_edges3d(self, contour3d, threshold: float):
        """
        Compute the nearest edges of a contour 3d to a Bspline_surface3d based on a threshold.

        """

        nearest = []
        for primitive in contour3d.primitives:
            if self.error_with_edge3d(primitive) <= threshold:
                nearest.append(primitive)
        nearest_primitives = wires.Wire3D(nearest)

        return nearest_primitives

    def edge3d_to_2d_with_dimension(self, edge3d, grid2d: grid.Grid2D):
        """
        Compute the edge 2d of an edge 3d, on a Bspline surface, in the dimensioned frame.

        """
        method_name = f'{edge3d.__class__.__name__.lower()}_to_2d_with_dimension'

        if hasattr(self, method_name):
            edge2d_dim = getattr(self, method_name)(edge3d, grid2d)
            if edge2d_dim:
                return edge2d_dim
            raise NotImplementedError
        raise NotImplementedError(
            f'Class {self.__class__.__name__} does not implement {method_name}')

    def wire3d_to_2d(self, wire3d):
        """
        Compute the 2d of a wire 3d, on a Bspline surface.

        """

        contour = self.contour3d_to_2d(wire3d)

        return wires.Wire2D(contour.primitives)

    def wire3d_to_2d_with_dimension(self, wire3d):
        """
        Compute the 2d of a wire 3d, on a Bspline surface, in the dimensioned frame.

        """

        contour = self.contour3d_to_2d_with_dimension(wire3d, self._grids2d)

        return wires.Wire2D(contour.primitives)

    def split_surface_u(self, u: float):
        """
        Splits the surface at the input parametric coordinate on the u-direction.

        :param u: Parametric coordinate u chosen between 0 and 1
        :type u: float
        :return: Two split surfaces
        :rtype: List[:class:`volmdlr.faces.BSplineSurface3D`]
        """
        return split_surface_u(self, u)

    def split_surface_v(self, v: float):
        """
        Splits the surface at the input parametric coordinate on the v-direction.

        :param v: Parametric coordinate v chosen between 0 and 1
        :type v: float
        :return: Two split surfaces
        :rtype: List[:class:`volmdlr.faces.BSplineSurface3D`]
        """
        return split_surface_v(self, v)

    def split_surface_with_bspline_curve(self, bspline_curve3d: edges.BSplineCurve3D):
        """
        Cuts the surface into two pieces with a bspline curve.

        :param bspline_curve3d: A BSplineCurve3d used for cutting
        :type bspline_curve3d: :class:`edges.BSplineCurve3D`
        :return: Two split surfaces
        :rtype: List[:class:`volmdlr.faces.BSplineSurface3D`]
        """

        surfaces = []
        bspline_curve2d = self.bsplinecurve3d_to_2d(bspline_curve3d)[0]
        # if type(bspline_curve2d) == list:
        #     points = [bspline_curve2d[0].start]
        #     for edge in bspline_curve2d:
        #         points.append(edge.end)
        #     bspline_curve2d = edges.BSplineCurve2D.from_points_approximation(points, 2, ctrlpts_size = 5)
        contour = volmdlr.faces.BSplineFace3D.from_surface_rectangular_cut(self, 0, 1, 0, 1).surface2d.outer_contour
        contours = contour.cut_by_bspline_curve(bspline_curve2d)

        du, dv = bspline_curve2d.end - bspline_curve2d.start
        resolution = 8

        for contour in contours:
            u_min, u_max, v_min, v_max = contour.bounding_rectangle.bounds()
            if du > dv:
                delta_u = u_max - u_min
                nlines_x = int(delta_u * resolution)
                lines_x = [curves.Line2D(volmdlr.Point2D(u_min, v_min),
                                         volmdlr.Point2D(u_min, v_max))]
                for i in range(nlines_x):
                    u = u_min + (i + 1) / (nlines_x + 1) * delta_u
                    lines_x.append(curves.Line2D(volmdlr.Point2D(u, v_min),
                                                 volmdlr.Point2D(u, v_max)))
                lines_x.append(curves.Line2D(volmdlr.Point2D(u_max, v_min),
                                             volmdlr.Point2D(u_max, v_max)))
                lines = lines_x

            else:
                delta_v = v_max - v_min
                nlines_y = int(delta_v * resolution)
                lines_y = [curves.Line2D(volmdlr.Point2D(v_min, v_min),
                                         volmdlr.Point2D(v_max, v_min))]
                for i in range(nlines_y):
                    v = v_min + (i + 1) / (nlines_y + 1) * delta_v
                    lines_y.append(curves.Line2D(volmdlr.Point2D(v_min, v),
                                                 volmdlr.Point2D(v_max, v)))
                lines_y.append(curves.Line2D(volmdlr.Point2D(v_min, v_max),
                                             volmdlr.Point2D(v_max, v_max)))
                lines = lines_y

            pt0 = volmdlr.O2D
            points = []

            for line in lines:
                inter = contour.line_intersections(line)
                if inter:
                    pt_ = set()
                    for point_intersection in inter:
                        pt_.add(point_intersection[0])
                else:
                    raise NotImplementedError

                pt_ = sorted(pt_, key=pt0.point_distance)
                pt0 = pt_[0]
                edge = edges.LineSegment2D(pt_[0], pt_[1])

                points.extend(edge.discretization_points(number_points=10))

            points3d = []
            for point in points:
                points3d.append(self.point2d_to_3d(point))

            size_u, size_v, degree_u, degree_v = 10, 10, self.degree_u, self.degree_v
            surfaces.append(
                BSplineSurface3D.points_fitting_into_bspline_surface(points3d, size_u, size_v, degree_u, degree_v))

        return surfaces

    def point_belongs(self, point3d):
        """
        Check if a point 3d belongs to the bspline_surface or not.

        """

        def fun(param):
            p3d = self.point2d_to_3d(volmdlr.Point2D(param[0], param[1]))
            return point3d.point_distance(p3d)

        x = npy.linspace(0, 1, 5)
        x_init = []
        for xi in x:
            for yi in x:
                x_init.append((xi, yi))

        for x0 in x_init:
            z = least_squares(fun, x0=x0, bounds=([0, 1]))
            if z.fun < 1e-10:
                return True
        return False

    def is_intersected_with(self, other_bspline_surface3d):
        """
        Check if the two surfaces are intersected or not.

        return True, when there are more 50points on the intersection zone.

        """

        # intersection_results = self.intersection_with(other_bspline_surface3d)
        # if len(intersection_results[0][0]) >= 50:
        #     return True
        # else:
        #     return False

        def fun(param):
            return (self.point2d_to_3d(volmdlr.Point2D(param[0], param[1])) -
                    other_bspline_surface3d.point2d_to_3d(volmdlr.Point2D(param[2], param[3]))).norm()

        x = npy.linspace(0, 1, 10)
        x_init = []
        for xi in x:
            for yi in x:
                x_init.append((xi, yi, xi, yi))

        i = 0
        for x0 in x_init:
            z = least_squares(fun, x0=x0, bounds=([0, 1]))
            if z.fun < 1e-5:
                i += 1
                if i >= 50:
                    return True
        return False

    def merge_with(self, other_bspline_surface3d, abs_tol: float = 1e-6):
        """
        Merges two adjacent surfaces based on their faces.

        :param other_bspline_surface3d: Other adjacent surface
        :type other_bspline_surface3d: :class:`volmdlr.faces.BSplineSurface3D`
        :param abs_tol: tolerance.
        :type abs_tol: float.

        :return: Merged surface
        :rtype: :class:`volmdlr.faces.BSplineSurface3D`
        """

        bspline_face3d = volmdlr.faces.BSplineFace3D.from_surface_rectangular_cut(self, 0, 1, 0, 1)
        other_bspline_face3d = volmdlr.faces.BSplineFace3D.from_surface_rectangular_cut(
            other_bspline_surface3d, 0, 1, 0, 1)

        bsplines = [self, other_bspline_surface3d]
        bsplines_new = bsplines

        center = [bspline_face3d.surface2d.outer_contour.center_of_mass(),
                  other_bspline_face3d.surface2d.outer_contour.center_of_mass()]
        grid2d_direction = (bspline_face3d.pair_with(other_bspline_face3d))[1]

        if (not bspline_face3d.outer_contour3d.is_sharing_primitives_with(
                other_bspline_face3d.outer_contour3d, abs_tol)
                and self.is_intersected_with(other_bspline_surface3d)):
            # find primitives to split with
            contour1 = bspline_face3d.outer_contour3d
            contour2 = other_bspline_face3d.outer_contour3d

            distances = []
            for prim1 in contour1.primitives:
                dis = []
                for prim2 in contour2.primitives:
                    point1 = (prim1.start + prim1.end) / 2
                    point2 = (prim2.start + prim2.end) / 2
                    dis.append(point1.point_distance(point2))
                distances.append(dis)

            i = distances.index((min(distances)))
            j = distances[i].index(min(distances[i]))

            curves_ = [contour2.primitives[j], contour1.primitives[i]]

            # split surface
            for i, bspline in enumerate(bsplines):
                surfaces = bspline.split_surface_with_bspline_curve(curves_[i])

                errors = []
                for surface in surfaces:
                    errors.append(surface.error_with_point3d(bsplines[i].point2d_to_3d(center[i])))

                bsplines_new[i] = surfaces[errors.index(min(errors))]

            grid2d_direction = (
                bsplines_new[0].rectangular_cut(
                    0, 1, 0, 1).pair_with(
                    bsplines_new[1].rectangular_cut(
                        0, 1, 0, 1)))[1]

        # grid3d
        number_points = 10
        points3d = []
        is_true = (bspline_face3d.outer_contour3d.is_sharing_primitives_with(
            other_bspline_face3d.outer_contour3d, abs_tol) or self.is_intersected_with(other_bspline_surface3d))

        for i, bspline in enumerate(bsplines_new):
            grid3d = bspline.grid3d(grid.Grid2D.from_properties(x_limits=(0, 1),
                                                                y_limits=(0, 1),
                                                                points_nbr=(number_points, number_points),
                                                                direction=grid2d_direction[i]))

            if is_true and i == 1:
                points3d.extend(grid3d[number_points:number_points * number_points])
            else:
                points3d.extend(grid3d)

        # fitting
        size_u, size_v, degree_u, degree_v = (number_points * 2) - 1, number_points, 3, 3

        merged_surface = BSplineSurface3D.points_fitting_into_bspline_surface(
            points3d, size_u, size_v, degree_u, degree_v)

        return merged_surface

    def xy_limits(self, other_bspline_surface3d):
        """
        Compute x, y limits to define grid2d.

        """

        grid2d_direction = (
            self.rectangular_cut(
                0, 1, 0, 1).pair_with(
                other_bspline_surface3d.rectangular_cut(
                    0, 1, 0, 1)))[1]

        xmin, xmax, ymin, ymax = [], [], [], []
        if grid2d_direction[0][1] == '+y':
            xmin.append(0)
            xmax.append(1)
            ymin.append(0)
            ymax.append(0.99)
        elif grid2d_direction[0][1] == '+x':
            xmin.append(0)
            xmax.append(0.99)
            ymin.append(0)
            ymax.append(1)
        elif grid2d_direction[0][1] == '-x':
            xmin.append(0.01)
            xmax.append(1)
            ymin.append(0)
            ymax.append(1)
        elif grid2d_direction[0][1] == '-y':
            xmin.append(0)
            xmax.append(1)
            ymin.append(0.01)
            ymax.append(1)

        xmin.append(0)
        xmax.append(1)
        ymin.append(0)
        ymax.append(1)

        return xmin, xmax, ymin, ymax

    def _determine_contour_params(self, outer_contour_start, outer_contour_end, inner_contour_start,
                                  inner_contour_end):
        """
        Helper function.
        """
        u1, v1 = outer_contour_start
        u2, v2 = outer_contour_end
        u3, v3 = inner_contour_start
        u4, v4 = inner_contour_end
        if self.x_periodicity and self.y_periodicity:
            raise NotImplementedError
        if self.x_periodicity:
            outer_contour_param = [u1, u2]
            inner_contour_param = [u3, u4]
        elif self.y_periodicity:
            outer_contour_param = [v1, v2]
            inner_contour_param = [v3, v4]
        else:
            raise NotImplementedError
        return outer_contour_param, inner_contour_param

    def connect_contours(self, outer_contour, inner_contours):
        """
        Create connections between contours on parametric domain.

        :param outer_contour: Outer contour 2D.
        :type inner_contours: wires.Contour2D
        :param inner_contours: List of 2D contours.
        :type inner_contours: list
        """
        new_inner_contours = []
        new_outer_contour = outer_contour
        point1 = outer_contour.primitives[0].start
        point2 = outer_contour.primitives[-1].end

        for inner_contour in inner_contours:
            if not inner_contour.is_ordered():
                outer_contour_param, inner_contour_param = self._determine_contour_params(
                    point1, point2, inner_contour.primitives[0].start, inner_contour.primitives[-1].end)

                outer_contour_direction = outer_contour_param[0] < outer_contour_param[1]
                inner_contour_direction = inner_contour_param[0] < inner_contour_param[1]
                if outer_contour_direction == inner_contour_direction:
                    inner_contour = inner_contour.invert()

                closing_linesegment1 = edges.LineSegment2D(outer_contour.primitives[-1].end,
                                                           inner_contour.primitives[0].start)
                closing_linesegment2 = edges.LineSegment2D(inner_contour.primitives[-1].end,
                                                           outer_contour.primitives[0].start)
                new_outer_contour_primitives = outer_contour.primitives + [closing_linesegment1] + \
                    inner_contour.primitives + [closing_linesegment2]
                new_outer_contour = wires.Contour2D(primitives=new_outer_contour_primitives)
                new_outer_contour.order_contour(tol=1e-3)
            else:
                new_inner_contours.append(inner_contour)
        return new_outer_contour, new_inner_contours

    @staticmethod
    def _get_overlapping_theta(outer_contour_startend_theta, inner_contour_startend_theta):
        """
        Find overlapping theta domain between two contours on periodical Surfaces.
        """
        oc_xmin_index, outer_contour_xmin = min(enumerate(outer_contour_startend_theta), key=lambda x: x[1])
        oc_xmax_index, outer_contour_xman = max(enumerate(outer_contour_startend_theta), key=lambda x: x[1])
        inner_contour_xmin = min(inner_contour_startend_theta)
        inner_contour_xmax = max(inner_contour_startend_theta)

        # check if tetha3 or theta4 is in [theta1, theta2] interval
        overlap = outer_contour_xmin <= inner_contour_xmax and outer_contour_xman >= inner_contour_xmin

        if overlap:
            if inner_contour_xmin < outer_contour_xmin:
                overlapping_theta = outer_contour_startend_theta[oc_xmin_index]
                outer_contour_side = oc_xmin_index
                side = 0
                return overlapping_theta, outer_contour_side, side
            overlapping_theta = outer_contour_startend_theta[oc_xmax_index]
            outer_contour_side = oc_xmax_index
            side = 1
            return overlapping_theta, outer_contour_side, side

        # if not direct intersection -> find intersection at periodicity
        if inner_contour_xmin < outer_contour_xmin:
            overlapping_theta = outer_contour_startend_theta[oc_xmin_index] - 2 * math.pi
            outer_contour_side = oc_xmin_index
            side = 0
            return overlapping_theta, outer_contour_side, side
        overlapping_theta = outer_contour_startend_theta[oc_xmax_index] + 2 * math.pi
        outer_contour_side = oc_xmax_index
        side = 1
        return overlapping_theta, outer_contour_side, side

    def to_plane3d(self):
        """
        Converts a Bspline surface3d to a Plane3d.

        :return: A Plane
        :rtype: Plane3D
        """

        points_2d = [volmdlr.Point2D(0.1, 0.1),
                     volmdlr.Point2D(0.1, 0.8),
                     volmdlr.Point2D(0.8, 0.5)]
        points = [self.point2d_to_3d(pt) for pt in points_2d]

        surface3d = Plane3D.from_3_points(points[0],
                                          points[1],
                                          points[2])
        return surface3d

    def u_closed_lower(self):
        """
        Returns True if the surface is close in any of the u boundaries.
        """
        a, b, c, _ = self.domain
        point_at_a_lower = self.point2d_to_3d(volmdlr.Point2D(a, c))
        point_at_b_lower = self.point2d_to_3d(volmdlr.Point2D(b, c))
        if point_at_b_lower.is_close(point_at_a_lower):
            return True
        return False

    def u_closed_upper(self):
        """
        Returns True if the surface is close in any of the u boundaries.
        """
        a, b, _, d = self.domain
        point_at_a_upper = self.point2d_to_3d(volmdlr.Point2D(a, d))
        point_at_b_upper = self.point2d_to_3d(volmdlr.Point2D(b, d))
        if point_at_b_upper.is_close(point_at_a_upper):
            return True
        return False

    def v_closed_lower(self):
        """
        Returns True if the surface is close in any of the u boundaries.
        """
        a, _, c, d = self.domain
        point_at_c_lower = self.point2d_to_3d(volmdlr.Point2D(a, c))
        point_at_d_lower = self.point2d_to_3d(volmdlr.Point2D(a, d))
        if point_at_d_lower.is_close(point_at_c_lower):
            return True
        return False

    def v_closed_upper(self):
        """
        Returns True if the surface is close in any of the u boundaries.
        """
        _, b, c, d = self.domain
        point_at_c_upper = self.point2d_to_3d(volmdlr.Point2D(b, c))
        point_at_d_upper = self.point2d_to_3d(volmdlr.Point2D(b, d))
        if point_at_d_upper.is_close(point_at_c_upper):
            return True
        return False

    @cached_property
    def u_closed(self):
        """
        Returns True if the surface is close in any of the u boundaries.
        """
        return bool(self.u_closed_lower() or self.u_closed_upper())

    @cached_property
    def v_closed(self):
        """
        Returns True if the surface is close in any of the u boundaries.
        """
        return bool(self.v_closed_lower() or self.v_closed_upper())

    def is_singularity_point(self, point, *args):
        """Returns True if the point belongs to the surface singularity and False otherwise."""
        if not self.u_closed and not self.v_closed:
            return False
        u_min, u_max, v_min, v_max = self.domain
        delta_u = u_max - u_min
        delta_v = v_max - v_min

        test_u_lower = [self.point2d_to_3d(volmdlr.Point2D(u_min, v_min)),
                        self.point2d_to_3d(volmdlr.Point2D(0.5 * delta_u, v_min))]
        test_u_upper = [self.point2d_to_3d(volmdlr.Point2D(u_min, v_max)),
                        self.point2d_to_3d(volmdlr.Point2D(0.5 * delta_u, v_max))]
        test_v_lower = [self.point2d_to_3d(volmdlr.Point2D(u_min, v_min)),
                        self.point2d_to_3d(volmdlr.Point2D(u_min, 0.5 * delta_v))]
        test_v_upper = [self.point2d_to_3d(volmdlr.Point2D(u_max, v_min)),
                        self.point2d_to_3d(volmdlr.Point2D(u_max, 0.5 * delta_v))]
        if all(test_point.is_close(point) for test_point in test_u_lower) and self.u_closed_lower():
            return True
        if all(test_point.is_close(point) for test_point in test_u_upper) and self.u_closed_upper():
            return True
        if all(test_point.is_close(point) for test_point in test_v_lower) and self.v_closed_lower():
            return True
        if all(test_point.is_close(point) for test_point in test_v_upper) and self.v_closed_upper():
            return True
        return False

    def fix_start_end_singularity_point_at_parametric_domain(self, edge3d, points, points3d):
        """
        Helper function.

        Uses local discretization and line intersection with the tangent line at the point just before the undefined
        point on the BREP of the 3D edge to find the real values on parametric domain.
        """

        def get_local_discretization_points(start_point, end_points):
            distance = start_point.point_distance(end_points)
            maximum_linear_distance_reference_point = 1e-4
            if distance < maximum_linear_distance_reference_point:
                return []
            number_points = max(int(distance / maximum_linear_distance_reference_point), 2)
            points3d = edge3d.local_discretization(start_point, end_points, number_points)
            points_set = set()
            local_discretization = []
            for point in points3d:
                point2d = self.point3d_to_2d(point, 1e-6)
                if point2d not in points_set:
                    local_discretization.append(point2d)
                    points_set.add(point2d)
            return local_discretization

        def get_singularity_line(a, b, c, d, test_point):
            line = None
            if self.u_closed:
                if (self.u_closed_lower() and
                        test_point.is_close(self.point2d_to_3d(volmdlr.Point2D(0.5 * (a + b), c)))):
                    line = curves.Line2D(volmdlr.Point2D(a, c), volmdlr.Point2D(b, c))
                if (self.u_closed_upper() and
                        test_point.is_close(self.point2d_to_3d(volmdlr.Point2D(0.5 * (a + b), d)))):
                    line = curves.Line2D(volmdlr.Point2D(a, d), volmdlr.Point2D(b, d))
            else:
                if (self.v_closed_lower() and
                        test_point.is_close(self.point2d_to_3d(volmdlr.Point2D(a, 0.5 * (c + d))))):
                    line = curves.Line2D(volmdlr.Point2D(a, c), volmdlr.Point2D(a, d))
                if (self.v_closed_upper() and
                        test_point.is_close(self.point2d_to_3d(volmdlr.Point2D(b, 0.5 * (c + d))))):
                    line = curves.Line2D(volmdlr.Point2D(b, c), volmdlr.Point2D(b, d))
            return line

        def get_temp_edge2d(_points):
            _points = verify_repeated_parametric_points(_points)
            if len(_points) == 2:
                edge2d = edges.LineSegment2D(_points[0], _points[1])
            else:
                edge2d = edges.BSplineCurve2D.from_points_interpolation(_points, 2)
            return edge2d

        umin, umax, vmin, vmax = self.domain
        if self.is_singularity_point(points3d[0]):
            # local_discretization_points = get_local_discretization_points(start_point=points3d[0],
            #                                                               end_points=points3d[1])
            # if local_discretization_points:
            #     temp_points = local_discretization_points[1:] + points[2:]
            # else:
            #     temp_points = points
            temp_edge2d = get_temp_edge2d(points[1:])
            singularity_line = get_singularity_line(umin, umax, vmin, vmax, points3d[0])
            point = find_parametric_point_at_singularity(temp_edge2d, abscissa=0,
                                                         singularity_line=singularity_line,
                                                         domain=[umin, umax, vmin, vmax])
            if not point.is_close(points[0], 1e-3):
                points[0] = point
        if self.is_singularity_point(points3d[-1]):
            # local_discretization_points = get_local_discretization_points(start_point=points3d[-2],
            #                                                               end_points=points3d[-1])
            # if local_discretization_points:
            #     temp_points = points[:-2] + local_discretization_points[:-1]
            # else:
            #     temp_points = points[:-1]
            temp_edge2d = get_temp_edge2d(points[:-1])
            singularity_line = get_singularity_line(umin, umax, vmin, vmax, points3d[-1])
            point = find_parametric_point_at_singularity(temp_edge2d, abscissa=temp_edge2d.length(),
                                                         singularity_line=singularity_line,
                                                         domain=[umin, umax, vmin, vmax])
            if not point.is_close(points[-1], 1e-3):
                points[-1] = point
        return points


class BezierSurface3D(BSplineSurface3D):
    """
    A 3D Bezier surface.

    :param degree_u: The degree of the Bezier surface in the u-direction.
    :type degree_u: int
    :param degree_v: The degree of the Bezier surface in the v-direction.
    :type degree_v: int
    :param control_points: A list of lists of control points defining the Bezier surface.
    :type control_points: List[List[`volmdlr.Point3D`]]
    :param nb_u: The number of control points in the u-direction.
    :type nb_u: int
    :param nb_v: The number of control points in the v-direction.
    :type nb_v: int
    :param name: (Optional) name for the Bezier surface.
    :type name: str
    """

    def __init__(self, degree_u: int, degree_v: int,
                 control_points: List[List[volmdlr.Point3D]],
                 nb_u: int, nb_v: int, name=''):
        u_knots = generate_knot_vector(degree_u, nb_u)
        v_knots = generate_knot_vector(degree_v, nb_v)

        u_multiplicities = [1] * len(u_knots)
        v_multiplicities = [1] * len(v_knots)

        BSplineSurface3D.__init__(self, degree_u, degree_v,
                                  control_points, nb_u, nb_v,
                                  u_multiplicities, v_multiplicities,
                                  u_knots, v_knots, None, name)<|MERGE_RESOLUTION|>--- conflicted
+++ resolved
@@ -3309,14 +3309,11 @@
         self.semi_angle = semi_angle
         PeriodicalSurface.__init__(self, frame=frame, name=name)
 
-<<<<<<< HEAD
     @property
     def domain(self):
         """Returns u and v bounds."""
         return -math.pi, math.pi, -math.inf, math.inf
 
-=======
->>>>>>> 4c1eda80
     def get_generatrices(self, z: float = 1, number_lines: int = 36):
         """
         Gets Conical Surface 3D generatrix lines.
