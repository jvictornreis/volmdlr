"""volmdlr module for 3D Surfaces."""
import math
import traceback
import warnings
from collections import deque
from functools import cached_property, lru_cache
from itertools import chain
from typing import List, Union, Dict, Any

import matplotlib.pyplot as plt
import numpy as np
from numpy.typing import NDArray
import triangle as triangle_lib

from geomdl import NURBS, BSpline
from scipy.linalg import lu_factor, lu_solve
from scipy.optimize import least_squares, minimize

from dessia_common.core import DessiaObject, PhysicalObject
from dessia_common.typings import JsonSerializable
import volmdlr.nurbs.helpers as nurbs_helpers
from volmdlr.nurbs.helpers import generate_knot_vector
import volmdlr.core
import volmdlr.geometry
import volmdlr.utils.common_operations as vm_common_operations
import volmdlr.utils.intersections as vm_utils_intersections
import volmdlr.utils.parametric as vm_parametric
from volmdlr import display, edges, grid, wires, curves
from volmdlr.core import EdgeStyle
from volmdlr.nurbs.core import evaluate_surface, derivatives_surface, point_inversion
from volmdlr.nurbs.fitting import approximate_surface, interpolate_surface
from volmdlr.nurbs.operations import (split_surface_u, split_surface_v, decompose_surface,
                                      extract_surface_curve_u, extract_surface_curve_v)
from volmdlr.utils.parametric import (array_range_search, repair_start_end_angle_periodicity, angle_discontinuity,
                                      find_parametric_point_at_singularity, is_isocurve,
                                      verify_repeated_parametric_points, repair_undefined_brep)


def knots_vector_inv(knots_vector):
    """
    Compute knot-elements and multiplicities based on the global knot vector.

    """

    knots = sorted(set(knots_vector))
    multiplicities = [knots_vector.count(knot) for knot in knots]

    return knots, multiplicities


class Surface2D(PhysicalObject):
    """
    A surface bounded by an outer contour.

    """

    def __init__(self, outer_contour: wires.Contour2D,
                 inner_contours: List[wires.Contour2D],
                 name: str = 'name'):
        self.outer_contour = outer_contour
        self.inner_contours = inner_contours
        self._area = None

        PhysicalObject.__init__(self, name=name)

    def __hash__(self):
        """
        Calculate the hash value for Surface2D.

        This method is used to generate a hash value for instances of the
        current class, which can be used for hash-based data structures like
        dictionaries and sets.

        The hash value is computed based on the combined hash of the outer
        contour and a tuple of hash values for the inner contours. This
        ensures that objects with equivalent contours will have the same
        hash value, allowing them to be efficiently compared and retrieved
        from hash-based collections.

        :return: A hash value representing the object's state.
        :rtype: int
        """
        return hash((self.outer_contour, tuple(self.inner_contours)))

    def _data_hash(self):
        return hash(self)

    def __eq__(self, other):
        return self.outer_contour == other.outer_contour and self.inner_contours == other.inner_contours

    def copy(self, deep=True, memo=None):
        """
        Copies the surface2d.

        """
        return self.__class__(outer_contour=self.outer_contour.copy(deep=deep, memo=memo),
                              inner_contours=[c.copy(deep, memo) for c in self.inner_contours],
                              name='copy_' + self.name)

    def area(self):
        """
        Computes the area of the surface.

        """
        if not self._area:
            self._area = self.outer_contour.area() - sum(contour.area() for contour in self.inner_contours)
        return self._area

    def second_moment_area(self, point: volmdlr.Point2D):
        """
        Computes the second moment area of the surface.

        """
        i_x, i_y, i_xy = self.outer_contour.second_moment_area(point)
        for contour in self.inner_contours:
            i_xc, i_yc, i_xyc = contour.second_moment_area(point)
            i_x -= i_xc
            i_y -= i_yc
            i_xy -= i_xyc
        return i_x, i_y, i_xy

    def center_of_mass(self):
        """
        Compute the center of mass of the 2D surface.

        :return: The center of mass of the surface.
        :rtype: :class:`volmdlr.Point2D`
        """
        center = self.outer_contour.area() * self.outer_contour.center_of_mass()
        for contour in self.inner_contours:
            center -= contour.area() * contour.center_of_mass()
        return center / self.area()

    def point_belongs(self, point2d: volmdlr.Point2D, include_edge_points: bool = True):
        """
        Check whether a point belongs to the 2D surface.

        :param point2d: The point to check.
        :type point2d: :class:`volmdlr.Point2D`
        :return: True if the point belongs to the surface, False otherwise.
        :rtype: bool
        """
        if not self.outer_contour.point_inside(point2d, include_edge_points=include_edge_points):
            return False

        for inner_contour in self.inner_contours:
            if inner_contour.point_inside(point2d, include_edge_points=False):
                return False
        return True

    def random_point_inside(self):
        """
        Generate a random point inside the 2D surface.

        Taking into account any inner contours (holes) it may have.

        :return: A random point inside the surface.
        :rtype: :class:`volmdlr.Point2D`
        """
        point_inside_outer_contour = None
        center_of_mass = self.center_of_mass()
        if self.point_belongs(center_of_mass, False):
            point_inside_outer_contour = center_of_mass
        if not point_inside_outer_contour:
            point_inside_outer_contour = self.outer_contour.random_point_inside()
        while True:
            inside_inner_contour = False
            for inner_contour in self.inner_contours:
                if inner_contour.point_inside(point_inside_outer_contour):
                    inside_inner_contour = True
            if not inside_inner_contour and \
                    point_inside_outer_contour is not None:
                break
            point_inside_outer_contour = self.outer_contour.random_point_inside()

        return point_inside_outer_contour

    @staticmethod
    def triangulation_without_holes(vertices, segments, points_grid, tri_opt):
        """
        Triangulates a surface without holes.

        :param vertices: vertices of the surface.
        :param segments: segments defined as tuples of vertices.
        :param points_grid: to do.
        :param tri_opt: triangulation option: "p"
        :return:
        """
        vertices_grid = [(p.x, p.y) for p in points_grid]
        vertices.extend(vertices_grid)
        tri = {'vertices': np.array(vertices).reshape((-1, 2)),
               'segments': np.array(segments).reshape((-1, 2)),
               }
        triagulation = triangle_lib.triangulate(tri, tri_opt)
        return display.Mesh2D(vertices=triagulation['vertices'], triangles=triagulation['triangles'])

    def triangulation(self, number_points_x: int = 15, number_points_y: int = 15):
        """
        Triangulates the Surface2D using the Triangle library.

        :param number_points_x: Number of discretization points in x direction.
        :type number_points_x: int
        :param number_points_y: Number of discretization points in y direction.
        :type number_points_y: int
        :return: The triangulated surface as a display mesh.
        :rtype: :class:`volmdlr.display.Mesh2D`
        """
        area = self.bounding_rectangle().area()
        tri_opt = "p"
        if math.isclose(area, 0., abs_tol=1e-12):
            return None

        triangulates_with_grid = number_points_x > 0 and number_points_y > 0
        discretize_line = number_points_x > 0 or number_points_y > 0
        if not triangulates_with_grid:
            tri_opt = "p"

        discretize_line_direction = "xy"
        if number_points_y == 0 or number_points_x > 25 * number_points_y:
            discretize_line_direction = "x"
        elif number_points_y > 20 * number_points_x:
            discretize_line_direction = "y"
        outer_polygon = self.outer_contour.to_polygon(angle_resolution=15, discretize_line=discretize_line,
                                                      discretize_line_direction=discretize_line_direction)

        if not self.inner_contours and not triangulates_with_grid:
            return outer_polygon.triangulation()

        points_grid, x, y, grid_point_index = outer_polygon.grid_triangulation_points(number_points_x=number_points_x,
                                                                                      number_points_y=number_points_y)
        points = outer_polygon.points.copy()
        points_set = set(points)
        if len(points_set) < len(points):
            return None
        vertices = [(point.x, point.y) for point in points]
        n = len(points)
        segments = [(i, i + 1) for i in range(n - 1)]
        segments.append((n - 1, 0))

        if not self.inner_contours:  # No holes
            return self.triangulation_without_holes(vertices, segments, points_grid, tri_opt)

        point_index = {p: i for i, p in enumerate(points)}
        holes = []
        for inner_contour in self.inner_contours:
            inner_polygon = inner_contour.to_polygon(angle_resolution=10, discretize_line=discretize_line,
                                                     discretize_line_direction=discretize_line_direction)
            inner_polygon_nodes = inner_polygon.points.copy()
            for point in inner_polygon_nodes:
                if point not in point_index:
                    points.append(point)
                    vertices.append((point.x, point.y))
                    point_index[point] = n
                    n += 1

            for point1, point2 in zip(inner_polygon_nodes[:-1],
                                      inner_polygon_nodes[1:]):
                segments.append((point_index[point1], point_index[point2]))
            segments.append((point_index[inner_polygon_nodes[-1]], point_index[inner_polygon_nodes[0]]))
            rpi = inner_polygon.barycenter()
            if not inner_polygon.point_inside(rpi, include_edge_points=False):
                rpi = inner_polygon.random_point_inside(include_edge_points=False)
            holes.append([rpi.x, rpi.y])

            if triangulates_with_grid:
                # removes with a region search the grid points that are in the inner contour
                xmin, xmax, ymin, ymax = inner_polygon.bounding_rectangle.bounds()
                x_grid_range = array_range_search(x, xmin, xmax)
                y_grid_range = array_range_search(y, ymin, ymax)
                for i in x_grid_range:
                    for j in y_grid_range:
                        point = grid_point_index.get((i, j))
                        if not point:
                            continue
                        if inner_polygon.point_inside(point):
                            points_grid.remove(point)
                            grid_point_index.pop((i, j))

        if triangulates_with_grid:
            vertices_grid = [(p.x, p.y) for p in points_grid]
            vertices.extend(vertices_grid)

        tri = {'vertices': np.array(vertices).reshape((-1, 2)),
               'segments': np.array(segments).reshape((-1, 2)),
               'holes': np.array(holes).reshape((-1, 2))
               }
        triangulation = triangle_lib.triangulate(tri, tri_opt)
        return display.Mesh2D(vertices=triangulation['vertices'], triangles=triangulation['triangles'])

    def split_by_lines(self, lines):
        """
        Returns a list of cut surfaces given by the lines provided as argument.
        """
        cutted_surfaces = []
        iteration_surfaces = self.cut_by_line(lines[0])

        for line in lines[1:]:
            iteration_surfaces2 = []
            for surface in iteration_surfaces:
                line_cutted_surfaces = surface.cut_by_line(line)

                llcs = len(line_cutted_surfaces)

                if llcs == 1:
                    cutted_surfaces.append(line_cutted_surfaces[0])
                else:
                    iteration_surfaces2.extend(line_cutted_surfaces)

            iteration_surfaces = iteration_surfaces2[:]

        cutted_surfaces.extend(iteration_surfaces)
        return cutted_surfaces

    def split_regularly(self, n):
        """
        Split in n slices.
        """
        bounding_rectangle = self.outer_contour.bounding_rectangle
        lines = []
        for i in range(n - 1):
            xi = bounding_rectangle[0] + (i + 1) * (bounding_rectangle[1] - bounding_rectangle[0]) / n
            lines.append(curves.Line2D(volmdlr.Point2D(xi, 0),
                                       volmdlr.Point2D(xi, 1)))
        return self.split_by_lines(lines)

    def cut_by_line(self, line: curves.Line2D):
        """
        Returns a list of cut Surface2D by the given line.

        :param line: The line to cut the Surface2D with.
        :type line: :class:`curves.Line2D`
        :return: A list of 2D surfaces resulting from the cut.
        :rtype: List[:class:`volmdlr.faces.Surface2D`]
        """
        surfaces = []
        splitted_outer_contours = self.outer_contour.cut_by_line(line)
        splitted_inner_contours_table = []
        for inner_contour in self.inner_contours:
            splitted_inner_contours = inner_contour.cut_by_line(line)
            splitted_inner_contours_table.append(splitted_inner_contours)

        # First part of the external contour
        for outer_split in splitted_outer_contours:
            inner_contours = []
            for splitted_inner_contours in splitted_inner_contours_table:
                for inner_split in splitted_inner_contours:
                    inner_split.order_contour()
                    point = inner_split.random_point_inside()
                    if outer_split.point_inside(point):
                        inner_contours.append(inner_split)

            if inner_contours:
                surface2d = self.from_contours(outer_split, inner_contours)
                surfaces.append(surface2d)
            else:
                surfaces.append(Surface2D(outer_split, []))
        return surfaces

    def line_crossings(self, line: curves.Line2D):
        """
        Find intersection points between a line and the 2D surface.

        :param line: The line to intersect with the shape.
        :type line: :class:`curves.Line2D`
        :return: A list of intersection points sorted by increasing abscissa
            along the line. Each intersection point is a tuple
            (point, primitive) where point is the intersection point and
            primitive is the intersected primitive.
        :rtype: List[Tuple[:class:`volmdlr.Point2D`,
            :class:`volmdlr.core.Primitive2D`]]

        """
        intersection_points = []
        for primitive in self.outer_contour.primitives:
            for point in primitive.line_crossings(line):
                if (point, primitive) not in intersection_points:
                    intersection_points.append((point, primitive))
        for inner_contour in self.inner_contours:
            for primitive in inner_contour.primitives:
                for point in primitive.line_crossings(line):
                    if (point, primitive) not in intersection_points:
                        intersection_points.append((point, primitive))
        return sorted(intersection_points, key=lambda ip: line.abscissa(ip[0]))

    def split_at_centers(self):
        """
        Split in n slices.

        # TODO: is this used ?
        """

        cutted_contours = []
        center_of_mass1 = self.inner_contours[0].center_of_mass()
        center_of_mass2 = self.inner_contours[1].center_of_mass()
        cut_line = curves.Line2D(center_of_mass1, center_of_mass2)

        iteration_contours2 = []

        surface_cut = self.cut_by_line(cut_line)

        iteration_contours2.extend(surface_cut)

        iteration_contours = iteration_contours2[:]
        cutted_contours.extend(iteration_contours)

        return cutted_contours

    def bounding_rectangle(self):
        """
        Returns bounding rectangle.

        :return: Returns a python object with useful methods
        :rtype: :class:`volmdlr.core.BoundingRectangle
        """

        return self.outer_contour.bounding_rectangle

    @classmethod
    def from_contours(cls, outer_contour, inner_contours):
        """
        Create a Surface2D object from an outer contour and a list of inner contours.

        :param outer_contour: The outer contour that bounds the surface.
        :type outer_contour: wires.Contour2D
        :param inner_contours: The list of inner contours that define the holes of the surface.
        :type inner_contours : List[wires.Contour2D]
        :return: Surface2D defined by the given contours.
        """
        surface2d_inner_contours = []
        surface2d_outer_contour = outer_contour
        for inner_contour in inner_contours:
            if surface2d_outer_contour.shared_primitives_extremities(
                    inner_contour):
                # inner_contour will be merged with outer_contour
                merged_contours = surface2d_outer_contour.merge_with(
                    inner_contour)
                if len(merged_contours) >= 2:
                    raise NotImplementedError
                surface2d_outer_contour = merged_contours[0]
            else:
                # inner_contour will be added to the inner contours of the
                # Surface2D
                surface2d_inner_contours.append(inner_contour)
        return cls(surface2d_outer_contour, surface2d_inner_contours)

    def plot(self, ax=None, edge_style: EdgeStyle = EdgeStyle(color='grey', alpha=0.5, equal_aspect=False), **kwargs):
        """Plot surface 2d using Matplotlib."""

        if ax is None:
            _, ax = plt.subplots()
        self.outer_contour.plot(ax=ax, edge_style=edge_style)
        for inner_contour in self.inner_contours:
            inner_contour.plot(ax=ax, edge_style=edge_style)

        if edge_style.equal_aspect:
            ax.set_aspect('equal')

        ax.margins(0.1)
        return ax

    def axial_symmetry(self, line):
        """
        Finds out the symmetric 2D surface according to a line.

        """

        outer_contour = self.outer_contour.axial_symmetry(line)
        inner_contours = []
        if self.inner_contours:
            inner_contours = [contour.axial_symmetry(line) for contour in self.inner_contours]

        return self.__class__(outer_contour=outer_contour,
                              inner_contours=inner_contours)

    def rotation(self, center, angle):
        """
        Surface2D rotation.

        :param center: rotation center.
        :param angle: angle rotation.
        :return: a new rotated Surface2D.
        """

        outer_contour = self.outer_contour.rotation(center, angle)
        if self.inner_contours:
            inner_contours = [contour.rotation(center, angle) for contour in self.inner_contours]
        else:
            inner_contours = []

        return self.__class__(outer_contour, inner_contours)

    def translation(self, offset: volmdlr.Vector2D):
        """
        Surface2D translation.

        :param offset: translation vector.
        :return: A new translated Surface2D.
        """
        outer_contour = self.outer_contour.translation(offset)
        inner_contours = [contour.translation(offset) for contour in self.inner_contours]
        return self.__class__(outer_contour, inner_contours)

    def frame_mapping(self, frame: volmdlr.Frame2D, side: str):
        """Frame mapping of a surface 2d."""
        outer_contour = self.outer_contour.frame_mapping(frame, side)
        inner_contours = [contour.frame_mapping(frame, side) for contour in self.inner_contours]
        return self.__class__(outer_contour, inner_contours)

    def geo_lines(self):  # , mesh_size_list=None):
        """
        Gets the lines that define a Surface2D in a .geo file.
        """

        i, i_p = None, None
        lines, line_surface, lines_tags = [], [], []
        point_account, line_account, line_loop_account = 0, 0, 1
        for outer_contour, contour in enumerate(list(chain(*[[self.outer_contour], self.inner_contours]))):
            if isinstance(contour, curves.Circle2D):
                points = [volmdlr.Point2D(contour.center.x - contour.radius, contour.center.y),
                          contour.center,
                          volmdlr.Point2D(contour.center.x + contour.radius, contour.center.y)]
                index = []
                for i, point in enumerate(points):
                    lines.append(point.get_geo_lines(tag=point_account + i + 1,
                                                     point_mesh_size=None))
                    index.append(point_account + i + 1)

                lines.append('Circle(' + str(line_account + 1) +
                             ') = {' + str(index[0]) + ', ' + str(index[1]) + ', ' + str(index[2]) + '};')
                lines.append('Circle(' + str(line_account + 2) +
                             ') = {' + str(index[2]) + ', ' + str(index[1]) + ', ' + str(index[0]) + '};')

                lines_tags.append(line_account + 1)
                lines_tags.append(line_account + 2)

                lines.append('Line Loop(' + str(outer_contour + 1) + ') = {' + str(lines_tags)[1:-1] + '};')
                line_surface.append(line_loop_account)

                point_account = point_account + 2 + 1
                line_account, line_loop_account = line_account + 1 + 1, line_loop_account + 1
                lines_tags = []

            elif isinstance(contour, (wires.Contour2D, wires.ClosedPolygon2D)):
                if not isinstance(contour, wires.ClosedPolygon2D):
                    contour = contour.to_polygon(1)
                for i, point in enumerate(contour.points):
                    lines.append(point.get_geo_lines(tag=point_account + i + 1,
                                                     point_mesh_size=None))

                for i_p, primitive in enumerate(contour.primitives):
                    if i_p != len(contour.primitives) - 1:
                        lines.append(primitive.get_geo_lines(tag=line_account + i_p + 1,
                                                             start_point_tag=point_account + i_p + 1,
                                                             end_point_tag=point_account + i_p + 2))
                    else:
                        lines.append(primitive.get_geo_lines(tag=line_account + i_p + 1,
                                                             start_point_tag=point_account + i_p + 1,
                                                             end_point_tag=point_account + 1))
                    lines_tags.append(line_account + i_p + 1)

                lines.append('Line Loop(' + str(outer_contour + 1) + ') = {' + str(lines_tags)[1:-1] + '};')
                line_surface.append(line_loop_account)
                point_account = point_account + i + 1
                line_account, line_loop_account = line_account + i_p + 1, line_loop_account + 1
                lines_tags = []

        lines.append('Plane Surface(' + str(1) + ') = {' + str(line_surface)[1:-1] + '};')

        return lines

    def mesh_lines(self,
                   factor: float,
                   curvature_mesh_size: int = None,
                   min_points: int = None,
                   initial_mesh_size: float = 5):
        """
        Gets the lines that define mesh parameters for a Surface2D, to be added to a .geo file.

        :param factor: A float, between 0 and 1, that describes the mesh quality
        (1 for coarse mesh - 0 for fine mesh)
        :type factor: float
        :param curvature_mesh_size: Activate the calculation of mesh element sizes based on curvature
        (with curvature_mesh_size elements per 2*Pi radians), defaults to 0
        :type curvature_mesh_size: int, optional
        :param min_points: Check if there are enough points on small edges (if it is not, we force to have min_points
        on that edge), defaults to None
        :type min_points: int, optional
        :param initial_mesh_size: If factor=1, it will be initial_mesh_size elements per dimension, defaults to 5
        :type initial_mesh_size: float, optional

        :return: A list of lines that describe mesh parameters
        :rtype: List[str]
        """

        lines = []
        if factor == 0:
            factor = 1e-3

        size = (math.sqrt(self.area()) / initial_mesh_size) * factor

        if min_points:
            lines.extend(self.get_mesh_lines_with_transfinite_curves(
                [[self.outer_contour], self.inner_contours], min_points, size))

        lines.append('Field[1] = MathEval;')
        lines.append('Field[1].F = "' + str(size) + '";')
        lines.append('Background Field = 1;')
        if curvature_mesh_size:
            lines.append('Mesh.MeshSizeFromCurvature = ' + str(curvature_mesh_size) + ';')

        return lines

    @staticmethod
    def get_mesh_lines_with_transfinite_curves(lists_contours, min_points, size):
        """Gets Surface 2d mesh lines with transfinite curves."""
        lines, primitives, primitives_length = [], [], []
        circle_class_ = getattr(wires, 'Circle' + lists_contours[0][0].__class__.__name__[-2:])
        for contour in list(chain(*lists_contours)):
            if isinstance(contour, circle_class_):
                primitives.append(contour)
                primitives.append(contour)
                primitives_length.append(contour.length() / 2)
                primitives_length.append(contour.length() / 2)
            else:
                for primitive in contour.primitives:
                    if (primitive not in primitives) and (primitive.reverse() not in primitives):
                        primitives.append(primitive)
                        primitives_length.append(primitive.length())

        for i, length in enumerate(primitives_length):
            if length < min_points * size:
                lines.append('Transfinite Curve {' + str(i) + '} = ' +
                             str(min_points) + ' Using Progression 1;')
        return lines

    def to_geo(self, file_name: str,
               factor: float, **kwargs):
        # curvature_mesh_size: int = None,
        # min_points: int = None,
        # initial_mesh_size: float = 5):
        """
        Gets the .geo file for the Surface2D.
        """

        for element in [('curvature_mesh_size', 0), ('min_points', None), ('initial_mesh_size', 5)]:
            if element[0] not in kwargs:
                kwargs[element[0]] = element[1]

        lines = self.geo_lines()
        lines.extend(self.mesh_lines(factor, kwargs['curvature_mesh_size'],
                                     kwargs['min_points'], kwargs['initial_mesh_size']))

        with open(file_name + '.geo', 'w', encoding="utf-8") as file:
            for line in lines:
                file.write(line)
                file.write('\n')
        file.close()

    def to_msh(self, file_name: str, mesh_dimension: int, mesh_order: int,
               factor: float, **kwargs):
        # curvature_mesh_size: int = 0,
        # min_points: int = None,
        # initial_mesh_size: float = 5):
        """
        Gets .msh file for the Surface2D generated by gmsh.

        :param file_name: The msh. file name
        :type file_name: str
        :param mesh_dimension: The mesh dimension (1: 1D-Edge, 2: 2D-Triangle, 3D-Tetrahedra)
        :type mesh_dimension: int
        :param factor: A float, between 0 and 1, that describes the mesh quality
        (1 for coarse mesh - 0 for fine mesh)
        :type factor: float
        :param curvature_mesh_size: Activate the calculation of mesh element sizes based on curvature
        (with curvature_mesh_size elements per 2*Pi radians), defaults to 0
        :type curvature_mesh_size: int, optional
        :param min_points: Check if there are enough points on small edges (if it is not, we force to have min_points
        on that edge), defaults to None
        :type min_points: int, optional
        :param initial_mesh_size: If factor=1, it will be initial_mesh_size elements per dimension, defaults to 5
        :type initial_mesh_size: float, optional

        :return: A txt file
        :rtype: .txt
        """

        for element in [('curvature_mesh_size', 0), ('min_points', None), ('initial_mesh_size', 5)]:
            if element[0] not in kwargs:
                kwargs[element[0]] = element[1]

        self.to_geo(file_name=file_name, mesh_dimension=mesh_dimension,
                    factor=factor, curvature_mesh_size=kwargs['curvature_mesh_size'],
                    min_points=kwargs['min_points'], initial_mesh_size=kwargs['initial_mesh_size'])

        volmdlr.core.VolumeModel.generate_msh_file(file_name, mesh_dimension, mesh_order)

        # gmsh.initialize()
        # gmsh.open(file_name + ".geo")

        # gmsh.model.geo.synchronize()
        # gmsh.model.mesh.generate(mesh_dimension)

        # gmsh.write(file_name + ".msh")

        # gmsh.finalize()


class Surface3D(DessiaObject):
    """
    Abstract class.

    """
    x_periodicity = None
    y_periodicity = None
    face_class = None

    def __init__(self, frame: volmdlr.Frame3D = None, name: str = ''):
        self.frame = frame
        DessiaObject.__init__(self, name=name)

    @property
    def u_domain(self):
        """The parametric domain of the surface in the U direction."""
        return -math.inf, math.inf

    @property
    def v_domain(self):
        """The parametric domain of the surface in the V direction."""
        return -math.inf, math.inf

    @property
    def domain(self):
        """Returns u and v bounds."""
        umin, umax = self.u_domain
        vmin, vmax = self.v_domain
        return umin, umax, vmin, vmax

    def plot(self, ax=None, edge_style: EdgeStyle = EdgeStyle(color='grey', alpha=0.5), **kwargs):
        """
        Abstract method.
        """
        raise NotImplementedError(f"plot method is not implemented for {self.__class__.__name__}")

    def point2d_to_3d(self, point2d):
        """
        Abstract method.
        """
        raise NotImplementedError(f'point2d_to_3d is abstract and should be implemented in {self.__class__.__name__}')

    def point3d_to_2d(self, point3d):
        """
        Abstract method. Convert a 3D point to a 2D parametric point.

        :param point3d: The 3D point to convert, represented by 3 coordinates (x, y, z).
        :type point3d: `volmdlr.Point3D`
        :return: NotImplementedError: If the method is not implemented in the subclass.
        """
        raise NotImplementedError(f'point3d_to_2d is abstract and should be implemented in {self.__class__.__name__}')

    def face_from_contours3d(self, contours3d: List[wires.Contour3D], name: str = ''):
        """Deprecated method, 'Use Face3D from_contours3d method'."""
        raise AttributeError('Use Face3D from_contours3d method')

    def repair_primitives_periodicity(self, primitives2d, primitives_mapping):
        """
        Repairs the continuity of the 2D contour while using contour3d_to_2d on periodic surfaces.

        :param primitives2d: The primitives in parametric surface domain.
        :type primitives2d: list
        :param primitives_mapping: It is a dictionary that stores the correspondence between primitives
         in the parametric domain with their equivalent primitive in 3D space.
        :type primitives_mapping: dict
        :return: A list of primitives.
        :rtype: list
        """
        # pylint: disable= too-many-locals
        tol = 1e-2
        if self.__class__.__name__ == "ExtrusionSurface3D":
            tol = 5e-6
        x_periodicity = self.x_periodicity if self.x_periodicity else -1
        y_periodicity = self.y_periodicity if self.y_periodicity else -1

        if x_periodicity or y_periodicity:
            if self.is_undefined_brep(primitives2d[0]):
                old_primitive = primitives2d[0]
                primitives2d[0] = self.fix_undefined_brep_with_neighbors(primitives2d[0], primitives2d[-1],
                                                                         primitives2d[1])
                primitives_mapping[primitives2d[0]] = primitives_mapping.pop(old_primitive)
        self._helper_repair_primitives_periodicity(primitives2d, primitives_mapping,
                                                   [x_periodicity, y_periodicity], tol)
        if self.__class__.__name__ in ("SphericalSurface3D", "ConicalSurface3D", "RevolutionSurface3D"):
            delta = primitives2d[-1].end - primitives2d[0].start
            if (math.isclose(abs(delta.x), x_periodicity, abs_tol=tol) or
                    math.isclose(abs(delta.y), y_periodicity, abs_tol=tol)):
                last_end_3d = self.point2d_to_3d(primitives2d[-1].end)
                first_start_3d = self.point2d_to_3d(primitives2d[0].start)
                if last_end_3d.is_close(first_start_3d, 1e-6) and not self.is_singularity_point(last_end_3d):
                    old_primitive = primitives2d[0]
                    primitives2d[0] = primitives2d[0].translation(delta)
                    primitives_mapping[primitives2d[0]] = primitives_mapping.pop(old_primitive)
                    self._helper_repair_primitives_periodicity(primitives2d, primitives_mapping,
                                                               [x_periodicity, y_periodicity], tol)
        self.check_parametric_contour_end(primitives2d, tol)

    def _helper_repair_primitives_periodicity(self, primitives2d, primitives_mapping, periodicities, tol):
        """Helper function to repair_primitives_periodicity."""
        x_periodicity, y_periodicity = periodicities
        i = 1
        while i < len(primitives2d):
            delta = primitives2d[i - 1].end - primitives2d[i].start
            distance = delta.norm()

            if not math.isclose(distance, 0, abs_tol=tol):
                if math.isclose(primitives2d[i].length(), x_periodicity, abs_tol=tol) or \
                        math.isclose(primitives2d[i].length(), y_periodicity, abs_tol=tol):
                    delta_end = primitives2d[i - 1].end - primitives2d[i].end
                    delta_min_index, _ = min(enumerate([distance, delta_end.norm()]), key=lambda x: x[1])
                    if self.is_undefined_brep(primitives2d[i]):
                        repair_undefined_brep(self, primitives2d, primitives_mapping, i, primitives2d[i - 1])
                    elif self.is_singularity_point(self.point2d_to_3d(primitives2d[i - 1].end)) and \
                            self.is_singularity_point(self.point2d_to_3d(primitives2d[i].start)):
                        self.repair_singularity(primitives2d, i, primitives2d[i - 1])
                    elif primitives2d[i].end.is_close(primitives2d[i - 1].end, tol=tol):
                        self.repair_reverse(primitives2d, primitives_mapping, i)
                    elif delta_min_index == 0:
                        self.repair_translation(primitives2d, primitives_mapping, i, delta)
                    else:
                        old_primitive = primitives2d[i]
                        new_primitive = primitives2d[i].reverse()
                        primitives2d[i] = new_primitive.translation(delta_end)
                        primitives_mapping[primitives2d[i]] = primitives_mapping.pop(old_primitive)

                elif primitives2d[i].end.is_close(primitives2d[i - 1].end, tol=tol):
                    self.repair_reverse(primitives2d, primitives_mapping, i)
                elif self.is_undefined_brep(primitives2d[i]):
                    repair_undefined_brep(self, primitives2d, primitives_mapping, i, primitives2d[i - 1])
                elif self.is_singularity_point(self.point2d_to_3d(primitives2d[i - 1].end), tol=1e-5) and \
                        self.is_singularity_point(self.point2d_to_3d(primitives2d[i].start), tol=1e-5):
                    self.repair_singularity(primitives2d, i, primitives2d[i - 1])
                else:
                    self.repair_translation(primitives2d, primitives_mapping, i, delta)
            i += 1

    def check_parametric_contour_end(self, primitives2d, tol):
        """Helper function to repair_primitives_periodicity."""
        previous_primitive = primitives2d[-1]
        delta = previous_primitive.end - primitives2d[0].start
        distance = delta.norm()
        is_connected = math.isclose(distance, 0, abs_tol=tol)
        if not is_connected and self.is_singularity_point(self.point2d_to_3d(previous_primitive.end)) and \
                self.is_singularity_point(self.point2d_to_3d(primitives2d[0].start)):
            primitives2d.append(edges.LineSegment2D(previous_primitive.end, primitives2d[0].start,
                                                    name="construction"))

    @staticmethod
    def repair_singularity(primitives2d, i, previous_primitive):
        """Helper function to repair_primitives_periodicity."""
        primitives2d.insert(i, edges.LineSegment2D(previous_primitive.end, primitives2d[i].start,
                                                   name="construction"))
        if i < len(primitives2d):
            i += 1

    @staticmethod
    def repair_reverse(primitives2d, primitives_mapping, i):
        """Helper function to repair_primitives_periodicity."""
        old_primitive = primitives2d[i]
        primitives2d[i] = primitives2d[i].reverse()
        primitives_mapping[primitives2d[i]] = primitives_mapping.pop(old_primitive)

    @staticmethod
    def repair_translation(primitives2d, primitives_mapping, i, delta):
        """Helper function to repair_primitives_periodicity."""
        old_primitive = primitives2d[i]
        primitives2d[i] = primitives2d[i].translation(delta)
        primitives_mapping[primitives2d[i]] = primitives_mapping.pop(old_primitive)

    def connect_contours(self, outer_contour, inner_contours):
        """
        Abstract method. Repair 2D contours of a face on the parametric domain.

        :param outer_contour: Outer contour 2D.
        :type inner_contours: wires.Contour2D
        :param inner_contours: List of 2D contours.
        :type inner_contours: list
        :return: NotImplementedError: If the method is not implemented in the subclass.
        """
        raise NotImplementedError(f'connect_contours is abstract and should be implemented in '
                                  f'{self.__class__.__name__}')

    @staticmethod
    def update_primitives_mapping(primitives_mapping, primitives, primitive3d):
        """
        Helper function to contour3d_to_2d.
        """
        for primitive in primitives:
            primitives_mapping[primitive] = primitive3d

    def parametric_points_to_3d(self, points: NDArray[np.float64]) -> NDArray[np.float64]:
        """
        Transform parametric coordinates to 3D points on the surface.

        Given a set of parametric coordinates `(u, v)` representing points on the surface,
        this method returns the corresponding 3D points on the surface.

        :param points: Parametric coordinates in the form of a numpy array with shape (n, 2),
                       where `n` is the number of points, and each row corresponds to `(u, v)`.
        :type points: numpy.ndarray[np.float64]

        :return: Array of 3D points representing the surface in Cartesian coordinates.
        :rtype: numpy.ndarray[np.float64]
        """
        points3d = [self.point2d_to_3d(volmdlr.Point2D(*point)) for point in points]

        return np.array(points3d)

    def primitives3d_to_2d(self, primitives3d):
        """
        Helper function to perform conversion of 3D primitives into B-Rep primitives.

        :param primitives3d: List of 3D primitives from a 3D contour.
        :type primitives3d: List[edges.Edge]
        :return: A list of 2D primitives on parametric domain.
        :rtype: List[edges.Edge]
        """
        primitives2d = []
        primitives_mapping = {}
        for primitive3d in primitives3d:
            method_name = f'{primitive3d.__class__.__name__.lower()}_to_2d'
            if hasattr(self, method_name):
                primitives = getattr(self, method_name)(primitive3d)
                if primitives is None:
                    continue
                self.update_primitives_mapping(primitives_mapping, primitives, primitive3d)
                primitives2d.extend(primitives)
            else:
                raise AttributeError(f'Class {self.__class__.__name__} does not implement {method_name}')
        return primitives2d, primitives_mapping

    def contour3d_to_2d(self, contour3d, return_primitives_mapping: bool = False):
        """
        Transforms a Contour3D into a Contour2D in the parametric domain of the surface.

        :param contour3d: The contour to be transformed.
        :type contour3d: :class:`wires.Contour3D`
        :param return_primitives_mapping: If True, returns a dictionary containing the correspondence between 2D and 3D
         primitives
        :type return_primitives_mapping: bool
        :return: A 2D contour object.
        :rtype: :class:`wires.Contour2D`
        """
        primitives2d, primitives_mapping = self.primitives3d_to_2d(contour3d.primitives)

        wire2d = wires.Wire2D(primitives2d)
        is_wire = False
        if self.x_periodicity and not self.is_singularity_point(self.point2d_to_3d(wire2d.primitives[0].start)) and \
                not self.is_singularity_point(self.point2d_to_3d(wire2d.primitives[-1].end)):
            delta_x = abs(wire2d.primitives[0].start.x - wire2d.primitives[-1].end.x)
            if math.isclose(delta_x, self.x_periodicity, rel_tol=0.01) and wire2d.is_ordered(1e-3):
                is_wire = True
        if self.y_periodicity and not self.is_singularity_point(self.point2d_to_3d(wire2d.primitives[0].start)) and \
                not self.is_singularity_point(self.point2d_to_3d(wire2d.primitives[-1].end)):
            delta_y = abs(wire2d.primitives[0].start.y - wire2d.primitives[-1].end.y)
            if math.isclose(delta_y, self.y_periodicity, rel_tol=0.01) and wire2d.is_ordered(1e-3):
                is_wire = True
        # Fix contour
        if not is_wire and (self.x_periodicity or self.y_periodicity):
            self.repair_primitives_periodicity(primitives2d, primitives_mapping)
        if return_primitives_mapping:
            return wires.Contour2D(primitives2d), primitives_mapping
        return wires.Contour2D(primitives2d)

    def contour2d_to_3d(self, contour2d, return_primitives_mapping: bool = False):
        """
        Transforms a Contour2D in the parametric domain of the surface into a Contour3D in Cartesian coordinate.

        :param contour2d: The contour to be transformed.
        :type contour2d: :class:`wires.Contour2D`
        :param return_primitives_mapping: If True, returns a dictionary containing the correspondence between 2D and 3D
         primitives
        :type return_primitives_mapping: bool
        :return: A 3D contour object.
        :rtype: :class:`wires.Contour3D`
        """
        primitives3d = []
        primitives_mapping = {}
        for primitive2d in contour2d.primitives:
            if self.is_degenerated_brep(primitive2d):
                continue
            method_name = f'{primitive2d.__class__.__name__.lower()}_to_3d'
            if hasattr(self, method_name):
                try:
                    primitives = getattr(self, method_name)(primitive2d)
                    if primitives is None:
                        continue
                    primitives3d.extend(primitives)
                    primitives_mapping[primitive2d] = primitives[0]
                except AttributeError:
                    print(traceback.format_exc())
                    print(f'Class {self.__class__.__name__} does not implement {method_name}'
                          f'with {primitive2d.__class__.__name__}')
            else:
                raise AttributeError(
                    f'Class {self.__class__.__name__} does not implement {method_name}')
        if not primitives3d:
            raise ValueError("no primitives to create contour")
        if return_primitives_mapping:
            return wires.Contour3D(primitives3d), primitives_mapping
        return wires.Contour3D(primitives3d)

    def linesegment3d_to_2d(self, linesegment3d):
        """
        A line segment on a surface will be in any case a line in 2D?.

        """
        return [edges.LineSegment2D(self.point3d_to_2d(linesegment3d.start),
                                    self.point3d_to_2d(linesegment3d.end))]

    def bsplinecurve3d_to_2d(self, bspline_curve3d):
        """
        Is this right?.
        """
        n = len(bspline_curve3d.control_points)
        points = [self.point3d_to_2d(p)
                  for p in bspline_curve3d.discretization_points(number_points=n)]
        return [edges.BSplineCurve2D.from_points_interpolation(points, bspline_curve3d.degree)]

    def bsplinecurve2d_to_3d(self, bspline_curve2d):
        """
        Is this right?.

        """
        n = len(bspline_curve2d.control_points)
        points = [self.point2d_to_3d(p)
                  for p in bspline_curve2d.discretization_points(number_points=n)]
        return [edges.BSplineCurve3D.from_points_interpolation(points, bspline_curve2d.degree, centripetal=True)]

    def normal_from_point2d(self, point2d):
        """
        Evaluates the normal vector of the bspline surface at this 2D point.
        """
        raise NotImplementedError('NotImplemented')

    def normal_from_point3d(self, point3d):
        """
        Evaluates the normal vector of the bspline surface at this 3D point.
        """

        return (self.normal_from_point2d(self.point3d_to_2d(point3d)))[1]

    def geodesic_distance_from_points2d(self, point1_2d: volmdlr.Point2D,
                                        point2_2d: volmdlr.Point2D, number_points: int = 50):
        """
        Approximation of geodesic distance via line segments length sum in 3D.
        """
        # points = [point1_2d]
        current_point3d = self.point2d_to_3d(point1_2d)
        distance = 0.
        for i in range(number_points):
            next_point3d = self.point2d_to_3d(point1_2d + (i + 1) / number_points * (point2_2d - point1_2d))
            distance += next_point3d.point_distance(current_point3d)
            current_point3d = next_point3d
        return distance

    def geodesic_distance(self, point1_3d: volmdlr.Point3D, point2_3d: volmdlr.Point3D):
        """
        Approximation of geodesic distance between 2 3D points supposed to be on the surface.
        """
        point1_2d = self.point3d_to_2d(point1_3d)
        point2_2d = self.point3d_to_2d(point2_3d)
        return self.geodesic_distance_from_points2d(point1_2d, point2_2d)

    def point_projection(self, point3d):
        """
        Returns the projection of the point on the surface.

        :param point3d: Point to project.
        :type point3d: volmdlr.Point3D
        :return: A point on the surface
        :rtype: volmdlr.Point3D
        """
        return self.point2d_to_3d(self.point3d_to_2d(point3d))

    def point_distance(self, point3d: volmdlr.Point3D):
        """
        Calculates the minimal distance from a given point and the surface.

        :param point3d: point to verify distance.
        :type point3d: volmdlr.Point3D
        :return: point distance to the surface.
        :rtype: float
        """
        proj_point = self.point_projection(point3d)
        return proj_point.point_distance(point3d)

    def edge_intersections(self, edge):
        """
        Gets intersections between a Surface 3D, and an edge 3D.

        :param edge: any 3D edge.
        :return: list of points.
        """
        intersections = []
        method_name = f'{edge.__class__.__name__.lower()[:-2]}_intersections'
        if hasattr(self, method_name):
            intersections = getattr(self, method_name)(edge)
        return intersections

    def contour_intersections(self, contour3d: wires.Contour3D):
        """
        Gets intersections between a contour 3D and a Surface 3D.

        :param contour3d: other contour get intersections with.
        :return: list of intersecting points.
        """
        outer_contour_intersections_with_plane = []
        for primitive in contour3d.primitives:
            primitive_plane_intersections = self.edge_intersections(primitive)
            for primitive_plane_intersection in primitive_plane_intersections:
                if not primitive_plane_intersection.in_list(outer_contour_intersections_with_plane):
                    outer_contour_intersections_with_plane.append(primitive_plane_intersection)
        return outer_contour_intersections_with_plane

    def is_singularity_point(self, *args, **kwargs):
        """Verifies if point is on the surface singularity."""
        return False

    @staticmethod
    def is_undefined_brep(*args):
        """Verifies if the edge is contained within the periodicity boundary."""
        return False

    def surface_intersections(self, other_surface: 'Surface3D'):
        """
        Gets intersections between two surfaces.

        :param other_surface: other surface to get intersections with.
        :return: a list containing all intersections between the two surfaces 3d.
        """
        method_name = f'{other_surface.__class__.__name__.lower()[:-2]}_intersections'
        if hasattr(self, method_name):
            return getattr(self, method_name)(other_surface)
        method_name = f'{self.__class__.__name__.lower()[:-2]}_intersections'
        if hasattr(other_surface, method_name):
            return getattr(other_surface, method_name)(self)
        raise NotImplementedError (f'No method available for calculating intersections between {self.__class__} and '
               f'{other_surface.__class__}')

    def line_intersections(self, line: curves.Line3D):
        """Gets intersections between a line and a Surface 3D."""
        raise NotImplementedError(f'line_intersections method not implemented by {self.__class__.__name__}')

    def frame_mapping(self, frame, side: str):
        """Frame mapping for Surface 3D."""
        raise NotImplementedError(f'frame_mapping method not implemented by {self.__class__.__name__}')

    def linesegment_intersections(self, linesegment3d: edges.LineSegment3D, abs_tol: float = 1e-6):
        """
        Calculates the intersection points between a 3D line segment and a surface 3D.

        The method calculates the intersection points between a 3D line segment and a 3d Surface by first
        finding the intersection points between the infinite line containing the line segment and the Surface,
        and then filtering out the points that are not within the line segment. It returns a list of intersection
        points, which can be empty if there are no intersections. The intersection points are represented as
        3D points using the `volmdlr.Point3D` class.
        Note: The method assumes that the line segment and the Surface are in the same coordinate system.

        :param linesegment3d: The 3D line segment object to intersect with the Surface.
        :type linesegment3d: edges.LineSegment3D.
        :param abs_tol: tolerance.
        :type abs_tol: float.
        :return: A list of intersection points between the line segment and the Surface.
        The list may be empty if there are no intersections.
        :rtype: List[volmdlr.Point3D]:
        """
        line_intersections = self.line_intersections(linesegment3d.line)
        linesegment_intersections = [inters for inters in line_intersections
                                     if linesegment3d.point_belongs(inters, abs_tol)]
        return linesegment_intersections

    def plane_intersections(self, plane3d: 'Plane3D'):
        """Gets intersections between a line and a Surface 3D."""
        raise NotImplementedError(f'line_intersections method not implemented by {self.__class__.__name__}')

    def curve_intersections(self, curve):
        """
        Calculates the intersections between a conical surface and a curve 3D.

        :param curve: other circle to verify intersections.
        :return: a list of intersection points, if there exists any.
        """
        if not self.frame.origin.is_close(volmdlr.O3D) or not self.frame.w.is_close(volmdlr.Z3D):
            local_surface = self.frame_mapping(self.frame, 'new')
            local_curve = curve.frame_mapping(self.frame, 'new')
            local_intersections = local_surface.curve_intersections(local_curve)
            global_intersections = []
            for intersection in local_intersections:
                global_intersections.append(self.frame.local_to_global_coordinates(intersection))
            return global_intersections
        curve_plane = Plane3D(curve.frame)
        curve_plane_intersections = self.plane_intersections(curve_plane)
        if not curve_plane_intersections:
            return []
        intersections = []
        for curve_plane_intersection in curve_plane_intersections:
            inters = curve_plane_intersection.curve_intersections(curve)
            for intersection in inters:

                if not intersection.in_list(intersections):
                    intersections.append(intersection)
        return intersections

    def circle_intersections(self, circle: curves.Circle3D):
        """
        Calculates the intersections between a surface 3d and a Circle 3D.

        :param circle: other circle to verify intersections.
        :return: a list of intersection points, if there exists any.
        """
        return self.curve_intersections(circle)

    def ellipse_intersections(self, ellipse: curves.Ellipse3D):
        """
        Calculates the intersections between a conical surface and an ellipse 3D.

        :param ellipse: other ellipse to verify intersections.
        :return: a list of intersection points, if there exists any.
        """
        return self.curve_intersections(ellipse)

    def hyperbola_intersections(self, hyperbola: curves.Hyperbola3D):
        """
        Calculates the intersections between a conical surface and a hyperbola 3D.

        :param hyperbola: other hyperbola to verify intersections.
        :return: a list of intersection points, if there exists any.
        """
        return self.curve_intersections(hyperbola)

    def parabola_intersections(self, parabola: curves.Parabola3D):
        """
        Calculates the intersections between a conical surface and a parabola 3D.

        :param parabola: other parabola to verify intersections.
        :return: a list of intersection points, if there exists any.
        """
        return self.curve_intersections(parabola)

    def fullarc_intersections(self, fullarc: edges.FullArc3D):
        """
        Calculates the intersections between a conical surface and a full arc 3D.

        :param fullarc: other fullarc to verify intersections.
        :return: a list of intersection points, if there exists any.
        """
        return self.curve_intersections(fullarc.circle)

    def arc_intersections(self, arc3d: edges.Arc3D):
        """
        Calculates the intersections between a conical surface and an arc 3D.

        :param arc3d: other arc to verify intersections.
        :return: a list of intersection points, if there exists any.
        """
        circle_intersections = self.curve_intersections(arc3d.circle)
        intersections = []
        for intersection in circle_intersections:
            if arc3d.point_belongs(intersection):
                intersections.append(intersection)
        return intersections

    def fullarcellipse_intersections(self, fullarcellipse: edges.FullArcEllipse3D):
        """
        Calculates the intersections between a conical surface and a fullarcellipse 3D.

        :param fullarcellipse: other fullarcellipse to verify intersections.
        :return: a list of intersection points, if there exists any.
        """
        return self.ellipse_intersections(fullarcellipse.ellipse)

    def arcellipse_intersections(self, arcellipse: edges.ArcEllipse3D):
        """
        Calculates the intersections between a conical surface and an arcellipse 3D.

        :param arcellipse: other arcellipse to verify intersections.
        :return: a list of intersection points, if there exists any.
        """
        ellipse_intersections = self.curve_intersections(arcellipse.ellipse)
        intersections = []
        for intersection in ellipse_intersections:
            if arcellipse.point_belongs(intersection):
                intersections.append(intersection)
        return intersections

    def brep_connectivity_check(self, brep: wires.Contour2D, tol: float = 1e-6) -> bool:
        """Checks the topology of 2D BREP in 3D space."""
        if len(brep.primitives) == 2 and brep.primitives[0].direction_independent_is_close(brep.primitives[1]):
            return False
        if self.x_periodicity:
            distance = brep.primitives[-1].end.point_distance(brep.primitives[0].start)
            if distance >= (0.99 * self.x_periodicity):
                return False
        if self.y_periodicity:
            distance = brep.primitives[-1].end.point_distance(brep.primitives[0].start)
            if distance >= (0.99 * self.y_periodicity):
                return False
        for prim1, prim2 in zip(brep.primitives, brep.primitives[1:] + [brep.primitives[0]]):
            end = self.point2d_to_3d(prim1.end)
            start = self.point2d_to_3d(prim2.start)
            if not end.is_close(start, tol):
                return False
        return True

    def is_degenerated_brep(self, *args):
        """
        An edge is said to be degenerated when it corresponds to a single 3D point.
        """
        return False

    def point_belongs(self, point3d, abs_tol: float = 1e-6):
        """
        Verifies if point is on Toroidal Surface 3D.

        :param point3d: other point.
        :param abs_tol: tolerance.
        :return: True or False.
        """
        if self.point_distance(point3d) < abs_tol:
            return True
        return False


class Plane3D(Surface3D):
    """
    Defines a plane 3d.

    :param frame: u and v of frame describe the plane, w is the normal
    """
    face_class = 'PlaneFace3D'

    def __init__(self, frame: volmdlr.Frame3D, name: str = ''):
        Surface3D.__init__(self, frame=frame, name=name)

    def __hash__(self):
        return hash(('plane 3d', self.frame))

    def __eq__(self, other_plane):
        if other_plane.__class__.__name__ != self.__class__.__name__:
            return False
        return self.frame == other_plane.frame

    @property
    def normal(self):
        """Gets the plane normal vector."""
        return self.frame.w

    @classmethod
    def from_step(cls, arguments, object_dict, **kwargs):
        """
        Converts a step primitive to a Plane3D.

        :param arguments: The arguments of the step primitive.
        :type arguments: list
        :param object_dict: The dictionary containing all the step primitives
            that have already been instantiated
        :type object_dict: dict
        :return: The corresponding Plane3D object.
        :rtype: :class:`volmdlr.faces.Plane3D`
        """
        frame = object_dict[arguments[1]]
        frame = frame.normalize()
        return cls(frame, arguments[0][1:-1])

    def to_step(self, current_id):
        """
        Converts the object to a STEP representation.

        :param current_id: The ID of the last written primitive.
        :type current_id: int
        :return: The STEP representation of the object and the last ID.
        :rtype: tuple[str, list[int]]
        """
        content, frame_id = self.frame.to_step(current_id)
        plane_id = frame_id + 1
        content += f"#{plane_id} = PLANE('{self.name}',#{frame_id});\n"
        return content, [plane_id]

    @classmethod
    def from_3_points(cls, *args, name: str = ''):
        """
        Point 1 is used as origin of the plane.
        """
        point1, point2, point3 = args
        vector1 = point2 - point1
        vector1 = vector1.to_vector()
        vector2 = point3 - point1
        vector2 = vector2.to_vector()
        vector1 = vector1.unit_vector()
        vector2 = vector2.unit_vector()
        normal = vector1.cross(vector2)
        normal = normal.unit_vector()
        frame = volmdlr.Frame3D(point1, vector1, normal.cross(vector1), normal)
        return cls(frame, name=name)

    @classmethod
    def from_normal(cls, point, normal, name: str = ''):
        """Creates a Plane 3D form a point and a normal vector."""
        v1 = normal.deterministic_unit_normal_vector()
        v2 = v1.cross(normal)
        return cls(volmdlr.Frame3D(point, v1, v2, normal), name=name)

    @classmethod
    def from_plane_vectors(cls, plane_origin: volmdlr.Point3D,
                           plane_x: volmdlr.Vector3D, plane_y: volmdlr.Vector3D, name: str = ''):
        """
        Initializes a 3D plane object with a given plane origin and plane x and y vectors.

        :param plane_origin: A volmdlr.Point3D representing the origin of the plane.
        :param plane_x: A volmdlr.Vector3D representing the x-axis of the plane.
        :param plane_y: A volmdlr.Vector3D representing the y-axis of the plane.
        :param name: object's name.
        :return: A Plane3D object initialized from the provided plane origin and plane x and y vectors.
        """
        normal = plane_x.cross(plane_y)
        return cls(volmdlr.Frame3D(plane_origin, plane_x, plane_y, normal), name=name)

    @classmethod
    def from_points(cls, points, name: str = ''):
        """
        Returns a 3D plane that goes through the 3 first points on the list.

        Why for more than 3 points we only do some check and never raise error?
        """
        if len(points) < 3:
            raise ValueError
        if len(points) == 3:
            return cls.from_3_points(points[0],
                                     points[1],
                                     points[2], name=name)
        points = [p.copy() for p in points]
        indexes_to_del = []
        for i, point in enumerate(points[1:]):
            if point.is_close(points[0]):
                indexes_to_del.append(i)
        for index in indexes_to_del[::-1]:
            del points[index + 1]

        origin = points[0]
        vector1 = points[1] - origin
        vector1 = vector1.unit_vector()
        vector2_min = points[2] - origin
        vector2_min = vector2_min.unit_vector()
        dot_min = abs(vector1.dot(vector2_min))
        for point in points[3:]:
            vector2 = point - origin
            vector2 = vector2.unit_vector()
            dot = abs(vector1.dot(vector2))
            if dot < dot_min:
                vector2_min = vector2
                dot_min = dot
        return cls.from_3_points(origin, vector1 + origin, vector2_min + origin, name=name)

    def angle_between_planes(self, plane2):
        """
        Get angle between 2 planes.

        :param plane2: the second plane.
        :return: the angle between the two planes.
        """
        angle = math.acos(self.frame.w.dot(plane2.frame.w))
        return angle

    def point_belongs(self, point3d, abs_tol: float = 1e-6):
        """
        Return if the point belongs to the plane at a tolerance of 1e-6.

        """
        if math.isclose(self.frame.w.dot(point3d - self.frame.origin), 0,
                        abs_tol=abs_tol):
            return True
        return False

    def point_distance(self, point3d):
        """
        Calculates the distance of a point to plane.

        :param point3d: point to verify distance.
        :return: a float, point distance to plane.
        """
        return vm_common_operations.get_plane_point_distance(self.frame, point3d)

    def line_intersections(self, line):
        """
        Find the intersection with a line.

        :param line: Line to evaluate the intersection
        :type line: :class:`edges.Line`
        :return: ADD DESCRIPTION
        :rtype: List[volmdlr.Point3D]
        """
        return vm_utils_intersections.get_plane_line_intersections(self.frame, line)

    def linesegment_intersections(self, linesegment3d: edges.LineSegment3D, abs_tol: float = 1e-6) \
            -> List[volmdlr.Point3D]:
        """
        Gets the intersections of a plane a line segment 3d.

        :param linesegment3d: other line segment.
        :param abs_tol: tolerance allowed.
        :return: a list with the intersecting point.
        """
        return vm_utils_intersections.get_plane_linesegment_intersections(self.frame, linesegment3d, abs_tol)

    def bsplinecurve_intersections(self, bspline_curve):
        """
        Calculates the intersections between a Plane 3D and a Bspline Curve 3D.

        :param bspline_curve: bspline_curve to verify intersections.
        :return: list of intersections: List[volmdlr.Point3D].
        """
        return vm_utils_intersections.get_bsplinecurve_intersections(self, bspline_curve)

    def equation_coefficients(self):
        """
        Returns the a,b,c,d coefficient from equation ax+by+cz+d = 0.

        """
        return vm_common_operations.get_plane_equation_coefficients(self.frame)

    def plane_intersections(self, plane3d):
        """
        Computes intersection points between two Planes 3D.

        """
        plane_intersections = vm_utils_intersections.get_two_planes_intersections(self.frame, plane3d.frame)
        if plane_intersections:
            return [curves.Line3D(plane_intersections[0], plane_intersections[1])]
        return []

    def cylindricalsurface_intersections(self, cylindrical_surface: 'CylindricalSurface3D'):
        """
        Gets intersections between plane and cylindrical surface.

        :param cylindrical_surface: cylindrical surface to get intersections with.
        :return: List containing all intersections between plane and cylindrical surface.
        """
        return cylindrical_surface.plane_intersections(self)

    def is_coincident(self, plane2, abs_tol: float = 1e-6):
        """
        Verifies if two planes are parallel and coincident.

        """
        if not isinstance(self, plane2.__class__):
            return False
        if self.is_parallel(plane2, abs_tol):
            if plane2.point_belongs(self.frame.origin, abs_tol):
                return True
        return False

    def is_parallel(self, plane2, abs_tol: float = 1e-6):
        """
        Verifies if two planes are parallel.

        """
        if self.frame.w.is_colinear_to(plane2.frame.w, abs_tol):
            return True
        return False

    @classmethod
    def plane_between_two_planes(cls, plane1, plane2, name: str = ''):
        """
        Calculates a plane between two other planes.

        :param plane1: plane1.
        :param plane2: plane2.
        :param name: object's name.
        :return: resulting plane.
        """
        plane1_plane2_intersection = plane1.plane_intersections(plane2)[0]
        u = plane1_plane2_intersection.unit_direction_vector()
        v = plane1.frame.w + plane2.frame.w
        v = v.unit_vector()
        w = u.cross(v)
        point = (plane1.frame.origin + plane2.frame.origin) / 2
        return cls(volmdlr.Frame3D(point, u, w, v), name=name)

    def rotation(self, center: volmdlr.Point3D, axis: volmdlr.Vector3D, angle: float):
        """
        Plane3D rotation.

        :param center: rotation center
        :param axis: rotation axis
        :param angle: angle rotation
        :return: a new rotated Plane3D
        """
        new_frame = self.frame.rotation(center=center, axis=axis, angle=angle)
        return Plane3D(new_frame)

    def translation(self, offset: volmdlr.Vector3D):
        """
        Plane3D translation.

        :param offset: translation vector
        :return: A new translated Plane3D
        """
        new_frame = self.frame.translation(offset)
        return Plane3D(new_frame)

    def frame_mapping(self, frame: volmdlr.Frame3D, side: str):
        """
        Changes frame_mapping and return a new Frame3D.

        :param frame: Frame of reference
        :type frame: `volmdlr.Frame3D`
        :param side: 'old' or 'new'
        """
        new_frame = self.frame.frame_mapping(frame, side)
        return Plane3D(new_frame, self.name)

    def copy(self, deep=True, memo=None):
        """Creates a copy of the plane."""
        new_frame = self.frame.copy(deep, memo)
        return Plane3D(new_frame, self.name)

    def plane_grid(self, grid_size: int, length: float = 1.):
        """
        Plane's grid.

        """
        plane_grid = []
        for i in range(grid_size):
            for v1, v2 in [(self.frame.u, self.frame.v), (self.frame.v, self.frame.u)]:
                start = self.frame.origin - 0.5 * length * v1 + (-0.5 + i / (grid_size - 1)) * length * v2
                end = self.frame.origin + 0.5 * length * v1 + (-0.5 + i / (grid_size - 1)) * length * v2
                plane_grid.append(edges.LineSegment3D(start, end))
        return plane_grid

    def plot(self, ax=None, edge_style: EdgeStyle = EdgeStyle(color='grey'), length: float = 1., **kwargs):
        """
        Plot the cylindrical surface in the local frame normal direction.

        :param ax: Matplotlib Axes3D object to plot on. If None, create a new figure.
        :type ax: Axes3D or None
        :param edge_style: edge styles.
        :type edge_style: EdgeStyle.
        :param length: plotted length
        :type length: float
        :return: Matplotlib Axes3D object containing the plotted wire-frame.
        :rtype: Axes3D
        """
        grid_size = 10

        if ax is None:
            fig = plt.figure()
            ax = fig.add_subplot(111, projection='3d')
            ax.set_aspect('auto')

        self.frame.plot(ax=ax, ratio=length)
        for edge in self.plane_grid(grid_size, length):
            edge.plot(ax, edge_style=edge_style)
        return ax

    def point2d_to_3d(self, point2d):
        """
        Converts a 2D parametric point into a 3D point on the surface.
        """
        return point2d.to_3d(self.frame.origin, self.frame.u, self.frame.v)

    def parametric_points_to_3d(self, points: NDArray[np.float64]) -> NDArray[np.float64]:
        """
        Transform parametric coordinates to 3D points on the plane.

        Given a set of parametric coordinates `(u, v)` representing points on the surface,
        this method returns the corresponding 3D points on the plane.

        :param points: Parametric coordinates in the form of a numpy array with shape (n, 2),
                       where `n` is the number of points, and each row corresponds to `(u, v)`.
        :type points: numpy.ndarray[np.float64]

        :return: Array of 3D points representing the plane in Cartesian coordinates.
        :rtype: numpy.ndarray[np.float64]
        """
        center = np.array(self.frame.origin)
        x = np.array([self.frame.u[0], self.frame.u[1], self.frame.u[2]])
        y = np.array([self.frame.v[0], self.frame.v[1], self.frame.v[2]])

        points = points.reshape(-1, 2, 1)

        u_values = points[:, 0]
        v_values = points[:, 1]

        return center + u_values * x + v_values * y

    def point3d_to_2d(self, point3d):
        """
        Converts a 3D point into a 2D parametric point.
        """
        return point3d.to_2d(self.frame.origin, self.frame.u, self.frame.v)

    def contour2d_to_3d(self, contour2d, return_primitives_mapping: bool = False):
        """
        Transforms a Contour2D in the parametric domain of the surface into a Contour3D in Cartesian coordinate.

        :param contour2d: The contour to be transformed.
        :type contour2d: :class:`wires.Contour2D`
        :param return_primitives_mapping: If True, returns a dictionary containing the correspondence between 2D and 3D
         primitives
        :type return_primitives_mapping: bool
        :return: A 3D contour object.
        :rtype: :class:`wires.Contour3D`
        """
        contour3d = contour2d.to_3d(self.frame.origin, self.frame.u, self.frame.v)
        if return_primitives_mapping:
            primitives_mapping = dict(zip(contour2d.primitives, contour3d.primitives))
            return contour3d, primitives_mapping
        return contour3d

    def contour3d_to_2d(self, contour3d, return_primitives_mapping: bool = False):
        """
        Transforms a Contour3D into a Contour2D in the parametric domain of the surface.

        :param contour3d: The contour to be transformed.
        :type contour3d: :class:`wires.Contour3D`
        :param return_primitives_mapping: If True, returns a dictionary containing the correspondence between 2D and 3D
         primitives
        :type return_primitives_mapping: bool
        :return: A 2D contour object.
        :rtype: :class:`wires.Contour2D`
        """
        primitives2d = []
        primitives_mapping = {}
        for primitive3d in contour3d.primitives:
            method_name = f'{primitive3d.__class__.__name__.lower()}_to_2d'
            if hasattr(self, method_name):
                primitives = getattr(self, method_name)(primitive3d)
                if primitives is None:
                    continue
                self.update_primitives_mapping(primitives_mapping, primitives, primitive3d)
                primitives2d.extend(primitives)
            else:
                primitive = primitive3d.to_2d(self.frame.origin, self.frame.u, self.frame.v)
                if primitive is None:
                    continue
                self.update_primitives_mapping(primitives_mapping, [primitive], primitive3d)
                primitives2d.append(primitive)
        if return_primitives_mapping:
            return wires.Contour2D(primitives2d), primitives_mapping
        return wires.Contour2D(primitives2d)

    def arc3d_to_2d(self, arc3d):
        """Converts primitive from 3D cartesian space to surface parametric space."""
        arc = None
        if arc3d.circle.frame.w.is_colinear_to(self.frame.w, 1e-5):
            arc = [arc3d.to_2d(self.frame.origin, self.frame.u, self.frame.v)]
        else:
            start = self.point3d_to_2d(arc3d.start)
            end = self.point3d_to_2d(arc3d.end)
            if not start.is_close(end):
                arc = [edges.LineSegment2D(start, end)]
        return arc

    def bsplinecurve3d_to_2d(self, bspline_curve3d):
        """
        Converts a 3D B-Spline in spatial domain into a 2D B-Spline in parametric domain.

        :param bspline_curve3d: The B-Spline curve to perform the transformation.
        :type bspline_curve3d: edges.BSplineCurve3D
        :return: A 2D B-Spline.
        :rtype: edges.BSplineCurve2D
        """
        control_points = [self.point3d_to_2d(p)
                          for p in bspline_curve3d.control_points]
        return [edges.BSplineCurve2D(
            bspline_curve3d.degree,
            control_points=control_points,
            knot_multiplicities=bspline_curve3d.knot_multiplicities,
            knots=bspline_curve3d.knots,
            weights=bspline_curve3d.weights)]

    def bsplinecurve2d_to_3d(self, bspline_curve2d):
        """
        Converts a 2D B-Spline in parametric domain into a 3D B-Spline in spatial domain.

        :param bspline_curve2d: The B-Spline curve to perform the transformation.
        :type bspline_curve2d: edges.BSplineCurve2D
        :return: A 3D B-Spline.
        :rtype: edges.BSplineCurve3D
        """
        control_points = [self.point2d_to_3d(point)
                          for point in bspline_curve2d.control_points]
        return [edges.BSplineCurve3D(
            bspline_curve2d.degree,
            control_points=control_points,
            knot_multiplicities=bspline_curve2d.knot_multiplicities,
            knots=bspline_curve2d.knots,
            weights=bspline_curve2d.weights)]

    def rectangular_cut(self, x1: float, x2: float,
                        y1: float, y2: float, name: str = ''):
        """Deprecated method, Use PlaneFace3D from_surface_rectangular_cut method."""

        raise AttributeError('Use PlaneFace3D from_surface_rectangular_cut method')

    def u_iso(self, u: float) -> curves.Line3D:
        """
        Returns the u-iso curve of the surface.

        :param u: The value of u where to extract the curve.
        :type u: float
        :return: A line 3D
        :rtype: :class:`curves.Line3D`
        """

        point_at_u = self.point2d_to_3d(volmdlr.Point2D(u, 0.0))

        return curves.Line3D.from_point_and_vector(point_at_u, self.frame.v)

    def v_iso(self, v: float) -> curves.Line3D:
        """
        Returns the v-iso curve of the surface.

        :param v: The value of u where to extract the curve.
        :type v: float
        :return: A line 3D
        :rtype: :class:`curves.Line3D`
        """

        point_at_v = self.point2d_to_3d(volmdlr.Point2D(0.0, v))

        return curves.Line3D.from_point_and_vector(point_at_v, self.frame.u)


PLANE3D_OXY = Plane3D(volmdlr.OXYZ)
PLANE3D_OYZ = Plane3D(volmdlr.OYZX)
PLANE3D_OZX = Plane3D(volmdlr.OZXY)
PLANE3D_OXZ = Plane3D(volmdlr.Frame3D(volmdlr.O3D, volmdlr.X3D, volmdlr.Z3D, volmdlr.Y3D))


class UPeriodicalSurface(Surface3D):
    """
    Abstract class for surfaces with two-pi periodicity that creates some problems.
    """

    def point2d_to_3d(self, point2d):
        """
        Abstract method.
        """
        raise NotImplementedError(f'point2d_to_3d is abstract and should be implemented in {self.__class__.__name__}')

    def point3d_to_2d(self, point3d):
        """
        Abstract method. Convert a 3D point to a 2D parametric point.

        :param point3d: The 3D point to convert, represented by 3 coordinates (x, y, z).
        :type point3d: `volmdlr.Point3D`
        :return: NotImplementedError: If the method is not implemented in the subclass.
        """
        raise NotImplementedError(f'point3d_to_2d is abstract and should be implemented in {self.__class__.__name__}')

    def v_iso(self, v):
        """
        Abstract method.
        """
        raise NotImplementedError(f'v_iso is abstract and should be implemented in {self.__class__.__name__}')

    def _align_contours(self, inner_contour, theta_contours, z_outer_contour, z_inner_contour):
        """
        Helper function to align contours' BREP on periodical surfaces that need to be connected.
        """
        outer_contour_theta, inner_contour_theta = theta_contours
        overlapping_theta, outer_contour_side, inner_contour_side, side = self._get_overlapping_theta(
            outer_contour_theta,
            inner_contour_theta)
        line = curves.Line2D(volmdlr.Point2D(overlapping_theta, z_outer_contour),
                             volmdlr.Point2D(overlapping_theta, z_inner_contour))
        cutted_contours = inner_contour.split_by_line(line)
        number_contours = len(cutted_contours)
        if number_contours == 2:
            contour1, contour2 = cutted_contours
            increasing_theta = inner_contour_theta[0] < inner_contour_theta[1]
            # side = 0 --> left  side = 1 --> right
            if (not side and increasing_theta) or (
                    side and not increasing_theta):
                theta_offset = outer_contour_theta[outer_contour_side] - contour2.primitives[0].start.x
                contour2_positionned = contour2.translation(offset=volmdlr.Vector2D(theta_offset, 0))
                theta_offset = contour2_positionned.primitives[-1].end.x - contour1.primitives[0].start.x
                contour1_positionned = contour1.translation(offset=volmdlr.Vector2D(theta_offset, 0))

            else:
                theta_offset = outer_contour_theta[outer_contour_side] - contour1.primitives[-1].end.x
                contour1_positionned = contour1.translation(offset=volmdlr.Vector2D(theta_offset, 0))
                theta_offset = contour1_positionned.primitives[0].start.x - contour2.primitives[-1].end.x
                contour2_positionned = contour2.translation(offset=volmdlr.Vector2D(theta_offset, 0))
            old_innner_contour_positioned = wires.Wire2D(contour2_positionned.primitives +
                                                         contour1_positionned.primitives).order_wire(tol=1e-2)
        elif number_contours == 1:
            theta_offset = outer_contour_theta[outer_contour_side] - inner_contour_theta[inner_contour_side]
            translation_vector = volmdlr.Vector2D(theta_offset, 0)
            old_innner_contour_positioned = cutted_contours[0].translation(offset=translation_vector)

        else:
            raise NotImplementedError

        return old_innner_contour_positioned

    @staticmethod
    def _get_closing_points(old_outer_contour_positioned, old_innner_contour_positioned):
        """
        Helper function to get points to connect contours with line segments.
        """
        point1 = old_outer_contour_positioned.primitives[0].start
        point2 = old_outer_contour_positioned.primitives[-1].end
        point3 = old_innner_contour_positioned.primitives[0].start
        point4 = old_innner_contour_positioned.primitives[-1].end

        outer_contour_direction = point1.x < point2.x
        inner_contour_direction = point3.x < point4.x
        if outer_contour_direction == inner_contour_direction:
            old_innner_contour_positioned = old_innner_contour_positioned.invert()
            point3 = old_innner_contour_positioned.primitives[0].start
            point4 = old_innner_contour_positioned.primitives[-1].end
        if not math.isclose(point2.x, point3.x, abs_tol=1e-4) or \
                not math.isclose(point4.x, point1.x, abs_tol=1e-4):
            ideal_x = []
            delta = math.inf
            found = False
            for x1 in [point2.x, point3.x]:
                for x2 in [point4.x, point1.x]:
                    delta_x = abs(abs(x1 - x2) - volmdlr.TWO_PI)
                    if delta_x == 0.0:
                        ideal_x = [x1, x2]
                        found = True
                        break
                    if delta_x < delta:
                        delta = delta_x
                        ideal_x = [x1, x2]
                if found:
                    break
            x1, x2 = ideal_x
            point2.x = x1
            point3.x = x1
            point4.x = x2
            point1.x = x2

        return point1, point2, point3, point4

    def connect_contours(self, outer_contour, inner_contours):
        """
        Repair contours on parametric domain.

        :param outer_contour: Outer contour 2D.
        :type inner_contours: wires.Contour2D
        :param inner_contours: List of 2D contours.
        :type inner_contours: list
        """
        new_inner_contours = []
        point1 = outer_contour.primitives[0].start
        point2 = outer_contour.primitives[-1].end

        theta1, z1 = point1
        theta2, _ = point2

        new_outer_contour = outer_contour
        for inner_contour in inner_contours:
            theta3, z3 = inner_contour.primitives[0].start
            theta4, _ = inner_contour.primitives[-1].end

            if not inner_contour.is_ordered():
                # Contours are aligned
                if (math.isclose(theta1, theta3, abs_tol=1e-3) and math.isclose(theta2, theta4, abs_tol=1e-3)) \
                        or (math.isclose(theta1, theta4, abs_tol=1e-3) and math.isclose(theta2, theta3, abs_tol=1e-3)):
                    old_innner_contour_positioned = inner_contour

                else:
                    old_innner_contour_positioned = self._align_contours(inner_contour, [[theta1, theta2],
                                                                                         [theta3, theta4]], z1, z3)
                point1, point2, point3, point4 = self._get_closing_points(outer_contour,
                                                                          old_innner_contour_positioned)
                closing_linesegment1 = edges.LineSegment2D(point2, point3)
                closing_linesegment2 = edges.LineSegment2D(point4, point1)
                new_outer_contour_primitives = outer_contour.primitives + [closing_linesegment1] + \
                    old_innner_contour_positioned.primitives + [closing_linesegment2]
                new_outer_contour = wires.Contour2D(primitives=new_outer_contour_primitives)
                if not new_outer_contour.is_ordered():
                    try:
                        new_outer_contour = new_outer_contour.order_contour(tol=min(1e-2,
                                                                                0.1 * closing_linesegment1.length(),
                                                                                0.1 * closing_linesegment2.length()))
                    except NotImplementedError:
                        pass
            else:
                new_inner_contours.append(inner_contour)
        return new_outer_contour, new_inner_contours

    @staticmethod
    def _get_overlapping_theta(outer_contour_startend_theta, inner_contour_startend_theta):
        """
        Find overlapping theta domain between two contours on periodical Surfaces.
        """
        oc_xmin_index, outer_contour_xmin = min(enumerate(outer_contour_startend_theta), key=lambda x: x[1])
        oc_xmax_index, outer_contour_xman = max(enumerate(outer_contour_startend_theta), key=lambda x: x[1])
        ic_xmin_index, inner_contour_xmin = min(enumerate(inner_contour_startend_theta), key=lambda x: x[1])
        ic_xmax_index, inner_contour_xmax = max(enumerate(inner_contour_startend_theta), key=lambda x: x[1])

        # check if tetha3 or theta4 is in [theta1, theta2] interval
        overlap = outer_contour_xmin <= inner_contour_xmax and outer_contour_xman >= inner_contour_xmin

        if overlap:
            if inner_contour_xmin < outer_contour_xmin:
                overlapping_theta = outer_contour_startend_theta[oc_xmin_index]
                side = 0
                return overlapping_theta, oc_xmin_index, ic_xmin_index, side
            overlapping_theta = outer_contour_startend_theta[oc_xmax_index]
            side = 1
            return overlapping_theta, oc_xmax_index, ic_xmax_index, side

        # if not direct intersection -> find intersection at periodicity
        if inner_contour_xmin < outer_contour_xmin:
            overlapping_theta = outer_contour_startend_theta[oc_xmin_index] - 2 * math.pi
            side = 0
            return overlapping_theta, oc_xmin_index, ic_xmin_index, side
        overlapping_theta = outer_contour_startend_theta[oc_xmax_index] + 2 * math.pi
        side = 1
        return overlapping_theta, oc_xmax_index, ic_xmax_index, side

    def _reference_points(self, edge):
        """
        Helper function to return points of reference on the edge to fix some parametric periodical discontinuities.
        """
        length = edge.length()
        point_after_start = self.point3d_to_2d(edge.point_at_abscissa(0.01 * length))
        point_before_end = self.point3d_to_2d(edge.point_at_abscissa(0.98 * length))
        theta3, _ = point_after_start
        theta4, _ = point_before_end
        if abs(theta3) == math.pi or abs(theta3) == 0.5 * math.pi:
            point_after_start = self.point3d_to_2d(edge.point_at_abscissa(0.02 * length))
        if abs(theta4) == math.pi or abs(theta4) == 0.5 * math.pi:
            point_before_end = self.point3d_to_2d(edge.point_at_abscissa(0.97 * length))
        return point_after_start, point_before_end

    def _verify_start_end_angles(self, edge, theta1, theta2):
        """
        Verify if there is some incoherence with start and end angles. If so, return fixed angles.
        """
        length = edge.length()
        theta3, _ = self.point3d_to_2d(edge.point_at_abscissa(0.001 * length))
        # make sure that the reference angle is not undefined
        if abs(theta3) == math.pi or abs(theta3) == 0.5 * math.pi:
            theta3, _ = self.point3d_to_2d(edge.point_at_abscissa(0.002 * length))

        # Verify if theta1 or theta2 point should be -pi because atan2() -> ]-pi, pi]
        # And also atan2 discontinuity in 0.5 * math.pi
        if math.isclose(abs(theta1), math.pi, abs_tol=1e-4) or abs(theta1) == 0.5 * math.pi:
            theta1 = repair_start_end_angle_periodicity(theta1, theta3)
        if abs(theta2) == math.pi or abs(theta2) == 0.5 * math.pi:
            theta4, _ = self.point3d_to_2d(edge.point_at_abscissa(0.98 * length))
            # make sure that the reference angle is not undefined
            if math.isclose(abs(theta2), math.pi, abs_tol=1e-4) or abs(theta4) == 0.5 * math.pi:
                theta4, _ = self.point3d_to_2d(edge.point_at_abscissa(0.97 * length))
            theta2 = repair_start_end_angle_periodicity(theta2, theta4)

        return theta1, theta2

    def _helper_fix_angle_discontinuity(self, points, index_angle_discontinuity, i):
        sign = round(points[index_angle_discontinuity - 1][i] / abs(points[index_angle_discontinuity - 1][i]), 2)
        if i == 0:
            points = [p + volmdlr.Point2D(sign * volmdlr.TWO_PI, 0) if i >= index_angle_discontinuity else p
                      for i, p in enumerate(points)]
        else:
            points = [p + volmdlr.Point2D(0, sign * volmdlr.TWO_PI) if i >= index_angle_discontinuity else p
                      for i, p in enumerate(points)]
        return points

    def _fix_angle_discontinuity_on_discretization_points(self, points, indexes_angle_discontinuity, direction):
        i = 0 if direction == "x" else 1
        if len(indexes_angle_discontinuity) == 1:
            index_angle_discontinuity = indexes_angle_discontinuity[0]
            points = self._helper_fix_angle_discontinuity(points, index_angle_discontinuity, i)
        else:
            stack = deque(indexes_angle_discontinuity)
            while stack:
                index_angle_discontinuity = stack.popleft()
                if stack:
                    next_angle_discontinuity_index = stack[0]
                    temp_points = points[:next_angle_discontinuity_index]
                    temp_points = self._helper_fix_angle_discontinuity(temp_points, index_angle_discontinuity, i)
                    points = temp_points + points[next_angle_discontinuity_index:]
                else:
                    temp_points = points
                    points = self._helper_fix_angle_discontinuity(temp_points, index_angle_discontinuity, i)
                _, indexes_angle_discontinuity = angle_discontinuity([point.x for point in points])
                stack = deque(indexes_angle_discontinuity)
        return points

    def _helper_arc3d_to_2d_periodicity_verifications(self, arc3d, start):
        """
        Verifies if arc 3D contains discontinuity and undefined start/end points on parametric domain.
        """
        point_theta_discontinuity = self.point2d_to_3d(volmdlr.Point2D(math.pi, start.y))
        discontinuity = arc3d.point_belongs(point_theta_discontinuity) and not \
            arc3d.is_point_edge_extremity(point_theta_discontinuity)

        undefined_start_theta = arc3d.start.is_close(point_theta_discontinuity)
        undefined_end_theta = arc3d.end.is_close(point_theta_discontinuity)
        return discontinuity, undefined_start_theta, undefined_end_theta

    def linesegment3d_to_2d(self, linesegment3d):
        """
        Converts the primitive from 3D spatial coordinates to its equivalent 2D primitive in the parametric space.

        For cylindrical or conical surfaces, a line segment in 3D space is typically projected onto
        the 2D parametric space as a vertical line segment. This is because a 3D line that lies on a
        cylindrical or conical surface corresponds to a generatrix of the surface, and it extends along
        the height of the surface without bending or deviating in the other directions.
        Therefore, the BREP of a line segment on cylindrical or conical surface is a vertical line segment.
        """
        start = self.point3d_to_2d(linesegment3d.start)
        end = self.point3d_to_2d(linesegment3d.end)
        _, _, z1 = self.frame.global_to_local_coordinates(linesegment3d.start)
        _, _, z2 = self.frame.global_to_local_coordinates(linesegment3d.end)
        if math.isclose(z1, z2, rel_tol=0.005):
            # special case when there is a small line segment that should be a small arc of circle instead
            return [edges.LineSegment2D(start, end)]
        if start.x != end.x:
            end = volmdlr.Point2D(start.x, end.y)
        if not start.is_close(end):
            return [edges.LineSegment2D(start, end)]
        return None

    def arc3d_to_2d(self, arc3d):
        """
        Converts the primitive from 3D spatial coordinates to its equivalent 2D primitive in the parametric space.

        The BREP of an arc of circle on a cylindrical or a conical surface is a horizontal line segment.
        """
        start = self.point3d_to_2d(arc3d.start)
        end = self.point3d_to_2d(arc3d.end)
        point_after_start, point_before_end = self._reference_points(arc3d)
        discontinuity, undefined_start_theta, undefined_end_theta = self._helper_arc3d_to_2d_periodicity_verifications(
            arc3d, start)
        start, end = vm_parametric.arc3d_to_cylindrical_coordinates_verification(
            [start, end], [undefined_start_theta, undefined_end_theta],
            [point_after_start.x, point_before_end.x], discontinuity)
        return [edges.LineSegment2D(start, end)]

    def fullarc3d_to_2d(self, fullarc3d):
        """
        Converts the primitive from 3D spatial coordinates to its equivalent 2D primitive in the parametric space.

        The BREP of a circle on a cylindrical or a conical surface is a horizontal line segment with length of two pi.
        """
        start = self.point3d_to_2d(fullarc3d.start)
        end = self.point3d_to_2d(fullarc3d.end)

        if self.frame.w.is_colinear_to(fullarc3d.circle.normal):
            normal_dot_product = self.frame.w.dot(fullarc3d.circle.normal)
            start, end = vm_parametric.fullarc_to_cylindrical_coordinates_verification(start, end, normal_dot_product)
            return [edges.LineSegment2D(start, end)]
        raise NotImplementedError("This case must be treated in child class.")

    def bsplinecurve3d_to_2d(self, bspline_curve3d):
        """
        Converts the primitive from 3D spatial coordinates to its equivalent 2D primitive in the parametric space.
        """
        n = len(bspline_curve3d.control_points)
        points3d = bspline_curve3d.discretization_points(number_points=n)
        points = [self.point3d_to_2d(point) for point in points3d]
        if self.is_singularity_point(bspline_curve3d.start) or self.is_singularity_point(bspline_curve3d.end):
            points = self.fix_start_end_singularity_point_at_parametric_domain(bspline_curve3d, points, points3d)
        theta1, z1 = points[0]
        theta2, z2 = points[-1]
        theta1, theta2 = self._verify_start_end_angles(bspline_curve3d, theta1, theta2)
        points[0] = volmdlr.Point2D(theta1, z1)
        points[-1] = volmdlr.Point2D(theta2, z2)

        theta_list = [point.x for point in points]
        theta_discontinuity, indexes_theta_discontinuity = angle_discontinuity(theta_list)
        if theta_discontinuity:
            points = self._fix_angle_discontinuity_on_discretization_points(points,
                                                                            indexes_theta_discontinuity, "x")

        return [edges.BSplineCurve2D.from_points_interpolation(points, degree=bspline_curve3d.degree)]

    def arcellipse3d_to_2d(self, arcellipse3d):
        """
        Transformation of a 3D arc of ellipse to a 2D primitive in a cylindrical surface.

        """
        points = [self.point3d_to_2d(p)
                  for p in arcellipse3d.discretization_points(number_points=50)]

        theta1, z1 = points[0]
        theta2, z2 = points[-1]

        # theta3, _ = self.point3d_to_2d(arcellipse3d.point_at_abscissa(0.001 * length))
        theta3, _ = points[1]
        # make sure that the reference angle is not undefined
        if abs(theta3) == math.pi:
            theta3, _ = points[1]

        # Verify if theta1 or theta2 point should be -pi because atan2() -> ]-pi, pi]
        if abs(theta1) == math.pi:
            theta1 = vm_parametric.repair_start_end_angle_periodicity(theta1, theta3)
        if abs(theta2) == math.pi:
            theta4, _ = points[-2]
            # make sure that the reference angle is not undefined
            if abs(theta4) == math.pi:
                theta4, _ = points[-3]
            theta2 = vm_parametric.repair_start_end_angle_periodicity(theta2, theta4)

        points[0] = volmdlr.Point2D(theta1, z1)
        points[-1] = volmdlr.Point2D(theta2, z2)

        theta_list = [point.x for point in points]
        theta_discontinuity, indexes_theta_discontinuity = angle_discontinuity(theta_list)
        if theta_discontinuity:
            points = self._fix_angle_discontinuity_on_discretization_points(points,
                                                                            indexes_theta_discontinuity, "x")

        return [edges.BSplineCurve2D.from_points_interpolation(points, degree=2, name="parametric.arcellipse")]

    def fullarcellipse3d_to_2d(self, fullarcellipse3d):
        """
        Transformation of a 3D arc ellipse to 2D, in a cylindrical surface.

        """
        points = [self.point3d_to_2d(p)
                  for p in fullarcellipse3d.discretization_points(number_points=72)]
        start, end = points[0], points[-1]
        normal_dot_product = self.frame.w.dot(fullarcellipse3d.ellipse.normal)
        start, end = vm_parametric.fullarc_to_cylindrical_coordinates_verification(start, end, normal_dot_product)
        theta1, z1 = start
        theta2, z2 = end
        theta1, theta2 = self._verify_start_end_angles(fullarcellipse3d, theta1, theta2)

        theta_list = [point.x for point in points]
        theta_discontinuity, indexes_theta_discontinuity = angle_discontinuity(theta_list)
        if theta_discontinuity:
            points = self._fix_angle_discontinuity_on_discretization_points(points,
                                                                            indexes_theta_discontinuity, "x")
        points[0] = volmdlr.Point2D(theta1, z1)
        points[-1] = volmdlr.Point2D(theta2, z2)

        return [edges.BSplineCurve2D.from_points_interpolation(points, degree=3,
                                                               name="parametric.fullarcellipse")]

    def bsplinecurve2d_to_3d(self, bspline_curve2d):
        """
        Is this right?.
        """
        n = len(bspline_curve2d.control_points)
        points = [self.point2d_to_3d(p)
                  for p in bspline_curve2d.discretization_points(number_points=n)]
        return [edges.BSplineCurve3D.from_points_interpolation(points, bspline_curve2d.degree, centripetal=True)]

    def linesegment2d_to_3d(self, linesegment2d):
        """
        Converts a BREP line segment 2D onto a 3D primitive on the surface.
        """

        if linesegment2d.name == "construction" or self.is_degenerated_brep(linesegment2d):
            return None

        theta1, param_z1 = linesegment2d.start
        theta2, param_z2 = linesegment2d.end
        start3d = self.point2d_to_3d(linesegment2d.start)
        end3d = self.point2d_to_3d(linesegment2d.end)

        if math.isclose(theta1, theta2, abs_tol=1e-4):
            if start3d.is_close(end3d):
                return None
            return [edges.LineSegment3D(start3d, end3d)]

        if math.isclose(param_z1, param_z2, abs_tol=1e-4):
            circle3d = self.v_iso(param_z1)
            if theta1 > theta2:
                circle3d = circle3d.reverse()
            return [circle3d.trim(start3d, end3d)]
        if start3d.is_close(end3d):
            return None
        n = int(54 * abs(theta2 - theta1)/math.pi)
        points = [self.point2d_to_3d(p)
                  for p in linesegment2d.discretization_points(number_points=n)]
<<<<<<< HEAD
        return [edges.BSplineCurve3D.from_points_interpolation(points, 7)]
=======
        return [edges.BSplineCurve3D.from_points_interpolation(points, 3, centripetal=True)]
>>>>>>> b83bcce9

    @staticmethod
    def is_undefined_brep(edge):
        """Returns True if the edge is contained within the periodicity boundary."""
        if isinstance(edge.simplify, edges.LineSegment2D) and \
                edge.simplify.line.unit_direction_vector().is_colinear_to(volmdlr.Y2D) \
                and math.isclose(abs(edge.start.x), math.pi, abs_tol=1e-6):
            return True
        return False

    def is_degenerated_brep(self, *args):
        """
        An edge is said to be degenerated when it corresponds to a single 3D point.
        """
        edge = args[0]
        start3d = self.point2d_to_3d(edge.start)
        end3d = self.point2d_to_3d(edge.end)
        return bool(self.is_singularity_point(start3d) and start3d.is_close(end3d))

    def fix_undefined_brep_with_neighbors(self, edge, previous_edge, next_edge):
        """Uses neighbors edges to fix edge contained within the periodicity boundary."""
        delta_previous = previous_edge.end - edge.start
        delta_next = next_edge.start - edge.end
        if not self.is_undefined_brep(previous_edge) and \
                math.isclose(delta_previous.norm(), self.x_periodicity, abs_tol=1e-3):
            edge = edge.translation(delta_previous)
        elif not self.is_undefined_brep(next_edge) and \
                math.isclose(delta_next.norm(), self.x_periodicity, abs_tol=1e-3):
            edge = edge.translation(delta_next)
        elif (math.isclose(delta_previous.x, delta_next.x, abs_tol=1e-3) and
              math.isclose(abs(delta_previous.x), self.x_periodicity, abs_tol=1e-3)):
            edge = edge.translation(delta_next)
        return edge

    def fix_start_end_singularity_point_at_parametric_domain(self, edge3d, points, points3d):
        """
        Helper function.

        Uses local discretization and line intersection with the tangent line at the point just before the undefined
        point on the BREP of the 3D edge to find the real values on parametric domain.
        """

        def get_local_discretization_points(start_point, end_points):
            distance = start_point.point_distance(end_points)
            maximum_linear_distance_reference_point = 1e-4
            if distance < maximum_linear_distance_reference_point:
                return []
            number_points = max(int(distance / maximum_linear_distance_reference_point), 2)

            local_discretization = [self.point3d_to_2d(point)
                                    for point in edge3d.local_discretization(
                    start_point, end_points, number_points)]
            return local_discretization

        def get_temp_edge2d(_points):
            theta_list = [point.x for point in _points]
            theta_discontinuity, indexes_theta_discontinuity = angle_discontinuity(theta_list)
            if theta_discontinuity:
                _points = self._fix_angle_discontinuity_on_discretization_points(_points,
                                                                                 indexes_theta_discontinuity, "x")
            if len(_points) == 2:
                edge2d = edges.LineSegment2D(_points[0], _points[1])
            else:
                edge2d = edges.BSplineCurve2D.from_points_interpolation(_points, 2)
            return edge2d

        if self.is_singularity_point(points3d[0]):
            local_discretization_points = get_local_discretization_points(start_point=points3d[0],
                                                                          end_points=points3d[1])
            if local_discretization_points:
                temp_points = local_discretization_points[1:] + points[2:]
            else:
                temp_points = points
            temp_edge2d = get_temp_edge2d(temp_points)
            singularity_lines = self.get_singularity_lines()
            if len(singularity_lines) > 1:
                singularity_line = min(singularity_lines, key=lambda x: x.point_distance(temp_points[0]))
            else:
                singularity_line = singularity_lines[0]
            points[0] = find_parametric_point_at_singularity(temp_edge2d, abscissa=0,
                                                             singularity_line=singularity_line, domain=self.domain)
        if self.is_singularity_point(points3d[-1]):
            local_discretization_points = get_local_discretization_points(start_point=points3d[-2],
                                                                          end_points=points3d[-1])
            if local_discretization_points:
                temp_points = points[:-2] + local_discretization_points[:-1]
            else:
                temp_points = points[:-1]
            temp_edge2d = get_temp_edge2d(temp_points)
            singularity_lines = self.get_singularity_lines()
            if len(singularity_lines) > 1:
                singularity_line = min(singularity_lines, key=lambda x: x.point_distance(temp_points[-1]))
            else:
                singularity_line = singularity_lines[0]
            points[-1] = find_parametric_point_at_singularity(temp_edge2d, abscissa=temp_edge2d.length(),
                                                             singularity_line=singularity_line, domain=self.domain)
        return points


class UVPeriodicalSurface(UPeriodicalSurface):
    """
    Abstract class for surfaces with two-pi periodicity in both u and v parametric directions.
    """

    def point2d_to_3d(self, point2d):
        """
        Abstract method.
        """
        raise NotImplementedError(f'point2d_to_3d is abstract and should be implemented in {self.__class__.__name__}')

    def point3d_to_2d(self, point3d):
        """
        Abstract method. Convert a 3D point to a 2D parametric point.

        :param point3d: The 3D point to convert, represented by 3 coordinates (x, y, z).
        :type point3d: `volmdlr.Point3D`
        :return: NotImplementedError: If the method is not implemented in the subclass.
        """
        raise NotImplementedError(f'point3d_to_2d is abstract and should be implemented in {self.__class__.__name__}')

    def u_iso(self, u):
        """
        Abstract method.
        """
        raise NotImplementedError(f'u_iso is abstract and should be implemented in {self.__class__.__name__}')

    def v_iso(self, v):
        """
        Abstract method.
        """
        raise NotImplementedError(f'u_iso is abstract and should be implemented in {self.__class__.__name__}')

    def linesegment2d_to_3d(self, linesegment2d):
        """
        Converts the parametric boundary representation into a 3D primitive.
        """
        if linesegment2d.name == "construction" or self.is_degenerated_brep(linesegment2d):
            return None

        theta1, phi1 = linesegment2d.start
        theta2, phi2 = linesegment2d.end

        start3d = self.point2d_to_3d(linesegment2d.start)
        end3d = self.point2d_to_3d(linesegment2d.end)
        if math.isclose(theta1, theta2, abs_tol=1e-4):
            circle = self.u_iso(theta1)
            if phi1 > phi2:
                circle = circle.reverse()
            return [circle.trim(start3d, end3d)]
        if math.isclose(phi1, phi2, abs_tol=1e-4):
            circle = self.v_iso(phi1)
            if theta1 > theta2:
                circle = circle.reverse()
            return [circle.trim(start3d, end3d)]
        points = [self.point2d_to_3d(point2d) for point2d in linesegment2d.discretization_points(number_points=10)]
        return [edges.BSplineCurve3D.from_points_interpolation(points, degree=3).simplify]


class CylindricalSurface3D(UPeriodicalSurface):
    """
    The local plane is defined by (theta, z).

    :param frame: frame.w is axis, frame.u is theta=0 frame.v theta=pi/2
    :param frame:
    :param radius: Cylinder's radius
    :type radius: float
    """
    face_class = 'CylindricalFace3D'
    x_periodicity = volmdlr.TWO_PI
    y_periodicity = None

    def __init__(self, frame, radius: float, name: str = ''):
        self.radius = radius
        UPeriodicalSurface.__init__(self, frame=frame, name=name)

    def __hash__(self):
        return hash((self.__class__.__name__, self.frame, self.radius))

    def __eq__(self, other):
        if self.__class__.__name__ != other.__class__.__name__:
            return False
        if self.frame == other.frame and self.radius == other.radius:
            return True
        return False

    @property
    def u_domain(self):
        """The parametric domain of the surface in the U direction."""
        return -math.pi, math.pi

    @property
    def v_domain(self):
        """The parametric domain of the surface in the V direction."""
        return -math.inf, math.inf

    def get_generatrices(self, number_lines: int = 30, length: float = 1):
        """
        Retrieve line segments representing the generatrices of a cylinder.

        Generates a specified number of line segments along the surface of the cylinder,
        each representing a generatrix.

        :param number_lines: The number of generatrices to generate. Default is 30
        :type number_lines: int
        :param length: The length of the cylinder along the z-direction. Default is 1.
        :type length: float
        :return: A list of LineSegment3D instances representing the generatrices of the cylinder.
        :rtype: List[LineSegment3D]
        """
        list_generatrices = []
        for i in range(number_lines):
            theta = i / (number_lines - 1) * volmdlr.TWO_PI
            start = self.point2d_to_3d(volmdlr.Point2D(theta, -0.5 * length))
            end = self.point2d_to_3d(volmdlr.Point2D(theta, 0.5 * length))
            generatrix = edges.LineSegment3D(start, end)
            list_generatrices.append(generatrix)
        return list_generatrices

    def get_circle_generatrices(self, number_circles: int = 10, length: float = 1.0):
        """
        Retrieve circles representing the generatrices of a cylinder.

        Generates a specified number of circles along the surface of the cylinder,
        each representing a generatrix.

        :param number_circles: The number of generatrices to generate. Default is 10
        :type number_circles: int
        :param length: The length of the cylinder along the z-direction. Default is 1.
        :type length: float
        :return: A list of Circle3D instances representing the generatrices of the cylinder.
        :rtype: List[Circle3D]
        """
        return [self.v_iso((-0.5 + j / (number_circles - 1)) * length) for j in range(number_circles)]

    def plot(self, ax=None, edge_style: EdgeStyle = EdgeStyle(color='grey', alpha=0.5),
             length=None, **kwargs):
        """
        Plot the cylindrical surface in the local frame normal direction.

        :param ax: Matplotlib Axes3D object to plot on. If None, create a new figure.
        :type ax: Axes3D or None
        :param edge_style: edge styles.
        :type edge_style: EdgeStyle.
        :param length: plotted length
        :type length: float
        :return: Matplotlib Axes3D object containing the plotted wire-frame.
        :rtype: Axes3D
        """
        ncircles = 50
        nlines = 50

        if ax is None:
            fig = plt.figure()
            ax = fig.add_subplot(111, projection='3d')
        if length is None:
            length = self.radius

        self.frame.plot(ax=ax, color=edge_style.color, ratio=self.radius)
        for edge in self.get_generatrices(nlines, length):
            edge.plot(ax=ax, edge_style=edge_style)

        circles = self.get_circle_generatrices(ncircles, length)
        for circle in circles:
            circle.plot(ax=ax, edge_style=edge_style)
        return ax

    def point2d_to_3d(self, point2d: volmdlr.Point2D):
        """
        Coverts a parametric coordinate on the surface into a 3D spatial point (x, y, z).

        :param point2d: Point at the ToroidalSuface3D
        :type point2d: `volmdlr.`Point2D`
        """

        point = volmdlr.Point3D(self.radius * math.cos(point2d.x),
                                self.radius * math.sin(point2d.x),
                                point2d.y)
        return self.frame.local_to_global_coordinates(point)

    def parametric_points_to_3d(self, points: NDArray[np.float64]) -> NDArray[np.float64]:
        """
        Transform parametric coordinates to 3D points on the cylindrical surface.

        Given a set of parametric coordinates `(u, v)` representing points on the surface,
        this method returns the corresponding 3D points on the cylindrical surface.

        :param points: Parametric coordinates in the form of a numpy array with shape (n, 2),
                       where `n` is the number of points, and each row corresponds to `(u, v)`.
        :type points: numpy.ndarray[np.float64]

        :return: Array of 3D points representing the cylindrical surface in Cartesian coordinates.
        :rtype: numpy.ndarray[np.float64]
        """
        center = np.array(self.frame.origin)
        x = np.array([self.frame.u[0], self.frame.u[1], self.frame.u[2]])
        y = np.array([self.frame.v[0], self.frame.v[1], self.frame.v[2]])
        z = np.array([self.frame.w[0], self.frame.w[1], self.frame.w[2]])

        points = points.reshape(-1, 2, 1)

        u_values = points[:, 0]
        v_values = points[:, 1]

        x_component = np.cos(u_values) * x
        y_component = np.sin(u_values) * y
        z_component = v_values * z

        return center + self.radius * (x_component + y_component) + z_component

    def point3d_to_2d(self, point3d):
        """
        Returns the cylindrical coordinates volmdlr.Point2D(theta, z) of a Cartesian coordinates point (x, y, z).

        :param point3d: Point at the CylindricalSuface3D
        :type point3d: `volmdlr.`Point3D`
        """
        x, y, z = self.frame.global_to_local_coordinates(point3d)
        # Do not delete this, mathematical problem when x and y close to zero but not 0
        if abs(x) < 1e-12:
            x = 0
        if abs(y) < 1e-12:
            y = 0

        theta = math.atan2(y, x)
        if abs(theta) < 1e-9:
            theta = 0.0

        return volmdlr.Point2D(theta, z)

    @classmethod
    def from_step(cls, arguments, object_dict, **kwargs):
        """
        Converts a step primitive to a CylindricalSurface3D.

        :param arguments: The arguments of the step primitive.
        :type arguments: list
        :param object_dict: The dictionary containing all the step primitives
            that have already been instantiated
        :type object_dict: dict
        :return: The corresponding CylindricalSurface3D object.
        :rtype: :class:`volmdlr.faces.CylindricalSurface3D`
        """

        length_conversion_factor = kwargs.get("length_conversion_factor", 1)
        frame = object_dict[arguments[1]]
        radius = float(arguments[2]) * length_conversion_factor
        return cls(frame, radius, arguments[0][1:-1])

    def to_step(self, current_id):
        """
        Converts the object to a STEP representation.

        :param current_id: The ID of the last written primitive.
        :type current_id: int
        :return: The STEP representation of the object and the last ID.
        :rtype: tuple[str, list[int]]
        """
        content, frame_id = self.frame.to_step(current_id)
        current_id = frame_id + 1
        content += f"#{current_id} = CYLINDRICAL_SURFACE('{self.name}',#{frame_id},{round(1000 * self.radius, 4)});\n"
        return content, [current_id]

    def frame_mapping(self, frame: volmdlr.Frame3D, side: str):
        """
        Changes frame_mapping and return a new CylindricalSurface3D.

        :param side: 'old' or 'new'
        """
        new_frame = self.frame.frame_mapping(frame, side)
        return CylindricalSurface3D(new_frame, self.radius,
                                    name=self.name)

    def rectangular_cut(self, theta1: float, theta2: float,
                        param_z1: float, param_z2: float, name: str = ''):
        """Deprecated method, Use CylindricalFace3D from_surface_rectangular_cut method."""
        raise AttributeError('Use CylindricalFace3D from_surface_rectangular_cut method')

    def rotation(self, center: volmdlr.Point3D, axis: volmdlr.Vector3D, angle: float):
        """
        CylindricalFace3D rotation.

        :param center: rotation center.
        :param axis: rotation axis.
        :param angle: angle rotation.
        :return: a new rotated Plane3D.
        """
        new_frame = self.frame.rotation(center=center, axis=axis,
                                        angle=angle)
        return CylindricalSurface3D(new_frame, self.radius)

    def translation(self, offset: volmdlr.Vector3D):
        """
        CylindricalFace3D translation.

        :param offset: translation vector.
        :return: A new translated CylindricalFace3D.
        """
        return CylindricalSurface3D(self.frame.translation(offset), self.radius)

    def grid3d(self, grid2d: grid.Grid2D):
        """
        Generate 3d grid points of a Cylindrical surface, based on a Grid2D.

        """

        points_2d = grid2d.points
        points_3d = [self.point2d_to_3d(point2d) for point2d in points_2d]

        return points_3d

    def line_intersections(self, line: curves.Line3D):
        """Gets intersections between a line and a Cylindrical Surface 3D."""
        line_2d = line.to_2d(self.frame.origin, self.frame.u, self.frame.v)
        if line_2d is None:
            return []
        origin2d = self.frame.origin.to_2d(self.frame.origin, self.frame.u, self.frame.v)
        distance_line2d_to_origin = line_2d.point_distance(origin2d)
        if distance_line2d_to_origin > self.radius:
            return []
        a_prime = line_2d.point1
        b_prime = line_2d.point2
        a_prime_minus_b_prime = a_prime - b_prime
        t_param = a_prime.dot(a_prime_minus_b_prime) / a_prime_minus_b_prime.dot(a_prime_minus_b_prime)
        k_param = math.sqrt(
            (self.radius ** 2 - distance_line2d_to_origin ** 2) / a_prime_minus_b_prime.dot(a_prime_minus_b_prime))
        intersection1 = line.point1 + (t_param + k_param) * (line.direction_vector())
        intersection2 = line.point1 + (t_param - k_param) * (line.direction_vector())
        if intersection1 == intersection2:
            return [intersection1]

        return [intersection1, intersection2]

    def parallel_plane_intersection(self, plane3d):
        """
        Cylinder plane intersections when plane's normal is perpendicular with the cylinder axis.

        :param plane3d: intersecting plane
        :return: list of intersecting curves
        """
        distance_plane_cylinder_axis = plane3d.point_distance(self.frame.origin)
        if distance_plane_cylinder_axis > self.radius:
            return []
        if math.isclose(self.frame.w.dot(plane3d.frame.u), 0, abs_tol=1e-6):
            line = curves.Line3D(plane3d.frame.origin, plane3d.frame.origin + plane3d.frame.u)
        else:
            line = curves.Line3D(plane3d.frame.origin, plane3d.frame.origin + plane3d.frame.v)
        line_intersections = self.line_intersections(line)
        lines = []
        for intersection in line_intersections:
            lines.append(curves.Line3D(intersection, intersection + self.frame.w))
        return lines

    def perpendicular_plane_intersection(self, plane3d):
        """
        Cylinder plane intersections when plane's normal is parallel with the cylinder axis.

        :param plane3d: intersecting plane
        :return: list of intersecting curves
        """
        line = curves.Line3D(self.frame.origin, self.frame.origin + self.frame.w)
        center3d_plane = plane3d.line_intersections(line)[0]
        circle3d = curves.Circle3D(volmdlr.Frame3D(center3d_plane, plane3d.frame.u,
                                                   plane3d.frame.v, plane3d.frame.w), self.radius)
        return [circle3d]

    def concurrent_plane_intersection(self, plane3d: Plane3D):
        """
        Cylindrical plane intersections when plane's normal is concurrent with the cone's axis, but not orthogonal.

        :param plane3d: intersecting plane.
        :return: list of intersecting curves.
        """
        plane_normal = self.frame.w.cross(plane3d.frame.w)
        plane2 = Plane3D.from_normal(self.frame.origin, plane_normal)
        plane2_plane3d_intersections = plane3d.plane_intersections(plane2)
        line_intersections = self.line_intersections(plane2_plane3d_intersections[0])
        if not line_intersections:
            return []
        ellipse_center = (line_intersections[0] + line_intersections[1]) / 2
        line2 = curves.Line3D.from_point_and_vector(ellipse_center, plane_normal)
        line_intersections2 = self.line_intersections(line2)
        major_dir = (line_intersections[0] - ellipse_center).unit_vector()
        major_axis = ellipse_center.point_distance(line_intersections[0])
        minor_dir = (line_intersections2[0] - ellipse_center).unit_vector()
        minor_axis = ellipse_center.point_distance(line_intersections2[0])
        if minor_axis > major_axis:
            major_axis, minor_axis = minor_axis, major_axis
            major_dir, minor_dir = minor_dir, major_dir
        ellipse = curves.Ellipse3D(major_axis, minor_axis,
                                   volmdlr.Frame3D(ellipse_center, major_dir,
                                                   minor_dir, plane3d.frame.w))
        return [ellipse]

    def plane_intersections(self, plane3d):
        """
        Cylinder intersections with a plane.

        :param plane3d: intersecting plane.
        :return: list of intersecting curves.
        """
        if math.isclose(abs(plane3d.frame.w.dot(self.frame.w)), 0, abs_tol=1e-6):
            return self.parallel_plane_intersection(plane3d)
        if math.isclose(abs(plane3d.frame.w.dot(self.frame.w)), 1, abs_tol=1e-6):
            return self.perpendicular_plane_intersection(plane3d)
        return self.concurrent_plane_intersection(plane3d)

    def conicalsurface_intersections(self, conical_surface: 'ConicalSurface3D'):
        """
        Cylinder Surface intersections with a Conical surface.

        :param conical_surface: intersecting plane.
        :return: list of intersecting curves.
        """
        def _list_generatrices_intersections(surface, other_surface):
            linesegments = other_surface.get_generatrices(50, 2)
            all_generatrices_intersecting = True
            lists_intersections = [[], []]
            for generatrix in linesegments:
                linseg_intersections = surface.line_intersections(generatrix.line)
                if not linseg_intersections:
                    all_generatrices_intersecting = False
                for index, point in enumerate(linseg_intersections):
                    if other_surface.point_distance(point) < 1e-6 and \
                            not point.in_list(lists_intersections[index]):
                        lists_intersections[index].append(point)
            return lists_intersections, all_generatrices_intersecting

        cone_generatrices_point_intersections, all_cone_generatrices_intersecting_cylinder = \
            _list_generatrices_intersections(self, conical_surface)
        cylinder_generatrices_point_intersections, all_cylinder_generatrices_intersecting_cone = \
            _list_generatrices_intersections(conical_surface, self)
        if all_cylinder_generatrices_intersecting_cone:
            intersections_points = cylinder_generatrices_point_intersections
        elif all_cone_generatrices_intersecting_cylinder:
            intersections_points = cone_generatrices_point_intersections
            if not cone_generatrices_point_intersections[1]:
                intersections_points = [[]]
                for point in (
                        cylinder_generatrices_point_intersections[0] + cylinder_generatrices_point_intersections[1] +
                        cone_generatrices_point_intersections[0] + cone_generatrices_point_intersections[1]):
                    if not point.in_list(intersections_points[0]):
                        intersections_points[0].append(point)
        elif not all_cone_generatrices_intersecting_cylinder:
            intersections_points = [[]]
            for point in (cylinder_generatrices_point_intersections[0] + cylinder_generatrices_point_intersections[1] +
                          cone_generatrices_point_intersections[0] + cone_generatrices_point_intersections[1]):
                if not point.in_list(intersections_points[0]):
                    intersections_points[0].append(point)
        list_curves = []
        for list_points in intersections_points:
            order_ed_points = vm_common_operations.order_points_list_for_nearest_neighbor(list_points)
            bspline = edges.BSplineCurve3D.from_points_interpolation(order_ed_points + [order_ed_points[0]], 4,
                                                                     centripetal=False)
            list_curves.append(bspline)
        return list_curves

    def is_coincident(self, surface3d, abs_tol: float = 1e-6):
        """
        Verifies if two CylindricalSurfaces are coincident.

        :param surface3d: surface to verify.
        :param abs_tol: tolerance.
        :return: True if they are coincident, False otherwise.
        """
        if not isinstance(self, surface3d.__class__):
            return False
        line = curves.Line3D.from_point_and_vector(surface3d.frame.origin, surface3d.frame.w)
        distance_to_self_origin = line.point_distance(self.frame.origin)

        if math.isclose(abs(self.frame.w.dot(surface3d.frame.w)), 1.0, abs_tol=abs_tol) and \
                 math.isclose(distance_to_self_origin, 0.0, abs_tol=abs_tol) and self.radius == surface3d.radius:
            return True
        return False

    def point_belongs(self, point3d, abs_tol: float = 1e-5):
        """
        Verifies if a given point is on the CylindricalSurface3D.

        :param point3d: Point to verify.
        :param abs_tol: Tolerance.
        :return: True if point on surface, False otherwise.
        """
        new_point = self.frame.global_to_local_coordinates(point3d)
        if math.isclose(new_point.x ** 2 + new_point.y ** 2, self.radius ** 2, abs_tol=abs_tol):
            return True
        return False

    def _sphere_cylinder_tangent_intersections(self, frame, distance_axis_sphere_center):
        """
        Gets the intersections between a sphere tangent to the cylinder.

        :param frame: frame for local calculations. Frame is such that w is the cylinder axis,
        and u passes through the sphere's center.
        :param distance_axis_sphere_center: distance of sphere's center to cylinder axis.
        :return: return a list with the intersecting curves.
        """
        curves_ = []
        for phi_range in [(0, math.pi), (math.pi, 2*math.pi), (2*math.pi, 3*math.pi), (3*math.pi, 4*math.pi)]:
            phi = np.linspace(phi_range[0], phi_range[1], 100)
            intersection_points = [volmdlr.Point3D(x_comp, y_comp, z_comp)
                                   for x_comp, y_comp, z_comp in zip(
                                       self.radius * np.cos(phi), self.radius * np.sin(phi),
                                       2 * math.sqrt(distance_axis_sphere_center*self.radius)*np.cos(phi / 2))]
            bspline = edges.BSplineCurve3D.from_points_interpolation(intersection_points, 4, centripetal=False)
            curves_.append(bspline)
        global_intersections = [edge.frame_mapping(frame, 'old') for edge in curves_]
        return global_intersections

    def _helper_spherical_intersections_points(self, spherical_surface, distance_axis_sphere_center):
        """
        Helper method to get spherical intersections points.

        :param spherical_surface: spherical surface.
        :param distance_axis_sphere_center: distance cylinder axis to sphere center.
        :return: intersection points.
        """
        b = (spherical_surface.radius**2 - self.radius**2 -
             distance_axis_sphere_center**2) / (2*distance_axis_sphere_center)

        if spherical_surface.radius > self.radius + distance_axis_sphere_center:
            phi_0, phi_1, two_curves = 0, 2*math.pi, True
        else:
            phi_0 = math.acos(-b/self.radius)
            phi_1 = phi_0-0.000001
            phi_0 = -phi_0+0.000001
            two_curves = False

        phi = np.linspace(phi_0, phi_1, 400)
        x_components = self.radius * np.cos(phi)
        y_components = self.radius * np.sin(phi)
        z_components1 = np.sqrt(2 * distance_axis_sphere_center * (b + x_components))

        inters_points = [[volmdlr.Point3D(x_comp, y_comp, z_comp)
                          for x_comp, y_comp, z_comp in zip(x_components, y_components, z_components1)],
                         [volmdlr.Point3D(x_comp, y_comp, -z_comp)
                          for x_comp, y_comp, z_comp in zip(x_components, y_components, z_components1)]]
        if not two_curves:
            inters_points = vm_common_operations.separate_points_by_closeness(inters_points[0]+inters_points[1])
        return inters_points

    def sphericalsurface_intersections(self, spherical_surface: 'SphericalSurface3D'):
        """
        Cylinder Surface intersections with a Spherical surface.

        :param spherical_surface: intersecting sphere.
        :return: list of intersecting curves.
        """
        line_axis = curves.Line3D.from_point_and_vector(self.frame.origin, self.frame.w)
        distance_axis_sphere_center = line_axis.point_distance(spherical_surface.frame.origin)

        if distance_axis_sphere_center < self.radius:
            if distance_axis_sphere_center + spherical_surface.radius < self.radius:
                return []
            if math.isclose(distance_axis_sphere_center, 0.0, abs_tol=1e-6):
                if math.isclose(self.radius, spherical_surface.radius):
                    return [spherical_surface.get_circle_at_z(0)]
                z_plane_position = math.sqrt(spherical_surface.radius**2 - self.radius**2)
                circle1 = spherical_surface.get_circle_at_z(z_plane_position)
                circle2 = spherical_surface.get_circle_at_z(-z_plane_position)
                return [circle1, circle2]

        if distance_axis_sphere_center - spherical_surface.radius > self.radius:
            return []

        point_projection, _ = line_axis.point_projection(spherical_surface.frame.origin)
        vector = (spherical_surface.frame.origin - point_projection).unit_vector()
        frame = volmdlr.Frame3D(point_projection, vector, self.frame.w.cross(vector), self.frame.w)

        if math.isclose(distance_axis_sphere_center + self.radius, spherical_surface.radius, abs_tol=1e-6):
            return self._sphere_cylinder_tangent_intersections(frame, distance_axis_sphere_center)

        inters_points = self._helper_spherical_intersections_points(spherical_surface, distance_axis_sphere_center)

        curves_ = [edges.BSplineCurve3D.from_points_interpolation(points, 4, centripetal=False)
                   for points in inters_points]
        return [edge.frame_mapping(frame, 'old') for edge in curves_]

    def _cylindrical_intersection_points(self, cylindricalsurface: 'SphericalSurface3D'):
        """
        Gets the points of intersections between two cylindrical surfaces.

        :param cylindricalsurface: other Cylindrical surface 3d.
        :return: points of intersections.
        """
        cyl_generatrices = self.get_generatrices(200, self.radius*10) +\
                           self.get_circle_generatrices(200, self.radius*10)
        intersection_points = []
        for gene in cyl_generatrices:
            intersections = cylindricalsurface.edge_intersections(gene)
            for intersection in intersections:
                if not volmdlr.core.point_in_list(intersection, intersection_points):
                    intersection_points.append(intersection)
        return intersection_points

    def cylindricalsurface_intersections(self, cylindricalsurface: 'CylindricalSurface3D'):
        """
        Gets intersections between two cylindrical surfaces 3d.

        :param cylindricalsurface: other cylindrical surface.
        :return: a list containing the resulting intersections, if there are any.
        """
        curves_ = []
        if self.frame.w.is_colinear_to(cylindricalsurface.frame.w):
            circle1 = curves.Circle3D(self.frame, self.radius).to_2d(self.frame.origin, self.frame.u, self.frame.v)
            circle2 = curves.Circle3D(cylindricalsurface.frame, cylindricalsurface.radius).to_2d(
                self.frame.origin, self.frame.u, self.frame.v)
            circle2d_intersections = circle1.circle_intersections(circle2)
            for point in circle2d_intersections:
                point3d = point.to_3d(self.frame.origin, self.frame.u, self.frame.v)
                curves_.append(curves.Line3D.from_point_and_vector(point3d, self.frame.w))
            return curves_

        intersection_points = self._cylindrical_intersection_points(cylindricalsurface)
        if not intersection_points:
            return []
        inters_points = vm_common_operations.separate_points_by_closeness(intersection_points)
        for list_points in inters_points:
            bspline = edges.BSplineCurve3D.from_points_interpolation(list_points, 4, centripetal=False)
            curves_.append(bspline)
        return curves_

    def u_iso(self, u: float) -> curves.Line3D:
        """
        Returns the u-iso curve of the surface.

        :param u: The value of u where to extract the curve.
        :type u: float
        :return: A line 3D
        :rtype: :class:`curves.Line3D`
        """

        point_at_u = self.point2d_to_3d(volmdlr.Point2D(u, 0.0))

        return curves.Line3D.from_point_and_vector(point_at_u, self.frame.w)

    def v_iso(self, v: float) -> curves.Circle3D:
        """
        Returns the v-iso curve of the surface.

        :param v: The value of u where to extract the curve.
        :type v: float
        :return: A Circle 3D
        :rtype: :class:`curves.Circle3D`
        """
        frame = self.frame.translation(self.frame.w * v)
        return curves.Circle3D(frame, self.radius)


class ToroidalSurface3D(UVPeriodicalSurface):
    """
    The local plane is defined by (theta, phi).

    Theta is the angle around the big (R) circle and phi around the small (r).

    :param frame: Tore's frame: origin is the center, u is pointing at theta=0.
    :param major_radius: Tore's radius.
    :param r: Circle to revolute radius.

    See Also Definitions of R and r according to https://en.wikipedia.org/wiki/Torus.

    """
    face_class = 'ToroidalFace3D'
    x_periodicity = volmdlr.TWO_PI
    y_periodicity = volmdlr.TWO_PI

    def __init__(self, frame: volmdlr.Frame3D, major_radius: float, minor_radius: float, name: str = ''):
        self.major_radius = major_radius
        self.minor_radius = minor_radius
        UVPeriodicalSurface.__init__(self, frame=frame, name=name)

        self._bbox = None

    def __hash__(self):
        return hash((self.__class__.__name__, self.frame, self.major_radius, self.minor_radius))

    def __eq__(self, other):
        if self.__class__.__name__ != other.__class__.__name__:
            return False
        if self.frame == other.frame and \
                self.major_radius == other.major_radius and \
                self.minor_radius == other.minor_radius:
            return True
        return False

    @property
    def u_domain(self):
        """The parametric domain of the surface in the U direction."""
        return -math.pi, math.pi

    @property
    def v_domain(self):
        """The parametric domain of the surface in the V direction."""
        return -math.pi, math.pi

    @cached_property
    def outer_radius(self):
        """Get torus outer radius."""
        return self.major_radius + self.minor_radius

    @cached_property
    def inner_radius(self):
        """Get torus inner radius."""
        return self.major_radius - self.minor_radius

    def torus_arcs(self, number_arcs: int = 50):
        """
<<<<<<< HEAD
        Return torus circles.
        """
        return [self.u_iso(i / number_arcs * volmdlr.TWO_PI) for i in range(number_arcs)]
=======
        Retrieve torus arcs representing the generatrices of a Torus.

        :param number_arcs: The number of generatrices to generate. Default is 30
        :type number_arcs: int
        :return: A list of Circle3D instances representing the generatrices of the torus.
        :rtype: List[Circle3D]
        """
        arcs = []
        center = self.frame.origin + self.frame.u * self.major_radius
        for i in range(number_arcs):
            theta = i / number_arcs * volmdlr.TWO_PI
            i_center = center.rotation(self.frame.origin, self.frame.w, theta)
            u_vector = (i_center - self.frame.origin).unit_vector()
            i_frame = volmdlr.Frame3D(i_center, u_vector, self.frame.w, u_vector.cross(self.frame.w))
            circle = curves.Circle3D(i_frame, self.minor_radius)
            arcs.append(circle)
        return arcs
>>>>>>> b83bcce9

    def _torus_circle_generatrices_xy(self, number_arcs: int = 50):
        """
        Retrieve circle generatrices in cutting planes parallel to the XY plane of the torus local system.

        :param number_arcs: The number of generatrices to generate. Default is 50.
        :type number_arcs: int
        :return: A list of Circle3D instances representing the generatrices in the XY plane.
        :rtype: List[Circle3D]
        """
        initial_point = self.frame.origin
        circles = []
        phis = np.linspace(-0.5*math.pi, 0.5*math.pi, number_arcs)
        z_positions = self.minor_radius * np.sin(phis)
        r_cossines = self.minor_radius * np.cos(phis)
        radiuses1 = self.major_radius - r_cossines
        radiuses2 = self.major_radius + r_cossines
        for i, radius1, radius2 in zip(z_positions, radiuses1, radiuses2):
            i_center = initial_point.translation(self.frame.w * i)
            frame = volmdlr.Frame3D(i_center, self.frame.u, self.frame.v, self.frame.w)
            circles.append(curves.Circle3D(frame, radius1))
            if radius1 == radius2:
                continue
            circles.append(curves.Circle3D(frame, radius2))
        return circles

    @classmethod
    def dict_to_object(cls, dict_: JsonSerializable, force_generic: bool = False, global_dict=None,
                       pointers_memo: Dict[str, Any] = None, path: str = '#') -> 'SerializableObject':
        """Creates a ToroidalSurface3D from a dictionary."""
        frame = volmdlr.Frame3D.dict_to_object(dict_['frame'])
        name = dict_['name']
        if 'tore_radius' in dict_:
            # fix done 26/10/2023
            major_radius = dict_['tore_radius']
            minor_radius = dict_['small_radius']
        else:
            major_radius = dict_['major_radius']
            minor_radius = dict_['minor_radius']
        return cls(frame, major_radius, minor_radius, name)

    @property
    def bounding_box(self):
        """
        Returns the surface bounding box.
        """
        if not self._bbox:
            self._bbox = self._bounding_box()
        return self._bbox

    def _bounding_box(self):
        """
        Calculates the BoundingBox for the complete Toroidal Surface 3D.

        :return: surface bounding box.
        """
        distance = self.major_radius + self.minor_radius
        point1 = self.frame.origin + \
            self.frame.u * distance + self.frame.v * distance + self.frame.w * self.minor_radius
        point2 = self.frame.origin + \
            self.frame.u * distance + self.frame.v * distance - self.frame.w * self.minor_radius
        point3 = self.frame.origin + \
            self.frame.u * distance - self.frame.v * distance + self.frame.w * self.minor_radius
        point4 = self.frame.origin + \
            self.frame.u * distance - self.frame.v * distance - self.frame.w * self.minor_radius
        point5 = self.frame.origin - \
            self.frame.u * distance + self.frame.v * distance + self.frame.w * self.minor_radius
        point6 = self.frame.origin - \
            self.frame.u * distance + self.frame.v * distance - self.frame.w * self.minor_radius
        point7 = self.frame.origin - \
            self.frame.u * distance - self.frame.v * distance + self.frame.w * self.minor_radius
        point8 = self.frame.origin - \
            self.frame.u * distance - self.frame.v * distance - self.frame.w * self.minor_radius

        return volmdlr.core.BoundingBox.from_points(
            [point1, point2, point3, point4, point5, point6, point7, point8])

    def point2d_to_3d(self, point2d: volmdlr.Point2D):
        """
        Coverts a parametric coordinate on the surface into a 3D spatial point (x, y, z).

        :param point2d: Point at the ToroidalSuface3D
        :type point2d: `volmdlr.`Point2D`
        """
        theta, phi = point2d

        x = (self.major_radius + self.minor_radius * math.cos(phi)) * math.cos(theta)
        y = (self.major_radius + self.minor_radius * math.cos(phi)) * math.sin(theta)
        z = self.minor_radius * math.sin(phi)
        return self.frame.local_to_global_coordinates(volmdlr.Point3D(x, y, z))

    def point3d_to_2d(self, point3d):
        """
        Transform a 3D spatial point (x, y, z) into a 2D spherical parametric point (theta, phi).
        """
        x, y, z = self.frame.global_to_local_coordinates(point3d)
        z = min(self.minor_radius, max(-self.minor_radius, z))

        # Do not delete this, mathematical problem when x and y close to zero (should be zero) but not 0
        # Generally this is related to uncertainty of step files.

        if abs(x) < 1e-12:
            x = 0.0
        if abs(y) < 1e-12:
            y = 0.0
        if abs(z) < 1e-6:
            z = 0.0

        z_r = z / self.minor_radius
        phi = math.asin(z_r)
        if abs(phi) < 1e-9:
            phi = 0

        u = self.major_radius + math.sqrt((self.minor_radius ** 2) - (z ** 2))
        u1, u2 = x / u, y / u
        theta = math.atan2(u2, u1)

        vector_to_tube_center = volmdlr.Vector3D(abs(self.major_radius) * math.cos(theta),
                                                 abs(self.major_radius) * math.sin(theta), 0)
        vector_from_tube_center_to_point = volmdlr.Vector3D(x, y, z) - vector_to_tube_center
        phi2 = volmdlr.geometry.vectors3d_angle(vector_to_tube_center, vector_from_tube_center_to_point)

        if phi >= 0 and phi2 > 0.5 * math.pi:
            phi = math.pi - phi
        elif phi < 0 and phi2 > 0.5 * math.pi:
            phi = -math.pi - phi
        if abs(theta) < 1e-9:
            theta = 0.0
        if abs(phi) < 1e-9:
            phi = 0.0
        if self.major_radius < self.minor_radius:
            phi_self_intersection = math.acos(-self.major_radius / self.minor_radius)
            if abs(phi) > phi_self_intersection:
                if theta >= 0.0:
                    theta -= math.pi
                else:
                    theta += math.pi
        return volmdlr.Point2D(theta, phi)

    def parametric_points_to_3d(self, points: NDArray[np.float64]) -> NDArray[np.float64]:
        """
        Transform parametric coordinates to 3D points on the toroidal surface.

        Given a set of parametric coordinates `(u, v)` representing points on the surface,
        this method returns the corresponding 3D points on the toroidal surface.

        :param points: Parametric coordinates in the form of a numpy array with shape (n, 2),
                       where `n` is the number of points, and each row corresponds to `(u, v)`.
        :type points: numpy.ndarray[np.float64]

        :return: Array of 3D points representing the toroidal surface in Cartesian coordinates.
        :rtype: numpy.ndarray[np.float64]
        """
        center = np.array(self.frame.origin)
        x = np.array([self.frame.u[0], self.frame.u[1], self.frame.u[2]])
        y = np.array([self.frame.v[0], self.frame.v[1], self.frame.v[2]])
        z = np.array([self.frame.w[0], self.frame.w[1], self.frame.w[2]])

        points = points.reshape(-1, 2, 1)

        u_values = points[:, 0]
        v_values = points[:, 1]

        common_term = self.major_radius + self.minor_radius * np.cos(v_values)
        x_component = np.cos(u_values) * x
        y_component = np.sin(u_values) * y
        z_component = self.minor_radius * np.sin(v_values) * z

        return center + common_term * (x_component + y_component) + z_component

    @classmethod
    def from_step(cls, arguments, object_dict, **kwargs):
        """
        Converts a step primitive to a ToroidalSurface3D.

        :param arguments: The arguments of the step primitive.
        :type arguments: list
        :param object_dict: The dictionary containing all the step primitives
            that have already been instantiated.
        :type object_dict: dict
        :return: The corresponding ToroidalSurface3D object.
        :rtype: :class:`volmdlr.faces.ToroidalSurface3D`
        """

        length_conversion_factor = kwargs.get("length_conversion_factor", 1)

        frame = object_dict[arguments[1]]
        rcenter = abs(float(arguments[2])) * length_conversion_factor
        rcircle = abs(float(arguments[3])) * length_conversion_factor
        return cls(frame, rcenter, rcircle, arguments[0][1:-1])

    def to_step(self, current_id):
        """
        Converts the object to a STEP representation.

        :param current_id: The ID of the last written primitive.
        :type current_id: int
        :return: The STEP representation of the object and the last ID.
        :rtype: tuple[str, list[int]]
        """
        content, frame_id = self.frame.to_step(current_id)
        current_id = frame_id + 1
        content += f"#{current_id} = TOROIDAL_SURFACE('{self.name}',#{frame_id}," \
                   f"{round(1000 * self.major_radius, 4)},{round(1000 * self.minor_radius, 4)});\n"
        return content, [current_id]

    def frame_mapping(self, frame: volmdlr.Frame3D, side: str):
        """
        Changes frame_mapping and return a new ToroidalSurface3D.

        :param frame: The new frame to map to.
        :type frame: `volmdlr.Frame3D
        :param side: Indicates whether the frame should be mapped to the 'old' or 'new' frame.
            Acceptable values are 'old' or 'new'.
        :type side: str
        """
        new_frame = self.frame.frame_mapping(frame, side)
        return ToroidalSurface3D(new_frame, self.major_radius, self.minor_radius, name=self.name)

    def rectangular_cut(self, theta1: float, theta2: float, phi1: float, phi2: float, name: str = ""):
        """Deprecated method, Use ToroidalFace3D from_surface_rectangular_cut method."""
        raise AttributeError('Use ToroidalFace3D from_surface_rectangular_cut method')

<<<<<<< HEAD
=======
    def linesegment2d_to_3d(self, linesegment2d):
        """
        Converts the parametric boundary representation into a 3D primitive.
        """
        theta1, phi1 = linesegment2d.start
        theta2, phi2 = linesegment2d.end

        if math.isclose(theta1, theta2, abs_tol=1e-4):
            center = self.frame.origin + self.major_radius * self.frame.u
            center = center.rotation(self.frame.origin, self.frame.w, angle=theta1)  # todo Is this Correct?
            u_vector = center - self.frame.origin
            u_vector = u_vector.unit_vector()
            if phi1 < phi2:
                w_vector = u_vector.cross(self.frame.w)
            else:
                w_vector = self.frame.w.cross(u_vector)
            v_vector = w_vector.cross(u_vector)
            start3d = self.point2d_to_3d(linesegment2d.start)
            frame = volmdlr.Frame3D(center, u_vector, v_vector, w_vector)
            circle = curves.Circle3D(frame, start3d.point_distance(center))
            if math.isclose(abs(phi1 - phi2), volmdlr.TWO_PI, abs_tol=1e-4):
                return [edges.FullArc3D(circle, start_end=center + self.minor_radius * u_vector)]
            # interior_point = self.point2d_to_3d(volmdlr.Point2D(theta1, 0.5 * (phi1 + phi2)))
            return [edges.Arc3D(circle, start3d, self.point2d_to_3d(linesegment2d.end))]
        if math.isclose(phi1, phi2, abs_tol=1e-4):
            center = self.frame.origin + self.minor_radius * math.sin(phi1) * self.frame.w
            if theta1 > theta2:
                frame = volmdlr.Frame3D(center, self.frame.u, -self.frame.v, self.frame.u.cross(-self.frame.v))
            else:
                frame = volmdlr.Frame3D(center, self.frame.u, self.frame.v, self.frame.w)
            start3d = self.point2d_to_3d(linesegment2d.start)
            circle = curves.Circle3D(frame, start3d.point_distance(center))
            if math.isclose(abs(theta1 - theta2), volmdlr.TWO_PI, abs_tol=1e-4):
                start_end = center + self.frame.u * (self.minor_radius + self.major_radius)
                return [edges.FullArc3D(circle=circle, start_end=start_end)]
            return [edges.Arc3D(circle, start3d, self.point2d_to_3d(linesegment2d.end))]
        points = [self.point2d_to_3d(point2d) for point2d in linesegment2d.discretization_points(number_points=10)]
        return [edges.BSplineCurve3D.from_points_interpolation(points, degree=3, centripetal=True).simplify]

>>>>>>> b83bcce9
    def bsplinecurve2d_to_3d(self, bspline_curve2d):
        """
        Converts the parametric boundary representation into a 3D primitive.
        """
        n = len(bspline_curve2d.control_points)
        points = [self.point2d_to_3d(p)
                  for p in bspline_curve2d.discretization_points(number_points=n)]
        return [edges.BSplineCurve3D.from_points_interpolation(points, bspline_curve2d.degree, centripetal=True)]

    def _helper_arc3d_to_2d_periodicity_verifications(self, arc3d, start, end):
        """
        Verifies if arc 3D contains discontinuity and undefined start/end points on parametric domain.
        """

        point_theta_discontinuity = self.point2d_to_3d(volmdlr.Point2D(math.pi, start.y))
        theta_discontinuity = (arc3d.point_belongs(point_theta_discontinuity) and
                               not arc3d.is_point_edge_extremity(point_theta_discontinuity) and
                               not self.frame.w.is_perpendicular_to(arc3d.frame.w))
        point_phi_discontinuity = self.point2d_to_3d(volmdlr.Point2D(start.x, math.pi))
        phi_discontinuity = (arc3d.point_belongs(point_phi_discontinuity) and
                             not arc3d.is_point_edge_extremity(point_phi_discontinuity) and
                             not self.frame.w.is_colinear_to(arc3d.frame.w))
        undefined_start_theta = arc3d.start.is_close(point_theta_discontinuity) or abs(start.x) == math.pi
        undefined_end_theta = arc3d.end.is_close(point_theta_discontinuity) or abs(end.x) == math.pi
        undefined_start_phi = arc3d.start.is_close(point_phi_discontinuity) or start.y == math.pi
        undefined_end_phi = arc3d.end.is_close(point_phi_discontinuity) or end.y == math.pi

        return theta_discontinuity, phi_discontinuity, undefined_start_theta, undefined_end_theta, \
            undefined_start_phi, undefined_end_phi

    def fullarc3d_to_2d(self, fullarc3d):
        """
        Converts the primitive from 3D spatial coordinates to its equivalent 2D primitive in the parametric space.
        """
        start = self.point3d_to_2d(fullarc3d.start)
        end = self.point3d_to_2d(fullarc3d.end)
        point_after_start, point_before_end = self._reference_points(fullarc3d)
        theta_discontinuity, phi_discontinuity, undefined_start_theta, undefined_end_theta, \
            undefined_start_phi, undefined_end_phi = self._helper_arc3d_to_2d_periodicity_verifications(
                fullarc3d, start, end)
        start, end = vm_parametric.arc3d_to_toroidal_coordinates_verification(
            [start, end],
            [undefined_start_theta, undefined_end_theta, undefined_start_phi, undefined_end_phi],
            [point_after_start, point_before_end],
            [theta_discontinuity, phi_discontinuity])

        theta1, phi1 = start
        theta3, phi3 = point_after_start
        if self.frame.w.is_colinear_to(fullarc3d.circle.normal, abs_tol=1e-4):
            if theta1 > theta3:
                end = volmdlr.Point2D(theta1 - volmdlr.TWO_PI, phi1)
            elif theta1 < theta3:
                end = volmdlr.Point2D(theta1 + volmdlr.TWO_PI, phi1)
            return [edges.LineSegment2D(start, end)]
        if phi1 > phi3:
            end = volmdlr.Point2D(theta1, phi1 - volmdlr.TWO_PI)
        elif phi1 < phi3:
            end = volmdlr.Point2D(theta1, phi1 + volmdlr.TWO_PI)
        return [edges.LineSegment2D(start, end)]

    def arc3d_to_2d(self, arc3d):
        """
        Converts the arc from 3D spatial coordinates to its equivalent 2D primitive in the parametric space.
        """
        start = self.point3d_to_2d(arc3d.start)
        end = self.point3d_to_2d(arc3d.end)

        point_after_start, point_before_end = self._reference_points(arc3d)
        theta_discontinuity, phi_discontinuity, undefined_start_theta, undefined_end_theta, \
            undefined_start_phi, undefined_end_phi = self._helper_arc3d_to_2d_periodicity_verifications(arc3d,
                                                                                                        start, end)
        start, end = vm_parametric.arc3d_to_toroidal_coordinates_verification(
            [start, end],
            [undefined_start_theta, undefined_end_theta, undefined_start_phi, undefined_end_phi],
            [point_after_start, point_before_end],
            [theta_discontinuity, phi_discontinuity])
        return [edges.LineSegment2D(start, end)]

    def bsplinecurve3d_to_2d(self, bspline_curve3d):
        """
        Converts the primitive from 3D spatial coordinates to its equivalent 2D primitive in the parametric space.
        """
        point_after_start, point_before_end = self._reference_points(bspline_curve3d)
        theta3, phi3 = point_after_start
        theta4, phi4 = point_before_end
        n = len(bspline_curve3d.control_points)
        points3d = bspline_curve3d.discretization_points(number_points=n)
        points = [self.point3d_to_2d(p) for p in points3d]
        theta1, phi1 = points[0]
        theta2, phi2 = points[-1]

        # Verify if theta1 or theta2 point should be -pi because atan2() -> ]-pi, pi]
        if abs(theta1) == math.pi:
            theta1 = repair_start_end_angle_periodicity(theta1, theta3)
        if abs(theta2) == math.pi:
            theta2 = repair_start_end_angle_periodicity(theta2, theta4)

        # Verify if phi1 or phi2 point should be -pi because phi -> ]-pi, pi]
        if abs(phi1) == math.pi:
            phi1 = repair_start_end_angle_periodicity(phi1, phi3)
        if abs(phi2) == math.pi:
            phi2 = repair_start_end_angle_periodicity(phi2, phi4)

        points[0] = volmdlr.Point2D(theta1, phi1)
        points[-1] = volmdlr.Point2D(theta2, phi2)

        theta_list = [point.x for point in points]
        phi_list = [point.y for point in points]
        theta_discontinuity, indexes_theta_discontinuity = angle_discontinuity(theta_list)
        phi_discontinuity, indexes_phi_discontinuity = angle_discontinuity(phi_list)

        if theta_discontinuity:
            points = self._fix_angle_discontinuity_on_discretization_points(points,
                                                                            indexes_theta_discontinuity, "x")
        if phi_discontinuity:
            points = self._fix_angle_discontinuity_on_discretization_points(points,
                                                                            indexes_phi_discontinuity, "y")
        points = verify_repeated_parametric_points(points)
        return [edges.BSplineCurve2D.from_points_interpolation(points, bspline_curve3d.degree)]

    def triangulation(self):
        """
        Triangulation.

        :rtype: display.Mesh3D
        """
        face = self.rectangular_cut(0, volmdlr.TWO_PI, 0, volmdlr.TWO_PI)
        return face.triangulation()

    def translation(self, offset: volmdlr.Vector3D):
        """
        ToroidalSurface3D translation.

        :param offset: translation vector
        :return: A new translated ToroidalSurface3D
        """
        return ToroidalSurface3D(self.frame.translation(
            offset), self.major_radius, self.minor_radius)

    def rotation(self, center: volmdlr.Point3D, axis: volmdlr.Vector3D, angle: float):
        """
        ToroidalSurface3D rotation.

        :param center: rotation center.
        :param axis: rotation axis.
        :param angle: angle rotation.
        :return: a new rotated ToroidalSurface3D.
        """
        new_frame = self.frame.rotation(center=center, axis=axis,
                                        angle=angle)
        return self.__class__(new_frame, self.major_radius, self.minor_radius)

    def plot(self, ax=None, edge_style: EdgeStyle = EdgeStyle(color='grey', alpha=0.5), **kwargs):
        """Plot torus arcs."""
        if ax is None:
            fig = plt.figure()
            ax = fig.add_subplot(111, projection='3d')

        self.frame.plot(ax=ax, ratio=self.major_radius)
        circles = self.torus_arcs(100) + self._torus_circle_generatrices_xy(30)
        for circle in circles:
            circle.plot(ax=ax, edge_style=edge_style)

        return ax

    def point_projection(self, point3d):
        """
        Returns the projection of the point on the toroidal surface.

        :param point3d: Point to project.
        :type point3d: volmdlr.Point3D
        :return: A point on the surface
        :rtype: volmdlr.Point3D
        """
        x, y, z = self.frame.global_to_local_coordinates(point3d)

        if abs(x) < 1e-12:
            x = 0
        if abs(y) < 1e-12:
            y = 0

        theta = math.atan2(y, x)

        vector_to_tube_center = volmdlr.Vector3D(self.major_radius * math.cos(theta),
                                                 self.major_radius * math.sin(theta), 0)
        vector_from_tube_center_to_point = volmdlr.Vector3D(x, y, z) - vector_to_tube_center
        phi = volmdlr.geometry.vectors3d_angle(vector_to_tube_center, vector_from_tube_center_to_point)
        if z < 0:
            phi = 2 * math.pi - phi
        if abs(theta) < 1e-9:
            theta = 0.0
        if abs(phi) < 1e-9:
            phi = 0.0
        return self.point2d_to_3d(volmdlr.Point2D(theta, phi))

    def _reference_points(self, edge):
        """
        Helper function to return points of reference on the edge to fix some parametric periodical discontinuities.
        """
        length = edge.length()
        point_after_start = self.point3d_to_2d(edge.point_at_abscissa(0.01 * length))
        point_before_end = self.point3d_to_2d(edge.point_at_abscissa(0.98 * length))
        theta3, phi3 = point_after_start
        theta4, phi4 = point_before_end
        if abs(theta3) == math.pi or abs(theta3) == 0.5 * math.pi or \
                abs(phi3) == math.pi or abs(phi3) == 0.5 * math.pi:
            point_after_start = self.point3d_to_2d(edge.point_at_abscissa(0.02 * length))
        if abs(theta4) == math.pi or abs(theta4) == 0.5 * math.pi or \
                abs(phi4) == math.pi or abs(phi4) == 0.5 * math.pi:
            point_before_end = self.point3d_to_2d(edge.point_at_abscissa(0.97 * length))
        return point_after_start, point_before_end

    def _get_line_intersections_solution_roots(self, line):
        """
        Line intersections helper: get roots.

        :param line: other line.
        :return: roots.
        """
        vector = line.unit_direction_vector()
        coeff_a = vector.x**2 + vector.y**2 + vector.z**2
        coeff_b = 2 * (line.point1.x * vector.x + line.point1.y * vector.y + line.point1.z * vector.z)
        coeff_c = line.point1.x**2 + line.point1.y**2 + line.point1.z**2 + self.major_radius**2 - self.minor_radius**2
        coeff_d = vector.x**2 + vector.y**2
        coeff_e = 2 * (line.point1.x * vector.x + line.point1.y * vector.y)
        coeff_f = line.point1.x**2 + line.point1.y**2
        solutions = np.roots([(coeff_a**2), 2*coeff_a*coeff_b,
                               (2*coeff_a*coeff_c + coeff_b**2 - 4*coeff_d*self.major_radius**2),
                               (2*coeff_b*coeff_c - 4*self.major_radius**2*coeff_e),
                               coeff_c**2 - 4*self.major_radius**2*coeff_f])
        return solutions

    def line_intersections(self, line: curves.Line3D):
        """
        Calculates the intersections between the toroidal surface and an infinite line.

        :param line: other line.
        :return: intersections.
        """
        if not self.frame.origin.is_close(volmdlr.O3D) or not self.frame.w.is_close(volmdlr.Z3D):
            frame_mapped_surface = self.frame_mapping(self.frame, 'new')
            frame_mapped_line = line.frame_mapping(self.frame, 'new')
            local_intersections = frame_mapped_surface.line_intersections(frame_mapped_line)
            global_intersections = [self.frame.local_to_global_coordinates(point) for point in local_intersections]
            return global_intersections

        vector = line.unit_direction_vector()
        solutions = self._get_line_intersections_solution_roots(line)
        intersections = []
        for sol_param in sorted(solutions):
            if isinstance(sol_param, np.complex128):
                if sol_param.imag == 0.0:
                    intersections.append(line.point1 + sol_param.real*vector)
            else:
                intersections.append(line.point1 + sol_param*vector)
        return intersections

    def circle_intersections(self, circle: curves.Circle3D):
        """
        Calculates the intersections between a toroidal surface 3d and a Circle 3D.

        :param circle: other circle to verify intersections.
        :return: a list of intersection points, if there exists any.
        """
        toroidal_plane = Plane3D(self.frame)
        if toroidal_plane.point_distance(circle.center) >= circle.radius + self.minor_radius:
            return []
        circle2_ = curves.Circle3D(self.frame, self.major_radius)
        circle_distance = circle.circle_distance(circle2_, False)
        if circle_distance > self.minor_radius:
            return []
        return self.curve_intersections(circle)

    def _helper_parallel_plane_intersections_through_origin(self, plane3d):
        """
        Helper method to get intersection between torus and plane through the origin.

        :param plane3d: other plane.
        :return: two circles.
        """
        plane1 = Plane3D(self.frame)
        plane_intersections = plane1.plane_intersections(plane3d)
        center1 = self.frame.origin + plane_intersections[0].unit_direction_vector() * self.major_radius
        center2 = self.frame.origin - plane_intersections[0].unit_direction_vector() * self.major_radius
        circle1 = curves.Circle3D(
            volmdlr.Frame3D(center1, plane3d.frame.u, plane3d.frame.v, plane3d.frame.w), self.minor_radius)
        circle2 = curves.Circle3D(
            volmdlr.Frame3D(center2, plane3d.frame.u, plane3d.frame.v, plane3d.frame.w), self.minor_radius)
        return [circle1, circle2]

    def parallel_plane_intersection(self, plane3d: Plane3D):
        """
        Toroidal plane intersections when plane's normal is perpendicular with the cylinder axis.

        :param plane3d: intersecting plane.
        :return: list of intersecting curves.
        """
        distance_plane_cylinder_axis = plane3d.point_distance(self.frame.origin)
        if distance_plane_cylinder_axis >= self.outer_radius:
            return []
        if plane3d.point_belongs(self.frame.origin):
            return self._helper_parallel_plane_intersections_through_origin(plane3d)
        if distance_plane_cylinder_axis > self.inner_radius:
            return self.concurrent_plane_intersection(plane3d, 1)
        point_projection = plane3d.point_projection(self.frame.origin)
        points = self._plane_intersection_points(plane3d)
        vector = (point_projection - self.frame.origin).unit_vector()
        frame = volmdlr.Frame3D(point_projection, vector, self.frame.w, vector.cross(self.frame.w))
        local_points = [frame.global_to_local_coordinates(point) for point in points]
        lists_points = [[], []]
        for i, local_point in enumerate(local_points):
            if local_point.z > 0:
                lists_points[0].append(points[i])
            elif local_point.z < 0:
                lists_points[1].append(points[i])
        if math.isclose(distance_plane_cylinder_axis, self.inner_radius, abs_tol=1e-6):
            curves_ = []
            for points in lists_points:
                points_ = vm_common_operations.order_points_list_for_nearest_neighbor(points+[point_projection])
                points_ = points_[points_.index(point_projection):] + points_[:points_.index(point_projection)]
                edge = edges.BSplineCurve3D.from_points_interpolation(points_ + [points_[0]], 6)
                curves_.append(edge)
            return curves_
        curves_ = []
        for points in lists_points:
            points_ = vm_common_operations.order_points_list_for_nearest_neighbor(points)
            edge = edges.BSplineCurve3D.from_points_interpolation(points_ + [points_[0]], 6)
            curves_.append(edge)
        return curves_

    def perpendicular_plane_intersection(self, plane3d):
        """
        Toroidal plane intersections when plane's normal is parallel with the cylinder axis.

        :param plane3d: intersecting plane.
        :return: list of intersecting curves.
        """
        distance_plane_cylinder_axis = plane3d.point_distance(self.frame.origin)
        if distance_plane_cylinder_axis > self.minor_radius:
            return []
        if plane3d.point_belongs(self.frame.origin):
            circle1 = curves.Circle3D(self.frame, self.outer_radius)
            circle2 = curves.Circle3D(self.frame, self.inner_radius)
            return [circle1, circle2]
        plane1 = plane3d.rotation(plane3d.frame.origin, plane3d.frame.u, math.pi/4)
        plane_intersections = plane3d.plane_intersections(plane1)
        torus_line_intersections = self.line_intersections(plane_intersections[0])
        torus_line_intersections = plane_intersections[0].sort_points_along_curve(torus_line_intersections)
        center = plane3d.point_projection(self.frame.origin)
        if not torus_line_intersections and math.isclose(distance_plane_cylinder_axis,
                                                         self.minor_radius, abs_tol=1e-6):
            circle = curves.Circle3D(
                volmdlr.Frame3D(center, plane3d.frame.u, plane3d.frame.v, plane3d.frame.w), self.major_radius)
            return [circle]
        radius1 = center.point_distance(torus_line_intersections[0])
        circle1 = curves.Circle3D(
            volmdlr.Frame3D(center, plane3d.frame.u, plane3d.frame.v, plane3d.frame.w), radius1)
        if len(torus_line_intersections) == 4:
            radius2 = center.point_distance(torus_line_intersections[1])
            circle2 = curves.Circle3D(
                volmdlr.Frame3D(center,
                                plane3d.frame.u, plane3d.frame.v, plane3d.frame.w), radius2)
            return [circle1, circle2]
        return [circle1]

    def _plane_intersection_points(self, plane3d):
        """
        Gets the points of intersections between the plane and the toroidal surface.

        :param plane3d: other plane 3d.
        :return: points of intersections.
        """
        axis_angle = math.degrees(volmdlr.geometry.vectors3d_angle(self.frame.w, plane3d.frame.w))
        if 0 < axis_angle <= math.degrees(math.atan(self.minor_radius / self.major_radius)):
            torus_circles = self.torus_arcs(80)
        elif axis_angle < 45:
            torus_circles = self.torus_arcs(80) + self._torus_circle_generatrices_xy(80)
        else:
            torus_circles = self._torus_circle_generatrices_xy(80)
        points_intersections = []
        for arc in torus_circles:
            inters = plane3d.curve_intersections(arc)
            for i in inters:
                if not i.in_list(points_intersections):
                    points_intersections.append(i)
        return points_intersections

    def get_villarceau_circles(self, plane3d):
        """
        The concurrent intersecting plane touches the torus in two isolated points.

        :param plane3d: concurrent plane.
        :return: two circles.
        """
        plane1 = Plane3D(self.frame)
        plane_intersections1 = plane1.plane_intersections(plane3d)
        torus_line_interections1 = self.line_intersections(plane_intersections1[0])
        points = torus_line_interections1
        radius1 = points[0].point_distance(points[2]) / 2
        circle1 = curves.Circle3D(volmdlr.Frame3D((points[0] + points[2]) / 2, plane3d.frame.u,
                                                  plane3d.frame.v, plane3d.frame.w), radius1)
        radius2 = points[1].point_distance(points[3]) / 2
        circle2 = curves.Circle3D(volmdlr.Frame3D((points[1] + points[3]) / 2, plane3d.frame.u,
                                                  plane3d.frame.v, plane3d.frame.w), radius2)
        return [circle1, circle2]

    def concurrent_plane_intersection(self, plane3d, number_curves: int = None):
        """
        Toroidal plane intersections when plane's normal is concurrent with the cone's axis, but not orthogonal.

        :param plane3d: intersecting plane.
        :param number_curves: the number of resulting curves, if known.
        :return: list of intersecting curves.
        """
        if plane3d.point_distance(self.frame.origin) > self.inner_radius:
            torus_origin_plane = Plane3D(self.frame)
            projected_point_plane3d = plane3d.point_projection(self.frame.origin)
            torus_plane_projection = torus_origin_plane.point_projection(projected_point_plane3d)
            point = self.frame.origin + (torus_plane_projection - self.frame.origin).unit_vector() * self.major_radius
            if plane3d.point_distance(point) > self.minor_radius:
                return []

        points_intersections = self._plane_intersection_points(plane3d)
        if not plane3d.point_belongs(self.frame.origin, 1e-6):
            point_projection = plane3d.point_projection(self.frame.origin)
            vector = (point_projection - self.frame.origin).unit_vector()
            frame = volmdlr.Frame3D(point_projection, vector, self.frame.w, vector.cross(self.frame.w))
            plane_intersections = vm_utils_intersections.get_two_planes_intersections(plane3d.frame, frame)
            line = curves.Line3D(plane_intersections[0], plane_intersections[1])
            line_intersections = self.line_intersections(line)
            for inter in self.line_intersections(line):
                if not inter.in_list(points_intersections):
                    points_intersections.append(inter)
            if line_intersections:
                number_curves = 1

        if number_curves == 1:
            ordered_points = vm_common_operations.order_points_list_for_nearest_neighbor(points_intersections)
            inters_points = [ordered_points+[ordered_points[0]]]
        else:
            inters_points = vm_common_operations.separate_points_by_closeness(points_intersections)
        if len(inters_points) == 1 and plane3d.point_belongs(self.frame.origin):
            return self.get_villarceau_circles(plane3d)
        return [edges.BSplineCurve3D.from_points_interpolation(list_points, 8, centripetal=False)
                for list_points in inters_points]

    def plane_intersections(self, plane3d):
        """
        Toroidal intersections with a plane.

        :param plane3d: intersecting plane.
        :return: list of intersecting curves.
        """
        projected_origin = plane3d.point_projection(self.frame.origin)
        translated_to_local_plane3d = plane3d.translation((projected_origin - plane3d.frame.origin).to_vector())
        if math.isclose(abs(translated_to_local_plane3d.frame.w.dot(self.frame.w)), 0, abs_tol=1e-6):
            return self.parallel_plane_intersection(translated_to_local_plane3d)
        if math.isclose(abs(translated_to_local_plane3d.frame.w.dot(self.frame.w)), 1, abs_tol=1e-6):
            return self.perpendicular_plane_intersection(translated_to_local_plane3d)
        return self.concurrent_plane_intersection(translated_to_local_plane3d)

    def _cylinder_intersection_points(self, cylindrical_surface: CylindricalSurface3D):
        """
        Gets the points of intersections between the cylindrical surface and the toroidal surface.

        :param cylindrical_surface: other Cylindrical 3d.
        :return: points of intersections.
        """
        arcs = self.torus_arcs(200) + self._torus_circle_generatrices_xy(200)
        points_intersections = []
        for arc in arcs:
            intersections = cylindrical_surface.circle_intersections(arc)
            for intersection in intersections:
                if not intersection.in_list(points_intersections):
                    points_intersections.append(intersection)
        for edge in cylindrical_surface.get_generatrices(300, self.outer_radius * 3):
            intersections = self.line_intersections(edge.line)
            for point in intersections:
                if not point.in_list(points_intersections):
                    points_intersections.append(point)
        return points_intersections

    def cylindricalsurface_intersections(self, cylindrical_surface: CylindricalSurface3D):
        """
        Gets the intersections between a toroidal surface and cylindrical surface.

        :param cylindrical_surface: other cylindrical surface.
        :return: List os curves intersecting Torus.
        """
        line = curves.Line3D.from_point_and_vector(cylindrical_surface.frame.origin, cylindrical_surface.frame.w)
        distance_to_self_origin = line.point_distance(self.frame.origin)

        if math.isclose(abs(self.frame.w.dot(cylindrical_surface.frame.w)), 1.0, abs_tol=1e-6) and \
                math.isclose(distance_to_self_origin, 0.0, abs_tol=1e-6):
            if cylindrical_surface.radius < self.minor_radius:
                return []
            if math.isclose(cylindrical_surface.radius, self.minor_radius, abs_tol=1e-6):
                return [curves.Circle3D(self.frame, self.minor_radius)]
        intersection_points = self._cylinder_intersection_points(cylindrical_surface)
        inters_points = vm_common_operations.separate_points_by_closeness(intersection_points)
        curves_ = []
        for list_points in inters_points:
            bspline = edges.BSplineCurve3D.from_points_interpolation(list_points, 7, centripetal=False)
            if isinstance(bspline.simplify, edges.FullArc3D):
                curves_.append(bspline.simplify)
                continue
            curves_.append(bspline)

        return curves_

    def is_coincident(self, surface3d, abs_tol: float = 1e-6):
        """
        Verifies if two ToroidalSurfaces are coincident.

        :param surface3d: surface to verify.
        :param abs_tol: tolerance.
        :return: True if they are coincident, False otherwise.
        """
        if not isinstance(self, surface3d.__class__):
            return False
        if math.isclose(abs(self.frame.w.dot(surface3d.frame.w)), 1.0, abs_tol=abs_tol) and \
                math.isclose(self.major_radius, surface3d.major_radius, abs_tol=abs_tol) and \
                math.isclose(self.minor_radius, surface3d.minor_radius, abs_tol=abs_tol):
            return True
        return False

    def _conical_intersection_points(self, conical_surface: 'ConicalSurface3D'):
        """
        Gets the points of intersections between the cylindrical surface and the toroidal surface.

        :param conical_surface: other Conical Surface 3d.
        :return: points of intersections.
        """
        arcs = self.torus_arcs(200)
        points_intersections = []
        for arc in arcs:
            intersections = conical_surface.circle_intersections(arc)
            points_intersections.extend(intersections)
        point1 = conical_surface.frame.global_to_local_coordinates(volmdlr.Point3D(0, 0, self.bounding_box.zmin))
        point2 = conical_surface.frame.global_to_local_coordinates(volmdlr.Point3D(0, 0, self.bounding_box.zmax))
        for edge in conical_surface.get_generatrices(300, self.outer_radius * 3) + \
                conical_surface.get_circle_generatrices(100, max(point1.z, 0), max(point2.z, 0)):
            intersections = self.edge_intersections(edge)
            for point in intersections:
                if not point.in_list(points_intersections):
                    points_intersections.append(point)
        return points_intersections

    def conicalsurface_intersections(self, conical_surface: 'ConicalSurface3D'):
        """
        Gets the intersections between a toroidal surface and cylindrical surface.

        :param conical_surface: other Conical Surface 3d.
        :return: List os curves intersecting Torus.
        """
        intersection_points = self._conical_intersection_points(conical_surface)
        if not intersection_points:
            return []
        inters_points = vm_common_operations.separate_points_by_closeness(intersection_points)
        curves_ = []
        for list_points in inters_points:
            bspline = edges.BSplineCurve3D.from_points_interpolation(list_points, 4, centripetal=False)
            if isinstance(bspline.simplify, edges.FullArc3D):
                curves_.append(bspline.simplify)
                continue
            curves_.append(bspline)

        return curves_

    def _spherical_intersection_points(self, spherical_surface: 'SphericalSurface3D'):
        """
        Gets the points of intersections between the spherical surface and the toroidal surface.

        :param spherical_surface: other Spherical Surface 3d.
        :return: points of intersections.
        """
        arcs = self.torus_arcs(300) + self._torus_circle_generatrices_xy(100)
        intersection_points = []
        for arc in arcs:
            intersections = spherical_surface.circle_intersections(arc)
            intersection_points.extend(intersections)
        return intersection_points

    def sphericalsurface_intersections(self, spherical_surface: 'SphericalSurface3D'):
        """
        Gets the intersections between a toroidal surface and spherical surface.

        :param spherical_surface: other spherical Surface 3d.
        :return: List os curves intersecting Torus.
        """
        intersection_points = self._spherical_intersection_points(spherical_surface)
        if not intersection_points:
            return []
        inters_points = vm_common_operations.separate_points_by_closeness(intersection_points)
        curves_ = []
        for list_points in inters_points:
            bspline = edges.BSplineCurve3D.from_points_interpolation(list_points, 4, centripetal=False)
            if isinstance(bspline.simplify, edges.FullArc3D):
                curves_.append(bspline.simplify)
                continue
            curves_.append(bspline)
        return curves_

    def _toroidal_intersection_points(self, toroidal_surface):
        """
        Gets the points of intersections between the spherical surface and the toroidal surface.

        :param toroidal_surface: other Toroidal Surface 3d.
        :return: points of intersections.
        """
        arcs = self.torus_arcs(300) + self._torus_circle_generatrices_xy(200)
        intersection_points = []
        for arc in arcs:
            intersections = toroidal_surface.circle_intersections(arc)
            for intersection in intersections:
                if not intersection.in_list(intersection_points):
                    intersection_points.append(intersection)

        return intersection_points

    def toroidalsurface_intersections_profile_profile(self, toroidal_surface):
        """
        Get intersections between two parallel toroidal surfaces, if there are any.

        :param toroidal_surface: other toroidal surface.
        :return:
        """
        local_self = self.frame_mapping(self.frame, 'new')
        local_other_toroidal_surface = toroidal_surface.frame_mapping(self.frame, 'new')

        circle = local_self.torus_arcs(1)[0]
        circle_intersections = local_other_toroidal_surface.circle_intersections(circle)
        circles = []
        for intersection in circle_intersections:
            center = volmdlr.Point3D(0, 0, intersection.z)
            circles_frame = volmdlr.Frame3D(center, local_self.frame.u, local_self.frame.v, local_self.frame.w)
            circles.append(curves.Circle3D(circles_frame, intersection.point_distance(center)))
        return circles

    def _yvone_villarceau_circles(self, toroidal_surface):
        """
        Gets the Yvone-Villarceau circles from two toroidal surfaces intersections.

        """
        circle_r1 = curves.Circle3D(self.frame, self.minor_radius)
        circle_r2 = curves.Circle3D(toroidal_surface.frame, toroidal_surface.minor_radius)
        circle_intersections = circle_r1.circle_intersections(circle_r2)
        intersections = []
        for intersection in circle_intersections:
            x_comp, y_comp, _ = intersection
            cos_s = x_comp / self.minor_radius
            sin_s = y_comp / self.minor_radius
            if toroidal_surface.frame.u.z != 0.0 and toroidal_surface.frame.v.z != 0.0:
                sin_t = (y_comp -
                         toroidal_surface.frame.origin.y +
                         (toroidal_surface.frame.origin.z *
                          toroidal_surface.frame.u.y / toroidal_surface.frame.u.z)) * (1 / (
                        (toroidal_surface.frame.v.y - (
                                toroidal_surface.frame.v.z / toroidal_surface.frame.u.z)
                         ) * toroidal_surface.minor_radius))
                cos_t = -toroidal_surface.frame.origin.z / (
                        toroidal_surface.minor_radius * toroidal_surface.frame.u.z
                ) - sin_t * (
                                toroidal_surface.frame.v.z / toroidal_surface.frame.u.z)
            elif toroidal_surface.frame.origin.z == 0:
                sin_t = (y_comp - toroidal_surface.frame.origin.y
                         ) * (1 / (toroidal_surface.frame.v.y * toroidal_surface.minor_radius))
                cos_t = math.cos(math.asin(sin_t))
            else:
                raise NotImplementedError
            for sign in [1, -1]:

                normal1 = volmdlr.Vector3D(-(self.minor_radius / self.major_radius) * sin_s,
                                           (self.minor_radius / self.major_radius) * cos_s,
                                           sign * math.sqrt(
                                               1 - (self.minor_radius / self.major_radius) ** 2)
                                           ).unit_vector()
                normal2 = -(toroidal_surface.minor_radius / toroidal_surface.major_radius
                            ) * sin_t * toroidal_surface.frame.u + (
                                  toroidal_surface.minor_radius / toroidal_surface.major_radius
                          ) * cos_t * toroidal_surface.frame.v + sign * math.sqrt(
                    1 - (toroidal_surface.minor_radius / toroidal_surface.major_radius) ** 2
                ) * toroidal_surface.frame.w
                if abs(abs(normal1.dot(normal2.unit_vector())) - 1.0) < 1e-6:
                    intersections.append(curves.Circle3D.from_center_normal(
                        intersection, normal1, self.major_radius))
            vector = (intersection - self.frame.origin).unit_vector()
            plane = Plane3D(volmdlr.Frame3D(intersection, self.frame.w, vector.cross(self.frame.w), vector))
            intersections.extend(self.plane_intersections(plane))
        return intersections

    def outer_radius_tangent_inner_radius_toroidalsurface_intersections(self, toroidal_surface):
        """
        Calculates the intersections between two toroidal surfaces.

        Case where the outer radius of one toroidal surface is touching inner radius of the other toroidal surface.

        :param toroidal_surface: other toroidal surface.
        :return:
        """
        intersections = []

        distance_origin_to_other_axis = self.frame.origin.point_distance(toroidal_surface.frame.origin)
        intersection_points = self._toroidal_intersection_points(toroidal_surface)

        vector = (toroidal_surface.frame.origin - self.frame.origin).unit_vector()

        point1 = self.frame.origin - vector * self.inner_radius
        if not point1.in_list(intersection_points):
            intersection_points.append(point1)

        point2 = self.frame.origin + vector * (distance_origin_to_other_axis + toroidal_surface.inner_radius)
        if not point2.in_list(intersection_points):
            intersection_points.append(point2)

        if not intersection_points:
            return intersections

        inters_points = vm_common_operations.separate_points_by_closeness(intersection_points)

        frame = volmdlr.Frame3D(self.frame.origin, vector, self.frame.w, vector.cross(self.frame.w))
        curves_ = []

        for points in inters_points:
            local_points = [frame.global_to_local_coordinates(point) for point in points]

            lists_points = [[], []]
            first_point = None

            for i, local_point in enumerate(local_points):
                if local_point.z > 0:
                    lists_points[0].append(points[i])
                elif local_point.z < 0:
                    lists_points[1].append(points[i])
                else:
                    first_point = points[i]

            if not first_point:
                raise NotImplementedError

            for list_points in lists_points:
                points_ = vm_common_operations.order_points_list_for_nearest_neighbor(
                    [first_point] + list(set(list_points)))
                points_ = points_[points_.index(first_point):] + points_[:points_.index(first_point)]
                edge = edges.BSplineCurve3D.from_points_interpolation(points_ + [points_[0]], 8)
                curves_.append(edge)
        return curves_

    def toroidalsurface_intersections(self, toroidal_surface):
        """
        Gets the intersections between two toroidal surface.

        :param toroidal_surface: other toroidal Surface 3d.
        :return: List os curves intersecting Torus.
        """
        intersections = []

        axis_line = curves.Line3D.from_point_and_vector(self.frame.origin, self.frame.w)

        distance_origin_to_other_axis = self.frame.origin.point_distance(toroidal_surface.frame.origin)
        is_minor_same = abs(self.minor_radius - toroidal_surface.minor_radius) < 1e-6
        is_major_same = abs(self.major_radius - toroidal_surface.major_radius) < 1e-6

        if math.isclose(abs(self.frame.w.dot(toroidal_surface.frame.w)), 1.0, abs_tol=1e-6):
            if vm_common_operations.get_plane_point_distance(self.frame, toroidal_surface.frame.origin) > \
                    self.minor_radius + toroidal_surface.minor_radius:
                return []

            if axis_line.point_distance(toroidal_surface.frame.origin) < 1e-6:
                return self.toroidalsurface_intersections_profile_profile(toroidal_surface)

            if is_minor_same and \
                    abs(distance_origin_to_other_axis - self.major_radius - toroidal_surface.major_radius) < 1e-6:
                vector = (toroidal_surface.frame.origin - self.frame.origin).unit_vector()
                center = self.frame.origin + vector * self.major_radius

                circle = curves.Circle3D(volmdlr.Frame3D(center, vector,
                                                         self.frame.w, vector.cross(self.frame.w)), self.minor_radius)
                if is_major_same:
                    plane = Plane3D(volmdlr.Frame3D(center, self.frame.w, vector.cross(self.frame.w), vector))
                    intersections.extend(self.plane_intersections(plane))
                intersections.append(circle)
            elif is_major_same and\
                    abs(distance_origin_to_other_axis - self.minor_radius - toroidal_surface.minor_radius) < 1e-6:
                if is_minor_same:
                    intersections = self._yvone_villarceau_circles(toroidal_surface)
                    if intersections:
                        return intersections

                return self.outer_radius_tangent_inner_radius_toroidalsurface_intersections(toroidal_surface)
            elif (is_minor_same and
                  abs(self.frame.w.dot((toroidal_surface.frame.origin - self.frame.origin).unit_vector())) < 1e-6 and
                  distance_origin_to_other_axis - self.outer_radius < toroidal_surface.inner_radius):
                circle_bigr1 = curves.Circle3D(self.frame, self.major_radius + self.minor_radius)
                circle_bigr2 = curves.Circle3D(toroidal_surface.frame,
                                               toroidal_surface.major_radius + toroidal_surface.minor_radius)

                circle_intersections = circle_bigr1.circle_intersections(circle_bigr2)

                if circle_intersections:
                    center = (circle_intersections[0] + circle_intersections[1]) / 2
                    vector = (center - self.frame.origin).unit_vector()
                    plane = Plane3D(volmdlr.Frame3D(center, self.frame.w, vector.cross(self.frame.w), vector))
                    intersections = self.plane_intersections(plane)

        intersection_points = self._toroidal_intersection_points(toroidal_surface)

        if not intersection_points:
            return intersections

        if intersections:
            intersection_points = [point for point in intersection_points if not any(
                intersection.point_belongs(point, 1e-4) for intersection in intersections)]

        inters_points = vm_common_operations.separate_points_by_closeness(intersection_points)
        for list_points in inters_points:
            bspline = edges.BSplineCurve3D.from_points_interpolation(list_points, 8, centripetal=False)
            intersections.append(bspline)
        return intersections

    def u_iso(self, u: float) -> curves.Circle3D:
        """
        Returns the u-iso curve of the surface.

<<<<<<< HEAD
        :param u: The value of u where to extract the curve.
        :type u: float
        :return: A circle 3D
        :rtype: :class:`curves.Circle3D`
        """

        center_u0 = self.frame.origin + self.frame.u * self.major_radius
        center = center_u0.rotation(self.frame.origin, self.frame.w, u)
        u_vector = (center - self.frame.origin).unit_vector()
        frame = volmdlr.Frame3D(center, u_vector, self.frame.w, u_vector.cross(self.frame.w))
        return curves.Circle3D(frame, self.minor_radius)

    def v_iso(self, v: float) -> curves.Circle3D:
        """
        Returns the v-iso curve of the surface.

        :param v: The value of u where to extract the curve.
        :type v: float
        :return: A Circle 3D
        :rtype: :class:`curves.Circle3D`
        """
        z = self.minor_radius * math.sin(v)
        frame = self.frame.translation(self.frame.w * z)
        radius = abs(self.major_radius + self.minor_radius * math.cos(v))
        return curves.Circle3D(frame, radius)


class ConicalSurface3D(UPeriodicalSurface):
=======
class ConicalSurface3D(PeriodicalSurface):
>>>>>>> b83bcce9
    """
    Describes a cone.

    A cone is defined by the half-angle, and is positioned in space by a frame and a reference radius.
    The main axis of the frame is the axis of revolution of the cone.
    The plane defined by the origin, the x direction and the y direction of the frame is the
    plane of the cone. The intersection of the cone with this reference plane is a circle of radius equal
    to the reference radius.
    The apex of the cone is on the negative side of the main axis of the frame if the half-angle
    is positive, and on the positive side if the half-angle is negative. This frame is the
    "local coordinate system" of the cone. The following apply:
        Rotation around its main axis, in the trigonometric sense given by the x direction and the y direction,
        defines the u parametric direction and the x-axis gives the origin for the u parameter.
        The z axis defines the v parametric direction of the cone and the origin of the frame is the origin
        of the v parameter.
        The parametric range of the two parameters is:
            - [ 0, 2.*Pi ] for u, and
            - ] -infinity, +infinity [ for v

    The parametric equation of the cone is:
    P(u, v) = O + (R + v*tan(ang)) * (cos(u)*x + sin(u)*y) + v*z
    where:
        - O, x, y and z are respectively the origin, the x, y and z direction of the cone's local coordinate system
        - ang is the half-angle at the apex of the cone
        - R is the reference radius.

    :param frame: Cone's local coordinate system.
    :param semi_angle: half-angle at the apex of the cone.
    :param ref_radius: radius of the circle formed by the intersection of the cone with the reference plane.
    """
    face_class = 'ConicalFace3D'
    x_periodicity = volmdlr.TWO_PI
    y_periodicity = None

    def __init__(self, frame: volmdlr.Frame3D, semi_angle: float, ref_radius: float = 0.0,
                 name: str = ''):
        self.semi_angle = semi_angle
        self.ref_radius = ref_radius
<<<<<<< HEAD
        UPeriodicalSurface.__init__(self, frame=frame, name=name)
=======
        PeriodicalSurface.__init__(self, frame=frame, name=name)
>>>>>>> b83bcce9

    def __hash__(self):
        return hash((self.__class__.__name__, self.frame, self.semi_angle, self.ref_radius))

    def __eq__(self, other):
        if self.__class__.__name__ != other.__class__.__name__:
            return False
        if self.frame == other.frame and self.semi_angle == other.semi_angle and self.ref_radius == self.ref_radius:
            return True
        return False

    @property
    def u_domain(self):
        """The parametric domain of the surface in the U direction."""
        return -math.pi, math.pi

    @property
    def v_domain(self):
        """The parametric domain of the surface in the V direction."""
        return -math.inf, math.inf

    @property
    def domain(self):
        """Returns u and v bounds."""
        return -math.pi, math.pi, -math.inf, math.inf

    @property
    def apex(self):
        """
        Computes the apex of the cone.

         It is on the negative side of the axis of revolution of this cone if the half-angle at the apex is positive,
          and on the positive side of the "main axis" if the half-angle is negative.
        """
        origin = self.frame.origin
        return origin + (-self.ref_radius/math.tan(self.semi_angle)) * self.frame.w

    def get_generatrices(self, number_lines: int = 36, z: float = 1):
        """
        Gets Conical Surface 3D generatrix lines.

        :param z: cone's z height.
        :param number_lines: number of generatrix lines.
        :return:
        """
        v = z - self.ref_radius / math.tan(self.semi_angle)
        point1 = self.apex
        point2 = self.point2d_to_3d(volmdlr.Point2D(0.0, v))
        generatrix = edges.LineSegment3D(point1, point2)
        list_generatrices = [generatrix]
        for i in range(1, number_lines):
            theta = i / number_lines * volmdlr.TWO_PI
            wire = generatrix.rotation(self.frame.origin, self.frame.w, theta)
            list_generatrices.append(wire)
        return list_generatrices

<<<<<<< HEAD
=======
    def get_circle_at_z(self, z):
        """Gets a circle in the conical surface at given z position."""
        i_frame = self.frame.translation(z * self.frame.w)
        radius = abs(z * math.tan(self.semi_angle) + self.ref_radius)
        if radius < 1e-15:
            return None
        circle = curves.Circle3D(i_frame, radius)
        return circle

>>>>>>> b83bcce9
    def get_circle_generatrices(self, number_circles: int, z1, z2):
        """
        Get circles generatrix of the cone.

        :param z1: Initial height of cone.
        :param z2: Final height of cone.
        :param number_circles: number of expected circles.
        """
        circles = []
        for i_z in np.linspace(z1, z2, number_circles):
<<<<<<< HEAD
            circle = self.v_iso(i_z)
=======
            circle = self.get_circle_at_z(i_z)
>>>>>>> b83bcce9
            if circle is None:
                continue
            circles.append(circle)
        return circles

    def plot(self, ax=None, edge_style: EdgeStyle = EdgeStyle(color='grey', alpha=0.5), **kwargs):
        """
        Plots the ConicalSurface3D.
        """
        z = kwargs.get("z", 1)
        if ax is None:
            fig = plt.figure()
            ax = fig.add_subplot(111, projection='3d')
        self.frame.plot(ax)
        line_generatrices = self.get_generatrices(36, z)
        _, z_apex = self.point3d_to_2d(self.apex)
        circle_generatrices = self.get_circle_generatrices(50, z_apex, z_apex + z)

        for edge in line_generatrices + circle_generatrices:
            edge.plot(ax, edge_style)
        return ax

    @classmethod
    def from_step(cls, arguments, object_dict, **kwargs):
        """
        Converts a step primitive to a ConicalSurface3D.

        :param arguments: The arguments of the step primitive.
        :type arguments: list
        :param object_dict: The dictionary containing all the step primitives
            that have already been instantiated.
        :type object_dict: dict
        :return: The corresponding ConicalSurface3D object.
        :rtype: :class:`volmdlr.faces.ConicalSurface3D`
        """

        length_conversion_factor = kwargs.get("length_conversion_factor", 1)
        angle_conversion_factor = kwargs.get("angle_conversion_factor", 1)

        frame = object_dict[arguments[1]]
        radius = float(arguments[2]) * length_conversion_factor
        semi_angle = float(arguments[3]) * angle_conversion_factor
        return cls(frame, semi_angle, radius, name=arguments[0][1:-1])

    def is_coincident(self, surface3d, abs_tol: float = 1e-6):
        """
        Verifies if two conical surfaces are coincident.

        :param surface3d: other surface 3d.
        :param abs_tol: tolerance.
        :return: True if they are coincident, False otherwise.
        """
        if not isinstance(surface3d, ConicalSurface3D):
            return False
        if math.isclose(self.frame.w.dot(surface3d.frame.w), 1.0, abs_tol=abs_tol) and \
            self.frame.origin.is_close(surface3d.frame.origin) and \
                math.isclose(self.semi_angle, surface3d.semi_angle, abs_tol=abs_tol) and \
                math.isclose(self.ref_radius, surface3d.ref_radius, abs_tol=abs_tol):
            return True
        return False

    def to_step(self, current_id):
        """
        Converts the object to a STEP representation.

        :param current_id: The ID of the last written primitive.
        :type current_id: int
        :return: The STEP representation of the object and the last ID.
        :rtype: tuple[str, list[int]]
        """
        content, frame_id = self.frame.to_step(current_id)
        current_id = frame_id + 1
        content += f"#{current_id} = CONICAL_SURFACE('{self.name}',#{frame_id},{self.ref_radius},{self.semi_angle});\n"
        return content, [current_id]

    def frame_mapping(self, frame: volmdlr.Frame3D, side: str):
        """
        Changes frame_mapping and return a new ConicalSurface3D.

        :param side: 'old' or 'new'
        """
        new_frame = self.frame.frame_mapping(frame, side)
        return ConicalSurface3D(new_frame, self.semi_angle, self.ref_radius, name=self.name)

    def point2d_to_3d(self, point2d: volmdlr.Point2D):
        """
        Coverts a parametric coordinate on the surface into a 3D spatial point (x, y, z).

        :param point2d: Point at the ConicalSuface3D
        :type point2d: `volmdlr.`Point2D`
        """
        theta, z = point2d
        radius = math.tan(self.semi_angle) * z + self.ref_radius
        new_point = volmdlr.Point3D(radius * math.cos(theta),
                                    radius * math.sin(theta),
                                    z)
        return self.frame.local_to_global_coordinates(new_point)

    def point3d_to_2d(self, point3d: volmdlr.Point3D):
        """
        Returns the cylindrical coordinates volmdlr.Point2D(theta, z) of a Cartesian coordinates point (x, y, z).

        :param point3d: Point at the CylindricalSuface3D.
        :type point3d: :class:`volmdlr.`Point3D`
        """
        x, y, z = self.frame.global_to_local_coordinates(point3d)
        # Do not delete this, mathematical problem when x and y close to zero (should be zero) but not 0
        # Generally this is related to uncertainty of step files.
        if x != 0.0 and abs(x) < 1e-12:
            x = 0.0
        if y != 0.0 and abs(y) < 1e-12:
            y = 0.0
        if x == 0.0 and y == 0.0:
<<<<<<< HEAD
            theta = 0.0
        else:
            theta = math.atan2(y, x)
        if abs(theta) < 1e-16:
            theta = 0.0
=======
            theta = 0.0
        else:
            theta = math.atan2(y, x)
        if abs(theta) < 1e-16:
            theta = 0.0
>>>>>>> b83bcce9
        if abs(z) < 1e-16:
            z = 0.0

        return volmdlr.Point2D(theta, z)

    def parametric_points_to_3d(self, points: NDArray[np.float64]) -> NDArray[np.float64]:
        """
        Transform parametric coordinates to 3D points on the conical surface.

        Given a set of parametric coordinates `(u, v)` representing points on the surface,
        this method returns the corresponding 3D points on the conical surface.

        :param points: Parametric coordinates in the form of a numpy array with shape (n, 2),
                       where `n` is the number of points, and each row corresponds to `(u, v)`.
        :type points: numpy.ndarray[np.float64]

        :return: Array of 3D points representing the conical surface in Cartesian coordinates.
        :rtype: numpy.ndarray[np.float64]
        """
        center = np.array(self.frame.origin)
        x = np.array([self.frame.u[0], self.frame.u[1], self.frame.u[2]])
        y = np.array([self.frame.v[0], self.frame.v[1], self.frame.v[2]])
        z = np.array([self.frame.w[0], self.frame.w[1], self.frame.w[2]])

        points = points.reshape(-1, 2, 1)

        u_values = points[:, 0]
        v_values = points[:, 1]

        x_component = np.cos(u_values) * x
        y_component = np.sin(u_values) * y

        return (center + (v_values * math.tan(self.semi_angle) + self.ref_radius) * (x_component + y_component)
                + v_values * z)

    def rectangular_cut(self, theta1: float, theta2: float,
                        param_z1: float, param_z2: float, name: str = ''):
        """Deprecated method, Use ConicalFace3D from_surface_rectangular_cut method."""
        raise AttributeError("ConicalSurface3D.rectangular_cut is deprecated."
                             "Use the class_method from_surface_rectangular_cut in ConicalFace3D instead")

    def linesegment3d_to_2d(self, linesegment3d):
        """
        Converts the primitive from 3D spatial coordinates to its equivalent 2D primitive in the parametric space.
        """
        start = self.point3d_to_2d(linesegment3d.start)
        end = self.point3d_to_2d(linesegment3d.end)
        if math.isclose(start.y, end.y, rel_tol=0.005):
            # special case when there is a small line segment that should be a small arc of circle instead
            return [edges.LineSegment2D(start, end)]
        if start.x != end.x:
            end = volmdlr.Point2D(start.x, end.y)
        if start != end:
            return [edges.LineSegment2D(start, end)]
        return None

<<<<<<< HEAD
=======
    def linesegment2d_to_3d(self, linesegment2d):
        """
        Converts the primitive from parametric space to 3D spatial coordinates.
        """
        theta1, param_z1 = linesegment2d.start
        theta2, param_z2 = linesegment2d.end

        if math.isclose(theta1, theta2, abs_tol=1e-4):
            return [edges.LineSegment3D(self.point2d_to_3d(linesegment2d.start),
                                        self.point2d_to_3d(linesegment2d.end))]
        if linesegment2d.name == "construction" or self.is_degenerated_brep(linesegment2d):
            return None
        start3d = self.point2d_to_3d(linesegment2d.start)
        center = self.frame.origin + param_z1 * self.frame.w
        if linesegment2d.unit_direction_vector().dot(volmdlr.X2D) > 0:
            circle = curves.Circle3D(volmdlr.Frame3D(
                center, self.frame.u, self.frame.v, self.frame.w), center.point_distance(start3d))
        else:
            circle = curves.Circle3D(volmdlr.Frame3D(
                center, self.frame.u, -self.frame.v, -self.frame.w), center.point_distance(start3d))
        if math.isclose(param_z1, param_z2, abs_tol=1e-4):
            if math.isclose(abs(theta1 - theta2), volmdlr.TWO_PI, abs_tol=1e-6):
                return [edges.FullArc3D(circle, start3d)]
            interior = self.point2d_to_3d(volmdlr.Point2D(0.5 * (theta1 + theta2), param_z1))
            arc = edges.Arc3D(circle, start3d, self.point2d_to_3d(linesegment2d.end))
            if not arc.point_belongs(interior):
                circle = circle.reverse()
                arc = edges.Arc3D(circle, start3d, arc.end)
            return [arc]
        points = [self.point2d_to_3d(p) for p in linesegment2d.discretization_points(number_points=3)]
        intersections = self.plane_intersections(Plane3D.from_3_points(*points))
        if intersections:
            curve = intersections[0]
            if curve.point_belongs(points[0]) and curve.point_belongs(points[2]):
                edge = curve.trim(points[0], points[2])
                if not edge.point_belongs(points[1]):
                    curve = curve.reverse()
                    edge = curve.trim(points[0], points[2])
                return [edge]
        points = [self.point2d_to_3d(p)
                  for p in linesegment2d.discretization_points(number_points=10)]
        return [edges.BSplineCurve3D.from_points_interpolation(points, 3, centripetal=True)]

>>>>>>> b83bcce9
    def contour3d_to_2d(self, contour3d, return_primitives_mapping: bool = False):
        """
        Transforms a Contour3D into a Contour2D in the parametric domain of the surface.

        :param contour3d: The contour to be transformed.
        :type contour3d: :class:`wires.Contour3D`
        :param return_primitives_mapping: If True, returns a dictionary containing the correspondence between 2D and 3D
         primitives
        :type return_primitives_mapping: bool
        :return: A 2D contour object.
        :rtype: :class:`wires.Contour2D`
        """
        contour3d = self.check_primitives_order(contour3d)
        primitives2d, primitives_mapping = self.primitives3d_to_2d(contour3d.primitives)

        wire2d = wires.Wire2D(primitives2d)
        delta_x = abs(wire2d.primitives[0].start.x - wire2d.primitives[-1].end.x)
        if math.isclose(delta_x, volmdlr.TWO_PI, abs_tol=1e-3) and wire2d.is_ordered():
            if len(primitives2d) > 1:
                # very specific conical case due to the singularity in the point z = 0 on parametric domain.
                if self.is_singularity_point(self.point2d_to_3d(primitives2d[-2].start)):
                    self.repair_primitives_periodicity(primitives2d, primitives_mapping)
            if return_primitives_mapping:
                return wires.Contour2D(primitives2d), primitives_mapping
            return wires.Contour2D(primitives2d)
        # Fix contour
        self.repair_primitives_periodicity(primitives2d, primitives_mapping)
        if return_primitives_mapping:
            return wires.Contour2D(primitives2d), primitives_mapping
        return wires.Contour2D(primitives2d)

    def translation(self, offset: volmdlr.Vector3D):
        """
        ConicalSurface3D translation.

        :param offset: translation vector.
        :return: A new translated ConicalSurface3D.
        """
        return self.__class__(self.frame.translation(offset),
                              self.semi_angle, self.ref_radius)

    def rotation(self, center: volmdlr.Point3D,
                 axis: volmdlr.Vector3D, angle: float):
        """
        ConicalSurface3D rotation.

        :param center: rotation center.
        :param axis: rotation axis.
        :param angle: angle rotation.
        :return: a new rotated ConicalSurface3D.
        """
        new_frame = self.frame.rotation(center=center, axis=axis, angle=angle)
        return self.__class__(new_frame, self.semi_angle, self.ref_radius)

    def circle_intersections(self, circle: curves.Circle3D):
        """
        Calculates the intersections between a conical surface and a Circle 3D.

        :param circle: other circle to verify intersections.
        :return: a list of intersection points, if there exists any.
        """
        if not self.frame.origin.is_close(volmdlr.O3D) or not self.frame.w.is_close(volmdlr.Z3D):
            local_surface = self.frame_mapping(self.frame, 'new')
            local_curve = circle.frame_mapping(self.frame, 'new')
            local_intersections = local_surface.circle_intersections(local_curve)
            global_intersections = []
            for intersection in local_intersections:
                global_intersections.append(self.frame.local_to_global_coordinates(intersection))
            return global_intersections
        if circle.bounding_box.zmax < self.frame.origin.z:
            return []
        z_max = circle.bounding_box.zmax
        radius = z_max * math.tan(self.semi_angle) + self.ref_radius
        line = curves.Line3D.from_point_and_vector(self.frame.origin, self.frame.w)
        if line.point_distance(circle.center) > radius + circle.radius:
            return []
        intersections = [point for point in self.curve_intersections(circle) if point.z >= 0]
        return intersections

    def _full_line_intersections(self, line: curves.Line3D):
        """
        Calculates the intersections between a conical surface and a Line 3D, for the two lobes of the cone.

        :param line: other line to verify intersections.
        :return: a list of intersection points, if there exists any.
        """
        apex = self.apex
        if line.point_belongs(apex):
            return [apex]
        line_direction_vector = line.unit_direction_vector()
        plane_normal = line_direction_vector.cross((apex - line.point1).to_vector()).unit_vector()
        if self.frame.w.dot(plane_normal) > 0:
            plane_normal = - plane_normal
        plane = Plane3D.from_normal(apex, plane_normal)
        cos_theta = math.sqrt(1 - (plane_normal.dot(self.frame.w) ** 2))
        if cos_theta >= math.cos(self.semi_angle):
            plane_h = Plane3D.from_normal(apex + self.frame.w, self.frame.w)
            circle = self.perpendicular_plane_intersection(plane_h)[0]
            line_p = plane_h.plane_intersections(plane)[0]
            circle_line_p_intersections = circle.line_intersections(line_p)
            intersections = []
            for intersection in circle_line_p_intersections:
                line_v_x = curves.Line3D(apex, intersection)
                line_inter = line_v_x.intersection(line)
                if not line_inter:
                    continue
                intersections.append(line_inter)
            return line.sort_points_along_curve(intersections)
        return []

    def line_intersections(self, line: curves.Line3D):
        """
        Calculates the intersections between a conical surface and a Line 3D.

        :param line: other line to verify intersections.
        :return: a list of intersection points, if there exists any.
        """
        line_intersections = self._full_line_intersections(line)
        positive_lobe_intersections = []
        for point in line_intersections:
            local_point = self.frame.global_to_local_coordinates(point)
            zmin = - self.ref_radius / math.tan(self.semi_angle)
            if local_point.z < zmin:
                continue
            positive_lobe_intersections.append(point)
        return positive_lobe_intersections

    def _helper_parallel_plane_intersection_through_origin(self, plane):
        """
        Conical plane intersections when plane's normal is perpendicular with the Cone's axis passing through origin.

        :param plane: intersecting plane.
        :return: list of intersecting curves
        """
        direction = self.frame.w.cross(plane.normal)
        point1 = self.frame.origin + direction
        point2 = self.frame.origin - direction
        theta1 = math.atan2(point1.y, point1.x)
        theta2 = math.atan2(point2.y, point2.x)
        point1_line1 = self.point2d_to_3d(volmdlr.Point2D(theta1, -0.1))
        point2_line1 = self.point2d_to_3d(volmdlr.Point2D(theta1, 0.1))
        point1_line2 = self.point2d_to_3d(volmdlr.Point2D(theta2, -0.1))
        point2_line2 = self.point2d_to_3d(volmdlr.Point2D(theta2, 0.1))
        return [curves.Line3D(point1_line1, point2_line1), curves.Line3D(point1_line2, point2_line2)]

    def _hyperbola_helper(self, plane3d, hyperbola_center, hyperbola_positive_vertex):
        semi_major_axis = hyperbola_center.point_distance(hyperbola_positive_vertex)
        circle = self.v_iso(2 * semi_major_axis)
        hyperbola_points = plane3d.circle_intersections(circle)
        if not hyperbola_points:
            return []

        semi_major_dir = (hyperbola_positive_vertex - hyperbola_center).unit_vector()
        frame = volmdlr.Frame3D(hyperbola_center, semi_major_dir,
                                plane3d.frame.w.cross(semi_major_dir), plane3d.frame.w)
        local_point = frame.global_to_local_coordinates(hyperbola_points[0])
        return [curves.Hyperbola3D(frame, semi_major_axis,
                                   math.sqrt((local_point.y ** 2) / (local_point.x ** 2 / semi_major_axis ** 2 - 1)))]

    def _parallel_plane_intersections_hyperbola_helper(self, plane):
        """
        Conical plane intersections when plane's normal is perpendicular with the Cone's axis.

        :param plane: intersecting plane.
        :return: list containing the resulting intersection hyperbola curve.
        """
        hyperbola_center = plane.point_projection(self.apex)
        z = ((math.sqrt(hyperbola_center.x ** 2 + hyperbola_center.y ** 2) - self.ref_radius)
             / math.tan(self.semi_angle))
        hyperbola_positive_vertex = self.frame.local_to_global_coordinates(
            volmdlr.Point3D(hyperbola_center.x, hyperbola_center.y, z))
        return self._hyperbola_helper(plane, hyperbola_center, hyperbola_positive_vertex)

    def parallel_plane_intersection(self, plane3d: Plane3D):
        """
        Conical plane intersections when plane's normal is perpendicular with the Cone's axis.

        :param plane3d: intersecting plane
        :return: list of intersecting curves
        """
        if plane3d.point_belongs(self.frame.origin):
            return self._helper_parallel_plane_intersection_through_origin(plane3d)

        if not self.frame.w.is_close(volmdlr.Z3D):
            local_surface = self.frame_mapping(self.frame, 'new')
            local_plane = plane3d.frame_mapping(self.frame, 'new')
            local_intersections = local_surface.parallel_plane_intersection(local_plane)
            return [intersection.frame_mapping(self.frame, 'old') for intersection in local_intersections]
        return self._parallel_plane_intersections_hyperbola_helper(plane3d)

    def perpendicular_plane_intersection(self, plane3d):
        """
        Cone plane intersections when plane's normal is parallel with the cone axis.

        :param plane3d: Intersecting plane.
        :return: List of intersecting curves.
        """
        center3d_plane = plane3d.point_projection(self.frame.origin)
        radius = self.frame.origin.point_distance(center3d_plane) * math.tan(self.semi_angle) + self.ref_radius
        circle3d = curves.Circle3D(volmdlr.Frame3D(center3d_plane, plane3d.frame.u,
                                                   plane3d.frame.v, plane3d.frame.w), radius)
        return [circle3d]

    def _concurrent_plane_intersection_parabola(self, plane3d, parabola_vertex):
        """
        Calculates parabola for Cone and concurrent plane intersections.

        :param plane3d: intersecting plane.
        :param parabola_vertex: parabla vertex point.
        :return: list of intersecting curves.
        """
        distance_plane_vertex = parabola_vertex.point_distance(self.apex)
        circle = self.perpendicular_plane_intersection(
            Plane3D(volmdlr.Frame3D(self.frame.origin + distance_plane_vertex * 5 * self.frame.w,
                                    self.frame.u, self.frame.v, self.frame.w)))[0]
        line_circle_intersecting_plane = vm_utils_intersections.get_two_planes_intersections(
            plane3d.frame, circle.frame)
        line_circle_intersecting_plane = curves.Line3D(line_circle_intersecting_plane[0],
                                                       line_circle_intersecting_plane[1])
        parabola_points = circle.line_intersections(line_circle_intersecting_plane)
        v_vector = ((parabola_points[0] + parabola_points[1]) / 2 - parabola_vertex).unit_vector()
        frame = volmdlr.Frame3D(parabola_vertex, v_vector.cross(plane3d.frame.w), v_vector, plane3d.frame.w)
        local_point = frame.global_to_local_coordinates(parabola_points[0])
        vrtx_equation_a = local_point.y / local_point.x**2
        parabola = curves.Parabola3D(frame, 1 / (4 * vrtx_equation_a))
        return [parabola]

    def concurrent_plane_intersection(self, plane3d: Plane3D):
        """
        Cone plane intersections when plane's normal is concurrent with the cone's axis, but not orthogonal.

        :param plane3d: intersecting plane.
        :return: list of intersecting curves.
        """
        plane_normal = self.frame.w.cross(plane3d.frame.w)
        plane2 = Plane3D.from_normal(plane3d.frame.origin, plane_normal)
        plane2_plane3d_intersections = plane3d.plane_intersections(plane2)
        line_intersections = self.line_intersections(plane2_plane3d_intersections[0])
        if 1 > len(line_intersections) or len(line_intersections) > 2:
            return []
        angle_plane_cones_direction = abs(volmdlr.geometry.vectors3d_angle(self.frame.w, plane3d.frame.w)
                                          - math.pi / 2)
        if math.isclose(angle_plane_cones_direction, self.semi_angle, abs_tol=1e-8):
            return self._concurrent_plane_intersection_parabola(plane3d, line_intersections[0])
        if len(line_intersections) == 1:
            full_line_intersections = self._full_line_intersections(plane2_plane3d_intersections[0])
            if len(full_line_intersections) == 1:
                return []
            hyperbola_center = (full_line_intersections[0] + full_line_intersections[1]) / 2
            return self._hyperbola_helper(plane3d, hyperbola_center, line_intersections[0])
        if len(line_intersections) != 2:
            return []
        ellipse_center = (line_intersections[0] + line_intersections[1]) / 2
        line_intersections2 = self.line_intersections(curves.Line3D.from_point_and_vector(
            ellipse_center, plane_normal))
        major_dir = (line_intersections[0] - ellipse_center).unit_vector()
        major_axis = ellipse_center.point_distance(line_intersections[0])
        minor_dir = (line_intersections2[0] - ellipse_center).unit_vector()
        minor_axis = ellipse_center.point_distance(line_intersections2[0])

        if minor_axis > major_axis:
            major_axis, minor_axis = minor_axis, major_axis
            major_dir, minor_dir = minor_dir, major_dir
        return [curves.Ellipse3D(major_axis, minor_axis, volmdlr.Frame3D(
            ellipse_center, major_dir, minor_dir, plane3d.frame.w))]

    def plane_intersections(self, plane3d):
        """
        Gets the intersections between a plane 3d and a conical surface 3d.

        :param plane3d: other plane, to verify intersections.
        :return:
        """
        if math.isclose(abs(plane3d.frame.w.dot(self.frame.w)), 0, abs_tol=1e-6):
            return self.parallel_plane_intersection(plane3d)
        if math.isclose(abs(plane3d.frame.w.dot(self.frame.w)), 1, abs_tol=1e-6):
            return self.perpendicular_plane_intersection(plane3d)
        return self.concurrent_plane_intersection(plane3d)

    def is_singularity_point(self, point, *args, **kwargs):
        """Verifies if point is on the surface singularity."""
        tol = kwargs.get("tol", 1e-6)
        return self.apex.is_close(point, tol)

    def check_primitives_order(self, contour):
        """
        If contours passes at the cone singularity this makes sure that the contour is not in an undefined order.
        """
        pos = 0
        for i, primitive in enumerate(contour.primitives):
            if self.is_singularity_point(primitive.start):
                pos = i
                break
        if pos:
            contour.primitives = contour.primitives[pos:] + contour.primitives[:pos]
        return contour

    @staticmethod
    def get_singularity_lines():
        """
        Return lines that are parallel and coincident with surface singularity at parametric domain.
        """
        return [curves.Line2D(volmdlr.Point2D(-math.pi, 0), volmdlr.Point2D(math.pi, 0))]

    def _spherical_intersection_points(self, spherical_surface: 'SphericalSurface3D'):
        """
        Gets the points of intersections between the spherical surface and the toroidal surface.

        :param spherical_surface: other Spherical Surface 3d.
        :return: points of intersections.
        """
        point1 = self.frame.global_to_local_coordinates(volmdlr.Point3D(0, 0, spherical_surface.bounding_box.zmin))
        point2 = self.frame.global_to_local_coordinates(volmdlr.Point3D(0, 0, spherical_surface.bounding_box.zmax))
        cone_generatrices = self.get_generatrices(200, spherical_surface.radius*4) +\
                            self.get_circle_generatrices(200, max(point1.z, 0), max(point2.z, 0))
        intersection_points = []
        for gene in cone_generatrices:
            intersections = spherical_surface.edge_intersections(gene)
            for intersection in intersections:
                if not intersection.in_list(intersection_points):
                    intersection_points.append(intersection)
        return intersection_points

    def sphericalsurface_intersections(self, spherical_surface: 'SphericalSurface3D'):
        """
        Conical Surface intersections with a Spherical surface.

        :param spherical_surface: intersecting sphere.
        :return: list of intersecting curves.
        """
        intersection_points = self._spherical_intersection_points(spherical_surface)
        if not intersection_points:
            return []
        inters_points = vm_common_operations.separate_points_by_closeness(intersection_points)
        curves_ = []
        for list_points in inters_points:
            bspline = edges.BSplineCurve3D.from_points_interpolation(list_points, 4, centripetal=False)
            if isinstance(bspline.simplify, edges.FullArc3D):
                curves_.append(bspline.simplify)
                continue
            curves_.append(bspline)
        return curves_

<<<<<<< HEAD
=======
    def is_degenerated_brep(self, *args):
        """
        An edge is said to be degenerated when it corresponds to a single 3D point.
        """
        edge = args[0]
        start3d = self.point2d_to_3d(edge.start)
        end3d = self.point2d_to_3d(edge.end)
        return bool(self.is_singularity_point(start3d) and start3d.is_close(end3d))

>>>>>>> b83bcce9
    def _conical_intersection_points(self, conical_surface: 'ConicalSurface3D', length: float):
        """
        Gets the points of intersections between the spherical surface and the toroidal surface.

        :param conical_surface: other Spherical Surface 3d.
        :return: points of intersections.
        """
        cone_generatrices = self.get_generatrices(max(100, int((length / 2) * 10)), length) + \
                            self.get_circle_generatrices(max(200, int((length / 2) * 20)), 0, length)
        intersection_points = []
        for gene in cone_generatrices:
            intersections = conical_surface.edge_intersections(gene)
            for intersection in intersections:
                if not intersection.in_list(intersection_points):
                    intersection_points.append(intersection)
        return intersection_points

    def parallel_conicalsurface_intersections(self, conical_surface):
        """
        Get Conical Surface intersections with another conical surface, when their axis are parallel.

        :param conical_surface: intersecting conical surface.
        :return: list of intersecting curves.
        """
        generatrix = conical_surface.get_generatrices(z=2, number_lines=1)[0]
        line_intersections = self.line_intersections(generatrix.line)
        if line_intersections:
            local_surface = self.frame_mapping(self.frame, 'new')
            local_point = self.frame.global_to_local_coordinates(line_intersections[0])
            local_circle = local_surface.v_iso(local_point.z)
            return [local_circle.frame_mapping(self.frame, 'old')]
        axis_line = curves.Line3D.from_point_and_vector(self.frame.origin, self.frame.w)
        if axis_line.point_distance(conical_surface.frame.origin) < 1e-6:
            return []
        intersections_points = [self.circle_intersections(circle) for circle in
                                [conical_surface.v_iso(1), conical_surface.v_iso(2)]]
        plane = Plane3D.from_3_points(intersections_points[0][0], intersections_points[0][1],
                                      intersections_points[1][0])
        return self.plane_intersections(plane)

    def same_apex_conicalsurface_intersections(self, conical_surface):
        """
        Gets Conical Surface intersections with another conical surface, sharing the same apex.

        :param conical_surface: intersecting conical surface.
        :return: list of intersecting curves.
        """
        circle = self.v_iso(1)
        circle_intersections = conical_surface.circle_intersections(circle)
        if not circle_intersections:
            return []
        apex = self.apex
        return [curves.Line3D(apex, circle_intersections[0]),
                curves.Line3D(apex, circle_intersections[1])]

    def conicalsurface_intersections(self, conical_surface):
        """
        Conical Surface intersections with another conical surface.

        :param conical_surface: intersecting conical surface.
        :return: list of intersecting curves.
        """
        if self.frame.w.is_colinear_to(conical_surface.frame.w):
            return self.parallel_conicalsurface_intersections(conical_surface)
        if self.apex.is_close(conical_surface.apex):
            return self.same_apex_conicalsurface_intersections(conical_surface)
        if self.semi_angle + conical_surface.semi_angle > volmdlr.geometry.vectors3d_angle(
                self.frame.w, conical_surface.frame.w):
            intersection_points = self._conical_intersection_points(conical_surface, 5)
            local_intersections = [self.frame.global_to_local_coordinates(point) for point in intersection_points]
            max_z_point = volmdlr.O3D
            for point in local_intersections:
                if point.z > max_z_point.z:
                    max_z_point = point
            point_index = local_intersections.index(max_z_point)
            removed_point = intersection_points.pop(point_index)
            intersection_points.insert(0, removed_point)
            list_points = vm_common_operations.order_points_list_for_nearest_neighbor(intersection_points)
            bspline = edges.BSplineCurve3D.from_points_interpolation(list_points, 3, centripetal=True)
            return [bspline]
        intersection_points = self._conical_intersection_points(conical_surface, 5)
        if not intersection_points:
            return []
        inters_points = vm_common_operations.separate_points_by_closeness(intersection_points)
        curves_ = []
        for list_points in inters_points:
            bspline = edges.BSplineCurve3D.from_points_interpolation(list_points, 4, centripetal=False)
            curves_.append(bspline)
        return curves_

    def u_iso(self, u: float) -> curves.Line3D:
        """
        Returns the u-iso curve of the surface.

        :param u: The value of u where to extract the curve.
        :type u: float
        :return: A line 3D
        :rtype: :class:`curves.Line3D`
        """

        point1_at_u = self.point2d_to_3d(volmdlr.Point2D(u, 0.0))
        point2_at_u = self.point2d_to_3d(volmdlr.Point2D(u, 0.001))
        return curves.Line3D(point1_at_u, point2_at_u)

    def v_iso(self, v: float) -> curves.Circle3D:
        """
        Returns the v-iso curve of the surface.

        :param v: The value of u where to extract the curve.
        :type v: float
        :return: A Circle 3D
        :rtype: :class:`curves.Circle3D`
        """
        radius = abs(self.ref_radius + v * math.tan(self.semi_angle))
        if radius < 1e-15:
            return None
        frame = self.frame.translation(self.frame.w * v)
        return curves.Circle3D(frame, radius)


class SphericalSurface3D(UVPeriodicalSurface):
    """
    Defines a spherical surface.

    :param frame: Sphere's frame to position it
    :type frame: volmdlr.Frame3D
    :param radius: Sphere's radius
    :type radius: float
    """
    face_class = 'SphericalFace3D'
    x_periodicity = volmdlr.TWO_PI
    y_periodicity = math.pi

    def __init__(self, frame, radius, name=''):
        self.radius = radius
        UVPeriodicalSurface.__init__(self, frame=frame, name=name)

        # Hidden Attributes
        self._bbox = None

    def __hash__(self):
        return hash((self.__class__.__name__, self.frame, self.radius))

    def __eq__(self, other):
        if self.__class__.__name__ != other.__class__.__name__:
            return False
        if self.frame == other.frame and self.radius == other.radius:
            return True
        return False

    @property
    def domain_u(self):
        """The parametric domain of the surface in the U direction."""
        return -math.pi, math.pi

    @property
    def domain_v(self):
        """The parametric domain of the surface in the V direction."""
        return -math.pi, math.pi

    def _circle_generatrices(self, number_circles: int):
        """
        Gets the sphere circle generatrices.

        :param number_circles: number of circles to be created.
        :return: List of Circle 3D.
        """
        return [self.u_iso(theta) for theta in np.linspace(0, math.pi, number_circles)]

    def _circle_generatrices_xy(self, number_circles: int):
        """
        Gets the sphere circle generatrices in parallel planes.

        :param number_circles: number of circles to be created.
        :return: List of Circle 3D.
        """
        phi_angles = np.linspace(-0.5 * math.pi, 0.5 * math.pi, number_circles + 2)
        return [self.v_iso(phi) for phi in phi_angles[1:-1]]

    @property
    def domain(self):
        """Returns u and v bounds."""
        return -math.pi, math.pi, -0.5 * math.pi, 0.5 * math.pi

    @property
    def bounding_box(self):
        """Bounding Box for Spherical Surface 3D."""

        if not self._bbox:
            self._bbox = self._bounding_box()
        return self._bbox

    def _bounding_box(self):
        points = [self.frame.origin + volmdlr.Point3D(-self.radius,
                                                      -self.radius,
                                                      -self.radius),
                  self.frame.origin + volmdlr.Point3D(self.radius,
                                                      self.radius,
                                                      self.radius),

                  ]
        return volmdlr.core.BoundingBox.from_points(points)

    def get_circle_at_z(self, z_position: float):
        """
        Gets a circle on the sphere at given z position < radius.

        :param z_position: circle's z position.
        :return: circle 3D at given z position.
        """
        center1 = self.frame.origin.translation(self.frame.w * z_position)
        circle_radius = math.sqrt(self.radius ** 2 - center1.point_distance(self.frame.origin) ** 2)
        circle = curves.Circle3D(volmdlr.Frame3D(center1, self.frame.u, self.frame.v, self.frame.w),  circle_radius)
        return circle

    def contour2d_to_3d(self, contour2d, return_primitives_mapping: bool = False):
        """
        Transforms a Contour2D in the parametric domain of the surface into a Contour3D in Cartesian coordinate.

        :param contour2d: The contour to be transformed.
        :type contour2d: :class:`wires.Contour2D`
        :param return_primitives_mapping: If True, returns a dictionary containing the correspondence between 2D and 3D
         primitives
        :type return_primitives_mapping: bool
        :return: A 3D contour object.
        :rtype: :class:`wires.Contour3D`
        """
        primitives3d = []
        primitives_mapping = {}
        for primitive2d in contour2d.primitives:
            if self.is_degenerated_brep(primitive2d) or primitive2d.name == "construction":
                continue
            method_name = f'{primitive2d.__class__.__name__.lower()}_to_3d'
            if hasattr(self, method_name):
                try:
                    primitives_list = getattr(self, method_name)(primitive2d)
                    if primitives_list:
                        primitives3d.extend(primitives_list)
                    else:
                        continue
                    primitives_mapping[primitive2d] = primitives_list[0]
                except AttributeError:
                    print(f'Class {self.__class__.__name__} does not implement {method_name}'
                          f'with {primitive2d.__class__.__name__}')
            else:
                raise AttributeError(f'Class {self.__class__.__name__} does not implement {method_name}')
        if return_primitives_mapping:
            return wires.Contour3D(primitives3d), primitives_mapping
        return wires.Contour3D(primitives3d)

    @classmethod
    def from_step(cls, arguments, object_dict, **kwargs):
        """
        Converts a step primitive to a SphericalSurface3D.

        :param arguments: The arguments of the step primitive.
        :type arguments: list
        :param object_dict: The dictionary containing all the step primitives
            that have already been instantiated.
        :type object_dict: dict
        :return: The corresponding SphericalSurface3D object.
        :rtype: :class:`volmdlr.faces.SphericalSurface3D`
        """
        length_conversion_factor = kwargs.get("length_conversion_factor", 1)

        frame = object_dict[arguments[1]]
        radius = float(arguments[2]) * length_conversion_factor
        return cls(frame, radius, arguments[0][1:-1])

    def to_step(self, current_id):
        """
        Converts the object to a STEP representation.

        :param current_id: The ID of the last written primitive.
        :type current_id: int
        :return: The STEP representation of the object and the last ID.
        :rtype: tuple[str, list[int]]
        """
        content, frame_id = self.frame.to_step(current_id)
        current_id = frame_id + 1
        content += f"#{current_id} = SPHERICAL_SURFACE('{self.name}',#{frame_id},{round(1000 * self.radius, 4)});\n"
        return content, [current_id]

    def point2d_to_3d(self, point2d):
        """
        Coverts a parametric coordinate on the surface into a 3D spatial point (x, y, z).

        source: https://mathcurve.com/surfaces/sphere
        # -pi<theta<pi, -pi/2<phi<pi/2

        :param point2d: Point at the CylindricalSuface3D.
        :type point2d: `volmdlr.`Point2D`
        """
        theta, phi = point2d
        x = self.radius * math.cos(phi) * math.cos(theta)
        y = self.radius * math.cos(phi) * math.sin(theta)
        z = self.radius * math.sin(phi)
        return self.frame.local_to_global_coordinates(volmdlr.Point3D(x, y, z))

    def point3d_to_2d(self, point3d):
        """
        Transform a 3D spatial point (x, y, z) into a 2D spherical parametric point (theta, phi).
        """
        x, y, z = self.frame.global_to_local_coordinates(point3d)
        z = min(self.radius, max(-self.radius, z))

        if z == -0.0:
            z = 0.0

        # Do not delete this, mathematical problem when x and y close to zero (should be zero) but not 0
        # Generally this is related to uncertainty of step files.
        if abs(x) < 1e-7:
            x = 0
        if abs(y) < 1e-7:
            y = 0

        theta = math.atan2(y, x)
        if abs(theta) < 1e-10:
            theta = 0

        z_over_r = z / self.radius
        phi = math.asin(z_over_r)
        if abs(phi) < 1e-10:
            phi = 0

        return volmdlr.Point2D(theta, phi)

    def parametric_points_to_3d(self, points: NDArray[np.float64]) -> NDArray[np.float64]:
        """
        Transform parametric coordinates to 3D points on the spherical surface.

        Given a set of parametric coordinates `(u, v)` representing points on the surface,
        this method returns the corresponding 3D points on the spherical surface.

        :param points: Parametric coordinates in the form of a numpy array with shape (n, 2),
                       where `n` is the number of points, and each row corresponds to `(u, v)`.
        :type points: numpy.ndarray[np.float64]

        :return: Array of 3D points representing the spherical surface in Cartesian coordinates.
        :rtype: numpy.ndarray[np.float64]
        """
        center = np.array(self.frame.origin)
        x = np.array([self.frame.u[0], self.frame.u[1], self.frame.u[2]])
        y = np.array([self.frame.v[0], self.frame.v[1], self.frame.v[2]])
        z = np.array([self.frame.w[0], self.frame.w[1], self.frame.w[2]])

        points = points.reshape(-1, 2, 1)

        u_values = points[:, 0]
        v_values = points[:, 1]

        common_term = self.radius * np.cos(v_values)
        x_component = np.cos(u_values) * x
        y_component = np.sin(u_values) * y
        z_component = self.radius * np.sin(v_values) * z

        return center + common_term * (x_component + y_component) + z_component

    def contour3d_to_2d(self, contour3d, return_primitives_mapping: bool = False):
        """
        Transforms a Contour3D into a Contour2D in the parametric domain of the surface.

        :param contour3d: The contour to be transformed.
        :type contour3d: :class:`wires.Contour3D`
        :param return_primitives_mapping: If True, returns a dictionary containing the correspondence between 2D and 3D
         primitives
        :type return_primitives_mapping: bool
        :return: A 2D contour object.
        :rtype: :class:`wires.Contour2D`
        """
        primitives2d = []
        primitives_mapping = {}
        # Transform the contour's primitives to parametric domain
        for primitive3d in contour3d.primitives:
            primitive3d = primitive3d.simplify if primitive3d.simplify.__class__.__name__ != "LineSegment3D" else \
                primitive3d
            method_name = f'{primitive3d.__class__.__name__.lower()}_to_2d'
            if hasattr(self, method_name):
                primitives = getattr(self, method_name)(primitive3d)

                if primitives is None:
                    continue
                self.update_primitives_mapping(primitives_mapping, primitives, primitive3d)
                primitives2d.extend(primitives)
            else:
                raise NotImplementedError(
                    f'Class {self.__class__.__name__} does not implement {method_name}')
        contour2d = wires.Contour2D(primitives2d)
        if contour2d.is_ordered(1e-2):
            if return_primitives_mapping:
                return contour2d, primitives_mapping
            return contour2d
        self.repair_primitives_periodicity(primitives2d, primitives_mapping)
        if return_primitives_mapping:
            return wires.Contour2D(primitives2d), primitives_mapping
        return wires.Contour2D(primitives2d)

    def is_lat_long_curve(self, arc):
        """
        Checks if a curve defined on the sphere is a latitude/longitude curve.

        Returns True if it is, False otherwise.
        """
        # Check if curve is a longitude curve (phi is constant)
        if self.frame.w.is_colinear_to(arc.circle.normal, abs_tol=1e-4):
            return True
        # Check if curve is a latitude curve (theta is constant)
        if self.frame.w.is_perpendicular_to(arc.circle.normal, abs_tol=1e-4) and \
                arc.circle.center.is_close(self.frame.origin, 1e-4):
            return True
        return False

    def _arc_start_end_3d_to_2d(self, arc3d):
        """
        Helper function to fix periodicity issues while performing transformations into parametric domain.
        """
        start = self.point3d_to_2d(arc3d.start)
        end = self.point3d_to_2d(arc3d.end)
        theta_i, _ = self.point3d_to_2d(arc3d.middle_point())
        theta1, phi1 = start
        theta2, phi2 = end
        point_after_start, point_before_end = self._reference_points(arc3d)
        theta3, _ = point_after_start
        theta4, _ = point_before_end

        # Fix sphere singularity point
        if math.isclose(abs(phi1), 0.5 * math.pi, abs_tol=1e-2) and theta1 == 0.0 \
                and math.isclose(theta3, theta_i, abs_tol=1e-2) and math.isclose(theta4, theta_i, abs_tol=1e-2):
            theta1 = theta_i
            start = volmdlr.Point2D(theta1, phi1)
        if math.isclose(abs(phi2), 0.5 * math.pi, abs_tol=1e-2) and theta2 == 0.0 \
                and math.isclose(theta3, theta_i, abs_tol=1e-2) and math.isclose(theta4, theta_i, abs_tol=1e-2):
            theta2 = theta_i
            end = volmdlr.Point2D(theta2, phi2)
        discontinuity, _, _ = self._helper_arc3d_to_2d_periodicity_verifications(arc3d, start)

        start, end = vm_parametric.arc3d_to_spherical_coordinates_verification(
            [start, end], [point_after_start, point_before_end], discontinuity)
        return start, end

    def edge_passes_on_singularity_point(self, edge):
        """Helper function to verify id edge passes on the sphere singularity point."""
        half_pi = 0.5 * math.pi
        point_positive_singularity = self.point2d_to_3d(volmdlr.Point2D(0, half_pi))
        point_negative_singularity = self.point2d_to_3d(volmdlr.Point2D(0, -half_pi))
        positive_singularity = edge.point_belongs(point_positive_singularity, 1e-6)
        negative_singularity = edge.point_belongs(point_negative_singularity, 1e-6)
        if positive_singularity and negative_singularity:
            return [point_positive_singularity, point_negative_singularity]
        if positive_singularity:
            return [point_positive_singularity, None]
        if negative_singularity:
            return [None, point_negative_singularity]
        return [None, None]

    def arc3d_to_2d(self, arc3d):
        """
        Converts the primitive from 3D spatial coordinates to its equivalent 2D primitive in the parametric space.
        """
        is_lat_long_curve = self.is_lat_long_curve(arc3d)
        if is_lat_long_curve:
            start, end = self._arc_start_end_3d_to_2d(arc3d)
            singularity_points = self.edge_passes_on_singularity_point(arc3d)
            if any(singularity_points):
                return self.arc3d_to_2d_with_singularity(arc3d, start, end, singularity_points)
            return [edges.LineSegment2D(start, end)]
        return self.arc3d_to_2d_any_direction(arc3d)

    def helper_arc3d_to_2d_with_singularity(self, arc3d, start, end, point_singularity, half_pi):
        """Helper function to arc3d_to_2d_with_singularity."""
        theta1, phi1 = start
        theta2, phi2 = end
        if arc3d.is_point_edge_extremity(point_singularity):
            return [edges.LineSegment2D(start, end)]
        if math.isclose(abs(theta2 - theta1), math.pi, abs_tol=1e-2):
            if theta1 == math.pi and theta2 != math.pi:
                theta1 = -math.pi
            if theta2 == math.pi and theta1 != math.pi:
                theta2 = -math.pi

            primitives = [edges.LineSegment2D(volmdlr.Point2D(theta1, phi1),
                                              volmdlr.Point2D(theta1, half_pi)),
                          edges.LineSegment2D(volmdlr.Point2D(theta1, half_pi),
                                              volmdlr.Point2D(theta2, half_pi),
                                              name="construction"),
                          edges.LineSegment2D(
                              volmdlr.Point2D(
                                  theta2, half_pi), volmdlr.Point2D(
                                  theta2, phi2))
                          ]
            return primitives
        n = 20
        degree = 2
        points = [self.point3d_to_2d(point3d) for point3d in arc3d.discretization_points(number_points=n)]
        return [edges.BSplineCurve2D.from_points_interpolation(points, degree)]

    def arc3d_to_2d_with_singularity(self, arc3d, start, end, singularity_points):
        """
        Converts the primitive from 3D spatial coordinates to its equivalent 2D primitive in the parametric space.
        """
        # trying to treat when the arc starts at theta1 passes at the singularity at |phi| = 0.5*math.pi
        # and ends at theta2 = theta1 + math.pi
        theta1, phi1 = start
        theta2, phi2 = end

        half_pi = 0.5 * math.pi
        point_positive_singularity, point_negative_singularity = singularity_points

        if point_positive_singularity and point_negative_singularity:
            if arc3d.is_point_edge_extremity(point_positive_singularity) and \
                    arc3d.is_point_edge_extremity(point_negative_singularity):
                return [edges.LineSegment2D(start, end)]
            direction_vector = arc3d.direction_vector(0)
            dot = self.frame.w.dot(direction_vector)
            if dot == 0:
                direction_vector = arc3d.direction_vector(0.01 * arc3d.length())
                dot = self.frame.w.dot(direction_vector)
            if dot > 0:
                half_pi = 0.5 * math.pi
                thetai = theta1 - math.pi
            else:
                half_pi = -0.5 * math.pi
                thetai = theta1 + math.pi
            if arc3d.is_point_edge_extremity(point_positive_singularity):
                return [
                    edges.LineSegment2D(start, volmdlr.Point2D(start.x, -0.5 * math.pi)),
                    edges.LineSegment2D(volmdlr.Point2D(start.x, -0.5 * math.pi),
                                        volmdlr.Point2D(theta2, -0.5 * math.pi),
                                        name="construction"),
                    edges.LineSegment2D(volmdlr.Point2D(theta2, -0.5 * math.pi),
                                        volmdlr.Point2D(theta2, phi2))
                ]
            if arc3d.is_point_edge_extremity(point_negative_singularity):
                return [
                    edges.LineSegment2D(start, volmdlr.Point2D(start.x, 0.5 * math.pi)),
                    edges.LineSegment2D(volmdlr.Point2D(start.x, 0.5 * math.pi),
                                        volmdlr.Point2D(theta2, 0.5 * math.pi),
                                        name="construction"),
                    edges.LineSegment2D(volmdlr.Point2D(theta2, 0.5 * math.pi),
                                        volmdlr.Point2D(theta2, phi2))
                ]
            return [edges.LineSegment2D(volmdlr.Point2D(theta1, phi1), volmdlr.Point2D(theta1, half_pi)),
                    edges.LineSegment2D(volmdlr.Point2D(theta1, half_pi), volmdlr.Point2D(thetai, half_pi),
                                        name="construction"),
                    edges.LineSegment2D(volmdlr.Point2D(thetai, half_pi),
                                        volmdlr.Point2D(thetai, -half_pi)),
                    edges.LineSegment2D(volmdlr.Point2D(thetai, -half_pi),
                                        volmdlr.Point2D(theta2, -half_pi),
                                        name="construction"),
                    edges.LineSegment2D(volmdlr.Point2D(theta2, -half_pi), volmdlr.Point2D(theta2, phi2))
                    ]
        if point_positive_singularity:
            return self.helper_arc3d_to_2d_with_singularity(arc3d, start, end, point_positive_singularity, half_pi)
        if point_negative_singularity:
            return self.helper_arc3d_to_2d_with_singularity(arc3d, start, end, point_negative_singularity, -half_pi)

        raise NotImplementedError

    @staticmethod
    def fix_start_end_singularity_point_at_parametric_domain(edge, reference_point, point_at_singularity):
        """Uses tangent line to find real theta angle of the singularity point on parametric domain."""
        _, phi = point_at_singularity
        abscissa_before_singularity = edge.abscissa(reference_point)
        direction_vector = edge.direction_vector(abscissa_before_singularity)
        direction_line = curves.Line2D(reference_point, reference_point + direction_vector)
        if phi > 0:
            line_positive_singularity = curves.Line2D(volmdlr.Point2D(-math.pi, 0.5 * math.pi),
                                                      volmdlr.Point2D(math.pi, 0.5 * math.pi))
            intersections = direction_line.line_intersections(line_positive_singularity)
            if intersections:
                return intersections[0]
            return intersections

        line_negative_singularity = curves.Line2D(volmdlr.Point2D(-math.pi, -0.5 * math.pi),
                                                  volmdlr.Point2D(math.pi, -0.5 * math.pi))

        intersections = direction_line.line_intersections(line_negative_singularity)
        if intersections:
            return intersections[0]
        return intersections

    def is_point2d_on_sphere_singularity(self, point2d, tol=1e-5):
        """Verifies if point is on the spherical singularity point on parametric domain."""
        half_pi = 0.5 * math.pi
        point = self.point2d_to_3d(point2d)
        point_positive_singularity = self.point2d_to_3d(volmdlr.Point2D(0, half_pi))
        point_negative_singularity = self.point2d_to_3d(volmdlr.Point2D(0, -half_pi))
        if point.is_close(point_positive_singularity, tol) or point.is_close(point_negative_singularity, tol):
            return True
        return False

    def is_point3d_on_sphere_singularity(self, point3d):
        """Verifies if point is on the spherical singularity point on parametric domain."""
        half_pi = 0.5 * math.pi
        point_positive_singularity = self.point2d_to_3d(volmdlr.Point2D(0, half_pi))
        point_negative_singularity = self.point2d_to_3d(volmdlr.Point2D(0, -half_pi))
        if point3d.is_close(point_positive_singularity) or point3d.is_close(point_negative_singularity):
            return True
        return False

    def find_edge_start_end_undefined_parametric_points(self, edge3d, points, points3d):
        """
        Helper function.

        Uses local discretization and line intersection with the tangent line at the point just before the undefined
        point on the BREP of the 3D edge to find the real value of theta on the sphere parametric domain.
        """
        def get_temp_edge2d(_points):
            if len(_points) == 2:
                edge2d = edges.LineSegment2D(_points[0], _points[1])
            else:
                edge2d = edges.BSplineCurve2D.from_points_interpolation(_points, 2)
            return edge2d

        if self.is_point3d_on_sphere_singularity(points3d[0]):
            distance = points3d[0].point_distance(points3d[1])
            maximum_linear_distance_reference_point = 1e-5
            if distance < maximum_linear_distance_reference_point:
                temp_points = points[1:]
            else:
                number_points = max(2, int(distance / maximum_linear_distance_reference_point))

                local_discretization = [self.point3d_to_2d(point)
                                        for point in edge3d.local_discretization(
                        points3d[0], points3d[1], number_points)]
                temp_points = local_discretization[1:] + points[2:]

            theta_list = [point.x for point in temp_points]
            theta_discontinuity, indexes_theta_discontinuity = angle_discontinuity(theta_list)

            if theta_discontinuity:
                temp_points = self._fix_angle_discontinuity_on_discretization_points(temp_points,
                                                                                     indexes_theta_discontinuity, "x")

            edge = get_temp_edge2d(temp_points)
            point = self.fix_start_end_singularity_point_at_parametric_domain(edge,
                                                                              reference_point=temp_points[1],
                                                                              point_at_singularity=points[0])
            if point:
                points[0] = point
            else:
                per = 0.001
                while per < 0.05:
                    point = self.point3d_to_2d(edge3d.point_at_abscissa(per * edge3d.length()))
                    if point != points[0]:
                        break
                    per += 0.0025
                points[0] = point
        if self.is_point3d_on_sphere_singularity(points3d[-1]):
            distance = points3d[-2].point_distance(points3d[-1])
            maximum_linear_distance_reference_point = 1e-5
            if distance < maximum_linear_distance_reference_point:
                temp_points = points[:-1]
            else:
                number_points = max(2, int(distance / maximum_linear_distance_reference_point))

                local_discretization = [self.point3d_to_2d(point)
                                        for point in edge3d.local_discretization(
                        points3d[-2], points3d[-1], number_points)]
                temp_points = points[:-2] + local_discretization[:-1]

            theta_list = [point.x for point in temp_points]
            theta_discontinuity, indexes_theta_discontinuity = angle_discontinuity(theta_list)

            if theta_discontinuity:
                temp_points = self._fix_angle_discontinuity_on_discretization_points(
                    temp_points, indexes_theta_discontinuity, "x")

            edge = get_temp_edge2d(temp_points)
            point = self.fix_start_end_singularity_point_at_parametric_domain(
                edge, reference_point=temp_points[-2], point_at_singularity=points[-1])
            if point:
                points[-1] = point
            else:
                per = 0.999
                while per > 0.95:
                    point = self.point3d_to_2d(edge3d.point_at_abscissa(per * edge3d.length()))
                    if point != points[-1]:
                        break
                    per -= 0.0025
                points[-1] = point
        return points

    def arc3d_to_2d_any_direction_singularity(self, arc3d, point_singularity, half_pi):
        """
        Converts the primitive from 3D spatial coordinates to its equivalent 2D primitive in the parametric space.
        """
        split = arc3d.split(point_singularity)
        primitive0 = self.arc3d_to_2d_any_direction(split[0])[0]
        primitive2 = self.arc3d_to_2d_any_direction(split[1])[0]
        primitive1 = edges.LineSegment2D(volmdlr.Point2D(primitive0.end.x, half_pi),
                                         volmdlr.Point2D(primitive2.start.x, half_pi))
        return [primitive0, primitive1, primitive2]

    def arc3d_to_2d_any_direction(self, arc3d):
        """
        Converts the primitive from 3D spatial coordinates to its equivalent 2D primitive in the parametric space.
        """
        singularity_points = self.edge_passes_on_singularity_point(arc3d)
        half_pi = 0.5 * math.pi  # this variable avoid doing this multiplication several times (performance)
        point_positive_singularity, point_negative_singularity = singularity_points

        if point_positive_singularity and point_negative_singularity:
            raise ValueError("Impossible. This case should be treated by arc3d_to_2d_with_singularity method."
                             "See arc3d_to_2d method for detail.")
        if point_positive_singularity and not arc3d.is_point_edge_extremity(point_positive_singularity):
            return self.arc3d_to_2d_any_direction_singularity(arc3d, point_positive_singularity, half_pi)
        if point_negative_singularity and not arc3d.is_point_edge_extremity(point_negative_singularity):
            return self.arc3d_to_2d_any_direction_singularity(arc3d, point_negative_singularity, -half_pi)

        number_points = max(math.ceil(arc3d.angle * 50) + 1, 5)
        points3d = arc3d.discretization_points(number_points=number_points)
        points = [self.point3d_to_2d(p) for p in points3d]
        point_after_start, point_before_end = self._reference_points(arc3d)
        start, end = vm_parametric.spherical_repair_start_end_angle_periodicity(
            points[0], points[-1], point_after_start, point_before_end)
        points[0] = start
        points[-1] = end

        points = self.find_edge_start_end_undefined_parametric_points(arc3d, points, points3d)
        theta_discontinuity, indexes_theta_discontinuity = angle_discontinuity([point.x for point in points])

        if theta_discontinuity:
            points = self._fix_angle_discontinuity_on_discretization_points(points,
                                                                            indexes_theta_discontinuity, "x")

        return [edges.BSplineCurve2D.from_points_interpolation(points, 2)]

    def bsplinecurve3d_to_2d(self, bspline_curve3d):
        """
        Converts the primitive from 3D spatial coordinates to its equivalent 2D primitive in the parametric space.
        """
        n = len(bspline_curve3d.control_points)
        points3d = bspline_curve3d.discretization_points(number_points=n)
        points = [self.point3d_to_2d(point) for point in points3d]

        point_after_start, point_before_end = self._reference_points(bspline_curve3d)
        start, end = vm_parametric.spherical_repair_start_end_angle_periodicity(
            points[0], points[-1], point_after_start, point_before_end)
        points[0] = start
        points[-1] = end
        if start.x == 0.0 or end.x == 0.0:
            points = self.find_edge_start_end_undefined_parametric_points(bspline_curve3d, points, points3d)
        theta_list = [point.x for point in points]
        theta_discontinuity, indexes_theta_discontinuity = angle_discontinuity(theta_list)
        if theta_discontinuity:
            points = self._fix_angle_discontinuity_on_discretization_points(points,
                                                                            indexes_theta_discontinuity, "x")
        degree = bspline_curve3d.degree
        if degree > len(points) - 1:
            degree = len(points) - 1
        return [edges.BSplineCurve2D.from_points_interpolation(points, degree=degree).simplify]

    def bsplinecurve2d_to_3d(self, bspline_curve2d):
        """
        Converts a BREP BSpline curve 2D onto a 3D primitive on the surface.
        """
        # TODO: this is incomplete, a bspline_curve2d can be also a bspline_curve3d
        i = round(0.5 * len(bspline_curve2d.points))
        start = self.point2d_to_3d(bspline_curve2d.points[0])
        interior = self.point2d_to_3d(bspline_curve2d.points[i])
        end = self.point2d_to_3d(bspline_curve2d.points[-1])
        vector_u1 = interior - start
        vector_u2 = interior - end
        points3d = [self.point2d_to_3d(p) for p in bspline_curve2d.points]
        if vector_u1.cross(vector_u2).norm():
            arc3d = edges.Arc3D.from_3_points(start, interior, end)
            flag = True
            for point in points3d:
                if not arc3d.point_belongs(point, 1e-4):
                    flag = False
                    break
            if flag:
                return [arc3d]

        return [edges.BSplineCurve3D.from_points_interpolation(points3d, degree=bspline_curve2d.degree,
                                                               centripetal=True)]

    def arc2d_to_3d(self, arc2d):
        """
        Converts a BREP arc 2D onto a 3D primitive on the surface.
        """
        n = 10
        degree = 2
        points = [self.point2d_to_3d(point2d) for point2d in arc2d.discretization_points(number_points=n)]
        return [edges.BSplineCurve3D.from_points_interpolation(points, degree).simplify]

    @staticmethod
    def _horizontal_fullarc3d_to_2d(theta1, theta3, phi1, phi2):
        """
        Helper Convert primitive from 3D spatial coordinates to its equivalent 2D primitive in the parametric space.

        """
        point1 = volmdlr.Point2D(theta1, phi1)
        if theta1 > theta3:
            point2 = volmdlr.Point2D(theta1 - volmdlr.TWO_PI, phi2)
        elif theta1 < theta3:
            point2 = volmdlr.Point2D(theta1 + volmdlr.TWO_PI, phi2)
        return [edges.LineSegment2D(point1, point2)]

    @staticmethod
    def _vertical_through_origin_fullarc3d_to_2d(theta1, theta3, theta4, phi1, phi2, phi3):
        """
        Helper Convert primitive from 3D spatial coordinates to its equivalent 2D primitive in the parametric space.
        """
        if theta1 > theta3:
            theta_plus_pi = theta1 - math.pi
        else:
            theta_plus_pi = theta1 + math.pi
        if phi1 > phi3:
            half_pi = 0.5 * math.pi
        else:
            half_pi = -0.5 * math.pi
        if abs(phi1) == 0.5 * math.pi:
            return [edges.LineSegment2D(volmdlr.Point2D(theta3, phi1),
                                        volmdlr.Point2D(theta3, -half_pi)),
                    edges.LineSegment2D(volmdlr.Point2D(theta4, -half_pi),
                                        volmdlr.Point2D(theta4, phi2))]

        return [edges.LineSegment2D(volmdlr.Point2D(theta1, phi1), volmdlr.Point2D(theta1, -half_pi)),
                edges.LineSegment2D(volmdlr.Point2D(theta_plus_pi, -half_pi),
                                    volmdlr.Point2D(theta_plus_pi, half_pi)),
                edges.LineSegment2D(volmdlr.Point2D(theta1, half_pi), volmdlr.Point2D(theta1, phi2))]

    def fullarc3d_to_2d(self, fullarc3d):
        """
        Converts the primitive from 3D spatial coordinates to its equivalent 2D primitive in the parametric space.
        """
        # TODO: On a spherical surface we can have fullarc3d in any plane
        start, end = self._arc_start_end_3d_to_2d(fullarc3d)
        theta1, phi1 = start
        theta2, phi2 = end

        point_after_start, point_before_end = self._reference_points(fullarc3d)
        theta3, phi3 = point_after_start
        theta4, _ = point_before_end

        if self.frame.w.is_colinear_to(fullarc3d.circle.normal, abs_tol=1e-4):
            return self._horizontal_fullarc3d_to_2d(theta1, theta3, phi1, phi2)

        if self.frame.w.is_perpendicular_to(fullarc3d.circle.normal, abs_tol=1e-4) and \
                self.frame.origin.is_close(fullarc3d.center):
            return self._vertical_through_origin_fullarc3d_to_2d(theta1, theta3, theta4, phi1, phi2, phi3)

        points = [self.point3d_to_2d(p) for p in fullarc3d.discretization_points(angle_resolution=25)]

        # Verify if theta1 or theta2 point should be -pi because atan2() -> ]-pi, pi]
        theta1 = vm_parametric.repair_start_end_angle_periodicity(theta1, theta3)
        theta2 = vm_parametric.repair_start_end_angle_periodicity(theta2, theta4)

        points[0] = volmdlr.Point2D(theta1, phi1)
        points[-1] = volmdlr.Point2D(theta2, phi2)

        theta_list = [point.x for point in points]
        theta_discontinuity, indexes_theta_discontinuity = angle_discontinuity(theta_list)
        if theta_discontinuity:
            points = self._fix_angle_discontinuity_on_discretization_points(points, indexes_theta_discontinuity, "x")

        return [edges.BSplineCurve2D.from_points_interpolation(points, 2)]

    def plot(self, ax=None, edge_style: EdgeStyle = EdgeStyle(color='grey', alpha=0.5), **kwargs):
        """Plot sphere arcs."""
        if ax is None:
            fig = plt.figure()
            ax = fig.add_subplot(111, projection='3d')

        self.frame.plot(ax=ax, ratio=self.radius)
        for circle in self._circle_generatrices(50) + self._circle_generatrices_xy(50):
            circle.plot(ax, edge_style)
        return ax

    def rectangular_cut(self, theta1, theta2, phi1, phi2, name=''):
        """Deprecated method, Use ShericalFace3D from_surface_rectangular_cut method."""
        raise AttributeError('Use ShericalFace3D from_surface_rectangular_cut method')

    def triangulation(self):
        """
        Triangulation of Spherical Surface.

        """
        face = self.rectangular_cut(0, volmdlr.TWO_PI, -0.5 * math.pi, 0.5 * math.pi)
        return face.triangulation()

    def check_parametric_contour_end(self, primitives2d, tol):
        """Helper function to repair_primitives_periodicity."""
        last_end = primitives2d[-1].end
        first_start = primitives2d[0].start
        if not last_end.is_close(first_start, tol=tol):
            last_end_3d = self.point2d_to_3d(last_end)
            first_start_3d = self.point2d_to_3d(first_start)
            if last_end_3d.is_close(first_start_3d, 1e-6) and not self.is_singularity_point(last_end_3d):
                if first_start.x > last_end.x:
                    half_pi = -0.5 * math.pi
                else:
                    half_pi = 0.5 * math.pi
                if not first_start.is_close(volmdlr.Point2D(first_start.x, half_pi)):
                    lines = [edges.LineSegment2D(
                        last_end, volmdlr.Point2D(last_end.x, half_pi), name="construction"),
                        edges.LineSegment2D(volmdlr.Point2D(last_end.x, half_pi),
                                            volmdlr.Point2D(first_start.x, half_pi), name="construction"),
                        edges.LineSegment2D(volmdlr.Point2D(first_start.x, half_pi),
                                            first_start, name="construction")]
                    primitives2d.extend(lines)
            else:
                primitives2d.append(edges.LineSegment2D(last_end, first_start, name="construction"))

    def is_singularity_point(self, point, *args, **kwargs):
        """Verifies if point is on the surface singularity."""
        tol = kwargs.get("tol", 1e-6)
        positive_singularity = self.point2d_to_3d(volmdlr.Point2D(0.0, 0.5 * math.pi))
        negative_singularity = self.point2d_to_3d(volmdlr.Point2D(0.0, -0.5 * math.pi))
        return bool(positive_singularity.is_close(point, tol) or negative_singularity.is_close(point, tol))

    def rotation(self, center: volmdlr.Point3D, axis: volmdlr.Vector3D, angle: float):
        """
        Spherical Surface 3D rotation.

        :param center: rotation center
        :param axis: rotation axis
        :param angle: angle rotation
        :return: a new rotated Spherical Surface 3D
        """
        new_frame = self.frame.rotation(center=center, axis=axis, angle=angle)
        return SphericalSurface3D(new_frame, self.radius)

    def translation(self, offset: volmdlr.Vector3D):
        """
        Spherical Surface 3D translation.

        :param offset: translation vector
        :return: A new translated Spherical Surface 3D
        """
        new_frame = self.frame.translation(offset)
        return SphericalSurface3D(new_frame, self.radius)

    def frame_mapping(self, frame: volmdlr.Frame3D, side: str):
        """
        Changes Spherical Surface 3D's frame and return a new Spherical Surface 3D.

        :param frame: Frame of reference
        :type frame: `volmdlr.Frame3D`
        :param side: 'old' or 'new'
        """
        new_frame = self.frame.frame_mapping(frame, side)
        return SphericalSurface3D(new_frame, self.radius)

    def plane_intersections(self, plane3d):
        """
        Sphere intersections with a plane.

        :param plane3d: intersecting plane.
        :return: list of intersecting curves.
        """
        dist = plane3d.point_distance(self.frame.origin)
        if dist > self.radius:
            return []
        if dist == self.radius:
            line = curves.Line3D(self.frame.origin, self.frame.origin + plane3d.frame.w)
            return plane3d.line_intersections(line)
        line = curves.Line3D(self.frame.origin, self.frame.origin + plane3d.frame.w)
        circle_radius = math.sqrt(self.radius ** 2 - dist ** 2)
        circle_center = plane3d.line_intersections(line)[0]
        start_end = circle_center + plane3d.frame.u * circle_radius
        circle = curves.Circle3D(volmdlr.Frame3D(circle_center, plane3d.frame.u,
                                                 plane3d.frame.v, plane3d.frame.w),
                                 circle_radius)
        return [edges.FullArc3D(circle, start_end)]

    def line_intersections(self, line: curves.Line3D):
        """
        Calculates the intersection points between a 3D line and a spherical surface.

        The method calculates the intersection points between a 3D line and a sphere using
        the equation of the line and the equation of the sphere. It returns a list of intersection
        points, which can be empty if there are no intersections. The intersection points are
        represented as 3D points using the `volmdlr.Point3D` class.

        :param line: The 3D line object to intersect with the sphere.
        :type line:curves.Line3D
        :return: A list of intersection points between the line and the sphere. The list may be empty if there
        are no intersections.
        :rtype: List[volmdlr.Point3D]

        :Example:
        >>> from volmdlr import Point3D, edges, surfaces, OXYZ
        >>> spherical_surface3d = SphericalSurface3D(OXYZ, 1)
        >>> line2 = curves.Line3D(Point3D(0, 1, -0.5), Point3D(0, 1, 0.5))
        >>> line_intersections2 = spherical_surface3d.line_intersections(line2) #returns [Point3D(0.0, 1.0, 0.0)]
        """
        line_direction_vector = line.direction_vector()
        vector_linept1_center = self.frame.origin - line.point1
        vector_linept1_center = vector_linept1_center.to_vector()
        a_param = line_direction_vector[0] ** 2 + line_direction_vector[1] ** 2 + line_direction_vector[2] ** 2
        b_param = -2 * (line_direction_vector[0] * vector_linept1_center[0] +
                        line_direction_vector[1] * vector_linept1_center[1] +
                        line_direction_vector[2] * vector_linept1_center[2])
        c_param = (vector_linept1_center[0] ** 2 + vector_linept1_center[1] ** 2 +
                   vector_linept1_center[2] ** 2 - self.radius ** 2)
        b2_minus4ac = b_param ** 2 - 4 * a_param * c_param
        if math.isclose(b2_minus4ac, 0, abs_tol=1e-8):
            t_param = -b_param / (2 * a_param)
            return [line.point1 + line_direction_vector * t_param]
        if b2_minus4ac < 0:
            return []
        t_param1 = (-b_param + math.sqrt(b2_minus4ac)) / (2 * a_param)
        t_param2 = (-b_param - math.sqrt(b2_minus4ac)) / (2 * a_param)
        return line.point1 + line_direction_vector * t_param1, line.point1 + line_direction_vector * t_param2

    def circle_intersections(self, circle: curves.Circle3D):
        """
        Gets intersections between a circle 3D and a SphericalSurface3D.

        :param circle: other circle to search intersections with.
        :return: list containing the intersection points.
        """
        circle_plane = Plane3D(circle.frame)
        if circle_plane.point_distance(self.frame.origin) > self.radius:
            return []
        circle_plane_intersections = self.plane_intersections(circle_plane)
        if circle_plane_intersections and isinstance(circle_plane_intersections[0], volmdlr.Point3D):
            return []
        intersections = circle_plane_intersections[0].circle.circle_intersections(circle)
        return intersections

    def arc_intersections(self, arc: edges.Arc3D):
        """
        Gets intersections between an arc 3D and a SphericalSurface3D.

        :param arc: other arc to search intersections with.
        :return: list containing the intersection points.
        """
        circle_intersections = self.circle_intersections(arc.circle)
        intersections = [intersection for intersection in circle_intersections if arc.point_belongs(intersection)]
        return intersections

    def fullarc_intersections(self, fullarc: edges.Arc3D):
        """
        Gets intersections between a fullarc 3D and a SphericalSurface3D.

        :param fullarc: other fullarc to search intersections with.
        :return: list containing the intersection points.
        """
        return self.circle_intersections(fullarc.circle)

    def ellipse_intersections(self, ellipse: curves.Ellipse3D):
        """
        Gets intersections between an ellipse 3D and a SphericalSurface3D.

        :param ellipse: other ellipse to search intersections with.
        :return: list containing the intersection points.
        """
        ellipse_plane = Plane3D(ellipse.frame)
        if ellipse_plane.point_distance(self.frame.origin) > self.radius:
            return []
        ellipse_plane_intersections = self.plane_intersections(ellipse_plane)
        intersections = ellipse_plane_intersections[0].circle.ellipse_intersections(ellipse)
        return intersections

    def arcellipse_intersections(self, arcellipse: edges.ArcEllipse3D):
        """
        Gets intersections between an arcellipse 3D and a SphericalSurface3D.

        :param arcellipse: other arcellipse to search intersections with.
        :return: list containing the intersection points.
        """
        circle_intersections = self.ellipse_intersections(arcellipse.ellipse)
        intersections = [intersection for intersection in circle_intersections
                         if arcellipse.point_belongs(intersection)]
        return intersections

    def fullarcellipse_intersections(self, fullarcellipse: edges.FullArcEllipse3D):
        """
        Gets intersections between a full arcellipse 3D and a SphericalSurface3D.

        :param fullarcellipse: other full arcellipse to search intersections with.
        :return: list containing the intersection points.
        """
        return self.ellipse_intersections(fullarcellipse.ellipse)

    def _spherical_intersection_points(self, spherical_surface: 'SphericalSurface3D'):
        """
        Gets the points of intersections between the spherical surface and the toroidal surface.

        :param spherical_surface: other Spherical Surface 3d.
        :return: points of intersections.
        """
        cyl_generatrices = self._circle_generatrices(200) + self._circle_generatrices_xy(200)
        intersection_points = []
        for gene in cyl_generatrices:
            intersections = spherical_surface.edge_intersections(gene)
            for intersection in intersections:
                if not intersection.in_list(intersection_points):
                    intersection_points.append(intersection)
        return intersection_points

    def sphericalsurface_intersections(self, spherical_surface: 'SphericalSurface3D'):
        """
        Cylinder Surface intersections with a Spherical surface.

        :param spherical_surface: intersecting sphere.
        :return: list of intersecting curves.
        """
        intersection_points = self._spherical_intersection_points(spherical_surface)
        if not intersection_points:
            return []
        inters_points = vm_common_operations.separate_points_by_closeness(intersection_points)
        curves_ = []
        for list_points in inters_points:
            bspline = edges.BSplineCurve3D.from_points_interpolation(list_points, 4, centripetal=False)
            if isinstance(bspline.simplify, edges.FullArc3D):
                curves_.append(bspline.simplify)
                continue
            curves_.append(bspline)
        return curves_

    def u_iso(self, u: float) -> curves.Circle3D:
        """
        Returns the u-iso curve of the surface.

        :param u: The value of u where to extract the curve.
        :type u: float
        :return: A circle 3D
        :rtype: :class:`curves.Circle3D`
        """

        center = self.frame.origin
        point_at_u_v0 = self.point2d_to_3d(volmdlr.Point2D(u, 0.0))
        u_vector = (point_at_u_v0 - center).unit_vector()
        frame = volmdlr.Frame3D(center, u_vector, self.frame.w, u_vector.cross(self.frame.w))
        return curves.Circle3D(frame, self.radius)

    def v_iso(self, v: float) -> curves.Circle3D:
        """
        Returns the v-iso curve of the surface.

        :param v: The value of u where to extract the curve.
        :type v: float
        :return: A Circle 3D
        :rtype: :class:`curves.Circle3D`
        """
        radius = self.radius * math.cos(v)
        if radius < 1e-15:
            return None
        z = self.radius * math.sin(v)
        frame = self.frame.translation(self.frame.w * z)
        return curves.Circle3D(frame, radius)


class RuledSurface3D(Surface3D):
    """
    Defines a ruled surface between two wires.

    :param wire1: Wire
    :type wire1: :class:`vmw.Wire3D`
    :param wire2: Wire
    :type wire2: :class:`wires.Wire3D`
    """
    face_class = 'RuledFace3D'

    def __init__(self, wire1: wires.Wire3D, wire2: wires.Wire3D, name: str = ''):
        self.wire1 = wire1
        self.wire2 = wire2
        self.length1 = wire1.length()
        self.length2 = wire2.length()
        Surface3D.__init__(self, name=name)

    def __hash__(self):
        return hash((self.__class__.__name__, self.wire1, self.wire2))

    def __eq__(self, other):
        if self.__class__.__name__ != other.__class__.__name__:
            return False
        if self.wire1 == other.wire1 and self.wire2 == other.wire2:
            return True
        return False

    def point2d_to_3d(self, point2d: volmdlr.Point2D):
        """
        Coverts a parametric coordinate on the surface into a 3D spatial point (x, y, z).

        :param point2d: Point at the ToroidalSuface3D
        :type point2d: `volmdlr.`Point2D`
        """
        x, y = point2d
        point1 = self.wire1.point_at_abscissa(x * self.length1)
        point2 = self.wire2.point_at_abscissa(x * self.length2)
        joining_line = edges.LineSegment3D(point1, point2)
        point = joining_line.point_at_abscissa(y * joining_line.length())
        return point

    def point3d_to_2d(self, point3d):
        """
        Returns the parametric coordinates volmdlr.Point2D(u, v) of a cartesian coordinates point (x, y, z).

        :param point3d: Point at the CylindricalSuface3D
        :type point3d: `volmdlr.`Point3D`
        """
        raise NotImplementedError

    def rectangular_cut(self, x1: float, x2: float,
                        y1: float, y2: float, name: str = ''):
        """Deprecated method, Use RuledFace3D from_surface_rectangular_cut method."""
        raise NotImplementedError('Use RuledFace3D from_surface_rectangular_cut method')


class ExtrusionSurface3D(Surface3D):
    """
    Defines a surface of extrusion.

    An extrusion surface is a surface that is a generic cylindrical surface generated by the linear
    extrusion of a curve, generally an Ellipse or a B-Spline curve.

    :param edge: edge.
    :type edge: Union[:class:`vmw.Wire3D`, :class:`vmw.Contour3D`]
    :param axis_point: Axis placement
    :type axis_point: :class:`volmdlr.Point3D`
    :param axis: Axis of extrusion
    :type axis: :class:`volmdlr.Vector3D`
    """
    face_class = 'ExtrusionFace3D'
    y_periodicity = None

    def __init__(self, edge: Union[edges.FullArcEllipse3D, edges.BSplineCurve3D],
                 direction: volmdlr.Vector3D, name: str = ''):
        self.edge = edge
        direction = direction.unit_vector()
        self.direction = direction
        if hasattr(edge, "center"):
            frame = volmdlr.Frame3D.from_point_and_vector(edge.center, direction, volmdlr.Z3D)
        else:
            frame = volmdlr.Frame3D.from_point_and_vector(edge.start, direction, volmdlr.Z3D)
        self._x_periodicity = False

        Surface3D.__init__(self, frame=frame, name=name)

    def __hash__(self):
        return hash((self.__class__.__name__, self.edge, self.direction))

    def __eq__(self, other):
        if self.__class__.__name__ != other.__class__.__name__:
            return False
        if self.edge == other.edge and self.direction == other.direction:
            return True
        return False

    @property
    def x_periodicity(self):
        """Returns the periodicity in x direction."""
        if self._x_periodicity:
            return self._x_periodicity
        start = self.edge.start
        end = self.edge.end
        if start.is_close(end, 1e-6):
            self._x_periodicity = self.edge.length()
            return self._x_periodicity
        return None

    @x_periodicity.setter
    def x_periodicity(self, value):
        """X periodicity setter."""
        self._x_periodicity = value

    @property
    def u_domain(self):
        """The parametric domain of the surface in the U direction."""
        return 0.0, self.edge.length()

    @property
    def v_domain(self):
        """The parametric domain of the surface in the V direction."""
        return -math.inf, math.inf

    def point2d_to_3d(self, point2d: volmdlr.Point2D):
        """
        Transform a parametric (u, v) point into a 3D Cartesian point (x, y, z).

        # u = [0, 1] and v = z
        """
        u, v = point2d
        if abs(u) < 1e-7:
            u = 0.0
        if abs(v) < 1e-7:
            v = 0.0
        if self.x_periodicity:
            if u > self.x_periodicity:
                u -= self.x_periodicity
            elif u < 0:
                u += self.x_periodicity
        point_at_curve = self.edge.point_at_abscissa(u)
        point = point_at_curve.translation(self.frame.w * v)
        return point

    def point3d_to_2d(self, point3d):
        """
        Transform a 3D Cartesian point (x, y, z) into a parametric (u, v) point.
        """
        x, y, z = self.frame.global_to_local_coordinates(point3d)
        if abs(x) < 1e-7:
            x = 0.0
        if abs(y) < 1e-7:
            y = 0.0
        if abs(z) < 1e-7:
            z = 0.0
        point_at_curve = []
        tol = 1e-4 if self.edge.__class__.__name__ in ("FullArcEllipse3D", "ArcEllipse3D") else 1e-6

        if hasattr(self.edge, "line_intersections"):
            line = curves.Line3D(point3d, point3d.translation(self.frame.w))
            point_at_curve = self.edge.line_intersections(line, tol)
        if point_at_curve:
            point_at_curve = point_at_curve[0]
            point_at_curve_local = self.frame.global_to_local_coordinates(point_at_curve)
        else:
            if hasattr(self.edge, "point_projection"):
                point_at_curve = self.edge.point_projection(point3d)[0]
                point_at_curve_local = self.frame.global_to_local_coordinates(point_at_curve)
            else:
                point_at_curve_local = volmdlr.Point3D(x, y, 0)
                point_at_curve = self.frame.local_to_global_coordinates(point_at_curve_local)
        u = self.edge.abscissa(point_at_curve)
        v = z - point_at_curve_local.z

        return volmdlr.Point2D(u, v)

    def parametric_points_to_3d(self, points: NDArray[np.float64]) -> NDArray[np.float64]:
        """
        Transform parametric coordinates to 3D points on the extrusion surface.

        Given a set of parametric coordinates `(u, v)` representing points on the surface,
        this method returns the corresponding 3D points on the extrusion surface.

        :param points: Parametric coordinates in the form of a numpy array with shape (n, 2),
                       where `n` is the number of points, and each row corresponds to `(u, v)`.
        :type points: numpy.ndarray[np.float64]

        :return: Array of 3D points representing the extrusion surface in Cartesian coordinates.
        :rtype: numpy.ndarray[np.float64]
        """
        z = np.array([self.direction[0], self.direction[1], self.direction[2]])

        points = points.reshape(-1, 2, 1)

        u_values = points[:, 0]
        if self.x_periodicity:
            u_values[u_values > self.x_periodicity] -= self.x_periodicity
            u_values[u_values < 0] += self.x_periodicity
        v_values = points[:, 1]

        points_at_curve = np.array([self.edge.point_at_abscissa(u) for u in u_values])

        return points_at_curve + v_values * z

    def rectangular_cut(self, x1: float = 0.0, x2: float = 1.0,
                        y1: float = 0.0, y2: float = 1.0, name: str = ''):
        """Deprecated method, Use ExtrusionFace3D from_surface_rectangular_cut method."""
        raise AttributeError('Use ExtrusionFace3D from_surface_rectangular_cut method')

    def plot(self, ax=None, edge_style: EdgeStyle = EdgeStyle(color='grey', alpha=0.5), z: float = 0.5, **kwargs):
        """Plot for extrusion surface using matplotlib."""
        if ax is None:
            fig = plt.figure()
            ax = fig.add_subplot(111, projection='3d')
        self.frame.plot(ax=ax, ratio=self.edge.length())
        for i in range(21):
            step = i / 20. * z
            wire = self.edge.translation(step * self.frame.w)
            wire.plot(ax=ax, edge_style=edge_style)
        for i in range(21):
            step = -i / 20. * z
            wire = self.edge.translation(step * self.frame.w)
            wire.plot(ax=ax, edge_style=edge_style)

        return ax

    @classmethod
    def from_step(cls, arguments, object_dict, **kwargs):
        """Creates an extrusion surface from step data."""
        name = arguments[0][1:-1]
        edge = object_dict[arguments[1]]
        if edge.__class__ is curves.Ellipse3D:
            start_end = edge.center + edge.major_axis * edge.major_dir
            fullarcellipse = edges.FullArcEllipse3D(edge, start_end, edge.name)
            direction = -object_dict[arguments[2]]
            surface = cls(edge=fullarcellipse, direction=direction, name=name)
            surface.x_periodicity = fullarcellipse.length()
        elif edge.__class__ is curves.Circle3D:
            start_end = edge.center + edge.frame.u * edge.radius
            fullarc = edges.FullArc3D(edge, start_end)
            direction = object_dict[arguments[2]]
            surface = cls(edge=fullarc, direction=direction, name=name)
            surface.x_periodicity = fullarc.length()

        else:
            direction = object_dict[arguments[2]]
            surface = cls(edge=edge, direction=direction, name=name)
        return surface

    def to_step(self, current_id):
        """
        Translate volmdlr primitive to step syntax.
        """
        content_edge, edge_id = self.edge.to_step(current_id)
        current_id = edge_id + 1
        content_vector, vector_id = self.direction.to_step(current_id)
        current_id = vector_id + 1
        content = content_edge + content_vector
        content += f"#{current_id} = SURFACE_OF_LINEAR_EXTRUSION('{self.name}',#{edge_id},#{vector_id});\n"
        return content, [current_id]

    def linesegment3d_to_2d(self, linesegment3d):
        """
        Converts the primitive from 3D spatial coordinates to its equivalent 2D primitive in the parametric space.
        """
        start = self.point3d_to_2d(linesegment3d.start)
        end = self.point3d_to_2d(linesegment3d.end)
        if self.x_periodicity:
            line_at_periodicity = curves.Line3D(self.edge.start, self.edge.start.translation(self.direction))
            if (line_at_periodicity.point_belongs(linesegment3d.start) and
                line_at_periodicity.point_belongs(linesegment3d.end) and start.x != end.x):
                end.x = start.x
        return [edges.LineSegment2D(start, end)]

    def arc3d_to_2d(self, arc3d):
        """
        Converts the primitive from 3D spatial coordinates to its equivalent 2D primitive in the parametric space.
        """
        start = self.point3d_to_2d(arc3d.start)
        end = self.point3d_to_2d(arc3d.end)
        if self.x_periodicity:
            start, end = self._verify_start_end_parametric_points(start, end, arc3d)
            points3d = [arc3d.start, arc3d.point_at_abscissa(0.02 * arc3d.length()),
                        arc3d.point_at_abscissa(0.98 * arc3d.length()), arc3d.end]
            point_after_start = self.point3d_to_2d(points3d[1])
            point_before_end = self.point3d_to_2d(points3d[2])
            start, _, _, end = self._repair_points_order([start, point_after_start, point_before_end, end], arc3d,
                                                         points3d)
        return [edges.LineSegment2D(start, end, name="arc")]

    def arcellipse3d_to_2d(self, arcellipse3d):
        """
        Transformation of an arc-ellipse 3d to 2d, in a cylindrical surface.

        """
        start2d = self.point3d_to_2d(arcellipse3d.start)
        end2d = self.point3d_to_2d(arcellipse3d.end)
        if isinstance(self.edge, edges.ArcEllipse3D):
            return [edges.LineSegment2D(start2d, end2d)]
        points3d = arcellipse3d.discretization_points(number_points=15)
        points = [self.point3d_to_2d(p) for p in points3d]
        return self._edge3d_to_2d(points, arcellipse3d, points3d)

    def fullarcellipse3d_to_2d(self, fullarcellipse3d):
        """
        Converts a 3D full elliptical arc to a 2D line segment in the current plane.

        This method converts a 3D full elliptical arc to a 2D line segment in the current plane.
        It first calculates the length of the arc using the `length` method of the `fullarcellipse3d`
        object. Then, it converts the start and end points of the arc to 2D points using the `point3d_to_2d`
        method. Additionally, it calculates a point on the arc at a small abscissa value (0.01 * length)
        and converts it to a 2D point. Based on the relative position of this point, the method determines
        the start and end points of the line segment in 2D. If the abscissa point is closer to the start
        point, the line segment starts from (0, start.y) and ends at (length, end.y). If the abscissa point is
        closer to the end point, the line segment starts from (length, start.y) and ends at (0, end.y). If the
        abscissa point lies exactly at the midpoint of the arc, a NotImplementedError is raised. The resulting
        line segment is returned as a list.

        :param fullarcellipse3d: The 3D full elliptical arc object to convert.
        :return: A list containing a 2D line segment representing the converted arc.
        :raises: NotImplementedError: If the abscissa point lies exactly at the midpoint of the arc.
        """

        length = fullarcellipse3d.length()
        start = self.point3d_to_2d(fullarcellipse3d.start)
        end = self.point3d_to_2d(fullarcellipse3d.end)

        u3, _ = self.point3d_to_2d(fullarcellipse3d.point_at_abscissa(0.01 * length))
        if u3 > 0.5 * length:
            start.x = length
            end.x = 0.0
        elif u3 < 0.5 * length:
            start.x = 0.0
            end.x = length
        else:
            raise NotImplementedError
        return [edges.LineSegment2D(start, end)]

    def linesegment2d_to_3d(self, linesegment2d):
        """
        Converts a BREP line segment 2D onto a 3D primitive on the surface.
        """
        start3d = self.point2d_to_3d(linesegment2d.start)
        end3d = self.point2d_to_3d(linesegment2d.end)
        u1, param_z1 = linesegment2d.start
        u2, param_z2 = linesegment2d.end
        if math.isclose(u1, u2, abs_tol=1e-6):
            return [edges.LineSegment3D(start3d, end3d)]
        if math.isclose(param_z1, param_z2, abs_tol=1e-6):
            curve = self.v_iso(param_z1)
            if u1 > u2:
                curve = curve.reverse()
            return [curve.trim(start3d, end3d)]
        n = 20
        degree = 5
        points = [self.point2d_to_3d(point2d) for point2d in linesegment2d.discretization_points(number_points=n)]
        return [edges.BSplineCurve3D.from_points_interpolation(points, degree, centripetal=True)]

    def bsplinecurve3d_to_2d(self, bspline_curve3d):
        """
        Converts the primitive from 3D spatial coordinates to its equivalent 2D primitive in the parametric space.
        """
        n = len(bspline_curve3d.control_points)
        points3d = bspline_curve3d.discretization_points(number_points=n)
        points = [self.point3d_to_2d(point)
                  for point in points3d]
        return self._edge3d_to_2d(points, bspline_curve3d, points3d)

    def frame_mapping(self, frame: volmdlr.Frame3D, side: str):
        """
        Returns a new Extrusion Surface positioned in the specified frame.

        :param frame: Frame of reference
        :type frame: `volmdlr.Frame3D`
        :param side: 'old' or 'new'
        """
        new_frame = self.frame.frame_mapping(frame, side)
        direction = new_frame.w
        new_edge = self.edge.frame_mapping(frame, side)
        return ExtrusionSurface3D(new_edge, direction, name=self.name)

    def _verify_start_end_parametric_points(self, start, end, edge3d):
        """
        When the generatrix of the surface is periodic we need to verify if the u parameter should be 0 or 1.
        """
        start_ref1 = self.point3d_to_2d(edge3d.point_at_abscissa(0.01 * edge3d.length()))
        start_ref2 = self.point3d_to_2d(edge3d.point_at_abscissa(0.02 * edge3d.length()))
        end_ref1 = self.point3d_to_2d(edge3d.point_at_abscissa(0.99 * edge3d.length()))
        end_ref2 = self.point3d_to_2d(edge3d.point_at_abscissa(0.98 * edge3d.length()))
        if math.isclose(start.x, self.x_periodicity, abs_tol=1e-4):
            vec1 = start_ref1 - start
            vec2 = start_ref2 - start_ref1
            if vec2.dot(vec1) < 0:
                start.x = 0
        if math.isclose(end.x, self.x_periodicity, abs_tol=1e-4):
            vec1 = end - end_ref1
            vec2 = end_ref1 - end_ref2
            if vec2.dot(vec1) < 0:
                end.x = 0
        if math.isclose(start.x, 0, abs_tol=1e-4):
            vec1 = start_ref1 - start
            vec2 = start_ref2 - start_ref1
            if vec2.dot(vec1) < 0:
                start.x = self.x_periodicity
        if math.isclose(end.x, 0, abs_tol=1e-4):
            vec1 = end - end_ref1
            vec2 = end_ref1 - end_ref2
            if vec2.dot(vec1) < 0:
                end.x = self.x_periodicity
        return start, end

    def _repair_points_order(self, points: List[volmdlr.Point2D], edge3d,
                             points3d: List[volmdlr.Point3D]) -> List[volmdlr.Point2D]:
        """
        Helper function to reorder discretization points along a parametric domain for an extrusion surface.

        When generating an extrusion surface from a periodic edge, there may be discontinuities in the parametric
        representation of the edge on the surface. This function addresses this issue by calculating how many times the
        edge crosses the periodic boundary of the surface. It then selects the first side as reference, and then all
        parts of the edge on the "opposite" side (lower/upper bound) are updated by adding or subtracting one
        periodicity. This is achieved using the 'sign' variable. The result is a list of parametric points that form a
        continuous path in parametric space. The cache_point_index keeps track of points that were already checked, so
        we don't need to check it again in the next remaining edge's piece.

        :param points: List of 2D parametric points representing the discretization of the edge on the surface.
        :param edge3d: The 3D curve representing the edge.
        :param points3d: List of corresponding 3D points.

        :return: The reordered list of parametric points forming a continuous path on the extrusion surface.
        """
        line_at_periodicity = curves.Line3D(self.edge.start, self.edge.start.translation(self.direction))
        intersections = edge3d.line_intersections(line_at_periodicity)
        intersections = [point for point in intersections if not edge3d.is_point_edge_extremity(point, abs_tol=5e-6)]
        if not intersections:
            return points
        sign = self._helper_get_sign_repair_points_order(edge3d, points[0], intersections[0])
        remaining_edge = edge3d
        cache_point_index = 0
        crossed_even_number_of_times = True
        for i, intersection in enumerate(intersections):
            current_split = remaining_edge.split(intersection)
            crossed_even_number_of_times = bool(i % 2 == 0)
            for point, point3d in zip(points[cache_point_index:], points3d[cache_point_index:]):
                if crossed_even_number_of_times and current_split[0].point_belongs(point3d):
                    cache_point_index += 1
                elif not crossed_even_number_of_times and current_split[0].point_belongs(point3d):
                    point.x = point.x + sign * self.x_periodicity
                    cache_point_index += 1

            remaining_edge = current_split[1]
        if crossed_even_number_of_times and cache_point_index < len(points):
            for point in points[cache_point_index:]:
                point.x = point.x + sign * self.x_periodicity
        return points

    def _helper_get_sign_repair_points_order(self, edge3d, starting_parametric_point, first_intersection_point):
        """Helper function to repair points order."""
        reference_point = edge3d.local_discretization(edge3d.start, first_intersection_point, 3)[1]
        reference_point_u_parm = self.point3d_to_2d(reference_point).x
        diff = reference_point_u_parm - starting_parametric_point.x
        return diff / abs(diff)

    def _edge3d_to_2d(self, points, edge3d, points3d):
        """Helper to get parametric representation of edges on the surface."""
        if self.x_periodicity:
            start, end = self._verify_start_end_parametric_points(points[0], points[-1], edge3d)
            points[0] = start
            points[-1] = end
            points = self._repair_points_order(points, edge3d, points3d)
        start = points[0]
        end = points[-1]
        if is_isocurve(points, 1e-5):
            return [edges.LineSegment2D(start, end)]
        if hasattr(edge3d, "degree"):
            degree = edge3d.degree
        else:
            degree = 2
        return [edges.BSplineCurve2D.from_points_interpolation(points, degree)]

    def u_iso(self, u: float) -> curves.Line3D:
        """
        Returns the u-iso curve of the surface.

        :param u: The value of u where to extract the curve.
        :type u: float
        :return: A line 3D
        :rtype: :class:`curves.Line3D`
        """

        point_at_u = self.point2d_to_3d(volmdlr.Point2D(u, 0.0))

        return curves.Line3D.from_point_and_vector(point_at_u, self.frame.w)

    def v_iso(self, v: float) -> curves.Curve:
        """
        Returns the v-iso curve of the surface.

        :param v: The value of u where to extract the curve.
        :type v: float
        :return: A Curve
        :rtype: :class:`curves.Curve`
        """
        return self.edge.curve().translation(self.direction * v)


class RevolutionSurface3D(UPeriodicalSurface):
    """
    Defines a surface of revolution.

    :param edge: Edge.
    :type edge: edges.Edge
    :param axis_point: Axis placement
    :type axis_point: :class:`volmdlr.Point3D`
    :param axis: Axis of revolution
    :type axis: :class:`volmdlr.Vector3D`
    """
    face_class = 'RevolutionFace3D'
    x_periodicity = volmdlr.TWO_PI

    def __init__(self, edge,
                 axis_point: volmdlr.Point3D, axis: volmdlr.Vector3D, name: str = ''):
        self.edge = edge
        self.axis_point = axis_point
        self.axis = axis.unit_vector()

        point1 = edge.point_at_abscissa(0)
        vector1 = point1 - axis_point
        w_vector = self.axis
        if point1.is_close(axis_point) or w_vector.is_colinear_to(vector1):
            if edge.__class__.__name__ != "Line3D":
                point1 = edge.point_at_abscissa(0.5 * edge.length())
            else:
                point1 = edge.point_at_abscissa(0.05)
            vector1 = point1 - axis_point
        u_vector = vector1 - vector1.vector_projection(w_vector)
        u_vector = u_vector.unit_vector()
        v_vector = w_vector.cross(u_vector)
        frame = volmdlr.Frame3D(origin=axis_point, u=u_vector, v=v_vector, w=w_vector)

        UPeriodicalSurface.__init__(self, frame=frame, name=name)

    def __hash__(self):
        return hash((self.__class__.__name__, self.edge, self.axis_point, self.axis))

    def __eq__(self, other):
        if self.__class__.__name__ != other.__class__.__name__:
            return False
        if self.edge == other.edge and self.axis_point == other.axis_point and self.axis == other.axis:
            return True
        return False

    @property
    def y_periodicity(self):
        """
        Evaluates the periodicity of the surface in v direction.
        """
        a, b, c, d = self.domain
        point_at_c = self.point2d_to_3d(volmdlr.Point2D(0.5 * (b - a), c))
        point_at_d = self.point2d_to_3d(volmdlr.Point2D(0.5 * (b - a), d))
        if point_at_d.is_close(point_at_c):
            return d
        return None

    @property
    def u_domain(self):
        """The parametric domain of the surface in the U direction."""
        return -math.pi, math.pi

    @property
    def v_domain(self):
        """The parametric domain of the surface in the V direction."""
        if self.edge.__class__.__name__ != "Line3D":
            return 0.0, self.edge.length()
        return -math.inf, math.inf

    @property
    def domain(self):
        """Returns u and v bounds."""
        vmin, vmax = self.v_domain
        return -math.pi, math.pi, vmin, vmax

    def point2d_to_3d(self, point2d: volmdlr.Point2D):
        """
        Transform a parametric (u, v) point into a 3D Cartesian point (x, y, z).

        u = [0, 2pi] and v = [0, 1] into a
        """
        u, v = point2d
        point_at_curve = self.edge.point_at_abscissa(v)
        point_vector = point_at_curve - self.axis_point
        point3d = (self.axis_point + point_vector * math.cos(u) +
                   point_vector.dot(self.axis) * self.axis * (1 - math.cos(u)) +
                   self.axis.cross(point_vector) * math.sin(u))
        return point3d

    def point3d_to_2d(self, point3d):
        """
        Transform a 3D Cartesian point (x, y, z) into a parametric (u, v) point.
        """
        x, y, _ = self.frame.global_to_local_coordinates(point3d)
        if abs(x) < 1e-12:
            x = 0
        if abs(y) < 1e-12:
            y = 0
        u = math.atan2(y, x)

        point_at_curve = point3d.rotation(self.axis_point, self.axis, -u)
        v = self.edge.abscissa(point_at_curve)
        return volmdlr.Point2D(u, v)

    def parametric_points_to_3d(self, points: NDArray[np.float64]) -> NDArray[np.float64]:
        """
        Transform parametric coordinates to 3D points on the revolution surface.

        Given a set of parametric coordinates `(u, v)` representing points on the surface,
        this method returns the corresponding 3D points on the revolution surface.

        :param points: Parametric coordinates in the form of a numpy array with shape (n, 2),
                       where `n` is the number of points, and each row corresponds to `(u, v)`.
        :type points: numpy.ndarray[np.float64]

        :return: Array of 3D points representing the revolution surface in Cartesian coordinates.
        :rtype: numpy.ndarray[np.float64]
        """
        center = np.array(self.axis_point)
        z = np.array([self.axis[0], self.axis[1], self.axis[2]])

        points = points.reshape(-1, 2, 1)

        u_values = points[:, 0]
        v_values = points[:, 1]
        if self.y_periodicity:
            v_values[v_values > self.y_periodicity] -= self.y_periodicity
            v_values[v_values < 0] += self.y_periodicity

        cos_u = np.cos(u_values)

        points_at_curve = np.array([self.edge.point_at_abscissa(v) for v in v_values])
        points_at_curve_minus_center = points_at_curve - center

        return (center + points_at_curve_minus_center * cos_u +
                np.dot(points_at_curve_minus_center, z).reshape(-1, 1) * z * (1 - cos_u) +
                np.cross(z, points_at_curve_minus_center * np.sin(u_values)))

    def rectangular_cut(self, x1: float, x2: float,
                        y1: float, y2: float, name: str = ''):
        """Deprecated method, Use RevolutionFace3D from_surface_rectangular_cut method."""
        raise AttributeError('Use RevolutionFace3D from_surface_rectangular_cut method')

    def plot(self, ax=None, edge_style: EdgeStyle = EdgeStyle(color='grey', alpha=0.5),
             number_curves: int = 20, **kwargs):
        """
        Plot rotated Revolution surface generatrix.

        :param number_curves: Number of curves to display.
        :param ax: matplotlib axis.
        :param edge_style: plot edge style.
        :type number_curves: int
        """
        if ax is None:
            fig = plt.figure()
            ax = fig.add_subplot(111, projection='3d')
        for i in range(number_curves + 1):
            theta = i / number_curves * volmdlr.TWO_PI
            wire = self.edge.rotation(self.axis_point, self.axis, theta)
            wire.plot(ax=ax, edge_style=edge_style)

        return ax

    @classmethod
    def from_step(cls, arguments, object_dict, **kwargs):
        """
        Converts a step primitive to a RevolutionSurface3D.

        :param arguments: The arguments of the step primitive.
        :type arguments: list
        :param object_dict: The dictionary containing all the step primitives
            that have already been instantiated.
        :type object_dict: dict
        :return: The corresponding RevolutionSurface3D object.
        :rtype: :class:`volmdlr.faces.RevolutionSurface3D`
        """
        name = arguments[0][1:-1]
        edge = object_dict[arguments[1]]
        if edge.__class__ is curves.Circle3D:
            start_end = edge.center + edge.frame.u * edge.radius
            edge = edges.FullArc3D(edge, start_end, edge.name)

        axis_point, axis = object_dict[arguments[2]]
        surface = cls(edge=edge, axis_point=axis_point, axis=axis, name=name)
        return surface.simplify()

    def to_step(self, current_id):
        """
        Translate volmdlr primitive to step syntax.
        """
        content_wire, wire_id = self.edge.to_step(current_id)
        current_id = wire_id + 1
        content_axis_point, axis_point_id = self.axis_point.to_step(current_id)
        current_id = axis_point_id + 1
        content_axis, axis_id = self.axis.to_step(current_id)
        current_id = axis_id + 1
        content = content_wire + content_axis_point + content_axis
        content += f"#{current_id} = AXIS1_PLACEMENT('',#{axis_point_id},#{axis_id});\n"
        current_id += 1
        content += f"#{current_id} = SURFACE_OF_REVOLUTION('{self.name}',#{wire_id},#{current_id - 1});\n"
        return content, [current_id]

    def arc3d_to_2d(self, arc3d):
        """
        Converts the primitive from 3D spatial coordinates to its equivalent 2D primitive in the parametric space.
        """
        start = self.point3d_to_2d(arc3d.start)
        end = self.point3d_to_2d(arc3d.end)
        if self.edge.__class__.__name__ != "Line3D" and hasattr(self.edge.simplify, "circle") and \
                math.isclose(self.edge.simplify.circle.radius, arc3d.circle.radius, rel_tol=0.01):
            if self.edge.is_point_edge_extremity(arc3d.start):
                middle_point = self.point3d_to_2d(arc3d.middle_point())
                if middle_point.x == math.pi:
                    middle_point.x = -math.pi
                    if end.x == math.pi:
                        end.x = middle_point.x
                start.x = middle_point.x
            if self.edge.is_point_edge_extremity(arc3d.end):
                middle_point = self.point3d_to_2d(arc3d.middle_point())
                if middle_point.x == math.pi:
                    middle_point.x = -math.pi
                    if start.x == math.pi:
                        start.x = middle_point.x
                end.x = middle_point.x
        if math.isclose(start.y, end.y, rel_tol=0.01):
            point_after_start, point_before_end = self._reference_points(arc3d)
            point_theta_discontinuity = self.point2d_to_3d(volmdlr.Point2D(math.pi, start.y))
            discontinuity = arc3d.point_belongs(point_theta_discontinuity) and not \
                arc3d.is_point_edge_extremity(point_theta_discontinuity)

            undefined_start_theta = arc3d.start.is_close(point_theta_discontinuity)
            undefined_end_theta = arc3d.end.is_close(point_theta_discontinuity)
            start, end = vm_parametric.arc3d_to_cylindrical_coordinates_verification(
                [start, end], [undefined_start_theta, undefined_end_theta],
                [point_after_start.x, point_before_end.x], discontinuity)
        if math.isclose(start.y, end.y, rel_tol=0.01) or math.isclose(start.x, end.x, rel_tol=0.01):
            return [edges.LineSegment2D(start, end, name="arc")]
        n = 10
        degree = 3
        bsplinecurve3d = edges.BSplineCurve3D.from_points_interpolation(arc3d.discretization_points(number_points=n),
                                                                        degree, centripetal=True)
        return self.bsplinecurve3d_to_2d(bsplinecurve3d)

    def fullarc3d_to_2d(self, fullarc3d):
        """
        Converts the primitive from 3D spatial coordinates to its equivalent 2D primitive in the parametric space.
        """
        start = self.point3d_to_2d(fullarc3d.start)
        end = self.point3d_to_2d(fullarc3d.end)
        point_after_start, point_before_end = self._reference_points(fullarc3d)
        point_theta_discontinuity = self.point2d_to_3d(volmdlr.Point2D(math.pi, start.y))
        discontinuity = fullarc3d.point_belongs(point_theta_discontinuity) and not \
            fullarc3d.is_point_edge_extremity(point_theta_discontinuity)

        undefined_start_theta = fullarc3d.start.is_close(point_theta_discontinuity)
        undefined_end_theta = fullarc3d.end.is_close(point_theta_discontinuity)
        start, end = vm_parametric.arc3d_to_cylindrical_coordinates_verification(
            [start, end], [undefined_start_theta, undefined_end_theta],
            [point_after_start.x, point_before_end.x], discontinuity)
        theta1, z1 = start
        theta2, _ = end
        _, z3 = point_after_start

        if self.frame.w.is_colinear_to(fullarc3d.circle.normal):
            normal_dot_product = self.frame.w.dot(fullarc3d.circle.normal)
            start, end = vm_parametric.fullarc_to_cylindrical_coordinates_verification(start, end, normal_dot_product)
            return [edges.LineSegment2D(start, end)]
        if math.isclose(theta1, theta2, abs_tol=1e-3):
            # Treating one case from Revolution Surface
            if z1 > z3:
                point1 = volmdlr.Point2D(theta1, 1)
                point2 = volmdlr.Point2D(theta1, 0)
            else:
                point1 = volmdlr.Point2D(theta1, 0)
                point2 = volmdlr.Point2D(theta1, 1)
            return [edges.LineSegment2D(point1, point2)]
        if math.isclose(abs(theta1 - theta2), math.pi, abs_tol=1e-3):
            if z1 > z3:
                point1 = volmdlr.Point2D(theta1, 1)
                point2 = volmdlr.Point2D(theta1, 0)
                point3 = volmdlr.Point2D(theta2, 0)
                point4 = volmdlr.Point2D(theta2, 1)
            else:
                point1 = volmdlr.Point2D(theta1, 0)
                point2 = volmdlr.Point2D(theta1, 1)
                point3 = volmdlr.Point2D(theta2, 1)
                point4 = volmdlr.Point2D(theta2, 0)
            return [edges.LineSegment2D(point1, point2),
                    edges.LineSegment2D(point2, point3),
                    edges.LineSegment2D(point3, point4)
                    ]

        raise NotImplementedError

    def linesegment2d_to_3d(self, linesegment2d):
        """
        Converts a BREP line segment 2D onto a 3D primitive on the surface.
        """
        if linesegment2d.name == "construction" or self.is_degenerated_brep(linesegment2d):
            return None
        start3d = self.point2d_to_3d(linesegment2d.start)
        end3d = self.point2d_to_3d(linesegment2d.end)
        theta1, abscissa1 = linesegment2d.start
        theta2, abscissa2 = linesegment2d.end

        if self.edge.point_at_abscissa(abscissa1).is_close(self.edge.point_at_abscissa(abscissa2)):
            circle = self.v_iso(abscissa1)
            if theta1 > theta2:
                circle = circle.reverse()
            return [circle.trim(start3d, end3d)]

        if math.isclose(theta1, theta2, abs_tol=1e-3):
            curve = self.u_iso(theta1)
            if abscissa1 > abscissa2:
                curve = curve.reverse()
            return [curve.trim(start3d, end3d)]
        n = int(54 * abs(theta2 - theta1)/math.pi)
        degree = 7
        points = [self.point2d_to_3d(point2d) for point2d in linesegment2d.discretization_points(number_points=n)]
        return [edges.BSplineCurve3D.from_points_interpolation(points, degree, centripetal=True).simplify]

    def bsplinecurve2d_to_3d(self, bspline_curve2d):
        """
        Is this right?.
        """
        n = len(bspline_curve2d.control_points)
        points = [self.point2d_to_3d(p)
                  for p in bspline_curve2d.discretization_points(number_points=n)]
        return [edges.BSplineCurve3D.from_points_interpolation(points, bspline_curve2d.degree, centripetal=True)]

    def frame_mapping(self, frame: volmdlr.Frame3D, side: str):
        """
        Returns a new Revolution Surface positioned in the specified frame.

        :param frame: Frame of reference
        :type frame: `volmdlr.Frame3D`
        :param side: 'old' or 'new'
        """
        new_frame = self.frame.frame_mapping(frame, side)
        axis = new_frame.w
        axis_point = new_frame.origin
        new_edge = self.edge.frame_mapping(frame, side)
        return RevolutionSurface3D(new_edge, axis_point, axis, name=self.name)

    def translation(self, offset):
        """
        Returns a new translated Revolution Surface.

        :param offset: translation vector.
        """
        new_edge = self.edge.translation(offset)
        new_axis_point = self.axis_point.translation(offset)
        return RevolutionSurface3D(new_edge, new_axis_point, self.axis)

    def rotation(self, center: volmdlr.Point3D, axis: volmdlr.Vector3D, angle: float):
        """
        Revolution Surface 3D rotation.

        :param center: rotation center
        :param axis: rotation axis
        :param angle: angle rotation
        :return: a new rotated Revolution Surface 3D
        """
        new_edge = self.edge.rotation(center, axis, angle)
        new_axis_point = self.axis_point.rotation(center, axis, angle)
        new_axis = self.axis.rotation(center, axis, angle)
        return RevolutionSurface3D(new_edge, new_axis_point, new_axis)

    def simplify(self):
        """Gets the simplified version of the surface."""
        line3d = curves.Line3D(self.axis_point, self.axis_point + self.axis)
        if isinstance(self.edge, edges.Arc3D):
            tore_center, _ = line3d.point_projection(self.edge.center)
            # Sphere
            if math.isclose(tore_center.point_distance(self.edge.center), 0., abs_tol=1e-6):
                return SphericalSurface3D(self.frame, self.edge.circle.radius, self.name)
        if isinstance(self.edge, (edges.LineSegment3D, curves.Line3D)):
            if isinstance(self.edge, edges.LineSegment3D):
                generatrix_line = self.edge.line
            else:
                generatrix_line = self.edge
            intersections = line3d.intersection(generatrix_line)
            if intersections:
                generatrix_line_direction = generatrix_line.unit_direction_vector()
                if self.axis.dot(generatrix_line_direction) > 0:
                    semi_angle = volmdlr.geometry.vectors3d_angle(self.axis, generatrix_line_direction)
                else:
                    semi_angle = volmdlr.geometry.vectors3d_angle(self.axis, -generatrix_line_direction)
                if not self.axis_point.is_close(intersections):
                    new_w = self.axis_point - intersections
                    new_w = new_w.unit_vector()
                    new_frame = volmdlr.Frame3D(intersections, self.frame.u, new_w.cross(self.frame.u), new_w)
                else:
                    new_frame = volmdlr.Frame3D(intersections, self.frame.u, self.frame.v, self.frame.w)
                return ConicalSurface3D(new_frame, semi_angle, name=self.name)
            generatrix_line_direction = generatrix_line.unit_direction_vector()
            if self.axis.is_colinear_to(generatrix_line_direction):
                radius = self.edge.point_distance(self.axis_point)
                return CylindricalSurface3D(self.frame, radius, self.name)
        return self

    def u_closed_lower(self):
        """
        Returns True if the surface is close in any of the u boundaries.
        """
        a, b, c, _ = self.domain
        point_at_a_lower = self.point2d_to_3d(volmdlr.Point2D(a, c))
        point_at_b_lower = self.point2d_to_3d(volmdlr.Point2D(0.5 * (a + b), c))
        if point_at_b_lower.is_close(point_at_a_lower):
            return True
        return False

    def u_closed_upper(self):
        """
        Returns True if the surface is close in any of the u boundaries.
        """
        a, b, _, d = self.domain
        point_at_a_upper = self.point2d_to_3d(volmdlr.Point2D(a, d))
        point_at_b_upper = self.point2d_to_3d(volmdlr.Point2D(0.5 * (a + b), d))
        if point_at_b_upper.is_close(point_at_a_upper):
            return True
        return False

    def u_closed(self):
        """
        Returns True if the surface is close in any of the u boundaries.
        """
        return bool(self.u_closed_lower() or self.u_closed_upper())

    def v_closed(self):
        """
        Returns True if the surface is close in any of the u boundaries.
        """
        return False

    def is_singularity_point(self, point, *args, **kwargs):
        """Returns True if the point belongs to the surface singularity and False otherwise."""
        tol = kwargs.get("tol", 1e-6)
        if self.u_closed_lower() and self.edge.start.is_close(point, tol):
            return True
        if self.u_closed_upper() and self.edge.end.is_close(point, tol):
            return True
        return False

    def get_singularity_lines(self):
        """
        Return lines that are parallel and coincident with surface singularity at parametric domain.
        """
        a, b, c, d = self.domain
        lines = []
        if self.u_closed_lower():
            lines.append(curves.Line2D(volmdlr.Point2D(a, c), volmdlr.Point2D(b, c)))
        if self.u_closed_upper():
            lines.append(curves.Line2D(volmdlr.Point2D(a, d), volmdlr.Point2D(b, d)))
        return lines

    def u_iso(self, u: float) -> curves.Curve:
        """
        Returns the u-iso curve of the surface.

        :param u: The value of u where to extract the curve.
        :type u: float
        :return: A curve
        :rtype: :class:`curves.Curve`
        """
        if isinstance(self.edge, curves.Curve):
            return self.edge.rotation(self.axis_point, self.axis, u)
        return self.edge.curve().rotation(self.axis_point, self.axis, u)

    def v_iso(self, v: float) -> curves.Circle3D:
        """
        Returns the v-iso curve of the surface.

        :param v: The value of u where to extract the curve.
        :type v: float
        :return: A Circle 3D
        :rtype: :class:`curves.Circle3D`
        """
        point_at_v = self.point2d_to_3d(volmdlr.Point2D(0.0, v))
        frame = self.frame.translation(self.frame.w * v)
        axis_line = curves.Line3D.from_point_and_vector(self.axis_point, self.axis)
        radius = axis_line.point_distance(point_at_v)
        return curves.Circle3D(frame, radius)


class BSplineSurface3D(Surface3D):
    """
    A class representing a 3D B-spline surface.

    A B-spline surface is a smooth surface defined by a set of control points and
    a set of basis functions called B-spline basis functions. The shape of the
    surface is determined by the position of the control points and can be
    modified by moving the control points.

    :param degree_u: The degree of the B-spline curve in the u direction.
    :type degree_u: int
    :param degree_v: The degree of the B-spline curve in the v direction.
    :type degree_v: int
    :param control_points: A list of 3D control points that define the shape of
        the surface.
    :type control_points: List[`volmdlr.Point3D`]
    :param nb_u: The number of control points in the u direction.
    :type nb_u: int
    :param nb_v: The number of control points in the v direction.
    :type nb_v: int
    :param u_multiplicities: A list of multiplicities for the knots in the u direction.
        The multiplicity of a knot is the number of times it appears in the knot vector.
    :type u_multiplicities: List[int]
    :param v_multiplicities: A list of multiplicities for the knots in the v direction.
        The multiplicity of a knot is the number of times it appears in the knot vector.
    :type v_multiplicities: List[int]
    :param u_knots: A list of knots in the u direction. The knots are real numbers that
        define the position of the control points along the u direction.
    :type u_knots: List[float]
    :param v_knots: A list of knots in the v direction. The knots are real numbers that
        define the position of the control points along the v direction.
    :type v_knots: List[float]
    :param weights: (optional) A list of weights for the control points. The weights
        can be used to adjust the influence of each control point on the shape of the
        surface. Default is None.
    :type weights: List[float]
    :param name: (optional) A name for the surface. Default is an empty string.
    :type name: str
    """
    face_class = "BSplineFace3D"
    _eq_is_data_eq = False

    def __init__(self, degree_u: int, degree_v: int, control_points: List[volmdlr.Point3D], nb_u: int, nb_v: int,
                 u_multiplicities: List[int], v_multiplicities: List[int], u_knots: List[float], v_knots: List[float],
                 weights: List[float] = None, name: str = ''):
        self.ctrlpts = np.asarray(control_points)
        self.degree_u = int(degree_u)
        self.degree_v = int(degree_v)
        self.nb_u = int(nb_u)
        self.nb_v = int(nb_v)

        self.u_knots = np.asarray(nurbs_helpers.standardize_knot_vector(u_knots), dtype=np.float64)
        self.v_knots = np.asarray(nurbs_helpers.standardize_knot_vector(v_knots), dtype=np.float64)
        self.u_multiplicities = np.asarray(u_multiplicities, dtype=np.int16)
        self.v_multiplicities = np.asarray(v_multiplicities, dtype=np.int16)
        self._weights = weights
        self.rational = False
        if weights is not None:
            self.rational = True
            self._weights = np.asarray(weights, dtype=np.float64)

        self._surface = None
        Surface3D.__init__(self, name=name)

        # Hidden Attributes
        self._displacements = None
        self._grids2d = None
        self._grids2d_deformed = None
        self._bbox = None
        self._surface_curves = None
        self._knotvector = None
        self.ctrlptsw = None
        if self._weights is not None:
            self.ctrlptsw = np.hstack((self.ctrlpts * self._weights[:, np.newaxis], self._weights[:, np.newaxis]))
        self._delta = [0.05, 0.05]
        self._eval_points = None
        self._vertices = None
        self._domain = None

        self._x_periodicity = False  # Use False instead of None because None is a possible value of x_periodicity
        self._y_periodicity = False

    def __hash__(self):
        """
        Creates custom hash to the surface.
        """
        control_points = self.control_points
        if self.weights is None:
            return hash((tuple(control_points),
                        self.degree_u, tuple(self.u_multiplicities), tuple(self.u_knots), self.nb_u,
                        self.degree_v, tuple(self.v_multiplicities), tuple(self.v_knots), self.nb_v))
        weights = tuple(self.weights)
        return hash((tuple(control_points),
                    self.degree_u, tuple(self.u_multiplicities), tuple(self.u_knots), self.nb_u,
                    self.degree_v, tuple(self.v_multiplicities), tuple(self.v_knots), self.nb_v, weights))

    def __eq__(self, other):
        """
        Defines the BSpline surface equality operation.
        """
        if not isinstance(other, self.__class__):
            return False

        if (self.rational != other.rational or self.degree_u != other.degree_u or self.degree_v != other.degree_v or
                self.nb_u != other.nb_u or self.nb_v != other.nb_v):
            return False

        for s_k, o_k in zip(self.knotvector, other.knotvector):
            if len(s_k) != len(o_k) or any(not math.isclose(s, o, abs_tol=1e-8) for s, o in zip(s_k, o_k)):
                return False
        self_control_points = self.control_points
        other_control_points = other.control_points
        if len(self_control_points) != len(other_control_points) or \
                any(not s_point.is_close(o_point) for s_point, o_point in
                    zip(self_control_points, other_control_points)):
            return False
        if self.rational and other.rational:
            if len(self.weights) != len(other.weights) or \
                    any(not math.isclose(s_w, o_w, abs_tol=1e-8) for s_w, o_w in zip(self.weights, other.weights)):
                return False
        return True

    def _data_eq(self, other_object):
        """
        Defines dessia common object equality.
        """
        return self == other_object

    @property
    def data(self):
        """
        Returns a dictionary of the BSpline data.
        """
        datadict = {
            "degree": (self.degree_u, self.degree_v),
            "knotvector": self.knotvector,
            "size": (self.nb_u, self.nb_v),
            "sample_size": self.sample_size,
            "rational": self.rational,
            "precision": 18
        }
        if self.rational:
            datadict["control_points"] = self.ctrlptsw
        else:
            datadict["control_points"] = self.ctrlpts
        return datadict

    @property
    def control_points(self):
        """Gets control points."""
        return [volmdlr.Point3D(*point) for point in self.ctrlpts]

    @property
    def control_points_table(self):
        """Creates control points table."""
        control_points_table = []
        points_row = []
        i = 1
        for point in self.control_points:
            points_row.append(point)
            if i == self.nb_v:
                control_points_table.append(points_row)
                points_row = []
                i = 1
            else:
                i += 1
        return control_points_table

    @property
    def knots_vector_u(self):
        """
        Compute the global knot vector (u direction) based on knot elements and multiplicities.

        """
        return np.repeat(self.u_knots, self.u_multiplicities)

    @property
    def knots_vector_v(self):
        """
        Compute the global knot vector (v direction) based on knot elements and multiplicities.

        """
        return np.repeat(self.v_knots, self.v_multiplicities)

    @property
    def knotvector(self):
        """
        Knot vector in u and v direction respectively.
        """
        if not self._knotvector:
            self._knotvector = [self.knots_vector_u, self.knots_vector_v]
        return self._knotvector

    @property
    def sample_size_u(self):
        """
        Sample size for the u-direction.

        :getter: Gets sample size for the u-direction
        :setter: Sets sample size for the u-direction
        :type: int
        """
        s_size = math.floor((1.0 / self.delta_u) + 0.5)
        return int(s_size)

    @sample_size_u.setter
    def sample_size_u(self, value):
        if not isinstance(value, int):
            raise ValueError("Sample size must be an integer value")
        knotvector_u = self.knots_vector_u

        # To make it operate like linspace, we have to know the starting and ending points.
        start_u = knotvector_u[self.degree_u]
        stop_u = knotvector_u[-(self.degree_u + 1)]

        # Set delta values
        self.delta_u = (stop_u - start_u) / float(value)

    @property
    def sample_size_v(self):
        """
        Sample size for the v-direction.

        :getter: Gets sample size for the v-direction
        :setter: Sets sample size for the v-direction
        :type: int
        """
        s_size = math.floor((1.0 / self.delta_v) + 0.5)
        return int(s_size)

    @sample_size_v.setter
    def sample_size_v(self, value):
        if not isinstance(value, int):
            raise ValueError("Sample size must be an integer value")
        knotvector_v = self.knots_vector_v

        # To make it operate like linspace, we have to know the starting and ending points.
        start_v = knotvector_v[self.degree_v]
        stop_v = knotvector_v[-(self.degree_v + 1)]

        # Set delta values
        self.delta_v = (stop_v - start_v) / float(value)

    @property
    def sample_size(self):
        """
        Sample size for both u- and v-directions.

        :getter: Gets sample size as a tuple of values corresponding to u- and v-directions
        :setter: Sets sample size for both u- and v-directions
        :type: int
        """
        sample_size_u = math.floor((1.0 / self.delta_u) + 0.5)
        sample_size_v = math.floor((1.0 / self.delta_v) + 0.5)
        return int(sample_size_u), int(sample_size_v)

    @sample_size.setter
    def sample_size(self, value):
        knotvector_u = self.knots_vector_u
        knotvector_v = self.knots_vector_v

        # To make it operate like linspace, we have to know the starting and ending points.
        start_u = knotvector_u[self.degree_u]
        stop_u = knotvector_u[-(self.degree_u + 1)]
        start_v = knotvector_v[self.degree_v]
        stop_v = knotvector_v[-(self.degree_v + 1)]

        # Set delta values
        self.delta_u = (stop_u - start_u) / float(value)
        self.delta_v = (stop_v - start_v) / float(value)

    @property
    def delta_u(self):
        """
        Evaluation delta for the u-direction.

        :getter: Gets evaluation delta for the u-direction
        :setter: Sets evaluation delta for the u-direction
        :type: float
        """
        return self._delta[0]

    @delta_u.setter
    def delta_u(self, value):
        # Delta value for surface evaluation should be between 0 and 1
        if float(value) <= 0 or float(value) >= 1:
            raise ValueError("Surface evaluation delta (u-direction) must be between 0.0 and 1.0")

        # Set new delta value
        self._delta[0] = float(value)

    @property
    def delta_v(self):
        """
        Evaluation delta for the v-direction.

        :getter: Gets evaluation delta for the v-direction
        :setter: Sets evaluation delta for the v-direction
        :type: float
        """
        return self._delta[1]

    @delta_v.setter
    def delta_v(self, value):
        # Delta value for surface evaluation should be between 0 and 1
        if float(value) <= 0 or float(value) >= 1:
            raise ValueError("Surface evaluation delta (v-direction) should be between 0.0 and 1.0")

        # Set new delta value
        self._delta[1] = float(value)

    @property
    def delta(self):
        """
        Evaluation delta for both u- and v-directions.

        :getter: Gets evaluation delta as a tuple of values corresponding to u- and v-directions
        :setter: Sets evaluation delta for both u- and v-directions
        :type: float
        """
        return self.delta_u, self.delta_v

    @delta.setter
    def delta(self, value):
        if isinstance(value, (int, float)):
            self.delta_u = value
            self.delta_v = value
        elif isinstance(value, (list, tuple)):
            if len(value) == 2:
                self.delta_u = value[0]
                self.delta_v = value[1]
            else:
                raise ValueError("Surface requires 2 delta values")
        else:
            raise ValueError("Cannot set delta. Please input a numeric value or a list or tuple with 2 numeric values")

    @property
    def weights(self):
        """
        Gets BSpline surface weights.
        """
        if self._weights is None:
            return self._weights
        return self._weights.tolist()

    @property
    def x_periodicity(self):
        """
        Evaluates the periodicity of the surface in u direction.
        """
        if self._x_periodicity is False:
            a, b, c, d = self.domain
            point_at_a = self.point2d_to_3d(volmdlr.Point2D(a, 0.5 * (d - c)))
            point_at_b = self.point2d_to_3d(volmdlr.Point2D(b, 0.5 * (d - c)))
            if point_at_b.is_close(point_at_a) or self.u_closed:
                self._x_periodicity = b - a
            else:
                self._x_periodicity = None
        return self._x_periodicity

    @property
    def y_periodicity(self):
        """
        Evaluates the periodicity of the surface in v direction.
        """
        if self._y_periodicity is False:
            a, b, c, d = self.domain
            point_at_c = self.point2d_to_3d(volmdlr.Point2D(0.5 * (b - a), c))
            point_at_d = self.point2d_to_3d(volmdlr.Point2D(0.5 * (b - a), d))
            if point_at_d.is_close(point_at_c) or self.v_closed:
                self._y_periodicity = d - c
            else:
                self._y_periodicity = None
        return self._y_periodicity

    @property
    def bounding_box(self):
        """Gets the Bounding box of the BSpline Surface 3d."""
        if not self._bbox:
            self._bbox = self._bounding_box()
        return self._bbox

    def _bounding_box(self):
        """
        Computes the bounding box of the surface.

        """
        points = self.evalpts
        xmin = np.min(points[:, 0])
        ymin = np.min(points[:, 1])
        zmin = np.min(points[:, 2])

        xmax = np.max(points[:, 0])
        ymax = np.max(points[:, 1])
        zmax = np.max(points[:, 2])
        return volmdlr.core.BoundingBox(xmin, xmax, ymin, ymax, zmin, zmax)

    @property
    def surface_curves(self):
        """
        Extracts curves from a surface.
        """
        if not self._surface_curves:
            self._surface_curves = self.get_surface_curves()
        return self._surface_curves

    def get_surface_curves(self, **kwargs):
        """
        Extracts curves from a surface.
        """
        # Get keyword arguments
        extract_u = kwargs.get('extract_u', True)
        extract_v = kwargs.get('extract_v', True)

        cpts = self.control_points

        # v-direction
        crvlist_v = []
        weights = []
        if extract_v:
            for u in range(self.nb_u):
                control_points = [cpts[v + (self.nb_v * u)] for v in range(self.nb_v)]
                if self.rational:
                    weights = [self.weights[v + (self.nb_v * u)] for v in range(self.nb_v)]
                curve = edges.BSplineCurve3D(self.degree_v, control_points, self.v_multiplicities,
                                             self.v_knots, weights)
                crvlist_v.append(curve)

        # u-direction
        crvlist_u = []
        if extract_u:
            for v in range(self.nb_v):
                control_points = [cpts[v + (self.nb_v * u)] for u in range(self.nb_u)]
                if self.rational:
                    weights = [self.weights[v + (self.nb_v * u)] for u in range(self.nb_u)]
                curve = edges.BSplineCurve3D(self.degree_u, control_points, self.u_multiplicities,
                                             self.u_knots, weights)
                crvlist_u.append(curve)

        # Return shapes as a dict object
        return {"u": crvlist_u, "v": crvlist_v}

    def extract_curves(self, u: List[float] = None, v: List[float] = None):
        """
        Extracts curves from a surface.

        :param u: a list of parameters in ascending order in u direction to extract curves
        :param v: a list of parameters in ascending order in v direction to extract curves
        :return: a dictionary containing the extracted curves in u and v direction
        :rtype: dict
        """
        umin, umax, vmin, vmax = self.domain
        # v-direction
        crvlist_v = []

        def extract_from_surface_boundary_u(u_pos):
            weights = None
            control_points = [self.control_points[j + (self.nb_v * u_pos)] for j in range(self.nb_v)]
            if self.rational:
                weights = [self.weights[j + (self.nb_v * u_pos)] for j in range(self.nb_v)]
            return edges.BSplineCurve3D(self.degree_u, control_points, self.u_multiplicities, self.u_knots, weights)

        def extract_from_surface_boundary_v(v_pos):
            weights = None
            control_points = [self.control_points[v_pos + (self.nb_v * i)] for i in range(self.nb_u)]
            if self.rational:
                weights = [self.weights[v_pos + (self.nb_v * i)] for i in range(self.nb_u)]
            return edges.BSplineCurve3D(self.degree_v, control_points, self.v_multiplicities, self.v_knots, weights)

        if v:
            if v[0] == vmin:
                crvlist_v.append(extract_from_surface_boundary_v(0))
            else:
                crvlist_v.append(extract_surface_curve_v(self, v[0], edges.BSplineCurve3D))
            for param in v[1:-1]:
                crvlist_v.append(extract_surface_curve_v(self, param, edges.BSplineCurve3D))
            if v[-1] == vmax:
                crvlist_v.append(extract_from_surface_boundary_v(self.nb_v - 1))
            else:
                crvlist_v.append(extract_surface_curve_v(self, v[-1], edges.BSplineCurve3D))
        # u-direction
        crvlist_u = []
        if u:
            if u[0] == umin:
                crvlist_u.append(extract_from_surface_boundary_u(0))
            else:
                crvlist_u.append(extract_surface_curve_u(self, u[0], edges.BSplineCurve3D))

            for param in u[1:-1]:
                crvlist_u.append(extract_surface_curve_u(self, param, edges.BSplineCurve3D))

            if u[-1] == umax:
                crvlist_u.append(extract_from_surface_boundary_u(self.nb_u - 1))
            else:
                crvlist_u.append(extract_surface_curve_u(self, u[-1], edges.BSplineCurve3D))

        # Return shapes as a dict object
        return {"u": crvlist_u, "v": crvlist_v}

    def evaluate(self, **kwargs):
        """
        Evaluates the surface.

        The evaluated points are stored in :py:attr:`evalpts` property.

        Keyword Arguments:
            * ``start_u``: start parameter on the u-direction
            * ``stop_u``: stop parameter on the u-direction
            * ``start_v``: start parameter on the v-direction
            * ``stop_v``: stop parameter on the v-direction

        The ``start_u``, ``start_v`` and ``stop_u`` and ``stop_v`` parameters allow evaluation of a surface segment
        in the range  *[start_u, stop_u][start_v, stop_v]* i.e. the surface will also be evaluated at the ``stop_u``
        and ``stop_v`` parameter values.

        """
        knotvector_u = self.knots_vector_u
        knotvector_v = self.knots_vector_v
        # Find evaluation start and stop parameter values
        start_u = kwargs.get('start_u', knotvector_u[self.degree_u])
        stop_u = kwargs.get('stop_u', knotvector_u[-(self.degree_u + 1)])
        start_v = kwargs.get('start_v', knotvector_v[self.degree_v])
        stop_v = kwargs.get('stop_v', knotvector_v[-(self.degree_v + 1)])

        # Evaluate and cache
        self._eval_points = np.asarray(evaluate_surface(self.data,
                                                         start=(start_u, start_v),
                                                         stop=(stop_u, stop_v)), dtype=np.float64)

    @property
    def evalpts(self):
        """
        Evaluated points.

        :getter: Gets the coordinates of the evaluated points
        :type: list
        """
        if self._eval_points is None or len(self._eval_points) == 0:
            self.evaluate()
        return self._eval_points

    @property
    def u_domain(self):
        """The parametric domain of the surface in the U direction."""
        knotvector_u = self.knots_vector_u
        start_u = knotvector_u[self.degree_u]
        stop_u = knotvector_u[-(self.degree_u + 1)]
        return start_u, stop_u

    @property
    def v_domain(self):
        """The parametric domain of the surface in the V direction."""
        knotvector_v = self.knots_vector_v
        # Find evaluation start and stop parameter values
        start_v = knotvector_v[self.degree_v]
        stop_v = knotvector_v[-(self.degree_v + 1)]
        return start_v, stop_v

    @property
    def domain(self):
        """
        Domain.

        Domain is determined using the knot vector(s).

        :getter: Gets the domain
        """
        if not self._domain:
            umin, umax = self.u_domain
            vmin, vmax = self.v_domain

            self._domain = umin, umax, vmin, vmax
        return self._domain

    def copy(self, deep: bool = True, **kwargs):
        """
        Returns a copy of the instance.

        :param deep: If False, perform a shallow copy. If True, perform a deep copy.
        """
        if deep:
            weights = None
            if self.rational:
                weights = self._weights.copy()
            return self.__class__(self.degree_u, self.degree_v, self.control_points, self.nb_u, self.nb_v,
                                  self.u_multiplicities.copy(), self.v_multiplicities.copy(), self.u_knots.copy(),
                                  self.v_knots.copy(), weights, name=self.name + "_copy")
        return self.__class__(self.degree_u, self.degree_v, self.control_points, self.nb_u, self.nb_v,
                              self.u_multiplicities, self.v_multiplicities, self.u_knots,
                              self.v_knots, self.weights, name=self.name + "_copy")

    def to_geomdl(self):
        """Translate into a geomdl object."""
        if not self._surface:
            if self._weights is None:
                surface = BSpline.Surface()
                points = self.ctrlpts.tolist()

            else:
                surface = NURBS.Surface()
                points = [(control_point[0] * self._weights[i], control_point[1] * self._weights[i],
                           control_point[2] * self._weights[i], self._weights[i])
                          for i, control_point in enumerate(self.control_points)]
            surface.degree_u = self.degree_u
            surface.degree_v = self.degree_v
            surface.set_ctrlpts(points, self.nb_u, self.nb_v)
            knot_vector = self.knotvector
            surface.knotvector_u = knot_vector[0]
            surface.knotvector_v = knot_vector[1]
            surface.delta = 0.05
            self._surface = surface
        return self._surface

    def to_dict(self, *args, **kwargs):
        """Avoids storing points in memo that makes serialization slow."""
        dict_ = self.base_dict()
        dict_['degree_u'] = self.degree_u
        dict_['degree_v'] = self.degree_v
        dict_['control_points'] = [point.to_dict() for point in self.control_points]
        dict_['nb_u'] = self.nb_u
        dict_['nb_v'] = self.nb_v
        dict_['u_multiplicities'] = self.u_multiplicities.tolist()
        dict_['v_multiplicities'] = self.v_multiplicities.tolist()
        dict_['u_knots'] = self.u_knots.tolist()
        dict_['v_knots'] = self.v_knots.tolist()
        dict_['weights'] = self.weights

        return dict_

    def ctrlpts2d(self):
        """
        Each row represents the control points in u direction and each column the points in v direction.
        """
        ctrlpts = self.ctrlptsw if self.rational else self.ctrlpts
        return np.reshape(ctrlpts, (self.nb_u, self.nb_v, -1))

    def vertices(self):
        """
        Evaluated points.

        :getter: Gets the coordinates of the evaluated points
        :type: list
        """
        u_min, u_max, v_min, v_max = self.domain
        if self._vertices is None or len(self._vertices) == 0:
            vertices = []
            u_vector = np.linspace(u_min, u_max, self.sample_size_u, dtype=np.float64)
            v_vector = np.linspace(v_min, v_max, self.sample_size_v, dtype=np.float64)
            for u in u_vector:
                for v in v_vector:
                    vertices.append((u, v))
            self._vertices = vertices
        return self._vertices

    def points(self):
        """
        Returns surface points.
        """
        return [volmdlr.Point3D(*point) for point in self.evalpts]

    def control_points_matrix(self, coordinates):
        """
        Define control points like a matrix, for each coordinate: x:0, y:1, z:2.
        """

        points = np.empty((self.nb_u, self.nb_v))
        for i in range(0, self.nb_u):
            for j in range(0, self.nb_v):
                points[i][j] = self.control_points_table[i][j][coordinates]
        return points

    def basis_functions_u(self, u, k, i):
        """
        Compute basis functions Bi in u direction for u=u and degree=k.

        """

        # k = self.degree_u
        knots_vector_u = self.knots_vector_u

        if k == 0:
            return 1.0 if knots_vector_u[i] <= u < knots_vector_u[i + 1] else 0.0
        if knots_vector_u[i + k] == knots_vector_u[i]:
            param_c1 = 0.0
        else:
            param_c1 = (u - knots_vector_u[i]) / (knots_vector_u[i + k] - knots_vector_u[i]) \
                       * self.basis_functions_u(u, k - 1, i)
        if knots_vector_u[i + k + 1] == knots_vector_u[i + 1]:
            param_c2 = 0.0
        else:
            param_c2 = (knots_vector_u[i + k + 1] - u) / (knots_vector_u[i + k + 1] - knots_vector_u[i + 1]) * \
                       self.basis_functions_u(u, k - 1, i + 1)
        return param_c1 + param_c2

    def basis_functions_v(self, v, k, i):
        """
        Compute basis functions Bi in v direction for v=v and degree=k.

        """

        # k = self.degree_u
        knots = self.knots_vector_v

        if k == 0:
            return 1.0 if knots[i] <= v < knots[i + 1] else 0.0
        if knots[i + k] == knots[i]:
            param_c1 = 0.0
        else:
            param_c1 = (v - knots[i]) / (knots[i + k] - knots[i]) * self.basis_functions_v(v, k - 1, i)
        if knots[i + k + 1] == knots[i + 1]:
            param_c2 = 0.0
        else:
            param_c2 = (knots[i + k + 1] - v) / (knots[i + k + 1] - knots[i + 1]) * self.basis_functions_v(v, k - 1,
                                                                                                           i + 1)
        return param_c1 + param_c2

    def derivatives(self, u, v, order):
        """
        Evaluates n-th order surface derivatives at the given (u, v) parameter pair.

        :param u: Point's u coordinate.
        :type u: float
        :param v: Point's v coordinate.
        :type v: float
        :param order: Order of the derivatives.
        :type order: int
        :return: A list SKL, where SKL[k][l] is the derivative of the surface S(u,v) with respect
        to u k times and v l times
        :rtype: List[`volmdlr.Vector3D`]
        """
        if self.weights is not None:
            control_points = self.ctrlptsw
        else:
            control_points = self.ctrlpts
        derivatives = derivatives_surface([self.degree_u, self.degree_v], self.knotvector, control_points,
                                          [self.nb_u, self.nb_v], self.rational, [u, v], order)
        for i in range(order + 1):
            for j in range(order + 1):
                derivatives[i][j] = volmdlr.Vector3D(*derivatives[i][j])
        return derivatives

    def blending_vector_u(self, u):
        """
        Compute a vector of basis_functions in u direction for u=u.
        """

        blending_vect = np.empty((1, self.nb_u))
        for j in range(0, self.nb_u):
            blending_vect[0][j] = self.basis_functions_u(u, self.degree_u, j)

        return blending_vect

    def blending_vector_v(self, v):
        """
        Compute a vector of basis_functions in v direction for v=v.

        """

        blending_vect = np.empty((1, self.nb_v))
        for j in range(0, self.nb_v):
            blending_vect[0][j] = self.basis_functions_v(v, self.degree_v, j)

        return blending_vect

    def blending_matrix_u(self, u):
        """
        Compute a matrix of basis_functions in u direction for a vector u like [0,1].

        """

        blending_mat = np.empty((len(u), self.nb_u))
        for i, u_i in enumerate(u):
            for j in range(self.nb_u):
                blending_mat[i][j] = self.basis_functions_u(u_i, self.degree_u, j)
        return blending_mat

    def blending_matrix_v(self, v):
        """
        Compute a matrix of basis_functions in v direction for a vector v like [0,1].

        """

        blending_mat = np.empty((len(v), self.nb_v))
        for i, v_i in enumerate(v):
            for j in range(self.nb_v):
                blending_mat[i][j] = self.basis_functions_v(v_i, self.degree_v, j)
        return blending_mat

    @lru_cache(maxsize=6)
    def decompose(self, return_params: bool = False, decompose_dir="uv"):
        """
        Decomposes the surface into Bezier surface patches of the same degree.

        :param return_params: If True, returns the parameters from start and end of each Bézier patch
         with repect to the input curve.
        :type return_params: bool
        :param decompose_dir: Direction of decomposition. 'uv', 'u' or 'v'.
        :type decompose_dir: str
        """
        return decompose_surface(self, return_params, decompose_dir=decompose_dir)

    def point2d_to_3d(self, point2d: volmdlr.Point2D):
        """
        Evaluate the surface at a given parameter coordinate.
        """
        u, v = point2d
        umin, umax, vmin, vmax = self.domain
        u = float(min(max(u, umin), umax))
        v = float(min(max(v, vmin), vmax))
        point_array = evaluate_surface(self.data, start=(u, v), stop=(u, v))[0]
        return volmdlr.Point3D(*point_array)

    def _get_grid_bounds(self, params, delta_u, delta_v, sample_size_u, sample_size_v):
        """
        Update bounds and grid_size at each iteration of point inversion grid search.
        """
        u, v = params
        if u == self.domain[0]:
            u_start = self.domain[0]
            u_stop = self.domain[0]
            sample_size_u = 1

        elif u == self.domain[1]:
            u_start = self.domain[1]
            u_stop = self.domain[1]
            sample_size_u = 1
        else:
            u_start = max(u - delta_u, self.domain[0])
            u_stop = min(u + delta_u, self.domain[1])

        if v == self.domain[2]:
            v_start = self.domain[2]
            v_stop = self.domain[2]
            sample_size_v = 1
        elif v == self.domain[3]:
            v_start = self.domain[3]
            v_stop = self.domain[3]
            sample_size_v = 1
        else:
            v_start = max(v - delta_v, self.domain[2])
            v_stop = min(v + delta_v, self.domain[3])
        return u_start, u_stop, v_start, v_stop, sample_size_u, sample_size_v

    @staticmethod
    def _update_parameters(bounds, sample_size_u, sample_size_v, index):
        """
        Helper function to update parameters of point inversion grid search at each iteration.
        """
        u_start, u_stop, v_start, v_stop = bounds
        if sample_size_u == 1:
            delta_u = 0.0
            u = u_start
            delta_v = (v_stop - v_start) / (sample_size_v - 1)
            v = v_start + index * delta_v
        elif sample_size_v == 1:
            delta_u = (u_stop - u_start) / (sample_size_u - 1)
            u = u_start + index * delta_u
            delta_v = 0.0
            v = v_start
        else:
            if index == 0:
                u_idx, v_idx = 0, 0
            else:
                u_idx = int(index / sample_size_v)
                v_idx = index % sample_size_v
            delta_u = (u_stop - u_start) / (sample_size_u - 1)
            delta_v = (v_stop - v_start) / (sample_size_v - 1)
            u = u_start + u_idx * delta_u
            v = v_start + v_idx * delta_v
        return u, v, delta_u, delta_v

    @staticmethod
    def _find_index_min(matrix_points, point):
        """Helper function to find point of minimal distance."""
        distances = np.linalg.norm(matrix_points - point, axis=1)
        indexes = np.argsort(distances)
        index = indexes[0]
        return index, distances[index]

    def _point_inversion_initialization(self, point3d_array):
        """
        Helper function to initialize parameters.
        """
        sample_size_u = 10
        sample_size_v = 10
        initial_index, minimal_distance = self._find_index_min(self.evalpts, point3d_array)

        if initial_index == 0:
            u_idx, v_idx = 0, 0
        else:
            u_idx = int(initial_index / self.sample_size_v)
            v_idx = initial_index % self.sample_size_v

        u_start, u_stop, v_start, v_stop = self.domain
        delta_u = (u_stop - u_start) / (self.sample_size_u - 1)
        delta_v = (v_stop - v_start) / (self.sample_size_v - 1)
        u = u_start + u_idx * delta_u
        v = v_start + v_idx * delta_v

        if u == u_start:
            u_stop = u + delta_u
            sample_size_u = 2
        elif u == u_stop:
            u_start = u - delta_u
            sample_size_u = 2
        else:
            u_start = max(u - delta_u, self.domain[0])
            u_stop = min(u + delta_u, self.domain[1])

        if v == v_start:
            v_stop = v + delta_v
            sample_size_v = 2
        elif v == v_stop:
            v_start = v - delta_v
            sample_size_v = 2
        else:
            v_start = max(v - delta_v, self.domain[2])
            v_stop = min(v + delta_v, self.domain[3])
        return u, v, u_start, u_stop, v_start, v_stop, delta_u, delta_v, sample_size_u, sample_size_v, minimal_distance

    def point_inversion_grid_search(self, point3d, acceptable_distance):
        """
        Find the parameters (u, v) of a 3D point on the BSpline surface using a grid search algorithm.
        """
        point3d_array = np.asarray(point3d)
        u, v, u_start, u_stop, v_start, v_stop, delta_u, delta_v, sample_size_u, sample_size_v, minimal_distance = \
            self._point_inversion_initialization(point3d_array)
        if minimal_distance <= acceptable_distance:
            return (u, v), minimal_distance
        datadict = {
            "degree": (self.degree_u, self.degree_v),
            "knotvector": self.knotvector,
            "size": (self.nb_u, self.nb_v),
            "sample_size": [sample_size_u, sample_size_v],
            "rational": self.rational,
            "precision": 18
        }
        if self.rational:
            datadict["control_points"] = self.ctrlptsw
        else:
            datadict["control_points"] = self.ctrlpts
        last_distance = 0.0
        count = 0
        while minimal_distance > acceptable_distance and count < 15:
            if count > 0:
                u_start, u_stop, v_start, v_stop, sample_size_u, sample_size_v = self._get_grid_bounds(
                    (u, v), delta_u, delta_v, sample_size_u, sample_size_v)

            if sample_size_u == 1 and sample_size_v == 1:
                return (u, v), minimal_distance
            datadict["sample_size"] = [sample_size_u, sample_size_v]
            matrix = np.asarray(evaluate_surface(datadict,
                                                  start=(u_start, v_start),
                                                  stop=(u_stop, v_stop)), dtype=np.float64)
            index, distance = self._find_index_min(matrix, point3d_array)
            u, v, delta_u, delta_v = self._update_parameters([u_start, u_stop, v_start, v_stop], sample_size_u,
                                                             sample_size_v, index)
            if distance < minimal_distance:
                minimal_distance = distance
            if abs(distance - last_distance) < acceptable_distance * 0.01:
                return (u, v), minimal_distance

            last_distance = distance
            count += 1

        return (u, v), minimal_distance

    def point3d_to_2d(self, point3d: volmdlr.Point3D, tol=1e-6):
        """
        Evaluates the parametric coordinates (u, v) of a 3D point (x, y, z).

        :param point3d: A 3D point to be evaluated.
        :type point3d: :class:`volmdlr.Point3D`
        :param tol: Tolerance to accept the results.
        :type tol: float
        :return: The parametric coordinates (u, v) of the point.
        :rtype: :class:`volmdlr.Point2D`
        """
        umin, umax, vmin, vmax = self.domain
        point = None
        if self.is_singularity_point(point3d, tol=tol):
            if self.u_closed_upper(tol) and point3d.is_close(self.point2d_to_3d(volmdlr.Point2D(umin, vmax)), tol):
                point = volmdlr.Point2D(umin, vmax)
            elif self.u_closed_lower(tol) and point3d.is_close(self.point2d_to_3d(volmdlr.Point2D(umin, vmin)), tol):
                point = volmdlr.Point2D(umin, vmin)
            elif self.v_closed_upper(tol) and point3d.is_close(self.point2d_to_3d(volmdlr.Point2D(umax, vmin)), tol):
                return volmdlr.Point2D(umax, vmin)
            elif self.v_closed_lower(tol) and point3d.is_close(self.point2d_to_3d(volmdlr.Point2D(umin, vmin)), tol):
                point = volmdlr.Point2D(umin, vmin)
            if point:
                return point

        x0, distance = self.point_inversion_grid_search(point3d, 5e-5)
        if distance < tol:
            return volmdlr.Point2D(*x0)
        x1, _, distance = self.point_inversion(x0, point3d, tol)
        if distance <= tol:
            return volmdlr.Point2D(*x1)
        return self.point3d_to_2d_minimize(point3d, x0, distance, tol)

    def point3d_to_2d_minimize(self, point3d, initial_guess, point_inversion_result, tol):
        """Auxiliary function for point3d_to_2d in case the point inversion does not converge."""

        def fun(x):
            derivatives = self.derivatives(x[0], x[1], 1)
            vector = derivatives[0][0] - point3d
            f_value = vector.norm()
            if f_value == 0.0:
                jacobian = np.array([0.0, 0.0])
            else:
                jacobian = np.array([vector.dot(derivatives[1][0]) / f_value,
                                      vector.dot(derivatives[0][1]) / f_value])
            return f_value, jacobian

        u_start, u_stop, v_start, v_stop = self.domain
        results = []

        res = minimize(fun, x0=np.array(initial_guess), jac=True,
                       bounds=[(u_start, u_stop),
                               (v_start, v_stop)])
        if res.fun <= tol or (tol > 1e-7 and res.success
                              and abs(res.fun - point_inversion_result) <= tol and res.fun < 5 * tol):
            return volmdlr.Point2D(*res.x)
        results = [(res.x, res.fun)]
        if self.u_closed:
            res = minimize(fun, x0=np.array((u_start, initial_guess[1])), jac=True,
                           bounds=[(u_start, u_stop),
                                   (v_start, v_stop)])
            if res.fun <= tol:
                return volmdlr.Point2D(u_start, initial_guess[1])
            results.append((res.x, res.fun))
            res = minimize(fun, x0=np.array((u_stop, initial_guess[1])), jac=True,
                           bounds=[(u_start, u_stop),
                                   (v_start, v_stop)])
            if res.fun <= tol:
                return volmdlr.Point2D(u_stop, initial_guess[1])
            results.append((res.x, res.fun))
        if self.v_closed:
            res = minimize(fun, x0=np.array((initial_guess[0], v_start)), jac=True,
                           bounds=[(u_start, u_stop),
                                   (v_start, v_stop)])
            results.append((res.x, res.fun))
            if res.fun <= tol:
                return volmdlr.Point2D(initial_guess[0], v_start)
            res = minimize(fun, x0=np.array((initial_guess[0], v_stop)), jac=True,
                           bounds=[(u_start, u_stop),
                                   (v_start, v_stop)])
            if res.fun <= tol:
                return volmdlr.Point2D(initial_guess[0], v_stop)
            results.append((res.x, res.fun))

        point3d_array = np.asarray(point3d)

        if self.u_knots.shape[0] > 2 or self.v_knots.shape[0] > 2:
            decompose_dir = "uv"
            if self.u_closed:
                decompose_dir = "v"
            if self.v_closed:
                decompose_dir = "u"
            for patch, param in self.decompose(return_params=True, decompose_dir=decompose_dir):
                xmin, ymin, zmin = patch.ctrlpts.min(axis=0)
                xmax, ymax, zmax = patch.ctrlpts.max(axis=0)

                bbox = volmdlr.core.BoundingBox(xmin, xmax, ymin, ymax, zmin, zmax)
                if bbox.point_inside(point3d):
                    distances = np.linalg.norm(patch.evalpts - point3d_array, axis=1)
                    index = np.argmin(distances)
                    u_start, u_stop, v_start, v_stop = patch.domain
                    delta_u = (u_stop - u_start) / (patch.sample_size_u - 1)
                    delta_v = (v_stop - v_start) / (patch.sample_size_v - 1)
                    u_idx = int(index / patch.sample_size_v)
                    v_idx = index % patch.sample_size_v

                    u = u_start + u_idx * delta_u
                    v = v_start + v_idx * delta_v

                    x1, _, distance = patch.point_inversion((u, v), point3d, 1e-6)
                    u = x1[0] * (param[0][1] - param[0][0]) + param[0][0]
                    v = x1[1] * (param[1][1] - param[1][0]) + param[1][0]
                    if distance < 5e-6:
                        return volmdlr.Point2D(u, v)
                    results.append(((u, v), distance))

        distances = np.linalg.norm(self.evalpts - point3d_array, axis=1)
        indexes = np.argsort(distances)
        delta_u = (u_stop - u_start) / (self.sample_size_u - 1)
        delta_v = (v_stop - v_start) / (self.sample_size_v - 1)
        if self.weights is not None:
            control_points = self.ctrlptsw
        else:
            control_points = self.ctrlpts
        for index in indexes[:2]:
            if index == 0:
                u_idx, v_idx = 0, 0
            else:
                u_idx = int(index / self.sample_size_v)
                v_idx = index % self.sample_size_v

            u = u_start + u_idx * delta_u
            v = v_start + v_idx * delta_v
            x0 = (u, v)
            res = point_inversion(point3d_array, x0, [(u_start, u_stop), (v_start, v_stop)],
                                  [self.degree_u, self.degree_v], self.knotvector, control_points,
                                  [self.nb_u, self.nb_v], self.rational)

            if res.fun < 1e-6:
                return volmdlr.Point2D(*res.x)

            results.append((res.x, res.fun))
        return volmdlr.Point2D(*min(results, key=lambda r: r[1])[0])

    def point_inversion(self, x, point3d, tol, maxiter: int = 50):
        """
        Performs point inversion.

        Given a point P = (x, y, z) assumed to lie on the NURBS surface S(u, v), point inversion is
        the problem of finding the corresponding parameters u, v that S(u, v) = P.
        """
        jacobian, k, surface_derivatives, distance_vector = self.point_inversion_funcs(x, point3d)
        dist, check = self.check_convergence(surface_derivatives, distance_vector, tol1=tol)
        if maxiter == 1:
            return x, False, dist
        if check:
            return x, True, dist
        if maxiter == 1:
            return x, False, dist
        if jacobian[1][1]:
            lu, piv = lu_factor(jacobian)
            delta = lu_solve((lu, piv), k)
            new_x = [delta[0][0] + x[0], delta[1][0] + x[1]]
            new_x = self.check_bounds(new_x)
        else:
            new_x = x
        residual = (new_x[0] - x[0]) * surface_derivatives[1][0] + (new_x[1] - x[1]) * surface_derivatives[0][1]
        if residual.norm() <= 1e-12:
            return x, False, dist
        x = new_x
        return self.point_inversion(x, point3d, tol, maxiter=maxiter - 1)

    def point_inversion_funcs(self, x, point3d):
        """Returns functions evaluated at x."""
        surface_derivatives = self.derivatives(x[0], x[1], 2)
        distance_vector = surface_derivatives[0][0] - point3d
        common_term = (surface_derivatives[1][0].dot(surface_derivatives[0][1]) +
                       distance_vector.dot(surface_derivatives[1][1]))
        jacobian = np.asarray(
            [[surface_derivatives[1][0].norm() ** 2 + distance_vector.dot(surface_derivatives[2][0]),
              common_term],
             [common_term,
              surface_derivatives[0][1].norm() ** 2 + distance_vector.dot(surface_derivatives[0][2])]])
        k = np.asarray(
            [[-(distance_vector.dot(surface_derivatives[1][0]))], [-(distance_vector.dot(surface_derivatives[0][1]))]])

        return jacobian, k, surface_derivatives, distance_vector

    @staticmethod
    def check_convergence(surf_derivatives, distance_vector, tol1: float = 1e-6, tol2: float = 1e-8):
        """Check convergence of point inversion method."""
        dist = distance_vector.norm()
        if dist <= tol1:
            return dist, True
        zero_cos_u = abs(surf_derivatives[1][0].dot(distance_vector)) / (
                    (surf_derivatives[1][0].norm() + 1e-12) * dist)
        zero_cos_v = abs(surf_derivatives[0][1].dot(distance_vector)) / (
                    (surf_derivatives[0][1].norm() + 1e-12) * dist)

        if zero_cos_u <= tol2 and zero_cos_v <= tol2:
            return dist, True
        return dist, False

    def check_bounds(self, x):
        """Check surface bounds."""
        u, v = x
        a, b, c, d = self.domain

        if u < a:
            u = a

        elif u > b:
            u = b

        if v < c:
            v = c

        elif v > d:
            v = d

        x[0] = u
        x[1] = v
        return x

    def parametric_points_to_3d(self, points: NDArray[np.float64]) -> NDArray[np.float64]:
        """
        Transform parametric coordinates to 3D points on the BSpline surface.

        Given a set of parametric coordinates `(u, v)` representing points on the surface,
        this method returns the corresponding 3D points on the BSpline surface.

        :param points: Parametric coordinates in the form of a numpy array with shape (n, 2),
                       where `n` is the number of points, and each row corresponds to `(u, v)`.
        :type points: numpy.ndarray[np.float64]

        :return: Array of 3D points representing the BSpline surface in Cartesian coordinates.
        :rtype: numpy.ndarray[np.float64]
        """
        umin, umax, vmin, vmax = self.domain
        params = [(float(min(max(u, umin), umax)), float(min(max(v, vmin), vmax))) for u, v in points]
        return np.asarray([evaluate_surface(self.data, start=param, stop=param)[0] for param in params],
                          dtype=np.float64)

    def linesegment2d_to_3d(self, linesegment2d):
        """Evaluates the Euclidean form for the parametric line segment."""
        points = []
        direction_vector = linesegment2d.unit_direction_vector(0.0)
        if direction_vector.is_colinear_to(volmdlr.X2D):
            n = self.nb_u
        elif direction_vector.is_colinear_to(volmdlr.Y2D):
            n = self.nb_v
        else:
            n = 20
        for point in linesegment2d.discretization_points(number_points=n):
            point3d = self.point2d_to_3d(point)
            if not point3d.in_list(points):
                points.append(point3d)
        if len(points) < 2:
            return None
        if len(points) == 2:
            return [volmdlr.edges.LineSegment3D(points[0], points[-1])]
        if len(points) < min(self.degree_u, self.degree_v) + 1:
            bspline = edges.BSplineCurve3D.from_points_interpolation(points, 2, centripetal=True)
            return [bspline]

        bspline = edges.BSplineCurve3D.from_points_interpolation(points, min(self.degree_u, self.degree_v),
                                                                 centripetal=True)
        return [bspline.simplify]

    def linesegment3d_to_2d(self, linesegment3d):
        """
        A line segment on a BSplineSurface3D will be in any case a line in 2D?.

        """
        tol = 1e-6 if linesegment3d.length() > 1e-5 else 1e-7
        if self.u_closed or self.v_closed:
            discretization_points = linesegment3d.discretization_points(number_points=3)
            parametric_points = [self.point3d_to_2d(point, tol) for point in discretization_points]
            start, _, end = self.fix_start_end_singularity_point_at_parametric_domain(linesegment3d,
                                                                                      parametric_points,
                                                                                      discretization_points)
        else:
            start = self.point3d_to_2d(linesegment3d.start, tol)
            end = self.point3d_to_2d(linesegment3d.end, tol)
            umin, umax, vmin, vmax = self.domain
            if self.x_periodicity and \
                (math.isclose(end.x, umin, abs_tol=1e-3) or math.isclose(end.x, umax, abs_tol=1e-3)):
                end.x = start.x
            if self.y_periodicity and \
                (math.isclose(end.y, vmin, abs_tol=1e-3) or math.isclose(end.y, vmax, abs_tol=1e-3)):
                end.y = start.y
        if start.is_close(end):
            return None
        return [edges.LineSegment2D(start, end)]

    def _repair_periodic_boundary_points(self, edge3d, points, direction_periodicity):
        """
        Verifies points at boundary on a periodic BSplineSurface3D.

        :param points: List of `volmdlr.Point2D` after transformation from 3D Cartesian coordinates
        :type points: List[volmdlr.Point2D]
        :param direction_periodicity: should be 'x' if x_periodicity or 'y' if y periodicity
        :type direction_periodicity: str
        """
        lth = edge3d.length()
        pt_after_start = self.point3d_to_2d(edge3d.point_at_abscissa(0.15 * lth))
        pt_before_end = self.point3d_to_2d(edge3d.point_at_abscissa(0.85 * lth))
        min_bound_x, max_bound_x, min_bound_y, max_bound_y = self.domain
        if direction_periodicity == 'x':
            i = 0
            min_bound, max_bound = min_bound_x, max_bound_x
            periodicity = self.x_periodicity
        else:
            i = 1
            min_bound, max_bound = min_bound_y, max_bound_y
            periodicity = self.y_periodicity

        start = points[0]
        end = points[-1]
        delta = max_bound + min_bound

        if math.isclose(start[i], min_bound, abs_tol=1e-4) and pt_after_start[i] > 0.5 * delta:
            start[i] = max_bound
        elif math.isclose(start[i], max_bound, abs_tol=1e-4) and pt_after_start[i] < 0.5 * delta:
            start[i] = min_bound

        if math.isclose(end[i], min_bound, abs_tol=1e-4) and pt_before_end[i] > 0.5 * delta:
            end[i] = max_bound
        elif math.isclose(end[i], max_bound, abs_tol=1e-4) and pt_before_end[i] < 0.5 * delta:
            end[i] = min_bound

        points[0] = start
        points[-1] = end
        delta_i = abs(points[-1][i] - points[0][i])
        if ((delta_i <= 1e-5 or math.isclose(delta_i, periodicity, abs_tol=1e-3)) and
                all((math.isclose(p[i], max_bound, abs_tol=1e-2) or math.isclose(p[i], min_bound, abs_tol=1e-2))
                    for p in points)):
            # if the line is at the boundary of the surface domain, we take the first point as reference
            t_param = max_bound if math.isclose(points[0][i], max_bound, abs_tol=1e-4) else min_bound
            if direction_periodicity == 'x':
                points = [volmdlr.Point2D(t_param, p[1]) for p in points]
            else:
                points = [volmdlr.Point2D(p[0], t_param) for p in points]

        return points

    def _repair_points_order(self, points, edge3d, surface_domain, direction_periodicity):
        """Helper function to reorder edge discretization points on parametric domain."""
        min_bound_x, max_bound_x, min_bound_y, max_bound_y = surface_domain
        line_at_periodicity = edges.LineSegment3D(
            self.point2d_to_3d(volmdlr.Point2D(min_bound_x, min_bound_y)),
            self.point2d_to_3d(volmdlr.Point2D(
                min_bound_x if direction_periodicity == 'x' else max_bound_x,
                min_bound_y if direction_periodicity == 'y' else max_bound_y
            ))
        )
        if line_at_periodicity.point_belongs(edge3d.start) or line_at_periodicity.point_belongs(edge3d.end):
            return points

        intersections = edge3d.intersections(line_at_periodicity)
        if not intersections or len(intersections) > 1:
            return points
        point_at_periodicity = self.point3d_to_2d(intersections[0])
        index_periodicity = volmdlr.core.get_point_index_in_list(point_at_periodicity, points)

        if index_periodicity is not None:
            if edge3d.periodic:
                points = [point_at_periodicity] + points[index_periodicity + 1:-1] + points[:index_periodicity + 1]
            else:
                points = [point_at_periodicity] + points[index_periodicity + 1:] + points[:index_periodicity + 1]
        else:
            sign = points[1].x - points[0].x if direction_periodicity == 'x' else points[1].y - points[0].y
            for i, (point, next_point) in enumerate(zip(points[:-1], points[1:])):
                if sign * (next_point.x - point.x if direction_periodicity == 'x' else next_point.y - point.y) < 0:
                    index_periodicity = i
                    break
            if edge3d.periodic:
                points = ([point_at_periodicity] + points[index_periodicity + 1: -1] +
                          points[:index_periodicity + 1] + [point_at_periodicity])
            else:
                points = ([point_at_periodicity] + points[index_periodicity + 1:] +
                          points[:index_periodicity + 1] + [point_at_periodicity])

        return points

    def _edge3d_to_2d(self, edge3d, discretization_points,
                      interpolation_degree, parametric_points, tol: float = 1e-6):
        """Helper function to get the parametric representation of a 3D edge on the BSpline surface."""
        if self.u_closed or self.v_closed:
            parametric_points = self.fix_start_end_singularity_point_at_parametric_domain(edge3d,
                                                                                          parametric_points,
                                                                                          discretization_points, tol)

        if self.x_periodicity:
            parametric_points = self._repair_periodic_boundary_points(edge3d, parametric_points, 'x')

        if self.y_periodicity:
            parametric_points = self._repair_periodic_boundary_points(edge3d, parametric_points, 'y')

        if self._is_line_segment(parametric_points):
            return [edges.LineSegment2D(parametric_points[0], parametric_points[-1])]
        parametric_points = verify_repeated_parametric_points(parametric_points)
        if interpolation_degree >= len(parametric_points):
            interpolation_degree = len(parametric_points) - 1
        if len(parametric_points) > 1 and interpolation_degree > 1:
            brep = edges.BSplineCurve2D.from_points_interpolation(points=parametric_points, degree=interpolation_degree)
            if brep:
                return [brep]
        return None

    def bsplinecurve3d_to_2d(self, bspline_curve3d):
        """
        Converts the primitive from 3D spatial coordinates to its equivalent 2D primitive in the parametric space.
        """
        lth = bspline_curve3d.length()

        if lth <= 1e-6:
            print('BSplineCurve3D skipped because it is too small')
            return None

        n = min(len(bspline_curve3d.control_points), 20)
        points3d = bspline_curve3d.discretization_points(number_points=n)
        tol = 1e-6 if lth > 5e-4 else 1e-7
        # todo: how to ensure convergence of point3d_to_2d ?
        points = [self.point3d_to_2d(point3d, tol) for point3d in points3d]
        if len(points) < 2:
            return None
        return self._edge3d_to_2d(bspline_curve3d, points3d, bspline_curve3d.degree, points)

    def fullarcellipse3d_to_2d(self, fullarcellipse3d):
        """
        Converts the primitive from 3D spatial coordinates to its equivalent 2D primitive in the parametric space.
        """
        number_points = max(self.nb_u, self.nb_v)
        degree = max(self.degree_u, self.degree_v)
        tol = 1e-6 if fullarcellipse3d.length() > 1e-5 else 1e-7
        points3d = fullarcellipse3d.discretization_points(number_points=number_points)
        # todo: how to ensure convergence of point3d_to_2d ?
        points = [self.point3d_to_2d(point3d, tol) for point3d in points3d]
        return self._edge3d_to_2d(fullarcellipse3d, points3d, degree, points)

    @staticmethod
    def _is_line_segment(points):
        """Helper function to check if the BREP can be a line segment."""
        if points[0].is_close(points[-1]):
            return False
        linesegment = edges.LineSegment2D(points[0], points[-1])
        for point in points:
            if not linesegment.point_belongs(point, abs_tol=1e-3):
                return False
        return True

    def bsplinecurve2d_to_3d(self, bspline_curve2d):
        """
        Converts the parametric boundary representation into a 3D primitive.
        """
        if bspline_curve2d.name == "parametric.arc":
            start = self.point2d_to_3d(bspline_curve2d.start)
            interior = self.point2d_to_3d(bspline_curve2d.evaluate_single(0.5))
            end = self.point2d_to_3d(bspline_curve2d.end)
            vector_u1 = interior - start
            vector_u2 = interior - end
            dot_product = vector_u2.dot(vector_u1)
            if dot_product and abs(dot_product) != 1.0:
                return [edges.Arc3D.from_3_points(start, interior, end)]

        number_points = len(bspline_curve2d.control_points)
        points = []
        for point in bspline_curve2d.discretization_points(number_points=number_points):
            point3d = self.point2d_to_3d(point)
            if not point3d.in_list(points):
                points.append(point3d)
        if len(points) < bspline_curve2d.degree + 1:
            return None
        return [edges.BSplineCurve3D.from_points_interpolation(points, bspline_curve2d.degree, centripetal=True)]

    def arc3d_to_2d(self, arc3d):
        """
        Converts the primitive from 3D spatial coordinates to its equivalent 2D primitive in the parametric space.
        """
        number_points = max(self.nb_u, self.nb_v)
        degree = min(self.degree_u, self.degree_v)
        points = []
        tol = 1e-6 if arc3d.length() > 1e-5 else 1e-8
        for point3d in arc3d.discretization_points(number_points=number_points):
            point2d = self.point3d_to_2d(point3d, tol)
            if not point2d.in_list(points):
                points.append(point2d)
        start = points[0]
        end = points[-1]
        min_bound_x, max_bound_x, min_bound_y, max_bound_y = self.domain
        if self.x_periodicity:
            points = self._repair_periodic_boundary_points(arc3d, points, 'x')
            start = points[0]
            end = points[-1]
            if start.is_close(end):
                if math.isclose(start.x, min_bound_x, abs_tol=1e-4):
                    end.x = max_bound_x
                else:
                    end.x = min_bound_x
        if self.y_periodicity:
            points = self._repair_periodic_boundary_points(arc3d, points, 'y')
            start = points[0]
            end = points[-1]
            if start.is_close(end):
                if math.isclose(start.y, min_bound_y, abs_tol=1e-4):
                    end.y = max_bound_y
                else:
                    end.y = min_bound_y
        if start.is_close(end):
            return []
        linesegment = edges.LineSegment2D(start, end, name="parametric.arc")
        flag = True
        for point in points:
            if not linesegment.point_belongs(point):
                flag = False
                break
        if flag:
            return [linesegment]
        if degree > len(points) - 1:
            degree = len(points) - 1
        return [edges.BSplineCurve2D.from_points_interpolation(points, degree, name="parametric.arc")]

    def arcellipse3d_to_2d(self, arcellipse3d):
        """
        Converts the primitive from 3D spatial coordinates to its equivalent 2D primitive in the parametric space.
        """
        # todo: Is this right? Needs detailed investigation
        number_points = max(self.nb_u, self.nb_v)
        degree = max(self.degree_u, self.degree_v)
        points3d = arcellipse3d.discretization_points(number_points=number_points)
        tol = 1e-6 if arcellipse3d.length() > 1e-5 else 1e-7
        points = [self.point3d_to_2d(point3d, tol) for point3d in points3d]
        return self._edge3d_to_2d(arcellipse3d, points3d, degree, points)

    def arc2d_to_3d(self, arc2d):
        """Evaluates the Euclidean form for the parametric arc."""
        number_points = math.ceil(arc2d.angle * 7) + 1  # 7 points per radian
        length = arc2d.length()
        points = [self.point2d_to_3d(arc2d.point_at_abscissa(i * length / (number_points - 1)))
                  for i in range(number_points)]
        return [edges.BSplineCurve3D.from_points_interpolation(
            points, max(self.degree_u, self.degree_v), centripetal=True)]

    def rectangular_cut(self, u1: float, u2: float,
                        v1: float, v2: float, name: str = ''):
        """Deprecated method, Use BSplineFace3D from_surface_rectangular_cut method."""
        raise AttributeError("BSplineSurface3D.rectangular_cut is deprecated."
                             " Use the class_method from_surface_rectangular_cut in BSplineFace3D instead")

    def rotation(self, center: volmdlr.Vector3D,
                 axis: volmdlr.Vector3D, angle: float):
        """
        BSplineSurface3D rotation.

        :param center: rotation center
        :param axis: rotation axis
        :param angle: angle rotation
        :return: a new rotated BSplineSurface3D
        """
        new_control_points = [p.rotation(center, axis, angle)
                              for p in self.control_points]
        new_bsplinesurface3d = BSplineSurface3D(self.degree_u, self.degree_v,
                                                new_control_points, self.nb_u,
                                                self.nb_v,
                                                self.u_multiplicities,
                                                self.v_multiplicities,
                                                self.u_knots, self.v_knots,
                                                self.weights, self.name)
        return new_bsplinesurface3d

    def translation(self, offset: volmdlr.Vector3D):
        """
        BSplineSurface3D translation.

        :param offset: translation vector
        :return: A new translated BSplineSurface3D
        """
        new_control_points = [p.translation(offset) for p in
                              self.control_points]
        new_bsplinesurface3d = BSplineSurface3D(self.degree_u, self.degree_v,
                                                new_control_points, self.nb_u,
                                                self.nb_v,
                                                self.u_multiplicities,
                                                self.v_multiplicities,
                                                self.u_knots, self.v_knots,
                                                self.weights, self.name)

        return new_bsplinesurface3d

    def frame_mapping(self, frame: volmdlr.Frame3D, side: str):
        """
        Changes frame_mapping and return a new BSplineSurface3D.

        side = 'old' or 'new'
        """
        new_control_points = [p.frame_mapping(frame, side) for p in
                              self.control_points]
        new_bsplinesurface3d = BSplineSurface3D(self.degree_u, self.degree_v,
                                                new_control_points, self.nb_u,
                                                self.nb_v,
                                                self.u_multiplicities,
                                                self.v_multiplicities,
                                                self.u_knots, self.v_knots,
                                                self.weights, self.name)
        return new_bsplinesurface3d

    def plot(self, ax=None, edge_style: EdgeStyle = EdgeStyle(color='grey', alpha=0.5), **kwargs):
        """Plot representation of the surface."""
        u_curves = self.surface_curves['u']
        v_curves = self.surface_curves['v']
        if ax is None:
            ax = plt.figure().add_subplot(111, projection='3d')
        for u in u_curves:
            u.plot(ax=ax, edge_style=edge_style)
        for v in v_curves:
            v.plot(ax=ax, edge_style=edge_style)
        for point in self.control_points:
            point.plot(ax, color=edge_style.color, alpha=edge_style.alpha)
        return ax

    def simplify_surface(self):
        """
        Verifies if BSplineSurface3D could be a Plane3D.

        :return: A planar surface if possible, otherwise, returns self.
        """
        points = [self.control_points[0]]
        vector_list = []
        for point in self.control_points[1:]:
            vector = point - points[0]
            is_colinear = any(vector.is_colinear_to(other_vector) for other_vector in vector_list)
            if not point.in_list(points) and not is_colinear:
                points.append(point)
                vector_list.append(vector)
                if len(points) == 3:
                    plane3d = Plane3D.from_3_points(*points)
                    if all(plane3d.point_belongs(point) for point in self.control_points):
                        return plane3d
                    break
        return self

    @classmethod
    def from_step(cls, arguments, object_dict, **kwargs):
        """
        Converts a step primitive to a BSplineSurface3D.

        :param arguments: The arguments of the step primitive.
        :type arguments: list
        :param object_dict: The dictionary containing all the step primitives
            that have already been instantiated.
        :type object_dict: dict
        :return: The corresponding BSplineSurface3D object.
        :rtype: :class:`volmdlr.faces.BSplineSurface3D`
        """
        name = arguments[0][1:-1]
        degree_u = int(arguments[1])
        degree_v = int(arguments[2])
        points_sets = arguments[3][1:-1].split("),")
        points_sets = [elem + ")" for elem in points_sets[:-1]] + [
            points_sets[-1]]
        control_points = []
        for points_set in points_sets:
            points = [object_dict[int(i[1:])] for i in
                      points_set[1:-1].split(",")]
            nb_v = len(points)
            control_points.extend(points)
        nb_u = int(len(control_points) / nb_v)

        u_multiplicities = [int(i) for i in arguments[8][1:-1].split(",")]
        v_multiplicities = [int(i) for i in arguments[9][1:-1].split(",")]
        u_knots = [float(i) for i in arguments[10][1:-1].split(",")]
        v_knots = [float(i) for i in arguments[11][1:-1].split(",")]
        # knot_spec = arguments[12]

        if len(arguments) >= 14:
            weight_data = [
                float(i) for i in
                arguments[13][1:-1].replace("(", "").replace(")", "").split(",")
            ]
        else:
            weight_data = None

        bsplinesurface = cls(degree_u, degree_v, control_points, nb_u, nb_v,
                             u_multiplicities, v_multiplicities, u_knots,
                             v_knots, weight_data, name)
        if not bsplinesurface.x_periodicity and not bsplinesurface.y_periodicity:
            bsplinesurface = bsplinesurface.simplify_surface()

        return bsplinesurface

    def to_step(self, current_id):
        """Converts object into a step entity."""
        content = ''
        point_matrix_ids = '('
        for points in self.control_points_table:
            point_ids = '('
            for point in points:
                point_content, point_id = point.to_step(current_id)
                content += point_content
                point_ids += f'#{point_id},'
                current_id = point_id + 1
            point_ids = point_ids[:-1]
            point_ids += '),'
            point_matrix_ids += point_ids
        point_matrix_ids = point_matrix_ids[:-1]
        point_matrix_ids += ')'

        u_close = '.T.' if self.x_periodicity else '.F.'
        v_close = '.T.' if self.y_periodicity else '.F.'

        content += f"#{current_id} = B_SPLINE_SURFACE_WITH_KNOTS('{self.name}',{self.degree_u},{self.degree_v}," \
                   f"{point_matrix_ids},.UNSPECIFIED.,{u_close},{v_close},.F.,{tuple(self.u_multiplicities)}," \
                   f"{tuple(self.v_multiplicities)},{tuple(self.u_knots)},{tuple(self.v_knots)},.UNSPECIFIED.);\n"
        return content, [current_id]

    def grid3d(self, grid2d: grid.Grid2D):
        """
        Generate 3d grid points of a Bspline surface, based on a Grid2D.

        """

        if not self._grids2d:
            self._grids2d = grid2d

        points_2d = grid2d.points
        points_3d = [self.point2d_to_3d(point2d) for point2d in points_2d]

        return points_3d

    def grid2d_deformed(self, grid2d: grid.Grid2D):
        """
        Dimension and deform a Grid2D points based on a Bspline surface.

        """

        points_2d = grid2d.points
        points_3d = self.grid3d(grid2d)

        points_x, points_y = grid2d.points_xy

        # Parameters
        index_x = {}  # grid point position(i,j), x coordinates position in X(unknown variable)
        index_y = {}  # grid point position(i,j), y coordinates position in X(unknown variable)
        index_points = {}  # grid point position(j,i), point position in points_2d (or points_3d)
        k_index, p_index = 0, 0
        for i in range(0, points_x):
            for j in range(0, points_y):
                index_x.update({(j, i): k_index})
                index_y.update({(j, i): k_index + 1})
                index_points.update({(j, i): p_index})
                k_index = k_index + 2
                p_index = p_index + 1

        equation_points = []  # points combination to compute distances between 2D and 3D grid points
        for i in range(0, points_y):  # row from (0,i)
            for j in range(1, points_x):
                equation_points.append(((0, i), (j, i)))
        for i in range(0, points_x):  # column from (i,0)
            for j in range(1, points_y):
                equation_points.append(((i, 0), (i, j)))
        for i in range(0, points_y):  # row
            for j in range(0, points_x - 1):
                equation_points.append(((j, i), (j + 1, i)))
        for i in range(0, points_x):  # column
            for j in range(0, points_x - 1):
                equation_points.append(((i, j), (i, j + 1)))
        for i in range(0, points_y - 1):  # diagonal
            for j in range(0, points_x - 1):
                equation_points.append(((j, i), (j + 1, i + 1)))

        for i in range(0, points_y):  # row 2segments (before.point.after)
            for j in range(1, points_x - 1):
                equation_points.append(((j - 1, i), (j + 1, i)))

        for i in range(0, points_x):  # column 2segments (before.point.after)
            for j in range(1, points_y - 1):
                equation_points.append(((i, j - 1), (i, j + 1)))

        # geodesic distances between 3D grid points (based on points combination [equation_points])
        geodesic_distances = []
        for point in equation_points:
            geodesic_distances.append((self.geodesic_distance(
                points_3d[index_points[point[0]]], points_3d[index_points[point[1]]])) ** 2)

        # System of nonlinear equations
        def non_linear_equations(xparam):
            vector_f = np.empty(len(equation_points) + 2)
            idx = 0
            for idx, point_ in enumerate(equation_points):
                vector_f[idx] = abs((xparam[index_x[point_[0]]] ** 2 +
                                     xparam[index_x[point_[1]]] ** 2 +
                                     xparam[index_y[point_[0]]] ** 2 +
                                     xparam[index_y[point_[1]]] ** 2 -
                                     2 *
                                     xparam[index_x[point_[0]]] *
                                     xparam[index_x[point_[1]]] -
                                     2 *
                                     xparam[index_y[point_[0]]] *
                                     xparam[index_y[point_[1]]] -
                                     geodesic_distances[idx]) /
                                    geodesic_distances[idx])

            vector_f[idx + 1] = xparam[0] * 1000
            vector_f[idx + 2] = xparam[1] * 1000

            return vector_f

        # Solution with "least_squares"
        x_init = []  # initial guess (2D grid points)
        for point in points_2d:
            x_init.append(point[0])
            x_init.append(point[1])
        z = least_squares(non_linear_equations, x_init)

        points_2d_deformed = [volmdlr.Point2D(z.x[i], z.x[i + 1])
                              for i in range(0, len(z.x), 2)]  # deformed 2d grid points

        grid2d_deformed = grid.Grid2D.from_points(points=points_2d_deformed,
                                                  points_dim_1=points_x,
                                                  direction=grid2d.direction)

        self._grids2d_deformed = grid2d_deformed

        return points_2d_deformed

    def grid2d_deformation(self, grid2d: grid.Grid2D):
        """
        Compute the deformation/displacement (dx/dy) of a Grid2D based on a Bspline surface.

        """

        if not self._grids2d_deformed:
            self.grid2d_deformed(grid2d)

        displacement = self._grids2d_deformed.displacement_compared_to(grid2d)
        self._displacements = displacement

        return displacement

    def point2d_parametric_to_dimension(self, point2d: volmdlr.Point3D, grid2d: grid.Grid2D):
        """
        Convert a point 2d from the parametric to the dimensioned frame.

        """

        # Check if the 0<point2d.x<1 and 0<point2d.y<1
        if point2d.x < 0:
            point2d.x = 0
        elif point2d.x > 1:
            point2d.x = 1
        if point2d.y < 0:
            point2d.y = 0
        elif point2d.y > 1:
            point2d.y = 1

        if self._grids2d == grid2d:
            points_2d = self._grids2d.points
        else:
            points_2d = grid2d.points
            self._grids2d = grid2d

        if self._displacements is not None:
            displacement = self._displacements
        else:
            displacement = self.grid2d_deformation(grid2d)

        points_x, points_y = grid2d.points_xy

        # Parameters
        index_points = {}  # grid point position(j,i), point position in points_2d (or points_3d)
        p_index = 0
        for i in range(0, points_x):
            for j in range(0, points_y):
                index_points.update({(j, i): p_index})
                p_index = p_index + 1

        # Form function "Finite Elements"
        def form_function(s_param, t_param):
            empty_n = np.empty(4)
            empty_n[0] = (1 - s_param) * (1 - t_param) / 4
            empty_n[1] = (1 + s_param) * (1 - t_param) / 4
            empty_n[2] = (1 + s_param) * (1 + t_param) / 4
            empty_n[3] = (1 - s_param) * (1 + t_param) / 4
            return empty_n

        finite_elements_points = []  # 2D grid points index that define one element
        for j in range(0, points_y - 1):
            for i in range(0, points_x - 1):
                finite_elements_points.append(((i, j), (i + 1, j), (i + 1, j + 1), (i, j + 1)))
        finite_elements = []  # finite elements defined with closed polygon
        for point in finite_elements_points:
            finite_elements.append(
                wires.ClosedPolygon2D([points_2d[index_points[point[0]]],
                                       points_2d[index_points[point[1]]],
                                       points_2d[index_points[point[2]]],
                                       points_2d[index_points[point[3]]]]))
        k = 0
        for k, point in enumerate(finite_elements_points):
            if (wires.Contour2D(finite_elements[k].primitives).point_inside(point2d)
                    or wires.Contour2D(finite_elements[k].primitives).point_belongs(point2d)
                    or ((points_2d[index_points[point[0]]][0] < point2d.x <
                         points_2d[index_points[point[1]]][0])
                        and point2d.y == points_2d[index_points[point[0]]][1])
                    or ((points_2d[index_points[point[1]]][1] < point2d.y <
                         points_2d[index_points[point[2]]][1])
                        and point2d.x == points_2d[index_points[point[1]]][0])
                    or ((points_2d[index_points[point[3]]][0] < point2d.x <
                         points_2d[index_points[point[2]]][0])
                        and point2d.y == points_2d[index_points[point[1]]][1])
                    or ((points_2d[index_points[point[0]]][1] < point2d.y <
                         points_2d[index_points[point[3]]][1])
                        and point2d.x == points_2d[index_points[point[0]]][0])):
                break

        x0 = points_2d[index_points[finite_elements_points[k][0]]][0]
        y0 = points_2d[index_points[finite_elements_points[k][0]]][1]
        x1 = points_2d[index_points[finite_elements_points[k][1]]][0]
        y2 = points_2d[index_points[finite_elements_points[k][2]]][1]
        x = point2d.x
        y = point2d.y
        s_param = 2 * ((x - x0) / (x1 - x0)) - 1
        t_param = 2 * ((y - y0) / (y2 - y0)) - 1

        n = form_function(s_param, t_param)
        dx = np.array([displacement[index_points[finite_elements_points[k][0]]][0],
                        displacement[index_points[finite_elements_points[k][1]]][0],
                        displacement[index_points[finite_elements_points[k][2]]][0],
                        displacement[index_points[finite_elements_points[k][3]]][0]])
        dy = np.array([displacement[index_points[finite_elements_points[k][0]]][1],
                        displacement[index_points[finite_elements_points[k][1]]][1],
                        displacement[index_points[finite_elements_points[k][2]]][1],
                        displacement[index_points[finite_elements_points[k][3]]][1]])

        return volmdlr.Point2D(point2d.x + np.transpose(n).dot(dx), point2d.y + np.transpose(n).dot(dy))

    def point3d_to_2d_with_dimension(self, point3d: volmdlr.Point3D, grid2d: grid.Grid2D):
        """
        Compute the point2d of a point3d, on a Bspline surface, in the dimensioned frame.
        """

        point2d = self.point3d_to_2d(point3d)

        point2d_with_dimension = self.point2d_parametric_to_dimension(point2d, grid2d)

        return point2d_with_dimension

    def point2d_with_dimension_to_parametric_frame(self, point2d, grid2d: grid.Grid2D):
        """
        Convert a point 2d from the dimensioned to the parametric frame.

        """

        if self._grids2d != grid2d:
            self._grids2d = grid2d
        if not self._grids2d_deformed:
            self.grid2d_deformed(grid2d)

        points_2d = grid2d.points
        points_2d_deformed = self._grids2d_deformed.points
        points_x, points_y = grid2d.points_xy

        # Parameters
        index_points = {}  # grid point position(j,i), point position in points_2d (or points_3d)
        p_index = 0
        for i in range(0, points_x):
            for j in range(0, points_y):
                index_points.update({(j, i): p_index})
                p_index = p_index + 1

        finite_elements_points = []  # 2D grid points index that define one element
        for j in range(0, points_y - 1):
            for i in range(0, points_x - 1):
                finite_elements_points.append(((i, j), (i + 1, j), (i + 1, j + 1), (i, j + 1)))
        finite_elements = []  # finite elements defined with closed polygon  DEFORMED
        for point in finite_elements_points:
            finite_elements.append(
                wires.ClosedPolygon2D((points_2d_deformed[index_points[point[0]]],
                                       points_2d_deformed[index_points[point[1]]],
                                       points_2d_deformed[index_points[point[2]]],
                                       points_2d_deformed[index_points[point[3]]])))

        finite_elements_initial = []  # finite elements defined with closed polygon  INITIAL
        for point in finite_elements_points:
            finite_elements_initial.append(
                wires.ClosedPolygon2D((points_2d[index_points[point[0]]],
                                       points_2d[index_points[point[1]]],
                                       points_2d[index_points[point[2]]],
                                       points_2d[index_points[point[3]]])))
        k = 0
        for k, point in enumerate(finite_elements_points):
            if (finite_elements[k].point_belongs(point2d)
                    or ((points_2d_deformed[index_points[point[0]]][0] < point2d.x <
                         points_2d_deformed[index_points[point[1]]][0])
                        and point2d.y == points_2d_deformed[index_points[point[0]]][1])
                    or ((points_2d_deformed[index_points[finite_elements_points[k][1]]][1] < point2d.y <
                         points_2d_deformed[index_points[finite_elements_points[k][2]]][1])
                        and point2d.x == points_2d_deformed[index_points[point[1]]][0])
                    or ((points_2d_deformed[index_points[point[3]]][0] < point2d.x <
                         points_2d_deformed[index_points[point[2]]][0])
                        and point2d.y == points_2d_deformed[index_points[point[1]]][1])
                    or ((points_2d_deformed[index_points[point[0]]][1] < point2d.y <
                         points_2d_deformed[index_points[point[3]]][1])
                        and point2d.x == points_2d_deformed[index_points[point[0]]][0])
                    or finite_elements[k].primitives[0].point_belongs(point2d) or finite_elements[k].primitives[
                        1].point_belongs(point2d)
                    or finite_elements[k].primitives[2].point_belongs(point2d) or finite_elements[k].primitives[
                        3].point_belongs(point2d)):
                break

        frame_deformed = volmdlr.Frame2D(
            finite_elements[k].center_of_mass(),
            volmdlr.Vector2D(finite_elements[k].primitives[1].middle_point()[0] -
                             finite_elements[k].center_of_mass()[0],
                             finite_elements[k].primitives[1].middle_point()[1] -
                             finite_elements[k].center_of_mass()[1]),
            volmdlr.Vector2D(finite_elements[k].primitives[0].middle_point()[0] -
                             finite_elements[k].center_of_mass()[0],
                             finite_elements[k].primitives[0].middle_point()[1] -
                             finite_elements[k].center_of_mass()[1]))

        point2d_frame_deformed = volmdlr.Point2D(point2d.frame_mapping(frame_deformed, 'new')[0],
                                                 point2d.frame_mapping(frame_deformed, 'new')[1])

        frame_inital = volmdlr.Frame2D(
            finite_elements_initial[k].center_of_mass(),
            volmdlr.Vector2D(finite_elements_initial[k].primitives[1].middle_point()[0] -
                             finite_elements_initial[k].center_of_mass()[0],
                             finite_elements_initial[k].primitives[1].middle_point()[1] -
                             finite_elements_initial[k].center_of_mass()[1]),
            volmdlr.Vector2D(finite_elements_initial[k].primitives[0].middle_point()[0] -
                             finite_elements_initial[k].center_of_mass()[0],
                             finite_elements_initial[k].primitives[0].middle_point()[1] -
                             finite_elements_initial[k].center_of_mass()[1]))

        point2d = point2d_frame_deformed.frame_mapping(frame_inital, 'old')
        if point2d.x < 0:
            point2d.x = 0
        elif point2d.x > 1:
            point2d.x = 1
        if point2d.y < 0:
            point2d.y = 0
        elif point2d.y > 1:
            point2d.y = 1

        return point2d

    def point2d_with_dimension_to_3d(self, point2d, grid2d: grid.Grid2D):
        """
        Compute the point 3d, on a Bspline surface, of a point 2d define in the dimensioned frame.

        """

        point2d_01 = self.point2d_with_dimension_to_parametric_frame(point2d, grid2d)

        return self.point2d_to_3d(point2d_01)

    def linesegment2d_parametric_to_dimension(self, linesegment2d, grid2d: grid.Grid2D):
        """
        Convert a linesegment2d from the parametric to the dimensioned frame.

        """

        points = linesegment2d.discretization_points(number_points=20)
        points_dim = [
            self.point2d_parametric_to_dimension(
                point, grid2d) for point in points]

        return edges.BSplineCurve2D.from_points_interpolation(
            points_dim, max(self.degree_u, self.degree_v))

    def linesegment3d_to_2d_with_dimension(self, linesegment3d, grid2d: grid.Grid2D):
        """
        Compute the linesegment2d of a linesegment3d, on a Bspline surface, in the dimensioned frame.

        """

        linesegment2d = self.linesegment3d_to_2d(linesegment3d)
        bsplinecurve2d_with_dimension = self.linesegment2d_parametric_to_dimension(linesegment2d, grid2d)

        return bsplinecurve2d_with_dimension

    def linesegment2d_with_dimension_to_parametric_frame(self, linesegment2d):
        """
        Convert a linesegment2d from the dimensioned to the parametric frame.

        """

        try:
            linesegment2d = edges.LineSegment2D(
                self.point2d_with_dimension_to_parametric_frame(linesegment2d.start, self._grids2d),
                self.point2d_with_dimension_to_parametric_frame(linesegment2d.end, self._grids2d))
        except NotImplementedError:
            return None

        return linesegment2d

    def linesegment2d_with_dimension_to_3d(self, linesegment2d):
        """
        Compute the linesegment3d, on a Bspline surface, of a linesegment2d defined in the dimensioned frame.

        """

        linesegment2d_01 = self.linesegment2d_with_dimension_to_parametric_frame(linesegment2d)
        linesegment3d = self.linesegment2d_to_3d(linesegment2d_01)

        return linesegment3d

    def bsplinecurve2d_parametric_to_dimension(self, bsplinecurve2d, grid2d: grid.Grid2D):
        """
        Convert a bsplinecurve2d from the parametric to the dimensioned frame.

        """

        # check if bsplinecurve2d is in a list
        if isinstance(bsplinecurve2d, list):
            bsplinecurve2d = bsplinecurve2d[0]
        points = bsplinecurve2d.control_points
        points_dim = []

        for point in points:
            points_dim.append(self.point2d_parametric_to_dimension(point, grid2d))

        bsplinecurve2d_with_dimension = edges.BSplineCurve2D(bsplinecurve2d.degree, points_dim,
                                                             bsplinecurve2d.knot_multiplicities,
                                                             bsplinecurve2d.knots,
                                                             bsplinecurve2d.weights,
                                                             bsplinecurve2d.periodic)

        return bsplinecurve2d_with_dimension

    def bsplinecurve3d_to_2d_with_dimension(self, bsplinecurve3d, grid2d: grid.Grid2D):
        """
        Compute the bsplinecurve2d of a bsplinecurve3d, on a Bspline surface, in the dimensioned frame.

        """

        bsplinecurve2d_01 = self.bsplinecurve3d_to_2d(bsplinecurve3d)
        bsplinecurve2d_with_dimension = self.bsplinecurve2d_parametric_to_dimension(
            bsplinecurve2d_01, grid2d)

        return bsplinecurve2d_with_dimension

    def bsplinecurve2d_with_dimension_to_parametric_frame(self, bsplinecurve2d):
        """
        Convert a bsplinecurve2d from the dimensioned to the parametric frame.

        """

        points_dim = bsplinecurve2d.control_points
        points = []
        for point in points_dim:
            points.append(
                self.point2d_with_dimension_to_parametric_frame(point, self._grids2d))

        bsplinecurve2d = edges.BSplineCurve2D(bsplinecurve2d.degree, points,
                                              bsplinecurve2d.knot_multiplicities,
                                              bsplinecurve2d.knots,
                                              bsplinecurve2d.weights,
                                              bsplinecurve2d.periodic)
        return bsplinecurve2d

    def bsplinecurve2d_with_dimension_to_3d(self, bsplinecurve2d):
        """
        Compute the bsplinecurve3d, on a Bspline surface, of a bsplinecurve2d defined in the dimensioned frame.

        """

        bsplinecurve2d_01 = self.bsplinecurve2d_with_dimension_to_parametric_frame(bsplinecurve2d)
        bsplinecurve3d = self.bsplinecurve2d_to_3d(bsplinecurve2d_01)

        return bsplinecurve3d

    def arc2d_parametric_to_dimension(self, arc2d, grid2d: grid.Grid2D):
        """
        Convert an arc 2d from the parametric to the dimensioned frame.

        """

        number_points = math.ceil(arc2d.angle * 7) + 1
        length = arc2d.length()
        points = [self.point2d_parametric_to_dimension(arc2d.point_at_abscissa(
            i * length / (number_points - 1)), grid2d) for i in range(number_points)]

        return edges.BSplineCurve2D.from_points_interpolation(
            points, max(self.degree_u, self.degree_v))

    def arc3d_to_2d_with_dimension(self, arc3d, grid2d: grid.Grid2D):
        """
        Compute the arc 2d of an arc 3d, on a Bspline surface, in the dimensioned frame.

        """

        bsplinecurve2d = self.arc3d_to_2d(arc3d)[0]  # it's a bsplinecurve2d
        arc2d_with_dimension = self.bsplinecurve2d_parametric_to_dimension(bsplinecurve2d, grid2d)

        return arc2d_with_dimension  # it's a bsplinecurve2d-dimension

    def arc2d_with_dimension_to_parametric_frame(self, arc2d):
        """
        Convert an arc 2d from the dimensioned to the parametric frame.

        """

        number_points = math.ceil(arc2d.angle * 7) + 1
        length = arc2d.length()

        points = [self.point2d_with_dimension_to_parametric_frame(arc2d.point_at_abscissa(
            i * length / (number_points - 1)), self._grids2d) for i in range(number_points)]

        return edges.BSplineCurve2D.from_points_interpolation(points, max(self.degree_u, self.degree_v))

    def arc2d_with_dimension_to_3d(self, arc2d):
        """
        Compute the arc 3d, on a Bspline surface, of an arc 2d in the dimensioned frame.

        """

        arc2d_01 = self.arc2d_with_dimension_to_parametric_frame(arc2d)
        arc3d = self.arc2d_to_3d(arc2d_01)

        return arc3d  # it's a bsplinecurve3d

    def contour2d_parametric_to_dimension(self, contour2d: wires.Contour2D,
                                          grid2d: grid.Grid2D):
        """
        Convert a contour 2d from the parametric to the dimensioned frame.

        """

        primitives2d_dim = []

        for primitive2d in contour2d.primitives:
            method_name = f'{primitive2d.__class__.__name__.lower()}_parametric_to_dimension'

            if hasattr(self, method_name):
                primitives = getattr(self, method_name)(primitive2d, grid2d)
                if primitives:
                    primitives2d_dim.append(primitives)

            else:
                raise NotImplementedError(
                    f'Class {self.__class__.__name__} does not implement {method_name}')

        return wires.Contour2D(primitives2d_dim)

    def contour3d_to_2d_with_dimension(self, contour3d: wires.Contour3D,
                                       grid2d: grid.Grid2D):
        """
        Compute the Contour 2d of a Contour 3d, on a Bspline surface, in the dimensioned frame.

        """

        contour2d_01 = self.contour3d_to_2d(contour3d)

        return self.contour2d_parametric_to_dimension(contour2d_01, grid2d)

    def contour2d_with_dimension_to_parametric_frame(self, contour2d):
        """
        Convert a contour 2d from the dimensioned to the parametric frame.

        """

        # TODO: check and avoid primitives with start=end
        primitives2d = []

        for primitive2d in contour2d.primitives:
            method_name = f'{primitive2d.__class__.__name__.lower()}_with_dimension_to_parametric_frame'

            if hasattr(self, method_name):
                primitives = getattr(self, method_name)(primitive2d)
                if primitives:
                    primitives2d.append(primitives)

            else:
                raise NotImplementedError(
                    f'Class {self.__class__.__name__} does not implement {method_name}')

        # #Avoid to have primitives with start=end
        # start_points = []
        # for i in range(0, len(new_start_points)-1):
        #     if new_start_points[i] != new_start_points[i+1]:
        #         start_points.append(new_start_points[i])
        # if new_start_points[-1] != new_start_points[0]:
        #     start_points.append(new_start_points[-1])

        return wires.Contour2D(primitives2d)

    def contour2d_with_dimension_to_3d(self, contour2d):
        """
        Compute the contour3d, on a Bspline surface, of a contour2d define in the dimensioned frame.

        """

        contour01 = self.contour2d_with_dimension_to_parametric_frame(contour2d)

        return self.contour2d_to_3d(contour01)

    @classmethod
    def from_geomdl_surface(cls, surface, name: str = ""):
        """
        Create a volmdlr BSpline_Surface3D from a geomdl's one.

        """

        control_points = []
        for point in surface.ctrlpts:
            control_points.append(volmdlr.Point3D(point[0], point[1], point[2]))

        (u_knots, u_multiplicities) = knots_vector_inv(surface.knotvector_u)
        (v_knots, v_multiplicities) = knots_vector_inv(surface.knotvector_v)

        bspline_surface = cls(degree_u=surface.degree_u,
                              degree_v=surface.degree_v,
                              control_points=control_points,
                              nb_u=surface.ctrlpts_size_u,
                              nb_v=surface.ctrlpts_size_v,
                              u_multiplicities=u_multiplicities,
                              v_multiplicities=v_multiplicities,
                              u_knots=u_knots,
                              v_knots=v_knots, weights=surface.weights, name=name)
        return bspline_surface

    @classmethod
    def points_fitting_into_bspline_surface(cls, points_3d, size_u, size_v, degree_u, degree_v, name: str = ""):
        """
        Bspline Surface interpolation through 3d points.
        """
        warnings.warn("points_fitting_into_bspline_surface is deprecated. Use from_points_interpolation instead")
        return cls.from_points_interpolation(points_3d, size_u, size_v, degree_u, degree_v, name)

    @classmethod
    def from_points_interpolation(cls, points_3d: List[volmdlr.Point3D], size_u: int, size_v: int,
                                  degree_u: int, degree_v: int, name: str = ""):
        """
        Bspline Surface interpolation through 3d points.

        :param points_3d: data points.
        :type points_3d: List[volmdlr.Point3D]
        :param size_u: number of data points on the u-direction.
        :type size_u: int
        :param size_v: number of data points on the v-direction.
        :type size_v: int
        :param degree_u: degree of the output surface for the u-direction.
        :type degree_u: int
        :param degree_v: degree of the output surface for the v-direction.
        :type degree_v: int
        :param name: (Optional) instance name.
        :type name: str
        :return: B-spline surface.
        :rtype: BSplineSurface3D
        """
        points = np.asarray(points_3d)

        ctrlpts, knots_u, knot_multiplicities_u, knots_v, knot_multiplicities_v = \
            interpolate_surface(points, size_u, size_v, degree_u, degree_v)
        ctrlpts = [volmdlr.Point3D(*point) for point in ctrlpts]
        return cls(degree_u, degree_v, ctrlpts, size_u, size_v, knot_multiplicities_u, knot_multiplicities_v, knots_u,
                   knots_v, name=name)

    @classmethod
    def points_approximate_into_bspline_surface(cls, points_3d, size_u, size_v, degree_u, degree_v,
                                                name: str = "", **kwargs):
        """
        Bspline Surface approximate through 3d points.
        """
        warnings.warn("points_approximate_into_bspline_surface is deprecated. Use from_points_approximation instead")
        return cls.from_points_approximation(points_3d, size_u, size_v, degree_u, degree_v, name, **kwargs)

    @classmethod
    def from_points_approximation(cls, points_3d: List[volmdlr.Point3D], size_u: int, size_v: int, degree_u: int,
                                  degree_v: int, name: str = "", **kwargs):
        """
        Bspline Surface approximate through 3d points.

        :param points_3d: data points.
        :type points_3d: List[volmdlr.Point3D]
        :param size_u: number of data points on the u-direction.
        :type size_u: int
        :param size_v: number of data points on the v-direction.
        :type size_v: int
        :param degree_u: degree of the output surface for the u-direction.
        :type degree_u: int
        :param degree_v: degree of the output surface for the v-direction.
        :type degree_v: int
        :param name: (Optional) instance name.
        :type name: str

        Keyword Arguments:
            * ``ctrlpts_size_u``: number of control points on the u-direction. *Default: size_u - 1*
            * ``ctrlpts_size_v``: number of control points on the v-direction. *Default: size_v - 1*

        :return: B-spline surface.
        :rtype: BSplineSurface3D

        """

        # Keyword arguments
        # number of data points, r + 1 > number of control points, n + 1
        num_cpts_u = kwargs.get('ctrlpts_size_u', size_u - 1)
        # number of data points, s + 1 > number of control points, m + 1
        num_cpts_v = kwargs.get('ctrlpts_size_v', size_v - 1)

        points = np.asarray(points_3d)

        ctrlpts, knots_u, knot_multiplicities_u, knots_v, knot_multiplicities_v = \
            approximate_surface(points, size_u, size_v, degree_u, degree_v,
                                ctrlpts_size_u=num_cpts_u, ctrlpts_size_v=num_cpts_v)

        ctrlpts = [volmdlr.Point3D(*point) for point in ctrlpts]
        return cls(degree_u, degree_v, ctrlpts, size_u, size_v, knot_multiplicities_u, knot_multiplicities_v, knots_u,
                   knots_v, name=name)

    @classmethod
    def _from_cylindrical_faces_x_direction(cls, cylindrical_faces, degree_u, degree_v,
                                            points_x: int = 10, points_y: int = 10, name: str = ''):
        """
        Define an x direction bspline surface from a list of cylindrical faces.

        Parameters
        ----------
        cylindrical_faces : List[volmdlr.faces.CylindricalFace3D]
            faces 3d
        degree_u : int
            degree of the output surface for the u-direction
        degree_v : int
            degree of the output surface for the v-direction
        points_x : int
            number of points in x-direction
        points_y : int
            number of points in y-direction
        name: str
            object's name.

        Returns
        -------
        B-spline surface

        """
        bspline_surfaces = []
        bounding_rectangle_0 = cylindrical_faces[0].surface2d.outer_contour.bounding_rectangle
        ymin = bounding_rectangle_0[2]
        ymax = bounding_rectangle_0[3]
        for face in cylindrical_faces:
            bounding_rectangle = face.surface2d.outer_contour.bounding_rectangle
            ymin = min(ymin, bounding_rectangle[2])
            ymax = max(ymax, bounding_rectangle[3])
        for face in cylindrical_faces:
            bounding_rectangle = face.surface2d.outer_contour.bounding_rectangle

            points_3d = face.surface3d.grid3d(
                grid.Grid2D.from_properties(
                    x_limits=(bounding_rectangle[0], bounding_rectangle[1]),
                    y_limits=(ymin, ymax),
                    points_nbr=(points_x, points_y)))

            bspline_surfaces.append(
                cls.points_fitting_into_bspline_surface(
                    points_3d, points_x, points_y, degree_u, degree_v, name))
        return bspline_surfaces

    @classmethod
    def _from_cylindrical_faces_y_direction(cls, cylindrical_faces, degree_u, degree_v,
                                            points_x: int = 10, points_y: int = 10, name: str = ''):
        """
        Define a y direction bspline surface from a list of cylindrical faces.

        Parameters
        ----------
        cylindrical_faces : List[volmdlr.faces.CylindricalFace3D]
            faces 3d
        degree_u : int
            degree of the output surface for the u-direction
        degree_v : int
            degree of the output surface for the v-direction
        points_x : int
            number of points in x-direction
        points_y : int
            number of points in y-direction
        name: str
            object's name.

        Returns
        -------
        B-spline surface

        """
        bspline_surfaces = []
        bounding_rectangle_0 = cylindrical_faces[0].surface2d.outer_contour.bounding_rectangle
        xmin = bounding_rectangle_0[0]
        xmax = bounding_rectangle_0[1]
        for face in cylindrical_faces:
            bounding_rectangle = face.surface2d.outer_contour.bounding_rectangle
            xmin = min(xmin, bounding_rectangle[0])
            xmax = max(xmax, bounding_rectangle[1])
        for face in cylindrical_faces:
            bounding_rectangle = face.surface2d.outer_contour.bounding_rectangle

            points_3d = face.surface3d.grid3d(
                grid.Grid2D.from_properties(
                    x_limits=(xmin, xmax),
                    y_limits=(bounding_rectangle[2], bounding_rectangle[3]),
                    points_nbr=(points_x, points_y)))

            bspline_surfaces.append(
                cls.points_fitting_into_bspline_surface(
                    points_3d, points_x, points_y, degree_u, degree_v, name))
        return bspline_surfaces

    @classmethod
    def from_cylindrical_faces(cls, cylindrical_faces, degree_u, degree_v,
                               points_x: int = 10, points_y: int = 10, name: str = ''):
        """
        Define a bspline surface from a list of cylindrical faces.

        Parameters
        ----------
        cylindrical_faces : List[volmdlr.faces.CylindricalFace3D]
            faces 3d
        degree_u : int
            degree of the output surface for the u-direction
        degree_v : int
            degree of the output surface for the v-direction
        points_x : int
            number of points in x-direction
        points_y : int
            number of points in y-direction
        name: str
            object's name.

        Returns
        -------
        B-spline surface

        """
        if len(cylindrical_faces) < 1:
            raise NotImplementedError
        if len(cylindrical_faces) == 1:
            return cls.from_cylindrical_face(cylindrical_faces[0], degree_u, degree_v, points_x=50, points_y=50)
        bspline_surfaces = []
        direction = cylindrical_faces[0].adjacent_direction(cylindrical_faces[1])

        if direction == 'x':
            bspline_surfaces.extend(cls._from_cylindrical_faces_x_direction(
                cylindrical_faces, degree_u, degree_v, points_x, points_y, name))

        elif direction == 'y':
            bspline_surfaces.extend(cls._from_cylindrical_faces_y_direction(
                cylindrical_faces, degree_u, degree_v, points_x, points_y, name
            ))

        to_be_merged = bspline_surfaces[0]
        for i in range(0, len(bspline_surfaces) - 1):
            merged = to_be_merged.merge_with(bspline_surfaces[i + 1])
            to_be_merged = merged

        bspline_surface = to_be_merged
        bspline_surface.name = name
        return bspline_surface

    @classmethod
    def from_cylindrical_face(cls, cylindrical_face, degree_u, degree_v, name: str = '',
                              **kwargs):  # points_x: int = 50, points_y: int = 50
        """
        Define a bspline surface from a cylindrical face.

        Parameters
        ----------
        cylindrical_face : volmdlr.faces.CylindricalFace3D
            face 3d
        degree_u : int
            degree of the output surface for the u-direction.
        degree_v : int
            degree of the output surface for the v-direction.
        points_x : int
            number of points in x-direction
        points_y : int
            number of points in y-direction
        name: str
            object's name.

        Returns
        -------
        B-spline surface

        """

        points_x = kwargs['points_x']
        points_y = kwargs['points_y']
        bounding_rectangle = cylindrical_face.surface2d.outer_contour.bounding_rectangle
        points_3d = cylindrical_face.surface3d.grid3d(
            grid.Grid2D.from_properties(x_limits=(bounding_rectangle[0],
                                                  bounding_rectangle[1]),
                                        y_limits=(bounding_rectangle[2],
                                                  bounding_rectangle[3]),
                                        points_nbr=(points_x, points_y)))

        return cls.points_fitting_into_bspline_surface(points_3d, points_x, points_x, degree_u, degree_v, name=name)

    def intersection_with(self, other_bspline_surface3d):
        """
        Compute intersection points between two Bspline surfaces.

        return u,v parameters for intersection points for both surfaces
        """

        def fun(param):
            return (self.point2d_to_3d(volmdlr.Point2D(param[0], param[1])) -
                    other_bspline_surface3d.point2d_to_3d(volmdlr.Point2D(param[2], param[3]))).norm()

        x = np.linspace(0, 1, 10)
        x_init = []
        for xi in x:
            for yi in x:
                x_init.append((xi, yi, xi, yi))

        u1, v1, u2, v2 = [], [], [], []
        solutions = []
        for x0 in x_init:
            z = least_squares(fun, x0=x0, bounds=([0, 1]))
            if z.fun < 1e-5:
                solution = z.x
                if solution not in solutions:
                    solutions.append(solution)
                    u1.append(solution[0])
                    v1.append(solution[1])
                    u2.append(solution[2])
                    v2.append(solution[3])

        # uv1 = [[min(u1),max(u1)],[min(v1),max(v1)]]
        # uv2 = [[min(u2),max(u2)],[min(v2),max(v2)]]

        return (u1, v1), (u2, v2)  # (uv1, uv2)

    def plane_intersections(self, plane3d):
        """
        Compute intersection points between a Bspline surface and a plane 3d.
        """
        a, b, c, d = plane3d.equation_coefficients()

        def fun(param):
            point3d = self.point2d_to_3d(volmdlr.Point2D(*param))
            return point3d[0] * a + point3d[1] * b + point3d[2] * c + d

        x = np.linspace(0, 1, 20)
        x_init = []
        for xi in x:
            for yi in x:
                x_init.append((xi, yi))

        intersection_points = []

        for x0 in x_init:
            z = least_squares(fun, x0=np.array(x0), bounds=([0, 1]))
            if abs(z.fun) < 1e-8:
                solution = z.x
                intersection_points.append(self.point2d_to_3d(volmdlr.Point2D(*solution)))
        return intersection_points

    def error_with_point3d(self, point3d):
        """
        Compute the error/distance between the Bspline surface and a point 3d.

        """

        def fun(x):
            return (point3d - self.point2d_to_3d(volmdlr.Point2D(x[0], x[1]))).norm()

        cost = []

        for x0 in [(0, 0), (0, 1), (1, 0), (1, 1), (0.5, 0.5)]:
            z = least_squares(fun, x0=x0, bounds=([0, 1]))
            cost.append(z.fun)

        return min(cost)

    def error_with_edge3d(self, edge3d):
        """
        Compute the error/distance between the Bspline surface and an edge 3d.

        it's the mean of the start and end points errors'
        """

        return (self.error_with_point3d(edge3d.start) + self.error_with_point3d(edge3d.end)) / 2

    def nearest_edges3d(self, contour3d, threshold: float):
        """
        Compute the nearest edges of a contour 3d to a Bspline_surface3d based on a threshold.

        """

        nearest = []
        for primitive in contour3d.primitives:
            if self.error_with_edge3d(primitive) <= threshold:
                nearest.append(primitive)
        nearest_primitives = wires.Wire3D(nearest)

        return nearest_primitives

    def edge3d_to_2d_with_dimension(self, edge3d, grid2d: grid.Grid2D):
        """
        Compute the edge 2d of an edge 3d, on a Bspline surface, in the dimensioned frame.

        """
        method_name = f'{edge3d.__class__.__name__.lower()}_to_2d_with_dimension'

        if hasattr(self, method_name):
            edge2d_dim = getattr(self, method_name)(edge3d, grid2d)
            if edge2d_dim:
                return edge2d_dim
            raise NotImplementedError
        raise NotImplementedError(
            f'Class {self.__class__.__name__} does not implement {method_name}')

    def wire3d_to_2d(self, wire3d):
        """
        Compute the 2d of a wire 3d, on a Bspline surface.

        """

        contour = self.contour3d_to_2d(wire3d)

        return wires.Wire2D(contour.primitives)

    def wire3d_to_2d_with_dimension(self, wire3d):
        """
        Compute the 2d of a wire 3d, on a Bspline surface, in the dimensioned frame.

        """

        contour = self.contour3d_to_2d_with_dimension(wire3d, self._grids2d)

        return wires.Wire2D(contour.primitives)

    def split_surface_u(self, u: float):
        """
        Splits the surface at the input parametric coordinate on the u-direction.

        :param u: Parametric coordinate u chosen between 0 and 1
        :type u: float
        :return: Two split surfaces
        :rtype: List[:class:`volmdlr.faces.BSplineSurface3D`]
        """
        return split_surface_u(self, u)

    def split_surface_v(self, v: float):
        """
        Splits the surface at the input parametric coordinate on the v-direction.

        :param v: Parametric coordinate v chosen between 0 and 1
        :type v: float
        :return: Two split surfaces
        :rtype: List[:class:`volmdlr.faces.BSplineSurface3D`]
        """
        return split_surface_v(self, v)

    def split_surface_with_bspline_curve(self, bspline_curve3d: edges.BSplineCurve3D):
        """
        Cuts the surface into two pieces with a bspline curve.

        :param bspline_curve3d: A BSplineCurve3d used for cutting
        :type bspline_curve3d: :class:`edges.BSplineCurve3D`
        :return: Two split surfaces
        :rtype: List[:class:`volmdlr.faces.BSplineSurface3D`]
        """

        surfaces = []
        bspline_curve2d = self.bsplinecurve3d_to_2d(bspline_curve3d)[0]
        # if type(bspline_curve2d) == list:
        #     points = [bspline_curve2d[0].start]
        #     for edge in bspline_curve2d:
        #         points.append(edge.end)
        #     bspline_curve2d = edges.BSplineCurve2D.from_points_approximation(points, 2, ctrlpts_size = 5)
        contour = volmdlr.faces.BSplineFace3D.from_surface_rectangular_cut(self, 0, 1, 0, 1).surface2d.outer_contour
        contours = contour.cut_by_bspline_curve(bspline_curve2d)

        du, dv = bspline_curve2d.end - bspline_curve2d.start
        resolution = 8

        for contour in contours:
            u_min, u_max, v_min, v_max = contour.bounding_rectangle.bounds()
            if du > dv:
                delta_u = u_max - u_min
                nlines_x = int(delta_u * resolution)
                lines_x = [curves.Line2D(volmdlr.Point2D(u_min, v_min),
                                         volmdlr.Point2D(u_min, v_max))]
                for i in range(nlines_x):
                    u = u_min + (i + 1) / (nlines_x + 1) * delta_u
                    lines_x.append(curves.Line2D(volmdlr.Point2D(u, v_min),
                                                 volmdlr.Point2D(u, v_max)))
                lines_x.append(curves.Line2D(volmdlr.Point2D(u_max, v_min),
                                             volmdlr.Point2D(u_max, v_max)))
                lines = lines_x

            else:
                delta_v = v_max - v_min
                nlines_y = int(delta_v * resolution)
                lines_y = [curves.Line2D(volmdlr.Point2D(v_min, v_min),
                                         volmdlr.Point2D(v_max, v_min))]
                for i in range(nlines_y):
                    v = v_min + (i + 1) / (nlines_y + 1) * delta_v
                    lines_y.append(curves.Line2D(volmdlr.Point2D(v_min, v),
                                                 volmdlr.Point2D(v_max, v)))
                lines_y.append(curves.Line2D(volmdlr.Point2D(v_min, v_max),
                                             volmdlr.Point2D(v_max, v_max)))
                lines = lines_y

            pt0 = volmdlr.O2D
            points = []

            for line in lines:
                inter = contour.line_intersections(line)
                if inter:
                    pt_ = set()
                    for point_intersection in inter:
                        pt_.add(point_intersection[0])
                else:
                    raise NotImplementedError

                pt_ = sorted(pt_, key=pt0.point_distance)
                pt0 = pt_[0]
                edge = edges.LineSegment2D(pt_[0], pt_[1])

                points.extend(edge.discretization_points(number_points=10))

            points3d = []
            for point in points:
                points3d.append(self.point2d_to_3d(point))

            size_u, size_v, degree_u, degree_v = 10, 10, self.degree_u, self.degree_v
            surfaces.append(
                BSplineSurface3D.points_fitting_into_bspline_surface(points3d, size_u, size_v, degree_u, degree_v))

        return surfaces

    def is_intersected_with(self, other_bspline_surface3d):
        """
        Check if the two surfaces are intersected or not.

        return True, when there are more 50points on the intersection zone.

        """
        def fun(param):
            return (self.point2d_to_3d(volmdlr.Point2D(param[0], param[1])) -
                    other_bspline_surface3d.point2d_to_3d(volmdlr.Point2D(param[2], param[3]))).norm()

        x = np.linspace(0, 1, 10)
        x_init = []
        for xi in x:
            for yi in x:
                x_init.append((xi, yi, xi, yi))

        i = 0
        for x0 in x_init:
            z = least_squares(fun, x0=x0, bounds=([0, 1]))
            if z.fun < 1e-5:
                i += 1
                if i >= 50:
                    return True
        return False

    def merge_with(self, other_bspline_surface3d, abs_tol: float = 1e-6):
        """
        Merges two adjacent surfaces based on their faces.

        :param other_bspline_surface3d: Other adjacent surface
        :type other_bspline_surface3d: :class:`volmdlr.faces.BSplineSurface3D`
        :param abs_tol: tolerance.
        :type abs_tol: float.

        :return: Merged surface
        :rtype: :class:`volmdlr.faces.BSplineSurface3D`
        """

        bspline_face3d = volmdlr.faces.BSplineFace3D.from_surface_rectangular_cut(self, 0, 1, 0, 1)
        other_bspline_face3d = volmdlr.faces.BSplineFace3D.from_surface_rectangular_cut(
            other_bspline_surface3d, 0, 1, 0, 1)

        bsplines = [self, other_bspline_surface3d]
        bsplines_new = bsplines

        center = [bspline_face3d.surface2d.outer_contour.center_of_mass(),
                  other_bspline_face3d.surface2d.outer_contour.center_of_mass()]
        grid2d_direction = (bspline_face3d.pair_with(other_bspline_face3d))[1]

        if (not bspline_face3d.outer_contour3d.is_sharing_primitives_with(
                other_bspline_face3d.outer_contour3d, abs_tol)
                and self.is_intersected_with(other_bspline_surface3d)):
            # find primitives to split with
            contour1 = bspline_face3d.outer_contour3d
            contour2 = other_bspline_face3d.outer_contour3d

            distances = []
            for prim1 in contour1.primitives:
                dis = []
                for prim2 in contour2.primitives:
                    point1 = (prim1.start + prim1.end) / 2
                    point2 = (prim2.start + prim2.end) / 2
                    dis.append(point1.point_distance(point2))
                distances.append(dis)

            i = distances.index((min(distances)))
            j = distances[i].index(min(distances[i]))

            curves_ = [contour2.primitives[j], contour1.primitives[i]]

            # split surface
            for i, bspline in enumerate(bsplines):
                surfaces = bspline.split_surface_with_bspline_curve(curves_[i])

                errors = []
                for surface in surfaces:
                    errors.append(surface.error_with_point3d(bsplines[i].point2d_to_3d(center[i])))

                bsplines_new[i] = surfaces[errors.index(min(errors))]

            grid2d_direction = (
                bsplines_new[0].rectangular_cut(
                    0, 1, 0, 1).pair_with(
                    bsplines_new[1].rectangular_cut(
                        0, 1, 0, 1)))[1]

        # grid3d
        number_points = 10
        points3d = []
        is_true = (bspline_face3d.outer_contour3d.is_sharing_primitives_with(
            other_bspline_face3d.outer_contour3d, abs_tol) or self.is_intersected_with(other_bspline_surface3d))

        for i, bspline in enumerate(bsplines_new):
            grid3d = bspline.grid3d(grid.Grid2D.from_properties(x_limits=(0, 1),
                                                                y_limits=(0, 1),
                                                                points_nbr=(number_points, number_points),
                                                                direction=grid2d_direction[i]))

            if is_true and i == 1:
                points3d.extend(grid3d[number_points:number_points * number_points])
            else:
                points3d.extend(grid3d)

        # fitting
        size_u, size_v, degree_u, degree_v = (number_points * 2) - 1, number_points, 3, 3

        merged_surface = BSplineSurface3D.points_fitting_into_bspline_surface(
            points3d, size_u, size_v, degree_u, degree_v)

        return merged_surface

    def xy_limits(self, other_bspline_surface3d):
        """
        Compute x, y limits to define grid2d.

        """

        grid2d_direction = (
            self.rectangular_cut(
                0, 1, 0, 1).pair_with(
                other_bspline_surface3d.rectangular_cut(
                    0, 1, 0, 1)))[1]

        xmin, xmax, ymin, ymax = [], [], [], []
        if grid2d_direction[0][1] == '+y':
            xmin.append(0)
            xmax.append(1)
            ymin.append(0)
            ymax.append(0.99)
        elif grid2d_direction[0][1] == '+x':
            xmin.append(0)
            xmax.append(0.99)
            ymin.append(0)
            ymax.append(1)
        elif grid2d_direction[0][1] == '-x':
            xmin.append(0.01)
            xmax.append(1)
            ymin.append(0)
            ymax.append(1)
        elif grid2d_direction[0][1] == '-y':
            xmin.append(0)
            xmax.append(1)
            ymin.append(0.01)
            ymax.append(1)

        xmin.append(0)
        xmax.append(1)
        ymin.append(0)
        ymax.append(1)

        return xmin, xmax, ymin, ymax

    def _determine_contour_params(self, outer_contour_start, outer_contour_end, inner_contour_start,
                                  inner_contour_end):
        """
        Helper function.
        """
        u1, v1 = outer_contour_start
        u2, v2 = outer_contour_end
        u3, v3 = inner_contour_start
        u4, v4 = inner_contour_end
        if self.x_periodicity and self.y_periodicity:
            raise NotImplementedError
        if self.x_periodicity:
            outer_contour_param = [u1, u2]
            inner_contour_param = [u3, u4]
        elif self.y_periodicity:
            outer_contour_param = [v1, v2]
            inner_contour_param = [v3, v4]
        else:
            raise NotImplementedError
        return outer_contour_param, inner_contour_param

    def connect_contours(self, outer_contour, inner_contours):
        """
        Create connections between contours on parametric domain.

        :param outer_contour: Outer contour 2D.
        :type inner_contours: wires.Contour2D
        :param inner_contours: List of 2D contours.
        :type inner_contours: list
        """
        new_inner_contours = []
        new_outer_contour = outer_contour
        point1 = outer_contour.primitives[0].start
        point2 = outer_contour.primitives[-1].end

        for inner_contour in inner_contours:
            if not inner_contour.is_ordered():
                outer_contour_param, inner_contour_param = self._determine_contour_params(
                    point1, point2, inner_contour.primitives[0].start, inner_contour.primitives[-1].end)

                outer_contour_direction = outer_contour_param[0] < outer_contour_param[1]
                inner_contour_direction = inner_contour_param[0] < inner_contour_param[1]
                if outer_contour_direction == inner_contour_direction:
                    inner_contour = inner_contour.invert()

                closing_linesegment1 = edges.LineSegment2D(outer_contour.primitives[-1].end,
                                                           inner_contour.primitives[0].start)
                closing_linesegment2 = edges.LineSegment2D(inner_contour.primitives[-1].end,
                                                           outer_contour.primitives[0].start)
                new_outer_contour_primitives = outer_contour.primitives + [closing_linesegment1] + \
                    inner_contour.primitives + [closing_linesegment2]
                new_outer_contour = wires.Contour2D(primitives=new_outer_contour_primitives)
                new_outer_contour.order_contour(tol=1e-3)
            else:
                new_inner_contours.append(inner_contour)
        return new_outer_contour, new_inner_contours

    @staticmethod
    def _get_overlapping_theta(outer_contour_startend_theta, inner_contour_startend_theta):
        """
        Find overlapping theta domain between two contours on periodical Surfaces.
        """
        oc_xmin_index, outer_contour_xmin = min(enumerate(outer_contour_startend_theta), key=lambda x: x[1])
        oc_xmax_index, outer_contour_xman = max(enumerate(outer_contour_startend_theta), key=lambda x: x[1])
        inner_contour_xmin = min(inner_contour_startend_theta)
        inner_contour_xmax = max(inner_contour_startend_theta)

        # check if tetha3 or theta4 is in [theta1, theta2] interval
        overlap = outer_contour_xmin <= inner_contour_xmax and outer_contour_xman >= inner_contour_xmin

        if overlap:
            if inner_contour_xmin < outer_contour_xmin:
                overlapping_theta = outer_contour_startend_theta[oc_xmin_index]
                outer_contour_side = oc_xmin_index
                side = 0
                return overlapping_theta, outer_contour_side, side
            overlapping_theta = outer_contour_startend_theta[oc_xmax_index]
            outer_contour_side = oc_xmax_index
            side = 1
            return overlapping_theta, outer_contour_side, side

        # if not direct intersection -> find intersection at periodicity
        if inner_contour_xmin < outer_contour_xmin:
            overlapping_theta = outer_contour_startend_theta[oc_xmin_index] - 2 * math.pi
            outer_contour_side = oc_xmin_index
            side = 0
            return overlapping_theta, outer_contour_side, side
        overlapping_theta = outer_contour_startend_theta[oc_xmax_index] + 2 * math.pi
        outer_contour_side = oc_xmax_index
        side = 1
        return overlapping_theta, outer_contour_side, side

    def to_plane3d(self):
        """
        Converts a Bspline surface3d to a Plane3d.

        :return: A Plane
        :rtype: Plane3D
        """

        points_2d = [volmdlr.Point2D(0.1, 0.1),
                     volmdlr.Point2D(0.1, 0.8),
                     volmdlr.Point2D(0.8, 0.5)]
        points = [self.point2d_to_3d(pt) for pt in points_2d]

        surface3d = Plane3D.from_3_points(points[0],
                                          points[1],
                                          points[2])
        return surface3d

    def u_closed_lower(self, tol: float = 1e-6):
        """
        Returns True if the surface is close in any of the u boundaries.
        """
        a, b, c, _ = self.domain
        point_at_a_lower = self.point2d_to_3d(volmdlr.Point2D(a, c))
        point_at_b_lower = self.point2d_to_3d(volmdlr.Point2D(0.5 * (a + b), c))
        if point_at_b_lower.is_close(point_at_a_lower, tol):
            return True
        return False

    def u_closed_upper(self, tol: float = 1e-6):
        """
        Returns True if the surface is close in any of the u boundaries.
        """
        a, b, _, d = self.domain
        point_at_a_upper = self.point2d_to_3d(volmdlr.Point2D(a, d))
        point_at_b_upper = self.point2d_to_3d(volmdlr.Point2D(0.5 * (a + b), d))
        if point_at_b_upper.is_close(point_at_a_upper, tol):
            return True
        return False

    def v_closed_lower(self, tol: float = 1e-6):
        """
        Returns True if the surface is close in any of the u boundaries.
        """
        a, _, c, d = self.domain
        point_at_c_lower = self.point2d_to_3d(volmdlr.Point2D(a, c))
        point_at_d_lower = self.point2d_to_3d(volmdlr.Point2D(a, 0.5 * (c + d)))
        if point_at_d_lower.is_close(point_at_c_lower, tol):
            return True
        return False

    def v_closed_upper(self, tol: float = 1e-6):
        """
        Returns True if the surface is close in any of the u boundaries.
        """
        _, b, c, d = self.domain
        point_at_c_upper = self.point2d_to_3d(volmdlr.Point2D(b, c))
        point_at_d_upper = self.point2d_to_3d(volmdlr.Point2D(b, 0.5 * (c + d)))
        if point_at_d_upper.is_close(point_at_c_upper, tol):
            return True
        return False

    @cached_property
    def u_closed(self):
        """
        Returns True if the surface is close in any of the u boundaries.
        """
        return bool(self.u_closed_lower(tol=1e-7) or self.u_closed_upper(tol=1e-7))

    @cached_property
    def v_closed(self):
        """
        Returns True if the surface is close in any of the u boundaries.
        """
        return bool(self.v_closed_lower(tol=1e-7) or self.v_closed_upper(tol=1e-7))

    def is_singularity_point(self, point, *args, **kwargs):
        """Returns True if the point belongs to the surface singularity and False otherwise."""
        tol = kwargs.get("tol", 1e-6)
        if not self.u_closed and not self.v_closed:
            return False
        u_min, u_max, v_min, v_max = self.domain

        test_lower = self.point2d_to_3d(volmdlr.Point2D(u_min, v_min))
        test_upper = self.point2d_to_3d(volmdlr.Point2D(u_max, v_max))

        if self.u_closed_lower(tol=tol) and test_lower.is_close(point, tol):
            return True
        if self.u_closed_upper(tol=tol) and test_upper.is_close(point, tol):
            return True
        if self.v_closed_lower(tol=tol) and test_lower.is_close(point, tol):
            return True
        if self.v_closed_upper(tol=tol) and test_upper.is_close(point, tol):
            return True
        return False

    def _get_singularity_line(self, test_point):
        """
        Helper function to fix_start_end_singularity_point_at_parametric_domain.

        Determines the singularity line, side, and domain boundary for a given test point on the parametric domain.
        - line: A 2D line representing the singularity line (degenerated line) is a 2D line on UV that correspond to
            a point in 3D space.
        - side: A string indicating the side of the singularity line ('u-'/'u+' or 'v-'/'v+').
        - domain_bound: The domain boundary value associated with the singularity line.

        :param test_point: The test 3D point that lies on the singularity.
        """
        a, b, c, d = self.domain
        line = None
        _side = None
        _domain_bound = None
        if self.u_closed:
            if (self.u_closed_lower() and
                    test_point.is_close(self.point2d_to_3d(volmdlr.Point2D(0.5 * (a + b), c)))):
                line = curves.Line2D(volmdlr.Point2D(a, c), volmdlr.Point2D(b, c))
                _side = "u-"
                _domain_bound = c
            if (self.u_closed_upper() and
                    test_point.is_close(self.point2d_to_3d(volmdlr.Point2D(0.5 * (a + b), d)))):
                line = curves.Line2D(volmdlr.Point2D(a, d), volmdlr.Point2D(b, d))
                _side = "u+"
                _domain_bound = d
        else:
            if (self.v_closed_lower() and
                    test_point.is_close(self.point2d_to_3d(volmdlr.Point2D(a, 0.5 * (c + d))))):
                line = curves.Line2D(volmdlr.Point2D(a, c), volmdlr.Point2D(a, d))
                _side = "v-"
                _domain_bound = a
            if (self.v_closed_upper() and
                    test_point.is_close(self.point2d_to_3d(volmdlr.Point2D(b, 0.5 * (c + d))))):
                line = curves.Line2D(volmdlr.Point2D(b, c), volmdlr.Point2D(b, d))
                _side = "v+"
                _domain_bound = b
        return line, _side, _domain_bound

    @staticmethod
    def _verify_points(points, side, domain_bound, start_end):
        """
        Helper function to fix_start_end_singularity_point_at_parametric_domain.

        Verifies and adjusts the given list of points based on the singularity side and domain boundary.

        :param points: The list of points to be verified.
        :param side: A string indicating the side of the singularity line ('u-'/'u+' or 'v-'/'v+').
        :param domain_bound: The domain boundary value associated with the singularity line.
        :param start_end: An integer (0 or 1) indicating whether to process the start or end of the list.

        :return: Verified and adjusted list of points.
        """
        if side.startswith("u"):
            i = 1
        else:
            i = 0
        indexes = [idx for idx, point in enumerate(points) if point[i] == domain_bound]
        if len(indexes) == 1 and indexes[0] != len(points) - 1:
            if start_end == 0:
                return points[indexes[0]:]

            return points[:indexes[0] + 1]
        return points

    def fix_start_end_singularity_point_at_parametric_domain(self, edge3d, points, points3d, tol: float = 1e-6):
        """
        Helper function.

        Uses local discretization and line intersection with the tangent line at the point just before the undefined
        point on the BREP of the 3D edge to find the real values on parametric domain.
        """
        points = verify_repeated_parametric_points(points)

        def get_temp_edge2d(_points):
            if len(_points) == 2:
                edge2d = edges.LineSegment2D(_points[0], _points[1])
            else:
                edge2d = edges.BSplineCurve2D.from_points_interpolation(_points, 2, centripetal=False)
            return edge2d

        umin, umax, vmin, vmax = self.domain
        if self.is_singularity_point(points3d[0], tol=tol):
            singularity_line, side, domain_bound = self._get_singularity_line(points3d[0])
            if singularity_line and len(points) >= 3:
                points = self._verify_points(points, side, domain_bound, 0)
                if len(points) >= 3:
                    temp_edge2d = get_temp_edge2d(points[1:])
                    point = find_parametric_point_at_singularity(temp_edge2d, abscissa=0,
                                                                 singularity_line=singularity_line,
                                                                 domain=[umin, umax, vmin, vmax])
                    if point and not point.is_close(points[0], 1e-3):
                        points[0] = point
        if self.is_singularity_point(points3d[-1], tol=tol):
            singularity_line, side, domain_bound = self._get_singularity_line(points3d[-1])
            if singularity_line:
                points = self._verify_points(points, side, domain_bound, 1)
                if len(points) >= 3:
                    temp_edge2d = get_temp_edge2d(points[:-1])

                    point = find_parametric_point_at_singularity(temp_edge2d, abscissa=temp_edge2d.length(),
                                                                 singularity_line=singularity_line,
                                                                 domain=[umin, umax, vmin, vmax])
                    if point and not point.is_close(points[-1], 1e-3):
                        points[-1] = point
        return points

    def is_undefined_brep(self, edge):
        """Returns True if the edge is contained within the periodicity boundary."""
        if isinstance(edge.simplify, edges.LineSegment2D):
            umin, umax, vmin, vmax = self.domain
            if self.x_periodicity and edge.simplify.line.unit_direction_vector().is_colinear_to(volmdlr.Y2D) \
                and (math.isclose(abs(edge.start.x), umin, abs_tol=1e-4) or
                     math.isclose(abs(edge.start.x), umax, abs_tol=1e-4)):
                if (self.point2d_to_3d(
                        volmdlr.Point2D(umin, vmin)).is_close(self.point2d_to_3d(volmdlr.Point2D(umax, vmin))) and
                    self.point2d_to_3d(
                        volmdlr.Point2D(umin, vmax)).is_close(self.point2d_to_3d(volmdlr.Point2D(umax, vmax)))):
                    return True
            if self.y_periodicity and edge.simplify.line.unit_direction_vector().is_colinear_to(volmdlr.X2D) \
                    and (math.isclose(abs(edge.start.y), vmin, abs_tol=1e-4) or
                         math.isclose(abs(edge.start.y), vmax, abs_tol=1e-4)):
                if (self.point2d_to_3d(
                        volmdlr.Point2D(umin, vmin)).is_close(self.point2d_to_3d(volmdlr.Point2D(umin, vmax))) and
                    self.point2d_to_3d(
                        volmdlr.Point2D(umax, vmin)).is_close(self.point2d_to_3d(volmdlr.Point2D(umax, vmax)))):
                    return True
        return False

    def fix_undefined_brep_with_neighbors(self, edge, previous_edge, next_edge):
        """Uses neighbors edges to fix edge contained within the periodicity boundary."""
        delta_previous = previous_edge.end - edge.start
        delta_next = next_edge.start - edge.end
        def translate_brep(periodicity):
            edge_ = edge
            if not self.is_undefined_brep(previous_edge) and \
                    math.isclose(delta_previous.norm(), periodicity, abs_tol=1e-3):
                edge_ = edge.translation(delta_previous)
            elif not self.is_undefined_brep(next_edge) and \
                    math.isclose(delta_next.norm(), periodicity, abs_tol=1e-3):
                edge_ = edge.translation(delta_next)
            return edge_

        if self.x_periodicity:
            edge = translate_brep(self.x_periodicity)
        elif self.y_periodicity:
            edge = translate_brep(self.y_periodicity)
        return edge


class BezierSurface3D(BSplineSurface3D):
    """
    A 3D Bezier surface.

    :param degree_u: The degree of the Bezier surface in the u-direction.
    :type degree_u: int
    :param degree_v: The degree of the Bezier surface in the v-direction.
    :type degree_v: int
    :param control_points: A list of lists of control points defining the Bezier surface.
    :type control_points: List[List[`volmdlr.Point3D`]]
    :param nb_u: The number of control points in the u-direction.
    :type nb_u: int
    :param nb_v: The number of control points in the v-direction.
    :type nb_v: int
    :param name: (Optional) name for the Bezier surface.
    :type name: str
    """

    def __init__(self, degree_u: int, degree_v: int,
                 control_points: List[List[volmdlr.Point3D]],
                 nb_u: int, nb_v: int, name=''):
        u_knots = generate_knot_vector(degree_u, nb_u)
        v_knots = generate_knot_vector(degree_v, nb_v)

        u_multiplicities = [1] * len(u_knots)
        v_multiplicities = [1] * len(v_knots)

        BSplineSurface3D.__init__(self, degree_u, degree_v,
                                  control_points, nb_u, nb_v,
                                  u_multiplicities, v_multiplicities,
                                  u_knots, v_knots, None, name)<|MERGE_RESOLUTION|>--- conflicted
+++ resolved
@@ -2281,11 +2281,7 @@
         n = int(54 * abs(theta2 - theta1)/math.pi)
         points = [self.point2d_to_3d(p)
                   for p in linesegment2d.discretization_points(number_points=n)]
-<<<<<<< HEAD
         return [edges.BSplineCurve3D.from_points_interpolation(points, 7)]
-=======
-        return [edges.BSplineCurve3D.from_points_interpolation(points, 3, centripetal=True)]
->>>>>>> b83bcce9
 
     @staticmethod
     def is_undefined_brep(edge):
@@ -3092,11 +3088,6 @@
 
     def torus_arcs(self, number_arcs: int = 50):
         """
-<<<<<<< HEAD
-        Return torus circles.
-        """
-        return [self.u_iso(i / number_arcs * volmdlr.TWO_PI) for i in range(number_arcs)]
-=======
         Retrieve torus arcs representing the generatrices of a Torus.
 
         :param number_arcs: The number of generatrices to generate. Default is 30
@@ -3104,17 +3095,7 @@
         :return: A list of Circle3D instances representing the generatrices of the torus.
         :rtype: List[Circle3D]
         """
-        arcs = []
-        center = self.frame.origin + self.frame.u * self.major_radius
-        for i in range(number_arcs):
-            theta = i / number_arcs * volmdlr.TWO_PI
-            i_center = center.rotation(self.frame.origin, self.frame.w, theta)
-            u_vector = (i_center - self.frame.origin).unit_vector()
-            i_frame = volmdlr.Frame3D(i_center, u_vector, self.frame.w, u_vector.cross(self.frame.w))
-            circle = curves.Circle3D(i_frame, self.minor_radius)
-            arcs.append(circle)
-        return arcs
->>>>>>> b83bcce9
+        return [self.u_iso(i / number_arcs * volmdlr.TWO_PI) for i in range(number_arcs)]
 
     def _torus_circle_generatrices_xy(self, number_arcs: int = 50):
         """
@@ -3338,48 +3319,6 @@
         """Deprecated method, Use ToroidalFace3D from_surface_rectangular_cut method."""
         raise AttributeError('Use ToroidalFace3D from_surface_rectangular_cut method')
 
-<<<<<<< HEAD
-=======
-    def linesegment2d_to_3d(self, linesegment2d):
-        """
-        Converts the parametric boundary representation into a 3D primitive.
-        """
-        theta1, phi1 = linesegment2d.start
-        theta2, phi2 = linesegment2d.end
-
-        if math.isclose(theta1, theta2, abs_tol=1e-4):
-            center = self.frame.origin + self.major_radius * self.frame.u
-            center = center.rotation(self.frame.origin, self.frame.w, angle=theta1)  # todo Is this Correct?
-            u_vector = center - self.frame.origin
-            u_vector = u_vector.unit_vector()
-            if phi1 < phi2:
-                w_vector = u_vector.cross(self.frame.w)
-            else:
-                w_vector = self.frame.w.cross(u_vector)
-            v_vector = w_vector.cross(u_vector)
-            start3d = self.point2d_to_3d(linesegment2d.start)
-            frame = volmdlr.Frame3D(center, u_vector, v_vector, w_vector)
-            circle = curves.Circle3D(frame, start3d.point_distance(center))
-            if math.isclose(abs(phi1 - phi2), volmdlr.TWO_PI, abs_tol=1e-4):
-                return [edges.FullArc3D(circle, start_end=center + self.minor_radius * u_vector)]
-            # interior_point = self.point2d_to_3d(volmdlr.Point2D(theta1, 0.5 * (phi1 + phi2)))
-            return [edges.Arc3D(circle, start3d, self.point2d_to_3d(linesegment2d.end))]
-        if math.isclose(phi1, phi2, abs_tol=1e-4):
-            center = self.frame.origin + self.minor_radius * math.sin(phi1) * self.frame.w
-            if theta1 > theta2:
-                frame = volmdlr.Frame3D(center, self.frame.u, -self.frame.v, self.frame.u.cross(-self.frame.v))
-            else:
-                frame = volmdlr.Frame3D(center, self.frame.u, self.frame.v, self.frame.w)
-            start3d = self.point2d_to_3d(linesegment2d.start)
-            circle = curves.Circle3D(frame, start3d.point_distance(center))
-            if math.isclose(abs(theta1 - theta2), volmdlr.TWO_PI, abs_tol=1e-4):
-                start_end = center + self.frame.u * (self.minor_radius + self.major_radius)
-                return [edges.FullArc3D(circle=circle, start_end=start_end)]
-            return [edges.Arc3D(circle, start3d, self.point2d_to_3d(linesegment2d.end))]
-        points = [self.point2d_to_3d(point2d) for point2d in linesegment2d.discretization_points(number_points=10)]
-        return [edges.BSplineCurve3D.from_points_interpolation(points, degree=3, centripetal=True).simplify]
-
->>>>>>> b83bcce9
     def bsplinecurve2d_to_3d(self, bspline_curve2d):
         """
         Converts the parametric boundary representation into a 3D primitive.
@@ -4204,7 +4143,6 @@
         """
         Returns the u-iso curve of the surface.
 
-<<<<<<< HEAD
         :param u: The value of u where to extract the curve.
         :type u: float
         :return: A circle 3D
@@ -4233,9 +4171,6 @@
 
 
 class ConicalSurface3D(UPeriodicalSurface):
-=======
-class ConicalSurface3D(PeriodicalSurface):
->>>>>>> b83bcce9
     """
     Describes a cone.
 
@@ -4274,11 +4209,7 @@
                  name: str = ''):
         self.semi_angle = semi_angle
         self.ref_radius = ref_radius
-<<<<<<< HEAD
         UPeriodicalSurface.__init__(self, frame=frame, name=name)
-=======
-        PeriodicalSurface.__init__(self, frame=frame, name=name)
->>>>>>> b83bcce9
 
     def __hash__(self):
         return hash((self.__class__.__name__, self.frame, self.semi_angle, self.ref_radius))
@@ -4335,18 +4266,6 @@
             list_generatrices.append(wire)
         return list_generatrices
 
-<<<<<<< HEAD
-=======
-    def get_circle_at_z(self, z):
-        """Gets a circle in the conical surface at given z position."""
-        i_frame = self.frame.translation(z * self.frame.w)
-        radius = abs(z * math.tan(self.semi_angle) + self.ref_radius)
-        if radius < 1e-15:
-            return None
-        circle = curves.Circle3D(i_frame, radius)
-        return circle
-
->>>>>>> b83bcce9
     def get_circle_generatrices(self, number_circles: int, z1, z2):
         """
         Get circles generatrix of the cone.
@@ -4357,11 +4276,7 @@
         """
         circles = []
         for i_z in np.linspace(z1, z2, number_circles):
-<<<<<<< HEAD
             circle = self.v_iso(i_z)
-=======
-            circle = self.get_circle_at_z(i_z)
->>>>>>> b83bcce9
             if circle is None:
                 continue
             circles.append(circle)
@@ -4475,19 +4390,11 @@
         if y != 0.0 and abs(y) < 1e-12:
             y = 0.0
         if x == 0.0 and y == 0.0:
-<<<<<<< HEAD
             theta = 0.0
         else:
             theta = math.atan2(y, x)
         if abs(theta) < 1e-16:
             theta = 0.0
-=======
-            theta = 0.0
-        else:
-            theta = math.atan2(y, x)
-        if abs(theta) < 1e-16:
-            theta = 0.0
->>>>>>> b83bcce9
         if abs(z) < 1e-16:
             z = 0.0
 
@@ -4544,52 +4451,6 @@
             return [edges.LineSegment2D(start, end)]
         return None
 
-<<<<<<< HEAD
-=======
-    def linesegment2d_to_3d(self, linesegment2d):
-        """
-        Converts the primitive from parametric space to 3D spatial coordinates.
-        """
-        theta1, param_z1 = linesegment2d.start
-        theta2, param_z2 = linesegment2d.end
-
-        if math.isclose(theta1, theta2, abs_tol=1e-4):
-            return [edges.LineSegment3D(self.point2d_to_3d(linesegment2d.start),
-                                        self.point2d_to_3d(linesegment2d.end))]
-        if linesegment2d.name == "construction" or self.is_degenerated_brep(linesegment2d):
-            return None
-        start3d = self.point2d_to_3d(linesegment2d.start)
-        center = self.frame.origin + param_z1 * self.frame.w
-        if linesegment2d.unit_direction_vector().dot(volmdlr.X2D) > 0:
-            circle = curves.Circle3D(volmdlr.Frame3D(
-                center, self.frame.u, self.frame.v, self.frame.w), center.point_distance(start3d))
-        else:
-            circle = curves.Circle3D(volmdlr.Frame3D(
-                center, self.frame.u, -self.frame.v, -self.frame.w), center.point_distance(start3d))
-        if math.isclose(param_z1, param_z2, abs_tol=1e-4):
-            if math.isclose(abs(theta1 - theta2), volmdlr.TWO_PI, abs_tol=1e-6):
-                return [edges.FullArc3D(circle, start3d)]
-            interior = self.point2d_to_3d(volmdlr.Point2D(0.5 * (theta1 + theta2), param_z1))
-            arc = edges.Arc3D(circle, start3d, self.point2d_to_3d(linesegment2d.end))
-            if not arc.point_belongs(interior):
-                circle = circle.reverse()
-                arc = edges.Arc3D(circle, start3d, arc.end)
-            return [arc]
-        points = [self.point2d_to_3d(p) for p in linesegment2d.discretization_points(number_points=3)]
-        intersections = self.plane_intersections(Plane3D.from_3_points(*points))
-        if intersections:
-            curve = intersections[0]
-            if curve.point_belongs(points[0]) and curve.point_belongs(points[2]):
-                edge = curve.trim(points[0], points[2])
-                if not edge.point_belongs(points[1]):
-                    curve = curve.reverse()
-                    edge = curve.trim(points[0], points[2])
-                return [edge]
-        points = [self.point2d_to_3d(p)
-                  for p in linesegment2d.discretization_points(number_points=10)]
-        return [edges.BSplineCurve3D.from_points_interpolation(points, 3, centripetal=True)]
-
->>>>>>> b83bcce9
     def contour3d_to_2d(self, contour3d, return_primitives_mapping: bool = False):
         """
         Transforms a Contour3D into a Contour2D in the parametric domain of the surface.
@@ -4933,18 +4794,6 @@
             curves_.append(bspline)
         return curves_
 
-<<<<<<< HEAD
-=======
-    def is_degenerated_brep(self, *args):
-        """
-        An edge is said to be degenerated when it corresponds to a single 3D point.
-        """
-        edge = args[0]
-        start3d = self.point2d_to_3d(edge.start)
-        end3d = self.point2d_to_3d(edge.end)
-        return bool(self.is_singularity_point(start3d) and start3d.is_close(end3d))
-
->>>>>>> b83bcce9
     def _conical_intersection_points(self, conical_surface: 'ConicalSurface3D', length: float):
         """
         Gets the points of intersections between the spherical surface and the toroidal surface.
