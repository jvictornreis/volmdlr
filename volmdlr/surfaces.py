"""volmdlr module for 3D Surfaces."""
import math
import warnings
from itertools import chain
from typing import List, Union
import traceback

import matplotlib.pyplot as plt
import numpy as npy
import triangle as triangle_lib
from geomdl import NURBS, BSpline, utilities
from geomdl.construct import extract_curves
from geomdl.fitting import approximate_surface, interpolate_surface
from geomdl.operations import split_surface_u, split_surface_v
from scipy.optimize import least_squares, minimize

from dessia_common.core import DessiaObject
from volmdlr.bspline_evaluators import evaluate_single
import volmdlr.bspline_compiled
import volmdlr.core
from volmdlr import display, edges, grid, wires, curves
import volmdlr.geometry
import volmdlr.utils.parametric as vm_parametric
from volmdlr.core import EdgeStyle
from volmdlr.core import point_in_list
from volmdlr.utils.parametric import array_range_search, repair_start_end_angle_periodicity, angle_discontinuity
import volmdlr.utils.intersections as vm_utils_intersections


def knots_vector_inv(knots_vector):
    """
    Compute knot-elements and multiplicities based on the global knot vector.

    """

    knots = sorted(set(knots_vector))
    multiplicities = [knots_vector.count(knot) for knot in knots]

    return knots, multiplicities


class Surface2D(volmdlr.core.Primitive2D):
    """
    A surface bounded by an outer contour.

    """

    def __init__(self, outer_contour: wires.Contour2D,
                 inner_contours: List[wires.Contour2D],
                 name: str = 'name'):
        self.outer_contour = outer_contour
        self.inner_contours = inner_contours
        self._area = None

        volmdlr.core.Primitive2D.__init__(self, name=name)

    def __hash__(self):
        return hash((self.outer_contour, tuple(self.inner_contours)))

    def _data_hash(self):
        return hash(self)

    def copy(self, deep=True, memo=None):
        """
        Copies the surface2d.

        """
        return self.__class__(outer_contour=self.outer_contour.copy(deep, memo),
                              inner_contours=[c.copy(deep, memo) for c in self.inner_contours],
                              name='copy_' + self.name)

    def area(self):
        """
        Computes the area of the surface.

        """
        if not self._area:
            self._area = self.outer_contour.area() - sum(contour.area() for contour in self.inner_contours)
        return self._area

    def second_moment_area(self, point: volmdlr.Point2D):
        """
        Computes the second moment area of the surface.

        """
        i_x, i_y, i_xy = self.outer_contour.second_moment_area(point)
        for contour in self.inner_contours:
            i_xc, i_yc, i_xyc = contour.second_moment_area(point)
            i_x -= i_xc
            i_y -= i_yc
            i_xy -= i_xyc
        return i_x, i_y, i_xy

    def center_of_mass(self):
        """
        Compute the center of mass of the 2D surface.

        :return: The center of mass of the surface.
        :rtype: :class:`volmdlr.Point2D`
        """
        center = self.outer_contour.area() * self.outer_contour.center_of_mass()
        for contour in self.inner_contours:
            center -= contour.area() * contour.center_of_mass()
        return center / self.area()

    def point_belongs(self, point2d: volmdlr.Point2D, include_edge_points: bool = True):
        """
        Check whether a point belongs to the 2D surface.

        :param point2d: The point to check.
        :type point2d: :class:`volmdlr.Point2D`
        :return: True if the point belongs to the surface, False otherwise.
        :rtype: bool
        """
        if not self.outer_contour.point_belongs(point2d, include_edge_points=include_edge_points):
            return False

        for inner_contour in self.inner_contours:
            if inner_contour.point_belongs(point2d, include_edge_points=False):
                return False
        return True

    def random_point_inside(self):
        """
        Generate a random point inside the 2D surface.

        Taking into account any inner contours (holes) it may have.

        :return: A random point inside the surface.
        :rtype: :class:`volmdlr.Point2D`
        """
        point_inside_outer_contour = None
        center_of_mass = self.center_of_mass()
        if self.point_belongs(center_of_mass, False):
            point_inside_outer_contour = center_of_mass
        if not point_inside_outer_contour:
            point_inside_outer_contour = self.outer_contour.random_point_inside()
        while True:
            inside_inner_contour = False
            for inner_contour in self.inner_contours:
                if inner_contour.point_belongs(point_inside_outer_contour):
                    inside_inner_contour = True
            if not inside_inner_contour and \
                    point_inside_outer_contour is not None:
                break
            point_inside_outer_contour = self.outer_contour.random_point_inside()

        return point_inside_outer_contour

    @staticmethod
    def triangulation_without_holes(vertices, segments, points_grid, tri_opt):
        """
        Triangulates a surface without holes.

        :param vertices: vertices of the surface.
        :param segments: segments defined as tuples of vertices.
        :param points_grid: to do.
        :param tri_opt: triangulation option: "p"
        :return:
        """
        vertices_grid = [(p.x, p.y) for p in points_grid]
        vertices.extend(vertices_grid)
        tri = {'vertices': npy.array(vertices).reshape((-1, 2)),
               'segments': npy.array(segments).reshape((-1, 2)),
               }
        triagulation = triangle_lib.triangulate(tri, tri_opt)
        triangles = triagulation['triangles'].tolist()
        number_points = triagulation['vertices'].shape[0]
        points = [display.Node2D(*triagulation['vertices'][i, :]) for i in range(number_points)]
        return display.DisplayMesh2D(points, triangles=triangles)

    def triangulation(self, number_points_x: int = 15, number_points_y: int = 15):
        """
        Triangulates the Surface2D using the Triangle library.

        :param number_points_x: Number of discretization points in x direction.
        :type number_points_x: int
        :param number_points_y: Number of discretization points in y direction.
        :type number_points_y: int
        :return: The triangulated surface as a display mesh.
        :rtype: :class:`volmdlr.display.DisplayMesh2D`
        """
        area = self.bounding_rectangle().area()
        tri_opt = "p"
        if area == 0.0:
            return display.DisplayMesh2D([], triangles=[])

        triangulates_with_grid = number_points_x > 0 and number_points_y > 0
        discretize_line = number_points_x > 0 or number_points_y > 0
        if not discretize_line:
            tri_opt = "pq"

        discretize_line_direction = "xy"
        if number_points_y == 0:
            discretize_line_direction = "x"
        outer_polygon = self.outer_contour.to_polygon(angle_resolution=15, discretize_line=discretize_line,
                                                      discretize_line_direction=discretize_line_direction,
                                                      number_points_x=number_points_x,
                                                      number_points_y=number_points_y)

        if not self.inner_contours and not triangulates_with_grid:
            return outer_polygon.triangulation()

        points_grid, x, y, grid_point_index = outer_polygon.grid_triangulation_points(number_points_x=number_points_x,
                                                                                      number_points_y=number_points_y)
        points = [display.Node2D(*point) for point in outer_polygon.points]
        vertices = [(point.x, point.y) for point in points]
        n = len(points)
        segments = [(i, i + 1) for i in range(n - 1)]
        segments.append((n - 1, 0))

        if not self.inner_contours:  # No holes
            return self.triangulation_without_holes(vertices, segments, points_grid, tri_opt)

        point_index = {p: i for i, p in enumerate(points)}
        holes = []
        for inner_contour in self.inner_contours:
            inner_polygon = inner_contour.to_polygon(angle_resolution=10, discretize_line=discretize_line,
                                                     discretize_line_direction=discretize_line_direction)
            inner_polygon_nodes = [display.Node2D.from_point(p) for p in inner_polygon.points]
            for point in inner_polygon_nodes:
                if point not in point_index:
                    points.append(point)
                    vertices.append((point.x, point.y))
                    point_index[point] = n
                    n += 1

            for point1, point2 in zip(inner_polygon_nodes[:-1],
                                      inner_polygon_nodes[1:]):
                segments.append((point_index[point1], point_index[point2]))
            segments.append((point_index[inner_polygon_nodes[-1]], point_index[inner_polygon_nodes[0]]))
            rpi = inner_polygon.barycenter()
            if not inner_polygon.point_belongs(rpi, include_edge_points=False):
                rpi = inner_polygon.random_point_inside(include_edge_points=False)
            holes.append([rpi.x, rpi.y])

            if triangulates_with_grid:
                # removes with a region search the grid points that are in the inner contour
                xmin, xmax, ymin, ymax = inner_polygon.bounding_rectangle.bounds()
                x_grid_range = array_range_search(x, xmin, xmax)
                y_grid_range = array_range_search(y, ymin, ymax)
                for i in x_grid_range:
                    for j in y_grid_range:
                        point = grid_point_index.get((i, j))
                        if not point:
                            continue
                        if inner_polygon.point_belongs(point):
                            points_grid.remove(point)
                            grid_point_index.pop((i, j))

        if triangulates_with_grid:
            vertices_grid = [(p.x, p.y) for p in points_grid]
            vertices.extend(vertices_grid)

        tri = {'vertices': npy.array(vertices).reshape((-1, 2)),
               'segments': npy.array(segments).reshape((-1, 2)),
               'holes': npy.array(holes).reshape((-1, 2))
               }
        triangulation = triangle_lib.triangulate(tri, tri_opt)
        triangles = triangulation['triangles'].tolist()
        number_points = triangulation['vertices'].shape[0]
        points = [display.Node2D(*triangulation['vertices'][i, :]) for i in range(number_points)]
        return display.DisplayMesh2D(points, triangles=triangles)

    def split_by_lines(self, lines):
        """
        Returns a list of cut surfaces given by the lines provided as argument.
        """
        cutted_surfaces = []
        iteration_surfaces = self.cut_by_line(lines[0])

        for line in lines[1:]:
            iteration_surfaces2 = []
            for surface in iteration_surfaces:
                line_cutted_surfaces = surface.cut_by_line(line)

                llcs = len(line_cutted_surfaces)

                if llcs == 1:
                    cutted_surfaces.append(line_cutted_surfaces[0])
                else:
                    iteration_surfaces2.extend(line_cutted_surfaces)

            iteration_surfaces = iteration_surfaces2[:]

        cutted_surfaces.extend(iteration_surfaces)
        return cutted_surfaces

    def split_regularly(self, n):
        """
        Split in n slices.
        """
        bounding_rectangle = self.outer_contour.bounding_rectangle
        lines = []
        for i in range(n - 1):
            xi = bounding_rectangle[0] + (i + 1) * (bounding_rectangle[1] - bounding_rectangle[0]) / n
            lines.append(curves.Line2D(volmdlr.Point2D(xi, 0),
                                       volmdlr.Point2D(xi, 1)))
        return self.split_by_lines(lines)

    def cut_by_line(self, line: curves.Line2D):
        """
        Returns a list of cut Surface2D by the given line.

        :param line: The line to cut the Surface2D with.
        :type line: :class:`curves.Line2D`
        :return: A list of 2D surfaces resulting from the cut.
        :rtype: List[:class:`volmdlr.faces.Surface2D`]
        """
        surfaces = []
        splitted_outer_contours = self.outer_contour.cut_by_line(line)
        splitted_inner_contours_table = []
        for inner_contour in self.inner_contours:
            splitted_inner_contours = inner_contour.cut_by_line(line)
            splitted_inner_contours_table.append(splitted_inner_contours)

        # First part of the external contour
        for outer_split in splitted_outer_contours:
            inner_contours = []
            for splitted_inner_contours in splitted_inner_contours_table:
                for inner_split in splitted_inner_contours:
                    inner_split.order_contour()
                    point = inner_split.random_point_inside()
                    if outer_split.point_belongs(point):
                        inner_contours.append(inner_split)

            if inner_contours:
                surface2d = self.from_contours(outer_split, inner_contours)
                surfaces.append(surface2d)
            else:
                surfaces.append(Surface2D(outer_split, []))
        return surfaces

    def line_crossings(self, line: curves.Line2D):
        """
        Find intersection points between a line and the 2D surface.

        :param line: The line to intersect with the shape.
        :type line: :class:`curves.Line2D`
        :return: A list of intersection points sorted by increasing abscissa
            along the line. Each intersection point is a tuple
            (point, primitive) where point is the intersection point and
            primitive is the intersected primitive.
        :rtype: List[Tuple[:class:`volmdlr.Point2D`,
            :class:`volmdlr.core.Primitive2D`]]

        """
        intersection_points = []
        for primitive in self.outer_contour.primitives:
            for point in primitive.line_crossings(line):
                if (point, primitive) not in intersection_points:
                    intersection_points.append((point, primitive))
        for inner_contour in self.inner_contours:
            for primitive in inner_contour.primitives:
                for point in primitive.line_crossings(line):
                    if (point, primitive) not in intersection_points:
                        intersection_points.append((point, primitive))
        return sorted(intersection_points, key=lambda ip: line.abscissa(ip[0]))

    def split_at_centers(self):
        """
        Split in n slices.

        # TODO: is this used ?
        """

        cutted_contours = []
        center_of_mass1 = self.inner_contours[0].center_of_mass()
        center_of_mass2 = self.inner_contours[1].center_of_mass()
        cut_line = curves.Line2D(center_of_mass1, center_of_mass2)

        iteration_contours2 = []

        surface_cut = self.cut_by_line(cut_line)

        iteration_contours2.extend(surface_cut)

        iteration_contours = iteration_contours2[:]
        cutted_contours.extend(iteration_contours)

        return cutted_contours

    def cut_by_line2(self, line):
        """
        Cuts a Surface2D with line (2).

        :param line: DESCRIPTION
        :type line: TYPE
        :raises NotImplementedError: DESCRIPTION
        :return: DESCRIPTION
        :rtype: TYPE

        """

        all_contours = []
        inner_1 = self.inner_contours[0]
        inner_2 = self.inner_contours[1]

        inner_intersections_1 = inner_1.line_intersections(line)
        inner_intersections_2 = inner_2.line_intersections(line)

        arc1, arc2 = inner_1.split(inner_intersections_1[1],
                                   inner_intersections_1[0])
        arc3, arc4 = inner_2.split(inner_intersections_2[1],
                                   inner_intersections_2[0])
        new_inner_1 = wires.Contour2D([arc1, arc2])
        new_inner_2 = wires.Contour2D([arc3, arc4])

        intersections = [(inner_intersections_1[0], arc1), (inner_intersections_1[1], arc2)]
        intersections += self.outer_contour.line_intersections(line)
        intersections.append((inner_intersections_2[0], arc3))
        intersections.append((inner_intersections_2[1], arc4))
        intersections += self.outer_contour.line_intersections(line)

        if not intersections:
            all_contours.extend([self])
        if len(intersections) < 4:
            return [self]
        if len(intersections) >= 4:
            if isinstance(intersections[0][0], volmdlr.Point2D) and \
                    isinstance(intersections[1][0], volmdlr.Point2D):
                ip1, ip2 = sorted(
                    [new_inner_1.primitives.index(intersections[0][1]),
                     new_inner_1.primitives.index(intersections[1][1])])
                ip5, ip6 = sorted(
                    [new_inner_2.primitives.index(intersections[4][1]),
                     new_inner_2.primitives.index(intersections[5][1])])
                ip3, ip4 = sorted(
                    [self.outer_contour.primitives.index(intersections[2][1]),
                     self.outer_contour.primitives.index(intersections[3][1])])

                # sp11, sp12 = intersections[2][1].split(intersections[2][0])
                # sp21, sp22 = intersections[3][1].split(intersections[3][0])
                sp33, sp34 = intersections[6][1].split(intersections[6][0])
                sp44, sp43 = intersections[7][1].split(intersections[7][0])

                primitives1 = [edges.LineSegment2D(intersections[6][0], intersections[1][0]),
                               new_inner_1.primitives[ip1],
                               edges.LineSegment2D(intersections[0][0], intersections[5][0]),
                               new_inner_2.primitives[ip5],
                               edges.LineSegment2D(intersections[4][0], intersections[7][0]),
                               sp44
                               ]
                primitives1.extend(self.outer_contour.primitives[ip3 + 1:ip4])
                primitives1.append(sp34)

                primitives2 = [edges.LineSegment2D(intersections[7][0], intersections[4][0]),
                               new_inner_2.primitives[ip6],
                               edges.LineSegment2D(intersections[5][0], intersections[0][0]),
                               new_inner_1.primitives[ip2],
                               edges.LineSegment2D(intersections[1][0], intersections[6][0]),
                               sp33
                               ]

                primitives2.extend(self.outer_contour.primitives[:ip3].reverse())
                primitives2.append(sp43)

                all_contours.extend([wires.Contour2D(primitives1),
                                     wires.Contour2D(primitives2)])

            else:
                raise NotImplementedError(
                    'Non convex contour not supported yet')

        return all_contours

    def bounding_rectangle(self):
        """
        Returns bounding rectangle.

        :return: Returns a python object with useful methods
        :rtype: :class:`volmdlr.core.BoundingRectangle
        """

        return self.outer_contour.bounding_rectangle

    @classmethod
    def from_contours(cls, outer_contour, inner_contours):
        """
        Create a Surface2D object from an outer contour and a list of inner contours.

        :param outer_contour: The outer contour that bounds the surface.
        :type outer_contour: wires.Contour2D
        :param inner_contours: The list of inner contours that define the holes of the surface.
        :type inner_contours : List[wires.Contour2D]
        :return: Surface2D defined by the given contours.
        """
        surface2d_inner_contours = []
        surface2d_outer_contour = outer_contour
        for inner_contour in inner_contours:
            if surface2d_outer_contour.shared_primitives_extremities(
                    inner_contour):
                # inner_contour will be merged with outer_contour
                merged_contours = surface2d_outer_contour.merge_with(
                    inner_contour)
                if len(merged_contours) >= 2:
                    raise NotImplementedError
                surface2d_outer_contour = merged_contours[0]
            else:
                # inner_contour will be added to the inner contours of the
                # Surface2D
                surface2d_inner_contours.append(inner_contour)
        return cls(surface2d_outer_contour, surface2d_inner_contours)

    def plot(self, ax=None, color='k', alpha=1, equal_aspect=False):
        """Plot surface 2d using Matplotlib."""

        if ax is None:
            _, ax = plt.subplots()
        self.outer_contour.plot(ax=ax, edge_style=EdgeStyle(color=color, alpha=alpha,
                                                            equal_aspect=equal_aspect))
        for inner_contour in self.inner_contours:
            inner_contour.plot(ax=ax, edge_style=EdgeStyle(color=color, alpha=alpha,
                                                           equal_aspect=equal_aspect))

        if equal_aspect:
            ax.set_aspect('equal')

        ax.margins(0.1)
        return ax

    def axial_symmetry(self, line):
        """
        Finds out the symmetric 2D surface according to a line.

        """

        outer_contour = self.outer_contour.axial_symmetry(line)
        inner_contours = []
        if self.inner_contours:
            inner_contours = [contour.axial_symmetry(line) for contour in self.inner_contours]

        return self.__class__(outer_contour=outer_contour,
                              inner_contours=inner_contours)

    def rotation(self, center, angle):
        """
        Surface2D rotation.

        :param center: rotation center.
        :param angle: angle rotation.
        :return: a new rotated Surface2D.
        """

        outer_contour = self.outer_contour.rotation(center, angle)
        if self.inner_contours:
            inner_contours = [contour.rotation(center, angle) for contour in self.inner_contours]
        else:
            inner_contours = []

        return self.__class__(outer_contour, inner_contours)

    def rotation_inplace(self, center, angle):
        """
        Rotate the surface in-place.
        """
        warnings.warn("'in-place' methods are deprecated. Use a not in-place method instead.", DeprecationWarning)

        new_surface2d = self.rotation(center, angle)
        self.outer_contour = new_surface2d.outer_contour
        self.inner_contours = new_surface2d.inner_contours

    def translation(self, offset: volmdlr.Vector2D):
        """
        Surface2D translation.

        :param offset: translation vector.
        :return: A new translated Surface2D.
        """
        outer_contour = self.outer_contour.translation(offset)
        inner_contours = [contour.translation(offset) for contour in self.inner_contours]
        return self.__class__(outer_contour, inner_contours)

    def translation_inplace(self, offset: volmdlr.Vector2D):
        """
        Translate the surface in-place.
        """
        warnings.warn("'in-place' methods are deprecated. Use a not in-place method instead.", DeprecationWarning)

        new_contour = self.translation(offset)
        self.outer_contour = new_contour.outer_contour
        self.inner_contours = new_contour.inner_contours

    def frame_mapping(self, frame: volmdlr.Frame2D, side: str):
        """Frame mapping of a surface 2d."""
        outer_contour = self.outer_contour.frame_mapping(frame, side)
        inner_contours = [contour.frame_mapping(frame, side) for contour in self.inner_contours]
        return self.__class__(outer_contour, inner_contours)

    def frame_mapping_inplace(self, frame: volmdlr.Frame2D, side: str):
        """'in-place' methods are deprecated. Use a not in-place method instead."""
        warnings.warn("'in-place' methods are deprecated. Use a not in-place method instead.", DeprecationWarning)

        new_contour = self.frame_mapping(frame, side)
        self.outer_contour = new_contour.outer_contour
        self.inner_contours = new_contour.inner_contours

    def geo_lines(self):  # , mesh_size_list=None):
        """
        Gets the lines that define a Surface2D in a .geo file.
        """

        i, i_p = None, None
        lines, line_surface, lines_tags = [], [], []
        point_account, line_account, line_loop_account = 0, 0, 1
        for outer_contour, contour in enumerate(list(chain(*[[self.outer_contour], self.inner_contours]))):
            if isinstance(contour, curves.Circle2D):
                points = [volmdlr.Point2D(contour.center.x - contour.radius, contour.center.y),
                          contour.center,
                          volmdlr.Point2D(contour.center.x + contour.radius, contour.center.y)]
                index = []
                for i, point in enumerate(points):
                    lines.append(point.get_geo_lines(tag=point_account + i + 1,
                                                     point_mesh_size=None))
                    index.append(point_account + i + 1)

                lines.append('Circle(' + str(line_account + 1) +
                             ') = {' + str(index[0]) + ', ' + str(index[1]) + ', ' + str(index[2]) + '};')
                lines.append('Circle(' + str(line_account + 2) +
                             ') = {' + str(index[2]) + ', ' + str(index[1]) + ', ' + str(index[0]) + '};')

                lines_tags.append(line_account + 1)
                lines_tags.append(line_account + 2)

                lines.append('Line Loop(' + str(outer_contour + 1) + ') = {' + str(lines_tags)[1:-1] + '};')
                line_surface.append(line_loop_account)

                point_account = point_account + 2 + 1
                line_account, line_loop_account = line_account + 1 + 1, line_loop_account + 1
                lines_tags = []

            elif isinstance(contour, (wires.Contour2D, wires.ClosedPolygon2D)):
                if not isinstance(contour, wires.ClosedPolygon2D):
                    contour = contour.to_polygon(1)
                for i, point in enumerate(contour.points):
                    lines.append(point.get_geo_lines(tag=point_account + i + 1,
                                                     point_mesh_size=None))

                for i_p, primitive in enumerate(contour.primitives):
                    if i_p != len(contour.primitives) - 1:
                        lines.append(primitive.get_geo_lines(tag=line_account + i_p + 1,
                                                             start_point_tag=point_account + i_p + 1,
                                                             end_point_tag=point_account + i_p + 2))
                    else:
                        lines.append(primitive.get_geo_lines(tag=line_account + i_p + 1,
                                                             start_point_tag=point_account + i_p + 1,
                                                             end_point_tag=point_account + 1))
                    lines_tags.append(line_account + i_p + 1)

                lines.append('Line Loop(' + str(outer_contour + 1) + ') = {' + str(lines_tags)[1:-1] + '};')
                line_surface.append(line_loop_account)
                point_account = point_account + i + 1
                line_account, line_loop_account = line_account + i_p + 1, line_loop_account + 1
                lines_tags = []

        lines.append('Plane Surface(' + str(1) + ') = {' + str(line_surface)[1:-1] + '};')

        return lines

    def mesh_lines(self,
                   factor: float,
                   curvature_mesh_size: int = None,
                   min_points: int = None,
                   initial_mesh_size: float = 5):
        """
        Gets the lines that define mesh parameters for a Surface2D, to be added to a .geo file.

        :param factor: A float, between 0 and 1, that describes the mesh quality
        (1 for coarse mesh - 0 for fine mesh)
        :type factor: float
        :param curvature_mesh_size: Activate the calculation of mesh element sizes based on curvature
        (with curvature_mesh_size elements per 2*Pi radians), defaults to 0
        :type curvature_mesh_size: int, optional
        :param min_points: Check if there are enough points on small edges (if it is not, we force to have min_points
        on that edge), defaults to None
        :type min_points: int, optional
        :param initial_mesh_size: If factor=1, it will be initial_mesh_size elements per dimension, defaults to 5
        :type initial_mesh_size: float, optional

        :return: A list of lines that describe mesh parameters
        :rtype: List[str]
        """

        lines = []
        if factor == 0:
            factor = 1e-3

        size = (math.sqrt(self.area()) / initial_mesh_size) * factor

        if min_points:
            lines.extend(self.get_mesh_lines_with_transfinite_curves(
                [[self.outer_contour], self.inner_contours], min_points, size))

        lines.append('Field[1] = MathEval;')
        lines.append('Field[1].F = "' + str(size) + '";')
        lines.append('Background Field = 1;')
        if curvature_mesh_size:
            lines.append('Mesh.MeshSizeFromCurvature = ' + str(curvature_mesh_size) + ';')

        return lines

    @staticmethod
    def get_mesh_lines_with_transfinite_curves(lists_contours, min_points, size):
        """Gets Surface 2d mesh lines with transfinite curves."""
        lines, primitives, primitives_length = [], [], []
        circle_class_ = getattr(wires, 'Circle' + lists_contours[0][0].__class__.__name__[-2:])
        for contour in list(chain(*lists_contours)):
            if isinstance(contour, circle_class_):
                primitives.append(contour)
                primitives.append(contour)
                primitives_length.append(contour.length() / 2)
                primitives_length.append(contour.length() / 2)
            else:
                for primitive in contour.primitives:
                    if (primitive not in primitives) and (primitive.reverse() not in primitives):
                        primitives.append(primitive)
                        primitives_length.append(primitive.length())

        for i, length in enumerate(primitives_length):
            if length < min_points * size:
                lines.append('Transfinite Curve {' + str(i) + '} = ' +
                             str(min_points) + ' Using Progression 1;')
        return lines

    def to_geo(self, file_name: str,
               factor: float, **kwargs):
        # curvature_mesh_size: int = None,
        # min_points: int = None,
        # initial_mesh_size: float = 5):
        """
        Gets the .geo file for the Surface2D.
        """

        for element in [('curvature_mesh_size', 0), ('min_points', None), ('initial_mesh_size', 5)]:
            if element[0] not in kwargs:
                kwargs[element[0]] = element[1]

        lines = self.geo_lines()
        lines.extend(self.mesh_lines(factor, kwargs['curvature_mesh_size'],
                                     kwargs['min_points'], kwargs['initial_mesh_size']))

        with open(file_name + '.geo', 'w', encoding="utf-8") as file:
            for line in lines:
                file.write(line)
                file.write('\n')
        file.close()

    def to_msh(self, file_name: str, mesh_dimension: int, mesh_order: int,
               factor: float, **kwargs):
        # curvature_mesh_size: int = 0,
        # min_points: int = None,
        # initial_mesh_size: float = 5):
        """
        Gets .msh file for the Surface2D generated by gmsh.

        :param file_name: The msh. file name
        :type file_name: str
        :param mesh_dimension: The mesh dimension (1: 1D-Edge, 2: 2D-Triangle, 3D-Tetrahedra)
        :type mesh_dimension: int
        :param factor: A float, between 0 and 1, that describes the mesh quality
        (1 for coarse mesh - 0 for fine mesh)
        :type factor: float
        :param curvature_mesh_size: Activate the calculation of mesh element sizes based on curvature
        (with curvature_mesh_size elements per 2*Pi radians), defaults to 0
        :type curvature_mesh_size: int, optional
        :param min_points: Check if there are enough points on small edges (if it is not, we force to have min_points
        on that edge), defaults to None
        :type min_points: int, optional
        :param initial_mesh_size: If factor=1, it will be initial_mesh_size elements per dimension, defaults to 5
        :type initial_mesh_size: float, optional

        :return: A txt file
        :rtype: .txt
        """

        for element in [('curvature_mesh_size', 0), ('min_points', None), ('initial_mesh_size', 5)]:
            if element[0] not in kwargs:
                kwargs[element[0]] = element[1]

        self.to_geo(file_name=file_name, mesh_dimension=mesh_dimension,
                    factor=factor, curvature_mesh_size=kwargs['curvature_mesh_size'],
                    min_points=kwargs['min_points'], initial_mesh_size=kwargs['initial_mesh_size'])

        volmdlr.core.VolumeModel.generate_msh_file(file_name, mesh_dimension, mesh_order)

        # gmsh.initialize()
        # gmsh.open(file_name + ".geo")

        # gmsh.model.geo.synchronize()
        # gmsh.model.mesh.generate(mesh_dimension)

        # gmsh.write(file_name + ".msh")

        # gmsh.finalize()


class Surface3D(DessiaObject):
    """
    Abstract class.

    """
    x_periodicity = None
    y_periodicity = None
    face_class = None

    def __init__(self, frame: volmdlr.Frame3D = None, name: str = ''):
        self.frame = frame
        DessiaObject.__init__(self, name=name)

    def point2d_to_3d(self, point2d):
        raise NotImplementedError(f'point2d_to_3d is abstract and should be implemented in {self.__class__.__name__}')

    def point3d_to_2d(self, point3d):
        """
        Abstract method. Convert a 3D point to a 2D parametric point.

        :param point3d: The 3D point to convert, represented by 3 coordinates (x, y, z).
        :type point3d: `volmdlr.Point3D`
        :return: NotImplementedError: If the method is not implemented in the subclass.
        """
        raise NotImplementedError(f'point3d_to_2d is abstract and should be implemented in {self.__class__.__name__}')

    def face_from_contours3d(self, contours3d: List[wires.Contour3D], name: str = ''):
        """Deprecated method, 'Use Face3D from_contours3d method'."""
        raise AttributeError('Use Face3D from_contours3d method')

    def repair_primitives_periodicity(self, primitives2d):
        """
        Repairs the continuity of the 2D contour while using contour3d_to_2d on periodic surfaces.

        :param primitives2d: The primitives in parametric surface domain.
        :type primitives2d: list
        :return: A list of primitives.
        :rtype: list
        """
        x_periodicity = self.x_periodicity
        y_periodicity = self.y_periodicity

        if x_periodicity or y_periodicity:
            pos = vm_parametric.find_index_defined_brep_primitive_on_periodical_surface(primitives2d,
                                                                                        [x_periodicity, y_periodicity])
            if pos != 0:
                primitives2d = primitives2d[pos:] + primitives2d[:pos]
        if x_periodicity is None:
            x_periodicity = -1
        if y_periodicity is None:
            y_periodicity = -1
        for i in range(1, len(primitives2d)):
            previous_primitive = primitives2d[i - 1]
            current_primitive = primitives2d[i]
            delta = previous_primitive.end - current_primitive.start
            distance = delta.norm()
            is_connected = math.isclose(distance, 0, abs_tol=1e-2)

            if not is_connected:
                if math.isclose(current_primitive.length(), x_periodicity, abs_tol=1e-2) or \
                        math.isclose(current_primitive.length(), y_periodicity, abs_tol=1e-2):
                    delta_end = previous_primitive.end - current_primitive.end
                    delta_min_index, _ = min(enumerate([distance, delta_end.norm()]), key=lambda x: x[1])

                    if current_primitive.end.is_close(previous_primitive.end, tol=1e-2):
                        primitives2d[i] = current_primitive.reverse()
<<<<<<< HEAD
=======
                    elif hasattr(self, "is_singularity_point") and \
                            self.is_singularity_point(self.point2d_to_3d(previous_primitive.end)) and \
                            self.is_singularity_point(self.point2d_to_3d(current_primitive.start)):
                        primitives2d.insert(i, edges.LineSegment2D(previous_primitive.end, current_primitive.start,
                                                                   name="construction"))
                        i += 1
>>>>>>> 68d09d51
                    elif delta_min_index == 0:
                        primitives2d[i] = current_primitive.translation(delta)
                    else:
                        new_primitive = current_primitive.reverse()
                        primitives2d[i] = new_primitive.translation(delta_end)
<<<<<<< HEAD

                elif current_primitive.end.is_close(previous_primitive.end, tol=1e-2):
                    primitives2d[i] = current_primitive.reverse()
                elif self.is_singularity_point(self.point2d_to_3d(previous_primitive.end)) and \
                        self.is_singularity_point(self.point2d_to_3d(current_primitive.start)):
                    primitives2d.insert(i, edges.LineSegment2D(previous_primitive.end, current_primitive.start,
                                                               name="construction"))
                    i += 1
                else:
                    primitives2d[i] = current_primitive.translation(delta)

        previous_primitive = primitives2d[-1]
        delta = previous_primitive.end - primitives2d[0].start
        distance = delta.norm()
        is_connected = math.isclose(distance, 0, abs_tol=1e-2)
        if not is_connected and self.is_singularity_point(self.point2d_to_3d(previous_primitive.end)) and \
                self.is_singularity_point(self.point2d_to_3d(primitives2d[0].start)):
            primitives2d.append(edges.LineSegment2D(previous_primitive.end, primitives2d[0].start,
                                                    name="construction"))
=======
>>>>>>> 68d09d51

                elif current_primitive.end.is_close(previous_primitive.end, tol=1e-2):
                    primitives2d[i] = current_primitive.reverse()
                else:
                    primitives2d[i] = current_primitive.translation(delta)

        previous_primitive = primitives2d[-1]
        delta = previous_primitive.end - primitives2d[0].start
        distance = delta.norm()
        is_connected = math.isclose(distance, 0, abs_tol=1e-2)

        if not is_connected and hasattr(self, "is_singularity_point") and \
                self.is_singularity_point(self.point2d_to_3d(previous_primitive.end)) and \
                self.is_singularity_point(self.point2d_to_3d(primitives2d[0].start)):
            primitives2d.append(edges.LineSegment2D(previous_primitive.end, primitives2d[0].start,
                                                    name="construction"))
        return primitives2d

    def connect_contours(self, outer_contour, inner_contours):
        """
        Abstract method. Repair 2D contours of a face on the parametric domain.

        :param outer_contour: Outer contour 2D.
        :type inner_contours: wires.Contour2D
        :param inner_contours: List of 2D contours.
        :type inner_contours: list
        :return: NotImplementedError: If the method is not implemented in the subclass.
        """
        raise NotImplementedError(f'connect_contours is abstract and should be implemented in '
                                  f'{self.__class__.__name__}')

    def primitives3d_to_2d(self, primitives3d):
        """
        Helper function to perform conversion of 3D primitives into B-Rep primitives.

        :param primitives3d: List of 3D primitives from a 3D contour.
        :type primitives3d: List[edges.Edge]
        :return: A list of 2D primitives on parametric domain.
        :rtype: List[edges.Edge]
        """
        primitives2d = []
        for primitive3d in primitives3d:
            method_name = f'{primitive3d.__class__.__name__.lower()}_to_2d'
            if hasattr(self, method_name):
                primitives = getattr(self, method_name)(primitive3d)

                if primitives is None:
                    continue
                primitives2d.extend(primitives)
            else:
                raise AttributeError(f'Class {self.__class__.__name__} does not implement {method_name}')
        return primitives2d

    def _fix_brep(self, primitives2d):
        """
        Special case when the step file is defined with a 3D contour is coonected on the periodicity.
        """
        if self.x_periodicity and self.y_periodicity:
            is_vertical = primitives2d[0].unit_direction_vector().is_colinear_to(volmdlr.Y2D, 1e-4)
            if is_vertical:
                primitives2d[-1] = primitives2d[-1].translation(volmdlr.Vector2D(self.x_periodicity, 0))
                closing_linesegment1 = edges.LineSegment2D(primitives2d[0].end, primitives2d[-1].start)
                closing_linesegment2 = edges.LineSegment2D(primitives2d[-1].end, primitives2d[0].start)
            else:
                primitives2d[-1] = primitives2d[-1].translation(volmdlr.Vector2D(0, self.y_periodicity))
                closing_linesegment1 = edges.LineSegment2D(primitives2d[0].end, primitives2d[-1].start)
                closing_linesegment2 = edges.LineSegment2D(primitives2d[-1].end, primitives2d[0].start)
        elif self.x_periodicity:
            primitives2d[-1] = primitives2d[-1].translation(volmdlr.Vector2D(self.x_periodicity, 0))
            closing_linesegment1 = edges.LineSegment2D(primitives2d[0].end, primitives2d[-1].start)
            closing_linesegment2 = edges.LineSegment2D(primitives2d[-1].end, primitives2d[0].start)
        else:
            primitives2d[-1] = primitives2d[-1].translation(volmdlr.Vector2D(0, self.y_periodicity))
            closing_linesegment1 = edges.LineSegment2D(primitives2d[0].end, primitives2d[-1].start)
            closing_linesegment2 = edges.LineSegment2D(primitives2d[-1].end, primitives2d[0].start)
        return wires.Contour2D([primitives2d[0], closing_linesegment1, primitives2d[-1], closing_linesegment2])

    def contour3d_to_2d(self, contour3d):
        """
        Transforms a Contour3D into a Contour2D in the parametric domain of the surface.

        :param contour3d: The contour to be transformed.
        :type contour3d: :class:`wires.Contour3D`
        :return: A 2D contour object.
        :rtype: :class:`wires.Contour2D`
        """
        primitives2d = self.primitives3d_to_2d(contour3d.primitives)

        wire2d = wires.Wire2D(primitives2d)
        delta_x = abs(wire2d.primitives[0].start.x - wire2d.primitives[-1].end.x)
        if math.isclose(delta_x, volmdlr.TWO_PI, abs_tol=1e-3) and wire2d.is_ordered():
            return wires.Contour2D(primitives2d)
        # Fix contour
        contour2d = wires.Contour2D(primitives2d)
        if contour2d.is_ordered():
            if len(primitives2d) == 2 and all(isinstance(prim, edges.LineSegment2D) for prim in primitives2d):
                return self._fix_brep(primitives2d)
            return contour2d
        if self.x_periodicity or self.y_periodicity:
            primitives2d = self.repair_primitives_periodicity(primitives2d)
        return wires.Contour2D(primitives2d)

    def contour2d_to_3d(self, contour2d):
        """
        Transforms a Contour2D in the parametric domain of the surface into a Contour3D in Cartesian coordinate.

        :param contour2d: The contour to be transformed.
        :type contour2d: :class:`wires.Contour2D`
        :return: A 3D contour object.
        :rtype: :class:`wires.Contour3D`
        """
        primitives3d = []
        for primitive2d in contour2d.primitives:
            if primitive2d.name == "construction":
                continue
            method_name = f'{primitive2d.__class__.__name__.lower()}_to_3d'
            if hasattr(self, method_name):
                try:
                    primitives = getattr(self, method_name)(primitive2d)
                    if primitives is None:
                        continue
                    primitives3d.extend(primitives)
                except AttributeError:
                    print(traceback.format_exc())
                    print(f'Class {self.__class__.__name__} does not implement {method_name}'
                          f'with {primitive2d.__class__.__name__}')
            else:
                raise AttributeError(
                    f'Class {self.__class__.__name__} does not implement {method_name}')
        if not primitives3d:
            raise ValueError("no primitives to create contour")
        return wires.Contour3D(primitives3d)

    def linesegment3d_to_2d(self, linesegment3d):
        """
        A line segment on a surface will be in any case a line in 2D?.

        """
        return [edges.LineSegment2D(self.point3d_to_2d(linesegment3d.start),
                                    self.point3d_to_2d(linesegment3d.end))]

    def bsplinecurve3d_to_2d(self, bspline_curve3d):
        """
        Is this right?.
        """
        n = len(bspline_curve3d.control_points)
        points = [self.point3d_to_2d(p)
                  for p in bspline_curve3d.discretization_points(number_points=n)]
        return [edges.BSplineCurve2D.from_points_interpolation(
            points, bspline_curve3d.degree, bspline_curve3d.periodic)]

    def bsplinecurve2d_to_3d(self, bspline_curve2d):
        """
        Is this right?.

        """
        n = len(bspline_curve2d.control_points)
        points = [self.point2d_to_3d(p)
                  for p in bspline_curve2d.discretization_points(number_points=n)]
        return [edges.BSplineCurve3D.from_points_interpolation(
            points, bspline_curve2d.degree, bspline_curve2d.periodic)]

    def normal_from_point2d(self, point2d):

        raise NotImplementedError('NotImplemented')

    def normal_from_point3d(self, point3d):
        """
        Evaluates the normal vector of the bspline surface at this 3D point.
        """

        return (self.normal_from_point2d(self.point3d_to_2d(point3d)))[1]

    def geodesic_distance_from_points2d(self, point1_2d: volmdlr.Point2D,
                                        point2_2d: volmdlr.Point2D, number_points: int = 50):
        """
        Approximation of geodesic distance via line segments length sum in 3D.
        """
        # points = [point1_2d]
        current_point3d = self.point2d_to_3d(point1_2d)
        distance = 0.
        for i in range(number_points):
            next_point3d = self.point2d_to_3d(point1_2d + (i + 1) / number_points * (point2_2d - point1_2d))
            distance += next_point3d.point_distance(current_point3d)
            current_point3d = next_point3d
        return distance

    def geodesic_distance(self, point1_3d: volmdlr.Point3D, point2_3d: volmdlr.Point3D):
        """
        Approximation of geodesic distance between 2 3D points supposed to be on the surface.
        """
        point1_2d = self.point3d_to_2d(point1_3d)
        point2_2d = self.point3d_to_2d(point2_3d)
        return self.geodesic_distance_from_points2d(point1_2d, point2_2d)

    def point_projection(self, point3d):
        """
        Returns the projection of the point on the surface.

        :param point3d: Point to project.
        :type point3d: volmdlr.Point3D
        :return: A point on the surface
        :rtype: volmdlr.Point3D
        """
        return self.point2d_to_3d(self.point3d_to_2d(point3d))

    def point_distance(self, point3d: volmdlr.Point3D):
        """
        Calculates the minimal distance from a given point and the surface.

        :param point3d: point to verify distance.
        :type point3d: volmdlr.Point3D
        :return: point distance to the surface.
        :rtype: float
        """
        proj_point = self.point_projection(point3d)
        return proj_point.point_distance(point3d)

    def edge_intersections(self, edge):
        """
        Gets intersections between a Surface 3D, and an edge 3D.

        :param edge: any 3D edge.
        :return: list of points.
        """
        intersections = []
        method_name = f'{edge.__class__.__name__.lower()[:-2]}_intersections'
        if hasattr(self, method_name):
            intersections = getattr(self, method_name)(edge)
        return intersections

    def is_singularity_point(self, point):
        """Verifies if point is on the surface singularity."""
        return False


class Plane3D(Surface3D):
    """
    Defines a plane 3d.

    :param frame: u and v of frame describe the plane, w is the normal
    """
    face_class = 'PlaneFace3D'

    def __init__(self, frame: volmdlr.Frame3D, name: str = ''):

        self.frame = frame
        self.name = name
        Surface3D.__init__(self, frame=frame, name=name)

    def __hash__(self):
        return hash(('plane 3d', self.frame))

    def __eq__(self, other_plane):
        if other_plane.__class__.__name__ != self.__class__.__name__:
            return False
        return self.frame == other_plane.frame

    @classmethod
    def from_step(cls, arguments, object_dict, **kwargs):
        """
        Converts a step primitive to a Plane3D.

        :param arguments: The arguments of the step primitive.
        :type arguments: list
        :param object_dict: The dictionary containing all the step primitives
            that have already been instantiated
        :type object_dict: dict
        :return: The corresponding Plane3D object.
        :rtype: :class:`volmdlr.faces.Plane3D`
        """
        frame3d = object_dict[arguments[1]]
        frame3d.normalize()
        frame = volmdlr.Frame3D(frame3d.origin,
                                      frame3d.v, frame3d.w, frame3d.u)
        return cls(frame, arguments[0][1:-1])

    def to_step(self, current_id):
        """
        Transform a Plane 3D to step.

        """
        frame = volmdlr.Frame3D(self.frame.origin, self.frame.w, self.frame.u,
                                      self.frame.v)
        content, frame_id = frame.to_step(current_id)
        plane_id = frame_id + 1
        content += f"#{plane_id} = PLANE('{self.name}',#{frame_id});\n"
        return content, [plane_id]

    @classmethod
    def from_3_points(cls, *args):
        """
        Point 1 is used as origin of the plane.
        """
        point1, point2, point3 = args
        vector1 = point2 - point1
        vector2 = point3 - point1
        vector1 = vector1.to_vector()
        vector2 = vector2.to_vector()
        vector1.normalize()
        vector2.normalize()
        normal = vector1.cross(vector2)
        normal.normalize()
        frame = volmdlr.Frame3D(point1, vector1, normal.cross(vector1), normal)
        return cls(frame)

    @classmethod
    def from_normal(cls, point, normal):
        """Creates a Plane 3D form a point and a normal vector."""
        v1 = normal.deterministic_unit_normal_vector()
        v2 = v1.cross(normal)
        return cls(volmdlr.Frame3D(point, v1, v2, normal))

    @classmethod
    def from_plane_vectors(cls, plane_origin: volmdlr.Point3D,
                           plane_x: volmdlr.Vector3D, plane_y: volmdlr.Vector3D):
        """
        Initializes a 3D plane object with a given plane origin and plane x and y vectors.

        :param plane_origin: A volmdlr.Point3D representing the origin of the plane.
        :param plane_x: A volmdlr.Vector3D representing the x-axis of the plane.
        :param plane_y: A volmdlr.Vector3D representing the y-axis of the plane.
        :return: A Plane3D object initialized from the provided plane origin and plane x and y vectors.
        """
        normal = plane_x.cross(plane_y)
        return cls(volmdlr.Frame3D(plane_origin, plane_x, plane_y, normal))

    @classmethod
    def from_points(cls, points):
        """
        Returns a 3D plane that goes through the 3 first points on the list.

        Why for more than 3 points we only do some check and never raise error?
        """
        if len(points) < 3:
            raise ValueError
        if len(points) == 3:
            return cls.from_3_points(points[0],
                                     points[1],
                                     points[2])
        points = [p.copy() for p in points]
        indexes_to_del = []
        for i, point in enumerate(points[1:]):
            if point.is_close(points[0]):
                indexes_to_del.append(i)
        for index in indexes_to_del[::-1]:
            del points[index + 1]

        origin = points[0]
        vector1 = points[1] - origin
        vector1.normalize()
        vector2_min = points[2] - origin
        vector2_min.normalize()
        dot_min = abs(vector1.dot(vector2_min))
        for point in points[3:]:
            vector2 = point - origin
            vector2.normalize()
            dot = abs(vector1.dot(vector2))
            if dot < dot_min:
                vector2_min = vector2
                dot_min = dot
        return cls.from_3_points(origin, vector1 + origin, vector2_min + origin)

    def angle_between_planes(self, plane2):
        """
        Get angle between 2 planes.

        :param plane2: the second plane.
        :return: the angle between the two planes.
        """
        angle = math.acos(self.frame.w.dot(plane2.frame.w))
        return angle

    def point_on_surface(self, point):
        """
        Return if the point belongs to the plane at a tolerance of 1e-6.

        """
        if math.isclose(self.frame.w.dot(point - self.frame.origin), 0,
                        abs_tol=1e-6):
            return True
        return False

    def point_distance(self, point3d):
        """
        Calculates the distance of a point to plane.

        :param point3d: point to verify distance.
        :return: a float, point distance to plane.
        """
        coefficient_a, coefficient_b, coefficient_c, coefficient_d = self.equation_coefficients()
        return abs(self.frame.w.dot(point3d) + coefficient_d) / math.sqrt(coefficient_a ** 2 +
                                                                          coefficient_b ** 2 + coefficient_c ** 2)

    def line_intersections(self, line):
        """
        Find the intersection with a line.

        :param line: Line to evaluate the intersection
        :type line: :class:`edges.Line`
        :return: ADD DESCRIPTION
        :rtype: List[volmdlr.Point3D]
        """
        u_vector = line.point2 - line.point1
        w_vector = line.point1 - self.frame.origin
        if math.isclose(self.frame.w.dot(u_vector), 0, abs_tol=1e-08):
            return []
        intersection_abscissea = - self.frame.w.dot(w_vector) / self.frame.w.dot(u_vector)
        return [line.point1 + intersection_abscissea * u_vector]

    def linesegment_intersections(self, linesegment: edges.LineSegment3D, abs_tol: float = 1e-6) \
            -> List[volmdlr.Point3D]:
        """
        Gets the intersections of a plane a line segment 3d.

        :param linesegment: other line segment.
        :param abs_tol: tolerance allowed.
        :return: a list with the intersecting point.
        """
        u_vector = linesegment.end - linesegment.start
        w_vector = linesegment.start - self.frame.origin
        normaldotu = self.frame.w.dot(u_vector)
        if normaldotu == 0.0 or math.isclose(self.frame.w.unit_vector().dot(u_vector.unit_vector()),
                                             0.0, abs_tol=abs_tol):
            return []
        intersection_abscissea = - self.frame.w.dot(w_vector) / normaldotu
        if intersection_abscissea < 0 or intersection_abscissea > 1:
            if math.isclose(abs(intersection_abscissea), 0, abs_tol=abs_tol):
                return [linesegment.start]
            if math.isclose(intersection_abscissea, 1, abs_tol=abs_tol):
                return [linesegment.end]
            return []
        return [linesegment.start + intersection_abscissea * u_vector]

    def fullarc_intersections(self, fullarc: edges.FullArc3D):
        """
        Calculates the intersections between a Plane 3D and a FullArc 3D.

        :param fullarc: full arc to verify intersections.
        :return: list of intersections: List[volmdlr.Point3D].
        """
        fullarc_plane = Plane3D(fullarc.circle.frame)
        plane_intersections = self.plane_intersection(fullarc_plane)
        if not plane_intersections:
            return []
        fullarc2d = fullarc.to_2d(fullarc.circle.center, fullarc_plane.frame.u, fullarc_plane.frame.v)
        line2d = plane_intersections[0].to_2d(fullarc.circle.center, fullarc_plane.frame.u, fullarc_plane.frame.v)
        fullarc2d_inters_line2d = fullarc2d.line_intersections(line2d)
        intersections = []
        for inter in fullarc2d_inters_line2d:
            intersections.append(inter.to_3d(fullarc.circle.center, fullarc_plane.frame.u, fullarc_plane.frame.v))
        return intersections

    def arc_intersections(self, arc):
        """
        Calculates the intersections between a Plane 3D and an Arc 3D.

        :param arc: arc to verify intersections.
        :return: list of intersections: List[volmdlr.Point3D].
        """
        return self.fullarc_intersections(arc)

    def bsplinecurve_intersections(self, bspline_curve):
        """
        Calculates the intersections between a Plane 3D and a Bspline Curve 3D.

        :param bspline_curve: bspline_curve to verify intersections.
        :return: list of intersections: List[volmdlr.Point3D].
        """
        return vm_utils_intersections.get_bsplinecurve_intersections(self, bspline_curve)

    def equation_coefficients(self):
        """
        Returns the a,b,c,d coefficient from equation ax+by+cz+d = 0.

        """
        a, b, c = self.frame.w
        d = -self.frame.origin.dot(self.frame.w)
        return round(a, 12), round(b, 12), round(c, 12), round(d, 12)

    def plane_intersection(self, other_plane):
        """
        Computes intersection points between two Planes 3D.

        """
        if self.is_parallel(other_plane):
            return []
        line_direction = self.frame.w.cross(other_plane.frame.w)

        if line_direction.norm() < 1e-6:
            return None

        a1, b1, c1, d1 = self.equation_coefficients()
        a2, b2, c2, d2 = other_plane.equation_coefficients()
        if not math.isclose(a1 * b2 - a2 * b1, 0.0, abs_tol=1e-10):
            x0 = (b1 * d2 - b2 * d1) / (a1 * b2 - a2 * b1)
            y0 = (a2 * d1 - a1 * d2) / (a1 * b2 - a2 * b1)
            point1 = volmdlr.Point3D(x0, y0, 0)
        elif a2 * c1 != a1 * c2:
            x0 = (c2 * d1 - c1 * d2) / (a2 * c1 - a1 * c2)
            z0 = (a1 * d2 - a2 * d1) / (a2 * c1 - a1 * c2)
            point1 = volmdlr.Point3D(x0, 0, z0)
        elif c1 * b2 != b1 * c2:
            y0 = (- c2 * d1 + c1 * d2) / (b1 * c2 - c1 * b2)
            z0 = (- b1 * d2 + b2 * d1) / (b1 * c2 - c1 * b2)
            point1 = volmdlr.Point3D(0, y0, z0)
        else:
            raise NotImplementedError
        return [curves.Line3D(point1, point1 + line_direction)]

    def is_coincident(self, plane2):
        """
        Verifies if two planes are parallel and coincident.

        """
        if not isinstance(self, plane2.__class__):
            return False
        if self.is_parallel(plane2):
            if plane2.point_on_surface(self.frame.origin):
                return True
        return False

    def is_parallel(self, plane2):
        """
        Verifies if two planes are parallel.

        """
        if self.frame.w.is_colinear_to(plane2.frame.w):
            return True
        return False

    @classmethod
    def plane_betweeen_two_planes(cls, plane1, plane2):
        """
        Calculates a plane between two other planes.

        :param plane1: plane1.
        :param plane2: plane2.
        :return: resulting plane.
        """
        plane1_plane2_intersection = plane1.plane_intersection(plane2)[0]
        u = plane1_plane2_intersection.unit_direction_vector()
        v = plane1.frame.w + plane2.frame.w
        v.normalize()
        w = u.cross(v)
        point = (plane1.frame.origin + plane2.frame.origin) / 2
        return cls(volmdlr.Frame3D(point, u, w, v))

    def rotation(self, center: volmdlr.Point3D, axis: volmdlr.Vector3D, angle: float):
        """
        Plane3D rotation.

        :param center: rotation center
        :param axis: rotation axis
        :param angle: angle rotation
        :return: a new rotated Plane3D
        """
        new_frame = self.frame.rotation(center=center, axis=axis, angle=angle)
        return Plane3D(new_frame)

    def rotation_inplace(self, center: volmdlr.Point3D, axis: volmdlr.Vector3D, angle: float):
        """
        Plane3D rotation. Object is updated in-place.

        :param center: rotation center
        :param axis: rotation axis
        :param angle: rotation angle
        """
        warnings.warn("'in-place' methods are deprecated. Use a not in-place method instead.", DeprecationWarning)

        self.frame.rotation_inplace(center=center, axis=axis, angle=angle)

    def translation(self, offset: volmdlr.Vector3D):
        """
        Plane3D translation.

        :param offset: translation vector
        :return: A new translated Plane3D
        """
        new_frame = self.frame.translation(offset)
        return Plane3D(new_frame)

    def translation_inplace(self, offset: volmdlr.Vector3D):
        """
        Plane3D translation. Object is updated in-place.

        :param offset: translation vector
        """
        warnings.warn("'in-place' methods are deprecated. Use a not in-place method instead.", DeprecationWarning)

        self.frame.translation_inplace(offset)

    def frame_mapping(self, frame: volmdlr.Frame3D, side: str):
        """
        Changes frame_mapping and return a new Frame3D.

        :param frame: Frame of reference
        :type frame: `volmdlr.Frame3D`
        :param side: 'old' or 'new'
        """
        new_frame = self.frame.frame_mapping(frame, side)
        return Plane3D(new_frame, self.name)

    def frame_mapping_inplace(self, frame: volmdlr.Frame3D, side: str):
        """
        Changes frame_mapping and the object is updated in-place.

        :param frame: Frame of reference
        :type frame: `volmdlr.Frame3D`
        :param side: 'old' or 'new'
        """
        warnings.warn("'in-place' methods are deprecated. Use a not in-place method instead.", DeprecationWarning)

        new_frame = self.frame.frame_mapping(frame, side)
        self.frame.origin = new_frame.origin
        self.frame.u = new_frame.u
        self.frame.v = new_frame.v
        self.frame.w = new_frame.w

    def copy(self, deep=True, memo=None):
        """Creates a copy of the plane."""
        new_frame = self.frame.copy(deep, memo)
        return Plane3D(new_frame, self.name)

    def plot(self, ax=None, edge_style: EdgeStyle = EdgeStyle(color='grey'), length: float = 1.):
        """
        Plot the cylindrical surface in the local frame normal direction.

        :param ax: Matplotlib Axes3D object to plot on. If None, create a new figure.
        :type ax: Axes3D or None
        :param edge_style: edge styles.
        :type edge_style: EdgeStyle.
        :param length: plotted length
        :type length: float
        :return: Matplotlib Axes3D object containing the plotted wire-frame.
        :rtype: Axes3D
        """
        grid_size = 10

        if ax is None:
            fig = plt.figure()
            ax = fig.add_subplot(111, projection='3d')
            ax.set_aspect('auto')

        self.frame.plot(ax=ax, color=edge_style.color, ratio=length)
        for i in range(grid_size):
            for v1, v2 in [(self.frame.u, self.frame.v), (self.frame.v, self.frame.u)]:
                start = self.frame.origin - 0.5 * length * v1 + (-0.5 + i / (grid_size - 1)) * length * v2
                end = self.frame.origin + 0.5 * length * v1 + (-0.5 + i / (grid_size - 1)) * length * v2
                edges.LineSegment3D(start, end).plot(ax=ax, edge_style=edge_style)
        return ax

    def point2d_to_3d(self, point2d):
        """
        Converts a 2D parametric point into a 3D point on the surface.
        """
        return point2d.to_3d(self.frame.origin, self.frame.u, self.frame.v)

    def point3d_to_2d(self, point3d):
        """
        Converts a 3D point into a 2D parametric point.
        """
        return point3d.to_2d(self.frame.origin, self.frame.u, self.frame.v)

    def contour2d_to_3d(self, contour2d):
        """
        Converts a contour 2D on parametric surface into a 3D contour.
        """
        return contour2d.to_3d(self.frame.origin, self.frame.u, self.frame.v)

    def contour3d_to_2d(self, contour3d):
        """
        Converts a contour 3D into a 2D parametric contour.
        """
        return contour3d.to_2d(self.frame.origin, self.frame.u, self.frame.v)

    def bsplinecurve3d_to_2d(self, bspline_curve3d):
        """
        Converts a 3D B-Spline in spatial domain into a 2D B-Spline in parametric domain.

        :param bspline_curve3d: The B-Spline curve to perform the transformation.
        :type bspline_curve3d: edges.BSplineCurve3D
        :return: A 2D B-Spline.
        :rtype: edges.BSplineCurve2D
        """
        control_points = [self.point3d_to_2d(p)
                          for p in bspline_curve3d.control_points]
        return [edges.BSplineCurve2D(
            bspline_curve3d.degree,
            control_points=control_points,
            knot_multiplicities=bspline_curve3d.knot_multiplicities,
            knots=bspline_curve3d.knots,
            weights=bspline_curve3d.weights,
            periodic=bspline_curve3d.periodic)]

    def bsplinecurve2d_to_3d(self, bspline_curve2d):
        """
        Converts a 2D B-Spline in parametric domain into a 3D B-Spline in spatial domain.

        :param bspline_curve2d: The B-Spline curve to perform the transformation.
        :type bspline_curve2d: edges.BSplineCurve2D
        :return: A 3D B-Spline.
        :rtype: edges.BSplineCurve3D
        """
        control_points = [self.point2d_to_3d(point)
                          for point in bspline_curve2d.control_points]
        return [edges.BSplineCurve3D(
            bspline_curve2d.degree,
            control_points=control_points,
            knot_multiplicities=bspline_curve2d.knot_multiplicities,
            knots=bspline_curve2d.knots,
            weights=bspline_curve2d.weights,
            periodic=bspline_curve2d.periodic)]

    def rectangular_cut(self, x1: float, x2: float,
                        y1: float, y2: float, name: str = ''):
        """Deprecated method, Use PlaneFace3D from_surface_rectangular_cut method."""

        raise AttributeError('Use PlaneFace3D from_surface_rectangular_cut method')


PLANE3D_OXY = Plane3D(volmdlr.OXYZ)
PLANE3D_OYZ = Plane3D(volmdlr.OYZX)
PLANE3D_OZX = Plane3D(volmdlr.OZXY)


class PeriodicalSurface(Surface3D):
    """
    Abstract class for surfaces with two-pi periodicity that creates some problems.
    """

    def point2d_to_3d(self, point2d):
        """
        Abstract method.
        """
        raise NotImplementedError(f'point2d_to_3d is abstract and should be implemented in {self.__class__.__name__}')

    def point3d_to_2d(self, point3d):
        """
        Abstract method. Convert a 3D point to a 2D parametric point.

        :param point3d: The 3D point to convert, represented by 3 coordinates (x, y, z).
        :type point3d: `volmdlr.Point3D`
        :return: NotImplementedError: If the method is not implemented in the subclass.
        """
        raise NotImplementedError(f'point3d_to_2d is abstract and should be implemented in {self.__class__.__name__}')

    def _align_contours(self, inner_contour, theta_contours, z_outer_contour, z_inner_contour):
        """
        Helper function to align contours' BREP on periodical surfaces that need to be connected.
        """
        outer_contour_theta, inner_contour_theta = theta_contours
        overlapping_theta, outer_contour_side, inner_contour_side, side = self._get_overlapping_theta(
            outer_contour_theta,
            inner_contour_theta)
<<<<<<< HEAD
        line = curves.Line2D(volmdlr.Point2D(overlapping_theta, z_outer_contour),
                             volmdlr.Point2D(overlapping_theta, z_inner_contour))
=======
        line = edges.Line2D(volmdlr.Point2D(overlapping_theta, z_outer_contour),
                            volmdlr.Point2D(overlapping_theta, z_inner_contour))
>>>>>>> 68d09d51
        cutted_contours = inner_contour.split_by_line(line)
        number_contours = len(cutted_contours)
        if number_contours == 2:
            contour1, contour2 = cutted_contours
            increasing_theta = inner_contour_theta[0] < inner_contour_theta[1]
            # side = 0 --> left  side = 1 --> right
            if (not side and increasing_theta) or (
                    side and not increasing_theta):
                theta_offset = outer_contour_theta[outer_contour_side] - contour2.primitives[0].start.x
                translation_vector = volmdlr.Vector2D(theta_offset, 0)
                contour2_positionned = contour2.translation(offset=translation_vector)
                theta_offset = contour2_positionned.primitives[-1].end.x - contour1.primitives[0].start.x
                translation_vector = volmdlr.Vector2D(theta_offset, 0)
                contour1_positionned = contour1.translation(offset=translation_vector)
                primitives2d = contour2_positionned.primitives
                primitives2d.extend(contour1_positionned.primitives)
                old_innner_contour_positioned = wires.Wire2D(primitives2d)
            else:
                theta_offset = outer_contour_theta[outer_contour_side] - contour1.primitives[-1].end.x
                translation_vector = volmdlr.Vector2D(theta_offset, 0)
                contour1_positionned = contour1.translation(offset=translation_vector)
                theta_offset = contour1_positionned.primitives[0].start.x - contour2.primitives[-1].end.x
                translation_vector = volmdlr.Vector2D(theta_offset, 0)
                contour2_positionned = contour2.translation(offset=translation_vector)
                primitives2d = contour1_positionned.primitives
                primitives2d.extend(contour2_positionned.primitives)
                old_innner_contour_positioned = wires.Wire2D(primitives2d)
            old_innner_contour_positioned = old_innner_contour_positioned.order_wire(tol=1e-4)
        elif number_contours == 1:
            contour = cutted_contours[0]
            theta_offset = outer_contour_theta[outer_contour_side] - inner_contour_theta[inner_contour_side]
            translation_vector = volmdlr.Vector2D(theta_offset, 0)
            old_innner_contour_positioned = contour.translation(offset=translation_vector)

        else:
            raise NotImplementedError

        return old_innner_contour_positioned

    @staticmethod
    def _get_closing_points(old_outer_contour_positioned, old_innner_contour_positioned):
        """
        Helper function to get points to connect contours with line segments.
        """
        point1 = old_outer_contour_positioned.primitives[0].start
        point2 = old_outer_contour_positioned.primitives[-1].end
        point3 = old_innner_contour_positioned.primitives[0].start
        point4 = old_innner_contour_positioned.primitives[-1].end

        outer_contour_direction = point1.x < point2.x
        inner_contour_direction = point3.x < point4.x
        if outer_contour_direction == inner_contour_direction:
            old_innner_contour_positioned = old_innner_contour_positioned.invert()
            point3 = old_innner_contour_positioned.primitives[0].start
            point4 = old_innner_contour_positioned.primitives[-1].end
        if not math.isclose(point2.x, point3.x, abs_tol=1e-4) or \
                not math.isclose(point4.x, point1.x, abs_tol=1e-4):
            ideal_x = []
            delta = math.inf
            found = False
            for x1 in [point2.x, point3.x]:
                for x2 in [point4.x, point1.x]:
                    delta_x = abs(abs(x1 - x2) - volmdlr.TWO_PI)
                    if delta_x == 0.0:
                        ideal_x = [x1, x2]
                        found = True
                        break
                    if delta_x < delta:
                        delta = delta_x
                        ideal_x = [x1, x2]
                if found:
                    break
            x1, x2 = ideal_x
            point2.x = x1
            point3.x = x1
            point4.x = x2
            point1.x = x2

        return point1, point2, point3, point4

    def connect_contours(self, outer_contour, inner_contours):
        """
        Repair contours on parametric domain.

        :param outer_contour: Outer contour 2D.
        :type inner_contours: wires.Contour2D
        :param inner_contours: List of 2D contours.
        :type inner_contours: list
        """
        new_inner_contours = []
        point1 = outer_contour.primitives[0].start
        point2 = outer_contour.primitives[-1].end

        theta1, z1 = point1
        theta2, _ = point2

        new_outer_contour = outer_contour
        for inner_contour in inner_contours:
            theta3, z3 = inner_contour.primitives[0].start
            theta4, _ = inner_contour.primitives[-1].end

            if not inner_contour.is_ordered():
                # Contours are aligned
                if (math.isclose(theta1, theta3, abs_tol=1e-3) and math.isclose(theta2, theta4, abs_tol=1e-3)) \
                        or (math.isclose(theta1, theta4, abs_tol=1e-3) and math.isclose(theta2, theta3, abs_tol=1e-3)):
                    old_innner_contour_positioned = inner_contour

                else:
                    old_innner_contour_positioned = self._align_contours(inner_contour, [[theta1, theta2],
                                                                                         [theta3, theta4]], z1, z3)
                point1, point2, point3, point4 = self._get_closing_points(outer_contour,
                                                                          old_innner_contour_positioned)
                closing_linesegment1 = edges.LineSegment2D(point2, point3)
                closing_linesegment2 = edges.LineSegment2D(point4, point1)
                new_outer_contour_primitives = outer_contour.primitives + [closing_linesegment1] + \
<<<<<<< HEAD
                    old_innner_contour_positioned.primitives + [closing_linesegment2]
=======
                                               old_innner_contour_positioned.primitives + [closing_linesegment2]
>>>>>>> 68d09d51
                new_outer_contour = wires.Contour2D(primitives=new_outer_contour_primitives)
                new_outer_contour.order_contour(tol=1e-4)
            else:
                new_inner_contours.append(inner_contour)
        return new_outer_contour, new_inner_contours

    @staticmethod
    def _get_overlapping_theta(outer_contour_startend_theta, inner_contour_startend_theta):
        """
        Find overlapping theta domain between two contours on periodical Surfaces.
        """
        oc_xmin_index, outer_contour_xmin = min(enumerate(outer_contour_startend_theta), key=lambda x: x[1])
        oc_xmax_index, outer_contour_xman = max(enumerate(outer_contour_startend_theta), key=lambda x: x[1])
        ic_xmin_index, inner_contour_xmin = min(enumerate(inner_contour_startend_theta), key=lambda x: x[1])
        ic_xmax_index, inner_contour_xmax = max(enumerate(inner_contour_startend_theta), key=lambda x: x[1])

        # check if tetha3 or theta4 is in [theta1, theta2] interval
        overlap = outer_contour_xmin <= inner_contour_xmax and outer_contour_xman >= inner_contour_xmin

        if overlap:
            if inner_contour_xmin < outer_contour_xmin:
                overlapping_theta = outer_contour_startend_theta[oc_xmin_index]
                side = 0
                return overlapping_theta, oc_xmin_index, ic_xmin_index, side
            overlapping_theta = outer_contour_startend_theta[oc_xmax_index]
            side = 1
            return overlapping_theta, oc_xmax_index, ic_xmax_index, side

        # if not direct intersection -> find intersection at periodicity
        if inner_contour_xmin < outer_contour_xmin:
            overlapping_theta = outer_contour_startend_theta[oc_xmin_index] - 2 * math.pi
            side = 0
            return overlapping_theta, oc_xmin_index, ic_xmin_index, side
        overlapping_theta = outer_contour_startend_theta[oc_xmax_index] + 2 * math.pi
        side = 1
        return overlapping_theta, oc_xmax_index, ic_xmax_index, side

    def _reference_points(self, edge):
        """
        Helper function to return points of reference on the edge to fix some parametric periodical discontinuities.
        """
        length = edge.length()
        point_after_start = self.point3d_to_2d(edge.point_at_abscissa(0.01 * length))
        point_before_end = self.point3d_to_2d(edge.point_at_abscissa(0.98 * length))
        theta3, _ = point_after_start
        theta4, _ = point_before_end
        if abs(theta3) == math.pi or abs(theta3) == 0.5 * math.pi:
            point_after_start = self.point3d_to_2d(edge.point_at_abscissa(0.02 * length))
        if abs(theta4) == math.pi or abs(theta4) == 0.5 * math.pi:
            point_before_end = self.point3d_to_2d(edge.point_at_abscissa(0.97 * length))
        return point_after_start, point_before_end

    def _verify_start_end_angles(self, edge, theta1, theta2):
        """
        Verify if there is some incoherence with start and end angles. If so, return fixed angles.
        """
        length = edge.length()
        theta3, _ = self.point3d_to_2d(edge.point_at_abscissa(0.001 * length))
        # make sure that the reference angle is not undefined
        if abs(theta3) == math.pi or abs(theta3) == 0.5 * math.pi:
            theta3, _ = self.point3d_to_2d(edge.point_at_abscissa(0.002 * length))

        # Verify if theta1 or theta2 point should be -pi because atan2() -> ]-pi, pi]
        # And also atan2 discontinuity in 0.5 * math.pi
        if math.isclose(abs(theta1), math.pi, abs_tol=1e-4) or abs(theta1) == 0.5 * math.pi:
            theta1 = repair_start_end_angle_periodicity(theta1, theta3)
        if abs(theta2) == math.pi or abs(theta2) == 0.5 * math.pi:
            theta4, _ = self.point3d_to_2d(edge.point_at_abscissa(0.98 * length))
            # make sure that the reference angle is not undefined
            if math.isclose(abs(theta2), math.pi, abs_tol=1e-4) or abs(theta4) == 0.5 * math.pi:
                theta4, _ = self.point3d_to_2d(edge.point_at_abscissa(0.97 * length))
            theta2 = repair_start_end_angle_periodicity(theta2, theta4)

        return theta1, theta2

    def _helper_fix_angle_discontinuity(self, points, index_angle_discontinuity, i):
        sign = round(points[index_angle_discontinuity - 1][i] / abs(points[index_angle_discontinuity - 1][i]), 2)
        if i == 0:
            points = [p + volmdlr.Point2D(sign * volmdlr.TWO_PI, 0) if i >= index_angle_discontinuity else p
                      for i, p in enumerate(points)]
        else:
            points = [p + volmdlr.Point2D(0, sign * volmdlr.TWO_PI) if i >= index_angle_discontinuity else p
                      for i, p in enumerate(points)]
        return points

    def _fix_angle_discontinuity_on_discretization_points(self, points, indexes_angle_discontinuity, direction):
        i = 0 if direction == "x" else 1
        if len(indexes_angle_discontinuity) == 1:
            index_angle_discontinuity = indexes_angle_discontinuity[0]
            points = self._helper_fix_angle_discontinuity(points, index_angle_discontinuity, i)
        else:
            for j, index_angle_discontinuity in enumerate(indexes_angle_discontinuity[:-1]):
                next_angle_discontinuity_index = indexes_angle_discontinuity[j + 1]
                temp_points = points[:next_angle_discontinuity_index]
                temp_points = self._helper_fix_angle_discontinuity(temp_points, index_angle_discontinuity, i)
                points = temp_points + points[next_angle_discontinuity_index:]
        return points

    def _helper_arc3d_to_2d_periodicity_verifications(self, arc3d, start):
        """
        Verifies if arc 3D contains discontinuity and undefined start/end points on parametric domain.
        """
        point_theta_discontinuity = self.point2d_to_3d(volmdlr.Point2D(math.pi, start.y))
        discontinuity = arc3d.point_belongs(point_theta_discontinuity) and not \
            arc3d.is_point_edge_extremity(point_theta_discontinuity)

        undefined_start_theta = arc3d.start.is_close(point_theta_discontinuity)
        undefined_end_theta = arc3d.end.is_close(point_theta_discontinuity)
        return discontinuity, undefined_start_theta, undefined_end_theta

    def linesegment3d_to_2d(self, linesegment3d):
        """
        Converts the primitive from 3D spatial coordinates to its equivalent 2D primitive in the parametric space.
        """
        start = self.point3d_to_2d(linesegment3d.start)
        end = self.point3d_to_2d(linesegment3d.end)
        _, _, z1 = self.frame.global_to_local_coordinates(linesegment3d.start)
        _, _, z2 = self.frame.global_to_local_coordinates(linesegment3d.end)
        if math.isclose(z1, z2, rel_tol=0.005):
            return [edges.LineSegment2D(start, end)]
        if start.x != end.x:
            end = volmdlr.Point2D(start.x, end.y)
        if not start.is_close(end):
            return [edges.LineSegment2D(start, end, name="parametric.linesegment")]
        return None

    def arc3d_to_2d(self, arc3d):
        """
        Converts the primitive from 3D spatial coordinates to its equivalent 2D primitive in the parametric space.
        """
        start = self.point3d_to_2d(arc3d.start)
        end = self.point3d_to_2d(arc3d.end)
        point_after_start, point_before_end = self._reference_points(arc3d)
        discontinuity, undefined_start_theta, undefined_end_theta = self._helper_arc3d_to_2d_periodicity_verifications(
            arc3d, start)
        start, end = vm_parametric.arc3d_to_cylindrical_coordinates_verification(
            [start, end], [undefined_start_theta, undefined_end_theta],
            [point_after_start.x, point_before_end.x], discontinuity)
        return [edges.LineSegment2D(start, end, name="parametric.arc")]

    def fullarc3d_to_2d(self, fullarc3d):
        """
        Converts the primitive from 3D spatial coordinates to its equivalent 2D primitive in the parametric space.
        """
        start = self.point3d_to_2d(fullarc3d.start)
        end = self.point3d_to_2d(fullarc3d.end)

        point_after_start, point_before_end = self._reference_points(fullarc3d)

        discontinuity, undefined_start_theta, undefined_end_theta = self._helper_arc3d_to_2d_periodicity_verifications(
            fullarc3d, start)
        start, end = vm_parametric.arc3d_to_cylindrical_coordinates_verification(
            [start, end], [undefined_start_theta, undefined_end_theta],
            [point_after_start.x, point_before_end.x], discontinuity)
        theta1, z1 = start
        theta3, z3 = point_after_start

        if self.frame.w.is_colinear_to(fullarc3d.circle.normal):
            if start.is_close(end):
                start, end = vm_parametric.fullarc_to_cylindrical_coordinates_verification(start, end, theta3)
            return [edges.LineSegment2D(start, end, name="parametric.fullarc")]
        # Treating one case from Revolution Surface
        if z1 > z3:
            point1 = volmdlr.Point2D(theta1, 1)
            point2 = volmdlr.Point2D(theta1, 0)
        else:
            point1 = volmdlr.Point2D(theta1, 0)
            point2 = volmdlr.Point2D(theta1, 1)
        return [edges.LineSegment2D(point1, point2, name="parametric.fullarc")]

    def bsplinecurve3d_to_2d(self, bspline_curve3d):
        """
        Converts the primitive from 3D spatial coordinates to its equivalent 2D primitive in the parametric space.
        """
        n = len(bspline_curve3d.control_points)
        points3d = bspline_curve3d.discretization_points(number_points=n)
        points = [self.point3d_to_2d(point) for point in points3d]
        theta1, z1 = points[0]
        theta2, z2 = points[-1]
        theta1, theta2 = self._verify_start_end_angles(bspline_curve3d, theta1, theta2)
        points[0] = volmdlr.Point2D(theta1, z1)
        points[-1] = volmdlr.Point2D(theta2, z2)

        theta_list = [point.x for point in points]
        theta_discontinuity, indexes_theta_discontinuity = angle_discontinuity(theta_list)
        if theta_discontinuity:
            points = self._fix_angle_discontinuity_on_discretization_points(points,
                                                                            indexes_theta_discontinuity, "x")

        return [edges.BSplineCurve2D.from_points_interpolation(points, degree=bspline_curve3d.degree,
                                                               periodic=bspline_curve3d.periodic)]

    def arcellipse3d_to_2d(self, arcellipse3d):
        """
        Transformation of a 3D arc of ellipse to a 2D primitive in a cylindrical surface.

        """
        points = [self.point3d_to_2d(p)
                  for p in arcellipse3d.discretization_points(number_points=50)]

        theta1, z1 = points[0]
        theta2, z2 = points[-1]

        # theta3, _ = self.point3d_to_2d(arcellipse3d.point_at_abscissa(0.001 * length))
        theta3, _ = points[1]
        # make sure that the reference angle is not undefined
        if abs(theta3) == math.pi:
            theta3, _ = points[1]

        # Verify if theta1 or theta2 point should be -pi because atan2() -> ]-pi, pi]
        if abs(theta1) == math.pi:
            theta1 = vm_parametric.repair_start_end_angle_periodicity(theta1, theta3)
        if abs(theta2) == math.pi:
            theta4, _ = points[-2]
            # make sure that the reference angle is not undefined
            if abs(theta4) == math.pi:
                theta4, _ = points[-3]
            theta2 = vm_parametric.repair_start_end_angle_periodicity(theta2, theta4)

        points[0] = volmdlr.Point2D(theta1, z1)
        points[-1] = volmdlr.Point2D(theta2, z2)

        theta_list = [point.x for point in points]
        theta_discontinuity, indexes_theta_discontinuity = angle_discontinuity(theta_list)
        if theta_discontinuity:
            points = self._fix_angle_discontinuity_on_discretization_points(points,
                                                                            indexes_theta_discontinuity, "x")

        return [edges.BSplineCurve2D.from_points_interpolation(points, degree=2, name="parametric.arcellipse")]

    def fullarcellipse3d_to_2d(self, arcellipse3d):
        """
        Transformation of a 3D arc ellipse to 2D, in a cylindrical surface.

        """
        points = [self.point3d_to_2d(p)
                  for p in arcellipse3d.discretization_points(number_points=100)]
        start, end = points[0], points[-1]
        if start.is_close(end, 1e-4):
            start, end = vm_parametric.fullarc_to_cylindrical_coordinates_verification(start, end, points[2])
        theta1, z1 = start
        theta2, z2 = end
        theta1, theta2 = self._verify_start_end_angles(arcellipse3d, theta1, theta2)
        points[0] = volmdlr.Point2D(theta1, z1)
        points[-1] = volmdlr.Point2D(theta2, z2)

        theta_list = [point.x for point in points]
        theta_discontinuity, indexes_theta_discontinuity = angle_discontinuity(theta_list)
        if theta_discontinuity:
            points = self._fix_angle_discontinuity_on_discretization_points(points,
                                                                            indexes_theta_discontinuity, "x")

        return [edges.BSplineCurve2D.from_points_interpolation(points, degree=2, periodic=True,
                                                               name="parametric.fullarcellipse")]

    def bsplinecurve2d_to_3d(self, bspline_curve2d):
        """
        Is this right?.
        """
<<<<<<< HEAD
        if bspline_curve2d.name in ("parametric.arcellipse", "parametric.fullarcellipse"):
            start = self.point2d_to_3d(bspline_curve2d.start)
            middle_point = self.point2d_to_3d(bspline_curve2d.point_at_abscissa(0.5 * bspline_curve2d.length()))
            extra_point = self.point2d_to_3d(bspline_curve2d.point_at_abscissa(0.75 * bspline_curve2d.length()))
            if bspline_curve2d.name == "parametric.arcellipse":
                end = self.point2d_to_3d(bspline_curve2d.end)
                plane3d = Plane3D.from_3_points(start, middle_point, end)
                ellipse = self.concurrent_plane_intersection(plane3d)[0]
                arcellipse = edges.ArcEllipse3D(ellipse, start, end)
                if not arcellipse.point_belongs(middle_point):
                    raise NotImplementedError
                return [arcellipse]
            plane3d = Plane3D.from_3_points(start, middle_point, extra_point)
            ellipse = self.concurrent_plane_intersection(plane3d)[0]
            return [edges.FullArcEllipse3D(ellipse, start)]
=======
        # if bspline_curve2d.name in ("parametric.arcellipse", "parametric.fullarcellipse"):
        #     start = self.point2d_to_3d(bspline_curve2d.start)
        #     middle_point = self.point2d_to_3d(bspline_curve2d.point_at_abscissa(0.5 * bspline_curve2d.length()))
        #     extra_point = self.point2d_to_3d(bspline_curve2d.point_at_abscissa(0.75 * bspline_curve2d.length()))
        #     if bspline_curve2d.name == "parametric.arcellipse":
        #         end = self.point2d_to_3d(bspline_curve2d.end)
        #         plane3d = Plane3D.from_3_points(start, middle_point, end)
        #         ellipse = self.concurrent_plane_intersection(plane3d)[0]
        #         return [edges.ArcEllipse3D(start, middle_point, end, ellipse.center, ellipse.major_dir, ellipse.normal,
        #                                    extra_point)]
        #     plane3d = Plane3D.from_3_points(start, middle_point, extra_point)
        #     ellipse = self.concurrent_plane_intersection(plane3d)[0]
        #     return [edges.FullArcEllipse3D(start, ellipse.major_axis, ellipse.minor_axis,
        #                                    ellipse.center, ellipse.normal, ellipse.major_dir)]
>>>>>>> 68d09d51
        n = len(bspline_curve2d.control_points)
        points = [self.point2d_to_3d(p)
                  for p in bspline_curve2d.discretization_points(number_points=n)]
        return [edges.BSplineCurve3D.from_points_interpolation(points, bspline_curve2d.degree,
                                                               bspline_curve2d.periodic)]

    def linesegment2d_to_3d(self, linesegment2d):
        """
        Converts a BREP line segment 2D onto a 3D primitive on the surface.
        """
        theta1, param_z1 = linesegment2d.start
        theta2, param_z2 = linesegment2d.end
        start3d = self.point2d_to_3d(linesegment2d.start)
        end3d = self.point2d_to_3d(linesegment2d.end)
        center = self.frame.origin + param_z1 * self.frame.w
        if theta1 > theta2:
            circle3d = curves.Circle3D(volmdlr.Frame3D(
                center, self.frame.u, -self.frame.v, self.frame.u.cross(-self.frame.v)),
                start3d.point_distance(center))
        else:
            circle3d = curves.Circle3D(
                volmdlr.Frame3D(center, self.frame.u, self.frame.v, self.frame.w),
                start3d.point_distance(center))
        if math.isclose(theta1, theta2, abs_tol=1e-4) or linesegment2d.name == "parametic.linesegment":
            if start3d.is_close(end3d):
                return None
            return [edges.LineSegment3D(start3d, end3d)]

        if math.isclose(param_z1, param_z2, abs_tol=1e-4) or linesegment2d.name == "parametric.arc" or \
                linesegment2d.name == "parametric.fullarc":
            if math.isclose(abs(theta1 - theta2), volmdlr.TWO_PI, abs_tol=1e-4):
                return [edges.FullArc3D(circle=circle3d, start_end=self.point2d_to_3d(linesegment2d.start))]
            # interior_point = self.point2d_to_3d(volmdlr.Point2D(0.5 * (theta1 + theta2), param_z1))
            return [edges.Arc3D(circle3d, self.point2d_to_3d(linesegment2d.start),
                                self.point2d_to_3d(linesegment2d.end))]
        if start3d.is_close(end3d):
            return None
        n = 10
        points = [self.point2d_to_3d(p)
                  for p in linesegment2d.discretization_points(number_points=n)]
        periodic = points[0].is_close(points[-1])
        return [edges.BSplineCurve3D.from_points_interpolation(points, 3, periodic)]


class CylindricalSurface3D(PeriodicalSurface):
    """
    The local plane is defined by (theta, z).

    :param frame: frame.w is axis, frame.u is theta=0 frame.v theta=pi/2
    :param frame:
    :param radius: Cylinder's radius
    :type radius: float
    """
    face_class = 'CylindricalFace3D'
    x_periodicity = volmdlr.TWO_PI
    y_periodicity = None

    def __init__(self, frame, radius: float, name: str = ''):
        self.frame = frame
        self.radius = radius
        PeriodicalSurface.__init__(self, frame=frame, name=name)

    def plot(self, ax=None, edge_style: EdgeStyle = EdgeStyle(color='grey', alpha=0.5),
             length: float = 1):
        """
        Plot the cylindrical surface in the local frame normal direction.

        :param ax: Matplotlib Axes3D object to plot on. If None, create a new figure.
        :type ax: Axes3D or None
        :param edge_style: edge styles.
        :type edge_style: EdgeStyle.
        :param length: plotted length
        :type length: float
        :return: Matplotlib Axes3D object containing the plotted wire-frame.
        :rtype: Axes3D
        """
        ncircles = 10
        nlines = 30

        if ax is None:
            fig = plt.figure()
            ax = fig.add_subplot(111, projection='3d')

        self.frame.plot(ax=ax, color=edge_style.color, ratio=self.radius)
        for i in range(nlines):
            theta = i / (nlines - 1) * volmdlr.TWO_PI
            start = self.point2d_to_3d(volmdlr.Point2D(theta, -0.5 * length))
            end = self.point2d_to_3d(volmdlr.Point2D(theta, 0.5 * length))
            edges.LineSegment3D(start, end).plot(ax=ax, edge_style=edge_style)

        for j in range(ncircles):
            circle_frame = self.frame.copy()
            circle_frame.origin += (-0.5 + j / (ncircles - 1)) * length * circle_frame.w
            circle = curves.Circle3D(circle_frame, self.radius)
            circle.plot(ax=ax, edge_style=edge_style)
        return ax

    def point2d_to_3d(self, point2d: volmdlr.Point2D):
        """
        Coverts a parametric coordinate on the surface into a 3D spatial point (x, y, z).

        :param point2d: Point at the ToroidalSuface3D
        :type point2d: `volmdlr.`Point2D`
        """

        point = volmdlr.Point3D(self.radius * math.cos(point2d.x),
                                      self.radius * math.sin(point2d.x),
                                      point2d.y)
        return self.frame.local_to_global_coordinates(point)

    def point3d_to_2d(self, point3d):
        """
        Returns the cylindrical coordinates volmdlr.Point2D(theta, z) of a Cartesian coordinates point (x, y, z).

        :param point3d: Point at the CylindricalSuface3D
        :type point3d: `volmdlr.`Point3D`
        """
        x, y, z = self.frame.global_to_local_coordinates(point3d)
        # Do not delete this, mathematical problem when x and y close to zero but not 0
        if abs(x) < 1e-12:
            x = 0
        if abs(y) < 1e-12:
            y = 0

        theta = math.atan2(y, x)
        if abs(theta) < 1e-9:
            theta = 0.0

        return volmdlr.Point2D(theta, z)

    @classmethod
    def from_step(cls, arguments, object_dict, **kwargs):
        """
        Converts a step primitive to a CylindricalSurface3D.

        :param arguments: The arguments of the step primitive.
        :type arguments: list
        :param object_dict: The dictionary containing all the step primitives
            that have already been instantiated
        :type object_dict: dict
        :return: The corresponding CylindricalSurface3D object.
        :rtype: :class:`volmdlr.faces.CylindricalSurface3D`
        """

        length_conversion_factor = kwargs.get("length_conversion_factor", 1)
        frame3d = object_dict[arguments[1]]
        u_vector, w_vector = frame3d.v, -frame3d.u
        u_vector.normalize()
        w_vector.normalize()
        v_vector = w_vector.cross(u_vector)
        frame_direct = volmdlr.Frame3D(frame3d.origin, u_vector, v_vector, w_vector)
        radius = float(arguments[2]) * length_conversion_factor
        return cls(frame_direct, radius, arguments[0][1:-1])

    def to_step(self, current_id):
        """
        Translate volmdlr primitive to step syntax.
        """
        frame = volmdlr.Frame3D(self.frame.origin, self.frame.w, self.frame.u,
                                      self.frame.v)
        content, frame_id = frame.to_step(current_id)
        current_id = frame_id + 1
        content += f"#{current_id} = CYLINDRICAL_SURFACE('{self.name}',#{frame_id},{round(1000 * self.radius, 4)});\n"
        return content, [current_id]

    def frame_mapping(self, frame: volmdlr.Frame3D, side: str):
        """
        Changes frame_mapping and return a new CylindricalSurface3D.

        :param side: 'old' or 'new'
        """
        new_frame = self.frame.frame_mapping(frame, side)
        return CylindricalSurface3D(new_frame, self.radius,
                                    name=self.name)

    def frame_mapping_inplace(self, frame: volmdlr.Frame3D, side: str):
        """
        Changes frame_mapping and the object is updated in-place.

        :param side: 'old' or 'new'
        """
        warnings.warn("'in-place' methods are deprecated. Use a not in-place method instead.", DeprecationWarning)

        new_frame = self.frame.frame_mapping(frame, side)
        self.frame = new_frame

    def rectangular_cut(self, theta1: float, theta2: float,
                        param_z1: float, param_z2: float, name: str = ''):
        """Deprecated method, Use CylindricalFace3D from_surface_rectangular_cut method."""
        raise AttributeError('Use CylindricalFace3D from_surface_rectangular_cut method')

    def rotation(self, center: volmdlr.Point3D, axis: volmdlr.Vector3D, angle: float):
        """
        CylindricalFace3D rotation.

        :param center: rotation center.
        :param axis: rotation axis.
        :param angle: angle rotation.
        :return: a new rotated Plane3D.
        """
        new_frame = self.frame.rotation(center=center, axis=axis,
                                        angle=angle)
        return CylindricalSurface3D(new_frame, self.radius)

    def rotation_inplace(self, center: volmdlr.Point3D, axis: volmdlr.Vector3D, angle: float):
        """
        CylindricalFace3D rotation. Object is updated in-place.

        :param center: rotation center.
        :param axis: rotation axis.
        :param angle: rotation angle.
        """
        warnings.warn("'in-place' methods are deprecated. Use a not in-place method instead.", DeprecationWarning)

        self.frame.rotation_inplace(center, axis, angle)

    def translation(self, offset: volmdlr.Vector3D):
        """
        CylindricalFace3D translation.

        :param offset: translation vector.
        :return: A new translated CylindricalFace3D.
        """
        return CylindricalSurface3D(self.frame.translation(offset), self.radius)

    def translation_inplace(self, offset: volmdlr.Vector3D):
        """
        CylindricalFace3D translation. Object is updated in-place.

        :param offset: translation vector
        """
        warnings.warn("'in-place' methods are deprecated. Use a not in-place method instead.", DeprecationWarning)

        self.frame.translation_inplace(offset)

    def grid3d(self, grid2d: grid.Grid2D):
        """
        Generate 3d grid points of a Cylindrical surface, based on a Grid2D.

        """

        points_2d = grid2d.points
        points_3d = [self.point2d_to_3d(point2d) for point2d in points_2d]

        return points_3d

    def line_intersections(self, line: curves.Line3D):
        """Gets intersections between a line and a Cylindrical Surface 3D."""
        line_2d = line.to_2d(self.frame.origin, self.frame.u, self.frame.v)
        if line_2d is None:
            return []
        origin2d = self.frame.origin.to_2d(self.frame.origin, self.frame.u, self.frame.v)
        distance_line2d_to_origin = line_2d.point_distance(origin2d)
        if distance_line2d_to_origin > self.radius:
            return []
        a_prime = line_2d.point1
        b_prime = line_2d.point2
        a_prime_minus_b_prime = a_prime - b_prime
        t_param = a_prime.dot(a_prime_minus_b_prime) / a_prime_minus_b_prime.dot(a_prime_minus_b_prime)
        k_param = math.sqrt(
            (self.radius ** 2 - distance_line2d_to_origin ** 2) / a_prime_minus_b_prime.dot(a_prime_minus_b_prime))
        intersection1 = line.point1 + (t_param + k_param) * (line.direction_vector())
        intersection2 = line.point1 + (t_param - k_param) * (line.direction_vector())
        if intersection1 == intersection2:
            return [intersection1]

        return [intersection1, intersection2]

    def linesegment_intersections(self, linesegment: edges.LineSegment3D):
        """Gets intersections between a line segment and a Cylindrical Surface 3D."""
        line = linesegment.line
        line_intersections = self.line_intersections(line)
        linesegment_intersections = [inters for inters in line_intersections if linesegment.point_belongs(inters)]
        return linesegment_intersections

    def parallel_plane_intersection(self, plane3d):
        """
        Cylinder plane intersections when plane's normal is perpendicular with the cylinder axis.

        :param plane3d: intersecting plane
        :return: list of intersecting curves
        """
        distance_plane_cylinder_axis = plane3d.point_distance(self.frame.origin)
        if distance_plane_cylinder_axis > self.radius:
            return []
        if math.isclose(self.frame.w.dot(plane3d.frame.u), 0, abs_tol=1e-6):
            line = curves.Line3D(plane3d.frame.origin, plane3d.frame.origin + plane3d.frame.u)
        else:
            line = curves.Line3D(plane3d.frame.origin, plane3d.frame.origin + plane3d.frame.v)
        line_intersections = self.line_intersections(line)
        lines = []
        for intersection in line_intersections:
            lines.append(curves.Line3D(intersection, intersection + self.frame.w))
        return lines

    def perpendicular_plane_intersection(self, plane3d):
        """
        Cylinder plane intersections when plane's normal is parallel with the cylinder axis.

        :param plane3d: intersecting plane
        :return: list of intersecting curves
        """
        line = curves.Line3D(self.frame.origin, self.frame.origin + self.frame.w)
        center3d_plane = plane3d.line_intersections(line)[0]
        circle3d = curves.Circle3D(volmdlr.Frame3D(center3d_plane, plane3d.frame.u,
                                                         plane3d.frame.v, plane3d.frame.w), self.radius)
        return [circle3d]

    def concurrent_plane_intersection(self, plane3d):
        """
        Cylinder plane intersections when plane's normal is concurrent with the cylinder axis, but not orthogonal.

        Ellipse vector equation : < r*cos(t), r*sin(t), -(1 / c)*(d + a*r*cos(t) +
        b*r*sin(t)); d = - (ax_0 + by_0 + cz_0).

        :param plane3d: intersecting plane.
        :return: list of intersecting curves.
        """
        line = curves.Line3D(self.frame.origin, self.frame.origin + self.frame.w)
        center3d_plane = plane3d.line_intersections(line)[0]
        plane_coefficient_a, plane_coefficient_b, plane_coefficient_c, plane_coefficient_d = \
            plane3d.equation_coefficients()
        ellipse_0 = volmdlr.Point3D(
            self.radius * math.cos(0),
            self.radius * math.sin(0),
            - (1 / plane_coefficient_c) * (plane_coefficient_d + plane_coefficient_a * self.radius * math.cos(0) +
                                           plane_coefficient_b * self.radius * math.sin(0)))
        ellipse_pi_by_2 = volmdlr.Point3D(
            self.radius * math.cos(math.pi / 2),
            self.radius * math.sin(math.pi / 2),
            - (1 / plane_coefficient_c) * (
                    plane_coefficient_d + plane_coefficient_a * self.radius * math.cos(math.pi / 2)
                    + plane_coefficient_b * self.radius * math.sin(math.pi / 2)))
        axis_1 = center3d_plane.point_distance(ellipse_0)
        axis_2 = center3d_plane.point_distance(ellipse_pi_by_2)
        if axis_1 > axis_2:
            major_axis = axis_1
            minor_axis = axis_2
            major_dir = ellipse_0 - center3d_plane
        else:
            major_axis = axis_2
            minor_axis = axis_1
            major_dir = ellipse_pi_by_2 - center3d_plane
            u_vector = major_dir.unit_vector()
        ellipse = curves.Ellipse3D(major_axis, minor_axis,
                                   volmdlr.Frame3D(center3d_plane, u_vector,
                                                         plane3d.frame.w.cross(u_vector), plane3d.frame.w))
        return [ellipse]

    def plane_intersection(self, plane3d):
        """
        Cylinder intersections with a plane.

        :param plane3d: intersecting plane.
        :return: list of intersecting curves.
        """
        if math.isclose(abs(plane3d.frame.w.dot(self.frame.w)), 0, abs_tol=1e-6):
            return self.parallel_plane_intersection(plane3d)
        if math.isclose(abs(plane3d.frame.w.dot(self.frame.w)), 1, abs_tol=1e-6):
            return self.perpendicular_plane_intersection(plane3d)
        return self.concurrent_plane_intersection(plane3d)

    def is_coincident(self, surface3d):
        """
        Verifies if two CylindricalSurfaces are coincident.

        :param surface3d: surface to verify.
        :return: True if they are coincident, False otherwise.
        """
        if not isinstance(self, surface3d.__class__):
            return False
        if math.isclose(abs(self.frame.w.dot(surface3d.frame.w)), 1.0, abs_tol=1e-6) and \
                self.radius == surface3d.radius:
            return True
        return False

    def point_on_surface(self, point3d):
        """
        Verifies if a given point is on the CylindricalSurface3D.

        :param point3d: point to verify.
        :return: True if point on surface, False otherwise.
        """
        new_point = self.frame.global_to_local_coordinates(point3d)
        if math.isclose(new_point.x ** 2 + new_point.y ** 2, self.radius ** 2, abs_tol=1e-6):
            return True
        return False


class ToroidalSurface3D(PeriodicalSurface):
    """
    The local plane is defined by (theta, phi).

    Theta is the angle around the big (R) circle and phi around the small (r).

    :param frame: Tore's frame: origin is the center, u is pointing at theta=0.
    :param tore_radius: Tore's radius.
    :param r: Circle to revolute radius.

    See Also Definitions of R and r according to https://en.wikipedia.org/wiki/Torus.

    """
    face_class = 'ToroidalFace3D'
    x_periodicity = volmdlr.TWO_PI
    y_periodicity = volmdlr.TWO_PI

    def __init__(self, frame: volmdlr.Frame3D, tore_radius: float, small_radius: float, name: str = ''):
        self.frame = frame
        self.tore_radius = tore_radius
        self.small_radius = small_radius
        PeriodicalSurface.__init__(self, frame=frame, name=name)

        self._bbox = None

    @property
    def bounding_box(self):
        """
        Returns the surface bounding box.
        """
        if not self._bbox:
            self._bbox = self._bounding_box()
        return self._bbox

    def _bounding_box(self):
        distance = self.tore_radius + self.small_radius
        point1 = self.frame.origin + \
            self.frame.u * distance + self.frame.v * distance + self.frame.w * self.small_radius
        point2 = self.frame.origin + \
            self.frame.u * distance + self.frame.v * distance - self.frame.w * self.small_radius
        point3 = self.frame.origin + \
            self.frame.u * distance - self.frame.v * distance + self.frame.w * self.small_radius
        point4 = self.frame.origin + \
            self.frame.u * distance - self.frame.v * distance - self.frame.w * self.small_radius
        point5 = self.frame.origin - \
            self.frame.u * distance + self.frame.v * distance + self.frame.w * self.small_radius
        point6 = self.frame.origin - \
            self.frame.u * distance + self.frame.v * distance - self.frame.w * self.small_radius
        point7 = self.frame.origin - \
            self.frame.u * distance - self.frame.v * distance + self.frame.w * self.small_radius
        point8 = self.frame.origin - \
            self.frame.u * distance - self.frame.v * distance - self.frame.w * self.small_radius

        return volmdlr.core.BoundingBox.from_points(
            [point1, point2, point3, point4, point5, point6, point7, point8])

    def point2d_to_3d(self, point2d: volmdlr.Point2D):
        """
        Coverts a parametric coordinate on the surface into a 3D spatial point (x, y, z).

        :param point2d: Point at the ToroidalSuface3D
        :type point2d: `volmdlr.`Point2D`
        """
        theta, phi = point2d
        x = (self.tore_radius + self.small_radius * math.cos(phi)) * math.cos(theta)
        y = (self.tore_radius + self.small_radius * math.cos(phi)) * math.sin(theta)
        z = self.small_radius * math.sin(phi)
        return self.frame.local_to_global_coordinates(volmdlr.Point3D(x, y, z))

    def point3d_to_2d(self, point3d):
        """
        Transform a 3D spatial point (x, y, z) into a 2D spherical parametric point (theta, phi).
        """
        x, y, z = self.frame.global_to_local_coordinates(point3d)
        z = min(self.small_radius, max(-self.small_radius, z))

        # Do not delete this, mathematical problem when x and y close to zero (should be zero) but not 0
        # Generally this is related to uncertainty of step files.

        if abs(x) < 1e-6:
            x = 0
        if abs(y) < 1e-6:
            y = 0
        if abs(z) < 1e-6:
            z = 0

        zr = z / self.small_radius
        phi = math.asin(zr)
        if abs(phi) < 1e-9:
            phi = 0

        u = self.tore_radius + math.sqrt((self.small_radius ** 2) - (z ** 2))
        u1, u2 = round(x / u, 5), round(y / u, 5)
        theta = math.atan2(u2, u1)

        vector_to_tube_center = volmdlr.Vector3D(self.tore_radius * math.cos(theta),
                                                       self.tore_radius * math.sin(theta), 0)
        vector_from_tube_center_to_point = volmdlr.Vector3D(x, y, z) - vector_to_tube_center
        phi2 = volmdlr.geometry.vectors3d_angle(vector_to_tube_center, vector_from_tube_center_to_point)

        if phi >= 0 and phi2 > 0.5 * math.pi:
            phi = math.pi - phi
        elif phi < 0 and phi2 > 0.5 * math.pi:
            phi = -math.pi - phi
        if abs(theta) < 1e-9:
            theta = 0.0
        if abs(phi) < 1e-9:
            phi = 0.0
        return volmdlr.Point2D(theta, phi)

    @classmethod
    def from_step(cls, arguments, object_dict, **kwargs):
        """
        Converts a step primitive to a ToroidalSurface3D.

        :param arguments: The arguments of the step primitive.
        :type arguments: list
        :param object_dict: The dictionary containing all the step primitives
            that have already been instantiated.
        :type object_dict: dict
        :return: The corresponding ToroidalSurface3D object.
        :rtype: :class:`volmdlr.faces.ToroidalSurface3D`
        """

        length_conversion_factor = kwargs.get("length_conversion_factor", 1)

        frame3d = object_dict[arguments[1]]
        u_vector, w_vector = frame3d.v, -frame3d.u
        u_vector.normalize()
        w_vector.normalize()
        v_vector = w_vector.cross(u_vector)
        frame_direct = volmdlr.Frame3D(frame3d.origin, u_vector, v_vector, w_vector)
        rcenter = float(arguments[2]) * length_conversion_factor
        rcircle = float(arguments[3]) * length_conversion_factor
        return cls(frame_direct, rcenter, rcircle, arguments[0][1:-1])

    def to_step(self, current_id):
        """
        Converts the object to a STEP representation.

        This method converts the object to a STEP (Standard for the Exchange of Product model data) representation.
        It first creates a copy of the object's frame using the `volmdlr.Frame3D` constructor. Then, it converts
        the frame to a STEP representation using the `to_step` method of the `Frame3D` class. The resulting content
        and updated ID are stored in the `content` variable and the `current_id` variable, respectively. Next,
        the method constructs a STEP string representing the toroidal surface using the object's attributes and
        the generated frame ID. The content is updated with the toroidal surface representation. Finally, the
        updated content and a list containing the updated current ID are returned as a tuple.

        :param current_id: The current ID counter for generating unique STEP entity IDs.

        :return: A tuple containing the STEP representation of the object and the updated current ID.
        """

        frame = volmdlr.Frame3D(self.frame.origin, self.frame.w, self.frame.u,
                                      self.frame.v)
        content, frame_id = frame.to_step(current_id)
        current_id = frame_id + 1
        content += f"#{current_id} = TOROIDAL_SURFACE('{self.name}',#{frame_id}," \
                   f"{round(1000 * self.tore_radius, 4)},{round(1000 * self.small_radius, 4)});\n"
        return content, [current_id]

    def frame_mapping(self, frame: volmdlr.Frame3D, side: str):
        """
        Changes frame_mapping and return a new ToroidalSurface3D.

        :param frame: The new frame to map to.
        :type frame: `volmdlr.Frame3D
        :param side: Indicates whether the frame should be mapped to the 'old' or 'new' frame.
            Acceptable values are 'old' or 'new'.
        :type side: str
        """
        new_frame = self.frame.frame_mapping(frame, side)
        return ToroidalSurface3D(new_frame, self.tore_radius, self.small_radius, name=self.name)

    def frame_mapping_inplace(self, frame: volmdlr.Frame3D, side: str):
        """
        Changes frame_mapping and the object is updated in-place.

        :param frame: The new frame to map to.
        :type frame: `volmdlr.Frame3D
        :param side: Indicates whether the frame should be mapped to the 'old' or 'new' frame.
            Acceptable values are 'old' or 'new'.
        :type side: str
        """
        warnings.warn("'in-place' methods are deprecated. Use a not in-place method instead.", DeprecationWarning)

        new_frame = self.frame.frame_mapping(frame, side)
        self.frame = new_frame

    def rectangular_cut(self, theta1: float, theta2: float, phi1: float, phi2: float, name: str = ""):
        """Deprecated method, Use ToroidalFace3D from_surface_rectangular_cut method."""
        raise AttributeError('Use ToroidalFace3D from_surface_rectangular_cut method')

    def linesegment2d_to_3d(self, linesegment2d):
        """
        Converts the parametric boundary representation into a 3D primitive.
        """
        theta1, phi1 = linesegment2d.start
        theta2, phi2 = linesegment2d.end

        if math.isclose(theta1, theta2, abs_tol=1e-4):
            center = self.frame.origin + self.tore_radius * self.frame.u
            center = center.rotation(self.frame.origin, self.frame.w, angle=theta1)  # todo Is this Correct?
            u_vector = center - self.frame.origin
            u_vector = u_vector.unit_vector()
            if phi1 < phi2:
                w_vector = u_vector.cross(self.frame.w)
            else:
                w_vector = self.frame.w.cross(u_vector)
            v_vector = w_vector.cross(u_vector)
            start3d = self.point2d_to_3d(linesegment2d.start)
            frame = volmdlr.Frame3D(center, u_vector, v_vector, w_vector)
            circle = curves.Circle3D(frame, start3d.point_distance(center))
            if math.isclose(abs(phi1 - phi2), volmdlr.TWO_PI, abs_tol=1e-4):
<<<<<<< HEAD
                return [edges.FullArc3D(circle, start_end=center + self.small_radius * u_vector)]
            # interior_point = self.point2d_to_3d(volmdlr.Point2D(theta1, 0.5 * (phi1 + phi2)))
            return [edges.Arc3D(circle, start3d, self.point2d_to_3d(linesegment2d.end))]
=======
                u_vector = self.frame.u.rotation(self.frame.origin, self.frame.w, angle=theta1)
                v_vector = self.frame.u.rotation(self.frame.origin, self.frame.w, angle=theta1)
                center = self.frame.origin + self.tore_radius * u_vector
                return [edges.FullArc3D(center=center,
                                        start_end=center + self.small_radius * u_vector,
                                        normal=v_vector)]
            start = self.point2d_to_3d(linesegment2d.start)
            interior = self.point2d_to_3d(volmdlr.Point2D(theta1, 0.5 * (phi1 + phi2)))
            end = self.point2d_to_3d(linesegment2d.end)
            if start.is_close(interior) or end.is_close(interior):
                return None
            return [edges.Arc3D(start, interior, end)]
>>>>>>> 68d09d51
        if math.isclose(phi1, phi2, abs_tol=1e-4):
            center = self.frame.origin + self.small_radius * math.sin(phi1) * self.frame.w
            if theta1 > theta2:
                frame = volmdlr.Frame3D(center, self.frame.u, -self.frame.v, self.frame.u.cross(-self.frame.v))
            else:
                frame = volmdlr.Frame3D(center, self.frame.u, self.frame.v, self.frame.w)
            start3d = self.point2d_to_3d(linesegment2d.start)
            circle = curves.Circle3D(frame, start3d.point_distance(center))
            start3d = self.point2d_to_3d(linesegment2d.start)
            if math.isclose(abs(theta1 - theta2), volmdlr.TWO_PI, abs_tol=1e-4):

                start_end = center + self.frame.u * (self.small_radius + self.tore_radius)
<<<<<<< HEAD
                return [edges.FullArc3D(circle=circle, start_end=start_end)]
            return [edges.Arc3D(circle, start3d, self.point2d_to_3d(linesegment2d.end))]
=======
                return [edges.FullArc3D(center=center,
                                        start_end=start_end,
                                        normal=self.frame.w)]
            start=self.point2d_to_3d(linesegment2d.start)
            interior = self.point2d_to_3d(volmdlr.Point2D(0.5 * (theta1 + theta2), phi1))
            end = self.point2d_to_3d(linesegment2d.end)
            if start.is_close(interior) or end.is_close(interior):
                return None
            return [edges.Arc3D(start, interior, end)]
>>>>>>> 68d09d51
        n = 10
        degree = 3
        points = [self.point2d_to_3d(point2d) for point2d in linesegment2d.discretization_points(number_points=n)]
        periodic = points[0].is_close(points[-1])
        return [edges.BSplineCurve3D.from_points_interpolation(points, degree, periodic).simplify]

    def bsplinecurve2d_to_3d(self, bspline_curve2d):
        """
        Converts the parametric boundary representation into a 3D primitive.
        """
        n = len(bspline_curve2d.control_points)
        points = [self.point2d_to_3d(p)
                  for p in bspline_curve2d.discretization_points(number_points=n)]
        return [edges.BSplineCurve3D.from_points_interpolation(
            points, bspline_curve2d.degree, bspline_curve2d.periodic)]

    def _helper_arc3d_to_2d_periodicity_verifications(self, arc3d, start):
        """
        Verifies if arc 3D contains discontinuity and undefined start/end points on parametric domain.
        """

        point_theta_discontinuity = self.point2d_to_3d(volmdlr.Point2D(math.pi, start.y))
        theta_discontinuity = arc3d.point_belongs(point_theta_discontinuity) and \
<<<<<<< HEAD
            not arc3d.is_point_edge_extremity(point_theta_discontinuity)
        point_phi_discontinuity = self.point2d_to_3d(volmdlr.Point2D(start.x, math.pi))
        phi_discontinuity = arc3d.point_belongs(point_phi_discontinuity) and \
            not arc3d.is_point_edge_extremity(point_phi_discontinuity)
=======
                              not arc3d.is_point_edge_extremity(point_theta_discontinuity)
        point_phi_discontinuity = self.point2d_to_3d(volmdlr.Point2D(start.x, math.pi))
        phi_discontinuity = arc3d.point_belongs(point_phi_discontinuity) and \
                            not arc3d.is_point_edge_extremity(point_phi_discontinuity)
>>>>>>> 68d09d51
        undefined_start_theta = arc3d.start.is_close(point_theta_discontinuity)
        undefined_end_theta = arc3d.end.is_close(point_theta_discontinuity)
        undefined_start_phi = arc3d.start.is_close(point_phi_discontinuity)
        undefined_end_phi = arc3d.end.is_close(point_phi_discontinuity)

        return theta_discontinuity, phi_discontinuity, undefined_start_theta, undefined_end_theta, \
            undefined_start_phi, undefined_end_phi

    def fullarc3d_to_2d(self, fullarc3d):
        """
        Converts the primitive from 3D spatial coordinates to its equivalent 2D primitive in the parametric space.
        """
        start = self.point3d_to_2d(fullarc3d.start)
        end = self.point3d_to_2d(fullarc3d.end)
        point_after_start, point_before_end = self._reference_points(fullarc3d)
        theta_discontinuity, phi_discontinuity, undefined_start_theta, undefined_end_theta, \
            undefined_start_phi, undefined_end_phi = self._helper_arc3d_to_2d_periodicity_verifications(
                fullarc3d, start)
        start, end = vm_parametric.arc3d_to_toroidal_coordinates_verification(
            [start, end],
            [undefined_start_theta, undefined_end_theta, undefined_start_phi, undefined_end_phi],
            [point_after_start, point_before_end],
            [theta_discontinuity, phi_discontinuity])

<<<<<<< HEAD
=======
        theta_discontinuity, phi_discontinuity, undefined_start_theta, undefined_end_theta, \
            undefined_start_phi, undefined_end_phi = self._helper_arc3d_to_2d_periodicity_verifications(
            fullarc3d, start)
        start, end = vm_parametric.arc3d_to_toroidal_coordinates_verification(
            [start, end],
            [undefined_start_theta, undefined_end_theta, undefined_start_phi, undefined_end_phi],
            [point_after_start, point_before_end],
            [theta_discontinuity, phi_discontinuity])
>>>>>>> 68d09d51
        theta1, phi1 = start
        # theta2, phi2 = end
        theta3, phi3 = point_after_start
        # theta4, phi4 = point_before_end
        if self.frame.w.is_colinear_to(fullarc3d.circle.normal, abs_tol=1e-4):
            point1 = start
            if theta1 > theta3:
                point2 = volmdlr.Point2D(theta1 - volmdlr.TWO_PI, phi1)
            elif theta1 < theta3:
                point2 = volmdlr.Point2D(theta1 + volmdlr.TWO_PI, phi1)
            return [edges.LineSegment2D(point1, point2)]
        point1 = start
        if phi1 > phi3:
            point2 = volmdlr.Point2D(theta1, phi1 - volmdlr.TWO_PI)
        elif phi1 < phi3:
            point2 = volmdlr.Point2D(theta1, phi1 + volmdlr.TWO_PI)
        return [edges.LineSegment2D(point1, point2)]

    def arc3d_to_2d(self, arc3d):
        """
        Converts the arc from 3D spatial coordinates to its equivalent 2D primitive in the parametric space.
        """
        start = self.point3d_to_2d(arc3d.start)
        end = self.point3d_to_2d(arc3d.end)

        point_after_start, point_before_end = self._reference_points(arc3d)
        theta_discontinuity, phi_discontinuity, undefined_start_theta, undefined_end_theta, \
            undefined_start_phi, undefined_end_phi = self._helper_arc3d_to_2d_periodicity_verifications(arc3d, start)
        start, end = vm_parametric.arc3d_to_toroidal_coordinates_verification(
            [start, end],
            [undefined_start_theta, undefined_end_theta, undefined_start_phi, undefined_end_phi],
            [point_after_start, point_before_end],
            [theta_discontinuity, phi_discontinuity])
        return [edges.LineSegment2D(start, end)]

    def bsplinecurve3d_to_2d(self, bspline_curve3d):
        """
        Converts the primitive from 3D spatial coordinates to its equivalent 2D primitive in the parametric space.
        """
        point_after_start, point_before_end = self._reference_points(bspline_curve3d)
        theta3, phi3 = point_after_start
        theta4, phi4 = point_before_end
        n = len(bspline_curve3d.control_points)
        points3d = bspline_curve3d.discretization_points(number_points=n)
        points = [self.point3d_to_2d(p) for p in points3d]
        theta1, phi1 = points[0]
        theta2, phi2 = points[-1]

        # Verify if theta1 or theta2 point should be -pi because atan2() -> ]-pi, pi]
        if abs(theta1) == math.pi:
            theta1 = repair_start_end_angle_periodicity(theta1, theta3)
        if abs(theta2) == math.pi:
            theta2 = repair_start_end_angle_periodicity(theta2, theta4)

        # Verify if phi1 or phi2 point should be -pi because phi -> ]-pi, pi]
        if abs(phi1) == math.pi:
            phi1 = repair_start_end_angle_periodicity(phi1, phi3)
        if abs(phi2) == math.pi:
            phi2 = repair_start_end_angle_periodicity(phi2, phi4)

        points[0] = volmdlr.Point2D(theta1, phi1)
        points[-1] = volmdlr.Point2D(theta2, phi2)

        theta_list = [point.x for point in points]
        phi_list = [point.y for point in points]
        theta_discontinuity, indexes_theta_discontinuity = angle_discontinuity(theta_list)
        phi_discontinuity, indexes_phi_discontinuity = angle_discontinuity(phi_list)

        if theta_discontinuity:
            points = self._fix_angle_discontinuity_on_discretization_points(points,
                                                                            indexes_theta_discontinuity, "x")
        if phi_discontinuity:
            points = self._fix_angle_discontinuity_on_discretization_points(points,
                                                                            indexes_phi_discontinuity, "y")

        return [edges.BSplineCurve2D.from_points_interpolation(
            points, bspline_curve3d.degree, bspline_curve3d.periodic)]

    def triangulation(self):
        """
        Triangulation.

        :rtype: display.DisplayMesh3D
        """
        face = self.rectangular_cut(0, volmdlr.TWO_PI, 0, volmdlr.TWO_PI)
        return face.triangulation()

    def translation(self, offset: volmdlr.Vector3D):
        """
        ToroidalSurface3D translation.

        :param offset: translation vector
        :return: A new translated ToroidalSurface3D
        """
        return ToroidalSurface3D(self.frame.translation(
            offset), self.tore_radius, self.small_radius)

    def translation_inplace(self, offset: volmdlr.Vector3D):
        """
        ToroidalSurface3D translation. Object is updated in-place.

        :param offset: translation vector.
        """
        warnings.warn("'in-place' methods are deprecated. Use a not in-place method instead.", DeprecationWarning)

        self.frame.translation_inplace(offset)

    def rotation(self, center: volmdlr.Point3D, axis: volmdlr.Vector3D, angle: float):
        """
        ToroidalSurface3D rotation.

        :param center: rotation center.
        :param axis: rotation axis.
        :param angle: angle rotation.
        :return: a new rotated ToroidalSurface3D.
        """
        new_frame = self.frame.rotation(center=center, axis=axis,
                                        angle=angle)
        return self.__class__(new_frame, self.tore_radius, self.small_radius)

    def rotation_inplace(self, center: volmdlr.Point3D, axis: volmdlr.Vector3D, angle: float):
        """
        ToroidalSurface3D rotation. Object is updated in-place.

        :param center: rotation center.
        :param axis: rotation axis.
        :param angle: rotation angle.
        """
        warnings.warn("'in-place' methods are deprecated. Use a not in-place method instead.", DeprecationWarning)

        self.frame.rotation_inplace(center, axis, angle)

    def plot(self, ax=None, color='grey', alpha=0.5):
        """Plot torus arcs."""
        if ax is None:
            fig = plt.figure()
            ax = fig.add_subplot(111, projection='3d')

        self.frame.plot(ax=ax, ratio=self.tore_radius)
        number_arcs = 50
        for i in range(number_arcs):
            theta = i / number_arcs * volmdlr.TWO_PI
            t_points = []
            for j in range(number_arcs):
                phi = j / number_arcs * volmdlr.TWO_PI
                t_points.append(self.point2d_to_3d(volmdlr.Point2D(theta, phi)))
            ax = wires.ClosedPolygon3D(t_points).plot(ax=ax, edge_style=EdgeStyle(color=color, alpha=alpha))

        return ax

    def point_projection(self, point3d):
        """
        Returns the projection of the point on the toroidal surface.

        :param point3d: Point to project.
        :type point3d: volmdlr.Point3D
        :return: A point on the surface
        :rtype: volmdlr.Point3D
        """
        x, y, z = self.frame.global_to_local_coordinates(point3d)

        if abs(x) < 1e-12:
            x = 0
        if abs(y) < 1e-12:
            y = 0

        theta = math.atan2(y, x)

        vector_to_tube_center = volmdlr.Vector3D(self.tore_radius * math.cos(theta),
                                                       self.tore_radius * math.sin(theta), 0)
        vector_from_tube_center_to_point = volmdlr.Vector3D(x, y, z) - vector_to_tube_center
        phi = volmdlr.geometry.vectors3d_angle(vector_to_tube_center, vector_from_tube_center_to_point)
        if z < 0:
            phi = 2 * math.pi - phi
        if abs(theta) < 1e-9:
            theta = 0.0
        if abs(phi) < 1e-9:
            phi = 0.0
        return self.point2d_to_3d(volmdlr.Point2D(theta, phi))

    def _reference_points(self, edge):
        """
        Helper function to return points of reference on the edge to fix some parametric periodical discontinuities.
        """
        length = edge.length()
        point_after_start = self.point3d_to_2d(edge.point_at_abscissa(0.005 * length))
        point_before_end = self.point3d_to_2d(edge.point_at_abscissa(0.98 * length))
        theta3, phi3 = point_after_start
        theta4, phi4 = point_before_end
        if abs(theta3) == math.pi or abs(theta3) == 0.5 * math.pi or \
                abs(phi3) == math.pi or abs(phi3) == 0.5 * math.pi:
            point_after_start = self.point3d_to_2d(edge.point_at_abscissa(0.02 * length))
        if abs(theta4) == math.pi or abs(theta4) == 0.5 * math.pi or \
                abs(phi4) == math.pi or abs(phi4) == 0.5 * math.pi:
            point_before_end = self.point3d_to_2d(edge.point_at_abscissa(0.97 * length))
        return point_after_start, point_before_end


class ConicalSurface3D(PeriodicalSurface):
    """
    The local plane is defined by (theta, z).

    :param frame: Cone's frame to position it: frame.w is axis of cone frame. Origin is at the angle of the cone.
    :param semi_angle: cone's semi-angle.
    """
    face_class = 'ConicalFace3D'
    x_periodicity = volmdlr.TWO_PI
    y_periodicity = None

    def __init__(self, frame: volmdlr.Frame3D, semi_angle: float,
                 name: str = ''):
        self.frame = frame
        self.semi_angle = semi_angle
        PeriodicalSurface.__init__(self, frame=frame, name=name)

    def plot(self, ax=None, color='grey', alpha=0.5, **kwargs):
        z = kwargs.get("z", 0.5)
        if ax is None:
            fig = plt.figure()
            ax = fig.add_subplot(111, projection='3d')

        self.frame.plot(ax=ax, ratio=z)
        x = z * math.tan(self.semi_angle)
        # point1 = self.frame.local_to_global_coordinates(volmdlr.Point3D(-x, 0, -z))
        point1 = self.frame.origin
        point2 = self.frame.local_to_global_coordinates(volmdlr.Point3D(x, 0, z))
        generatrix = edges.LineSegment3D(point1, point2)
        for i in range(37):
            theta = i / 36. * volmdlr.TWO_PI
            wire = generatrix.rotation(self.frame.origin, self.frame.w, theta)
            wire.plot(ax=ax, edge_style=EdgeStyle(color=color, alpha=alpha))
        return ax

    @classmethod
    def from_step(cls, arguments, object_dict, **kwargs):
        """
        Converts a step primitive to a ConicalSurface3D.

        :param arguments: The arguments of the step primitive.
        :type arguments: list
        :param object_dict: The dictionary containing all the step primitives
            that have already been instantiated.
        :type object_dict: dict
        :return: The corresponding ConicalSurface3D object.
        :rtype: :class:`volmdlr.faces.ConicalSurface3D`
        """

        length_conversion_factor = kwargs.get("length_conversion_factor", 1)
        angle_conversion_factor = kwargs.get("angle_conversion_factor", 1)

        frame3d = object_dict[arguments[1]]
        u, w = frame3d.v, frame3d.u
        u.normalize()
        w.normalize()
        v = w.cross(u)
        radius = float(arguments[2]) * length_conversion_factor
        semi_angle = float(arguments[3]) * angle_conversion_factor
        origin = frame3d.origin - radius / math.tan(semi_angle) * w
        frame_direct = volmdlr.Frame3D(origin, u, v, w)
        return cls(frame_direct, semi_angle, arguments[0][1:-1])

    def to_step(self, current_id):
        frame = volmdlr.Frame3D(self.frame.origin, self.frame.w, self.frame.u,
                                      self.frame.v)
        content, frame_id = frame.to_step(current_id)
        current_id = frame_id + 1
        content += f"#{current_id} = CONICAL_SURFACE('{self.name}',#{frame_id},{0.},{round(self.semi_angle, 4)});\n"
        return content, [current_id]

    def frame_mapping(self, frame: volmdlr.Frame3D, side: str):
        """
        Changes frame_mapping and return a new ConicalSurface3D.

        :param side: 'old' or 'new'
        """
        new_frame = self.frame.frame_mapping(frame, side)
        return ConicalSurface3D(new_frame, self.semi_angle, name=self.name)

    def frame_mapping_inplace(self, frame: volmdlr.Frame3D, side: str):
        """
        Changes frame_mapping and the object is updated in-place.

        :param side:'old' or 'new'
        """
        warnings.warn("'in-place' methods are deprecated. Use a not in-place method instead.", DeprecationWarning)

        new_frame = self.frame.frame_mapping(frame, side)
        self.frame = new_frame

    def point2d_to_3d(self, point2d: volmdlr.Point2D):
        """
        Coverts a parametric coordinate on the surface into a 3D spatial point (x, y, z).

        :param point2d: Point at the ConicalSuface3D
        :type point2d: `volmdlr.`Point2D`
        """
        theta, z = point2d
        radius = math.tan(self.semi_angle) * z
        new_point = volmdlr.Point3D(radius * math.cos(theta),
                                          radius * math.sin(theta),
                                          z)
        return self.frame.local_to_global_coordinates(new_point)

    def point3d_to_2d(self, point3d: volmdlr.Point3D):
        """
        Returns the cylindrical coordinates volmdlr.Point2D(theta, z) of a Cartesian coordinates point (x, y, z).

        :param point3d: Point at the CylindricalSuface3D.
        :type point3d: :class:`volmdlr.`Point3D`
        """
        x, y, z = self.frame.global_to_local_coordinates(point3d)
        # Do not delete this, mathematical problem when x and y close to zero (should be zero) but not 0
        # Generally this is related to uncertainty of step files.
        if abs(x) < 1e-12:
            x = 0
        if abs(y) < 1e-12:
            y = 0
        theta = math.atan2(y, x)
        if abs(theta) < 1e-9:
            theta = 0.0
        return volmdlr.Point2D(theta, z)

    def rectangular_cut(self, theta1: float, theta2: float,
                        param_z1: float, param_z2: float, name: str = ''):
        """Deprecated method, Use ConicalFace3D from_surface_rectangular_cut method."""
        raise AttributeError("ConicalSurface3D.rectangular_cut is deprecated."
                             "Use the class_method from_surface_rectangular_cut in ConicalFace3D instead")

    def linesegment3d_to_2d(self, linesegment3d):
        """
        Converts the primitive from 3D spatial coordinates to its equivalent 2D primitive in the parametric space.
        """
        start = self.point3d_to_2d(linesegment3d.start)
        end = self.point3d_to_2d(linesegment3d.end)
        if start.x != end.x and start.is_close(volmdlr.Point2D(0, 0)):
            start = volmdlr.Point2D(end.x, 0)
        elif start.x != end.x and end == volmdlr.Point2D(0, 0):
            end = volmdlr.Point2D(start.x, 0)
        elif start.x != end.x:
            end = volmdlr.Point2D(start.x, end.y)
        if not start.is_close(end):
            return [edges.LineSegment2D(start, end)]
        self.save_to_file("conicalsurface_linesegment3d_to_2d.json")
        linesegment3d.save_to_file("conicalsurface_linesegment3d_to_2d_linesegment3d.json")
        return None

    def linesegment2d_to_3d(self, linesegment2d):
        """
        Converts the primitive from parametric space to 3D spatial coordinates.
        """
        if linesegment2d.name == "construction":
            return None
        theta1, param_z1 = linesegment2d.start
        theta2, param_z2 = linesegment2d.end

        if math.isclose(theta1, theta2, abs_tol=1e-4):
            return [edges.LineSegment3D(self.point2d_to_3d(linesegment2d.start),
                                        self.point2d_to_3d(linesegment2d.end))]
        if math.isclose(param_z1, param_z2, abs_tol=1e-4) and math.isclose(param_z1, 0., abs_tol=1e-6):
            return []
        start3d = self.point2d_to_3d(linesegment2d.start)
        center = self.frame.origin + param_z1 * self.frame.w
        circle = curves.Circle3D(volmdlr.Frame3D(
            center, self.frame.u, self.frame.v, self.frame.w), center.point_distance(start3d))
        if math.isclose(param_z1, param_z2, abs_tol=1e-4):
            if abs(theta1 - theta2) == volmdlr.TWO_PI:
                return [edges.FullArc3D(circle, start3d)]
            interior = self.point2d_to_3d(volmdlr.Point2D(0.5 * (theta1 + theta2), param_z1))
            end3d = self.point2d_to_3d(linesegment2d.end)
            arc = edges.Arc3D(circle, start3d, end3d)
            if not arc.point_belongs(interior):
                circle = circle.reverse()
                arc = edges.Arc3D(circle, start3d, end3d)
            return [arc]
        raise NotImplementedError('Ellipse?')

    def contour3d_to_2d(self, contour3d):
        """
        Transforms a Contour3D into a Contour2D in the parametric domain of the surface.

        :param contour3d: The contour to be transformed.
        :type contour3d: :class:`wires.Contour3D`
        :return: A 2D contour object.
        :rtype: :class:`wires.Contour2D`
        """
        primitives2d = self.primitives3d_to_2d(contour3d.primitives)

        wire2d = wires.Wire2D(primitives2d)
        delta_x = abs(wire2d.primitives[0].start.x - wire2d.primitives[-1].end.x)
        if math.isclose(delta_x, volmdlr.TWO_PI, abs_tol=1e-3) and wire2d.is_ordered():
            if len(primitives2d) > 1:
                # very specific conical case due to the singularity in the point z = 0 on parametric domain.
                if primitives2d[-2].start.y == 0.0:
                    primitives2d = self.repair_primitives_periodicity(primitives2d)
            return wires.Contour2D(primitives2d)
        # Fix contour
        primitives2d = self.repair_primitives_periodicity(primitives2d)
        return wires.Contour2D(primitives2d)

    def translation(self, offset: volmdlr.Vector3D):
        """
        ConicalSurface3D translation.

        :param offset: translation vector.
        :return: A new translated ConicalSurface3D.
        """
        return self.__class__(self.frame.translation(offset),
                              self.semi_angle)

    def translation_inplace(self, offset: volmdlr.Vector3D):
        """
        ConicalSurface3D translation. Object is updated in-place.

        :param offset: translation vector.
        """
        warnings.warn("'in-place' methods are deprecated. Use a not in-place method instead.", DeprecationWarning)

        self.frame.translation_inplace(offset)

    def rotation(self, center: volmdlr.Point3D,
                 axis: volmdlr.Vector3D, angle: float):
        """
        ConicalSurface3D rotation.

        :param center: rotation center.
        :param axis: rotation axis.
        :param angle: angle rotation.
        :return: a new rotated ConicalSurface3D.
        """
        new_frame = self.frame.rotation(center=center, axis=axis, angle=angle)
        return self.__class__(new_frame, self.semi_angle)

    def rotation_inplace(self, center: volmdlr.Point3D,
                         axis: volmdlr.Vector3D, angle: float):
        """
        ConicalSurface3D rotation. Object is updated in-place.

        :param center: rotation center.
        :param axis: rotation axis.
        :param angle: rotation angle.
        """
        warnings.warn("'in-place' methods are deprecated. Use a not in-place method instead.", DeprecationWarning)

        self.frame.rotation_inplace(center, axis, angle)

    def repair_primitives_periodicity(self, primitives2d):
        """
        Repairs the continuity of the 2D contour while using contour3d_to_2d on periodic surfaces.

        :param primitives2d: The primitives in parametric surface domain.
        :type primitives2d: list
        :return: A list of primitives.
        :rtype: list
        """
        # Search for a primitive that can be used as reference for repairing periodicity
        pos = vm_parametric.find_index_defined_brep_primitive_on_periodical_surface(primitives2d,
                                                                                    [self.x_periodicity,
                                                                                     self.y_periodicity])
        if pos != 0:
            primitives2d = primitives2d[pos:] + primitives2d[:pos]

        i = 1
        while i < len(primitives2d):
            previous_primitive = primitives2d[i - 1]
            delta = previous_primitive.end - primitives2d[i].start
            if not math.isclose(delta.norm(), 0, abs_tol=1e-5):
                if primitives2d[i].end.is_close(primitives2d[i - 1].end, tol=1e-4) and \
                        math.isclose(primitives2d[i].length(), volmdlr.TWO_PI, abs_tol=1e-4):
                    primitives2d[i] = primitives2d[i].reverse()
                elif delta.norm() and math.isclose(abs(previous_primitive.end.y), 0, abs_tol=1e-6):
                    primitives2d.insert(i, edges.LineSegment2D(previous_primitive.end, primitives2d[i].start,
                                                               name="construction"))
                    i += 1
                else:
                    primitives2d[i] = primitives2d[i].translation(delta)
            # treat very specific case of conical surfaces when the previous primitive and the primitive are a
            # linesegment3d with singularity
            elif math.isclose(primitives2d[i].start.y, 0.0, abs_tol=1e-6) and \
                    math.isclose(primitives2d[i].start.x, primitives2d[i].end.x, abs_tol=1e-6) and \
                    math.isclose(primitives2d[i].start.x, previous_primitive.end.x, abs_tol=1e-6):

                if primitives2d[i + 1].end.x < primitives2d[i].end.x:
                    theta_offset = volmdlr.TWO_PI
                elif primitives2d[i + 1].end.x > primitives2d[i].end.x:
                    theta_offset = -volmdlr.TWO_PI
                primitive1 = edges.LineSegment2D(previous_primitive.end,
                                                 previous_primitive.end + volmdlr.Point2D(theta_offset, 0),
                                                 name="construction")
                primitive2 = primitives2d[i].translation(volmdlr.Vector2D(theta_offset, 0))
                primitive3 = primitives2d[i + 1].translation(volmdlr.Vector2D(theta_offset, 0))
                primitives2d[i] = primitive1
                primitives2d.insert(i + 1, primitive2)
                primitives2d[i + 2] = primitive3
                i += 1
            i += 1
        if not primitives2d[0].start.is_close(primitives2d[-1].end) \
                and primitives2d[0].start.y == 0.0 and primitives2d[-1].end.y == 0.0:
            primitives2d.append(edges.LineSegment2D(primitives2d[-1].end, primitives2d[0].start))

        return primitives2d

    def face_from_base_and_vertex(self, contour: wires.Contour3D, vertex: volmdlr.Point3D, name: str = ''):

        raise AttributeError(f'Use method from ConicalFace3D{volmdlr.faces.ConicalFace3D.from_base_and_vertex}')


class SphericalSurface3D(PeriodicalSurface):
    """
    Defines a spherical surface.

    :param frame: Sphere's frame to position it
    :type frame: volmdlr.Frame3D
    :param radius: Sphere's radius
    :type radius: float
    """
    face_class = 'SphericalFace3D'
    x_periodicity = volmdlr.TWO_PI
    y_periodicity = math.pi

    def __init__(self, frame, radius, name=''):
        self.frame = frame
        self.radius = radius
        PeriodicalSurface.__init__(self, frame=frame, name=name)

        # Hidden Attributes
        self._bbox = None

    @property
    def bounding_box(self):
        """Bounding Box for Spherical Surface 3D."""

        if not self._bbox:
            self._bbox = self._bounding_box()
        return self._bbox

    def _bounding_box(self):
        points = [self.frame.origin + volmdlr.Point3D(-self.radius,
                                                            -self.radius,
                                                            -self.radius),
                  self.frame.origin + volmdlr.Point3D(self.radius,
                                                            self.radius,
                                                            self.radius),

                  ]
        return volmdlr.core.BoundingBox.from_points(points)

    def contour2d_to_3d(self, contour2d):
        """
        Converts the primitive from parametric 2D space to 3D spatial coordinates.
        """
        primitives3d = []
        for primitive2d in contour2d.primitives:
            if primitive2d.name == "construction":
                continue
            method_name = f'{primitive2d.__class__.__name__.lower()}_to_3d'
            if hasattr(self, method_name):
                try:
                    primitives_list = getattr(self, method_name)(primitive2d)
                    if primitives_list:
                        primitives3d.extend(primitives_list)
                    else:
                        continue
                except AttributeError:
                    print(f'Class {self.__class__.__name__} does not implement {method_name}'
                          f'with {primitive2d.__class__.__name__}')
            else:
                raise AttributeError(f'Class {self.__class__.__name__} does not implement {method_name}')

        return wires.Contour3D(primitives3d)

    @classmethod
    def from_step(cls, arguments, object_dict, **kwargs):
        """
        Converts a step primitive to a SphericalSurface3D.

        :param arguments: The arguments of the step primitive.
        :type arguments: list
        :param object_dict: The dictionary containing all the step primitives
            that have already been instantiated.
        :type object_dict: dict
        :return: The corresponding SphericalSurface3D object.
        :rtype: :class:`volmdlr.faces.SphericalSurface3D`
        """
        length_conversion_factor = kwargs.get("length_conversion_factor", 1)

        frame3d = object_dict[arguments[1]]
        u_vector, w_vector = frame3d.v, frame3d.u
        u_vector.normalize()
        w_vector.normalize()
        v_vector = w_vector.cross(u_vector)
        frame_direct = volmdlr.Frame3D(frame3d.origin, u_vector, v_vector, w_vector)
        radius = float(arguments[2]) * length_conversion_factor
        return cls(frame_direct, radius, arguments[0][1:-1])

    def to_step(self, current_id):
        """
        Translate volmdlr primitive to step syntax.
        """
        frame = volmdlr.Frame3D(self.frame.origin, self.frame.w, self.frame.u,
                                      self.frame.v)
        content, frame_id = frame.to_step(current_id)
        current_id = frame_id + 1
        content += f"#{current_id} = SPHERICAL_SURFACE('{self.name}',#{frame_id},{round(1000 * self.radius, 4)});\n"
        return content, [current_id]

    def point2d_to_3d(self, point2d):
        """
        Coverts a parametric coordinate on the surface into a 3D spatial point (x, y, z).

        source: https://mathcurve.com/surfaces/sphere
        # -pi<theta<pi, -pi/2<phi<pi/2

        :param point2d: Point at the CylindricalSuface3D.
        :type point2d: `volmdlr.`Point2D`
        """
        theta, phi = point2d
        x = self.radius * math.cos(phi) * math.cos(theta)
        y = self.radius * math.cos(phi) * math.sin(theta)
        z = self.radius * math.sin(phi)
        return self.frame.local_to_global_coordinates(volmdlr.Point3D(x, y, z))

    def point3d_to_2d(self, point3d):
        """
        Transform a 3D spatial point (x, y, z) into a 2D spherical parametric point (theta, phi).
        """
        x, y, z = self.frame.global_to_local_coordinates(point3d)
        z = min(self.radius, max(-self.radius, z))

        if z == -0.0:
            z = 0.0

        # Do not delete this, mathematical problem when x and y close to zero (should be zero) but not 0
        # Generally this is related to uncertainty of step files.
        if abs(x) < 1e-7:
            x = 0
        if abs(y) < 1e-7:
            y = 0

        theta = math.atan2(y, x)
        if abs(theta) < 1e-10:
            theta = 0

        z_over_r = z / self.radius
        phi = math.asin(z_over_r)
        if abs(phi) < 1e-10:
            phi = 0

        return volmdlr.Point2D(theta, phi)

    def linesegment2d_to_3d(self, linesegment2d):
        """
        Converts a BREP line segment 2D onto a 3D primitive on the surface.
        """
        if linesegment2d.name == "construction":
            return []
        start = self.point2d_to_3d(linesegment2d.start)
        interior = self.point2d_to_3d(0.5 * (linesegment2d.start + linesegment2d.end))
        end = self.point2d_to_3d(linesegment2d.end)
        u_vector = start - self.frame.origin
        u_vector.normalize()
        v_vector = interior - self.frame.origin
        v_vector.normalize()
        normal = u_vector.cross(v_vector)
        circle = curves.Circle3D(volmdlr.Frame3D(self.frame.origin, u_vector, v_vector, normal),
                                 start.point_distance(self.frame.origin))
        if start.is_close(end) or linesegment2d.length() == 2 * math.pi:

            return [edges.FullArc3D(circle, start)]
        arc = edges.Arc3D(circle, start, end)
        if not arc.point_belongs(interior):
            arc = edges.Arc3D(circle.reverse(), start, end)
        return [arc]

    def contour3d_to_2d(self, contour3d):
        """
        Transforms a Contour3D into a Contour2D in the parametric domain of the surface.

        :param contour3d: The contour to be transformed.
        :type contour3d: :class:`wires.Contour3D`
        :return: A 2D contour object.
        :rtype: :class:`wires.Contour2D`
        """
        primitives2d = []

        # Transform the contour's primitives to parametric domain
        for primitive3d in contour3d.primitives:
            primitive3d = primitive3d.simplify if primitive3d.simplify.__class__.__name__ != "LineSegment3D" else \
                primitive3d
            method_name = f'{primitive3d.__class__.__name__.lower()}_to_2d'
            if hasattr(self, method_name):
                primitives = getattr(self, method_name)(primitive3d)

                if primitives is None:
                    continue
                primitives2d.extend(primitives)
            else:
                raise NotImplementedError(
                    f'Class {self.__class__.__name__} does not implement {method_name}')
        contour2d = wires.Contour2D(primitives2d)
        if contour2d.is_ordered(1e-2):
            return contour2d
        primitives2d = self.repair_primitives_periodicity(primitives2d)
        return wires.Contour2D(primitives2d)

    def is_lat_long_curve(self, arc):
        """
        Checks if a curve defined on the sphere is a latitude/longitude curve.

        Returns True if it is, False otherwise.
        """
        # Check if curve is a longitude curve (phi is constant)
        if self.frame.w.is_colinear_to(arc.circle.normal, abs_tol=1e-4):
            return True
        # Check if curve is a latitude curve (theta is constant)
        if self.frame.w.is_perpendicular_to(arc.circle.normal, abs_tol=1e-4) and\
                arc.circle.center.is_close(self.frame.origin, 1e-4):
            return True
        return False

    def _arc_start_end_3d_to_2d(self, arc3d):
        """
        Helper function to fix periodicity issues while performing transformations into parametric domain.
        """
        start = self.point3d_to_2d(arc3d.start)
        end = self.point3d_to_2d(arc3d.end)
        theta_i, _ = self.point3d_to_2d(arc3d.middle_point())
        theta1, phi1 = start
        theta2, phi2 = end
        point_after_start, point_before_end = self._reference_points(arc3d)
        theta3, _ = point_after_start
        theta4, _ = point_before_end

        # Fix sphere singularity point
        if math.isclose(abs(phi1), 0.5 * math.pi, abs_tol=1e-2) and theta1 == 0.0 \
                and math.isclose(theta3, theta_i, abs_tol=1e-2) and math.isclose(theta4, theta_i, abs_tol=1e-2):
            theta1 = theta_i
            start = volmdlr.Point2D(theta1, phi1)
        if math.isclose(abs(phi2), 0.5 * math.pi, abs_tol=1e-2) and theta2 == 0.0 \
                and math.isclose(theta3, theta_i, abs_tol=1e-2) and math.isclose(theta4, theta_i, abs_tol=1e-2):
            theta2 = theta_i
            end = volmdlr.Point2D(theta2, phi2)
        discontinuity, _, _ = self._helper_arc3d_to_2d_periodicity_verifications(arc3d, start)

        start, end = vm_parametric.arc3d_to_spherical_coordinates_verification(
            [start, end], [point_after_start, point_before_end], discontinuity)
        return start, end

    def edge_passes_on_singularity_point(self, edge):
        """Helper function to verify id edge passes on the sphere singularity point."""
        half_pi = 0.5 * math.pi
        point_positive_singularity = self.point2d_to_3d(volmdlr.Point2D(0, half_pi))
        point_negative_singularity = self.point2d_to_3d(volmdlr.Point2D(0, -half_pi))
        positive_singularity = edge.point_belongs(point_positive_singularity, 1e-6)
        negative_singularity = edge.point_belongs(point_negative_singularity, 1e-6)
        if positive_singularity and negative_singularity:
            return [point_positive_singularity, point_negative_singularity]
        if positive_singularity:
            return [point_positive_singularity, None]
        if negative_singularity:
            return [None, point_negative_singularity]
        return [None, None]

    def arc3d_to_2d(self, arc3d):
        """
        Converts the primitive from 3D spatial coordinates to its equivalent 2D primitive in the parametric space.
        """
        is_lat_long_curve = self.is_lat_long_curve(arc3d)
        if is_lat_long_curve:
            start, end = self._arc_start_end_3d_to_2d(arc3d)
            singularity_points = self.edge_passes_on_singularity_point(arc3d)
            if any(singularity_points):
                return self.arc3d_to_2d_with_singularity(arc3d, start, end, singularity_points)
            return [edges.LineSegment2D(start, end)]
        return self.arc3d_to_2d_any_direction(arc3d)

    @staticmethod
    def helper_arc3d_to_2d_with_singularity(arc3d, start, end, point_singularity, half_pi):
        """Helper function to arc3d_to_2d_with_singularity."""
        theta1, phi1 = start
        theta2, phi2 = end
        if arc3d.is_point_edge_extremity(point_singularity):
            return [edges.LineSegment2D(start, end)]
        primitives = []
        if math.isclose(abs(theta2 - theta1), math.pi, abs_tol=1e-2):
            if theta1 == math.pi and theta2 != math.pi:
                theta1 = -math.pi
            if theta2 == math.pi and theta1 != math.pi:
                theta2 = -math.pi

            primitives = [edges.LineSegment2D(volmdlr.Point2D(theta1, phi1),
                                              volmdlr.Point2D(theta1, half_pi)),
                          edges.LineSegment2D(volmdlr.Point2D(theta1, half_pi),
                                              volmdlr.Point2D(theta2, half_pi),
                                              name="construction"),
                          edges.LineSegment2D(
                volmdlr.Point2D(
                    theta2, half_pi), volmdlr.Point2D(
                    theta2, phi2))
                          ]
            return primitives
        warnings.warn("Could not find BREP of the Arc3D on the sphere domain")
        return None

    def arc3d_to_2d_with_singularity(self, arc3d, start, end, singularity_points):
        """
        Converts the primitive from 3D spatial coordinates to its equivalent 2D primitive in the parametric space.
        """
        # trying to treat when the arc starts at theta1 passes at the singularity at |phi| = 0.5*math.pi
        # and ends at theta2 = theta1 + math.pi
        theta1, phi1 = start
        theta2, phi2 = end

        half_pi = 0.5 * math.pi
        point_positive_singularity, point_negative_singularity = singularity_points

        if point_positive_singularity and point_negative_singularity:
            if arc3d.is_point_edge_extremity(point_positive_singularity) and \
                    arc3d.is_point_edge_extremity(point_negative_singularity):
                return [edges.LineSegment2D(start, end)]
            direction_vector = arc3d.direction_vector(0)
            dot = self.frame.w.dot(direction_vector)
            if dot == 0:
                direction_vector = arc3d.direction_vector(0.01 * arc3d.length())
                dot = self.frame.w.dot(direction_vector)
            if dot > 0:
                half_pi = 0.5 * math.pi
                thetai = theta1 - math.pi
            else:
                half_pi = -0.5 * math.pi
                thetai = theta1 + math.pi
            if arc3d.is_point_edge_extremity(point_positive_singularity):
                return [
                    edges.LineSegment2D(start, volmdlr.Point2D(start.x, -0.5 * math.pi)),
                    edges.LineSegment2D(volmdlr.Point2D(start.x, -0.5 * math.pi),
                                        volmdlr.Point2D(theta2, -0.5 * math.pi),
                                        name="construction"),
                    edges.LineSegment2D(volmdlr.Point2D(theta2, -0.5 * math.pi),
                                        volmdlr.Point2D(theta2, phi2))
                ]
            if arc3d.is_point_edge_extremity(point_negative_singularity):
                return [
                    edges.LineSegment2D(start, volmdlr.Point2D(start.x, 0.5 * math.pi)),
                    edges.LineSegment2D(volmdlr.Point2D(start.x, 0.5 * math.pi),
                                        volmdlr.Point2D(theta2, 0.5 * math.pi),
                                        name="construction"),
                    edges.LineSegment2D(volmdlr.Point2D(theta2, 0.5 * math.pi),
                                        volmdlr.Point2D(theta2, phi2))
                ]
            return [edges.LineSegment2D(volmdlr.Point2D(theta1, phi1), volmdlr.Point2D(theta1, half_pi)),
                    edges.LineSegment2D(volmdlr.Point2D(theta1, half_pi), volmdlr.Point2D(thetai, half_pi),
                                        name="construction"),
                    edges.LineSegment2D(volmdlr.Point2D(thetai, half_pi),
                                        volmdlr.Point2D(thetai, -half_pi)),
                    edges.LineSegment2D(volmdlr.Point2D(thetai, -half_pi),
                                        volmdlr.Point2D(theta2, -half_pi),
                                        name="construction"),
                    edges.LineSegment2D(volmdlr.Point2D(theta2, -half_pi), volmdlr.Point2D(theta2, phi2))
                    ]
        if point_positive_singularity:
            return self.helper_arc3d_to_2d_with_singularity(arc3d, start, end, point_positive_singularity, half_pi)
        if point_negative_singularity:
            return self.helper_arc3d_to_2d_with_singularity(arc3d, start, end, point_negative_singularity, -half_pi)

        raise NotImplementedError

    @staticmethod
    def fix_start_end_singularity_point_at_parametric_domain(edge, reference_point, point_at_singularity):
        """Uses tangent line to find real theta angle of the singularity point on parametric domain."""
        _, phi = point_at_singularity
        abscissa_before_singularity = edge.abscissa(reference_point)
        direction_vector = edge.direction_vector(abscissa_before_singularity)
        direction_line = curves.Line2D(reference_point, reference_point + direction_vector)
        if phi > 0:
            line_positive_singularity = curves.Line2D(volmdlr.Point2D(-math.pi, 0.5 * math.pi),
                                                      volmdlr.Point2D(math.pi, 0.5 * math.pi))
            return direction_line.line_intersections(line_positive_singularity)[0]

        line_negative_singularity = curves.Line2D(volmdlr.Point2D(-math.pi, -0.5 * math.pi),
                                                  volmdlr.Point2D(math.pi, -0.5 * math.pi))

        return direction_line.line_intersections(line_negative_singularity)[0]

    def is_point2d_on_sphere_singularity(self, point2d, tol=1e-5):
        """Verifies if point is on the spherical singularity point on parametric domain."""
        half_pi = 0.5 * math.pi
        point = self.point2d_to_3d(point2d)
        point_positive_singularity = self.point2d_to_3d(volmdlr.Point2D(0, half_pi))
        point_negative_singularity = self.point2d_to_3d(volmdlr.Point2D(0, -half_pi))
        if point.is_close(point_positive_singularity, tol) or point.is_close(point_negative_singularity, tol):
            return True
        return False

    def is_point3d_on_sphere_singularity(self, point3d):
        """Verifies if point is on the spherical singularity point on parametric domain."""
        half_pi = 0.5 * math.pi
        point_positive_singularity = self.point2d_to_3d(volmdlr.Point2D(0, half_pi))
        point_negative_singularity = self.point2d_to_3d(volmdlr.Point2D(0, -half_pi))
        if point3d.is_close(point_positive_singularity) or point3d.is_close(point_negative_singularity):
            return True
        return False

    def find_edge_start_end_undefined_parametric_points(self, edge3d, points, points3d):
        """
        Helper function.

        Uses local discretization and line intersection with the tangent line at the point just before the undefined
        point on the BREP of the 3D edge to find the real value of theta on the sphere parametric domain.
        """
        if self.is_point3d_on_sphere_singularity(points3d[0]):
            distance = points3d[0].point_distance(points3d[1])
            maximum_linear_distance_reference_point = 1e-5
            if distance < maximum_linear_distance_reference_point:
                temp_points = points[1:]
            else:
                number_points = int(distance / maximum_linear_distance_reference_point)

                local_discretization = [self.point3d_to_2d(point)
                                        for point in edge3d.local_discretization(
                        points3d[0], points3d[1], number_points)]
                temp_points = local_discretization[1:] + points[2:]

            theta_list = [point.x for point in temp_points]
            theta_discontinuity, indexes_theta_discontinuity = angle_discontinuity(theta_list)

            if theta_discontinuity:
                temp_points = self._fix_angle_discontinuity_on_discretization_points(temp_points,
                                                                                     indexes_theta_discontinuity, "x")

            edge = edges.BSplineCurve2D.from_points_interpolation(temp_points, 2)
            points[0] = self.fix_start_end_singularity_point_at_parametric_domain(edge,
                                                                                  reference_point=temp_points[1],
                                                                                  point_at_singularity=points[0])
        if self.is_point3d_on_sphere_singularity(points3d[-1]):
            distance = points3d[-2].point_distance(points3d[-1])
            maximum_linear_distance_reference_point = 1e-5
            if distance < maximum_linear_distance_reference_point:
                temp_points = points[:-1]
            else:
                number_points = int(distance / maximum_linear_distance_reference_point)

                local_discretization = [self.point3d_to_2d(point)
                                        for point in edge3d.local_discretization(
                        points3d[-2], points3d[-1], number_points)]
                temp_points = points[:-2] + local_discretization[:-1]

            theta_list = [point.x for point in temp_points]
            theta_discontinuity, indexes_theta_discontinuity = angle_discontinuity(theta_list)

            if theta_discontinuity:
                temp_points = self._fix_angle_discontinuity_on_discretization_points(temp_points,
                                                                                     indexes_theta_discontinuity, "x")

            edge = edges.BSplineCurve2D.from_points_interpolation(temp_points, 2)
            points[-1] = self.fix_start_end_singularity_point_at_parametric_domain(edge,
                                                                                   reference_point=temp_points[-2],
                                                                                   point_at_singularity=points[-1])
        return points

    def arc3d_to_2d_any_direction(self, arc3d):
        """
        Converts the primitive from 3D spatial coordinates to its equivalent 2D primitive in the parametric space.
        """
        singularity_points = self.edge_passes_on_singularity_point(arc3d)
        half_pi = 0.5 * math.pi  # this variable avoid doing this multiplication several times (performance)
        point_positive_singularity, point_negative_singularity = singularity_points

        if point_positive_singularity and point_negative_singularity:
            raise ValueError("Impossible. This case should be treated by arc3d_to_2d_with_singularity method."
                             "See arc3d_to_2d method for detail.")
        if point_positive_singularity and not arc3d.is_point_edge_extremity(point_positive_singularity):
            split = arc3d.split(point_positive_singularity)
            primitive0 = self.arc3d_to_2d_any_direction(split[0])[0]
            primitive2 = self.arc3d_to_2d_any_direction(split[1])[0]
            primitive1 = edges.LineSegment2D(volmdlr.Point2D(primitive0.end.x, half_pi),
                                             volmdlr.Point2D(primitive2.start.x, half_pi))
            return [primitive0, primitive1, primitive2]
        if point_negative_singularity and not arc3d.is_point_edge_extremity(point_negative_singularity):
            split = arc3d.split(point_negative_singularity)
            primitive0 = self.arc3d_to_2d_any_direction(split[0])[0]
            primitive2 = self.arc3d_to_2d_any_direction(split[1])[0]
            primitive1 = edges.LineSegment2D(volmdlr.Point2D(primitive0.end.x, -half_pi),
                                             volmdlr.Point2D(primitive2.start.x, -half_pi))
            return [primitive0, primitive1, primitive2]

        angle3d = arc3d.angle
        number_points = math.ceil(angle3d * 50) + 1  # 50 points per radian
        number_points = max(number_points, 5)
        points3d = arc3d.discretization_points(number_points=number_points)
        points = [self.point3d_to_2d(p) for p in points3d]
        point_after_start, point_before_end = self._reference_points(arc3d)
        start, end = vm_parametric.spherical_repair_start_end_angle_periodicity(
            points[0], points[-1], point_after_start, point_before_end)
        points[0] = start
        points[-1] = end

        points = self.find_edge_start_end_undefined_parametric_points(arc3d, points, points3d)

        theta_list = [point.x for point in points]
        theta_discontinuity, indexes_theta_discontinuity = angle_discontinuity(theta_list)

        if theta_discontinuity:
            points = self._fix_angle_discontinuity_on_discretization_points(points,
                                                                            indexes_theta_discontinuity, "x")

        return [edges.BSplineCurve2D.from_points_interpolation(points, 2)]

    def bsplinecurve3d_to_2d(self, bspline_curve3d):
        """
        Converts the primitive from 3D spatial coordinates to its equivalent 2D primitive in the parametric space.
        """
        n = len(bspline_curve3d.control_points)
        points3d = bspline_curve3d.discretization_points(number_points=n)
        points = [self.point3d_to_2d(point) for point in points3d]

        point_after_start, point_before_end = self._reference_points(bspline_curve3d)
        start, end = vm_parametric.spherical_repair_start_end_angle_periodicity(
            points[0], points[-1], point_after_start, point_before_end)
        points[0] = start
        points[-1] = end

        points = self.find_edge_start_end_undefined_parametric_points(bspline_curve3d, points, points3d)
        theta_list = [point.x for point in points]
        theta_discontinuity, indexes_theta_discontinuity = angle_discontinuity(theta_list)
        if theta_discontinuity:
            points = self._fix_angle_discontinuity_on_discretization_points(points,
                                                                            indexes_theta_discontinuity, "x")

        return [edges.BSplineCurve2D.from_points_interpolation(points, degree=bspline_curve3d.degree,
                                                               periodic=bspline_curve3d.periodic).simplify]

    def bsplinecurve2d_to_3d(self, bspline_curve2d):
        """
        Converts a BREP BSpline curve 2D onto a 3D primitive on the surface.
        """
        # TODO: this is incomplete, a bspline_curve2d can be also a bspline_curve3d
        i = round(0.5 * len(bspline_curve2d.points))
        start = self.point2d_to_3d(bspline_curve2d.points[0])
        interior = self.point2d_to_3d(bspline_curve2d.points[i])
        end = self.point2d_to_3d(bspline_curve2d.points[-1])
        arc3d = edges.Arc3D.from_3_points(start, interior, end)
        flag = True
        points3d = [self.point2d_to_3d(p) for p in bspline_curve2d.points]
        for point in points3d:
            if not arc3d.point_belongs(point, 1e-4):
                flag = False
                break
        if flag:
            return [arc3d]

        return [edges.BSplineCurve3D.from_points_interpolation(points3d, degree=bspline_curve2d.degree,
                                                               periodic=bspline_curve2d.periodic)]

    def arc2d_to_3d(self, arc2d):
        """
        Converts a BREP arc 2D onto a 3D primitive on the surface.
        """
        n = 10
        degree = 2
        points = [self.point2d_to_3d(point2d) for point2d in arc2d.discretization_points(number_points=n)]
        periodic = points[0].is_close(points[-1])
        return [edges.BSplineCurve3D.from_points_interpolation(points, degree, periodic).simplify]

    def fullarc3d_to_2d(self, fullarc3d):
        """
        Converts the primitive from 3D spatial coordinates to its equivalent 2D primitive in the parametric space.
        """
        # TODO: On a spherical surface we can have fullarc3d in any plane
        start, end = self._arc_start_end_3d_to_2d(fullarc3d)
        theta1, phi1 = start
        theta2, phi2 = end

        point_after_start, point_before_end = self._reference_points(fullarc3d)
        theta3, phi3 = point_after_start
        theta4, _ = point_before_end

        if self.frame.w.is_colinear_to(fullarc3d.circle.normal, abs_tol=1e-4):
            point1 = volmdlr.Point2D(theta1, phi1)
            if theta1 > theta3:
                point2 = volmdlr.Point2D(theta1 - volmdlr.TWO_PI, phi2)
            elif theta1 < theta3:
                point2 = volmdlr.Point2D(theta1 + volmdlr.TWO_PI, phi2)
            return [edges.LineSegment2D(point1, point2)]

        if self.frame.w.is_perpendicular_to(fullarc3d.circle.normal, abs_tol=1e-4):
            if theta1 > theta3:
                theta_plus_pi = theta1 - math.pi
            else:
                theta_plus_pi = theta1 + math.pi
            if phi1 > phi3:
                half_pi = 0.5 * math.pi
            else:
                half_pi = -0.5 * math.pi
            if abs(phi1) == 0.5 * math.pi:
                return [edges.LineSegment2D(volmdlr.Point2D(theta3, phi1),
                                            volmdlr.Point2D(theta3, -half_pi)),
                        edges.LineSegment2D(volmdlr.Point2D(theta4, -half_pi),
                                            volmdlr.Point2D(theta4, phi2))]

            return [edges.LineSegment2D(volmdlr.Point2D(theta1, phi1), volmdlr.Point2D(theta1, -half_pi)),
                    edges.LineSegment2D(volmdlr.Point2D(theta_plus_pi, -half_pi),
                                        volmdlr.Point2D(theta_plus_pi, half_pi)),
                    edges.LineSegment2D(volmdlr.Point2D(theta1, half_pi), volmdlr.Point2D(theta1, phi2))]

        points = [self.point3d_to_2d(p) for p in fullarc3d.discretization_points(angle_resolution=25)]

        # Verify if theta1 or theta2 point should be -pi because atan2() -> ]-pi, pi]
        theta1 = vm_parametric.repair_start_end_angle_periodicity(theta1, theta3)
        theta2 = vm_parametric.repair_start_end_angle_periodicity(theta2, theta4)

        points[0] = volmdlr.Point2D(theta1, phi1)
        points[-1] = volmdlr.Point2D(theta2, phi2)

        theta_list = [point.x for point in points]
        theta_discontinuity, indexes_theta_discontinuity = angle_discontinuity(theta_list)
        if theta_discontinuity:
            points = self._fix_angle_discontinuity_on_discretization_points(points, indexes_theta_discontinuity, "x")

        return [edges.BSplineCurve2D.from_points_interpolation(points, 2)]

    def plot(self, ax=None, color='grey', alpha=0.5):
        """Plot sphere arcs."""
        if ax is None:
            fig = plt.figure()
            ax = fig.add_subplot(111, projection='3d')

        self.frame.plot(ax=ax, ratio=self.radius)
        for i in range(20):
            theta = i / 20. * volmdlr.TWO_PI
            t_points = []
            for j in range(20):
                phi = j / 20. * volmdlr.TWO_PI
                t_points.append(self.point2d_to_3d(volmdlr.Point2D(theta, phi)))
            ax = wires.ClosedPolygon3D(t_points).plot(ax=ax, edge_style=EdgeStyle(color=color, alpha=alpha))

        return ax

    def rectangular_cut(self, theta1, theta2, phi1, phi2, name=''):
        """Deprecated method, Use ShericalFace3D from_surface_rectangular_cut method."""
        raise AttributeError('Use ShericalFace3D from_surface_rectangular_cut method')

    def triangulation(self):
        face = self.rectangular_cut(0, volmdlr.TWO_PI, -0.5 * math.pi, 0.5 * math.pi)
        return face.triangulation()

    def repair_primitives_periodicity(self, primitives2d):
        """
        Repairs the continuity of the 2D contour while using contour3d_to_2d on periodic surfaces.

        :param primitives2d: The primitives in parametric surface domain.
        :type primitives2d: list
        :return: A list of primitives.
        :rtype: list
        """
        # # Search for a primitive that can be used as reference for repairing periodicity
        i = 1
        while i < len(primitives2d):
            previous_primitive = primitives2d[i - 1]
            delta = previous_primitive.end - primitives2d[i].start
            if not math.isclose(delta.norm(), 0, abs_tol=1e-3):
                if primitives2d[i].end.is_close(previous_primitive.end, 1e-3) and \
                        primitives2d[i].length() == volmdlr.TWO_PI:
                    primitives2d[i] = primitives2d[i].reverse()
                elif self.is_point2d_on_sphere_singularity(previous_primitive.end, 1e-5):
                    primitives2d.insert(i, edges.LineSegment2D(previous_primitive.end, primitives2d[i].start,
                                                               name="construction"))
                    i += 1
                else:
                    primitives2d[i] = primitives2d[i].translation(delta)
            elif self.is_point2d_on_sphere_singularity(primitives2d[i].start, 1e-5) and \
                    math.isclose(primitives2d[i].start.x, primitives2d[i].end.x, abs_tol=1e-3) and \
                    math.isclose(primitives2d[i].start.x, previous_primitive.start.x, abs_tol=1e-3):

                if primitives2d[i + 1].end.x < primitives2d[i].end.x:
                    theta_offset = volmdlr.TWO_PI
                elif primitives2d[i + 1].end.x > primitives2d[i].end.x:
                    theta_offset = -volmdlr.TWO_PI
                primitive1 = edges.LineSegment2D(previous_primitive.end,
                                                 previous_primitive.end + volmdlr.Point2D(theta_offset, 0),
                                                 name="construction")
                primitive2 = primitives2d[i].translation(volmdlr.Vector2D(theta_offset, 0))
                primitive3 = primitives2d[i + 1].translation(volmdlr.Vector2D(theta_offset, 0))
                primitives2d[i] = primitive1
                primitives2d.insert(i + 1, primitive2)
                primitives2d[i + 2] = primitive3
                i += 1
            i += 1
        #     return primitives2d
        # primitives2d = repair(primitives2d)
        last_end = primitives2d[-1].end
        first_start = primitives2d[0].start
        if not last_end.is_close(first_start, tol=1e-2):
            last_end_3d = self.point2d_to_3d(last_end)
            first_start_3d = self.point2d_to_3d(first_start)
            if last_end_3d.is_close(first_start_3d, 1e-6) and \
                    not self.is_point2d_on_sphere_singularity(last_end):
                if first_start.x > last_end.x:
                    half_pi = -0.5 * math.pi
                else:
                    half_pi = 0.5 * math.pi
                if not first_start.is_close(volmdlr.Point2D(first_start.x, half_pi)):
                    lines = [edges.LineSegment2D(
                        last_end, volmdlr.Point2D(last_end.x, half_pi), name="construction"),
                        edges.LineSegment2D(volmdlr.Point2D(last_end.x, half_pi),
                                            volmdlr.Point2D(first_start.x, half_pi), name="construction"),
                        edges.LineSegment2D(volmdlr.Point2D(first_start.x, half_pi),
                                            first_start, name="construction")]
                    primitives2d.extend(lines)
            else:
                primitives2d.append(edges.LineSegment2D(last_end, first_start, name="construction"))
        return primitives2d

    def rotation(self, center: volmdlr.Point3D, axis: volmdlr.Vector3D, angle: float):
        """
        Spherical Surface 3D rotation.

        :param center: rotation center
        :param axis: rotation axis
        :param angle: angle rotation
        :return: a new rotated Spherical Surface 3D
        """
        new_frame = self.frame.rotation(center=center, axis=axis, angle=angle)
        return SphericalSurface3D(new_frame, self.radius)

    def translation(self, offset: volmdlr.Vector3D):
        """
        Spherical Surface 3D translation.

        :param offset: translation vector
        :return: A new translated Spherical Surface 3D
        """
        new_frame = self.frame.translation(offset)
        return SphericalSurface3D(new_frame, self.radius)

    def frame_mapping(self, frame: volmdlr.Frame3D, side: str):
        """
        Changes Spherical Surface 3D's frame and return a new Spherical Surface 3D.

        :param frame: Frame of reference
        :type frame: `volmdlr.Frame3D`
        :param side: 'old' or 'new'
        """
        new_frame = self.frame.frame_mapping(frame, side)
        return SphericalSurface3D(new_frame, self.radius)

    def plane_intersection(self, plane3d):
        """
        Sphere intersections with a plane.

        :param plane3d: intersecting plane.
        :return: list of intersecting curves.
        """
        dist = plane3d.point_distance(self.frame.origin)
        if dist > self.radius:
            return []
        if dist == self.radius:
            line = curves.Line3D(self.frame.origin, self.frame.origin + plane3d.frame.w)
            return plane3d.line_intersections(line)
        line = curves.Line3D(self.frame.origin, self.frame.origin + plane3d.frame.w)
        circle_radius = math.sqrt(self.radius ** 2 - dist ** 2)
        circle_center = plane3d.line_intersections(line)[0]
        start_end = circle_center + plane3d.frame.u * circle_radius
        circle = curves.Circle3D(volmdlr.Frame3D(circle_center, plane3d.frame.u,
                                                       plane3d.frame.v, plane3d.frame.w),
                                 circle_radius)
        return [edges.FullArc3D(circle, start_end)]

    def line_intersections(self, line3d: curves.Line3D):
        """
        Calculates the intersection points between a 3D line and a spherical surface.

        The method calculates the intersection points between a 3D line and a sphere using
        the equation of the line and the equation of the sphere. It returns a list of intersection
        points, which can be empty if there are no intersections. The intersection points are
        represented as 3D points using the `volmdlr.Point3D` class.

        :param line3d: The 3D line object to intersect with the sphere.
        :type line3d:curves.Line3D
        :return: A list of intersection points between the line and the sphere. The list may be empty if there
        are no intersections.
        :rtype: List[volmdlr.Point3D]

        :Example:
        >>> from volmdlr import Point3D, edges, surfaces, OXYZ
        >>> spherical_surface3d = SphericalSurface3D(OXYZ, 1)
        >>> line2 = curves.Line3D(Point3D(0, 1, -0.5), Point3D(0, 1, 0.5))
        >>> line_intersections2 = spherical_surface3d.line_intersections(line2) #returns [Point3D(0.0, 1.0, 0.0)]
        """
        line_direction_vector = line3d.direction_vector()
        vector_linept1_center = self.frame.origin - line3d.point1
        vector_linept1_center = vector_linept1_center.to_vector()
<<<<<<< HEAD
        a_param = line_direction_vector[0]**2 + line_direction_vector[1]**2 + line_direction_vector[2]**2
        b_param = -2 * (line_direction_vector[0] * vector_linept1_center[0] +
                        line_direction_vector[1] * vector_linept1_center[1] +
                        line_direction_vector[2] * vector_linept1_center[2])
        c_param = (vector_linept1_center[0]**2 + vector_linept1_center[1]**2 +
                   vector_linept1_center[2]**2 - self.radius**2)
        b2_minus4ac = b_param**2 - 4 * a_param * c_param
=======
        a_param = line_direction_vector[0] ** 2 + line_direction_vector[1] ** 2 + line_direction_vector[2] ** 2
        b_param = -2 * (line_direction_vector[0] * vector_linept1_center[0] +
                        line_direction_vector[1] * vector_linept1_center[1] +
                        line_direction_vector[2] * vector_linept1_center[2])
        c_param = (vector_linept1_center[0] ** 2 + vector_linept1_center[1] ** 2 +
                   vector_linept1_center[2] ** 2 - self.radius ** 2)
        b2_minus4ac = b_param ** 2 - 4 * a_param * c_param
>>>>>>> 68d09d51
        if math.isclose(b2_minus4ac, 0, abs_tol=1e-8):
            t_param = -b_param / (2 * a_param)
            return [line3d.point1 + line_direction_vector * t_param]
        if b2_minus4ac < 0:
            return []
        t_param1 = (-b_param + math.sqrt(b2_minus4ac)) / (2 * a_param)
        t_param2 = (-b_param - math.sqrt(b2_minus4ac)) / (2 * a_param)
        return line3d.point1 + line_direction_vector * t_param1, line3d.point1 + line_direction_vector * t_param2

    def linesegment_intersections(self, linesegment3d: edges.LineSegment3D):
        """
        Calculates the intersection points between a 3D line segment and a spherical surface.

        The method calculates the intersection points between a 3D line segment and a sphere by first
        finding the intersection points between the infinite line containing the line segment and the sphere,
        and then filtering out the points that are not within the line segment. It returns a list of intersection
        points, which can be empty if there are no intersections. The intersection points are represented as
        3D points using the `volmdlr.Point3D` class.
        Note: The method assumes that the line segment and the sphere are in the same coordinate system.

        :param linesegment3d: The 3D line segment object to intersect with the sphere.
        :type linesegment3d: edges.LineSegment3D.
        :return: A list of intersection points between the line segment and the sphere.
        The list may be empty if there are no intersections.
        :rtype: List[volmdlr.Point3D]:

        :Example:
        >>> from volmdlr import Point3D, edges, surfaces, OXYZ
        >>> spherical_surface3d = SphericalSurface3D(OXYZ, 1)
        >>> linesegment2 = edges.LineSegment3D(Point3D(-0.8, -0.8, -0.8), Point3D(0.8, 0.8, 0.8))
        >>> linesegment2_intersections = spherical_surface3d.linesegment_intersections(linesegment2)
            '[Point3D: [0.5773502691896257, 0.5773502691896257, 0.5773502691896257],
              Point3D: [-0.5773502691896257, -0.5773502691896257, -0.5773502691896257]]'
        """
        line_intersections = self.line_intersections(linesegment3d.line)
        intersections = []
        for intersection in line_intersections:
            if linesegment3d.point_belongs(intersection):
                intersections.append(intersection)
        return intersections


class RuledSurface3D(Surface3D):
    """
    Defines a ruled surface between two wires.

    :param wire1: Wire
    :type wire1: :class:`vmw.Wire3D`
    :param wire2: Wire
    :type wire2: :class:`wires.Wire3D`
    """
    face_class = 'RuledFace3D'

    def __init__(self, wire1: wires.Wire3D, wire2: wires.Wire3D, name: str = ''):
        self.wire1 = wire1
        self.wire2 = wire2
        self.length1 = wire1.length()
        self.length2 = wire2.length()
        Surface3D.__init__(self, name=name)

    def point2d_to_3d(self, point2d: volmdlr.Point2D):
        """
        Coverts a parametric coordinate on the surface into a 3D spatial point (x, y, z).

        :param point2d: Point at the ToroidalSuface3D
        :type point2d: `volmdlr.`Point2D`
        """
        x, y = point2d
        point1 = self.wire1.point_at_abscissa(x * self.length1)
        point2 = self.wire2.point_at_abscissa(x * self.length2)
        joining_line = edges.LineSegment3D(point1, point2)
        point = joining_line.point_at_abscissa(y * joining_line.length())
        return point

    def point3d_to_2d(self, point3d):
        """
        Returns the parametric coordinates volmdlr.Point2D(u, v) of a cartesian coordinates point (x, y, z).

        :param point3d: Point at the CylindricalSuface3D
        :type point3d: `volmdlr.`Point3D`
        """
        raise NotImplementedError

    def rectangular_cut(self, x1: float, x2: float,
                        y1: float, y2: float, name: str = ''):
        """Deprecated method, Use RuledFace3D from_surface_rectangular_cut method."""
        raise NotImplementedError('Use RuledFace3D from_surface_rectangular_cut method')


class ExtrusionSurface3D(Surface3D):
    """
    Defines a surface of extrusion.

    An extrusion surface is a surface that is a generic cylindrical surface generated by the linear
    extrusion of a curve, generally an Ellipse or a B-Spline curve.

    :param edge: edge.
    :type edge: Union[:class:`vmw.Wire3D`, :class:`vmw.Contour3D`]
    :param axis_point: Axis placement
    :type axis_point: :class:`volmdlr.Point3D`
    :param axis: Axis of extrusion
    :type axis: :class:`volmdlr.Vector3D`
    """
    face_class = 'ExtrusionFace3D'
    y_periodicity = None

    def __init__(self, edge: Union[edges.FullArcEllipse3D, edges.BSplineCurve3D],
                 direction: volmdlr.Vector3D, name: str = ''):
        self.edge = edge
        direction.normalize()
        self.direction = direction
        if hasattr(edge, "center"):
            self.frame = volmdlr.Frame3D.from_point_and_vector(edge.center, direction, volmdlr.Z3D)
        else:
            self.frame = volmdlr.Frame3D.from_point_and_vector(edge.start, direction, volmdlr.Z3D)
        self._x_periodicity = False

        Surface3D.__init__(self, frame=self.frame, name=name)

    @property
    def x_periodicity(self):
        if self._x_periodicity:
            return self._x_periodicity
        start = self.edge.start
        end = self.edge.end
        if start.is_close(end, 1e-4):
            return math.pi
        return None

    @x_periodicity.setter
    def x_periodicity(self, value):
        self._x_periodicity = value

    def point2d_to_3d(self, point2d: volmdlr.Point2D):
        """
        Transform a parametric (u, v) point into a 3D Cartesian point (x, y, z).

        # u = [0, 1] and v = z
        """
        u, v = point2d
        if abs(u) < 1e-7:
            u = 0.0
        if abs(v) < 1e-7:
            v = 0.0

        point_at_curve_global = self.edge.point_at_abscissa(u * self.edge.length()/math.pi)
        point_at_curve_local = self.frame.global_to_local_coordinates(point_at_curve_global)
        # x, y, z = point_at_curve_local
        point_local = point_at_curve_local.translation(volmdlr.Vector3D(0, 0, v))
        return self.frame.local_to_global_coordinates(point_local)

    def point3d_to_2d(self, point3d):
        """
        Transform a 3D Cartesian point (x, y, z) into a parametric (u, v) point.
        """
        x, y, z = self.frame.global_to_local_coordinates(point3d)
        if abs(x) < 1e-7:
            x = 0.0
        if abs(y) < 1e-7:
            y = 0.0
        if abs(z) < 1e-7:
            z = 0.0
        v = z
        point_at_curve_local = volmdlr.Point3D(x, y, 0)
        point_at_curve_global = self.frame.local_to_global_coordinates(point_at_curve_local)
        # multiplying by math.pi is a quick fix to the triangulation
        u = self.edge.abscissa(point_at_curve_global) / self.edge.length() * math.pi
        u = min(u, math.pi)
        return volmdlr.Point2D(u, v)

    def rectangular_cut(self, x1: float = 0.0, x2: float = 1.0,
                        y1: float = 0.0, y2: float = 1.0, name: str = ''):
        """Deprecated method, Use ExtrusionFace3D from_surface_rectangular_cut method."""
        raise AttributeError('Use ExtrusionFace3D from_surface_rectangular_cut method')

    def plot(self, ax=None, color='grey', alpha=0.5, z: float = 0.5):
        if ax is None:
            fig = plt.figure()
            ax = fig.add_subplot(111, projection='3d')
        self.frame.plot(ax=ax, ratio=z)
        for i in range(21):
            step = i / 20. * z
            wire = self.edge.translation(step * self.frame.w)
            wire.plot(ax=ax, edge_style=EdgeStyle(color=color, alpha=alpha))

        return ax

    @classmethod
    def from_step(cls, arguments, object_dict, **kwargs):
        name = arguments[0][1:-1]
        edge = object_dict[arguments[1]]
        if edge.__class__ is curves.Ellipse3D:
            start_end = edge.center + edge.major_axis * edge.major_dir
            fullarcellipse = edges.FullArcEllipse3D(edge, start_end, edge.name)
            direction = -object_dict[arguments[2]]
            surface = cls(edge=fullarcellipse, direction=direction, name=name)
<<<<<<< HEAD
            surface.x_periodicity = 1
        elif edge.__class__ is curves.Circle3D:
=======
            surface._x_periodicity = math.pi
        elif edge.__class__ is wires.Circle3D:
>>>>>>> 68d09d51
            start_end = edge.center + edge.frame.u * edge.radius
            fullarc = edges.FullArc3D(edge, start_end)
            direction = object_dict[arguments[2]]
            surface = cls(edge=fullarc, direction=direction, name=name)
            surface._x_periodicity = math.pi

        else:
            direction = object_dict[arguments[2]]
            surface = cls(edge=edge, direction=direction, name=name)
        return surface

    def to_step(self, current_id):
        """
        Translate volmdlr primitive to step syntax.
        """
        content_edge, edge_id = self.edge.to_step(current_id)
        current_id = edge_id + 1
        content_vector, vector_id = self.direction.to_step(current_id)
        current_id = vector_id + 1
        content = content_edge + content_vector
        content += f"#{current_id} = SURFACE_OF_LINEAR_EXTRUSION('{self.name}',#{edge_id},#{vector_id});\n"
        return content, [current_id]

    def arc3d_to_2d(self, arc3d):
        """
        Converts the primitive from 3D spatial coordinates to its equivalent 2D primitive in the parametric space.
        """
        # todo: needs detailed investigation
        start = self.point3d_to_2d(arc3d.start)
        end = self.point3d_to_2d(arc3d.end)
        return [edges.LineSegment2D(start, end, name="arc")]

    def arcellipse3d_to_2d(self, arcellipse3d):
        """
        Transformation of an arc-ellipse 3d to 2d, in a cylindrical surface.

        """
        if isinstance(self.edge, edges.FullArcEllipse3D):
            start2d = self.point3d_to_2d(arcellipse3d.start)
            end2d = self.point3d_to_2d(arcellipse3d.end)
            return [edges.LineSegment2D(start2d, end2d)]
        points = [self.point3d_to_2d(p)
                  for p in arcellipse3d.discretization_points(number_points=15)]

        bsplinecurve2d = edges.BSplineCurve2D.from_points_interpolation(points, degree=2)
        return [bsplinecurve2d]

    def fullarcellipse3d_to_2d(self, fullarcellipse3d):
        """
        Converts a 3D full elliptical arc to a 2D line segment in the current plane.

        This method converts a 3D full elliptical arc to a 2D line segment in the current plane.
        It first calculates the length of the arc using the `length` method of the `fullarcellipse3d`
        object. Then, it converts the start and end points of the arc to 2D points using the `point3d_to_2d`
        method. Additionally, it calculates a point on the arc at a small abscissa value (0.01 * length)
        and converts it to a 2D point. Based on the relative position of this point, the method determines
        the start and end points of the line segment in 2D. If the abscissa point is closer to the start
        point, the line segment starts from (0, start.y) and ends at (1, end.y). If the abscissa point is
        closer to the end point, the line segment starts from (1, start.y) and ends at (0, end.y). If the
        abscissa point lies exactly at the midpoint of the arc, a NotImplementedError is raised. The resulting
        line segment is returned as a list.

        :param fullarcellipse3d: The 3D full elliptical arc object to convert.
        :return: A list containing a 2D line segment representing the converted arc.
        :raises: NotImplementedError: If the abscissa point lies exactly at the midpoint of the arc.
        """

        length = fullarcellipse3d.length()
        start = self.point3d_to_2d(fullarcellipse3d.start)
        end = self.point3d_to_2d(fullarcellipse3d.end)

        u3, _ = self.point3d_to_2d(fullarcellipse3d.point_at_abscissa(0.01 * length))
        if u3 > 0.5:
            p1 = volmdlr.Point2D(1, start.y)
            p2 = volmdlr.Point2D(0, end.y)
        elif u3 < 0.5:
            p1 = volmdlr.Point2D(0, start.y)
            p2 = volmdlr.Point2D(1, end.y)
        else:
            raise NotImplementedError
        return [edges.LineSegment2D(p1, p2)]

    def linesegment2d_to_3d(self, linesegment2d):
        """
        Converts a BREP line segment 2D onto a 3D primitive on the surface.
        """
        start3d = self.point2d_to_3d(linesegment2d.start)
        end3d = self.point2d_to_3d(linesegment2d.end)
        u1, param_z1 = linesegment2d.start
        u2, param_z2 = linesegment2d.end
        if math.isclose(u1, u2, abs_tol=1e-4):
            return [edges.LineSegment3D(start3d, end3d)]
        if math.isclose(param_z1, param_z2, abs_tol=1e-6):
            primitive = self.edge.translation(self.direction * (param_z1 + param_z2) * 0.5)
            if primitive.point_belongs(start3d) and primitive.point_belongs(end3d):
                if math.isclose(abs(u1 - u2), 1.0, abs_tol=1e-4):
                    if primitive.start.is_close(start3d) and primitive.end.is_close(end3d):
                        return [primitive]
                    if primitive.start.is_close(end3d) and primitive.end.is_close(start3d):
                        return [primitive.reverse()]
                primitive = primitive.split_between_two_points(start3d, end3d)
                return [primitive]
        n = 10
        degree = 3
        points = [self.point2d_to_3d(point2d) for point2d in linesegment2d.discretization_points(number_points=n)]
        periodic = points[0].is_close(points[-1])
        return [edges.BSplineCurve3D.from_points_interpolation(points, degree, periodic)]

    def bsplinecurve3d_to_2d(self, bspline_curve3d):
        n = len(bspline_curve3d.control_points)
        points = [self.point3d_to_2d(point)
                  for point in bspline_curve3d.discretization_points(number_points=n)]
        if self.x_periodicity:
            # if self.x_periodicity in points_x:
            # for i, x in enumerate(points_x[:-1]):
            if math.isclose(points[0].x, self.x_periodicity, abs_tol=1e-4):
                vec1 = points[1] - points[0]
                vec2 = points[2] - points[1]
                if vec2.dot(vec1) < 0:
                    points[0].x = 0
            if math.isclose(points[-1].x, self.x_periodicity, abs_tol=1e-4):
                vec1 = points[-1] - points[-2]
                vec2 = points[-2] - points[-3]
                if vec2.dot(vec1) < 0:
                    points[-1].x = 0
        return [edges.BSplineCurve2D.from_points_interpolation(
            points, bspline_curve3d.degree, bspline_curve3d.periodic).simplify]

    def frame_mapping(self, frame: volmdlr.Frame3D, side: str):
        """
        Returns a new Extrusion Surface positioned in the specified frame.

        :param frame: Frame of reference
        :type frame: `volmdlr.Frame3D`
        :param side: 'old' or 'new'
        """
        new_frame = self.frame.frame_mapping(frame, side)
        direction = new_frame.w
        new_edge = self.edge.frame_mapping(frame, side)
        return ExtrusionSurface3D(new_edge, direction, name=self.name)


class RevolutionSurface3D(PeriodicalSurface):
    """
    Defines a surface of revolution.

    :param wire: Wire.
    :type wire: Union[:class:`vmw.Wire3D`, :class:`vmw.Contour3D`]
    :param axis_point: Axis placement
    :type axis_point: :class:`volmdlr.Point3D`
    :param axis: Axis of revolution
    :type axis: :class:`volmdlr.Vector3D`
    """
    face_class = 'RevolutionFace3D'
    x_periodicity = volmdlr.TWO_PI
    y_periodicity = None

    def __init__(self, wire: Union[wires.Wire3D, wires.Contour3D],
                 axis_point: volmdlr.Point3D, axis: volmdlr.Vector3D, name: str = ''):
        self.wire = wire
        self.axis_point = axis_point
        self.axis = axis

        point1 = wire.point_at_abscissa(0)
        if point1.is_close(axis_point):
            point1 = wire.point_at_abscissa(0.5 * wire.length())
        vector1 = point1 - axis_point
        w_vector = axis
        w_vector.normalize()
        u_vector = vector1

        if not w_vector.is_perpendicular_to(u_vector):
            u_vector = vector1 - vector1.vector_projection(w_vector)
        u_vector.normalize()
        v_vector = w_vector.cross(u_vector)
        self.frame = volmdlr.Frame3D(origin=axis_point, u=u_vector, v=v_vector, w=w_vector)

        PeriodicalSurface.__init__(self, frame=self.frame, name=name)

    def point2d_to_3d(self, point2d: volmdlr.Point2D):
        """
        Transform a parametric (u, v) point into a 3D Cartesian point (x, y, z).

        u = [0, 2pi] and v = [0, 1] into a
        """
        u, v = point2d
        point_at_curve = self.wire.point_at_abscissa(v)
        point = point_at_curve.rotation(self.axis_point, self.axis, u)
        return point

    def point3d_to_2d(self, point3d):
        """
        Transform a 3D Cartesian point (x, y, z) into a parametric (u, v) point.
        """
        x, y, _ = self.frame.global_to_local_coordinates(point3d)
        if abs(x) < 1e-12:
            x = 0
        if abs(y) < 1e-12:
            y = 0
        u = math.atan2(y, x)

        point_at_curve = point3d.rotation(self.axis_point, self.axis, -u)
        v = self.wire.abscissa(point_at_curve)
        return volmdlr.Point2D(u, v)

    def rectangular_cut(self, x1: float, x2: float,
                        y1: float, y2: float, name: str = ''):
        """Deprecated method, Use RevolutionFace3D from_surface_rectangular_cut method."""
        raise AttributeError('Use RevolutionFace3D from_surface_rectangular_cut method')

    def plot(self, ax=None, color='grey', alpha=0.5, number_curves: int = 20):
        """
        Plot rotated Revolution surface generatrix.

        :param number_curves: Number of curves to display.
        :type number_curves: int
        """
        if ax is None:
            fig = plt.figure()
            ax = fig.add_subplot(111, projection='3d')
        for i in range(number_curves + 1):
            theta = i / number_curves * volmdlr.TWO_PI
            wire = self.wire.rotation(self.axis_point, self.axis, theta)
            wire.plot(ax=ax, edge_style=EdgeStyle(color=color, alpha=alpha))

        return ax

    @classmethod
    def from_step(cls, arguments, object_dict, **kwargs):
        """
        Converts a step primitive to a RevolutionSurface3D.

        :param arguments: The arguments of the step primitive.
        :type arguments: list
        :param object_dict: The dictionary containing all the step primitives
            that have already been instantiated.
        :type object_dict: dict
        :return: The corresponding RevolutionSurface3D object.
        :rtype: :class:`volmdlr.faces.RevolutionSurface3D`
        """
<<<<<<< HEAD

=======
>>>>>>> 68d09d51
        y_periodicity = None
        name = arguments[0][1:-1]
        wire = object_dict[arguments[1]]
        if wire.__class__ is curves.Circle3D:
            start_end = wire.center + wire.frame.u * wire.radius
            wire = edges.FullArc3D(wire.frame.origin, start_end, wire.frame.w)
            y_periodicity = 1
<<<<<<< HEAD
=======
        # elif wire.__class__ is edges.Line3D:
        #     wire = edges.LineSegment3D(wire.point1, wire.point2)
>>>>>>> 68d09d51

        if hasattr(wire, "simplify"):
            wire = wire.simplify
        axis_point, axis = object_dict[arguments[2]]
        surface = cls(wire=wire, axis_point=axis_point, axis=axis, name=name)
        surface.y_periodicity = y_periodicity
<<<<<<< HEAD
        return surface
=======
        return surface.simplify()
>>>>>>> 68d09d51

    def to_step(self, current_id):
        """
        Translate volmdlr primitive to step syntax.
        """
        content_wire, wire_id = self.wire.to_step(current_id)
        current_id = wire_id + 1
        content_axis_point, axis_point_id = self.axis_point.to_step(current_id)
        current_id = axis_point_id + 1
        content_axis, axis_id = self.axis.to_step(current_id)
        current_id = axis_id + 1
        content = content_wire + content_axis_point + content_axis
        content += f"#{current_id} = AXIS1_PLACEMENT('',#{axis_point_id},#{axis_id});\n"
        current_id += 1
        content += f"#{current_id} = SURFACE_OF_REVOLUTION('{self.name}',#{wire_id},#{current_id - 1});\n"
        return content, [current_id]

    def arc3d_to_2d(self, arc3d):
        """
        Converts the primitive from 3D spatial coordinates to its equivalent 2D primitive in the parametric space.
        """
        start = self.point3d_to_2d(arc3d.start)
        end = self.point3d_to_2d(arc3d.end)
<<<<<<< HEAD
        if hasattr(self.wire, "circle") and math.isclose(self.wire.circle.radius, arc3d.circle.radius, rel_tol=0.01):
            if self.wire.is_point_edge_extremity(arc3d.start):
                start = self.point3d_to_2d(arc3d.start)
                middle_point = self.point3d_to_2d(arc3d.middle_point())
                start = volmdlr.Point2D(middle_point.x, start.y)
            if self.wire.is_point_edge_extremity(arc3d.end):
                end = self.point3d_to_2d(arc3d.end)
                middle_point = self.point3d_to_2d(arc3d.middle_point())
                end = volmdlr.Point2D(middle_point.x, end.y)
=======
        if hasattr(self.wire, "radius") and math.isclose(self.wire.radius, arc3d.radius, rel_tol=0.01):
            if self.wire.is_point_edge_extremity(arc3d.start):
                start = self.point3d_to_2d(arc3d.start)
                interior = self.point3d_to_2d(arc3d.interior)
                start = volmdlr.Point2D(interior.x, start.y)
            if self.wire.is_point_edge_extremity(arc3d.end):
                end = self.point3d_to_2d(arc3d.end)
                interior = self.point3d_to_2d(arc3d.interior)
                end = volmdlr.Point2D(interior.x, end.y)
>>>>>>> 68d09d51
        if math.isclose(start.y, end.y, rel_tol=0.01):
            point_after_start, point_before_end = self._reference_points(arc3d)
            point_theta_discontinuity = self.point2d_to_3d(volmdlr.Point2D(math.pi, start.y))
            discontinuity = arc3d.point_belongs(point_theta_discontinuity) and not \
                arc3d.is_point_edge_extremity(point_theta_discontinuity)

            undefined_start_theta = arc3d.start.is_close(point_theta_discontinuity)
            undefined_end_theta = arc3d.end.is_close(point_theta_discontinuity)
            start, end = vm_parametric.arc3d_to_cylindrical_coordinates_verification(
                [start, end], [undefined_start_theta, undefined_end_theta],
                [point_after_start.x, point_before_end.x], discontinuity)
        if math.isclose(start.y, end.y, rel_tol=0.01) or math.isclose(start.x, end.x, rel_tol=0.01):
            return [edges.LineSegment2D(start, end, name="arc")]
        n = 10
        degree = 3
        points = [self.point3d_to_2d(point3d) for point3d in arc3d.discretization_points(number_points=n)]
        periodic = points[0].is_close(points[-1])
        return [edges.BSplineCurve2D.from_points_interpolation(points, degree, periodic)]

    def fullarc3d_to_2d(self, fullarc3d):
        """
        Converts the primitive from 3D spatial coordinates to its equivalent 2D primitive in the parametric space.
        """
        start = self.point3d_to_2d(fullarc3d.start)
        end = self.point3d_to_2d(fullarc3d.end)
        point_after_start, point_before_end = self._reference_points(fullarc3d)
        point_theta_discontinuity = self.point2d_to_3d(volmdlr.Point2D(math.pi, start.y))
        discontinuity = fullarc3d.point_belongs(point_theta_discontinuity) and not \
            fullarc3d.is_point_edge_extremity(point_theta_discontinuity)

        undefined_start_theta = fullarc3d.start.is_close(point_theta_discontinuity)
        undefined_end_theta = fullarc3d.end.is_close(point_theta_discontinuity)
        start, end = vm_parametric.arc3d_to_cylindrical_coordinates_verification(
            [start, end], [undefined_start_theta, undefined_end_theta],
            [point_after_start.x, point_before_end.x], discontinuity)
        theta1, z1 = start
        theta2, _ = end
        theta3, z3 = point_after_start

        if self.frame.w.is_colinear_to(fullarc3d.circle.normal):
            if start.is_close(end):
                start, end = vm_parametric.fullarc_to_cylindrical_coordinates_verification(start, end, theta3)
            return [edges.LineSegment2D(start, end, name="parametric.fullarc")]
        if math.isclose(theta1, theta2, abs_tol=1e-3):
            # Treating one case from Revolution Surface
            if z1 > z3:
                point1 = volmdlr.Point2D(theta1, 1)
                point2 = volmdlr.Point2D(theta1, 0)
            else:
                point1 = volmdlr.Point2D(theta1, 0)
                point2 = volmdlr.Point2D(theta1, 1)
            return [edges.LineSegment2D(point1, point2, name="parametric.fullarc")]
        if math.isclose(abs(theta1 - theta2), math.pi, abs_tol=1e-3):
            if z1 > z3:
                point1 = volmdlr.Point2D(theta1, 1)
                point2 = volmdlr.Point2D(theta1, 0)
                point3 = volmdlr.Point2D(theta2, 0)
                point4 = volmdlr.Point2D(theta2, 1)
            else:
                point1 = volmdlr.Point2D(theta1, 0)
                point2 = volmdlr.Point2D(theta1, 1)
                point3 = volmdlr.Point2D(theta2, 1)
                point4 = volmdlr.Point2D(theta2, 0)
            return [edges.LineSegment2D(point1, point2, name="parametric.arc"),
                    edges.LineSegment2D(point2, point3, name="parametric.singularity"),
                    edges.LineSegment2D(point3, point4, name="parametric.arc")
                    ]

        raise NotImplementedError

    def linesegment2d_to_3d(self, linesegment2d):
        """
        Converts a BREP line segment 2D onto a 3D primitive on the surface.
        """
        start3d = self.point2d_to_3d(linesegment2d.start)
        end3d = self.point2d_to_3d(linesegment2d.end)
        theta1, abscissa1 = linesegment2d.start
        theta2, abscissa2 = linesegment2d.end

        if self.wire.point_at_abscissa(abscissa1).is_close(self.wire.point_at_abscissa(abscissa2)):
            theta_i = 0.5 * (theta1 + theta2)
            interior = self.point2d_to_3d(volmdlr.Point2D(theta_i, abscissa1))
            return [edges.Arc3D.from_3_points(start3d, interior, end3d)]

        if math.isclose(theta1, theta2, abs_tol=1e-3):
            primitive = self.wire.rotation(self.axis_point, self.axis, 0.5 * (theta1 + theta2))
            if primitive.point_belongs(start3d) and primitive.point_belongs(end3d):
                if isinstance(self.wire, edges.Line3D):
                    return [edges.LineSegment3D(start3d, end3d)]
                if self.wire.is_point_edge_extremity(start3d) and self.wire.is_point_edge_extremity(end3d):
                    if primitive.start.is_close(start3d) and primitive.end.is_close(end3d):
                        return [primitive]
                    if primitive.start.is_close(end3d) and primitive.end.is_close(start3d):
                        return [primitive.reverse()]
                primitive = primitive.split_between_two_points(start3d, end3d)
                return [primitive]
        n = 10
        degree = 3
        points = [self.point2d_to_3d(point2d) for point2d in linesegment2d.discretization_points(number_points=n)]
        periodic = points[0].is_close(points[-1])
        return [edges.BSplineCurve3D.from_points_interpolation(points, degree, periodic).simplify]

    def frame_mapping(self, frame: volmdlr.Frame3D, side: str):
        """
        Returns a new Revolution Surface positioned in the specified frame.

        :param frame: Frame of reference
        :type frame: `volmdlr.Frame3D`
        :param side: 'old' or 'new'
        """
        new_frame = self.frame.frame_mapping(frame, side)
        axis = new_frame.w
        axis_point = new_frame.origin
        new_wire = self.wire.frame_mapping(frame, side)
        return RevolutionSurface3D(new_wire, axis_point, axis, name=self.name)

    def simplify(self):
<<<<<<< HEAD
        line3d = curves.Line3D(self.axis_point, self.axis_point + self.axis)
        if isinstance(self.wire, edges.Arc3D):
            tore_center, _ = line3d.point_projection(self.wire.circle.center)
            # Sphere
            if math.isclose(tore_center.point_distance(self.wire.circle.center), 0., abs_tol=1e-6):
                return SphericalSurface3D(self.frame, self.wire.circle.radius, self.name)
        if isinstance(self.wire, edges.LineSegment3D):
            generatrix_line = curves.Line3D(self.wire.start, self.wire.end)
=======
        line3d = edges.Line3D(self.axis_point, self.axis_point + self.axis)
        # if isinstance(self.wire, edges.Arc3D):
        #     tore_center, _ = line3d.point_projection(self.wire.center)
        #     # Sphere
        #     if math.isclose(tore_center.point_distance(self.wire.center), 0., abs_tol=1e-6):
        #         return SphericalSurface3D(self.frame, self.wire.radius, self.name)
        if isinstance(self.wire, (edges.LineSegment3D, edges.Line3D)):
            if isinstance(self.wire, edges.LineSegment3D):
                generatrix_line = self.wire.to_line()
            else:
                generatrix_line = self.wire
>>>>>>> 68d09d51
            intersections = line3d.intersection(generatrix_line)
            if intersections:
                generatrix_line_direction = generatrix_line.unit_direction_vector()
                if self.axis.dot(generatrix_line_direction) > 0:
                    semi_angle = volmdlr.geometry.vectors3d_angle(self.axis, generatrix_line_direction)
                else:
                    semi_angle = volmdlr.geometry.vectors3d_angle(self.axis, -generatrix_line_direction)
                if not self.axis_point.is_close(intersections):
                    new_w = self.axis_point - intersections
                    new_w = new_w.unit_vector()
                    new_frame = volmdlr.Frame3D(intersections, self.frame.u, new_w.cross(self.frame.u), new_w)
                else:
                    new_frame = volmdlr.Frame3D(intersections, self.frame.u, self.frame.v, self.frame.w)
                return ConicalSurface3D(new_frame, semi_angle, self.name)
            generatrix_line_direction = generatrix_line.unit_direction_vector()
            if self.axis.is_colinear_to(generatrix_line_direction):
                radius = self.wire.point_distance(self.axis_point)
                return CylindricalSurface3D(self.frame, radius, self.name)
        return self

    def is_singularity_point(self, point):
        """Verifies if point is on the surface singularity."""
        if self.wire.__class__.__name__ == "Line3D":
            return False
        return self.wire.is_point_edge_extremity(point)
<<<<<<< HEAD

=======
>>>>>>> 68d09d51

class BSplineSurface3D(Surface3D):
    """
    A class representing a 3D B-spline surface.

    A B-spline surface is a smooth surface defined by a set of control points and
    a set of basis functions called B-spline basis functions. The shape of the
    surface is determined by the position of the control points and can be
    modified by moving the control points.

    :param degree_u: The degree of the B-spline curve in the u direction.
    :type degree_u: int
    :param degree_v: The degree of the B-spline curve in the v direction.
    :type degree_v: int
    :param control_points: A list of 3D control points that define the shape of
        the surface.
    :type control_points: List[`volmdlr.Point3D`]
    :param nb_u: The number of control points in the u direction.
    :type nb_u: int
    :param nb_v: The number of control points in the v direction.
    :type nb_v: int
    :param u_multiplicities: A list of multiplicities for the knots in the u direction.
        The multiplicity of a knot is the number of times it appears in the knot vector.
    :type u_multiplicities: List[int]
    :param v_multiplicities: A list of multiplicities for the knots in the v direction.
        The multiplicity of a knot is the number of times it appears in the knot vector.
    :type v_multiplicities: List[int]
    :param u_knots: A list of knots in the u direction. The knots are real numbers that
        define the position of the control points along the u direction.
    :type u_knots: List[float]
    :param v_knots: A list of knots in the v direction. The knots are real numbers that
        define the position of the control points along the v direction.
    :type v_knots: List[float]
    :param weights: (optional) A list of weights for the control points. The weights
        can be used to adjust the influence of each control point on the shape of the
        surface. Default is None.
    :type weights: List[float]
    :param name: (optional) A name for the surface. Default is an empty string.
    :type name: str
    """
    face_class = "BSplineFace3D"
    _non_serializable_attributes = ["surface", "curves", "control_points_table"]

    def __init__(self, degree_u: int, degree_v: int, control_points: List[volmdlr.Point3D], nb_u: int, nb_v: int,
                 u_multiplicities: List[int], v_multiplicities: List[int], u_knots: List[float], v_knots: List[float],
                 weights: List[float] = None, name: str = ''):
        self.control_points = control_points
        self.degree_u = degree_u
        self.degree_v = degree_v
        self.nb_u = nb_u
        self.nb_v = nb_v

        u_knots = edges.standardize_knot_vector(u_knots)
        v_knots = edges.standardize_knot_vector(v_knots)
        self.u_knots = u_knots
        self.v_knots = v_knots
        self.u_multiplicities = u_multiplicities
        self.v_multiplicities = v_multiplicities
        self.weights = weights

        self.control_points_table = []
        points_row = []
        i = 1
        for point in control_points:
            points_row.append(point)
            if i == nb_v:
                self.control_points_table.append(points_row)
                points_row = []
                i = 1
            else:
                i += 1
        if weights is None:
            surface = BSpline.Surface()
            points = [(control_points[i][0], control_points[i][1],
                       control_points[i][2]) for i in range(len(control_points))]

        else:
            surface = NURBS.Surface()
            points = [(control_points[i][0] * weights[i], control_points[i][1] * weights[i],
                       control_points[i][2] * weights[i], weights[i]) for i in range(len(control_points))]
        surface.degree_u = degree_u
        surface.degree_v = degree_v
        surface.set_ctrlpts(points, nb_u, nb_v)
        knot_vector_u = []
        for i, u_knot in enumerate(u_knots):
            knot_vector_u.extend([u_knot] * u_multiplicities[i])
        knot_vector_v = []
        for i, v_knot in enumerate(v_knots):
            knot_vector_v.extend([v_knot] * v_multiplicities[i])
        surface.knotvector_u = knot_vector_u
        surface.knotvector_v = knot_vector_v
        surface.delta = 0.05

        self.surface = surface
        self.curves = extract_curves(surface, extract_u=True, extract_v=True)
        Surface3D.__init__(self, name=name)

        # Hidden Attributes
        self._displacements = None
        self._grids2d = None
        self._grids2d_deformed = None
        self._bbox = None
        self._surface_curves = None

        self._x_periodicity = False  # Use False instead of None because None is a possible value of x_periodicity
        self._y_periodicity = False

    @property
    def x_periodicity(self):
        """
        Evaluates the periodicity of the surface in u direction.
        """
        if self._x_periodicity is False:
            u = self.curves['u']
            a, b = self.surface.domain[0]
            u0 = u[0]
            point_at_a = u0.evaluate_single(a)
            point_at_b = u0.evaluate_single(b)
            if npy.linalg.norm(npy.array(point_at_b) - npy.array(point_at_a)) < 1e-6:
                self._x_periodicity = self.surface.range[0]
            else:
                self._x_periodicity = None
        return self._x_periodicity

    @property
    def y_periodicity(self):
        """
        Evaluates the periodicity of the surface in v direction.
        """
        if self._y_periodicity is False:
            v = self.curves['v']
            c, d = self.surface.domain[1]
            v0 = v[0]
            point_at_c = v0.evaluate_single(c)
            point_at_d = v0.evaluate_single(d)
            if npy.linalg.norm(npy.array(point_at_d) - npy.array(point_at_c)) < 1e-6:
                self._y_periodicity = self.surface.range[1]
            else:
                self._y_periodicity = None
        return self._y_periodicity

    @property
    def bounding_box(self):
        if not self._bbox:
            self._bbox = self._bounding_box()
        return self._bbox

    def _bounding_box(self):
        """
        Computes the bounding box of the surface.

        """
        min_bounds, max_bounds = self.surface.bbox
        xmin, ymin, zmin = min_bounds
        xmax, ymax, zmax = max_bounds
        return volmdlr.core.BoundingBox(xmin, xmax, ymin, ymax, zmin, zmax)

    @property
    def surface_curves(self):
        """
        Extracts curves from a surface.
        """
        if not self._surface_curves:
            self._surface_curves = self.get_surface_curves()
        return self._surface_curves

    def get_surface_curves(self):
        """
        Converts the surface curves from geomdl curve to volmdlr.
        """
        # v-direction
        crvlist_v = []
        v_curves = self.curves["v"]
        for curve in v_curves:
            crvlist_v.append(edges.BSplineCurve3D.from_geomdl_curve(curve))
        # u-direction
        crvlist_u = []
        u_curves = self.curves["u"]
        for curve in u_curves:
            crvlist_u.append(edges.BSplineCurve3D.from_geomdl_curve(curve))

        # Return shapes as a dict object
        return {"u": crvlist_u, "v": crvlist_v}

    def control_points_matrix(self, coordinates):
        """
        Define control points like a matrix, for each coordinate: x:0, y:1, z:2.

        """

        points = npy.empty((self.nb_u, self.nb_v))
        for i in range(0, self.nb_u):
            for j in range(0, self.nb_v):
                points[i][j] = self.control_points_table[i][j][coordinates]
        return points

    # Knots_vector
    def knots_vector_u(self):
        """
        Compute the global knot vector (u direction) based on knot elements and multiplicities.

        """

        knots = self.u_knots
        multiplicities = self.u_multiplicities

        knots_vec = []
        for i, knot in enumerate(knots):
            for _ in range(0, multiplicities[i]):
                knots_vec.append(knot)
        return knots_vec

    def knots_vector_v(self):
        """
        Compute the global knot vector (v direction) based on knot elements and multiplicities.

        """

        knots = self.v_knots
        multiplicities = self.v_multiplicities

        knots_vec = []
        for i, knot in enumerate(knots):
            for _ in range(0, multiplicities[i]):
                knots_vec.append(knot)
        return knots_vec

    def basis_functions_u(self, u, k, i):
        """
        Compute basis functions Bi in u direction for u=u and degree=k.

        """

        # k = self.degree_u
        knots_vector_u = self.knots_vector_u()

        if k == 0:
            return 1.0 if knots_vector_u[i] <= u < knots_vector_u[i + 1] else 0.0
        if knots_vector_u[i + k] == knots_vector_u[i]:
            param_c1 = 0.0
        else:
            param_c1 = (u - knots_vector_u[i]) / (knots_vector_u[i + k] - knots_vector_u[i]) \
                       * self.basis_functions_u(u, k - 1, i)
        if knots_vector_u[i + k + 1] == knots_vector_u[i + 1]:
            param_c2 = 0.0
        else:
            param_c2 = (knots_vector_u[i + k + 1] - u) / (knots_vector_u[i + k + 1] - knots_vector_u[i + 1]) * \
                       self.basis_functions_u(u, k - 1, i + 1)
        return param_c1 + param_c2

    def basis_functions_v(self, v, k, i):
        """
        Compute basis functions Bi in v direction for v=v and degree=k.

        """

        # k = self.degree_u
        knots = self.knots_vector_v()

        if k == 0:
            return 1.0 if knots[i] <= v < knots[i + 1] else 0.0
        if knots[i + k] == knots[i]:
            param_c1 = 0.0
        else:
            param_c1 = (v - knots[i]) / (knots[i + k] - knots[i]) * self.basis_functions_v(v, k - 1, i)
        if knots[i + k + 1] == knots[i + 1]:
            param_c2 = 0.0
        else:
            param_c2 = (knots[i + k + 1] - v) / (knots[i + k + 1] - knots[i + 1]) * self.basis_functions_v(v, k - 1,
                                                                                                           i + 1)
        return param_c1 + param_c2

    def blending_vector_u(self, u):
        """
        Compute a vector of basis_functions in u direction for u=u.
        """

        blending_vect = npy.empty((1, self.nb_u))
        for j in range(0, self.nb_u):
            blending_vect[0][j] = self.basis_functions_u(u, self.degree_u, j)

        return blending_vect

    def blending_vector_v(self, v):
        """
        Compute a vector of basis_functions in v direction for v=v.

        """

        blending_vect = npy.empty((1, self.nb_v))
        for j in range(0, self.nb_v):
            blending_vect[0][j] = self.basis_functions_v(v, self.degree_v, j)

        return blending_vect

    def blending_matrix_u(self, u):
        """
        Compute a matrix of basis_functions in u direction for a vector u like [0,1].

        """

        blending_mat = npy.empty((len(u), self.nb_u))
        for i, u_i in enumerate(u):
            for j in range(self.nb_u):
                blending_mat[i][j] = self.basis_functions_u(u_i, self.degree_u, j)
        return blending_mat

    def blending_matrix_v(self, v):
        """
        Compute a matrix of basis_functions in v direction for a vector v like [0,1].

        """

        blending_mat = npy.empty((len(v), self.nb_v))
        for i, v_i in enumerate(v):
            for j in range(self.nb_v):
                blending_mat[i][j] = self.basis_functions_v(v_i, self.degree_v, j)
        return blending_mat

    def point2d_to_3d(self, point2d: volmdlr.Point2D):
        u, v = point2d
        u = min(max(u, 0), 1)
        v = min(max(v, 0), 1)
        return volmdlr.Point3D(*evaluate_single((u, v), self.surface.data,
                                                      self.surface.rational,
                                                      self.surface.evaluator._span_func))
        # uses derivatives for performance because it's already compiled
        # return volmdlr.Point3D(*self.derivatives(u, v, 0)[0][0])
        # return volmdlr.Point3D(*self.surface.evaluate_single((x, y)))

    def point3d_to_2d(self, point3d: volmdlr.Point3D, tol=1e-6):
        """
        Evaluates the parametric coordinates (u, v) of a 3D point (x, y, z).

        :param point3d: A 3D point to be evaluated.
        :type point3d: :class:`volmdlr.Point3D`
        :param tol: Tolerance to accept the results.
        :type tol: float
        :return: The parametric coordinates (u, v) of the point.
        :rtype: :class:`volmdlr.Point2D`
        """

        def f(x):
            return point3d.point_distance(self.point2d_to_3d(volmdlr.Point2D(x[0], x[1])))

        def fun(x):
            derivatives = self.derivatives(x[0], x[1], 1)
            r = derivatives[0][0] - point3d
            f_value = r.norm() + 1e-32
            jacobian = npy.array([r.dot(derivatives[1][0]) / f_value, r.dot(derivatives[0][1]) / f_value])
            return f_value, jacobian

        min_bound_x, max_bound_x = self.surface.domain[0]
        min_bound_y, max_bound_y = self.surface.domain[1]

        delta_bound_x = max_bound_x - min_bound_x
        delta_bound_y = max_bound_y - min_bound_y
        x0s = []
        # if self.x_periodicity or self.y_periodicity:
        x0s = [((min_bound_x + max_bound_x) / 2, (min_bound_y + max_bound_y) / 2),
               ((min_bound_x + max_bound_x) / 2, min_bound_y + delta_bound_y / 10),
               ((min_bound_x + max_bound_x) / 2, max_bound_y - delta_bound_y / 10),
               ((min_bound_x + max_bound_x) / 4, min_bound_y + delta_bound_y / 10),
               (max_bound_x - delta_bound_x / 4, min_bound_y + delta_bound_y / 10),
               ((min_bound_x + max_bound_x) / 4, max_bound_y - delta_bound_y / 10),
               (max_bound_x - delta_bound_x / 4, max_bound_y - delta_bound_y / 10),
               (min_bound_x + delta_bound_x / 10, min_bound_y + delta_bound_y / 10),
               (min_bound_x + delta_bound_x / 10, max_bound_y - delta_bound_y / 10),
               (max_bound_x - delta_bound_x / 10, min_bound_y + delta_bound_y / 10),
               (max_bound_x - delta_bound_x / 10, max_bound_y - delta_bound_y / 10),
               (0.33333333, 0.009), (0.5555555, 0.0099)]

            # Sort the initial conditions
        x0s.sort(key=f)
        matrix = npy.array(self.surface.evalpts)
        point3d_array = npy.array([point3d[0], point3d[1], point3d[2]])

        # Calculate distances
        distances = npy.linalg.norm(matrix - point3d_array, axis=1)

        # Find the minimal index
        index = npy.argmin(distances)
        # Find the parametric coordinates of the point
        # indexes = int(npy.argmin(distances))
        x0s.insert(0, self.surface.vertices[index].uv)
        results = []
        for x0 in x0s:
            res = minimize(fun, x0=npy.array(x0), jac=True,
                           bounds=[(min_bound_x, max_bound_x),
                                   (min_bound_y, max_bound_y)])
            if res.fun <= tol:
                return volmdlr.Point2D(*res.x)

            results.append((res.x, res.fun))

        return volmdlr.Point2D(*min(results, key=lambda r: r[1])[0])

    def linesegment2d_to_3d(self, linesegment2d):
        """Evaluates the Euclidean form for the parametric line segment."""
        points = []
        for point in linesegment2d.discretization_points(number_points=20):
            point3d = self.point2d_to_3d(point)
            if not volmdlr.core.point_in_list(point3d, points):
                points.append(point3d)
        if len(points) < 2:
            return None
        if len(points) == 2:
            return [volmdlr.edges.LineSegment3D(points[0], points[-1])]
        periodic = points[0].is_close(points[-1], 1e-6)
        if len(points) < min(self.degree_u, self.degree_v) + 1:
            bspline = edges.BSplineCurve3D.from_points_interpolation(
                points, 2, periodic=periodic)
            return [bspline]

        bspline = edges.BSplineCurve3D.from_points_interpolation(
            points, min(self.degree_u, self.degree_v), periodic=periodic)
        return [bspline.simplify]

    def linesegment3d_to_2d(self, linesegment3d):
        """
        A line segment on a BSplineSurface3D will be in any case a line in 2D?.

        """
        start = self.point3d_to_2d(linesegment3d.start)
        end = self.point3d_to_2d(linesegment3d.end)
        if self.x_periodicity:
            if start.x != end.x:
                end = volmdlr.Point2D(start.x, end.y)
            if not start.is_close(end):
                return [edges.LineSegment2D(start, end)]
            return None
        if self.y_periodicity:
            if start.y != end.y:
                end = volmdlr.Point2D(end.x, start.y)
            if not start.is_close(end):
                return [edges.LineSegment2D(start, end)]
            return None
        if start.is_close(end):
            return None
        return [edges.LineSegment2D(start, end)]

    def _repair_periodic_boundary_points(self, curve3d, points_2d, direction_periodicity):
        """
        Verifies points at boundary on a periodic BSplineSurface3D.

        :param points_2d: List of `volmdlr.Point2D` after transformation from 3D Cartesian coordinates
        :type points_2d: List[volmdlr.Point2D]
        :param direction_periodicity: should be 'x' if x_periodicity or 'y' if y periodicity
        :type direction_periodicity: str
        """
        lth = curve3d.length()
        start = points_2d[0]
        end = points_2d[-1]
        points = points_2d
        pt_after_start = self.point3d_to_2d(curve3d.point_at_abscissa(0.1 * lth))
        pt_before_end = self.point3d_to_2d(curve3d.point_at_abscissa(0.9 * lth))
        # pt_after_start = points[1]
        # pt_before_end = points[-2]

        if direction_periodicity == 'x':
            i = 0
        else:
            i = 1
        min_bound, max_bound = self.surface.domain[i]
        delta = max_bound + min_bound

        if math.isclose(start[i], min_bound, abs_tol=1e-4) and pt_after_start[i] > 0.5 * delta:
            start[i] = max_bound
        elif math.isclose(start[i], max_bound, abs_tol=1e-4) and pt_after_start[i] < 0.5 * delta:
            start[i] = min_bound

        if math.isclose(end[i], min_bound, abs_tol=1e-4) and pt_before_end[i] > 0.5 * delta:
            end[i] = max_bound
        elif math.isclose(end[i], max_bound, abs_tol=1e-4) and pt_before_end[i] < 0.5 * delta:
            end[i] = min_bound

        points[0] = start
        points[-1] = end

        if all((math.isclose(p[i], max_bound, abs_tol=1e-4) or math.isclose(p[i], min_bound, abs_tol=1e-4)) for
               p in points):
            # if the line is at the boundary of the surface domain, we take the first point as reference
            t_param = max_bound if math.isclose(points[0][i], max_bound, abs_tol=1e-4) else min_bound
            if direction_periodicity == 'x':
                points = [volmdlr.Point2D(t_param, p[1]) for p in points]
            else:
                points = [volmdlr.Point2D(p[0], t_param) for p in points]

        return points

    def bsplinecurve3d_to_2d(self, bspline_curve3d):
        """
        Converts the primitive from 3D spatial coordinates to its equivalent 2D primitive in the parametric space.
        """
        # TODO: enhance this, it is a non exact method!
        # TODO: bsplinecurve can be periodic but not around the bsplinesurface
        flag = False
        if not bspline_curve3d.points[0].is_close(bspline_curve3d.points[-1]):
            bsc_linesegment = edges.LineSegment3D(bspline_curve3d.points[0],
                                                  bspline_curve3d.points[-1])
            flag = True
            for point in bspline_curve3d.points:
                if not bsc_linesegment.point_belongs(point):
                    flag = False
                    break

        if self.x_periodicity and not self.y_periodicity \
                and bspline_curve3d.periodic:
            point1 = self.point3d_to_2d(bspline_curve3d.points[0])
            p1_sup = self.point3d_to_2d(bspline_curve3d.points[0])
            new_x = point1.x - p1_sup.x + self.x_periodicity
            new_x = new_x if 0 <= new_x else 0
            reverse = False
            if new_x < 0:
                new_x = 0
            elif math.isclose(new_x, self.x_periodicity, abs_tol=1e-5):
                new_x = 0
                reverse = True

            linesegments = [
                edges.LineSegment2D(
                    volmdlr.Point2D(new_x, point1.y),
                    volmdlr.Point2D(self.x_periodicity, point1.y))]
            if reverse:
                linesegments[0] = linesegments[0].reverse()

        elif self.y_periodicity and not self.x_periodicity \
                and bspline_curve3d.periodic:
            point1 = self.point3d_to_2d(bspline_curve3d.points[0])
            p1_sup = self.point3d_to_2d(bspline_curve3d.points[0])
            new_y = point1.y - p1_sup.y + self.y_periodicity
            new_y = new_y if 0 <= new_y else 0
            reverse = False
            if new_y < 0:
                new_y = 0
            elif math.isclose(new_y, self.y_periodicity, abs_tol=1e-5):
                new_y = 0
                reverse = True

            linesegments = [
                edges.LineSegment2D(
                    volmdlr.Point2D(point1.x, new_y),
                    volmdlr.Point2D(point1.x, self.y_periodicity))]
            if reverse:
                linesegments[0] = linesegments[0].reverse()

        elif self.x_periodicity and self.y_periodicity \
                and bspline_curve3d.periodic:
            raise NotImplementedError

        if flag:
            x_perio = self.x_periodicity if self.x_periodicity is not None \
                else 1.
            y_perio = self.y_periodicity if self.y_periodicity is not None \
                else 1.

            point1 = self.point3d_to_2d(bspline_curve3d.points[0])
            point2 = self.point3d_to_2d(bspline_curve3d.points[-1])

            if point1.is_close(point2):
                print('BSplineCruve3D skipped because it is too small')
                linesegments = None
            else:
                p1_sup = self.point3d_to_2d(bspline_curve3d.points[0])
                p2_sup = self.point3d_to_2d(bspline_curve3d.points[-1])
                if self.x_periodicity and point1.point_distance(p1_sup) > 1e-5:
                    point1.x -= p1_sup.x - x_perio
                    point2.x -= p2_sup.x - x_perio
                if self.y_periodicity and point1.point_distance(p1_sup) > 1e-5:
                    point1.y -= p1_sup.y - y_perio
                    point2.y -= p2_sup.y - y_perio
                linesegments = [edges.LineSegment2D(point1, point2)]
            # How to check if end of surface overlaps start or the opposite ?
        else:
            lth = bspline_curve3d.length()
            if lth > 1e-5:
                n = min(len(bspline_curve3d.control_points), 20)
                points = [self.point3d_to_2d(p) for p in bspline_curve3d.discretization_points(number_points=n)]

                if self.x_periodicity:
                    points = self._repair_periodic_boundary_points(bspline_curve3d, points, 'x')
                    if bspline_curve3d.periodic and points[0].is_close(points[-1]):
                        u_min, u_max = bspline_curve3d.curve.domain
                        if math.isclose(points[0].x, u_min, abs_tol=1e-6):
                            should_be_umax = (u_max - points[1].x) < (points[1].x - u_min)
                            if should_be_umax:
                                points[0] = volmdlr.Point2D(u_max, points[0].y)
                            else:
                                points[-1] = volmdlr.Point2D(u_max, points[-1].y)
                        elif math.isclose(points[0].x, u_max, abs_tol=1e-6):
                            should_be_umin = (u_max - points[1].x) > (points[1].x - u_min)
                            if should_be_umin:
                                points[0] = volmdlr.Point2D(u_min, points[0].y)
                            else:
                                points[-1] = volmdlr.Point2D(u_min, points[-1].y)
                if self.y_periodicity:
                    points = self._repair_periodic_boundary_points(bspline_curve3d, points, 'y')
                    if bspline_curve3d.periodic and points[0].is_close(points[-1]):
                        u_min, u_max = bspline_curve3d.curve.domain
                        if math.isclose(points[0].y, u_min, abs_tol=1e-6):
                            should_be_umax = (u_max - points[1].y) < (points[1].y - u_min)
                            if should_be_umax:
                                points[0] = volmdlr.Point2D(points[0].x, u_max)
                            else:
                                points[-1] = volmdlr.Point2D(points[-1].x, u_max)
                        elif math.isclose(points[0].y, u_max, abs_tol=1e-6):
                            should_be_umin = (u_max - points[1].y) > (points[1].y - u_min)
                            if should_be_umin:
                                points[0] = volmdlr.Point2D(points[0].x, u_min)
                            else:
                                points[-1] = volmdlr.Point2D(points[-1].x, u_min)

                if not points[0].is_close(points[-1]) and not bspline_curve3d.periodic:
                    linesegment = edges.LineSegment2D(points[0], points[-1])
                    flag_line = True
                    for point in points:
                        if not linesegment.point_belongs(point, abs_tol=1e-4):
                            flag_line = False
                            break
                    if flag_line:
                        return [linesegment]

                if self.x_periodicity:
                    points = self._repair_periodic_boundary_points(bspline_curve3d, points, 'x')

                if self.y_periodicity:
                    points = self._repair_periodic_boundary_points(bspline_curve3d, points, 'y')
                try:
                    bspline = [edges.BSplineCurve2D.from_points_interpolation(
                        points=points, degree=bspline_curve3d.degree, periodic=bspline_curve3d.periodic)]
                except:
                    bspline = []
                    print("surfaces.py line 5121")
                return bspline

            if 1e-6 < lth <= 1e-5:
                linesegments = [edges.LineSegment2D(
                    self.point3d_to_2d(bspline_curve3d.start),
                    self.point3d_to_2d(bspline_curve3d.end))]
            else:
                print('BSplineCruve3D skipped because it is too small')
                linesegments = None

        return linesegments

    def bsplinecurve2d_to_3d(self, bspline_curve2d):
        """
        Converts the parametric boundary representation into a 3D primitive.
        """
        if bspline_curve2d.name == "parametric.arc":
            start = self.point2d_to_3d(bspline_curve2d.start)
            interior = self.point2d_to_3d(bspline_curve2d.evaluate_single(0.5))
            end = self.point2d_to_3d(bspline_curve2d.end)
            return [edges.Arc3D.from_3_points(start, interior, end)]

        number_points = len(bspline_curve2d.control_points)
        points = []
        for point in bspline_curve2d.discretization_points(number_points=number_points):
            point3d = self.point2d_to_3d(point)
            if not volmdlr.core.point_in_list(point3d, points):
                points.append(point3d)
        if len(points) < bspline_curve2d.degree + 1:
            return None
        return [edges.BSplineCurve3D.from_points_interpolation(
            points, bspline_curve2d.degree, bspline_curve2d.periodic)]

    def arc3d_to_2d(self, arc3d):
        """
        Converts the primitive from 3D spatial coordinates to its equivalent 2D primitive in the parametric space.
        """
<<<<<<< HEAD
        number_points = max(self.nb_u, self.nb_v)
=======
        number_points = min(self.nb_u, self.nb_v)
>>>>>>> 68d09d51
        degree = min(self.degree_u, self.degree_v)
        points = []
        for point3d in arc3d.discretization_points(number_points=number_points):
            point2d = self.point3d_to_2d(point3d)
            if not volmdlr.core.point_in_list(point2d, points):
                points.append(point2d)
        start = points[0]
        end = points[-1]
        min_bound_x, max_bound_x = self.surface.domain[0]
        min_bound_y, max_bound_y = self.surface.domain[1]
        if self.x_periodicity:
            points = self._repair_periodic_boundary_points(arc3d, points, 'x')
            start = points[0]
            end = points[-1]
            if start.is_close(end):
                if math.isclose(start.x, min_bound_x, abs_tol=1e-4):
                    end.x = max_bound_x
                else:
                    end.x = min_bound_x
        if self.y_periodicity:
            points = self._repair_periodic_boundary_points(arc3d, points, 'y')
            start = points[0]
            end = points[-1]
            if start.is_close(end):
                if math.isclose(start.y, min_bound_y, abs_tol=1e-4):
                    end.y = max_bound_y
                else:
                    end.y = min_bound_y
        if start.is_close(end):
            return []
        linesegment = edges.LineSegment2D(start, end, name="parametric.arc")
        flag = True
        for point in points:
            if not linesegment.point_belongs(point):
                flag = False
                break
        if flag:
            return [linesegment]
        if degree > len(points) - 1:
            degree = len(points) - 1
        return [edges.BSplineCurve2D.from_points_interpolation(points, degree, name="parametric.arc")]

    def arcellipse3d_to_2d(self, arcellipse3d):
        """
        Converts the primitive from 3D spatial coordinates to its equivalent 2D primitive in the parametric space.
        """
        # todo: Is this right? Needs detailed investigation
        number_points = max(self.nb_u, self.nb_v)
        degree = max(self.degree_u, self.degree_v)
        points = [self.point3d_to_2d(point3d) for point3d in
                  arcellipse3d.discretization_points(number_points=number_points)]
        start = points[0]
        end = points[-1]
        min_bound_x, max_bound_x = self.surface.domain[0]
        min_bound_y, max_bound_y = self.surface.domain[1]
        if self.x_periodicity:
            points = self._repair_periodic_boundary_points(arcellipse3d, points, 'x')
            start = points[0]
            end = points[-1]
            if start.is_close(end):
                if math.isclose(start.x, min_bound_x, abs_tol=1e-4):
                    end.x = max_bound_x
                else:
                    end.x = min_bound_x
        if self.y_periodicity:
            points = self._repair_periodic_boundary_points(arcellipse3d, points, 'y')
            start = points[0]
            end = points[-1]
            if start.is_close(end):
                if math.isclose(start.y, min_bound_y, abs_tol=1e-4):
                    end.y = max_bound_y
                else:
                    end.y = min_bound_y
        if start.is_close(end):
            return []
        linesegment = edges.LineSegment2D(start, end, name="parametric.arc")
        flag = True
        for point in points:
            if not linesegment.point_belongs(point):
                flag = False
                break
        if flag:
            return [linesegment]
        return [edges.BSplineCurve2D.from_points_interpolation(points, degree, name="parametric.arc")]

    def arc2d_to_3d(self, arc2d):
        number_points = math.ceil(arc2d.angle * 7) + 1  # 7 points per radian
        length = arc2d.length()
        points = [self.point2d_to_3d(arc2d.point_at_abscissa(i * length / (number_points - 1)))
                  for i in range(number_points)]
        return [edges.BSplineCurve3D.from_points_interpolation(
            points, max(self.degree_u, self.degree_v))]

    def rectangular_cut(self, u1: float, u2: float,
                        v1: float, v2: float, name: str = ''):
        """Deprecated method, Use BSplineFace3D from_surface_rectangular_cut method."""
        raise AttributeError("BSplineSurface3D.rectangular_cut is deprecated."
                             " Use the class_method from_surface_rectangular_cut in BSplineFace3D instead")

    def rotation(self, center: volmdlr.Vector3D,
                 axis: volmdlr.Vector3D, angle: float):
        """
        BSplineSurface3D rotation.

        :param center: rotation center
        :param axis: rotation axis
        :param angle: angle rotation
        :return: a new rotated BSplineSurface3D
        """
        new_control_points = [p.rotation(center, axis, angle)
                              for p in self.control_points]
        new_bsplinesurface3d = BSplineSurface3D(self.degree_u, self.degree_v,
                                                new_control_points, self.nb_u,
                                                self.nb_v,
                                                self.u_multiplicities,
                                                self.v_multiplicities,
                                                self.u_knots, self.v_knots,
                                                self.weights, self.name)
        return new_bsplinesurface3d

    def rotation_inplace(self, center: volmdlr.Vector3D,
                         axis: volmdlr.Vector3D, angle: float):
        """
        BSplineSurface3D rotation. Object is updated in-place.

        :param center: rotation center.
        :type center: `volmdlr.Vector3D`
        :param axis: rotation axis.
        :type axis: `volmdlr.Vector3D`
        :param angle: rotation angle.
        :type angle: float
        :return: None, BSplineSurface3D is updated in-place
        :rtype: None
        """
        warnings.warn("'in-place' methods are deprecated. Use a not in-place method instead.", DeprecationWarning)

        new_bsplinesurface3d = self.rotation(center, axis, angle)
        self.control_points = new_bsplinesurface3d.control_points
        self.surface = new_bsplinesurface3d.surface

    def translation(self, offset: volmdlr.Vector3D):
        """
        BSplineSurface3D translation.

        :param offset: translation vector
        :return: A new translated BSplineSurface3D
        """
        new_control_points = [p.translation(offset) for p in
                              self.control_points]
        new_bsplinesurface3d = BSplineSurface3D(self.degree_u, self.degree_v,
                                                new_control_points, self.nb_u,
                                                self.nb_v,
                                                self.u_multiplicities,
                                                self.v_multiplicities,
                                                self.u_knots, self.v_knots,
                                                self.weights, self.name)

        return new_bsplinesurface3d

    def translation_inplace(self, offset: volmdlr.Vector3D):
        """
        BSplineSurface3D translation. Object is updated in-place.

        :param offset: translation vector
        """
        warnings.warn("'in-place' methods are deprecated. Use a not in-place method instead.", DeprecationWarning)

        new_bsplinesurface3d = self.translation(offset)
        self.control_points = new_bsplinesurface3d.control_points
        self.surface = new_bsplinesurface3d.surface

    def frame_mapping(self, frame: volmdlr.Frame3D, side: str):
        """
        Changes frame_mapping and return a new BSplineSurface3D.

        side = 'old' or 'new'
        """
        new_control_points = [p.frame_mapping(frame, side) for p in
                              self.control_points]
        new_bsplinesurface3d = BSplineSurface3D(self.degree_u, self.degree_v,
                                                new_control_points, self.nb_u,
                                                self.nb_v,
                                                self.u_multiplicities,
                                                self.v_multiplicities,
                                                self.u_knots, self.v_knots,
                                                self.weights, self.name)
        return new_bsplinesurface3d

    def frame_mapping_inplace(self, frame: volmdlr.Frame3D, side: str):
        """
        Changes frame_mapping and the object is updated in-place.

        side = 'old' or 'new'
        """
        warnings.warn("'in-place' methods are deprecated. Use a not in-place method instead.", DeprecationWarning)

        new_bsplinesurface3d = self.frame_mapping(frame, side)
        self.control_points = new_bsplinesurface3d.control_points
        self.surface = new_bsplinesurface3d.surface

    def plot(self, ax=None, color='grey', alpha=0.5):
        u_curves = [edges.BSplineCurve3D.from_geomdl_curve(u) for u in self.curves['u']]
        v_curves = [edges.BSplineCurve3D.from_geomdl_curve(v) for v in self.curves['v']]
        if ax is None:
            ax = plt.figure().add_subplot(111, projection='3d')
        for u in u_curves:
            u.plot(ax=ax, edge_style=EdgeStyle(color=color, alpha=alpha))
        for v in v_curves:
            v.plot(ax=ax, edge_style=EdgeStyle(color=color, alpha=alpha))
        for point in self.control_points:
            point.plot(ax, color=color, alpha=alpha)
        return ax

    def simplify_surface(self):
        """
        Verifies if BSplineSurface3D could be a Plane3D.

        :return: A planar surface if possible, otherwise, returns self.
        """
        points = [self.control_points[0]]
        vector_list = []
        for point in self.control_points[1:]:
            vector = point - points[0]
            is_colinear = any(vector.is_colinear_to(other_vector) for other_vector in vector_list)
            if not point_in_list(point, points) and not is_colinear:
                points.append(point)
                vector_list.append(vector)
                if len(points) == 3:
                    plane3d = Plane3D.from_3_points(*points)
                    if all(plane3d.point_on_surface(point) for point in self.control_points):
                        return plane3d
                    break
        return self

    @classmethod
    def from_step(cls, arguments, object_dict, **kwargs):
        """
        Converts a step primitive to a BSplineSurface3D.

        :param arguments: The arguments of the step primitive.
        :type arguments: list
        :param object_dict: The dictionary containing all the step primitives
            that have already been instantiated.
        :type object_dict: dict
        :return: The corresponding BSplineSurface3D object.
        :rtype: :class:`volmdlr.faces.BSplineSurface3D`
        """
        name = arguments[0][1:-1]
        degree_u = int(arguments[1])
        degree_v = int(arguments[2])
        points_sets = arguments[3][1:-1].split("),")
        points_sets = [elem + ")" for elem in points_sets[:-1]] + [
            points_sets[-1]]
        control_points = []
        for points_set in points_sets:
            points = [object_dict[int(i[1:])] for i in
                      points_set[1:-1].split(",")]
            nb_v = len(points)
            control_points.extend(points)
        nb_u = int(len(control_points) / nb_v)
        surface_form = arguments[4]
        if arguments[5] == '.F.':
            u_closed = False
        elif arguments[5] == '.T.':
            u_closed = True
        else:
            raise ValueError
        if arguments[6] == '.F.':
            v_closed = False
        elif arguments[6] == '.T.':
            v_closed = True
        else:
            raise ValueError
        self_intersect = arguments[7]
        u_multiplicities = [int(i) for i in arguments[8][1:-1].split(",")]
        v_multiplicities = [int(i) for i in arguments[9][1:-1].split(",")]
        u_knots = [float(i) for i in arguments[10][1:-1].split(",")]
        v_knots = [float(i) for i in arguments[11][1:-1].split(",")]
        knot_spec = arguments[12]

        if 13 in range(len(arguments)):
            weight_data = [
                float(i) for i in
                arguments[13][1:-1].replace("(", "").replace(")", "").split(",")
            ]
        else:
            weight_data = None

        bsplinesurface = cls(degree_u, degree_v, control_points, nb_u, nb_v,
                             u_multiplicities, v_multiplicities, u_knots,
                             v_knots, weight_data, name)
        if not bsplinesurface.x_periodicity and not bsplinesurface.y_periodicity:
            bsplinesurface = bsplinesurface.simplify_surface()
        # if u_closed:
        #     bsplinesurface.x_periodicity = bsplinesurface.get_x_periodicity()
        # if v_closed:
        #     bsplinesurface.y_periodicity = bsplinesurface.get_y_periodicity()
        return bsplinesurface

    def to_step(self, current_id):
        content = ''
        point_matrix_ids = '('
        for points in self.control_points_table:
            point_ids = '('
            for point in points:
                point_content, point_id = point.to_step(current_id)
                content += point_content
                point_ids += f'#{point_id},'
                current_id = point_id + 1
            point_ids = point_ids[:-1]
            point_ids += '),'
            point_matrix_ids += point_ids
        point_matrix_ids = point_matrix_ids[:-1]
        point_matrix_ids += ')'

        u_close = '.T.' if self.x_periodicity else '.F.'
        v_close = '.T.' if self.y_periodicity else '.F.'

        content += f"#{current_id} = B_SPLINE_SURFACE_WITH_KNOTS('{self.name}',{self.degree_u},{self.degree_v}," \
                   f"{point_matrix_ids},.UNSPECIFIED.,{u_close},{v_close},.F.,{tuple(self.u_multiplicities)}," \
                   f"{tuple(self.v_multiplicities)},{tuple(self.u_knots)},{tuple(self.v_knots)},.UNSPECIFIED.);\n"
        return content, [current_id]

    def grid3d(self, grid2d: grid.Grid2D):
        """
        Generate 3d grid points of a Bspline surface, based on a Grid2D.

        """

        if not self._grids2d:
            self._grids2d = grid2d

        points_2d = grid2d.points
        points_3d = [self.point2d_to_3d(point2d) for point2d in points_2d]

        return points_3d

    def grid2d_deformed(self, grid2d: grid.Grid2D):
        """
        Dimension and deform a Grid2D points based on a Bspline surface.

        """

        points_2d = grid2d.points
        points_3d = self.grid3d(grid2d)

        points_x, points_y = grid2d.points_xy

        # Parameters
        index_x = {}  # grid point position(i,j), x coordinates position in X(unknown variable)
        index_y = {}  # grid point position(i,j), y coordinates position in X(unknown variable)
        index_points = {}  # grid point position(j,i), point position in points_2d (or points_3d)
        k_index, p_index = 0, 0
        for i in range(0, points_x):
            for j in range(0, points_y):
                index_x.update({(j, i): k_index})
                index_y.update({(j, i): k_index + 1})
                index_points.update({(j, i): p_index})
                k_index = k_index + 2
                p_index = p_index + 1

        equation_points = []  # points combination to compute distances between 2D and 3D grid points
        for i in range(0, points_y):  # row from (0,i)
            for j in range(1, points_x):
                equation_points.append(((0, i), (j, i)))
        for i in range(0, points_x):  # column from (i,0)
            for j in range(1, points_y):
                equation_points.append(((i, 0), (i, j)))
        for i in range(0, points_y):  # row
            for j in range(0, points_x - 1):
                equation_points.append(((j, i), (j + 1, i)))
        for i in range(0, points_x):  # column
            for j in range(0, points_x - 1):
                equation_points.append(((i, j), (i, j + 1)))
        for i in range(0, points_y - 1):  # diagonal
            for j in range(0, points_x - 1):
                equation_points.append(((j, i), (j + 1, i + 1)))

        for i in range(0, points_y):  # row 2segments (before.point.after)
            for j in range(1, points_x - 1):
                equation_points.append(((j - 1, i), (j + 1, i)))

        for i in range(0, points_x):  # column 2segments (before.point.after)
            for j in range(1, points_y - 1):
                equation_points.append(((i, j - 1), (i, j + 1)))

        # geodesic distances between 3D grid points (based on points combination [equation_points])
        geodesic_distances = []
        for point in equation_points:
            geodesic_distances.append((self.geodesic_distance(
                points_3d[index_points[point[0]]], points_3d[index_points[point[1]]])) ** 2)

        # System of nonlinear equations
        def non_linear_equations(xparam):
            vector_f = npy.empty(len(equation_points) + 2)
            idx = 0
            for idx, point_ in enumerate(equation_points):
                vector_f[idx] = abs((xparam[index_x[point_[0]]] ** 2 +
                                     xparam[index_x[point_[1]]] ** 2 +
                                     xparam[index_y[point_[0]]] ** 2 +
                                     xparam[index_y[point_[1]]] ** 2 -
                                     2 *
                                     xparam[index_x[point_[0]]] *
                                     xparam[index_x[point_[1]]] -
                                     2 *
                                     xparam[index_y[point_[0]]] *
                                     xparam[index_y[point_[1]]] -
                                     geodesic_distances[idx]) /
                                    geodesic_distances[idx])

            vector_f[idx + 1] = xparam[0] * 1000
            vector_f[idx + 2] = xparam[1] * 1000

            return vector_f

        # Solution with "least_squares"
        x_init = []  # initial guess (2D grid points)
        for point in points_2d:
            x_init.append(point[0])
            x_init.append(point[1])
        z = least_squares(non_linear_equations, x_init)

        points_2d_deformed = [volmdlr.Point2D(z.x[i], z.x[i + 1])
                              for i in range(0, len(z.x), 2)]  # deformed 2d grid points

        grid2d_deformed = grid.Grid2D.from_points(points=points_2d_deformed,
                                                  points_dim_1=points_x,
                                                  direction=grid2d.direction)

        self._grids2d_deformed = grid2d_deformed

        return points_2d_deformed

    def grid2d_deformation(self, grid2d: grid.Grid2D):
        """
        Compute the deformation/displacement (dx/dy) of a Grid2D based on a Bspline surface.

        """

        if not self._grids2d_deformed:
            self.grid2d_deformed(grid2d)

        displacement = self._grids2d_deformed.displacement_compared_to(grid2d)
        self._displacements = displacement

        return displacement

    def point2d_parametric_to_dimension(self, point2d: volmdlr.Point3D, grid2d: grid.Grid2D):
        """
        Convert a point 2d from the parametric to the dimensioned frame.

        """

        # Check if the 0<point2d.x<1 and 0<point2d.y<1
        if point2d.x < 0:
            point2d.x = 0
        elif point2d.x > 1:
            point2d.x = 1
        if point2d.y < 0:
            point2d.y = 0
        elif point2d.y > 1:
            point2d.y = 1

        if self._grids2d == grid2d:
            points_2d = self._grids2d.points
        else:
            points_2d = grid2d.points
            self._grids2d = grid2d

        if self._displacements is not None:
            displacement = self._displacements
        else:
            displacement = self.grid2d_deformation(grid2d)

        points_x, points_y = grid2d.points_xy

        # Parameters
        index_points = {}  # grid point position(j,i), point position in points_2d (or points_3d)
        p_index = 0
        for i in range(0, points_x):
            for j in range(0, points_y):
                index_points.update({(j, i): p_index})
                p_index = p_index + 1

        # Form function "Finite Elements"
        def form_function(s_param, t_param):
            empty_n = npy.empty(4)
            empty_n[0] = (1 - s_param) * (1 - t_param) / 4
            empty_n[1] = (1 + s_param) * (1 - t_param) / 4
            empty_n[2] = (1 + s_param) * (1 + t_param) / 4
            empty_n[3] = (1 - s_param) * (1 + t_param) / 4
            return empty_n

        finite_elements_points = []  # 2D grid points index that define one element
        for j in range(0, points_y - 1):
            for i in range(0, points_x - 1):
                finite_elements_points.append(((i, j), (i + 1, j), (i + 1, j + 1), (i, j + 1)))
        finite_elements = []  # finite elements defined with closed polygon
        for point in finite_elements_points:
            finite_elements.append(
                wires.ClosedPolygon2D((points_2d[index_points[point[0]]],
                                       points_2d[index_points[point[1]]],
                                       points_2d[index_points[point[2]]],
                                       points_2d[index_points[point[3]]])))
        k = 0
        for k, point in enumerate(finite_elements_points):
            if (wires.Contour2D(finite_elements[k].primitives).point_belongs(
                    point2d)  # finite_elements[k].point_belongs(point2d)
                    or wires.Contour2D(finite_elements[k].primitives).point_over_contour(point2d)
                    or ((points_2d[index_points[point[0]]][0] < point2d.x <
                         points_2d[index_points[point[1]]][0])
                        and point2d.y == points_2d[index_points[point[0]]][1])
                    or ((points_2d[index_points[point[1]]][1] < point2d.y <
                         points_2d[index_points[point[2]]][1])
                        and point2d.x == points_2d[index_points[point[1]]][0])
                    or ((points_2d[index_points[point[3]]][0] < point2d.x <
                         points_2d[index_points[point[2]]][0])
                        and point2d.y == points_2d[index_points[point[1]]][1])
                    or ((points_2d[index_points[point[0]]][1] < point2d.y <
                         points_2d[index_points[point[3]]][1])
                        and point2d.x == points_2d[index_points[point[0]]][0])):
                break

        x0 = points_2d[index_points[finite_elements_points[k][0]]][0]
        y0 = points_2d[index_points[finite_elements_points[k][0]]][1]
        x1 = points_2d[index_points[finite_elements_points[k][1]]][0]
        y2 = points_2d[index_points[finite_elements_points[k][2]]][1]
        x = point2d.x
        y = point2d.y
        s_param = 2 * ((x - x0) / (x1 - x0)) - 1
        t_param = 2 * ((y - y0) / (y2 - y0)) - 1

        n = form_function(s_param, t_param)
        dx = npy.array([displacement[index_points[finite_elements_points[k][0]]][0],
                        displacement[index_points[finite_elements_points[k][1]]][0],
                        displacement[index_points[finite_elements_points[k][2]]][0],
                        displacement[index_points[finite_elements_points[k][3]]][0]])
        dy = npy.array([displacement[index_points[finite_elements_points[k][0]]][1],
                        displacement[index_points[finite_elements_points[k][1]]][1],
                        displacement[index_points[finite_elements_points[k][2]]][1],
                        displacement[index_points[finite_elements_points[k][3]]][1]])

        return volmdlr.Point2D(point2d.x + npy.transpose(n).dot(dx), point2d.y + npy.transpose(n).dot(dy))

    def point3d_to_2d_with_dimension(self, point3d: volmdlr.Point3D, grid2d: grid.Grid2D):
        """
        Compute the point2d of a point3d, on a Bspline surface, in the dimensioned frame.
        """

        point2d = self.point3d_to_2d(point3d)

        point2d_with_dimension = self.point2d_parametric_to_dimension(point2d, grid2d)

        return point2d_with_dimension

    def point2d_with_dimension_to_parametric_frame(self, point2d, grid2d: grid.Grid2D):
        """
        Convert a point 2d from the dimensioned to the parametric frame.

        """

        if self._grids2d != grid2d:
            self._grids2d = grid2d
        if not self._grids2d_deformed:
            self.grid2d_deformed(grid2d)

        points_2d = grid2d.points
        points_2d_deformed = self._grids2d_deformed.points
        points_x, points_y = grid2d.points_xy

        # Parameters
        index_points = {}  # grid point position(j,i), point position in points_2d (or points_3d)
        p_index = 0
        for i in range(0, points_x):
            for j in range(0, points_y):
                index_points.update({(j, i): p_index})
                p_index = p_index + 1

        finite_elements_points = []  # 2D grid points index that define one element
        for j in range(0, points_y - 1):
            for i in range(0, points_x - 1):
                finite_elements_points.append(((i, j), (i + 1, j), (i + 1, j + 1), (i, j + 1)))
        finite_elements = []  # finite elements defined with closed polygon  DEFORMED
        for point in finite_elements_points:
            finite_elements.append(
                wires.ClosedPolygon2D((points_2d_deformed[index_points[point[0]]],
                                       points_2d_deformed[index_points[point[1]]],
                                       points_2d_deformed[index_points[point[2]]],
                                       points_2d_deformed[index_points[point[3]]])))

        finite_elements_initial = []  # finite elements defined with closed polygon  INITIAL
        for point in finite_elements_points:
            finite_elements_initial.append(
                wires.ClosedPolygon2D((points_2d[index_points[point[0]]],
                                       points_2d[index_points[point[1]]],
                                       points_2d[index_points[point[2]]],
                                       points_2d[index_points[point[3]]])))
        k = 0
        for k, point in enumerate(finite_elements_points):
            if (finite_elements[k].point_belongs(point2d)
                    or ((points_2d_deformed[index_points[point[0]]][0] < point2d.x <
                         points_2d_deformed[index_points[point[1]]][0])
                        and point2d.y == points_2d_deformed[index_points[point[0]]][1])
                    or ((points_2d_deformed[index_points[finite_elements_points[k][1]]][1] < point2d.y <
                         points_2d_deformed[index_points[finite_elements_points[k][2]]][1])
                        and point2d.x == points_2d_deformed[index_points[point[1]]][0])
                    or ((points_2d_deformed[index_points[point[3]]][0] < point2d.x <
                         points_2d_deformed[index_points[point[2]]][0])
                        and point2d.y == points_2d_deformed[index_points[point[1]]][1])
                    or ((points_2d_deformed[index_points[point[0]]][1] < point2d.y <
                         points_2d_deformed[index_points[point[3]]][1])
                        and point2d.x == points_2d_deformed[index_points[point[0]]][0])
                    or finite_elements[k].primitives[0].point_belongs(point2d) or finite_elements[k].primitives[
                        1].point_belongs(point2d)
                    or finite_elements[k].primitives[2].point_belongs(point2d) or finite_elements[k].primitives[
                        3].point_belongs(point2d)):
                break

        frame_deformed = volmdlr.Frame2D(
            finite_elements[k].center_of_mass(),
            volmdlr.Vector2D(finite_elements[k].primitives[1].middle_point()[0] -
                                   finite_elements[k].center_of_mass()[0],
                                   finite_elements[k].primitives[1].middle_point()[1] -
                                   finite_elements[k].center_of_mass()[1]),
            volmdlr.Vector2D(finite_elements[k].primitives[0].middle_point()[0] -
                                   finite_elements[k].center_of_mass()[0],
                                   finite_elements[k].primitives[0].middle_point()[1] -
                                   finite_elements[k].center_of_mass()[1]))

        point2d_frame_deformed = volmdlr.Point2D(point2d.frame_mapping(frame_deformed, 'new')[0],
                                                       point2d.frame_mapping(frame_deformed, 'new')[1])

        frame_inital = volmdlr.Frame2D(
            finite_elements_initial[k].center_of_mass(),
            volmdlr.Vector2D(finite_elements_initial[k].primitives[1].middle_point()[0] -
                                   finite_elements_initial[k].center_of_mass()[0],
                                   finite_elements_initial[k].primitives[1].middle_point()[1] -
                                   finite_elements_initial[k].center_of_mass()[1]),
            volmdlr.Vector2D(finite_elements_initial[k].primitives[0].middle_point()[0] -
                                   finite_elements_initial[k].center_of_mass()[0],
                                   finite_elements_initial[k].primitives[0].middle_point()[1] -
                                   finite_elements_initial[k].center_of_mass()[1]))

        point2d = point2d_frame_deformed.frame_mapping(frame_inital, 'old')
        if point2d.x < 0:
            point2d.x = 0
        elif point2d.x > 1:
            point2d.x = 1
        if point2d.y < 0:
            point2d.y = 0
        elif point2d.y > 1:
            point2d.y = 1

        return point2d

    def point2d_with_dimension_to_3d(self, point2d, grid2d: grid.Grid2D):
        """
        Compute the point 3d, on a Bspline surface, of a point 2d define in the dimensioned frame.

        """

        point2d_01 = self.point2d_with_dimension_to_parametric_frame(point2d, grid2d)

        return self.point2d_to_3d(point2d_01)

    def linesegment2d_parametric_to_dimension(self, linesegment2d, grid2d: grid.Grid2D):
        """
        Convert a linesegment2d from the parametric to the dimensioned frame.

        """

        points = linesegment2d.discretization_points(number_points=20)
        points_dim = [
            self.point2d_parametric_to_dimension(
                point, grid2d) for point in points]

        return edges.BSplineCurve2D.from_points_interpolation(
            points_dim, max(self.degree_u, self.degree_v))

    def linesegment3d_to_2d_with_dimension(self, linesegment3d, grid2d: grid.Grid2D):
        """
        Compute the linesegment2d of a linesegment3d, on a Bspline surface, in the dimensioned frame.

        """

        linesegment2d = self.linesegment3d_to_2d(linesegment3d)
        bsplinecurve2d_with_dimension = self.linesegment2d_parametric_to_dimension(linesegment2d, grid2d)

        return bsplinecurve2d_with_dimension

    def linesegment2d_with_dimension_to_parametric_frame(self, linesegment2d):
        """
        Convert a linesegment2d from the dimensioned to the parametric frame.

        """

        try:
            linesegment2d = edges.LineSegment2D(
                self.point2d_with_dimension_to_parametric_frame(linesegment2d.start, self._grids2d),
                self.point2d_with_dimension_to_parametric_frame(linesegment2d.end, self._grids2d))
        except NotImplementedError:
            return None

        return linesegment2d

    def linesegment2d_with_dimension_to_3d(self, linesegment2d):
        """
        Compute the linesegment3d, on a Bspline surface, of a linesegment2d defined in the dimensioned frame.

        """

        linesegment2d_01 = self.linesegment2d_with_dimension_to_parametric_frame(linesegment2d)
        linesegment3d = self.linesegment2d_to_3d(linesegment2d_01)

        return linesegment3d

    def bsplinecurve2d_parametric_to_dimension(self, bsplinecurve2d, grid2d: grid.Grid2D):
        """
        Convert a bsplinecurve2d from the parametric to the dimensioned frame.

        """

        # check if bsplinecurve2d is in a list
        if isinstance(bsplinecurve2d, list):
            bsplinecurve2d = bsplinecurve2d[0]
        points = bsplinecurve2d.control_points
        points_dim = []

        for point in points:
            points_dim.append(self.point2d_parametric_to_dimension(point, grid2d))

        bsplinecurve2d_with_dimension = edges.BSplineCurve2D(bsplinecurve2d.degree, points_dim,
                                                             bsplinecurve2d.knot_multiplicities,
                                                             bsplinecurve2d.knots,
                                                             bsplinecurve2d.weights,
                                                             bsplinecurve2d.periodic)

        return bsplinecurve2d_with_dimension

    def bsplinecurve3d_to_2d_with_dimension(self, bsplinecurve3d, grid2d: grid.Grid2D):
        """
        Compute the bsplinecurve2d of a bsplinecurve3d, on a Bspline surface, in the dimensioned frame.

        """

        bsplinecurve2d_01 = self.bsplinecurve3d_to_2d(bsplinecurve3d)
        bsplinecurve2d_with_dimension = self.bsplinecurve2d_parametric_to_dimension(
            bsplinecurve2d_01, grid2d)

        return bsplinecurve2d_with_dimension

    def bsplinecurve2d_with_dimension_to_parametric_frame(self, bsplinecurve2d):
        """
        Convert a bsplinecurve2d from the dimensioned to the parametric frame.

        """

        points_dim = bsplinecurve2d.control_points
        points = []
        for point in points_dim:
            points.append(
                self.point2d_with_dimension_to_parametric_frame(point, self._grids2d))

        bsplinecurve2d = edges.BSplineCurve2D(bsplinecurve2d.degree, points,
                                              bsplinecurve2d.knot_multiplicities,
                                              bsplinecurve2d.knots,
                                              bsplinecurve2d.weights,
                                              bsplinecurve2d.periodic)
        return bsplinecurve2d

    def bsplinecurve2d_with_dimension_to_3d(self, bsplinecurve2d):
        """
        Compute the bsplinecurve3d, on a Bspline surface, of a bsplinecurve2d defined in the dimensioned frame.

        """

        bsplinecurve2d_01 = self.bsplinecurve2d_with_dimension_to_parametric_frame(bsplinecurve2d)
        bsplinecurve3d = self.bsplinecurve2d_to_3d(bsplinecurve2d_01)

        return bsplinecurve3d

    def arc2d_parametric_to_dimension(self, arc2d, grid2d: grid.Grid2D):
        """
        Convert an arc 2d from the parametric to the dimensioned frame.

        """

        number_points = math.ceil(arc2d.angle * 7) + 1
        length = arc2d.length()
        points = [self.point2d_parametric_to_dimension(arc2d.point_at_abscissa(
            i * length / (number_points - 1)), grid2d) for i in range(number_points)]

        return edges.BSplineCurve2D.from_points_interpolation(
            points, max(self.degree_u, self.degree_v))

    def arc3d_to_2d_with_dimension(self, arc3d, grid2d: grid.Grid2D):
        """
        Compute the arc 2d of an arc 3d, on a Bspline surface, in the dimensioned frame.

        """

        bsplinecurve2d = self.arc3d_to_2d(arc3d)[0]  # it's a bsplinecurve2d
        arc2d_with_dimension = self.bsplinecurve2d_parametric_to_dimension(bsplinecurve2d, grid2d)

        return arc2d_with_dimension  # it's a bsplinecurve2d-dimension

    def arc2d_with_dimension_to_parametric_frame(self, arc2d):
        """
        Convert an arc 2d from the dimensioned to the parametric frame.

        """

        number_points = math.ceil(arc2d.angle * 7) + 1
        length = arc2d.length()

        points = [self.point2d_with_dimension_to_parametric_frame(arc2d.point_at_abscissa(
            i * length / (number_points - 1)), self._grids2d) for i in range(number_points)]

        return edges.BSplineCurve2D.from_points_interpolation(points, max(self.degree_u, self.degree_v))

    def arc2d_with_dimension_to_3d(self, arc2d):
        """
        Compute the arc 3d, on a Bspline surface, of an arc 2d in the dimensioned frame.

        """

        arc2d_01 = self.arc2d_with_dimension_to_parametric_frame(arc2d)
        arc3d = self.arc2d_to_3d(arc2d_01)

        return arc3d  # it's a bsplinecurve3d

    def contour2d_parametric_to_dimension(self, contour2d: wires.Contour2D,
                                          grid2d: grid.Grid2D):
        """
        Convert a contour 2d from the parametric to the dimensioned frame.

        """

        primitives2d_dim = []

        for primitive2d in contour2d.primitives:
            method_name = f'{primitive2d.__class__.__name__.lower()}_parametric_to_dimension'

            if hasattr(self, method_name):
                primitives = getattr(self, method_name)(primitive2d, grid2d)
                if primitives:
                    primitives2d_dim.append(primitives)

            else:
                raise NotImplementedError(
                    f'Class {self.__class__.__name__} does not implement {method_name}')

        return wires.Contour2D(primitives2d_dim)

    def contour3d_to_2d_with_dimension(self, contour3d: wires.Contour3D,
                                       grid2d: grid.Grid2D):
        """
        Compute the Contour 2d of a Contour 3d, on a Bspline surface, in the dimensioned frame.

        """

        contour2d_01 = self.contour3d_to_2d(contour3d)

        return self.contour2d_parametric_to_dimension(contour2d_01, grid2d)

    def contour2d_with_dimension_to_parametric_frame(self, contour2d):
        """
        Convert a contour 2d from the dimensioned to the parametric frame.

        """

        # TODO: check and avoid primitives with start=end
        primitives2d = []

        for primitive2d in contour2d.primitives:
            method_name = f'{primitive2d.__class__.__name__.lower()}_with_dimension_to_parametric_frame'

            if hasattr(self, method_name):
                primitives = getattr(self, method_name)(primitive2d)
                if primitives:
                    primitives2d.append(primitives)

            else:
                raise NotImplementedError(
                    f'Class {self.__class__.__name__} does not implement {method_name}')

        # #Avoid to have primitives with start=end
        # start_points = []
        # for i in range(0, len(new_start_points)-1):
        #     if new_start_points[i] != new_start_points[i+1]:
        #         start_points.append(new_start_points[i])
        # if new_start_points[-1] != new_start_points[0]:
        #     start_points.append(new_start_points[-1])

        return wires.Contour2D(primitives2d)

    def contour2d_with_dimension_to_3d(self, contour2d):
        """
        Compute the contour3d, on a Bspline surface, of a contour2d define in the dimensioned frame.

        """

        contour01 = self.contour2d_with_dimension_to_parametric_frame(contour2d)

        return self.contour2d_to_3d(contour01)

    @classmethod
    def from_geomdl_surface(cls, surface):
        """
        Create a volmdlr BSpline_Surface3D from a geomdl's one.

        """

        control_points = []
        for point in surface.ctrlpts:
            control_points.append(volmdlr.Point3D(point[0], point[1], point[2]))

        (u_knots, u_multiplicities) = knots_vector_inv(surface.knotvector_u)
        (v_knots, v_multiplicities) = knots_vector_inv(surface.knotvector_v)

        bspline_surface = cls(degree_u=surface.degree_u,
                              degree_v=surface.degree_v,
                              control_points=control_points,
                              nb_u=surface.ctrlpts_size_u,
                              nb_v=surface.ctrlpts_size_v,
                              u_multiplicities=u_multiplicities,
                              v_multiplicities=v_multiplicities,
                              u_knots=u_knots,
                              v_knots=v_knots)

        return bspline_surface

    @classmethod
    def points_fitting_into_bspline_surface(cls, points_3d, size_u, size_v, degree_u, degree_v):
        """
        Bspline Surface interpolation through 3d points.

        Parameters
        ----------
        points_3d : volmdlr.Point3D
            data points
        size_u : int
            number of data points on the u-direction.
        size_v : int
            number of data points on the v-direction.
        degree_u : int
            degree of the output surface for the u-direction.
        degree_v : int
            degree of the output surface for the v-direction.

        Returns
        -------
        B-spline surface

        """

        points = []
        for point in points_3d:
            points.append((point.x, point.y, point.z))

        surface = interpolate_surface(points, size_u, size_v, degree_u, degree_v)

        return cls.from_geomdl_surface(surface)

    @classmethod
    def points_approximate_into_bspline_surface(cls, points_3d, size_u, size_v, degree_u, degree_v, **kwargs):
        """
        Bspline Surface approximate through 3d points.

        Parameters
        ----------
        points_3d : volmdlr.Point3D
            data points
        size_u : int
            number of data points on the u-direction.
        size_v : int
            number of data points on the v-direction.
        degree_u : int
            degree of the output surface for the u-direction.
        degree_v : int
            degree of the output surface for the v-direction.

        Keyword Arguments:
            * ``ctrlpts_size_u``: number of control points on the u-direction. *Default: size_u - 1*
            * ``ctrlpts_size_v``: number of control points on the v-direction. *Default: size_v - 1*

        Returns
        -------
        B-spline surface: volmdlr.faces.BSplineSurface3D

        """

        # Keyword arguments
        # number of data points, r + 1 > number of control points, n + 1
        num_cpts_u = kwargs.get('ctrlpts_size_u', size_u - 1)
        # number of data points, s + 1 > number of control points, m + 1
        num_cpts_v = kwargs.get('ctrlpts_size_v', size_v - 1)

        points = [tuple([*point]) for point in points_3d]

        surface = approximate_surface(points, size_u, size_v, degree_u, degree_v,
                                      ctrlpts_size_u=num_cpts_u, num_cpts_v=num_cpts_v)

        return cls.from_geomdl_surface(surface)

    @classmethod
    def from_cylindrical_faces(cls, cylindrical_faces, degree_u, degree_v,
                               points_x: int = 10, points_y: int = 10):
        """
        Define a bspline surface from a list of cylindrical faces.

        Parameters
        ----------
        cylindrical_faces : List[volmdlr.faces.CylindricalFace3D]
            faces 3d
        degree_u : int
            degree of the output surface for the u-direction
        degree_v : int
            degree of the output surface for the v-direction
        points_x : int
            number of points in x-direction
        points_y : int
            number of points in y-direction

        Returns
        -------
        B-spline surface

        """
        if len(cylindrical_faces) < 1:
            raise NotImplementedError
        if len(cylindrical_faces) == 1:
            return cls.from_cylindrical_face(cylindrical_faces[0], degree_u, degree_v, points_x=50, points_y=50)
        bspline_surfaces = []
        direction = cylindrical_faces[0].adjacent_direction(cylindrical_faces[1])

        if direction == 'x':
            bounding_rectangle_0 = cylindrical_faces[0].surface2d.outer_contour.bounding_rectangle
            ymin = bounding_rectangle_0[2]
            ymax = bounding_rectangle_0[3]
            for face in cylindrical_faces:
                bounding_rectangle = face.surface2d.outer_contour.bounding_rectangle
                ymin = min(ymin, bounding_rectangle[2])
                ymax = max(ymax, bounding_rectangle[3])
            for face in cylindrical_faces:
                bounding_rectangle = face.surface2d.outer_contour.bounding_rectangle

                points_3d = face.surface3d.grid3d(
                    grid.Grid2D.from_properties(
                        x_limits=(bounding_rectangle[0], bounding_rectangle[1]),
                        y_limits=(ymin, ymax),
                        points_nbr=(points_x, points_y)))

                bspline_surfaces.append(
                    cls.points_fitting_into_bspline_surface(
                        points_3d, points_x, points_y, degree_u, degree_v))

        elif direction == 'y':
            bounding_rectangle_0 = cylindrical_faces[0].surface2d.outer_contour.bounding_rectangle
            xmin = bounding_rectangle_0[0]
            xmax = bounding_rectangle_0[1]
            for face in cylindrical_faces:
                bounding_rectangle = face.surface2d.outer_contour.bounding_rectangle
                xmin = min(xmin, bounding_rectangle[0])
                xmax = max(xmax, bounding_rectangle[1])
            for face in cylindrical_faces:
                bounding_rectangle = face.surface2d.outer_contour.bounding_rectangle

                points_3d = face.surface3d.grid3d(
                    grid.Grid2D.from_properties(
                        x_limits=(xmin, xmax),
                        y_limits=(bounding_rectangle[2], bounding_rectangle[3]),
                        points_nbr=(points_x, points_y)))

                bspline_surfaces.append(
                    cls.points_fitting_into_bspline_surface(
                        points_3d, points_x, points_y, degree_u, degree_v))

        to_be_merged = bspline_surfaces[0]
        for i in range(0, len(bspline_surfaces) - 1):
            merged = to_be_merged.merge_with(bspline_surfaces[i + 1])
            to_be_merged = merged

        bspline_surface = to_be_merged

        return bspline_surface

    @classmethod
    def from_cylindrical_face(cls, cylindrical_face, degree_u, degree_v,
                              **kwargs):  # points_x: int = 50, points_y: int = 50
        """
        Define a bspline surface from a cylindrical face.

        Parameters
        ----------
        cylindrical_face : volmdlr.faces.CylindricalFace3D
            face 3d
        degree_u : int
            degree of the output surface for the u-direction.
        degree_v : int
            degree of the output surface for the v-direction.
        points_x : int
            number of points in x-direction
        points_y : int
            number of points in y-direction

        Returns
        -------
        B-spline surface

        """

        points_x = kwargs['points_x']
        points_y = kwargs['points_y']
        bounding_rectangle = cylindrical_face.surface2d.outer_contour.bounding_rectangle
        points_3d = cylindrical_face.surface3d.grid3d(
            grid.Grid2D.from_properties(x_limits=(bounding_rectangle[0],
                                                  bounding_rectangle[1]),
                                        y_limits=(bounding_rectangle[2],
                                                  bounding_rectangle[3]),
                                        points_nbr=(points_x, points_y)))

        return cls.points_fitting_into_bspline_surface(points_3d, points_x, points_x, degree_u, degree_v)

    def intersection_with(self, other_bspline_surface3d):
        """
        Compute intersection points between two Bspline surfaces.

        return u,v parameters for intersection points for both surfaces
        """

        def fun(param):
            return (self.point2d_to_3d(volmdlr.Point2D(param[0], param[1])) -
                    other_bspline_surface3d.point2d_to_3d(volmdlr.Point2D(param[2], param[3]))).norm()

        x = npy.linspace(0, 1, 10)
        x_init = []
        for xi in x:
            for yi in x:
                x_init.append((xi, yi, xi, yi))

        u1, v1, u2, v2 = [], [], [], []
        solutions = []
        for x0 in x_init:
            z = least_squares(fun, x0=x0, bounds=([0, 1]))
            # print(z.cost)
            if z.fun < 1e-5:
                solution = z.x
                if solution not in solutions:
                    solutions.append(solution)
                    u1.append(solution[0])
                    v1.append(solution[1])
                    u2.append(solution[2])
                    v2.append(solution[3])

        # uv1 = [[min(u1),max(u1)],[min(v1),max(v1)]]
        # uv2 = [[min(u2),max(u2)],[min(v2),max(v2)]]

        return (u1, v1), (u2, v2)  # (uv1, uv2)

    def plane_intersection(self, plane3d):
        """
        Compute intersection points between a Bspline surface and a plane 3d.

        """

        def fun(param):
            return ((self.surface.evaluate_single((param[0], param[1]))[0]) * plane3d.equation_coefficients()[0] +
                    (self.surface.evaluate_single((param[0], param[1]))[1]) * plane3d.equation_coefficients()[1] +
                    (self.surface.evaluate_single((param[0], param[1]))[2]) * plane3d.equation_coefficients()[2] +
                    plane3d.equation_coefficients()[3])

        x = npy.linspace(0, 1, 20)
        x_init = []
        for xi in x:
            for yi in x:
                x_init.append((xi, yi))

        intersection_points = []

        for x0 in x_init:
            z = least_squares(fun, x0=x0, bounds=([0, 1]))
            if z.fun < 1e-20:
                solution = z.x
                intersection_points.append(volmdlr.Point3D(
                    self.surface.evaluate_single((solution[0], solution[1]))[0],
                    self.surface.evaluate_single((solution[0], solution[1]))[1],
                    self.surface.evaluate_single((solution[0], solution[1]))[2]))
        return intersection_points

    def error_with_point3d(self, point3d):
        """
        Compute the error/distance between the Bspline surface and a point 3d.

        """

        def fun(x):
            return (point3d - self.point2d_to_3d(volmdlr.Point2D(x[0], x[1]))).norm()

        cost = []

        for x0 in [(0, 0), (0, 1), (1, 0), (1, 1), (0.5, 0.5)]:
            z = least_squares(fun, x0=x0, bounds=([0, 1]))
            cost.append(z.fun)

        return min(cost)

    def error_with_edge3d(self, edge3d):
        """
        Compute the error/distance between the Bspline surface and an edge 3d.

        it's the mean of the start and end points errors'
        """

        return (self.error_with_point3d(edge3d.start) + self.error_with_point3d(edge3d.end)) / 2

    def nearest_edges3d(self, contour3d, threshold: float):
        """
        Compute the nearest edges of a contour 3d to a Bspline_surface3d based on a threshold.

        """

        nearest = []
        for primitive in contour3d.primitives:
            if self.error_with_edge3d(primitive) <= threshold:
                nearest.append(primitive)
        nearest_primitives = wires.Wire3D(nearest)

        return nearest_primitives

    def edge3d_to_2d_with_dimension(self, edge3d, grid2d: grid.Grid2D):
        """
        Compute the edge 2d of an edge 3d, on a Bspline surface, in the dimensioned frame.

        """
        method_name = f'{edge3d.__class__.__name__.lower()}_to_2d_with_dimension'

        if hasattr(self, method_name):
            edge2d_dim = getattr(self, method_name)(edge3d, grid2d)
            if edge2d_dim:
                return edge2d_dim
            raise NotImplementedError
        raise NotImplementedError(
            f'Class {self.__class__.__name__} does not implement {method_name}')

    def wire3d_to_2d(self, wire3d):
        """
        Compute the 2d of a wire 3d, on a Bspline surface.

        """

        contour = self.contour3d_to_2d(wire3d)

        return wires.Wire2D(contour.primitives)

    def wire3d_to_2d_with_dimension(self, wire3d):
        """
        Compute the 2d of a wire 3d, on a Bspline surface, in the dimensioned frame.

        """

        contour = self.contour3d_to_2d_with_dimension(wire3d, self._grids2d)

        return wires.Wire2D(contour.primitives)

    def split_surface_u(self, u: float):
        """
        Splits the surface at the input parametric coordinate on the u-direction.

        :param u: Parametric coordinate u chosen between 0 and 1
        :type u: float
        :return: Two split surfaces
        :rtype: List[:class:`volmdlr.faces.BSplineSurface3D`]
        """

        surfaces_geo = split_surface_u(self.surface, u)
        surfaces = [BSplineSurface3D.from_geomdl_surface(surface) for surface in surfaces_geo]
        return surfaces

    def split_surface_v(self, v: float):
        """
        Splits the surface at the input parametric coordinate on the v-direction.

        :param v: Parametric coordinate v chosen between 0 and 1
        :type v: float
        :return: Two split surfaces
        :rtype: List[:class:`volmdlr.faces.BSplineSurface3D`]
        """

        surfaces_geo = split_surface_v(self.surface, v)
        surfaces = [BSplineSurface3D.from_geomdl_surface(surface) for surface in surfaces_geo]
        return surfaces

    def split_surface_with_bspline_curve(self, bspline_curve3d: edges.BSplineCurve3D):
        """
        Cuts the surface into two pieces with a bspline curve.

        :param bspline_curve3d: A BSplineCurve3d used for cutting
        :type bspline_curve3d: :class:`edges.BSplineCurve3D`
        :return: Two split surfaces
        :rtype: List[:class:`volmdlr.faces.BSplineSurface3D`]
        """

        surfaces = []
        bspline_curve2d = self.bsplinecurve3d_to_2d(bspline_curve3d)[0]
        # if type(bspline_curve2d) == list:
        #     points = [bspline_curve2d[0].start]
        #     for edge in bspline_curve2d:
        #         points.append(edge.end)
        #     bspline_curve2d = edges.BSplineCurve2D.from_points_approximation(points, 2, ctrlpts_size = 5)
        contour = volmdlr.faces.BSplineFace3D.from_surface_rectangular_cut(self, 0, 1, 0, 1).surface2d.outer_contour
        contours = contour.cut_by_bspline_curve(bspline_curve2d)

        du, dv = bspline_curve2d.end - bspline_curve2d.start
        resolution = 8

        for contour in contours:
            u_min, u_max, v_min, v_max = contour.bounding_rectangle.bounds()
            if du > dv:
                delta_u = u_max - u_min
                nlines_x = int(delta_u * resolution)
                lines_x = [curves.Line2D(volmdlr.Point2D(u_min, v_min),
                                         volmdlr.Point2D(u_min, v_max))]
                for i in range(nlines_x):
                    u = u_min + (i + 1) / (nlines_x + 1) * delta_u
                    lines_x.append(curves.Line2D(volmdlr.Point2D(u, v_min),
                                                 volmdlr.Point2D(u, v_max)))
                lines_x.append(curves.Line2D(volmdlr.Point2D(u_max, v_min),
                                             volmdlr.Point2D(u_max, v_max)))
                lines = lines_x

            else:
                delta_v = v_max - v_min
                nlines_y = int(delta_v * resolution)
                lines_y = [curves.Line2D(volmdlr.Point2D(v_min, v_min),
                                         volmdlr.Point2D(v_max, v_min))]
                for i in range(nlines_y):
                    v = v_min + (i + 1) / (nlines_y + 1) * delta_v
                    lines_y.append(curves.Line2D(volmdlr.Point2D(v_min, v),
                                                 volmdlr.Point2D(v_max, v)))
                lines_y.append(curves.Line2D(volmdlr.Point2D(v_min, v_max),
                                             volmdlr.Point2D(v_max, v_max)))
                lines = lines_y

            pt0 = volmdlr.O2D
            points = []

            for line in lines:
                inter = contour.line_intersections(line)
                if inter:
                    pt_ = set()
                    for point_intersection in inter:
                        pt_.add(point_intersection[0])
                else:
                    raise NotImplementedError

                pt_ = sorted(pt_, key=pt0.point_distance)
                pt0 = pt_[0]
                edge = edges.LineSegment2D(pt_[0], pt_[1])

                points.extend(edge.discretization_points(number_points=10))

            points3d = []
            for point in points:
                points3d.append(self.point2d_to_3d(point))

            size_u, size_v, degree_u, degree_v = 10, 10, self.degree_u, self.degree_v
            surfaces.append(
                BSplineSurface3D.points_fitting_into_bspline_surface(points3d, size_u, size_v, degree_u, degree_v))

        return surfaces

    def point_belongs(self, point3d):
        """
        Check if a point 3d belongs to the bspline_surface or not.

        """

        def fun(param):
            p3d = self.point2d_to_3d(volmdlr.Point2D(param[0], param[1]))
            return point3d.point_distance(p3d)

        x = npy.linspace(0, 1, 5)
        x_init = []
        for xi in x:
            for yi in x:
                x_init.append((xi, yi))

        for x0 in x_init:
            z = least_squares(fun, x0=x0, bounds=([0, 1]))
            if z.fun < 1e-10:
                return True
        return False

    def is_intersected_with(self, other_bspline_surface3d):
        """
        Check if the two surfaces are intersected or not.

        return True, when there are more 50points on the intersection zone.

        """

        # intersection_results = self.intersection_with(other_bspline_surface3d)
        # if len(intersection_results[0][0]) >= 50:
        #     return True
        # else:
        #     return False

        def fun(param):
            return (self.point2d_to_3d(volmdlr.Point2D(param[0], param[1])) -
                    other_bspline_surface3d.point2d_to_3d(volmdlr.Point2D(param[2], param[3]))).norm()

        x = npy.linspace(0, 1, 10)
        x_init = []
        for xi in x:
            for yi in x:
                x_init.append((xi, yi, xi, yi))

        i = 0
        for x0 in x_init:
            z = least_squares(fun, x0=x0, bounds=([0, 1]))
            if z.fun < 1e-5:
                i += 1
                if i >= 50:
                    return True
        return False

    def merge_with(self, other_bspline_surface3d, abs_tol: float = 1e-6):
        """
        Merges two adjacent surfaces based on their faces.

        :param other_bspline_surface3d: Other adjacent surface
        :type other_bspline_surface3d: :class:`volmdlr.faces.BSplineSurface3D`
        :param abs_tol: tolerance.
        :type abs_tol: float.

        :return: Merged surface
        :rtype: :class:`volmdlr.faces.BSplineSurface3D`
        """

        bspline_face3d = volmdlr.faces.BSplineFace3D.from_surface_rectangular_cut(self, 0, 1, 0, 1)
        other_bspline_face3d = volmdlr.faces.BSplineFace3D.from_surface_rectangular_cut(
            other_bspline_surface3d, 0, 1, 0, 1)

        bsplines = [self, other_bspline_surface3d]
        bsplines_new = bsplines

        center = [bspline_face3d.surface2d.outer_contour.center_of_mass(),
                  other_bspline_face3d.surface2d.outer_contour.center_of_mass()]
        grid2d_direction = (bspline_face3d.pair_with(other_bspline_face3d))[1]

        if (not bspline_face3d.outer_contour3d.is_sharing_primitives_with(
                other_bspline_face3d.outer_contour3d, abs_tol)
                and self.is_intersected_with(other_bspline_surface3d)):
            # find primitives to split with
            contour1 = bspline_face3d.outer_contour3d
            contour2 = other_bspline_face3d.outer_contour3d

            distances = []
            for prim1 in contour1.primitives:
                dis = []
                for prim2 in contour2.primitives:
                    point1 = (prim1.start + prim1.end) / 2
                    point2 = (prim2.start + prim2.end) / 2
                    dis.append(point1.point_distance(point2))
                distances.append(dis)

            i = distances.index((min(distances)))
            j = distances[i].index(min(distances[i]))

            curves_ = [contour2.primitives[j], contour1.primitives[i]]

            # split surface
            for i, bspline in enumerate(bsplines):
                surfaces = bspline.split_surface_with_bspline_curve(curves_[i])

                errors = []
                for surface in surfaces:
                    errors.append(surface.error_with_point3d(bsplines[i].point2d_to_3d(center[i])))

                bsplines_new[i] = surfaces[errors.index(min(errors))]

            grid2d_direction = (
                bsplines_new[0].rectangular_cut(
                    0, 1, 0, 1).pair_with(
                    bsplines_new[1].rectangular_cut(
                        0, 1, 0, 1)))[1]

        # grid3d
        number_points = 10
        points3d = []
        is_true = (bspline_face3d.outer_contour3d.is_sharing_primitives_with(
            other_bspline_face3d.outer_contour3d, abs_tol) or self.is_intersected_with(other_bspline_surface3d))

        for i, bspline in enumerate(bsplines_new):
            grid3d = bspline.grid3d(grid.Grid2D.from_properties(x_limits=(0, 1),
                                                                y_limits=(0, 1),
                                                                points_nbr=(number_points, number_points),
                                                                direction=grid2d_direction[i]))

            if is_true and i == 1:
                points3d.extend(grid3d[number_points:number_points * number_points])
            else:
                points3d.extend(grid3d)

        # fitting
        size_u, size_v, degree_u, degree_v = (number_points * 2) - 1, number_points, 3, 3

        merged_surface = BSplineSurface3D.points_fitting_into_bspline_surface(
            points3d, size_u, size_v, degree_u, degree_v)

        return merged_surface

    def xy_limits(self, other_bspline_surface3d):
        """
        Compute x, y limits to define grid2d.

        """

        grid2d_direction = (
            self.rectangular_cut(
                0, 1, 0, 1).pair_with(
                other_bspline_surface3d.rectangular_cut(
                    0, 1, 0, 1)))[1]

        xmin, xmax, ymin, ymax = [], [], [], []
        if grid2d_direction[0][1] == '+y':
            xmin.append(0)
            xmax.append(1)
            ymin.append(0)
            ymax.append(0.99)
        elif grid2d_direction[0][1] == '+x':
            xmin.append(0)
            xmax.append(0.99)
            ymin.append(0)
            ymax.append(1)
        elif grid2d_direction[0][1] == '-x':
            xmin.append(0.01)
            xmax.append(1)
            ymin.append(0)
            ymax.append(1)
        elif grid2d_direction[0][1] == '-y':
            xmin.append(0)
            xmax.append(1)
            ymin.append(0.01)
            ymax.append(1)

        xmin.append(0)
        xmax.append(1)
        ymin.append(0)
        ymax.append(1)

        return xmin, xmax, ymin, ymax

    def derivatives(self, u, v, order):
        """
        Evaluates n-th order surface derivatives at the given (u, v) parameter pair.

        :param u: Point's u coordinate.
        :type u: float
        :param v: Point's v coordinate.
        :type v: float
        :param order: Order of the derivatives.
        :type order: int
        :return: A list SKL, where SKL[k][l] is the derivative of the surface S(u,v) with respect
        to u k times and v l times
        :rtype: List[`volmdlr.Vector3D`]
        """
        if self.surface.rational:
            # derivatives = self._rational_derivatives(self.surface.data,(u, v), order)
            derivatives = volmdlr.rational_derivatives(self.surface.data, (u, v), order)
        else:
            # derivatives = self._derivatives(self.surface.data, (u, v), order)
            derivatives = volmdlr.derivatives(self.surface.data, (u, v), order)
        for i in range(order + 1):
            for j in range(order + 1):
                derivatives[i][j] = volmdlr.Vector3D(*derivatives[i][j])
        return derivatives

<<<<<<< HEAD
    def _determine_contour_params(self, outer_contour_start, outer_contour_end, inner_contour_start, inner_contour_end):
=======
    def connect_contours(self, outer_contour, inner_contours):
>>>>>>> 68d09d51
        """
        Helper function.
        """
        u1, v1 = outer_contour_start
        u2, v2 = outer_contour_end
        u3, v3 = inner_contour_start
        u4, v4 = inner_contour_end
        if self.x_periodicity and self.y_periodicity:
            raise NotImplementedError
        if self.x_periodicity:
            outer_contour_param = [u1, u2]
            inner_contour_param = [u3, u4]
        elif self.y_periodicity:
            outer_contour_param = [v1, v2]
            inner_contour_param = [v3, v4]
        else:
            raise NotImplementedError
        return outer_contour_param, inner_contour_param

    def connect_contours(self, outer_contour, inner_contours):
        """
        Create connections between contours on parametric domain.

        :param outer_contour: Outer contour 2D.
        :type inner_contours: wires.Contour2D
        :param inner_contours: List of 2D contours.
        :type inner_contours: list
        """
        new_inner_contours = []
        new_outer_contour = outer_contour
        point1 = outer_contour.primitives[0].start
        point2 = outer_contour.primitives[-1].end

        for inner_contour in inner_contours:
            if not inner_contour.is_ordered():
                outer_contour_param, inner_contour_param = self._determine_contour_params(
                    point1, point2, inner_contour.primitives[0].start, inner_contour.primitives[-1].end)

                outer_contour_direction = outer_contour_param[0] < outer_contour_param[1]
                inner_contour_direction = inner_contour_param[0] < inner_contour_param[1]
                if outer_contour_direction == inner_contour_direction:
                    inner_contour = inner_contour.invert()

                closing_linesegment1 = edges.LineSegment2D(outer_contour.primitives[-1].end,
                                                           inner_contour.primitives[0].start)
                closing_linesegment2 = edges.LineSegment2D(inner_contour.primitives[-1].end,
                                                           outer_contour.primitives[0].start)
                new_outer_contour_primitives = outer_contour.primitives + [closing_linesegment1] + \
                    inner_contour.primitives + [closing_linesegment2]
                new_outer_contour = wires.Contour2D(primitives=new_outer_contour_primitives)
                new_outer_contour.order_contour(tol=1e-4)
            else:
                new_inner_contours.append(inner_contour)
        return new_outer_contour, new_inner_contours

    @staticmethod
    def _get_overlapping_theta(outer_contour_startend_theta, inner_contour_startend_theta):
        """
        Find overlapping theta domain between two contours on periodical Surfaces.
        """
        oc_xmin_index, outer_contour_xmin = min(enumerate(outer_contour_startend_theta), key=lambda x: x[1])
        oc_xmax_index, outer_contour_xman = max(enumerate(outer_contour_startend_theta), key=lambda x: x[1])
        inner_contour_xmin = min(inner_contour_startend_theta)
        inner_contour_xmax = max(inner_contour_startend_theta)

        # check if tetha3 or theta4 is in [theta1, theta2] interval
        overlap = outer_contour_xmin <= inner_contour_xmax and outer_contour_xman >= inner_contour_xmin

        if overlap:
            if inner_contour_xmin < outer_contour_xmin:
                overlapping_theta = outer_contour_startend_theta[oc_xmin_index]
                outer_contour_side = oc_xmin_index
                side = 0
                return overlapping_theta, outer_contour_side, side
            overlapping_theta = outer_contour_startend_theta[oc_xmax_index]
            outer_contour_side = oc_xmax_index
            side = 1
            return overlapping_theta, outer_contour_side, side

        # if not direct intersection -> find intersection at periodicity
        if inner_contour_xmin < outer_contour_xmin:
            overlapping_theta = outer_contour_startend_theta[oc_xmin_index] - 2 * math.pi
            outer_contour_side = oc_xmin_index
            side = 0
            return overlapping_theta, outer_contour_side, side
        overlapping_theta = outer_contour_startend_theta[oc_xmax_index] + 2 * math.pi
        outer_contour_side = oc_xmax_index
        side = 1
        return overlapping_theta, outer_contour_side, side

    def to_plane3d(self):
        """
        Converts a Bspline surface3d to a Plane3d.

        :return: A Plane
        :rtype: Plane3D
        """

        points_2d = [volmdlr.Point2D(0.1, 0.1),
                     volmdlr.Point2D(0.1, 0.8),
                     volmdlr.Point2D(0.8, 0.5)]
        points = [self.point2d_to_3d(pt) for pt in points_2d]

        surface3d = Plane3D.from_3_points(points[0],
                                          points[1],
                                          points[2])
        return surface3d

    def is_singularity_point(self, point):
        if not self.x_periodicity and not self.y_periodicity:
            return False
        u_min, u_max = self.surface.domain[0]
        v_min, v_max = self.surface.domain[1]
        test_points = [self.point2d_to_3d(volmdlr.Point2D(u_min, v_min)),
                       self.point2d_to_3d(volmdlr.Point2D(u_max, v_max))]
        if self.x_periodicity or self.y_periodicity:
            return any(point.is_close(test_point) for test_point in test_points)

class BezierSurface3D(BSplineSurface3D):
    """
    A 3D Bezier surface.

    :param degree_u: The degree of the Bezier surface in the u-direction.
    :type degree_u: int
    :param degree_v: The degree of the Bezier surface in the v-direction.
    :type degree_v: int
    :param control_points: A list of lists of control points defining the Bezier surface.
    :type control_points: List[List[`volmdlr.Point3D`]]
    :param nb_u: The number of control points in the u-direction.
    :type nb_u: int
    :param nb_v: The number of control points in the v-direction.
    :type nb_v: int
    :param name: (Optional) name for the Bezier surface.
    :type name: str
    """

    def __init__(self, degree_u: int, degree_v: int,
                 control_points: List[List[volmdlr.Point3D]],
                 nb_u: int, nb_v: int, name=''):
        u_knots = utilities.generate_knot_vector(degree_u, nb_u)
        v_knots = utilities.generate_knot_vector(degree_v, nb_v)

        u_multiplicities = [1] * len(u_knots)
        v_multiplicities = [1] * len(v_knots)

        BSplineSurface3D.__init__(self, degree_u, degree_v,
                                  control_points, nb_u, nb_v,
                                  u_multiplicities, v_multiplicities,
                                  u_knots, v_knots, None, name)<|MERGE_RESOLUTION|>--- conflicted
+++ resolved
@@ -860,21 +860,11 @@
 
                     if current_primitive.end.is_close(previous_primitive.end, tol=1e-2):
                         primitives2d[i] = current_primitive.reverse()
-<<<<<<< HEAD
-=======
-                    elif hasattr(self, "is_singularity_point") and \
-                            self.is_singularity_point(self.point2d_to_3d(previous_primitive.end)) and \
-                            self.is_singularity_point(self.point2d_to_3d(current_primitive.start)):
-                        primitives2d.insert(i, edges.LineSegment2D(previous_primitive.end, current_primitive.start,
-                                                                   name="construction"))
-                        i += 1
->>>>>>> 68d09d51
                     elif delta_min_index == 0:
                         primitives2d[i] = current_primitive.translation(delta)
                     else:
                         new_primitive = current_primitive.reverse()
                         primitives2d[i] = new_primitive.translation(delta_end)
-<<<<<<< HEAD
 
                 elif current_primitive.end.is_close(previous_primitive.end, tol=1e-2):
                     primitives2d[i] = current_primitive.reverse()
@@ -894,24 +884,7 @@
                 self.is_singularity_point(self.point2d_to_3d(primitives2d[0].start)):
             primitives2d.append(edges.LineSegment2D(previous_primitive.end, primitives2d[0].start,
                                                     name="construction"))
-=======
->>>>>>> 68d09d51
-
-                elif current_primitive.end.is_close(previous_primitive.end, tol=1e-2):
-                    primitives2d[i] = current_primitive.reverse()
-                else:
-                    primitives2d[i] = current_primitive.translation(delta)
-
-        previous_primitive = primitives2d[-1]
-        delta = previous_primitive.end - primitives2d[0].start
-        distance = delta.norm()
-        is_connected = math.isclose(distance, 0, abs_tol=1e-2)
-
-        if not is_connected and hasattr(self, "is_singularity_point") and \
-                self.is_singularity_point(self.point2d_to_3d(previous_primitive.end)) and \
-                self.is_singularity_point(self.point2d_to_3d(primitives2d[0].start)):
-            primitives2d.append(edges.LineSegment2D(previous_primitive.end, primitives2d[0].start,
-                                                    name="construction"))
+
         return primitives2d
 
     def connect_contours(self, outer_contour, inner_contours):
@@ -1651,13 +1624,8 @@
         overlapping_theta, outer_contour_side, inner_contour_side, side = self._get_overlapping_theta(
             outer_contour_theta,
             inner_contour_theta)
-<<<<<<< HEAD
         line = curves.Line2D(volmdlr.Point2D(overlapping_theta, z_outer_contour),
                              volmdlr.Point2D(overlapping_theta, z_inner_contour))
-=======
-        line = edges.Line2D(volmdlr.Point2D(overlapping_theta, z_outer_contour),
-                            volmdlr.Point2D(overlapping_theta, z_inner_contour))
->>>>>>> 68d09d51
         cutted_contours = inner_contour.split_by_line(line)
         number_contours = len(cutted_contours)
         if number_contours == 2:
@@ -1773,11 +1741,7 @@
                 closing_linesegment1 = edges.LineSegment2D(point2, point3)
                 closing_linesegment2 = edges.LineSegment2D(point4, point1)
                 new_outer_contour_primitives = outer_contour.primitives + [closing_linesegment1] + \
-<<<<<<< HEAD
                     old_innner_contour_positioned.primitives + [closing_linesegment2]
-=======
-                                               old_innner_contour_positioned.primitives + [closing_linesegment2]
->>>>>>> 68d09d51
                 new_outer_contour = wires.Contour2D(primitives=new_outer_contour_primitives)
                 new_outer_contour.order_contour(tol=1e-4)
             else:
@@ -2037,7 +2001,6 @@
         """
         Is this right?.
         """
-<<<<<<< HEAD
         if bspline_curve2d.name in ("parametric.arcellipse", "parametric.fullarcellipse"):
             start = self.point2d_to_3d(bspline_curve2d.start)
             middle_point = self.point2d_to_3d(bspline_curve2d.point_at_abscissa(0.5 * bspline_curve2d.length()))
@@ -2053,22 +2016,6 @@
             plane3d = Plane3D.from_3_points(start, middle_point, extra_point)
             ellipse = self.concurrent_plane_intersection(plane3d)[0]
             return [edges.FullArcEllipse3D(ellipse, start)]
-=======
-        # if bspline_curve2d.name in ("parametric.arcellipse", "parametric.fullarcellipse"):
-        #     start = self.point2d_to_3d(bspline_curve2d.start)
-        #     middle_point = self.point2d_to_3d(bspline_curve2d.point_at_abscissa(0.5 * bspline_curve2d.length()))
-        #     extra_point = self.point2d_to_3d(bspline_curve2d.point_at_abscissa(0.75 * bspline_curve2d.length()))
-        #     if bspline_curve2d.name == "parametric.arcellipse":
-        #         end = self.point2d_to_3d(bspline_curve2d.end)
-        #         plane3d = Plane3D.from_3_points(start, middle_point, end)
-        #         ellipse = self.concurrent_plane_intersection(plane3d)[0]
-        #         return [edges.ArcEllipse3D(start, middle_point, end, ellipse.center, ellipse.major_dir, ellipse.normal,
-        #                                    extra_point)]
-        #     plane3d = Plane3D.from_3_points(start, middle_point, extra_point)
-        #     ellipse = self.concurrent_plane_intersection(plane3d)[0]
-        #     return [edges.FullArcEllipse3D(start, ellipse.major_axis, ellipse.minor_axis,
-        #                                    ellipse.center, ellipse.normal, ellipse.major_dir)]
->>>>>>> 68d09d51
         n = len(bspline_curve2d.control_points)
         points = [self.point2d_to_3d(p)
                   for p in bspline_curve2d.discretization_points(number_points=n)]
@@ -2672,24 +2619,9 @@
             frame = volmdlr.Frame3D(center, u_vector, v_vector, w_vector)
             circle = curves.Circle3D(frame, start3d.point_distance(center))
             if math.isclose(abs(phi1 - phi2), volmdlr.TWO_PI, abs_tol=1e-4):
-<<<<<<< HEAD
                 return [edges.FullArc3D(circle, start_end=center + self.small_radius * u_vector)]
             # interior_point = self.point2d_to_3d(volmdlr.Point2D(theta1, 0.5 * (phi1 + phi2)))
             return [edges.Arc3D(circle, start3d, self.point2d_to_3d(linesegment2d.end))]
-=======
-                u_vector = self.frame.u.rotation(self.frame.origin, self.frame.w, angle=theta1)
-                v_vector = self.frame.u.rotation(self.frame.origin, self.frame.w, angle=theta1)
-                center = self.frame.origin + self.tore_radius * u_vector
-                return [edges.FullArc3D(center=center,
-                                        start_end=center + self.small_radius * u_vector,
-                                        normal=v_vector)]
-            start = self.point2d_to_3d(linesegment2d.start)
-            interior = self.point2d_to_3d(volmdlr.Point2D(theta1, 0.5 * (phi1 + phi2)))
-            end = self.point2d_to_3d(linesegment2d.end)
-            if start.is_close(interior) or end.is_close(interior):
-                return None
-            return [edges.Arc3D(start, interior, end)]
->>>>>>> 68d09d51
         if math.isclose(phi1, phi2, abs_tol=1e-4):
             center = self.frame.origin + self.small_radius * math.sin(phi1) * self.frame.w
             if theta1 > theta2:
@@ -2700,22 +2632,9 @@
             circle = curves.Circle3D(frame, start3d.point_distance(center))
             start3d = self.point2d_to_3d(linesegment2d.start)
             if math.isclose(abs(theta1 - theta2), volmdlr.TWO_PI, abs_tol=1e-4):
-
                 start_end = center + self.frame.u * (self.small_radius + self.tore_radius)
-<<<<<<< HEAD
                 return [edges.FullArc3D(circle=circle, start_end=start_end)]
             return [edges.Arc3D(circle, start3d, self.point2d_to_3d(linesegment2d.end))]
-=======
-                return [edges.FullArc3D(center=center,
-                                        start_end=start_end,
-                                        normal=self.frame.w)]
-            start=self.point2d_to_3d(linesegment2d.start)
-            interior = self.point2d_to_3d(volmdlr.Point2D(0.5 * (theta1 + theta2), phi1))
-            end = self.point2d_to_3d(linesegment2d.end)
-            if start.is_close(interior) or end.is_close(interior):
-                return None
-            return [edges.Arc3D(start, interior, end)]
->>>>>>> 68d09d51
         n = 10
         degree = 3
         points = [self.point2d_to_3d(point2d) for point2d in linesegment2d.discretization_points(number_points=n)]
@@ -2739,17 +2658,10 @@
 
         point_theta_discontinuity = self.point2d_to_3d(volmdlr.Point2D(math.pi, start.y))
         theta_discontinuity = arc3d.point_belongs(point_theta_discontinuity) and \
-<<<<<<< HEAD
             not arc3d.is_point_edge_extremity(point_theta_discontinuity)
         point_phi_discontinuity = self.point2d_to_3d(volmdlr.Point2D(start.x, math.pi))
         phi_discontinuity = arc3d.point_belongs(point_phi_discontinuity) and \
             not arc3d.is_point_edge_extremity(point_phi_discontinuity)
-=======
-                              not arc3d.is_point_edge_extremity(point_theta_discontinuity)
-        point_phi_discontinuity = self.point2d_to_3d(volmdlr.Point2D(start.x, math.pi))
-        phi_discontinuity = arc3d.point_belongs(point_phi_discontinuity) and \
-                            not arc3d.is_point_edge_extremity(point_phi_discontinuity)
->>>>>>> 68d09d51
         undefined_start_theta = arc3d.start.is_close(point_theta_discontinuity)
         undefined_end_theta = arc3d.end.is_close(point_theta_discontinuity)
         undefined_start_phi = arc3d.start.is_close(point_phi_discontinuity)
@@ -2773,18 +2685,6 @@
             [undefined_start_theta, undefined_end_theta, undefined_start_phi, undefined_end_phi],
             [point_after_start, point_before_end],
             [theta_discontinuity, phi_discontinuity])
-
-<<<<<<< HEAD
-=======
-        theta_discontinuity, phi_discontinuity, undefined_start_theta, undefined_end_theta, \
-            undefined_start_phi, undefined_end_phi = self._helper_arc3d_to_2d_periodicity_verifications(
-            fullarc3d, start)
-        start, end = vm_parametric.arc3d_to_toroidal_coordinates_verification(
-            [start, end],
-            [undefined_start_theta, undefined_end_theta, undefined_start_phi, undefined_end_phi],
-            [point_after_start, point_before_end],
-            [theta_discontinuity, phi_discontinuity])
->>>>>>> 68d09d51
         theta1, phi1 = start
         # theta2, phi2 = end
         theta3, phi3 = point_after_start
@@ -4075,7 +3975,6 @@
         line_direction_vector = line3d.direction_vector()
         vector_linept1_center = self.frame.origin - line3d.point1
         vector_linept1_center = vector_linept1_center.to_vector()
-<<<<<<< HEAD
         a_param = line_direction_vector[0]**2 + line_direction_vector[1]**2 + line_direction_vector[2]**2
         b_param = -2 * (line_direction_vector[0] * vector_linept1_center[0] +
                         line_direction_vector[1] * vector_linept1_center[1] +
@@ -4083,15 +3982,6 @@
         c_param = (vector_linept1_center[0]**2 + vector_linept1_center[1]**2 +
                    vector_linept1_center[2]**2 - self.radius**2)
         b2_minus4ac = b_param**2 - 4 * a_param * c_param
-=======
-        a_param = line_direction_vector[0] ** 2 + line_direction_vector[1] ** 2 + line_direction_vector[2] ** 2
-        b_param = -2 * (line_direction_vector[0] * vector_linept1_center[0] +
-                        line_direction_vector[1] * vector_linept1_center[1] +
-                        line_direction_vector[2] * vector_linept1_center[2])
-        c_param = (vector_linept1_center[0] ** 2 + vector_linept1_center[1] ** 2 +
-                   vector_linept1_center[2] ** 2 - self.radius ** 2)
-        b2_minus4ac = b_param ** 2 - 4 * a_param * c_param
->>>>>>> 68d09d51
         if math.isclose(b2_minus4ac, 0, abs_tol=1e-8):
             t_param = -b_param / (2 * a_param)
             return [line3d.point1 + line_direction_vector * t_param]
@@ -4288,13 +4178,8 @@
             fullarcellipse = edges.FullArcEllipse3D(edge, start_end, edge.name)
             direction = -object_dict[arguments[2]]
             surface = cls(edge=fullarcellipse, direction=direction, name=name)
-<<<<<<< HEAD
-            surface.x_periodicity = 1
-        elif edge.__class__ is curves.Circle3D:
-=======
             surface._x_periodicity = math.pi
         elif edge.__class__ is wires.Circle3D:
->>>>>>> 68d09d51
             start_end = edge.center + edge.frame.u * edge.radius
             fullarc = edges.FullArc3D(edge, start_end)
             direction = object_dict[arguments[2]]
@@ -4535,10 +4420,6 @@
         :return: The corresponding RevolutionSurface3D object.
         :rtype: :class:`volmdlr.faces.RevolutionSurface3D`
         """
-<<<<<<< HEAD
-
-=======
->>>>>>> 68d09d51
         y_periodicity = None
         name = arguments[0][1:-1]
         wire = object_dict[arguments[1]]
@@ -4546,22 +4427,13 @@
             start_end = wire.center + wire.frame.u * wire.radius
             wire = edges.FullArc3D(wire.frame.origin, start_end, wire.frame.w)
             y_periodicity = 1
-<<<<<<< HEAD
-=======
-        # elif wire.__class__ is edges.Line3D:
-        #     wire = edges.LineSegment3D(wire.point1, wire.point2)
->>>>>>> 68d09d51
 
         if hasattr(wire, "simplify"):
             wire = wire.simplify
         axis_point, axis = object_dict[arguments[2]]
         surface = cls(wire=wire, axis_point=axis_point, axis=axis, name=name)
         surface.y_periodicity = y_periodicity
-<<<<<<< HEAD
-        return surface
-=======
         return surface.simplify()
->>>>>>> 68d09d51
 
     def to_step(self, current_id):
         """
@@ -4585,7 +4457,6 @@
         """
         start = self.point3d_to_2d(arc3d.start)
         end = self.point3d_to_2d(arc3d.end)
-<<<<<<< HEAD
         if hasattr(self.wire, "circle") and math.isclose(self.wire.circle.radius, arc3d.circle.radius, rel_tol=0.01):
             if self.wire.is_point_edge_extremity(arc3d.start):
                 start = self.point3d_to_2d(arc3d.start)
@@ -4595,17 +4466,6 @@
                 end = self.point3d_to_2d(arc3d.end)
                 middle_point = self.point3d_to_2d(arc3d.middle_point())
                 end = volmdlr.Point2D(middle_point.x, end.y)
-=======
-        if hasattr(self.wire, "radius") and math.isclose(self.wire.radius, arc3d.radius, rel_tol=0.01):
-            if self.wire.is_point_edge_extremity(arc3d.start):
-                start = self.point3d_to_2d(arc3d.start)
-                interior = self.point3d_to_2d(arc3d.interior)
-                start = volmdlr.Point2D(interior.x, start.y)
-            if self.wire.is_point_edge_extremity(arc3d.end):
-                end = self.point3d_to_2d(arc3d.end)
-                interior = self.point3d_to_2d(arc3d.interior)
-                end = volmdlr.Point2D(interior.x, end.y)
->>>>>>> 68d09d51
         if math.isclose(start.y, end.y, rel_tol=0.01):
             point_after_start, point_before_end = self._reference_points(arc3d)
             point_theta_discontinuity = self.point2d_to_3d(volmdlr.Point2D(math.pi, start.y))
@@ -4723,7 +4583,6 @@
         return RevolutionSurface3D(new_wire, axis_point, axis, name=self.name)
 
     def simplify(self):
-<<<<<<< HEAD
         line3d = curves.Line3D(self.axis_point, self.axis_point + self.axis)
         if isinstance(self.wire, edges.Arc3D):
             tore_center, _ = line3d.point_projection(self.wire.circle.center)
@@ -4732,19 +4591,6 @@
                 return SphericalSurface3D(self.frame, self.wire.circle.radius, self.name)
         if isinstance(self.wire, edges.LineSegment3D):
             generatrix_line = curves.Line3D(self.wire.start, self.wire.end)
-=======
-        line3d = edges.Line3D(self.axis_point, self.axis_point + self.axis)
-        # if isinstance(self.wire, edges.Arc3D):
-        #     tore_center, _ = line3d.point_projection(self.wire.center)
-        #     # Sphere
-        #     if math.isclose(tore_center.point_distance(self.wire.center), 0., abs_tol=1e-6):
-        #         return SphericalSurface3D(self.frame, self.wire.radius, self.name)
-        if isinstance(self.wire, (edges.LineSegment3D, edges.Line3D)):
-            if isinstance(self.wire, edges.LineSegment3D):
-                generatrix_line = self.wire.to_line()
-            else:
-                generatrix_line = self.wire
->>>>>>> 68d09d51
             intersections = line3d.intersection(generatrix_line)
             if intersections:
                 generatrix_line_direction = generatrix_line.unit_direction_vector()
@@ -4770,10 +4616,7 @@
         if self.wire.__class__.__name__ == "Line3D":
             return False
         return self.wire.is_point_edge_extremity(point)
-<<<<<<< HEAD
-
-=======
->>>>>>> 68d09d51
+
 
 class BSplineSurface3D(Surface3D):
     """
@@ -5444,11 +5287,7 @@
         """
         Converts the primitive from 3D spatial coordinates to its equivalent 2D primitive in the parametric space.
         """
-<<<<<<< HEAD
-        number_points = max(self.nb_u, self.nb_v)
-=======
         number_points = min(self.nb_u, self.nb_v)
->>>>>>> 68d09d51
         degree = min(self.degree_u, self.degree_v)
         points = []
         for point3d in arc3d.discretization_points(number_points=number_points):
@@ -7028,11 +6867,7 @@
                 derivatives[i][j] = volmdlr.Vector3D(*derivatives[i][j])
         return derivatives
 
-<<<<<<< HEAD
     def _determine_contour_params(self, outer_contour_start, outer_contour_end, inner_contour_start, inner_contour_end):
-=======
-    def connect_contours(self, outer_contour, inner_contours):
->>>>>>> 68d09d51
         """
         Helper function.
         """
