--- conflicted
+++ resolved
@@ -3885,14 +3885,10 @@
         primitive = self.edge.translation(self.direction * (z1 + z2) * 0.5)
         if math.isclose(z1, z2, abs_tol=1e-6) and primitive.point_belongs(start3d) and primitive.point_belongs(end3d):
             if math.isclose(abs(u1 - u2), 1.0, abs_tol=1e-4):
-<<<<<<< HEAD
-                return [primitive]
-=======
                 if primitive.start.is_close(start3d) and primitive.end.is_close(end3d):
                     return [primitive]
                 if primitive.start.is_close(end3d) and primitive.end.is_close(start3d):
                     return [primitive.reverse()]
->>>>>>> dc652c06
             primitive = primitive.split_between_two_points(start3d, end3d)
             return [primitive]
         n = 10
