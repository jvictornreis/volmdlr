--- conflicted
+++ resolved
@@ -1610,13 +1610,8 @@
                         old_innner_contour_positioned = old_innner_contour_positioned.order_wire(tol=1e-4)
                     elif number_contours == 1:
                         contour = cutted_contours[0]
-<<<<<<< HEAD
-                        theta_offset = outer_contour_theta[outer_contour_side] -\
-                            inner_contour_theta[inner_contour_side]
-=======
                         theta_offset = outer_contour_theta[outer_contour_side] - \
                                        inner_contour_theta[inner_contour_side]
->>>>>>> bbb4cfa9
                         translation_vector = volmdlr.Vector2D(theta_offset, 0)
                         old_innner_contour_positioned = contour.translation(offset=translation_vector)
 
@@ -3461,15 +3456,6 @@
                     half_pi = -0.5 * math.pi
                 else:
                     half_pi = 0.5 * math.pi
-<<<<<<< HEAD
-                lines = [edges.LineSegment2D(last_end, volmdlr.Point2D(last_end.x, half_pi), name="construction"),
-                         edges.LineSegment2D(volmdlr.Point2D(last_end.x, half_pi),
-                                             volmdlr.Point2D(first_start.x, half_pi), name="construction"),
-                         edges.LineSegment2D(volmdlr.Point2D(first_start.x, half_pi),
-                                             first_start, name="construction")
-                         ]
-                primitives2d.extend(lines)
-=======
                 if not last_end.is_close(first_start) and \
                         not first_start.is_close(volmdlr.Point2D(first_start.x, half_pi)):
                     lines = [edges.LineSegment2D(last_end, volmdlr.Point2D(last_end.x, half_pi), name="construction"),
@@ -3479,7 +3465,6 @@
                                                  first_start, name="construction")
                              ]
                     primitives2d.extend(lines)
->>>>>>> bbb4cfa9
             else:
                 primitives2d.append(edges.LineSegment2D(last_end, first_start))
         return primitives2d
@@ -4184,11 +4169,7 @@
         if knots_vector_u[i + k] == knots_vector_u[i]:
             param_c1 = 0.0
         else:
-<<<<<<< HEAD
-            param_c1 = (u - knots_vector_u[i]) / (knots_vector_u[i + k] - knots_vector_u[i])\
-=======
             param_c1 = (u - knots_vector_u[i]) / (knots_vector_u[i + k] - knots_vector_u[i]) \
->>>>>>> bbb4cfa9
                        * self.basis_functions_u(u, k - 1, i)
         if knots_vector_u[i + k + 1] == knots_vector_u[i + 1]:
             param_c2 = 0.0
