--- conflicted
+++ resolved
@@ -2619,42 +2619,11 @@
         if math.isclose(distance_axis_sphere_center + self.radius, spherical_surface.radius, abs_tol=1e-6):
             return self._sphere_cylinder_tangent_intersections(frame, distance_axis_sphere_center)
 
-<<<<<<< HEAD
         inters_points = self._helper_spherical_intersections_points(spherical_surface, distance_axis_sphere_center)
 
         curves_ = [edges.BSplineCurve3D.from_points_interpolation(points, 4, centripetal=False)
                    for points in inters_points]
         return [edge.frame_mapping(frame, 'old') for edge in curves_]
-=======
-        b = (spherical_surface.radius**2 - self.radius**2 -
-             distance_axis_sphere_center**2) / (2*distance_axis_sphere_center)
-
-        if spherical_surface.radius > self.radius + distance_axis_sphere_center:
-            phi_0, phi_1, two_curves = 0, 2*math.pi, True
-        else:
-            phi_0 = math.acos(-b/self.radius)
-            phi_1 = phi_0-0.000001
-            phi_0 = -phi_0+0.000001
-            two_curves = False
-
-        phi = npy.linspace(phi_0, phi_1, 400)
-        x_components = self.radius * npy.cos(phi)
-        y_components = self.radius * npy.sin(phi)
-        z_components1 = npy.sqrt(2 * distance_axis_sphere_center * (b + x_components))
-
-        inters_points1 = [volmdlr.Point3D(x_comp, y_comp, z_comp)
-                          for x_comp, y_comp, z_comp in zip(x_components, y_components, z_components1)]
-        inters_points2 = [volmdlr.Point3D(x_comp, y_comp, -z_comp)
-                          for x_comp, y_comp, z_comp in zip(x_components, y_components, z_components1)]
-        inters_points = [inters_points1, inters_points2]
-
-        if not two_curves:
-            inters_points = vm_common_operations.separate_points_by_closeness(inters_points[0]+inters_points[1])
-        curves_ = [edges.BSplineCurve3D.from_points_interpolation(points, 4, centripetal=False)
-                   for points in inters_points]
-        global_intersections = [edge.frame_mapping(frame, 'old') for edge in curves_]
-        return global_intersections
->>>>>>> 9ccea5f4
 
     def _cylindrical_intersection_points(self, cylindricalsurface: 'SphericalSurface3D'):
         """
