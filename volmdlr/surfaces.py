"""volmdlr module for 3D Surfaces."""
import math
import traceback
import warnings
from collections import deque
from functools import cached_property
from itertools import chain
from typing import List, Union, Dict, Any

import matplotlib.pyplot as plt
import numpy as npy
import triangle as triangle_lib

from geomdl import NURBS, BSpline
from scipy.linalg import lu_factor, lu_solve
from scipy.optimize import least_squares, minimize

from dessia_common.core import DessiaObject, PhysicalObject
from dessia_common.typings import JsonSerializable
import volmdlr.nurbs.helpers as nurbs_helpers
from volmdlr.nurbs.helpers import generate_knot_vector
import volmdlr.core
import volmdlr.geometry
import volmdlr.utils.common_operations as vm_common_operations
import volmdlr.utils.intersections as vm_utils_intersections
import volmdlr.utils.parametric as vm_parametric
from volmdlr import display, edges, grid, wires, curves
from volmdlr.core import EdgeStyle
from volmdlr.nurbs.core import evaluate_surface, derivatives_surface, point_inversion, find_multiplicity
from volmdlr.nurbs.fitting import approximate_surface, interpolate_surface
from volmdlr.nurbs.operations import split_surface_u, split_surface_v
from volmdlr.utils.parametric import (array_range_search, repair_start_end_angle_periodicity, angle_discontinuity,
                                      find_parametric_point_at_singularity, is_isocurve,
                                      verify_repeated_parametric_points)


def knots_vector_inv(knots_vector):
    """
    Compute knot-elements and multiplicities based on the global knot vector.

    """

    knots = sorted(set(knots_vector))
    multiplicities = [knots_vector.count(knot) for knot in knots]

    return knots, multiplicities


class Surface2D(PhysicalObject):
    """
    A surface bounded by an outer contour.

    """

    def __init__(self, outer_contour: wires.Contour2D,
                 inner_contours: List[wires.Contour2D],
                 name: str = 'name'):
        self.outer_contour = outer_contour
        self.inner_contours = inner_contours
        self._area = None

        PhysicalObject.__init__(self, name=name)

    def __hash__(self):
        """
        Calculate the hash value for Surface2D.

        This method is used to generate a hash value for instances of the
        current class, which can be used for hash-based data structures like
        dictionaries and sets.

        The hash value is computed based on the combined hash of the outer
        contour and a tuple of hash values for the inner contours. This
        ensures that objects with equivalent contours will have the same
        hash value, allowing them to be efficiently compared and retrieved
        from hash-based collections.

        :return: A hash value representing the object's state.
        :rtype: int
        """
        return hash((self.outer_contour, tuple(self.inner_contours)))

    def _data_hash(self):
        return hash(self)

    def copy(self, deep=True, memo=None):
        """
        Copies the surface2d.

        """
        return self.__class__(outer_contour=self.outer_contour.copy(deep, memo),
                              inner_contours=[c.copy(deep, memo) for c in self.inner_contours],
                              name='copy_' + self.name)

    def area(self):
        """
        Computes the area of the surface.

        """
        if not self._area:
            self._area = self.outer_contour.area() - sum(contour.area() for contour in self.inner_contours)
        return self._area

    def second_moment_area(self, point: volmdlr.Point2D):
        """
        Computes the second moment area of the surface.

        """
        i_x, i_y, i_xy = self.outer_contour.second_moment_area(point)
        for contour in self.inner_contours:
            i_xc, i_yc, i_xyc = contour.second_moment_area(point)
            i_x -= i_xc
            i_y -= i_yc
            i_xy -= i_xyc
        return i_x, i_y, i_xy

    def center_of_mass(self):
        """
        Compute the center of mass of the 2D surface.

        :return: The center of mass of the surface.
        :rtype: :class:`volmdlr.Point2D`
        """
        center = self.outer_contour.area() * self.outer_contour.center_of_mass()
        for contour in self.inner_contours:
            center -= contour.area() * contour.center_of_mass()
        return center / self.area()

    def point_belongs(self, point2d: volmdlr.Point2D, include_edge_points: bool = True):
        """
        Check whether a point belongs to the 2D surface.

        :param point2d: The point to check.
        :type point2d: :class:`volmdlr.Point2D`
        :return: True if the point belongs to the surface, False otherwise.
        :rtype: bool
        """
        if not self.outer_contour.point_belongs(point2d, include_edge_points=include_edge_points):
            return False

        for inner_contour in self.inner_contours:
            if inner_contour.point_belongs(point2d, include_edge_points=False):
                return False
        return True

    def random_point_inside(self):
        """
        Generate a random point inside the 2D surface.

        Taking into account any inner contours (holes) it may have.

        :return: A random point inside the surface.
        :rtype: :class:`volmdlr.Point2D`
        """
        point_inside_outer_contour = None
        center_of_mass = self.center_of_mass()
        if self.point_belongs(center_of_mass, False):
            point_inside_outer_contour = center_of_mass
        if not point_inside_outer_contour:
            point_inside_outer_contour = self.outer_contour.random_point_inside()
        while True:
            inside_inner_contour = False
            for inner_contour in self.inner_contours:
                if inner_contour.point_belongs(point_inside_outer_contour):
                    inside_inner_contour = True
            if not inside_inner_contour and \
                    point_inside_outer_contour is not None:
                break
            point_inside_outer_contour = self.outer_contour.random_point_inside()

        return point_inside_outer_contour

    @staticmethod
    def triangulation_without_holes(vertices, segments, points_grid, tri_opt):
        """
        Triangulates a surface without holes.

        :param vertices: vertices of the surface.
        :param segments: segments defined as tuples of vertices.
        :param points_grid: to do.
        :param tri_opt: triangulation option: "p"
        :return:
        """
        vertices_grid = [(p.x, p.y) for p in points_grid]
        vertices.extend(vertices_grid)
        tri = {'vertices': npy.array(vertices).reshape((-1, 2)),
               'segments': npy.array(segments).reshape((-1, 2)),
               }
        triagulation = triangle_lib.triangulate(tri, tri_opt)
        triangles = triagulation['triangles'].tolist()
        number_points = triagulation['vertices'].shape[0]
        points = [display.Node2D(*triagulation['vertices'][i, :]) for i in range(number_points)]
        return display.DisplayMesh2D(points, triangles=triangles)

    def triangulation(self, number_points_x: int = 15, number_points_y: int = 15):
        """
        Triangulates the Surface2D using the Triangle library.

        :param number_points_x: Number of discretization points in x direction.
        :type number_points_x: int
        :param number_points_y: Number of discretization points in y direction.
        :type number_points_y: int
        :return: The triangulated surface as a display mesh.
        :rtype: :class:`volmdlr.display.DisplayMesh2D`
        """
        area = self.bounding_rectangle().area()
        tri_opt = "p"
        if math.isclose(area, 0., abs_tol=1e-8):
            return display.DisplayMesh2D([], triangles=[])

        triangulates_with_grid = number_points_x > 0 and number_points_y > 0
        discretize_line = number_points_x > 0 or number_points_y > 0
        if not triangulates_with_grid:
            tri_opt = "pq"

        discretize_line_direction = "xy"
        if number_points_y == 0 or number_points_x > 25 * number_points_y:
            discretize_line_direction = "x"
        elif number_points_y > 20 * number_points_x:
            discretize_line_direction = "y"
        outer_polygon = self.outer_contour.to_polygon(angle_resolution=15, discretize_line=discretize_line,
                                                      discretize_line_direction=discretize_line_direction)

        if not self.inner_contours and not triangulates_with_grid:
            return outer_polygon.triangulation()

        points_grid, x, y, grid_point_index = outer_polygon.grid_triangulation_points(number_points_x=number_points_x,
                                                                                      number_points_y=number_points_y)
        points = outer_polygon.points.copy()
        points_set = set(points)
        if len(points_set) < len(points):
            return None
        vertices = [(point.x, point.y) for point in points]
        n = len(points)
        segments = [(i, i + 1) for i in range(n - 1)]
        segments.append((n - 1, 0))

        if not self.inner_contours:  # No holes
            return self.triangulation_without_holes(vertices, segments, points_grid, tri_opt)

        point_index = {p: i for i, p in enumerate(points)}
        holes = []
        for inner_contour in self.inner_contours:
            inner_polygon = inner_contour.to_polygon(angle_resolution=5, discretize_line=discretize_line,
                                                     discretize_line_direction=discretize_line_direction)
            inner_polygon_nodes = inner_polygon.points.copy()
            for point in inner_polygon_nodes:
                if point not in point_index:
                    points.append(point)
                    vertices.append((point.x, point.y))
                    point_index[point] = n
                    n += 1

            for point1, point2 in zip(inner_polygon_nodes[:-1],
                                      inner_polygon_nodes[1:]):
                segments.append((point_index[point1], point_index[point2]))
            segments.append((point_index[inner_polygon_nodes[-1]], point_index[inner_polygon_nodes[0]]))
            rpi = inner_polygon.barycenter()
            if not inner_polygon.point_belongs(rpi, include_edge_points=False):
                rpi = inner_polygon.random_point_inside(include_edge_points=False)
            holes.append([rpi.x, rpi.y])

            if triangulates_with_grid:
                # removes with a region search the grid points that are in the inner contour
                xmin, xmax, ymin, ymax = inner_polygon.bounding_rectangle.bounds()
                x_grid_range = array_range_search(x, xmin, xmax)
                y_grid_range = array_range_search(y, ymin, ymax)
                for i in x_grid_range:
                    for j in y_grid_range:
                        point = grid_point_index.get((i, j))
                        if not point:
                            continue
                        if inner_polygon.point_belongs(point):
                            points_grid.remove(point)
                            grid_point_index.pop((i, j))

        if triangulates_with_grid:
            vertices_grid = [(p.x, p.y) for p in points_grid]
            vertices.extend(vertices_grid)

        tri = {'vertices': npy.array(vertices).reshape((-1, 2)),
               'segments': npy.array(segments).reshape((-1, 2)),
               'holes': npy.array(holes).reshape((-1, 2))
               }
        triangulation = triangle_lib.triangulate(tri, tri_opt)
        triangles = triangulation['triangles'].tolist()
        number_points = triangulation['vertices'].shape[0]
        points = [volmdlr.Point2D(*triangulation['vertices'][i, :]) for i in range(number_points)]
        return display.DisplayMesh2D(points, triangles=triangles)

    def split_by_lines(self, lines):
        """
        Returns a list of cut surfaces given by the lines provided as argument.
        """
        cutted_surfaces = []
        iteration_surfaces = self.cut_by_line(lines[0])

        for line in lines[1:]:
            iteration_surfaces2 = []
            for surface in iteration_surfaces:
                line_cutted_surfaces = surface.cut_by_line(line)

                llcs = len(line_cutted_surfaces)

                if llcs == 1:
                    cutted_surfaces.append(line_cutted_surfaces[0])
                else:
                    iteration_surfaces2.extend(line_cutted_surfaces)

            iteration_surfaces = iteration_surfaces2[:]

        cutted_surfaces.extend(iteration_surfaces)
        return cutted_surfaces

    def split_regularly(self, n):
        """
        Split in n slices.
        """
        bounding_rectangle = self.outer_contour.bounding_rectangle
        lines = []
        for i in range(n - 1):
            xi = bounding_rectangle[0] + (i + 1) * (bounding_rectangle[1] - bounding_rectangle[0]) / n
            lines.append(curves.Line2D(volmdlr.Point2D(xi, 0),
                                       volmdlr.Point2D(xi, 1)))
        return self.split_by_lines(lines)

    def cut_by_line(self, line: curves.Line2D):
        """
        Returns a list of cut Surface2D by the given line.

        :param line: The line to cut the Surface2D with.
        :type line: :class:`curves.Line2D`
        :return: A list of 2D surfaces resulting from the cut.
        :rtype: List[:class:`volmdlr.faces.Surface2D`]
        """
        surfaces = []
        splitted_outer_contours = self.outer_contour.cut_by_line(line)
        splitted_inner_contours_table = []
        for inner_contour in self.inner_contours:
            splitted_inner_contours = inner_contour.cut_by_line(line)
            splitted_inner_contours_table.append(splitted_inner_contours)

        # First part of the external contour
        for outer_split in splitted_outer_contours:
            inner_contours = []
            for splitted_inner_contours in splitted_inner_contours_table:
                for inner_split in splitted_inner_contours:
                    inner_split.order_contour()
                    point = inner_split.random_point_inside()
                    if outer_split.point_belongs(point):
                        inner_contours.append(inner_split)

            if inner_contours:
                surface2d = self.from_contours(outer_split, inner_contours)
                surfaces.append(surface2d)
            else:
                surfaces.append(Surface2D(outer_split, []))
        return surfaces

    def line_crossings(self, line: curves.Line2D):
        """
        Find intersection points between a line and the 2D surface.

        :param line: The line to intersect with the shape.
        :type line: :class:`curves.Line2D`
        :return: A list of intersection points sorted by increasing abscissa
            along the line. Each intersection point is a tuple
            (point, primitive) where point is the intersection point and
            primitive is the intersected primitive.
        :rtype: List[Tuple[:class:`volmdlr.Point2D`,
            :class:`volmdlr.core.Primitive2D`]]

        """
        intersection_points = []
        for primitive in self.outer_contour.primitives:
            for point in primitive.line_crossings(line):
                if (point, primitive) not in intersection_points:
                    intersection_points.append((point, primitive))
        for inner_contour in self.inner_contours:
            for primitive in inner_contour.primitives:
                for point in primitive.line_crossings(line):
                    if (point, primitive) not in intersection_points:
                        intersection_points.append((point, primitive))
        return sorted(intersection_points, key=lambda ip: line.abscissa(ip[0]))

    def split_at_centers(self):
        """
        Split in n slices.

        # TODO: is this used ?
        """

        cutted_contours = []
        center_of_mass1 = self.inner_contours[0].center_of_mass()
        center_of_mass2 = self.inner_contours[1].center_of_mass()
        cut_line = curves.Line2D(center_of_mass1, center_of_mass2)

        iteration_contours2 = []

        surface_cut = self.cut_by_line(cut_line)

        iteration_contours2.extend(surface_cut)

        iteration_contours = iteration_contours2[:]
        cutted_contours.extend(iteration_contours)

        return cutted_contours

    def cut_by_line2(self, line):
        """
        Cuts a Surface2D with line (2).

        # TODO: is it used? Is not there already a method doing the same thing in wires?
        :param line: DESCRIPTION
        :type line: TYPE
        :raises NotImplementedError: DESCRIPTION
        :return: DESCRIPTION
        :rtype: TYPE

        """

        all_contours = []
        inner_1 = self.inner_contours[0]
        inner_2 = self.inner_contours[1]

        inner_intersections_1 = inner_1.line_intersections(line)
        inner_intersections_2 = inner_2.line_intersections(line)

        arc1, arc2 = inner_1.split(inner_intersections_1[1],
                                   inner_intersections_1[0])
        arc3, arc4 = inner_2.split(inner_intersections_2[1],
                                   inner_intersections_2[0])
        new_inner_1 = wires.Contour2D([arc1, arc2])
        new_inner_2 = wires.Contour2D([arc3, arc4])

        intersections = [(inner_intersections_1[0], arc1), (inner_intersections_1[1], arc2)]
        intersections += self.outer_contour.line_intersections(line)
        intersections.append((inner_intersections_2[0], arc3))
        intersections.append((inner_intersections_2[1], arc4))
        intersections += self.outer_contour.line_intersections(line)

        if not intersections:
            all_contours.extend([self])
        if len(intersections) < 4:
            return [self]
        if len(intersections) >= 4:
            if isinstance(intersections[0][0], volmdlr.Point2D) and \
                    isinstance(intersections[1][0], volmdlr.Point2D):
                ip1, ip2 = sorted(
                    [new_inner_1.primitives.index(intersections[0][1]),
                     new_inner_1.primitives.index(intersections[1][1])])
                ip5, ip6 = sorted(
                    [new_inner_2.primitives.index(intersections[4][1]),
                     new_inner_2.primitives.index(intersections[5][1])])
                ip3, ip4 = sorted(
                    [self.outer_contour.primitives.index(intersections[2][1]),
                     self.outer_contour.primitives.index(intersections[3][1])])

                # sp11, sp12 = intersections[2][1].split(intersections[2][0])
                # sp21, sp22 = intersections[3][1].split(intersections[3][0])
                sp33, sp34 = intersections[6][1].split(intersections[6][0])
                sp44, sp43 = intersections[7][1].split(intersections[7][0])

                primitives1 = [edges.LineSegment2D(intersections[6][0], intersections[1][0]),
                               new_inner_1.primitives[ip1],
                               edges.LineSegment2D(intersections[0][0], intersections[5][0]),
                               new_inner_2.primitives[ip5],
                               edges.LineSegment2D(intersections[4][0], intersections[7][0]),
                               sp44
                               ]
                primitives1.extend(self.outer_contour.primitives[ip3 + 1:ip4])
                primitives1.append(sp34)

                primitives2 = [edges.LineSegment2D(intersections[7][0], intersections[4][0]),
                               new_inner_2.primitives[ip6],
                               edges.LineSegment2D(intersections[5][0], intersections[0][0]),
                               new_inner_1.primitives[ip2],
                               edges.LineSegment2D(intersections[1][0], intersections[6][0]),
                               sp33
                               ]

                primitives2.extend(self.outer_contour.primitives[:ip3].reverse())
                primitives2.append(sp43)

                all_contours.extend([wires.Contour2D(primitives1),
                                     wires.Contour2D(primitives2)])

            else:
                raise NotImplementedError(
                    'Non convex contour not supported yet')

        return all_contours

    def bounding_rectangle(self):
        """
        Returns bounding rectangle.

        :return: Returns a python object with useful methods
        :rtype: :class:`volmdlr.core.BoundingRectangle
        """

        return self.outer_contour.bounding_rectangle

    @classmethod
    def from_contours(cls, outer_contour, inner_contours):
        """
        Create a Surface2D object from an outer contour and a list of inner contours.

        :param outer_contour: The outer contour that bounds the surface.
        :type outer_contour: wires.Contour2D
        :param inner_contours: The list of inner contours that define the holes of the surface.
        :type inner_contours : List[wires.Contour2D]
        :return: Surface2D defined by the given contours.
        """
        surface2d_inner_contours = []
        surface2d_outer_contour = outer_contour
        for inner_contour in inner_contours:
            if surface2d_outer_contour.shared_primitives_extremities(
                    inner_contour):
                # inner_contour will be merged with outer_contour
                merged_contours = surface2d_outer_contour.merge_with(
                    inner_contour)
                if len(merged_contours) >= 2:
                    raise NotImplementedError
                surface2d_outer_contour = merged_contours[0]
            else:
                # inner_contour will be added to the inner contours of the
                # Surface2D
                surface2d_inner_contours.append(inner_contour)
        return cls(surface2d_outer_contour, surface2d_inner_contours)

    def plot(self, ax=None, edge_style: EdgeStyle = EdgeStyle(color='grey', alpha=0.5, equal_aspect=False), **kwargs):
        """Plot surface 2d using Matplotlib."""

        if ax is None:
            _, ax = plt.subplots()
        self.outer_contour.plot(ax=ax, edge_style=edge_style)
        for inner_contour in self.inner_contours:
            inner_contour.plot(ax=ax, edge_style=edge_style)

        if edge_style.equal_aspect:
            ax.set_aspect('equal')

        ax.margins(0.1)
        return ax

    def axial_symmetry(self, line):
        """
        Finds out the symmetric 2D surface according to a line.

        """

        outer_contour = self.outer_contour.axial_symmetry(line)
        inner_contours = []
        if self.inner_contours:
            inner_contours = [contour.axial_symmetry(line) for contour in self.inner_contours]

        return self.__class__(outer_contour=outer_contour,
                              inner_contours=inner_contours)

    def rotation(self, center, angle):
        """
        Surface2D rotation.

        :param center: rotation center.
        :param angle: angle rotation.
        :return: a new rotated Surface2D.
        """

        outer_contour = self.outer_contour.rotation(center, angle)
        if self.inner_contours:
            inner_contours = [contour.rotation(center, angle) for contour in self.inner_contours]
        else:
            inner_contours = []

        return self.__class__(outer_contour, inner_contours)

    def translation(self, offset: volmdlr.Vector2D):
        """
        Surface2D translation.

        :param offset: translation vector.
        :return: A new translated Surface2D.
        """
        outer_contour = self.outer_contour.translation(offset)
        inner_contours = [contour.translation(offset) for contour in self.inner_contours]
        return self.__class__(outer_contour, inner_contours)

    def frame_mapping(self, frame: volmdlr.Frame2D, side: str):
        """Frame mapping of a surface 2d."""
        outer_contour = self.outer_contour.frame_mapping(frame, side)
        inner_contours = [contour.frame_mapping(frame, side) for contour in self.inner_contours]
        return self.__class__(outer_contour, inner_contours)

    def geo_lines(self):  # , mesh_size_list=None):
        """
        Gets the lines that define a Surface2D in a .geo file.
        """

        i, i_p = None, None
        lines, line_surface, lines_tags = [], [], []
        point_account, line_account, line_loop_account = 0, 0, 1
        for outer_contour, contour in enumerate(list(chain(*[[self.outer_contour], self.inner_contours]))):
            if isinstance(contour, curves.Circle2D):
                points = [volmdlr.Point2D(contour.center.x - contour.radius, contour.center.y),
                          contour.center,
                          volmdlr.Point2D(contour.center.x + contour.radius, contour.center.y)]
                index = []
                for i, point in enumerate(points):
                    lines.append(point.get_geo_lines(tag=point_account + i + 1,
                                                     point_mesh_size=None))
                    index.append(point_account + i + 1)

                lines.append('Circle(' + str(line_account + 1) +
                             ') = {' + str(index[0]) + ', ' + str(index[1]) + ', ' + str(index[2]) + '};')
                lines.append('Circle(' + str(line_account + 2) +
                             ') = {' + str(index[2]) + ', ' + str(index[1]) + ', ' + str(index[0]) + '};')

                lines_tags.append(line_account + 1)
                lines_tags.append(line_account + 2)

                lines.append('Line Loop(' + str(outer_contour + 1) + ') = {' + str(lines_tags)[1:-1] + '};')
                line_surface.append(line_loop_account)

                point_account = point_account + 2 + 1
                line_account, line_loop_account = line_account + 1 + 1, line_loop_account + 1
                lines_tags = []

            elif isinstance(contour, (wires.Contour2D, wires.ClosedPolygon2D)):
                if not isinstance(contour, wires.ClosedPolygon2D):
                    contour = contour.to_polygon(1)
                for i, point in enumerate(contour.points):
                    lines.append(point.get_geo_lines(tag=point_account + i + 1,
                                                     point_mesh_size=None))

                for i_p, primitive in enumerate(contour.primitives):
                    if i_p != len(contour.primitives) - 1:
                        lines.append(primitive.get_geo_lines(tag=line_account + i_p + 1,
                                                             start_point_tag=point_account + i_p + 1,
                                                             end_point_tag=point_account + i_p + 2))
                    else:
                        lines.append(primitive.get_geo_lines(tag=line_account + i_p + 1,
                                                             start_point_tag=point_account + i_p + 1,
                                                             end_point_tag=point_account + 1))
                    lines_tags.append(line_account + i_p + 1)

                lines.append('Line Loop(' + str(outer_contour + 1) + ') = {' + str(lines_tags)[1:-1] + '};')
                line_surface.append(line_loop_account)
                point_account = point_account + i + 1
                line_account, line_loop_account = line_account + i_p + 1, line_loop_account + 1
                lines_tags = []

        lines.append('Plane Surface(' + str(1) + ') = {' + str(line_surface)[1:-1] + '};')

        return lines

    def mesh_lines(self,
                   factor: float,
                   curvature_mesh_size: int = None,
                   min_points: int = None,
                   initial_mesh_size: float = 5):
        """
        Gets the lines that define mesh parameters for a Surface2D, to be added to a .geo file.

        :param factor: A float, between 0 and 1, that describes the mesh quality
        (1 for coarse mesh - 0 for fine mesh)
        :type factor: float
        :param curvature_mesh_size: Activate the calculation of mesh element sizes based on curvature
        (with curvature_mesh_size elements per 2*Pi radians), defaults to 0
        :type curvature_mesh_size: int, optional
        :param min_points: Check if there are enough points on small edges (if it is not, we force to have min_points
        on that edge), defaults to None
        :type min_points: int, optional
        :param initial_mesh_size: If factor=1, it will be initial_mesh_size elements per dimension, defaults to 5
        :type initial_mesh_size: float, optional

        :return: A list of lines that describe mesh parameters
        :rtype: List[str]
        """

        lines = []
        if factor == 0:
            factor = 1e-3

        size = (math.sqrt(self.area()) / initial_mesh_size) * factor

        if min_points:
            lines.extend(self.get_mesh_lines_with_transfinite_curves(
                [[self.outer_contour], self.inner_contours], min_points, size))

        lines.append('Field[1] = MathEval;')
        lines.append('Field[1].F = "' + str(size) + '";')
        lines.append('Background Field = 1;')
        if curvature_mesh_size:
            lines.append('Mesh.MeshSizeFromCurvature = ' + str(curvature_mesh_size) + ';')

        return lines

    @staticmethod
    def get_mesh_lines_with_transfinite_curves(lists_contours, min_points, size):
        """Gets Surface 2d mesh lines with transfinite curves."""
        lines, primitives, primitives_length = [], [], []
        circle_class_ = getattr(wires, 'Circle' + lists_contours[0][0].__class__.__name__[-2:])
        for contour in list(chain(*lists_contours)):
            if isinstance(contour, circle_class_):
                primitives.append(contour)
                primitives.append(contour)
                primitives_length.append(contour.length() / 2)
                primitives_length.append(contour.length() / 2)
            else:
                for primitive in contour.primitives:
                    if (primitive not in primitives) and (primitive.reverse() not in primitives):
                        primitives.append(primitive)
                        primitives_length.append(primitive.length())

        for i, length in enumerate(primitives_length):
            if length < min_points * size:
                lines.append('Transfinite Curve {' + str(i) + '} = ' +
                             str(min_points) + ' Using Progression 1;')
        return lines

    def to_geo(self, file_name: str,
               factor: float, **kwargs):
        # curvature_mesh_size: int = None,
        # min_points: int = None,
        # initial_mesh_size: float = 5):
        """
        Gets the .geo file for the Surface2D.
        """

        for element in [('curvature_mesh_size', 0), ('min_points', None), ('initial_mesh_size', 5)]:
            if element[0] not in kwargs:
                kwargs[element[0]] = element[1]

        lines = self.geo_lines()
        lines.extend(self.mesh_lines(factor, kwargs['curvature_mesh_size'],
                                     kwargs['min_points'], kwargs['initial_mesh_size']))

        with open(file_name + '.geo', 'w', encoding="utf-8") as file:
            for line in lines:
                file.write(line)
                file.write('\n')
        file.close()

    def to_msh(self, file_name: str, mesh_dimension: int, mesh_order: int,
               factor: float, **kwargs):
        # curvature_mesh_size: int = 0,
        # min_points: int = None,
        # initial_mesh_size: float = 5):
        """
        Gets .msh file for the Surface2D generated by gmsh.

        :param file_name: The msh. file name
        :type file_name: str
        :param mesh_dimension: The mesh dimension (1: 1D-Edge, 2: 2D-Triangle, 3D-Tetrahedra)
        :type mesh_dimension: int
        :param factor: A float, between 0 and 1, that describes the mesh quality
        (1 for coarse mesh - 0 for fine mesh)
        :type factor: float
        :param curvature_mesh_size: Activate the calculation of mesh element sizes based on curvature
        (with curvature_mesh_size elements per 2*Pi radians), defaults to 0
        :type curvature_mesh_size: int, optional
        :param min_points: Check if there are enough points on small edges (if it is not, we force to have min_points
        on that edge), defaults to None
        :type min_points: int, optional
        :param initial_mesh_size: If factor=1, it will be initial_mesh_size elements per dimension, defaults to 5
        :type initial_mesh_size: float, optional

        :return: A txt file
        :rtype: .txt
        """

        for element in [('curvature_mesh_size', 0), ('min_points', None), ('initial_mesh_size', 5)]:
            if element[0] not in kwargs:
                kwargs[element[0]] = element[1]

        self.to_geo(file_name=file_name, mesh_dimension=mesh_dimension,
                    factor=factor, curvature_mesh_size=kwargs['curvature_mesh_size'],
                    min_points=kwargs['min_points'], initial_mesh_size=kwargs['initial_mesh_size'])

        volmdlr.core.VolumeModel.generate_msh_file(file_name, mesh_dimension, mesh_order)

        # gmsh.initialize()
        # gmsh.open(file_name + ".geo")

        # gmsh.model.geo.synchronize()
        # gmsh.model.mesh.generate(mesh_dimension)

        # gmsh.write(file_name + ".msh")

        # gmsh.finalize()


class Surface3D(DessiaObject):
    """
    Abstract class.

    """
    x_periodicity = None
    y_periodicity = None
    face_class = None

    def __init__(self, frame: volmdlr.Frame3D = None, name: str = ''):
        self.frame = frame
        DessiaObject.__init__(self, name=name)

    def plot(self, ax=None, edge_style: EdgeStyle = EdgeStyle(color='grey', alpha=0.5), **kwargs):
        """
        Abstract method.
        """
        raise NotImplementedError(f"plot method is not implemented for {self.__class__.__name__}")

    def point2d_to_3d(self, point2d):
        raise NotImplementedError(f'point2d_to_3d is abstract and should be implemented in {self.__class__.__name__}')

    def point3d_to_2d(self, point3d):
        """
        Abstract method. Convert a 3D point to a 2D parametric point.

        :param point3d: The 3D point to convert, represented by 3 coordinates (x, y, z).
        :type point3d: `volmdlr.Point3D`
        :return: NotImplementedError: If the method is not implemented in the subclass.
        """
        raise NotImplementedError(f'point3d_to_2d is abstract and should be implemented in {self.__class__.__name__}')

    def face_from_contours3d(self, contours3d: List[wires.Contour3D], name: str = ''):
        """Deprecated method, 'Use Face3D from_contours3d method'."""
        raise AttributeError('Use Face3D from_contours3d method')

    def repair_primitives_periodicity(self, primitives2d):
        """
        Repairs the continuity of the 2D contour while using contour3d_to_2d on periodic surfaces.

        :param primitives2d: The primitives in parametric surface domain.
        :type primitives2d: list
        :return: A list of primitives.
        :rtype: list
        """
        tol = 1e-2
        if self.__class__.__name__ == "ExtrusionSurface3D":
            tol = 5e-6
        x_periodicity = self.x_periodicity
        y_periodicity = self.y_periodicity

        if x_periodicity or y_periodicity:
            if self.is_undefined_brep(primitives2d[0]):
                primitives2d[0] = self.fix_undefined_brep_with_neighbors(primitives2d[0], primitives2d[-1],
                                                                         primitives2d[1])
        if x_periodicity is None:
            x_periodicity = -1
        if y_periodicity is None:
            y_periodicity = -1
        i = 1
        while i < len(primitives2d):
            previous_primitive = primitives2d[i - 1]
            current_primitive = primitives2d[i]
            delta = previous_primitive.end - current_primitive.start
            distance = delta.norm()
            is_connected = math.isclose(distance, 0, abs_tol=tol)

            if not is_connected:
                if math.isclose(current_primitive.length(), x_periodicity, abs_tol=tol) or \
                        math.isclose(current_primitive.length(), y_periodicity, abs_tol=tol):
                    delta_end = previous_primitive.end - current_primitive.end
                    delta_min_index, _ = min(enumerate([distance, delta_end.norm()]), key=lambda x: x[1])
                    if self.is_undefined_brep(primitives2d[i]):
                        primitives2d[i] = self.fix_undefined_brep_with_neighbors(primitives2d[i], previous_primitive,
                                                                                 primitives2d[
                                                                                     (i + 1) % len(primitives2d)])
                        delta = previous_primitive.end - primitives2d[i].start
                        if not math.isclose(delta.norm(), 0, abs_tol=1e-3):
                            primitives2d.insert(i, edges.LineSegment2D(previous_primitive.end, primitives2d[i].start,
                                                                       name="construction"))
                            i += 1
                    elif self.is_singularity_point(self.point2d_to_3d(previous_primitive.end)) and \
                            self.is_singularity_point(self.point2d_to_3d(current_primitive.start)):
                        primitives2d.insert(i, edges.LineSegment2D(previous_primitive.end, current_primitive.start,
                                                                   name="construction"))
                        if i < len(primitives2d):
                            i += 1
                    elif current_primitive.end.is_close(previous_primitive.end, tol=tol):
                        primitives2d[i] = current_primitive.reverse()
                    elif delta_min_index == 0:
                        primitives2d[i] = current_primitive.translation(delta)
                    else:
                        new_primitive = current_primitive.reverse()
                        primitives2d[i] = new_primitive.translation(delta_end)

                elif current_primitive.end.is_close(previous_primitive.end, tol=tol):
                    primitives2d[i] = current_primitive.reverse()
                elif self.is_singularity_point(self.point2d_to_3d(previous_primitive.end)) and \
                        self.is_singularity_point(self.point2d_to_3d(current_primitive.start)):
                    primitives2d.insert(i, edges.LineSegment2D(previous_primitive.end, current_primitive.start,
                                                               name="construction"))
                    i += 1
                else:
                    primitives2d[i] = current_primitive.translation(delta)
            i += 1
        previous_primitive = primitives2d[-1]
        delta = previous_primitive.end - primitives2d[0].start
        distance = delta.norm()
        is_connected = math.isclose(distance, 0, abs_tol=tol)
        if not is_connected and self.is_singularity_point(self.point2d_to_3d(previous_primitive.end)) and \
                self.is_singularity_point(self.point2d_to_3d(primitives2d[0].start)):
            primitives2d.append(edges.LineSegment2D(previous_primitive.end, primitives2d[0].start,
                                                name="construction"))
        return primitives2d

    def connect_contours(self, outer_contour, inner_contours):
        """
        Abstract method. Repair 2D contours of a face on the parametric domain.

        :param outer_contour: Outer contour 2D.
        :type inner_contours: wires.Contour2D
        :param inner_contours: List of 2D contours.
        :type inner_contours: list
        :return: NotImplementedError: If the method is not implemented in the subclass.
        """
        raise NotImplementedError(f'connect_contours is abstract and should be implemented in '
                                  f'{self.__class__.__name__}')

    def primitives3d_to_2d(self, primitives3d):
        """
        Helper function to perform conversion of 3D primitives into B-Rep primitives.

        :param primitives3d: List of 3D primitives from a 3D contour.
        :type primitives3d: List[edges.Edge]
        :return: A list of 2D primitives on parametric domain.
        :rtype: List[edges.Edge]
        """
        primitives2d = []
        for primitive3d in primitives3d:
            method_name = f'{primitive3d.__class__.__name__.lower()}_to_2d'
            if hasattr(self, method_name):
                primitives = getattr(self, method_name)(primitive3d)

                if primitives is None:
                    continue
                primitives2d.extend(primitives)
            else:
                raise AttributeError(f'Class {self.__class__.__name__} does not implement {method_name}')
        return primitives2d

    def contour3d_to_2d(self, contour3d):
        """
        Transforms a Contour3D into a Contour2D in the parametric domain of the surface.

        :param contour3d: The contour to be transformed.
        :type contour3d: :class:`wires.Contour3D`
        :return: A 2D contour object.
        :rtype: :class:`wires.Contour2D`
        """
        primitives2d = self.primitives3d_to_2d(contour3d.primitives)

        wire2d = wires.Wire2D(primitives2d)
        if self.x_periodicity and not self.is_singularity_point(self.point2d_to_3d(wire2d.primitives[0].start)) and \
                not self.is_singularity_point(self.point2d_to_3d(wire2d.primitives[-1].end)):
            delta_x = abs(wire2d.primitives[0].start.x - wire2d.primitives[-1].end.x)
            if math.isclose(delta_x, self.x_periodicity, rel_tol=0.01) and wire2d.is_ordered(1e-3):
                return wires.Contour2D(primitives2d)
        if self.y_periodicity and not self.is_singularity_point(self.point2d_to_3d(wire2d.primitives[0].start)) and \
                not self.is_singularity_point(self.point2d_to_3d(wire2d.primitives[-1].end)):
            delta_y = abs(wire2d.primitives[0].start.y - wire2d.primitives[-1].end.y)
            if math.isclose(delta_y, self.y_periodicity, rel_tol=0.01) and wire2d.is_ordered(1e-3):
                return wires.Contour2D(primitives2d)
        # Fix contour
        if self.x_periodicity or self.y_periodicity:
            primitives2d = self.repair_primitives_periodicity(primitives2d)
        return wires.Contour2D(primitives2d)

    def contour2d_to_3d(self, contour2d):
        """
        Transforms a Contour2D in the parametric domain of the surface into a Contour3D in Cartesian coordinate.

        :param contour2d: The contour to be transformed.
        :type contour2d: :class:`wires.Contour2D`
        :return: A 3D contour object.
        :rtype: :class:`wires.Contour3D`
        """
        primitives3d = []
        for primitive2d in contour2d.primitives:
            if primitive2d.name == "construction":
                continue
            method_name = f'{primitive2d.__class__.__name__.lower()}_to_3d'
            if hasattr(self, method_name):
                try:
                    primitives = getattr(self, method_name)(primitive2d)
                    if primitives is None:
                        continue
                    primitives3d.extend(primitives)
                except AttributeError:
                    print(traceback.format_exc())
                    print(f'Class {self.__class__.__name__} does not implement {method_name}'
                          f'with {primitive2d.__class__.__name__}')
            else:
                raise AttributeError(
                    f'Class {self.__class__.__name__} does not implement {method_name}')
        if not primitives3d:
            raise ValueError("no primitives to create contour")
        return wires.Contour3D(primitives3d)

    def linesegment3d_to_2d(self, linesegment3d):
        """
        A line segment on a surface will be in any case a line in 2D?.

        """
        return [edges.LineSegment2D(self.point3d_to_2d(linesegment3d.start),
                                    self.point3d_to_2d(linesegment3d.end))]

    def bsplinecurve3d_to_2d(self, bspline_curve3d):
        """
        Is this right?.
        """
        n = len(bspline_curve3d.control_points)
        points = [self.point3d_to_2d(p)
                  for p in bspline_curve3d.discretization_points(number_points=n)]
        return [edges.BSplineCurve2D.from_points_interpolation(points, bspline_curve3d.degree)]

    def bsplinecurve2d_to_3d(self, bspline_curve2d):
        """
        Is this right?.

        """
        n = len(bspline_curve2d.control_points)
        points = [self.point2d_to_3d(p)
                  for p in bspline_curve2d.discretization_points(number_points=n)]
        return [edges.BSplineCurve3D.from_points_interpolation(points, bspline_curve2d.degree)]

    def normal_from_point2d(self, point2d):
        """
        Evaluates the normal vector of the bspline surface at this 2D point.
        """
        raise NotImplementedError('NotImplemented')

    def normal_from_point3d(self, point3d):
        """
        Evaluates the normal vector of the bspline surface at this 3D point.
        """

        return (self.normal_from_point2d(self.point3d_to_2d(point3d)))[1]

    def geodesic_distance_from_points2d(self, point1_2d: volmdlr.Point2D,
                                        point2_2d: volmdlr.Point2D, number_points: int = 50):
        """
        Approximation of geodesic distance via line segments length sum in 3D.
        """
        # points = [point1_2d]
        current_point3d = self.point2d_to_3d(point1_2d)
        distance = 0.
        for i in range(number_points):
            next_point3d = self.point2d_to_3d(point1_2d + (i + 1) / number_points * (point2_2d - point1_2d))
            distance += next_point3d.point_distance(current_point3d)
            current_point3d = next_point3d
        return distance

    def geodesic_distance(self, point1_3d: volmdlr.Point3D, point2_3d: volmdlr.Point3D):
        """
        Approximation of geodesic distance between 2 3D points supposed to be on the surface.
        """
        point1_2d = self.point3d_to_2d(point1_3d)
        point2_2d = self.point3d_to_2d(point2_3d)
        return self.geodesic_distance_from_points2d(point1_2d, point2_2d)

    def point_projection(self, point3d):
        """
        Returns the projection of the point on the surface.

        :param point3d: Point to project.
        :type point3d: volmdlr.Point3D
        :return: A point on the surface
        :rtype: volmdlr.Point3D
        """
        return self.point2d_to_3d(self.point3d_to_2d(point3d))

    def point_distance(self, point3d: volmdlr.Point3D):
        """
        Calculates the minimal distance from a given point and the surface.

        :param point3d: point to verify distance.
        :type point3d: volmdlr.Point3D
        :return: point distance to the surface.
        :rtype: float
        """
        proj_point = self.point_projection(point3d)
        return proj_point.point_distance(point3d)

    def edge_intersections(self, edge):
        """
        Gets intersections between a Surface 3D, and an edge 3D.

        :param edge: any 3D edge.
        :return: list of points.
        """
        intersections = []
        method_name = f'{edge.__class__.__name__.lower()[:-2]}_intersections'
        if hasattr(self, method_name):
            intersections = getattr(self, method_name)(edge)
        return intersections

    def contour_intersections(self, contour3d: wires.Contour3D):
        """
        Gets intersections between a contour 3D and a Surface 3D.

        :param contour3d: other contour get intersections with.
        :return: list of intersecting points.
        """
        outer_contour_intersections_with_plane = []
        for primitive in contour3d.primitives:
            primitive_plane_intersections = self.edge_intersections(primitive)
            for primitive_plane_intersection in primitive_plane_intersections:
                if not primitive_plane_intersection.in_list(outer_contour_intersections_with_plane):
                    outer_contour_intersections_with_plane.append(primitive_plane_intersection)
        return outer_contour_intersections_with_plane

    def is_singularity_point(self, *args):
        """Verifies if point is on the surface singularity."""
        return False

    @staticmethod
    def is_undefined_brep(*args):
        """Verifies if the edge is contained within the periodicity boundary."""
        return False

    def surface_intersections(self, other_surface: 'Surface3D'):
        """
        Gets intersections between two surfaces.

        :param other_surface: other surface to get intersections with.
        :return: a list containing all intersections between the two surfaces 3d.
        """
        method_name = f'{other_surface.__class__.__name__.lower()[:-2]}_intersections'
        if hasattr(self, method_name):
            return getattr(self, method_name)(other_surface)
        method_name = f'{self.__class__.__name__.lower()[:-2]}_intersections'
        if hasattr(other_surface, method_name):
            return getattr(other_surface, method_name)(self)
        raise NotImplementedError (f'No method available for calculating intersections between {self.__class__} and '
               f'{other_surface.__class__}')

    def line_intersections(self, line: curves.Line3D):
        """Gets intersections between a line and a Surface 3D."""
        raise NotImplementedError(f'line_intersections method not implemented by {self.__class__.__name__}')

    def frame_mapping(self, frame, side: str):
        """Frame mapping for Surface 3D."""
        raise NotImplementedError(f'frame_mapping method not implemented by {self.__class__.__name__}')

    def linesegment_intersections(self, linesegment3d: edges.LineSegment3D, abs_tol: float = 1e-6):
        """
        Calculates the intersection points between a 3D line segment and a surface 3D.

        The method calculates the intersection points between a 3D line segment and a 3d Surface by first
        finding the intersection points between the infinite line containing the line segment and the Surface,
        and then filtering out the points that are not within the line segment. It returns a list of intersection
        points, which can be empty if there are no intersections. The intersection points are represented as
        3D points using the `volmdlr.Point3D` class.
        Note: The method assumes that the line segment and the Surface are in the same coordinate system.

        :param linesegment3d: The 3D line segment object to intersect with the Surface.
        :type linesegment3d: edges.LineSegment3D.
        :param abs_tol: tolerance.
        :type abs_tol: float.
        :return: A list of intersection points between the line segment and the Surface.
        The list may be empty if there are no intersections.
        :rtype: List[volmdlr.Point3D]:
        """
        line_intersections = self.line_intersections(linesegment3d.line)
        linesegment_intersections = [inters for inters in line_intersections
                                     if linesegment3d.point_belongs(inters, abs_tol)]
        return linesegment_intersections

    def plane_intersections(self, plane3d: 'Plane3D'):
        """Gets intersections between a line and a Surface 3D."""
        raise NotImplementedError(f'line_intersections method not implemented by {self.__class__.__name__}')

    def curve_intersections(self, curve):
        """
        Calculates the intersections between a conical surface and a curve 3D.

        :param curve: other circle to verify intersections.
        :return: a list of intersection points, if there exists any.
        """
        if not self.frame.origin.is_close(volmdlr.O3D) or not self.frame.w.is_close(volmdlr.Z3D):
            local_surface = self.frame_mapping(self.frame, 'new')
            local_curve = curve.frame_mapping(self.frame, 'new')
            local_intersections = local_surface.curve_intersections(local_curve)
            global_intersections = []
            for intersection in local_intersections:
                global_intersections.append(self.frame.local_to_global_coordinates(intersection))
            return global_intersections
        curve_plane = Plane3D(curve.frame)
        curve_plane_intersections = self.plane_intersections(curve_plane)
        if not curve_plane_intersections:
            return []
        intersections = []
        for curve_plane_intersection in curve_plane_intersections:
            inters = curve_plane_intersection.curve_intersections(curve)
            for intersection in inters:
                if not intersection.in_list(intersections):
                    intersections.append(intersection)
        return intersections

    def circle_intersections(self, circle: curves.Circle3D):
        """
        Calculates the intersections between a conical surface and a Circle 3D.

        :param circle: other circle to verify intersections.
        :return: a list of intersection points, if there exists any.
        """
        return self.curve_intersections(circle)

    def ellipse_intersections(self, ellipse: curves.Ellipse3D):
        """
        Calculates the intersections between a conical surface and an ellipse 3D.

        :param ellipse: other ellipse to verify intersections.
        :return: a list of intersection points, if there exists any.
        """
        return self.curve_intersections(ellipse)

    def hyperbola_intersections(self, hyperbola: curves.Hyperbola3D):
        """
        Calculates the intersections between a conical surface and a hyperbola 3D.

        :param hyperbola: other hyperbola to verify intersections.
        :return: a list of intersection points, if there exists any.
        """
        return self.curve_intersections(hyperbola)

    def parabola_intersections(self, parabola: curves.Parabola3D):
        """
        Calculates the intersections between a conical surface and a parabola 3D.

        :param parabola: other parabola to verify intersections.
        :return: a list of intersection points, if there exists any.
        """
        return self.curve_intersections(parabola)

    def fullarc_intersections(self, fullarc: edges.FullArc3D):
        """
        Calculates the intersections between a conical surface and a full arc 3D.

        :param fullarc: other fullarc to verify intersections.
        :return: a list of intersection points, if there exists any.
        """
        return self.curve_intersections(fullarc.circle)

    def arc_intersections(self, arc3d: edges.Arc3D):
        """
        Calculates the intersections between a conical surface and an arc 3D.

        :param arc3d: other arc to verify intersections.
        :return: a list of intersection points, if there exists any.
        """
        circle_intersections = self.curve_intersections(arc3d.circle)
        intersections = []
        for intersection in circle_intersections:
            if arc3d.point_belongs(intersection):
                intersections.append(intersection)
        return intersections

    def fullarcellipse_intersections(self, fullarcellipse: edges.FullArcEllipse3D):
        """
        Calculates the intersections between a conical surface and a fullarcellipse 3D.

        :param fullarcellipse: other fullarcellipse to verify intersections.
        :return: a list of intersection points, if there exists any.
        """
        return self.ellipse_intersections(fullarcellipse.ellipse)

    def arcellipse_intersections(self, arcellipse: edges.ArcEllipse3D):
        """
        Calculates the intersections between a conical surface and an arcellipse 3D.

        :param arcellipse: other arcellipse to verify intersections.
        :return: a list of intersection points, if there exists any.
        """
        ellipse_intersections = self.curve_intersections(arcellipse.ellipse)
        intersections = []
        for intersection in ellipse_intersections:
            if arcellipse.point_belongs(intersection):
                intersections.append(intersection)
        return intersections


class Plane3D(Surface3D):
    """
    Defines a plane 3d.

    :param frame: u and v of frame describe the plane, w is the normal
    """
    face_class = 'PlaneFace3D'

    def __init__(self, frame: volmdlr.Frame3D, name: str = ''):

        self.frame = frame
        self.name = name
        Surface3D.__init__(self, frame=frame, name=name)

    def __hash__(self):
        return hash(('plane 3d', self.frame))

    def __eq__(self, other_plane):
        if other_plane.__class__.__name__ != self.__class__.__name__:
            return False
        return self.frame == other_plane.frame

    @classmethod
    def from_step(cls, arguments, object_dict, **kwargs):
        """
        Converts a step primitive to a Plane3D.

        :param arguments: The arguments of the step primitive.
        :type arguments: list
        :param object_dict: The dictionary containing all the step primitives
            that have already been instantiated
        :type object_dict: dict
        :return: The corresponding Plane3D object.
        :rtype: :class:`volmdlr.faces.Plane3D`
        """
        frame = object_dict[arguments[1]]
        frame = frame.normalize()
        return cls(frame, arguments[0][1:-1])

    def to_step(self, current_id):
        """
        Converts the object to a STEP representation.

        :param current_id: The ID of the last written primitive.
        :type current_id: int
        :return: The STEP representation of the object and the last ID.
        :rtype: tuple[str, list[int]]
        """
        content, frame_id = self.frame.to_step(current_id)
        plane_id = frame_id + 1
        content += f"#{plane_id} = PLANE('{self.name}',#{frame_id});\n"
        return content, [plane_id]

    @classmethod
    def from_3_points(cls, *args, name: str = ''):
        """
        Point 1 is used as origin of the plane.
        """
        point1, point2, point3 = args
        vector1 = point2 - point1
        vector1 = vector1.to_vector()
        vector2 = point3 - point1
        vector2 = vector2.to_vector()
        vector1 = vector1.unit_vector()
        vector2 = vector2.unit_vector()
        normal = vector1.cross(vector2)
        normal = normal.unit_vector()
        frame = volmdlr.Frame3D(point1, vector1, normal.cross(vector1), normal)
        return cls(frame, name=name)

    @classmethod
    def from_normal(cls, point, normal, name: str = ''):
        """Creates a Plane 3D form a point and a normal vector."""
        v1 = normal.deterministic_unit_normal_vector()
        v2 = v1.cross(normal)
        return cls(volmdlr.Frame3D(point, v1, v2, normal), name=name)

    @classmethod
    def from_plane_vectors(cls, plane_origin: volmdlr.Point3D,
                           plane_x: volmdlr.Vector3D, plane_y: volmdlr.Vector3D, name: str = ''):
        """
        Initializes a 3D plane object with a given plane origin and plane x and y vectors.

        :param plane_origin: A volmdlr.Point3D representing the origin of the plane.
        :param plane_x: A volmdlr.Vector3D representing the x-axis of the plane.
        :param plane_y: A volmdlr.Vector3D representing the y-axis of the plane.
        :param name: object's name.
        :return: A Plane3D object initialized from the provided plane origin and plane x and y vectors.
        """
        normal = plane_x.cross(plane_y)
        return cls(volmdlr.Frame3D(plane_origin, plane_x, plane_y, normal), name=name)

    @classmethod
    def from_points(cls, points, name: str = ''):
        """
        Returns a 3D plane that goes through the 3 first points on the list.

        Why for more than 3 points we only do some check and never raise error?
        """
        if len(points) < 3:
            raise ValueError
        if len(points) == 3:
            return cls.from_3_points(points[0],
                                     points[1],
                                     points[2], name=name)
        points = [p.copy() for p in points]
        indexes_to_del = []
        for i, point in enumerate(points[1:]):
            if point.is_close(points[0]):
                indexes_to_del.append(i)
        for index in indexes_to_del[::-1]:
            del points[index + 1]

        origin = points[0]
        vector1 = points[1] - origin
        vector1 = vector1.unit_vector()
        vector2_min = points[2] - origin
        vector2_min = vector2_min.unit_vector()
        dot_min = abs(vector1.dot(vector2_min))
        for point in points[3:]:
            vector2 = point - origin
            vector2 = vector2.unit_vector()
            dot = abs(vector1.dot(vector2))
            if dot < dot_min:
                vector2_min = vector2
                dot_min = dot
        return cls.from_3_points(origin, vector1 + origin, vector2_min + origin, name=name)

    def angle_between_planes(self, plane2):
        """
        Get angle between 2 planes.

        :param plane2: the second plane.
        :return: the angle between the two planes.
        """
        angle = math.acos(self.frame.w.dot(plane2.frame.w))
        return angle

    def point_on_surface(self, point, abs_tol: float = 1e-6):
        """
        Return if the point belongs to the plane at a tolerance of 1e-6.

        """
        if math.isclose(self.frame.w.dot(point - self.frame.origin), 0,
                        abs_tol=abs_tol):
            return True
        return False

    def point_distance(self, point3d):
        """
        Calculates the distance of a point to plane.

        :param point3d: point to verify distance.
        :return: a float, point distance to plane.
        """
        coefficient_a, coefficient_b, coefficient_c, coefficient_d = self.equation_coefficients()
        return abs(self.frame.w.dot(point3d) + coefficient_d) / math.sqrt(coefficient_a ** 2 +
                                                                          coefficient_b ** 2 + coefficient_c ** 2)

    def line_intersections(self, line):
        """
        Find the intersection with a line.

        :param line: Line to evaluate the intersection
        :type line: :class:`edges.Line`
        :return: ADD DESCRIPTION
        :rtype: List[volmdlr.Point3D]
        """
        return vm_utils_intersections.get_plane_line_intersections(self.frame, line)

    def linesegment_intersections(self, linesegment: edges.LineSegment3D, abs_tol: float = 1e-6) \
            -> List[volmdlr.Point3D]:
        """
        Gets the intersections of a plane a line segment 3d.

        :param linesegment: other line segment.
        :param abs_tol: tolerance allowed.
        :return: a list with the intersecting point.
        """
        return vm_utils_intersections.get_plane_linesegment_intersections(self.frame, linesegment, abs_tol)

    def bsplinecurve_intersections(self, bspline_curve):
        """
        Calculates the intersections between a Plane 3D and a Bspline Curve 3D.

        :param bspline_curve: bspline_curve to verify intersections.
        :return: list of intersections: List[volmdlr.Point3D].
        """
        return vm_utils_intersections.get_bsplinecurve_intersections(self, bspline_curve)

    def equation_coefficients(self):
        """
        Returns the a,b,c,d coefficient from equation ax+by+cz+d = 0.

        """
        return vm_common_operations.get_plane_equation_coefficients(self.frame)

    def plane_intersections(self, plane3d):
        """
        Computes intersection points between two Planes 3D.

        """
        plane_intersections = vm_utils_intersections.get_two_planes_intersections(self.frame, plane3d.frame)
        if plane_intersections:
            return [curves.Line3D(plane_intersections[0], plane_intersections[1])]
        return []

    def cylindricalsurface_intersections(self, cylindrical_surface: 'CylindricalSurface3D'):
        """
        Gets intersections between plane and cylindrical surface.

        :param cylindrical_surface: cylindrical surface to get intersections with.
        :return: List containing all intersections between plane and cylindrical surface.
        """
        return cylindrical_surface.plane_intersections(self)

    def is_coincident(self, plane2, abs_tol: float = 1e-6):
        """
        Verifies if two planes are parallel and coincident.

        """
        if not isinstance(self, plane2.__class__):
            return False
        if self.is_parallel(plane2, abs_tol):
            if plane2.point_on_surface(self.frame.origin, abs_tol):
                return True
        return False

    def is_parallel(self, plane2, abs_tol: float = 1e-6):
        """
        Verifies if two planes are parallel.

        """
        if self.frame.w.is_colinear_to(plane2.frame.w, abs_tol):
            return True
        return False

    @classmethod
    def plane_between_two_planes(cls, plane1, plane2, name: str = ''):
        """
        Calculates a plane between two other planes.

        :param plane1: plane1.
        :param plane2: plane2.
        :param name: object's name.
        :return: resulting plane.
        """
        plane1_plane2_intersection = plane1.plane_intersections(plane2)[0]
        u = plane1_plane2_intersection.unit_direction_vector()
        v = plane1.frame.w + plane2.frame.w
        v = v.unit_vector()
        w = u.cross(v)
        point = (plane1.frame.origin + plane2.frame.origin) / 2
        return cls(volmdlr.Frame3D(point, u, w, v), name=name)

    def rotation(self, center: volmdlr.Point3D, axis: volmdlr.Vector3D, angle: float):
        """
        Plane3D rotation.

        :param center: rotation center
        :param axis: rotation axis
        :param angle: angle rotation
        :return: a new rotated Plane3D
        """
        new_frame = self.frame.rotation(center=center, axis=axis, angle=angle)
        return Plane3D(new_frame)

    def translation(self, offset: volmdlr.Vector3D):
        """
        Plane3D translation.

        :param offset: translation vector
        :return: A new translated Plane3D
        """
        new_frame = self.frame.translation(offset)
        return Plane3D(new_frame)

    def frame_mapping(self, frame: volmdlr.Frame3D, side: str):
        """
        Changes frame_mapping and return a new Frame3D.

        :param frame: Frame of reference
        :type frame: `volmdlr.Frame3D`
        :param side: 'old' or 'new'
        """
        new_frame = self.frame.frame_mapping(frame, side)
        return Plane3D(new_frame, self.name)

    def copy(self, deep=True, memo=None):
        """Creates a copy of the plane."""
        new_frame = self.frame.copy(deep, memo)
        return Plane3D(new_frame, self.name)

    def plane_grid(self, grid_size: int, length: float = 1.):
        """
        Plane's grid.

        """
        plane_grid = []
        for i in range(grid_size):
            for v1, v2 in [(self.frame.u, self.frame.v), (self.frame.v, self.frame.u)]:
                start = self.frame.origin - 0.5 * length * v1 + (-0.5 + i / (grid_size - 1)) * length * v2
                end = self.frame.origin + 0.5 * length * v1 + (-0.5 + i / (grid_size - 1)) * length * v2
                plane_grid.append(edges.LineSegment3D(start, end))
        return plane_grid

    def plot(self, ax=None, edge_style: EdgeStyle = EdgeStyle(color='grey'), length: float = 1., **kwargs):
        """
        Plot the cylindrical surface in the local frame normal direction.

        :param ax: Matplotlib Axes3D object to plot on. If None, create a new figure.
        :type ax: Axes3D or None
        :param edge_style: edge styles.
        :type edge_style: EdgeStyle.
        :param length: plotted length
        :type length: float
        :return: Matplotlib Axes3D object containing the plotted wire-frame.
        :rtype: Axes3D
        """
        grid_size = 10

        if ax is None:
            fig = plt.figure()
            ax = fig.add_subplot(111, projection='3d')
            ax.set_aspect('auto')

        self.frame.plot(ax=ax, ratio=length)
        for edge in self.plane_grid(grid_size, length):
            edge.plot(ax, edge_style=edge_style)
        return ax

    def point2d_to_3d(self, point2d):
        """
        Converts a 2D parametric point into a 3D point on the surface.
        """
        return point2d.to_3d(self.frame.origin, self.frame.u, self.frame.v)

    def point3d_to_2d(self, point3d):
        """
        Converts a 3D point into a 2D parametric point.
        """
        return point3d.to_2d(self.frame.origin, self.frame.u, self.frame.v)

    def contour2d_to_3d(self, contour2d):
        """
        Converts a contour 2D on parametric surface into a 3D contour.
        """
        return contour2d.to_3d(self.frame.origin, self.frame.u, self.frame.v)

    def contour3d_to_2d(self, contour3d):
        """
        Converts a contour 3D into a 2D parametric contour.
        """
        primitives2d = []
        for primitive3d in contour3d.primitives:
            method_name = f'{primitive3d.__class__.__name__.lower()}_to_2d'
            if hasattr(self, method_name):
                primitives = getattr(self, method_name)(primitive3d)
                if primitives is None:
                    continue
                primitives2d.extend(primitives)
            else:
                primitive = primitive3d.to_2d(self.frame.origin, self.frame.u, self.frame.v)
                if primitive is None:
                    continue
                primitives2d.append(primitive)
        return wires.Contour2D(primitives2d)

    def arc3d_to_2d(self, arc3d):
        """Converts primitive from 3D cartesian space to surface parametric space."""
        arc = None
        if arc3d.circle.frame.w.is_colinear_to(self.frame.w, 1e-5):
            arc = [arc3d.to_2d(self.frame.origin, self.frame.u, self.frame.v)]
        else:
            start = self.point3d_to_2d(arc3d.start)
            end = self.point3d_to_2d(arc3d.end)
            if not start.is_close(end):
                arc = [edges.LineSegment2D(start, end)]
        return arc

    def bsplinecurve3d_to_2d(self, bspline_curve3d):
        """
        Converts a 3D B-Spline in spatial domain into a 2D B-Spline in parametric domain.

        :param bspline_curve3d: The B-Spline curve to perform the transformation.
        :type bspline_curve3d: edges.BSplineCurve3D
        :return: A 2D B-Spline.
        :rtype: edges.BSplineCurve2D
        """
        control_points = [self.point3d_to_2d(p)
                          for p in bspline_curve3d.control_points]
        return [edges.BSplineCurve2D(
            bspline_curve3d.degree,
            control_points=control_points,
            knot_multiplicities=bspline_curve3d.knot_multiplicities,
            knots=bspline_curve3d.knots,
            weights=bspline_curve3d.weights)]

    def bsplinecurve2d_to_3d(self, bspline_curve2d):
        """
        Converts a 2D B-Spline in parametric domain into a 3D B-Spline in spatial domain.

        :param bspline_curve2d: The B-Spline curve to perform the transformation.
        :type bspline_curve2d: edges.BSplineCurve2D
        :return: A 3D B-Spline.
        :rtype: edges.BSplineCurve3D
        """
        control_points = [self.point2d_to_3d(point)
                          for point in bspline_curve2d.control_points]
        return [edges.BSplineCurve3D(
            bspline_curve2d.degree,
            control_points=control_points,
            knot_multiplicities=bspline_curve2d.knot_multiplicities,
            knots=bspline_curve2d.knots,
            weights=bspline_curve2d.weights)]

    def rectangular_cut(self, x1: float, x2: float,
                        y1: float, y2: float, name: str = ''):
        """Deprecated method, Use PlaneFace3D from_surface_rectangular_cut method."""

        raise AttributeError('Use PlaneFace3D from_surface_rectangular_cut method')


PLANE3D_OXY = Plane3D(volmdlr.OXYZ)
PLANE3D_OYZ = Plane3D(volmdlr.OYZX)
PLANE3D_OZX = Plane3D(volmdlr.OZXY)
PLANE3D_OXZ = Plane3D(volmdlr.Frame3D(volmdlr.O3D, volmdlr.X3D, volmdlr.Z3D, volmdlr.Y3D))


class PeriodicalSurface(Surface3D):
    """
    Abstract class for surfaces with two-pi periodicity that creates some problems.
    """

    def point2d_to_3d(self, point2d):
        """
        Abstract method.
        """
        raise NotImplementedError(f'point2d_to_3d is abstract and should be implemented in {self.__class__.__name__}')

    def point3d_to_2d(self, point3d):
        """
        Abstract method. Convert a 3D point to a 2D parametric point.

        :param point3d: The 3D point to convert, represented by 3 coordinates (x, y, z).
        :type point3d: `volmdlr.Point3D`
        :return: NotImplementedError: If the method is not implemented in the subclass.
        """
        raise NotImplementedError(f'point3d_to_2d is abstract and should be implemented in {self.__class__.__name__}')

    def _align_contours(self, inner_contour, theta_contours, z_outer_contour, z_inner_contour):
        """
        Helper function to align contours' BREP on periodical surfaces that need to be connected.
        """
        outer_contour_theta, inner_contour_theta = theta_contours
        overlapping_theta, outer_contour_side, inner_contour_side, side = self._get_overlapping_theta(
            outer_contour_theta,
            inner_contour_theta)
        line = curves.Line2D(volmdlr.Point2D(overlapping_theta, z_outer_contour),
                             volmdlr.Point2D(overlapping_theta, z_inner_contour))
        cutted_contours = inner_contour.split_by_line(line)
        number_contours = len(cutted_contours)
        if number_contours == 2:
            contour1, contour2 = cutted_contours
            increasing_theta = inner_contour_theta[0] < inner_contour_theta[1]
            # side = 0 --> left  side = 1 --> right
            if (not side and increasing_theta) or (
                    side and not increasing_theta):
                theta_offset = outer_contour_theta[outer_contour_side] - contour2.primitives[0].start.x
                translation_vector = volmdlr.Vector2D(theta_offset, 0)
                contour2_positionned = contour2.translation(offset=translation_vector)
                theta_offset = contour2_positionned.primitives[-1].end.x - contour1.primitives[0].start.x
                translation_vector = volmdlr.Vector2D(theta_offset, 0)
                contour1_positionned = contour1.translation(offset=translation_vector)
                primitives2d = contour2_positionned.primitives
                primitives2d.extend(contour1_positionned.primitives)
                old_innner_contour_positioned = wires.Wire2D(primitives2d)
            else:
                theta_offset = outer_contour_theta[outer_contour_side] - contour1.primitives[-1].end.x
                translation_vector = volmdlr.Vector2D(theta_offset, 0)
                contour1_positionned = contour1.translation(offset=translation_vector)
                theta_offset = contour1_positionned.primitives[0].start.x - contour2.primitives[-1].end.x
                translation_vector = volmdlr.Vector2D(theta_offset, 0)
                contour2_positionned = contour2.translation(offset=translation_vector)
                primitives2d = contour1_positionned.primitives
                primitives2d.extend(contour2_positionned.primitives)
                old_innner_contour_positioned = wires.Wire2D(primitives2d)
            old_innner_contour_positioned = old_innner_contour_positioned.order_wire(tol=1e-2)
        elif number_contours == 1:
            contour = cutted_contours[0]
            theta_offset = outer_contour_theta[outer_contour_side] - inner_contour_theta[inner_contour_side]
            translation_vector = volmdlr.Vector2D(theta_offset, 0)
            old_innner_contour_positioned = contour.translation(offset=translation_vector)

        else:
            raise NotImplementedError

        return old_innner_contour_positioned

    @staticmethod
    def _get_closing_points(old_outer_contour_positioned, old_innner_contour_positioned):
        """
        Helper function to get points to connect contours with line segments.
        """
        point1 = old_outer_contour_positioned.primitives[0].start
        point2 = old_outer_contour_positioned.primitives[-1].end
        point3 = old_innner_contour_positioned.primitives[0].start
        point4 = old_innner_contour_positioned.primitives[-1].end

        outer_contour_direction = point1.x < point2.x
        inner_contour_direction = point3.x < point4.x
        if outer_contour_direction == inner_contour_direction:
            old_innner_contour_positioned = old_innner_contour_positioned.invert()
            point3 = old_innner_contour_positioned.primitives[0].start
            point4 = old_innner_contour_positioned.primitives[-1].end
        if not math.isclose(point2.x, point3.x, abs_tol=1e-4) or \
                not math.isclose(point4.x, point1.x, abs_tol=1e-4):
            ideal_x = []
            delta = math.inf
            found = False
            for x1 in [point2.x, point3.x]:
                for x2 in [point4.x, point1.x]:
                    delta_x = abs(abs(x1 - x2) - volmdlr.TWO_PI)
                    if delta_x == 0.0:
                        ideal_x = [x1, x2]
                        found = True
                        break
                    if delta_x < delta:
                        delta = delta_x
                        ideal_x = [x1, x2]
                if found:
                    break
            x1, x2 = ideal_x
            point2.x = x1
            point3.x = x1
            point4.x = x2
            point1.x = x2

        return point1, point2, point3, point4

    def connect_contours(self, outer_contour, inner_contours):
        """
        Repair contours on parametric domain.

        :param outer_contour: Outer contour 2D.
        :type inner_contours: wires.Contour2D
        :param inner_contours: List of 2D contours.
        :type inner_contours: list
        """
        new_inner_contours = []
        point1 = outer_contour.primitives[0].start
        point2 = outer_contour.primitives[-1].end

        theta1, z1 = point1
        theta2, _ = point2

        new_outer_contour = outer_contour
        for inner_contour in inner_contours:
            theta3, z3 = inner_contour.primitives[0].start
            theta4, _ = inner_contour.primitives[-1].end

            if not inner_contour.is_ordered():
                # Contours are aligned
                if (math.isclose(theta1, theta3, abs_tol=1e-3) and math.isclose(theta2, theta4, abs_tol=1e-3)) \
                        or (math.isclose(theta1, theta4, abs_tol=1e-3) and math.isclose(theta2, theta3, abs_tol=1e-3)):
                    old_innner_contour_positioned = inner_contour

                else:
                    old_innner_contour_positioned = self._align_contours(inner_contour, [[theta1, theta2],
                                                                                         [theta3, theta4]], z1, z3)
                point1, point2, point3, point4 = self._get_closing_points(outer_contour,
                                                                          old_innner_contour_positioned)
                closing_linesegment1 = edges.LineSegment2D(point2, point3)
                closing_linesegment2 = edges.LineSegment2D(point4, point1)
                new_outer_contour_primitives = outer_contour.primitives + [closing_linesegment1] + \
                    old_innner_contour_positioned.primitives + [closing_linesegment2]
                new_outer_contour = wires.Contour2D(primitives=new_outer_contour_primitives)
                if not new_outer_contour.is_ordered():
                    try:
                        new_outer_contour = new_outer_contour.order_contour(tol=min(1e-2,
                                                                                0.1 * closing_linesegment1.length(),
                                                                                0.1 * closing_linesegment2.length()))
                    except NotImplementedError:
                        pass
            else:
                new_inner_contours.append(inner_contour)
        return new_outer_contour, new_inner_contours

    @staticmethod
    def _get_overlapping_theta(outer_contour_startend_theta, inner_contour_startend_theta):
        """
        Find overlapping theta domain between two contours on periodical Surfaces.
        """
        oc_xmin_index, outer_contour_xmin = min(enumerate(outer_contour_startend_theta), key=lambda x: x[1])
        oc_xmax_index, outer_contour_xman = max(enumerate(outer_contour_startend_theta), key=lambda x: x[1])
        ic_xmin_index, inner_contour_xmin = min(enumerate(inner_contour_startend_theta), key=lambda x: x[1])
        ic_xmax_index, inner_contour_xmax = max(enumerate(inner_contour_startend_theta), key=lambda x: x[1])

        # check if tetha3 or theta4 is in [theta1, theta2] interval
        overlap = outer_contour_xmin <= inner_contour_xmax and outer_contour_xman >= inner_contour_xmin

        if overlap:
            if inner_contour_xmin < outer_contour_xmin:
                overlapping_theta = outer_contour_startend_theta[oc_xmin_index]
                side = 0
                return overlapping_theta, oc_xmin_index, ic_xmin_index, side
            overlapping_theta = outer_contour_startend_theta[oc_xmax_index]
            side = 1
            return overlapping_theta, oc_xmax_index, ic_xmax_index, side

        # if not direct intersection -> find intersection at periodicity
        if inner_contour_xmin < outer_contour_xmin:
            overlapping_theta = outer_contour_startend_theta[oc_xmin_index] - 2 * math.pi
            side = 0
            return overlapping_theta, oc_xmin_index, ic_xmin_index, side
        overlapping_theta = outer_contour_startend_theta[oc_xmax_index] + 2 * math.pi
        side = 1
        return overlapping_theta, oc_xmax_index, ic_xmax_index, side

    def _reference_points(self, edge):
        """
        Helper function to return points of reference on the edge to fix some parametric periodical discontinuities.
        """
        length = edge.length()
        point_after_start = self.point3d_to_2d(edge.point_at_abscissa(0.01 * length))
        point_before_end = self.point3d_to_2d(edge.point_at_abscissa(0.98 * length))
        theta3, _ = point_after_start
        theta4, _ = point_before_end
        if abs(theta3) == math.pi or abs(theta3) == 0.5 * math.pi:
            point_after_start = self.point3d_to_2d(edge.point_at_abscissa(0.02 * length))
        if abs(theta4) == math.pi or abs(theta4) == 0.5 * math.pi:
            point_before_end = self.point3d_to_2d(edge.point_at_abscissa(0.97 * length))
        return point_after_start, point_before_end

    def _verify_start_end_angles(self, edge, theta1, theta2):
        """
        Verify if there is some incoherence with start and end angles. If so, return fixed angles.
        """
        length = edge.length()
        theta3, _ = self.point3d_to_2d(edge.point_at_abscissa(0.001 * length))
        # make sure that the reference angle is not undefined
        if abs(theta3) == math.pi or abs(theta3) == 0.5 * math.pi:
            theta3, _ = self.point3d_to_2d(edge.point_at_abscissa(0.002 * length))

        # Verify if theta1 or theta2 point should be -pi because atan2() -> ]-pi, pi]
        # And also atan2 discontinuity in 0.5 * math.pi
        if math.isclose(abs(theta1), math.pi, abs_tol=1e-4) or abs(theta1) == 0.5 * math.pi:
            theta1 = repair_start_end_angle_periodicity(theta1, theta3)
        if abs(theta2) == math.pi or abs(theta2) == 0.5 * math.pi:
            theta4, _ = self.point3d_to_2d(edge.point_at_abscissa(0.98 * length))
            # make sure that the reference angle is not undefined
            if math.isclose(abs(theta2), math.pi, abs_tol=1e-4) or abs(theta4) == 0.5 * math.pi:
                theta4, _ = self.point3d_to_2d(edge.point_at_abscissa(0.97 * length))
            theta2 = repair_start_end_angle_periodicity(theta2, theta4)

        return theta1, theta2

    def _helper_fix_angle_discontinuity(self, points, index_angle_discontinuity, i):
        sign = round(points[index_angle_discontinuity - 1][i] / abs(points[index_angle_discontinuity - 1][i]), 2)
        if i == 0:
            points = [p + volmdlr.Point2D(sign * volmdlr.TWO_PI, 0) if i >= index_angle_discontinuity else p
                      for i, p in enumerate(points)]
        else:
            points = [p + volmdlr.Point2D(0, sign * volmdlr.TWO_PI) if i >= index_angle_discontinuity else p
                      for i, p in enumerate(points)]
        return points

    def _fix_angle_discontinuity_on_discretization_points(self, points, indexes_angle_discontinuity, direction):
        i = 0 if direction == "x" else 1
        if len(indexes_angle_discontinuity) == 1:
            index_angle_discontinuity = indexes_angle_discontinuity[0]
            points = self._helper_fix_angle_discontinuity(points, index_angle_discontinuity, i)
        else:
            stack = deque(indexes_angle_discontinuity)
            while stack:
                index_angle_discontinuity = stack.popleft()
                if stack:
                    next_angle_discontinuity_index = stack[0]
                    temp_points = points[:next_angle_discontinuity_index]
                    temp_points = self._helper_fix_angle_discontinuity(temp_points, index_angle_discontinuity, i)
                    points = temp_points + points[next_angle_discontinuity_index:]
                else:
                    temp_points = points
                    points = self._helper_fix_angle_discontinuity(temp_points, index_angle_discontinuity, i)
                _, indexes_angle_discontinuity = angle_discontinuity([point.x for point in points])
                stack = deque(indexes_angle_discontinuity)
        return points

    def _helper_arc3d_to_2d_periodicity_verifications(self, arc3d, start):
        """
        Verifies if arc 3D contains discontinuity and undefined start/end points on parametric domain.
        """
        point_theta_discontinuity = self.point2d_to_3d(volmdlr.Point2D(math.pi, start.y))
        discontinuity = arc3d.point_belongs(point_theta_discontinuity) and not \
            arc3d.is_point_edge_extremity(point_theta_discontinuity)

        undefined_start_theta = arc3d.start.is_close(point_theta_discontinuity)
        undefined_end_theta = arc3d.end.is_close(point_theta_discontinuity)
        return discontinuity, undefined_start_theta, undefined_end_theta

    def linesegment3d_to_2d(self, linesegment3d):
        """
        Converts the primitive from 3D spatial coordinates to its equivalent 2D primitive in the parametric space.

        For cylindrical or conical surfaces, a line segment in 3D space is typically projected onto
        the 2D parametric space as a vertical line segment. This is because a 3D line that lies on a
        cylindrical or conical surface corresponds to a generatrix of the surface, and it extends along
        the height of the surface without bending or deviating in the other directions.
        Therefore, the BREP of a line segment on cylindrical or conical surface is a vertical line segment.
        """
        start = self.point3d_to_2d(linesegment3d.start)
        end = self.point3d_to_2d(linesegment3d.end)
        _, _, z1 = self.frame.global_to_local_coordinates(linesegment3d.start)
        _, _, z2 = self.frame.global_to_local_coordinates(linesegment3d.end)
        if math.isclose(z1, z2, rel_tol=0.005):
            # special case when there is a small line segment that should be a small arc of circle instead
            return [edges.LineSegment2D(start, end)]
        if start.x != end.x:
            end = volmdlr.Point2D(start.x, end.y)
        if not start.is_close(end):
            return [edges.LineSegment2D(start, end, name="parametric.linesegment")]
        return None

    def arc3d_to_2d(self, arc3d):
        """
        Converts the primitive from 3D spatial coordinates to its equivalent 2D primitive in the parametric space.

        The BREP of an arc of circle on a cylindrical or a conical surface is a horizontal line segment.
        """
        start = self.point3d_to_2d(arc3d.start)
        end = self.point3d_to_2d(arc3d.end)
        point_after_start, point_before_end = self._reference_points(arc3d)
        discontinuity, undefined_start_theta, undefined_end_theta = self._helper_arc3d_to_2d_periodicity_verifications(
            arc3d, start)
        start, end = vm_parametric.arc3d_to_cylindrical_coordinates_verification(
            [start, end], [undefined_start_theta, undefined_end_theta],
            [point_after_start.x, point_before_end.x], discontinuity)
        return [edges.LineSegment2D(start, end, name="parametric.arc")]

    def fullarc3d_to_2d(self, fullarc3d):
        """
        Converts the primitive from 3D spatial coordinates to its equivalent 2D primitive in the parametric space.

        The BREP of a circle on a cylindrical or a conical surface is a horizontal line segment with length of two pi.
        """
        start = self.point3d_to_2d(fullarc3d.start)
        end = self.point3d_to_2d(fullarc3d.end)

        if self.frame.w.is_colinear_to(fullarc3d.circle.normal):
            normal_dot_product = self.frame.w.dot(fullarc3d.circle.normal)
            start, end = vm_parametric.fullarc_to_cylindrical_coordinates_verification(start, end, normal_dot_product)
            return [edges.LineSegment2D(start, end, name="parametric.fullarc")]
        raise NotImplementedError("This case must be treated in child class.")

    def bsplinecurve3d_to_2d(self, bspline_curve3d):
        """
        Converts the primitive from 3D spatial coordinates to its equivalent 2D primitive in the parametric space.
        """
        n = len(bspline_curve3d.control_points)
        points3d = bspline_curve3d.discretization_points(number_points=n)
        points = [self.point3d_to_2d(point) for point in points3d]
        if self.is_singularity_point(bspline_curve3d.start) or self.is_singularity_point(bspline_curve3d.end):
            points = self.fix_start_end_singularity_point_at_parametric_domain(bspline_curve3d, points, points3d)
        theta1, z1 = points[0]
        theta2, z2 = points[-1]
        theta1, theta2 = self._verify_start_end_angles(bspline_curve3d, theta1, theta2)
        points[0] = volmdlr.Point2D(theta1, z1)
        points[-1] = volmdlr.Point2D(theta2, z2)

        theta_list = [point.x for point in points]
        theta_discontinuity, indexes_theta_discontinuity = angle_discontinuity(theta_list)
        if theta_discontinuity:
            points = self._fix_angle_discontinuity_on_discretization_points(points,
                                                                            indexes_theta_discontinuity, "x")

        return [edges.BSplineCurve2D.from_points_interpolation(points, degree=bspline_curve3d.degree)]

    def arcellipse3d_to_2d(self, arcellipse3d):
        """
        Transformation of a 3D arc of ellipse to a 2D primitive in a cylindrical surface.

        """
        points = [self.point3d_to_2d(p)
                  for p in arcellipse3d.discretization_points(number_points=50)]

        theta1, z1 = points[0]
        theta2, z2 = points[-1]

        # theta3, _ = self.point3d_to_2d(arcellipse3d.point_at_abscissa(0.001 * length))
        theta3, _ = points[1]
        # make sure that the reference angle is not undefined
        if abs(theta3) == math.pi:
            theta3, _ = points[1]

        # Verify if theta1 or theta2 point should be -pi because atan2() -> ]-pi, pi]
        if abs(theta1) == math.pi:
            theta1 = vm_parametric.repair_start_end_angle_periodicity(theta1, theta3)
        if abs(theta2) == math.pi:
            theta4, _ = points[-2]
            # make sure that the reference angle is not undefined
            if abs(theta4) == math.pi:
                theta4, _ = points[-3]
            theta2 = vm_parametric.repair_start_end_angle_periodicity(theta2, theta4)

        points[0] = volmdlr.Point2D(theta1, z1)
        points[-1] = volmdlr.Point2D(theta2, z2)

        theta_list = [point.x for point in points]
        theta_discontinuity, indexes_theta_discontinuity = angle_discontinuity(theta_list)
        if theta_discontinuity:
            points = self._fix_angle_discontinuity_on_discretization_points(points,
                                                                            indexes_theta_discontinuity, "x")

        return [edges.BSplineCurve2D.from_points_interpolation(points, degree=2, name="parametric.arcellipse")]

    def fullarcellipse3d_to_2d(self, fullarcellipse3d):
        """
        Transformation of a 3D arc ellipse to 2D, in a cylindrical surface.

        """
        points = [self.point3d_to_2d(p)
                  for p in fullarcellipse3d.discretization_points(number_points=100)]
        start, end = points[0], points[-1]
        normal_dot_product = self.frame.w.dot(fullarcellipse3d.ellipse.normal)
        start, end = vm_parametric.fullarc_to_cylindrical_coordinates_verification(start, end, normal_dot_product)
        theta1, z1 = start
        theta2, z2 = end
        theta1, theta2 = self._verify_start_end_angles(fullarcellipse3d, theta1, theta2)
        points[0] = volmdlr.Point2D(theta1, z1)
        points[-1] = volmdlr.Point2D(theta2, z2)

        theta_list = [point.x for point in points]
        theta_discontinuity, indexes_theta_discontinuity = angle_discontinuity(theta_list)
        if theta_discontinuity:
            points = self._fix_angle_discontinuity_on_discretization_points(points,
                                                                            indexes_theta_discontinuity, "x")

        return [edges.BSplineCurve2D.from_points_interpolation(points, degree=2,
                                                               name="parametric.fullarcellipse")]

    def bsplinecurve2d_to_3d(self, bspline_curve2d):
        """
        Is this right?.
        """
        n = len(bspline_curve2d.control_points)
        points = [self.point2d_to_3d(p)
                  for p in bspline_curve2d.discretization_points(number_points=n)]
        return [edges.BSplineCurve3D.from_points_interpolation(points, bspline_curve2d.degree)]

    def linesegment2d_to_3d(self, linesegment2d):
        """
        Converts a BREP line segment 2D onto a 3D primitive on the surface.
        """
        theta1, param_z1 = linesegment2d.start
        theta2, param_z2 = linesegment2d.end
        start3d = self.point2d_to_3d(linesegment2d.start)
        end3d = self.point2d_to_3d(linesegment2d.end)
        center = self.frame.origin + param_z1 * self.frame.w
        if theta1 > theta2:
            circle3d = curves.Circle3D(volmdlr.Frame3D(
                center, self.frame.u, -self.frame.v, self.frame.u.cross(-self.frame.v)),
                start3d.point_distance(center))
        else:
            circle3d = curves.Circle3D(
                volmdlr.Frame3D(center, self.frame.u, self.frame.v, self.frame.w),
                start3d.point_distance(center))
        if math.isclose(theta1, theta2, abs_tol=1e-4) or linesegment2d.name == "parametric.linesegment":
            if start3d.is_close(end3d):
                return None
            return [edges.LineSegment3D(start3d, end3d)]

        if math.isclose(param_z1, param_z2, abs_tol=1e-4) or linesegment2d.name == "parametric.arc" or \
                linesegment2d.name == "parametric.fullarc":
            if math.isclose(abs(theta1 - theta2), volmdlr.TWO_PI, abs_tol=1e-4):
                return [edges.FullArc3D(circle=circle3d, start_end=self.point2d_to_3d(linesegment2d.start))]
            # interior_point = self.point2d_to_3d(volmdlr.Point2D(0.5 * (theta1 + theta2), param_z1))
            return [edges.Arc3D(circle3d, self.point2d_to_3d(linesegment2d.start),
                                self.point2d_to_3d(linesegment2d.end))]
        if start3d.is_close(end3d):
            return None
        n = 10
        points = [self.point2d_to_3d(p)
                  for p in linesegment2d.discretization_points(number_points=n)]
        return [edges.BSplineCurve3D.from_points_interpolation(points, 3)]

    @staticmethod
    def is_undefined_brep(edge):
        """Returns True if the edge is contained within the periodicity boundary."""
        if isinstance(edge.simplify, edges.LineSegment2D) and \
                edge.simplify.line.unit_direction_vector().is_colinear_to(volmdlr.Y2D) \
                and math.isclose(abs(edge.start.x), math.pi, abs_tol=1e-6):
            return True
        return False

    def fix_undefined_brep_with_neighbors(self, edge, previous_edge, next_edge):
        """Uses neighbors edges to fix edge contained within the periodicity boundary."""
        delta_previous = previous_edge.end - edge.start
        delta_next = next_edge.start - edge.end
        if not self.is_undefined_brep(previous_edge) and \
                math.isclose(delta_previous.norm(), self.x_periodicity, abs_tol=1e-3):
            edge = edge.translation(delta_previous)
        elif not self.is_undefined_brep(next_edge) and \
                math.isclose(delta_next.norm(), self.x_periodicity, abs_tol=1e-3):
            edge = edge.translation(delta_next)
        return edge

    def fix_start_end_singularity_point_at_parametric_domain(self, edge3d, points, points3d):
        """
        Helper function.

        Uses local discretization and line intersection with the tangent line at the point just before the undefined
        point on the BREP of the 3D edge to find the real values on parametric domain.
        """

        def get_local_discretization_points(start_point, end_points):
            distance = start_point.point_distance(end_points)
            maximum_linear_distance_reference_point = 1e-4
            if distance < maximum_linear_distance_reference_point:
                return []
            number_points = max(int(distance / maximum_linear_distance_reference_point), 2)

            local_discretization = [self.point3d_to_2d(point)
                                    for point in edge3d.local_discretization(
                    start_point, end_points, number_points)]
            return local_discretization

        def get_temp_edge2d(_points):
            theta_list = [point.x for point in _points]
            theta_discontinuity, indexes_theta_discontinuity = angle_discontinuity(theta_list)
            if theta_discontinuity:
                _points = self._fix_angle_discontinuity_on_discretization_points(_points,
                                                                                 indexes_theta_discontinuity, "x")
            if len(_points) == 2:
                edge2d = edges.LineSegment2D(_points[0], _points[1])
            else:
                edge2d = edges.BSplineCurve2D.from_points_interpolation(_points, 2)
            return edge2d

        if self.is_singularity_point(points3d[0]):
            local_discretization_points = get_local_discretization_points(start_point=points3d[0],
                                                                          end_points=points3d[1])
            if local_discretization_points:
                temp_points = local_discretization_points[1:] + points[2:]
            else:
                temp_points = points
            temp_edge2d = get_temp_edge2d(temp_points)
            singularity_lines = self.get_singularity_lines()
            if len(singularity_lines) > 1:
                singularity_line = min(singularity_lines, key=lambda x: x.point_distance(temp_points[0]))
            else:
                singularity_line = singularity_lines[0]
            points[0] = find_parametric_point_at_singularity(temp_edge2d, abscissa=0,
                                                             singularity_line=singularity_line, domain=self.domain)
        if self.is_singularity_point(points3d[-1]):
            local_discretization_points = get_local_discretization_points(start_point=points3d[-2],
                                                                          end_points=points3d[-1])
            if local_discretization_points:
                temp_points = points[:-2] + local_discretization_points[:-1]
            else:
                temp_points = points[:-1]
            temp_edge2d = get_temp_edge2d(temp_points)
            singularity_lines = self.get_singularity_lines()
            if len(singularity_lines) > 1:
                singularity_line = min(singularity_lines, key=lambda x: x.point_distance(temp_points[-1]))
            else:
                singularity_line = singularity_lines[0]
            points[-1] = find_parametric_point_at_singularity(temp_edge2d, abscissa=temp_edge2d.length(),
                                                             singularity_line=singularity_line, domain=self.domain)
        return points


class CylindricalSurface3D(PeriodicalSurface):
    """
    The local plane is defined by (theta, z).

    :param frame: frame.w is axis, frame.u is theta=0 frame.v theta=pi/2
    :param frame:
    :param radius: Cylinder's radius
    :type radius: float
    """
    face_class = 'CylindricalFace3D'
    x_periodicity = volmdlr.TWO_PI
    y_periodicity = None

    def __init__(self, frame, radius: float, name: str = ''):
        self.frame = frame
        self.radius = radius
        PeriodicalSurface.__init__(self, frame=frame, name=name)

    def get_generatrices(self, length: float = 1, number_lines: int = 30):
        list_generatrices = []
        for i in range(number_lines):
            theta = i / (number_lines - 1) * volmdlr.TWO_PI
            start = self.point2d_to_3d(volmdlr.Point2D(theta, -0.5 * length))
            end = self.point2d_to_3d(volmdlr.Point2D(theta, 0.5 * length))
            generatrix = edges.LineSegment3D(start, end)
            list_generatrices.append(generatrix)
        return list_generatrices

    def get_circle_generatrices(self, number_circles: int = 10, length: float = 1.0):
        circles = []
        for j in range(number_circles):
            circle_frame = self.frame.copy()
            circle_frame.origin += (-0.5 + j / (number_circles - 1)) * length * circle_frame.w
            circle = curves.Circle3D(circle_frame, self.radius)
            circles.append(circle)
        return circles

    def plot(self, ax=None, edge_style: EdgeStyle = EdgeStyle(color='grey', alpha=0.5),
             length=None, **kwargs):
        """
        Plot the cylindrical surface in the local frame normal direction.

        :param ax: Matplotlib Axes3D object to plot on. If None, create a new figure.
        :type ax: Axes3D or None
        :param edge_style: edge styles.
        :type edge_style: EdgeStyle.
        :param length: plotted length
        :type length: float
        :return: Matplotlib Axes3D object containing the plotted wire-frame.
        :rtype: Axes3D
        """
        ncircles = 50
        nlines = 50

        if ax is None:
            fig = plt.figure()
            ax = fig.add_subplot(111, projection='3d')
        if length is None:
            length = self.radius

        self.frame.plot(ax=ax, color=edge_style.color, ratio=self.radius)
        for edge in self.get_generatrices(length, nlines):
            edge.plot(ax=ax, edge_style=edge_style)

        circles = self.get_circle_generatrices(ncircles, length)
        for circle in circles:
            circle.plot(ax=ax, edge_style=edge_style)
        return ax

    def point2d_to_3d(self, point2d: volmdlr.Point2D):
        """
        Coverts a parametric coordinate on the surface into a 3D spatial point (x, y, z).

        :param point2d: Point at the ToroidalSuface3D
        :type point2d: `volmdlr.`Point2D`
        """

        point = volmdlr.Point3D(self.radius * math.cos(point2d.x),
                                self.radius * math.sin(point2d.x),
                                point2d.y)
        return self.frame.local_to_global_coordinates(point)

    def point3d_to_2d(self, point3d):
        """
        Returns the cylindrical coordinates volmdlr.Point2D(theta, z) of a Cartesian coordinates point (x, y, z).

        :param point3d: Point at the CylindricalSuface3D
        :type point3d: `volmdlr.`Point3D`
        """
        x, y, z = self.frame.global_to_local_coordinates(point3d)
        # Do not delete this, mathematical problem when x and y close to zero but not 0
        if abs(x) < 1e-12:
            x = 0
        if abs(y) < 1e-12:
            y = 0

        theta = math.atan2(y, x)
        if abs(theta) < 1e-9:
            theta = 0.0

        return volmdlr.Point2D(theta, z)

    @classmethod
    def from_step(cls, arguments, object_dict, **kwargs):
        """
        Converts a step primitive to a CylindricalSurface3D.

        :param arguments: The arguments of the step primitive.
        :type arguments: list
        :param object_dict: The dictionary containing all the step primitives
            that have already been instantiated
        :type object_dict: dict
        :return: The corresponding CylindricalSurface3D object.
        :rtype: :class:`volmdlr.faces.CylindricalSurface3D`
        """

        length_conversion_factor = kwargs.get("length_conversion_factor", 1)
        frame = object_dict[arguments[1]]
        radius = float(arguments[2]) * length_conversion_factor
        return cls(frame, radius, arguments[0][1:-1])

    def to_step(self, current_id):
        """
        Converts the object to a STEP representation.

        :param current_id: The ID of the last written primitive.
        :type current_id: int
        :return: The STEP representation of the object and the last ID.
        :rtype: tuple[str, list[int]]
        """
        content, frame_id = self.frame.to_step(current_id)
        current_id = frame_id + 1
        content += f"#{current_id} = CYLINDRICAL_SURFACE('{self.name}',#{frame_id},{round(1000 * self.radius, 4)});\n"
        return content, [current_id]

    def frame_mapping(self, frame: volmdlr.Frame3D, side: str):
        """
        Changes frame_mapping and return a new CylindricalSurface3D.

        :param side: 'old' or 'new'
        """
        new_frame = self.frame.frame_mapping(frame, side)
        return CylindricalSurface3D(new_frame, self.radius,
                                    name=self.name)

    def rectangular_cut(self, theta1: float, theta2: float,
                        param_z1: float, param_z2: float, name: str = ''):
        """Deprecated method, Use CylindricalFace3D from_surface_rectangular_cut method."""
        raise AttributeError('Use CylindricalFace3D from_surface_rectangular_cut method')

    def rotation(self, center: volmdlr.Point3D, axis: volmdlr.Vector3D, angle: float):
        """
        CylindricalFace3D rotation.

        :param center: rotation center.
        :param axis: rotation axis.
        :param angle: angle rotation.
        :return: a new rotated Plane3D.
        """
        new_frame = self.frame.rotation(center=center, axis=axis,
                                        angle=angle)
        return CylindricalSurface3D(new_frame, self.radius)

    def translation(self, offset: volmdlr.Vector3D):
        """
        CylindricalFace3D translation.

        :param offset: translation vector.
        :return: A new translated CylindricalFace3D.
        """
        return CylindricalSurface3D(self.frame.translation(offset), self.radius)

    def grid3d(self, grid2d: grid.Grid2D):
        """
        Generate 3d grid points of a Cylindrical surface, based on a Grid2D.

        """

        points_2d = grid2d.points
        points_3d = [self.point2d_to_3d(point2d) for point2d in points_2d]

        return points_3d

    def line_intersections(self, line: curves.Line3D):
        """Gets intersections between a line and a Cylindrical Surface 3D."""
        line_2d = line.to_2d(self.frame.origin, self.frame.u, self.frame.v)
        if line_2d is None:
            return []
        origin2d = self.frame.origin.to_2d(self.frame.origin, self.frame.u, self.frame.v)
        distance_line2d_to_origin = line_2d.point_distance(origin2d)
        if distance_line2d_to_origin > self.radius:
            return []
        a_prime = line_2d.point1
        b_prime = line_2d.point2
        a_prime_minus_b_prime = a_prime - b_prime
        t_param = a_prime.dot(a_prime_minus_b_prime) / a_prime_minus_b_prime.dot(a_prime_minus_b_prime)
        k_param = math.sqrt(
            (self.radius ** 2 - distance_line2d_to_origin ** 2) / a_prime_minus_b_prime.dot(a_prime_minus_b_prime))
        intersection1 = line.point1 + (t_param + k_param) * (line.direction_vector())
        intersection2 = line.point1 + (t_param - k_param) * (line.direction_vector())
        if intersection1 == intersection2:
            return [intersection1]

        return [intersection1, intersection2]

    def parallel_plane_intersection(self, plane3d):
        """
        Cylinder plane intersections when plane's normal is perpendicular with the cylinder axis.

        :param plane3d: intersecting plane
        :return: list of intersecting curves
        """
        distance_plane_cylinder_axis = plane3d.point_distance(self.frame.origin)
        if distance_plane_cylinder_axis > self.radius:
            return []
        if math.isclose(self.frame.w.dot(plane3d.frame.u), 0, abs_tol=1e-6):
            line = curves.Line3D(plane3d.frame.origin, plane3d.frame.origin + plane3d.frame.u)
        else:
            line = curves.Line3D(plane3d.frame.origin, plane3d.frame.origin + plane3d.frame.v)
        line_intersections = self.line_intersections(line)
        lines = []
        for intersection in line_intersections:
            lines.append(curves.Line3D(intersection, intersection + self.frame.w))
        return lines

    def perpendicular_plane_intersection(self, plane3d):
        """
        Cylinder plane intersections when plane's normal is parallel with the cylinder axis.

        :param plane3d: intersecting plane
        :return: list of intersecting curves
        """
        line = curves.Line3D(self.frame.origin, self.frame.origin + self.frame.w)
        center3d_plane = plane3d.line_intersections(line)[0]
        circle3d = curves.Circle3D(volmdlr.Frame3D(center3d_plane, plane3d.frame.u,
                                                   plane3d.frame.v, plane3d.frame.w), self.radius)
        return [circle3d]

    def concurrent_plane_intersection(self, plane3d: Plane3D):
        """
        Cylindrical plane intersections when plane's normal is concurrent with the cone's axis, but not orthogonal.

        :param plane3d: intersecting plane.
        :return: list of intersecting curves.
        """
        plane_normal = self.frame.w.cross(plane3d.frame.w)
        plane2 = Plane3D.from_normal(self.frame.origin, plane_normal)
        plane2_plane3d_intersections = plane3d.plane_intersections(plane2)
        line_intersections = self.line_intersections(plane2_plane3d_intersections[0])
        if not line_intersections:
            return []
        ellipse_center = (line_intersections[0] + line_intersections[1]) / 2
        line2 = curves.Line3D.from_point_and_vector(ellipse_center, plane_normal)
        line_intersections2 = self.line_intersections(line2)
        major_dir = (line_intersections[0] - ellipse_center).unit_vector()
        major_axis = ellipse_center.point_distance(line_intersections[0])
        minor_dir = (line_intersections2[0] - ellipse_center).unit_vector()
        minor_axis = ellipse_center.point_distance(line_intersections2[0])
        if minor_axis > major_axis:
            major_axis, minor_axis = minor_axis, major_axis
            major_dir, minor_dir = minor_dir, major_dir
        ellipse = curves.Ellipse3D(major_axis, minor_axis,
                                   volmdlr.Frame3D(ellipse_center, major_dir,
                                                   minor_dir, plane3d.frame.w))
        return [ellipse]

    def plane_intersections(self, plane3d):
        """
        Cylinder intersections with a plane.

        :param plane3d: intersecting plane.
        :return: list of intersecting curves.
        """
        if math.isclose(abs(plane3d.frame.w.dot(self.frame.w)), 0, abs_tol=1e-6):
            return self.parallel_plane_intersection(plane3d)
        if math.isclose(abs(plane3d.frame.w.dot(self.frame.w)), 1, abs_tol=1e-6):
            return self.perpendicular_plane_intersection(plane3d)
        return self.concurrent_plane_intersection(plane3d)

    def conicalsurface_intersections(self, conical_surface: 'ConicalSurface3D'):
        """
        Cylinder Surface intersections with a Conical surface.

        :param conical_surface: intersecting plane.
        :return: list of intersecting curves.
        """
        def _list_generatrices_intersections(surface, other_surface):
            linesegments = other_surface.get_generatrices(2, 50)
            all_generatrices_intersecting = True
            lists_intersections = [[], []]
            for generatrix in linesegments:
                linseg_intersections = surface.line_intersections(generatrix.line)
                if not linseg_intersections:
                    all_generatrices_intersecting = False
                for index, point in enumerate(linseg_intersections):
                    if other_surface.point_distance(point) < 1e-6 and \
                            not point.in_list(lists_intersections[index]):
                        lists_intersections[index].append(point)
            return lists_intersections, all_generatrices_intersecting

        cone_generatrices_point_intersections, all_cone_generatrices_intersecting_cylinder = \
            _list_generatrices_intersections(self, conical_surface)
        cylinder_generatrices_point_intersections, all_cylinder_generatrices_intersecting_cone = \
            _list_generatrices_intersections(conical_surface, self)
        if all_cylinder_generatrices_intersecting_cone:
            intersections_points = cylinder_generatrices_point_intersections
        elif all_cone_generatrices_intersecting_cylinder:
            intersections_points = cone_generatrices_point_intersections
            if not cone_generatrices_point_intersections[1]:
                intersections_points = [[]]
                for point in (
                        cylinder_generatrices_point_intersections[0] + cylinder_generatrices_point_intersections[1] +
                        cone_generatrices_point_intersections[0] + cone_generatrices_point_intersections[1]):
                    if not point.in_list(intersections_points[0]):
                        intersections_points[0].append(point)
        elif not all_cone_generatrices_intersecting_cylinder:
            intersections_points = [[]]
            for point in (cylinder_generatrices_point_intersections[0] + cylinder_generatrices_point_intersections[1] +
                          cone_generatrices_point_intersections[0] + cone_generatrices_point_intersections[1]):
                if not point.in_list(intersections_points[0]):
                    intersections_points[0].append(point)
        list_curves = []
        for list_points in intersections_points:
            order_ed_points = vm_common_operations.order_points_list_for_nearest_neighbor(list_points)
            bspline = edges.BSplineCurve3D.from_points_interpolation(order_ed_points + [order_ed_points[0]], 4,
                                                                     centripetal=False)
            list_curves.append(bspline)
        return list_curves

    def is_coincident(self, surface3d, abs_tol: float = 1e-6):
        """
        Verifies if two CylindricalSurfaces are coincident.

        :param surface3d: surface to verify.
        :param abs_tol: tolerance.
        :return: True if they are coincident, False otherwise.
        """
        if not isinstance(self, surface3d.__class__):
            return False
        line = curves.Line3D.from_point_and_vector(surface3d.frame.origin, surface3d.frame.w)
        distance_to_self_origin = line.point_distance(self.frame.origin)

        if math.isclose(abs(self.frame.w.dot(surface3d.frame.w)), 1.0, abs_tol=abs_tol) and \
                 math.isclose(distance_to_self_origin, 0.0, abs_tol=abs_tol) and self.radius == surface3d.radius:
            return True
        return False

    def point_on_surface(self, point3d, abs_tol: float = 1e-5):
        """
        Verifies if a given point is on the CylindricalSurface3D.

        :param point3d: Point to verify.
        :param abs_tol: Tolerance.
        :return: True if point on surface, False otherwise.
        """
        new_point = self.frame.global_to_local_coordinates(point3d)
        if math.isclose(new_point.x ** 2 + new_point.y ** 2, self.radius ** 2, abs_tol=abs_tol):
            return True
        return False

    def _sphere_cylinder_tangent_intersections(self, frame, distance_axis_sphere_center):
        """
        Gets the intersections between a sphere tangent to the cylinder.

        :param frame: frame for local calculations. Frame is such that w is the cylinder axis,
        and u passes through the sphere's center.
        :param distance_axis_sphere_center: distance of sphere's center to cylinder axis.
        :return: return a list with the intersecting curves.
        """
        curves_ = []
        for phi_range in [(0, math.pi), (math.pi, 2*math.pi), (2*math.pi, 3*math.pi), (3*math.pi, 4*math.pi)]:
            phi = npy.linspace(phi_range[0], phi_range[1], 100)
            intersection_points = [volmdlr.Point3D(x_comp, y_comp, z_comp)
                                   for x_comp, y_comp, z_comp in zip(
                                       self.radius * npy.cos(phi), self.radius * npy.sin(phi),
                                       2 * math.sqrt(distance_axis_sphere_center*self.radius)*npy.cos(phi / 2))]
            bspline = edges.BSplineCurve3D.from_points_interpolation(intersection_points, 4, centripetal=False)
            curves_.append(bspline)
        global_intersections = [edge.frame_mapping(frame, 'old') for edge in curves_]
        return global_intersections

    def sphericalsurface_intersections(self, spherical_surface: 'SphericalSurface3D'):
        """
        Cylinder Surface intersections with a Spherical surface.

        :param spherical_surface: intersecting sphere.
        :return: list of intersecting curves.
        """
        curves_ = []
        line_axis = curves.Line3D.from_point_and_vector(self.frame.origin, self.frame.w)
        distance_axis_sphere_center = line_axis.point_distance(spherical_surface.frame.origin)
        if distance_axis_sphere_center < self.radius:
            if distance_axis_sphere_center + spherical_surface.radius < self.radius:
                return []
            if math.isclose(distance_axis_sphere_center, 0.0, abs_tol=1e-6):
                if math.isclose(self.radius, spherical_surface.radius):
                    return [spherical_surface.get_circle_at_z(0)]
                z_plane_position = math.sqrt(spherical_surface.radius**2 - self.radius**2)
                circle1 = spherical_surface.get_circle_at_z(z_plane_position)
                circle2 = spherical_surface.get_circle_at_z(-z_plane_position)
                return [circle1, circle2]
        if distance_axis_sphere_center - spherical_surface.radius > self.radius:
            return []
        point_projection, _ = line_axis.point_projection(spherical_surface.frame.origin)
        vector = (spherical_surface.frame.origin - point_projection).unit_vector()
        frame = volmdlr.Frame3D(point_projection, vector, self.frame.w.cross(vector), self.frame.w)
        if math.isclose(distance_axis_sphere_center + self.radius, spherical_surface.radius, abs_tol=1e-6):
            return self._sphere_cylinder_tangent_intersections(frame, distance_axis_sphere_center)
        b = (spherical_surface.radius**2 - self.radius**2 -
             distance_axis_sphere_center**2) / (2*distance_axis_sphere_center)
        if spherical_surface.radius > self.radius + distance_axis_sphere_center:
            phi_0 = 0
            phi_1 = 2*math.pi
            two_curves = True
        else:
            phi_0 = math.acos(-b/self.radius)
            phi_1 = phi_0-0.000001
            phi_0 = -phi_0+0.000001
            two_curves = False
        phi = npy.linspace(phi_0, phi_1, 400)
        x_components = self.radius*npy.cos(phi)
        y_components = self.radius*npy.sin(phi)
        z_components1 = npy.sqrt(2*distance_axis_sphere_center*(b + x_components))
        inters_points1 = [volmdlr.Point3D(x_comp, y_comp, z_comp)
                          for x_comp, y_comp, z_comp in zip(x_components, y_components, z_components1)]
        inters_points2 = [volmdlr.Point3D(x_comp, y_comp, -z_comp)
                          for x_comp, y_comp, z_comp in zip(x_components, y_components, z_components1)]
        inters_points = [inters_points1, inters_points2]
        if not two_curves:
            inters_points = vm_common_operations.separate_points_by_closeness(inters_points[0]+inters_points[1])
        for list_points in inters_points:
            bspline = edges.BSplineCurve3D.from_points_interpolation(list_points, 4, centripetal=False)
            curves_.append(bspline)
        global_intersections = [edge.frame_mapping(frame, 'old') for edge in curves_]
        return global_intersections

    def _cylindrical_intersection_points(self, cylindricalsurface: 'SphericalSurface3D'):
        """
        Gets the points of intersections between two cylindrical surfaces.

        :param cylindricalsurface: other Cylindrical surface 3d.
        :return: points of intersections.
        """
        cyl_generatrices = self.get_generatrices(self.radius*10, 200) +\
                           self.get_circle_generatrices(200, self.radius*10)
        intersection_points = []
        for gene in cyl_generatrices:
            intersections = cylindricalsurface.edge_intersections(gene)
            for intersection in intersections:
                if not volmdlr.core.point_in_list(intersection, intersection_points):
                    intersection_points.append(intersection)
        return intersection_points

    def cylindricalsurface_intersections(self, cylindricalsurface: 'CylindricalSurface3D'):
        """
        Gets intersections between two cylindrical surfaces 3d.

        :param cylindricalsurface: other cylindrical surface.
        :return: a list containing the resulting intersections, if there are any.
        """
        curves_ = []
        if self.frame.w.is_colinear_to(cylindricalsurface.frame.w):
            circle1 = curves.Circle3D(self.frame, self.radius).to_2d(self.frame.origin, self.frame.u, self.frame.v)
            circle2 = curves.Circle3D(cylindricalsurface.frame, cylindricalsurface.radius).to_2d(
                self.frame.origin, self.frame.u, self.frame.v)
            circle2d_intersections = circle1.circle_intersections(circle2)
            for point in circle2d_intersections:
                point3d = point.to_3d(self.frame.origin, self.frame.u, self.frame.v)
                curves_.append(curves.Line3D.from_point_and_vector(point3d, self.frame.w))
            return curves_

        intersection_points = self._cylindrical_intersection_points(cylindricalsurface)
        if not intersection_points:
            return []
        inters_points = vm_common_operations.separate_points_by_closeness(intersection_points)
        for list_points in inters_points:
            bspline = edges.BSplineCurve3D.from_points_interpolation(list_points, 4, centripetal=False)
            curves_.append(bspline)
        return curves_


class ToroidalSurface3D(PeriodicalSurface):
    """
    The local plane is defined by (theta, phi).

    Theta is the angle around the big (R) circle and phi around the small (r).

    :param frame: Tore's frame: origin is the center, u is pointing at theta=0.
    :param major_radius: Tore's radius.
    :param r: Circle to revolute radius.

    See Also Definitions of R and r according to https://en.wikipedia.org/wiki/Torus.

    """
    face_class = 'ToroidalFace3D'
    x_periodicity = volmdlr.TWO_PI
    y_periodicity = volmdlr.TWO_PI


    def __init__(self, frame: volmdlr.Frame3D, major_radius: float, minor_radius: float, name: str = ''):
        self.frame = frame
        self.major_radius = major_radius
        self.minor_radius = minor_radius
        PeriodicalSurface.__init__(self, frame=frame, name=name)

        self._bbox = None

    @cached_property
    def outer_radius(self):
        """Get torus outer radius."""
        return self.major_radius + self.minor_radius

    @cached_property
    def inner_radius(self):
        """Get torus inner radius."""
        return self.major_radius - self.minor_radius

    def _torus_arcs(self, number_arcs: int = 50):
        arcs = []
        center = self.frame.origin + self.frame.u * self.major_radius
        for i in range(number_arcs):
            theta = i / number_arcs * volmdlr.TWO_PI
            i_center = center.rotation(self.frame.origin, self.frame.w, theta)
            u_vector = (i_center - self.frame.origin).unit_vector()
            i_frame = volmdlr.Frame3D(i_center, u_vector, self.frame.w, u_vector.cross(self.frame.w))
            circle = curves.Circle3D(i_frame, self.minor_radius)
            arcs.append(circle)
        return arcs

    def _torus_circle_generatrices_xy(self, number_arcs: int = 50):
        center = self.frame.origin + self.frame.u * self.major_radius
        u_vector = (center - self.frame.origin).unit_vector()
        circle = curves.Circle3D(
            volmdlr.Frame3D(center, u_vector, self.frame.w, u_vector.cross(self.frame.w)),
            self.minor_radius)
        initial_point = self.frame.origin.translation(-self.frame.w * self.minor_radius)
        circles = []
        for i in npy.linspace(0, 2 * self.minor_radius, number_arcs):
            i_center = initial_point.translation(self.frame.w * i)
            line = curves.Line3D.from_point_and_vector(i_center, u_vector)
            line_circle_intersections = circle.line_intersections(line)
            for intersection in line_circle_intersections:
                radius = intersection.point_distance(i_center)
                frame = volmdlr.Frame3D(i_center, self.frame.u, self.frame.v, self.frame.w)
                i_circle = curves.Circle3D(frame, radius)
                circles.append(i_circle)
        return circles

    @classmethod
    def dict_to_object(cls, dict_: JsonSerializable, force_generic: bool = False, global_dict=None,
                       pointers_memo: Dict[str, Any] = None, path: str = '#') -> 'SerializableObject':
        """Creates a ToroidalSurface3D from a dictionary."""
        frame = volmdlr.Frame3D.dict_to_object(dict_['frame'])
        name = dict_['name']
        if 'tore_radius' in dict_:
            # fix done 26/10/2023
            major_radius = dict_['tore_radius']
            minor_radius = dict_['small_radius']
        else:
            major_radius = dict_['major_radius']
            minor_radius = dict_['minor_radius']
        return cls(frame, major_radius, minor_radius, name)

    @property
    def bounding_box(self):
        """
        Returns the surface bounding box.
        """
        if not self._bbox:
            self._bbox = self._bounding_box()
        return self._bbox

    def _bounding_box(self):
        """
        Calculates the BoundingBox for the complete Toroidal Surface 3D.

        :return: surface bounding box.
        """
        distance = self.major_radius + self.minor_radius
        point1 = self.frame.origin + \
            self.frame.u * distance + self.frame.v * distance + self.frame.w * self.minor_radius
        point2 = self.frame.origin + \
            self.frame.u * distance + self.frame.v * distance - self.frame.w * self.minor_radius
        point3 = self.frame.origin + \
            self.frame.u * distance - self.frame.v * distance + self.frame.w * self.minor_radius
        point4 = self.frame.origin + \
            self.frame.u * distance - self.frame.v * distance - self.frame.w * self.minor_radius
        point5 = self.frame.origin - \
            self.frame.u * distance + self.frame.v * distance + self.frame.w * self.minor_radius
        point6 = self.frame.origin - \
            self.frame.u * distance + self.frame.v * distance - self.frame.w * self.minor_radius
        point7 = self.frame.origin - \
            self.frame.u * distance - self.frame.v * distance + self.frame.w * self.minor_radius
        point8 = self.frame.origin - \
            self.frame.u * distance - self.frame.v * distance - self.frame.w * self.minor_radius

        return volmdlr.core.BoundingBox.from_points(
            [point1, point2, point3, point4, point5, point6, point7, point8])

    def point2d_to_3d(self, point2d: volmdlr.Point2D):
        """
        Coverts a parametric coordinate on the surface into a 3D spatial point (x, y, z).

        :param point2d: Point at the ToroidalSuface3D
        :type point2d: `volmdlr.`Point2D`
        """
        theta, phi = point2d

        x = (self.major_radius + self.minor_radius * math.cos(phi)) * math.cos(theta)
        y = (self.major_radius + self.minor_radius * math.cos(phi)) * math.sin(theta)
        z = self.minor_radius * math.sin(phi)
        return self.frame.local_to_global_coordinates(volmdlr.Point3D(x, y, z))

    def point3d_to_2d(self, point3d):
        """
        Transform a 3D spatial point (x, y, z) into a 2D spherical parametric point (theta, phi).
        """
        x, y, z = self.frame.global_to_local_coordinates(point3d)
        z = min(self.minor_radius, max(-self.minor_radius, z))

        # Do not delete this, mathematical problem when x and y close to zero (should be zero) but not 0
        # Generally this is related to uncertainty of step files.

        if abs(x) < 1e-6:
            x = 0.0
        if abs(y) < 1e-6:
            y = 0.0
        if abs(z) < 1e-6:
            z = 0.0

        z_r = z / self.minor_radius
        phi = math.asin(z_r)
        if abs(phi) < 1e-9:
            phi = 0

        u = self.major_radius + math.sqrt((self.minor_radius ** 2) - (z ** 2))
        u1, u2 = round(x / u, 15), round(y / u, 15)
        theta = math.atan2(u2, u1)

        vector_to_tube_center = volmdlr.Vector3D(abs(self.major_radius) * math.cos(theta),
                                                 abs(self.major_radius) * math.sin(theta), 0)
        vector_from_tube_center_to_point = volmdlr.Vector3D(x, y, z) - vector_to_tube_center
        phi2 = volmdlr.geometry.vectors3d_angle(vector_to_tube_center, vector_from_tube_center_to_point)

        if phi >= 0 and phi2 > 0.5 * math.pi:
            phi = math.pi - phi
        elif phi < 0 and phi2 > 0.5 * math.pi:
            phi = -math.pi - phi
        if abs(theta) < 1e-9:
            theta = 0.0
        if abs(phi) < 1e-9:
            phi = 0.0
        if self.major_radius < self.minor_radius:
            phi_self_intersection = math.acos(-self.major_radius / self.minor_radius)
            if abs(phi) > phi_self_intersection:
                if theta >= 0.0:
                    theta -= math.pi
                else:
                    theta += math.pi
        return volmdlr.Point2D(theta, phi)

    @classmethod
    def from_step(cls, arguments, object_dict, **kwargs):
        """
        Converts a step primitive to a ToroidalSurface3D.

        :param arguments: The arguments of the step primitive.
        :type arguments: list
        :param object_dict: The dictionary containing all the step primitives
            that have already been instantiated.
        :type object_dict: dict
        :return: The corresponding ToroidalSurface3D object.
        :rtype: :class:`volmdlr.faces.ToroidalSurface3D`
        """

        length_conversion_factor = kwargs.get("length_conversion_factor", 1)

        frame = object_dict[arguments[1]]
        rcenter = abs(float(arguments[2])) * length_conversion_factor
        rcircle = abs(float(arguments[3])) * length_conversion_factor
        return cls(frame, rcenter, rcircle, arguments[0][1:-1])

    def to_step(self, current_id):
        """
        Converts the object to a STEP representation.

        :param current_id: The ID of the last written primitive.
        :type current_id: int
        :return: The STEP representation of the object and the last ID.
        :rtype: tuple[str, list[int]]
        """
        content, frame_id = self.frame.to_step(current_id)
        current_id = frame_id + 1
        content += f"#{current_id} = TOROIDAL_SURFACE('{self.name}',#{frame_id}," \
                   f"{round(1000 * self.major_radius, 4)},{round(1000 * self.minor_radius, 4)});\n"
        return content, [current_id]

    def frame_mapping(self, frame: volmdlr.Frame3D, side: str):
        """
        Changes frame_mapping and return a new ToroidalSurface3D.

        :param frame: The new frame to map to.
        :type frame: `volmdlr.Frame3D
        :param side: Indicates whether the frame should be mapped to the 'old' or 'new' frame.
            Acceptable values are 'old' or 'new'.
        :type side: str
        """
        new_frame = self.frame.frame_mapping(frame, side)
        return ToroidalSurface3D(new_frame, self.major_radius, self.minor_radius, name=self.name)

    def rectangular_cut(self, theta1: float, theta2: float, phi1: float, phi2: float, name: str = ""):
        """Deprecated method, Use ToroidalFace3D from_surface_rectangular_cut method."""
        raise AttributeError('Use ToroidalFace3D from_surface_rectangular_cut method')

    def linesegment2d_to_3d(self, linesegment2d):
        """
        Converts the parametric boundary representation into a 3D primitive.
        """
        theta1, phi1 = linesegment2d.start
        theta2, phi2 = linesegment2d.end

        if math.isclose(theta1, theta2, abs_tol=1e-4):
            center = self.frame.origin + self.major_radius * self.frame.u
            center = center.rotation(self.frame.origin, self.frame.w, angle=theta1)  # todo Is this Correct?
            u_vector = center - self.frame.origin
            u_vector = u_vector.unit_vector()
            if phi1 < phi2:
                w_vector = u_vector.cross(self.frame.w)
            else:
                w_vector = self.frame.w.cross(u_vector)
            v_vector = w_vector.cross(u_vector)
            start3d = self.point2d_to_3d(linesegment2d.start)
            frame = volmdlr.Frame3D(center, u_vector, v_vector, w_vector)
            circle = curves.Circle3D(frame, start3d.point_distance(center))
            if math.isclose(abs(phi1 - phi2), volmdlr.TWO_PI, abs_tol=1e-4):
                return [edges.FullArc3D(circle, start_end=center + self.minor_radius * u_vector)]
            # interior_point = self.point2d_to_3d(volmdlr.Point2D(theta1, 0.5 * (phi1 + phi2)))
            return [edges.Arc3D(circle, start3d, self.point2d_to_3d(linesegment2d.end))]
        if math.isclose(phi1, phi2, abs_tol=1e-4):
            center = self.frame.origin + self.minor_radius * math.sin(phi1) * self.frame.w
            if theta1 > theta2:
                frame = volmdlr.Frame3D(center, self.frame.u, -self.frame.v, self.frame.u.cross(-self.frame.v))
            else:
                frame = volmdlr.Frame3D(center, self.frame.u, self.frame.v, self.frame.w)
            start3d = self.point2d_to_3d(linesegment2d.start)
            circle = curves.Circle3D(frame, start3d.point_distance(center))
            if math.isclose(abs(theta1 - theta2), volmdlr.TWO_PI, abs_tol=1e-4):
                start_end = center + self.frame.u * (self.minor_radius + self.major_radius)
                return [edges.FullArc3D(circle=circle, start_end=start_end)]
            return [edges.Arc3D(circle, start3d, self.point2d_to_3d(linesegment2d.end))]
        points = [self.point2d_to_3d(point2d) for point2d in linesegment2d.discretization_points(number_points=10)]
        return [edges.BSplineCurve3D.from_points_interpolation(points, degree=3).simplify]

    def bsplinecurve2d_to_3d(self, bspline_curve2d):
        """
        Converts the parametric boundary representation into a 3D primitive.
        """
        n = len(bspline_curve2d.control_points)
        points = [self.point2d_to_3d(p)
                  for p in bspline_curve2d.discretization_points(number_points=n)]
        return [edges.BSplineCurve3D.from_points_interpolation(points, bspline_curve2d.degree)]

    def _helper_arc3d_to_2d_periodicity_verifications(self, arc3d, start, end):
        """
        Verifies if arc 3D contains discontinuity and undefined start/end points on parametric domain.
        """

        point_theta_discontinuity = self.point2d_to_3d(volmdlr.Point2D(math.pi, start.y))
        theta_discontinuity = (arc3d.point_belongs(point_theta_discontinuity) and
                               not arc3d.is_point_edge_extremity(point_theta_discontinuity) and
                               not self.frame.w.is_perpendicular_to(arc3d.frame.w))
        point_phi_discontinuity = self.point2d_to_3d(volmdlr.Point2D(start.x, math.pi))
        phi_discontinuity = (arc3d.point_belongs(point_phi_discontinuity) and
                             not arc3d.is_point_edge_extremity(point_phi_discontinuity) and
                             not self.frame.w.is_colinear_to(arc3d.frame.w))
        undefined_start_theta = arc3d.start.is_close(point_theta_discontinuity) or abs(start.x) == math.pi
        undefined_end_theta = arc3d.end.is_close(point_theta_discontinuity) or abs(end.x) == math.pi
        undefined_start_phi = arc3d.start.is_close(point_phi_discontinuity) or start.y == math.pi
        undefined_end_phi = arc3d.end.is_close(point_phi_discontinuity) or end.y == math.pi

        return theta_discontinuity, phi_discontinuity, undefined_start_theta, undefined_end_theta, \
            undefined_start_phi, undefined_end_phi

    def fullarc3d_to_2d(self, fullarc3d):
        """
        Converts the primitive from 3D spatial coordinates to its equivalent 2D primitive in the parametric space.
        """
        start = self.point3d_to_2d(fullarc3d.start)
        end = self.point3d_to_2d(fullarc3d.end)
        point_after_start, point_before_end = self._reference_points(fullarc3d)
        theta_discontinuity, phi_discontinuity, undefined_start_theta, undefined_end_theta, \
            undefined_start_phi, undefined_end_phi = self._helper_arc3d_to_2d_periodicity_verifications(
                fullarc3d, start, end)
        start, end = vm_parametric.arc3d_to_toroidal_coordinates_verification(
            [start, end],
            [undefined_start_theta, undefined_end_theta, undefined_start_phi, undefined_end_phi],
            [point_after_start, point_before_end],
            [theta_discontinuity, phi_discontinuity])

        theta1, phi1 = start
        theta3, phi3 = point_after_start
        if self.frame.w.is_colinear_to(fullarc3d.circle.normal, abs_tol=1e-4):
            if theta1 > theta3:
                end = volmdlr.Point2D(theta1 - volmdlr.TWO_PI, phi1)
            elif theta1 < theta3:
                end = volmdlr.Point2D(theta1 + volmdlr.TWO_PI, phi1)
            return [edges.LineSegment2D(start, end)]
        if phi1 > phi3:
            end = volmdlr.Point2D(theta1, phi1 - volmdlr.TWO_PI)
        elif phi1 < phi3:
            end = volmdlr.Point2D(theta1, phi1 + volmdlr.TWO_PI)
        return [edges.LineSegment2D(start, end)]

    def arc3d_to_2d(self, arc3d):
        """
        Converts the arc from 3D spatial coordinates to its equivalent 2D primitive in the parametric space.
        """
        start = self.point3d_to_2d(arc3d.start)
        end = self.point3d_to_2d(arc3d.end)

        point_after_start, point_before_end = self._reference_points(arc3d)
        theta_discontinuity, phi_discontinuity, undefined_start_theta, undefined_end_theta, \
            undefined_start_phi, undefined_end_phi = self._helper_arc3d_to_2d_periodicity_verifications(arc3d,
                                                                                                        start, end)
        start, end = vm_parametric.arc3d_to_toroidal_coordinates_verification(
            [start, end],
            [undefined_start_theta, undefined_end_theta, undefined_start_phi, undefined_end_phi],
            [point_after_start, point_before_end],
            [theta_discontinuity, phi_discontinuity])
        return [edges.LineSegment2D(start, end)]

    def bsplinecurve3d_to_2d(self, bspline_curve3d):
        """
        Converts the primitive from 3D spatial coordinates to its equivalent 2D primitive in the parametric space.
        """
        point_after_start, point_before_end = self._reference_points(bspline_curve3d)
        theta3, phi3 = point_after_start
        theta4, phi4 = point_before_end
        n = len(bspline_curve3d.control_points)
        points3d = bspline_curve3d.discretization_points(number_points=n)
        points = [self.point3d_to_2d(p) for p in points3d]
        theta1, phi1 = points[0]
        theta2, phi2 = points[-1]

        # Verify if theta1 or theta2 point should be -pi because atan2() -> ]-pi, pi]
        if abs(theta1) == math.pi:
            theta1 = repair_start_end_angle_periodicity(theta1, theta3)
        if abs(theta2) == math.pi:
            theta2 = repair_start_end_angle_periodicity(theta2, theta4)

        # Verify if phi1 or phi2 point should be -pi because phi -> ]-pi, pi]
        if abs(phi1) == math.pi:
            phi1 = repair_start_end_angle_periodicity(phi1, phi3)
        if abs(phi2) == math.pi:
            phi2 = repair_start_end_angle_periodicity(phi2, phi4)

        points[0] = volmdlr.Point2D(theta1, phi1)
        points[-1] = volmdlr.Point2D(theta2, phi2)

        theta_list = [point.x for point in points]
        phi_list = [point.y for point in points]
        theta_discontinuity, indexes_theta_discontinuity = angle_discontinuity(theta_list)
        phi_discontinuity, indexes_phi_discontinuity = angle_discontinuity(phi_list)

        if theta_discontinuity:
            points = self._fix_angle_discontinuity_on_discretization_points(points,
                                                                            indexes_theta_discontinuity, "x")
        if phi_discontinuity:
            points = self._fix_angle_discontinuity_on_discretization_points(points,
                                                                            indexes_phi_discontinuity, "y")
        points = verify_repeated_parametric_points(points)
        return [edges.BSplineCurve2D.from_points_interpolation(points, bspline_curve3d.degree)]

    def triangulation(self):
        """
        Triangulation.

        :rtype: display.DisplayMesh3D
        """
        face = self.rectangular_cut(0, volmdlr.TWO_PI, 0, volmdlr.TWO_PI)
        return face.triangulation()

    def translation(self, offset: volmdlr.Vector3D):
        """
        ToroidalSurface3D translation.

        :param offset: translation vector
        :return: A new translated ToroidalSurface3D
        """
        return ToroidalSurface3D(self.frame.translation(
            offset), self.major_radius, self.minor_radius)

    def rotation(self, center: volmdlr.Point3D, axis: volmdlr.Vector3D, angle: float):
        """
        ToroidalSurface3D rotation.

        :param center: rotation center.
        :param axis: rotation axis.
        :param angle: angle rotation.
        :return: a new rotated ToroidalSurface3D.
        """
        new_frame = self.frame.rotation(center=center, axis=axis,
                                        angle=angle)
        return self.__class__(new_frame, self.major_radius, self.minor_radius)

    def plot(self, ax=None, edge_style: EdgeStyle = EdgeStyle(color='grey', alpha=0.5), **kwargs):
        """Plot torus arcs."""
        if ax is None:
            fig = plt.figure()
            ax = fig.add_subplot(111, projection='3d')

        self.frame.plot(ax=ax, ratio=self.major_radius)
        circles = self._torus_arcs(100)
        for circle in circles:
            circle.plot(ax=ax, edge_style=edge_style)

        return ax

    def point_projection(self, point3d):
        """
        Returns the projection of the point on the toroidal surface.

        :param point3d: Point to project.
        :type point3d: volmdlr.Point3D
        :return: A point on the surface
        :rtype: volmdlr.Point3D
        """
        x, y, z = self.frame.global_to_local_coordinates(point3d)

        if abs(x) < 1e-12:
            x = 0
        if abs(y) < 1e-12:
            y = 0

        theta = math.atan2(y, x)

        vector_to_tube_center = volmdlr.Vector3D(self.major_radius * math.cos(theta),
                                                 self.major_radius * math.sin(theta), 0)
        vector_from_tube_center_to_point = volmdlr.Vector3D(x, y, z) - vector_to_tube_center
        phi = volmdlr.geometry.vectors3d_angle(vector_to_tube_center, vector_from_tube_center_to_point)
        if z < 0:
            phi = 2 * math.pi - phi
        if abs(theta) < 1e-9:
            theta = 0.0
        if abs(phi) < 1e-9:
            phi = 0.0
        return self.point2d_to_3d(volmdlr.Point2D(theta, phi))

    def _reference_points(self, edge):
        """
        Helper function to return points of reference on the edge to fix some parametric periodical discontinuities.
        """
        length = edge.length()
        point_after_start = self.point3d_to_2d(edge.point_at_abscissa(0.01 * length))
        point_before_end = self.point3d_to_2d(edge.point_at_abscissa(0.98 * length))
        theta3, phi3 = point_after_start
        theta4, phi4 = point_before_end
        if abs(theta3) == math.pi or abs(theta3) == 0.5 * math.pi or \
                abs(phi3) == math.pi or abs(phi3) == 0.5 * math.pi:
            point_after_start = self.point3d_to_2d(edge.point_at_abscissa(0.02 * length))
        if abs(theta4) == math.pi or abs(theta4) == 0.5 * math.pi or \
                abs(phi4) == math.pi or abs(phi4) == 0.5 * math.pi:
            point_before_end = self.point3d_to_2d(edge.point_at_abscissa(0.97 * length))
        return point_after_start, point_before_end

    def line_intersections(self, line: curves.Line3D):
        """
        Calculates the intersections between the toroidal surface and an infinite line.

        :param line: other line.
        :return: intersections.
        """
        if line.point_distance(self.frame.origin) > self.inner_radius:
            torus_origin_plane = Plane3D(self.frame)
            projected_point_plane3d, _ = line.point_projection(self.frame.origin)
            torus_plane_projection = torus_origin_plane.point_projection(projected_point_plane3d)
            point = self.frame.origin + (torus_plane_projection - self.frame.origin).unit_vector() * self.major_radius
            if math.sqrt(torus_plane_projection.point_distance(self.frame.origin)**2 +
                         projected_point_plane3d.point_distance(torus_plane_projection)**2) >\
                math.sqrt(self.major_radius**2 + self.minor_radius**2) and\
                    line.point_distance(point) > self.minor_radius:
                return []
        if not self.frame.origin.is_close(volmdlr.O3D) or not self.frame.w.is_close(volmdlr.Z3D):
            frame_mapped_surface = self.frame_mapping(self.frame, 'new')
            frame_mapped_line = line.frame_mapping(self.frame, 'new')
            local_intersections = frame_mapped_surface.line_intersections(frame_mapped_line)
            global_intersections = [self.frame.local_to_global_coordinates(point) for point in local_intersections]
            return global_intersections
        vector = line.unit_direction_vector()
        coeff_a = vector.x**2 + vector.y**2 + vector.z**2
        coeff_b = 2 * (line.point1.x * vector.x + line.point1.y * vector.y + line.point1.z * vector.z)
        coeff_c = line.point1.x**2 + line.point1.y**2 + line.point1.z**2 + self.major_radius**2 - self.minor_radius**2
        coeff_d = vector.x**2 + vector.y**2
        coeff_e = 2 * (line.point1.x * vector.x + line.point1.y * vector.y)
        coeff_f = line.point1.x**2 + line.point1.y**2
        solutions = npy.roots([(coeff_a**2), 2*coeff_a*coeff_b,
                               (2*coeff_a*coeff_c + coeff_b**2 - 4*coeff_d*self.major_radius**2),
                               (2*coeff_b*coeff_c - 4*self.major_radius**2*coeff_e),
                               coeff_c**2 - 4*self.major_radius**2*coeff_f])
        intersections = []
        for sol_param in sorted(solutions):
            if isinstance(sol_param, npy.complex128):
                if sol_param.imag == 0.0:
                    intersections.append(line.point1 + sol_param.real*vector)
            else:
                intersections.append(line.point1 + sol_param*vector)
        return intersections

    def parallel_plane_intersection(self, plane3d: Plane3D):
        """
        Toroidal plane intersections when plane's normal is perpendicular with the cylinder axis.

        :param plane3d: intersecting plane.
        :return: list of intersecting curves.
        """
        distance_plane_cylinder_axis = plane3d.point_distance(self.frame.origin)
        if distance_plane_cylinder_axis >= self.outer_radius:
            return []
        plane1 = Plane3D(self.frame)
        plane_intersections = plane1.plane_intersections(plane3d)
        if plane3d.point_on_surface(self.frame.origin):
            center1 = self.frame.origin + plane_intersections[0].unit_direction_vector() * self.major_radius
            center2 = self.frame.origin - plane_intersections[0].unit_direction_vector() * self.major_radius
            circle1 = curves.Circle3D(
                volmdlr.Frame3D(center1, plane3d.frame.u, plane3d.frame.v, plane3d.frame.w),
                self.major_radius - self.minor_radius)
            circle2 = curves.Circle3D(
                volmdlr.Frame3D(center2, plane3d.frame.u, plane3d.frame.v, plane3d.frame.w),
                self.major_radius - self.minor_radius)
            return [circle1, circle2]
        if math.isclose(distance_plane_cylinder_axis, self.inner_radius, abs_tol=1e-6):
            point_projection = plane3d.point_projection(self.frame.origin)
            vector = (point_projection - self.frame.origin).unit_vector()
            points = self._plane_intersection_points(plane3d)
            frame = volmdlr.Frame3D(point_projection, vector, self.frame.w, vector.cross(self.frame.w))
            local_points = [frame.global_to_local_coordinates(point) for point in points]
            lists_points = [[], []]
            for i, local_point in enumerate(local_points):
                if local_point.z > 0:
                    lists_points[0].append(points[i])
                elif local_point.z < 0:
                    lists_points[1].append(points[i])
            curves_ = []
            for points in lists_points:
                points_ = vm_common_operations.order_points_list_for_nearest_neighbor(points+[point_projection])
                points_ = points_[points_.index(point_projection):] + points_[:points_.index(point_projection)]
                edge = edges.BSplineCurve3D.from_points_interpolation(points_ + [points_[0]], 5)
                curves_.append(edge)
            return curves_
        return self.concurrent_plane_intersection(plane3d)

    def perpendicular_plane_intersection(self, plane3d):
        """
        Toroidal plane intersections when plane's normal is parallel with the cylinder axis.

        :param plane3d: intersecting plane.
        :return: list of intersecting curves.
        """
        distance_plane_cylinder_axis = plane3d.point_distance(self.frame.origin)
        if distance_plane_cylinder_axis > self.minor_radius:
            return []
        if plane3d.point_on_surface(self.frame.origin):
            circle1 = curves.Circle3D(self.frame, self.outer_radius)
            circle2 = curves.Circle3D(self.frame, self.inner_radius)
            return [circle1, circle2]
        plane1 = plane3d.rotation(plane3d.frame.origin, plane3d.frame.u, math.pi/4)
        plane_intersections = plane3d.plane_intersections(plane1)
        torus_line_intersections = self.line_intersections(plane_intersections[0])
        torus_line_intersections = plane_intersections[0].sort_points_along_curve(torus_line_intersections)
        center = plane3d.point_projection(self.frame.origin)
        if not torus_line_intersections and math.isclose(distance_plane_cylinder_axis,
                                                         self.minor_radius, abs_tol=1e-6):
            circle = curves.Circle3D(
                volmdlr.Frame3D(center, plane3d.frame.u, plane3d.frame.v, plane3d.frame.w), self.major_radius)
            return [circle]
        radius1 = center.point_distance(torus_line_intersections[0])
        circle1 = curves.Circle3D(
            volmdlr.Frame3D(center, plane3d.frame.u, plane3d.frame.v, plane3d.frame.w), radius1)
        if len(torus_line_intersections) == 4:
            radius2 = center.point_distance(torus_line_intersections[1])
            circle2 = curves.Circle3D(
                volmdlr.Frame3D(center,
                                plane3d.frame.u, plane3d.frame.v, plane3d.frame.w), radius2)
            return [circle1, circle2]
        return [circle1]

    def _plane_intersection_points(self, plane3d):
        """
        Gets the points of intersections between the plane and the toroidal surface.

        :param plane3d: other plane 3d.
        :return: points of intersections.
        """
        arcs = self._torus_arcs(100)
        points_intersections = []
        for arc in arcs:
            if plane3d.frame.w.dot(arc.frame.w) == 1.0:
                continue
            intersections = plane3d.circle_intersections(arc)
            points_intersections.extend(intersections)
        for edge in plane3d.plane_grid(200, self.major_radius * 4):
            intersections = self.line_intersections(edge.line)
            points_intersections.extend(intersections)
        return points_intersections

    def concurrent_plane_intersection(self, plane3d):
        """
        Toroidal plane intersections when plane's normal is concurrent with the cone's axis, but not orthogonal.

        :param plane3d: intersecting plane.
        :return: list of intersecting curves.
        """
        if plane3d.point_distance(self.frame.origin) > self.inner_radius:
            torus_origin_plane = Plane3D(self.frame)
            projected_point_plane3d = plane3d.point_projection(self.frame.origin)
            torus_plane_projection = torus_origin_plane.point_projection(projected_point_plane3d)
            point = self.frame.origin + (torus_plane_projection - self.frame.origin).unit_vector() * self.major_radius
            if plane3d.point_distance(point) > self.minor_radius:
                return []
        points_intersections = self._plane_intersection_points(plane3d)
        inters_points = vm_common_operations.separate_points_by_closeness(points_intersections)
        if len(inters_points) == 1 and plane3d.point_on_surface(self.frame.origin):
            plane1 = Plane3D(self.frame)
            plane_intersections1 = plane1.plane_intersections(plane3d)
            torus_line_interections1 = self.line_intersections(plane_intersections1[0])
            points = torus_line_interections1
            radius1 = points[0].point_distance(points[2]) / 2
            circle1 = curves.Circle3D(volmdlr.Frame3D((points[0] + points[2]) / 2, plane3d.frame.u,
                                                      plane3d.frame.v, plane3d.frame.w), radius1)
            radius2 = points[1].point_distance(points[3]) / 2
            circle2 = curves.Circle3D(volmdlr.Frame3D((points[1] + points[3]) / 2, plane3d.frame.u,
                                                      plane3d.frame.v, plane3d.frame.w), radius2)
            return [circle1, circle2]
        curves_ = []
        for list_points in inters_points:
            curves_.append(edges.BSplineCurve3D.from_points_interpolation(list_points, 4, centripetal=False))
        return curves_

    def plane_intersections(self, plane3d):
        """
        Toroidal intersections with a plane.

        :param plane3d: intersecting plane.
        :return: list of intersecting curves.
        """
        if math.isclose(abs(plane3d.frame.w.dot(self.frame.w)), 0, abs_tol=1e-6):
            return self.parallel_plane_intersection(plane3d)
        if math.isclose(abs(plane3d.frame.w.dot(self.frame.w)), 1, abs_tol=1e-6):
            return self.perpendicular_plane_intersection(plane3d)
        return self.concurrent_plane_intersection(plane3d)

    def _cylinder_intersection_points(self, cylindrical_surface: CylindricalSurface3D):
        """
        Gets the points of intersections between the cylindrical surface and the toroidal surface.

        :param cylindrical_surface: other Cylindrical 3d.
        :return: points of intersections.
        """
        arcs = self._torus_arcs(100) + self._torus_circle_generatrices_xy(100)
        points_intersections = []
        for arc in arcs:
            intersections = cylindrical_surface.circle_intersections(arc)
            for intersection in intersections:
                if not intersection.in_list(points_intersections):
                    points_intersections.append(intersection)
        for edge in cylindrical_surface.get_generatrices(self.outer_radius * 3, 300):
            # \
            #    cylindrical_surface.get_circle_generatrices(72, self.outer_radius * 3):
            intersections = self.edge_intersections(edge)
            for point in intersections:
                if not point.in_list(points_intersections):
                    points_intersections.append(point)
        return points_intersections

    def cylindricalsurface_intersections(self, cylindrical_surface: CylindricalSurface3D):
        """
        Gets the intersections between a toroidal surface and cylindrical surface.

        :param cylindrical_surface: other cylindrical surface.
        :return: List os curves intersecting Torus.
        """
        line = curves.Line3D.from_point_and_vector(cylindrical_surface.frame.origin, cylindrical_surface.frame.w)
        distance_to_self_origin = line.point_distance(self.frame.origin)

        if math.isclose(abs(self.frame.w.dot(cylindrical_surface.frame.w)), 1.0, abs_tol=1e-6) and \
                math.isclose(distance_to_self_origin, 0.0, abs_tol=1e-6):
            if cylindrical_surface.radius < self.minor_radius:
                return []
            if math.isclose(cylindrical_surface.radius, self.minor_radius, abs_tol=1e-6):
                return [curves.Circle3D(self.frame, self.minor_radius)]
        intersection_points = self._cylinder_intersection_points(cylindrical_surface)
        inters_points = vm_common_operations.separate_points_by_closeness(intersection_points)
        curves_ = []
        for list_points in inters_points:
            bspline = edges.BSplineCurve3D.from_points_interpolation(list_points, 7, centripetal=False)
            if isinstance(bspline.simplify, edges.FullArc3D):
                curves_.append(bspline.simplify)
                continue
            curves_.append(bspline)

        return curves_

    def is_coincident(self, surface3d, abs_tol: float = 1e-6):
        """
        Verifies if two ToroidalSurfaces are coincident.

        :param surface3d: surface to verify.
        :param abs_tol: tolerance.
        :return: True if they are coincident, False otherwise.
        """
        if not isinstance(self, surface3d.__class__):
            return False
        if math.isclose(abs(self.frame.w.dot(surface3d.frame.w)), 1.0, abs_tol=abs_tol) and \
                math.isclose(self.major_radius, surface3d.major_radius, abs_tol=abs_tol) and \
                math.isclose(self.minor_radius, surface3d.minor_radius, abs_tol=abs_tol):
            return True
        return False

    def point_on_surface(self, point3d, abs_tol: float = 1e-6):
        """
        Verifies if point is on Toroidal Surface 3D.

        :param point3d: other point.
        :param abs_tol: tolerance.
        :return: True or False.
        """
        if self.point_distance(point3d) < abs_tol:
            return True
        return False

    def _conical_intersection_points(self, conical_surface: 'ConicalSurface3D'):
        """
        Gets the points of intersections between the cylindrical surface and the toroidal surface.

        :param conical_surface: other Conical Surface 3d.
        :return: points of intersections.
        """
        arcs = self._torus_arcs(200)
        points_intersections = []
        for arc in arcs:
            intersections = conical_surface.circle_intersections(arc)
            points_intersections.extend(intersections)
        for edge in conical_surface.get_generatrices(self.outer_radius * 3, 300):
            intersections = self.edge_intersections(edge)
            for point in intersections:
                if not point.in_list(points_intersections):
                    points_intersections.append(point)
        return points_intersections

    def conicalsurface_intersections(self, conical_surface: 'ConicalSurface3D'):
        """
        Gets the intersections between a toroidal surface and cylindrical surface.

        :param conical_surface: other Conical Surface 3d.
        :return: List os curves intersecting Torus.
        """
        intersection_points = self._conical_intersection_points(conical_surface)
        if not intersection_points:
            return []
        inters_points = vm_common_operations.separate_points_by_closeness(intersection_points)
        curves_ = []
        for list_points in inters_points:
            bspline = edges.BSplineCurve3D.from_points_interpolation(list_points, 4, centripetal=False)
            if isinstance(bspline.simplify, edges.FullArc3D):
                curves_.append(bspline.simplify)
                continue
            curves_.append(bspline)

        return curves_

    def _spherical_intersection_points(self, spherical_surface: 'SphericalSurface3D'):
        """
        Gets the points of intersections between the spherical surface and the toroidal surface.

        :param spherical_surface: other Spherical Surface 3d.
        :return: points of intersections.
        """
        arcs = self._torus_arcs(300) + self._torus_circle_generatrices_xy(100)
        intersection_points = []
        for arc in arcs:
            intersections = spherical_surface.circle_intersections(arc)
            intersection_points.extend(intersections)
        return intersection_points

    def sphericalsurface_intersections(self, spherical_surface: 'SphericalSurface3D'):
        """
        Gets the intersections between a toroidal surface and spherical surface.

        :param spherical_surface: other spherical Surface 3d.
        :return: List os curves intersecting Torus.
        """
        intersection_points = self._spherical_intersection_points(spherical_surface)
        if not intersection_points:
            return []
        inters_points = vm_common_operations.separate_points_by_closeness(intersection_points)
        curves_ = []
        for list_points in inters_points:
            bspline = edges.BSplineCurve3D.from_points_interpolation(list_points, 4, centripetal=False)
            if isinstance(bspline.simplify, edges.FullArc3D):
                curves_.append(bspline.simplify)
                continue
            curves_.append(bspline)
        return curves_


class ConicalSurface3D(PeriodicalSurface):
    """
    The local plane is defined by (theta, z).

    :param frame: Cone's frame to position it: frame.w is axis of cone frame. Origin is at the angle of the cone.
    :param semi_angle: cone's semi-angle.
    """
    face_class = 'ConicalFace3D'
    x_periodicity = volmdlr.TWO_PI
    y_periodicity = None

    def __init__(self, frame: volmdlr.Frame3D, semi_angle: float,
                 name: str = ''):
        self.frame = frame
        self.semi_angle = semi_angle
        PeriodicalSurface.__init__(self, frame=frame, name=name)

    @property
    def domain(self):
        """Returns u and v bounds."""
        return -math.pi, math.pi, -math.inf, math.inf

    def get_generatrices(self, z: float = 1, number_lines: int = 36):
        """
        Gets Conical Surface 3D generatrix lines.

        :param z: cone's z height.
        :param number_lines: number of generatrix lines.
        :return:
        """
        x = z * math.tan(self.semi_angle)
        point1 = self.frame.origin
        point2 = self.frame.local_to_global_coordinates(volmdlr.Point3D(x, 0, z))
        generatrix = edges.LineSegment3D(point1, point2)
        list_generatrices = [generatrix]
        for i in range(number_lines+1):
            theta = i / number_lines * volmdlr.TWO_PI
            wire = generatrix.rotation(self.frame.origin, self.frame.w, theta)
            list_generatrices.append(wire)
        return list_generatrices

    def get_circle_generatrices(self, z, number_circles: int):
        circles = []
        for i_z in npy.linspace(0, z, number_circles):
            i_frame = self.frame.translation(i_z*self.frame.w)
            radius = i_z * math.tan(self.semi_angle)
            circle = curves.Circle3D(i_frame, radius)
            circles.append(circle)
        return circles

    def plot(self, ax=None, edge_style: EdgeStyle = EdgeStyle(color='grey', alpha=0.5), **kwargs):
        """
        Plots the ConicalSurface3D.
        """
        z = kwargs.get("z", 1)
        if ax is None:
            fig = plt.figure()
            ax = fig.add_subplot(111, projection='3d')

        line_generatrices = self.get_generatrices(z, 36)
        circle_generatrices = self.get_circle_generatrices(z, 50)
        for edge in line_generatrices + circle_generatrices:
            edge.plot(ax, edge_style)
        return ax

    @classmethod
    def from_step(cls, arguments, object_dict, **kwargs):
        """
        Converts a step primitive to a ConicalSurface3D.

        :param arguments: The arguments of the step primitive.
        :type arguments: list
        :param object_dict: The dictionary containing all the step primitives
            that have already been instantiated.
        :type object_dict: dict
        :return: The corresponding ConicalSurface3D object.
        :rtype: :class:`volmdlr.faces.ConicalSurface3D`
        """

        length_conversion_factor = kwargs.get("length_conversion_factor", 1)
        angle_conversion_factor = kwargs.get("angle_conversion_factor", 1)

        frame = object_dict[arguments[1]]
        radius = float(arguments[2]) * length_conversion_factor
        semi_angle = float(arguments[3]) * angle_conversion_factor
        frame.origin = frame.origin - radius / math.tan(semi_angle) * frame.w
        return cls(frame, semi_angle, arguments[0][1:-1])

    def is_coincident(self, surface3d, abs_tol: float = 1e-6):
        """
        Verifies if two conical surfaces are coincident.

        :param surface3d: other surface 3d.
        :param abs_tol: tolerance.
        :return: True if they are coincident, False otherwise.
        """
        if not isinstance(surface3d, ConicalSurface3D):
            return False
        if math.isclose(self.frame.w.dot(surface3d.frame.w), 1.0, abs_tol=abs_tol) and \
            self.frame.origin.is_close(surface3d.frame.origin) and \
                math.isclose(self.semi_angle, surface3d.semi_angle, abs_tol=abs_tol):
            return True
        return False

    def to_step(self, current_id):
        """
        Converts the object to a STEP representation.

        :param current_id: The ID of the last written primitive.
        :type current_id: int
        :return: The STEP representation of the object and the last ID.
        :rtype: tuple[str, list[int]]
        """
        content, frame_id = self.frame.to_step(current_id)
        current_id = frame_id + 1
        content += f"#{current_id} = CONICAL_SURFACE('{self.name}',#{frame_id},{0.},{self.semi_angle});\n"
        return content, [current_id]

    def frame_mapping(self, frame: volmdlr.Frame3D, side: str):
        """
        Changes frame_mapping and return a new ConicalSurface3D.

        :param side: 'old' or 'new'
        """
        new_frame = self.frame.frame_mapping(frame, side)
        return ConicalSurface3D(new_frame, self.semi_angle, name=self.name)

    def point2d_to_3d(self, point2d: volmdlr.Point2D):
        """
        Coverts a parametric coordinate on the surface into a 3D spatial point (x, y, z).

        :param point2d: Point at the ConicalSuface3D
        :type point2d: `volmdlr.`Point2D`
        """
        theta, z = point2d
        radius = math.tan(self.semi_angle) * z
        new_point = volmdlr.Point3D(radius * math.cos(theta),
                                    radius * math.sin(theta),
                                    z)
        return self.frame.local_to_global_coordinates(new_point)

    def point3d_to_2d(self, point3d: volmdlr.Point3D):
        """
        Returns the cylindrical coordinates volmdlr.Point2D(theta, z) of a Cartesian coordinates point (x, y, z).

        :param point3d: Point at the CylindricalSuface3D.
        :type point3d: :class:`volmdlr.`Point3D`
        """
        x, y, z = self.frame.global_to_local_coordinates(point3d)
        # Do not delete this, mathematical problem when x and y close to zero (should be zero) but not 0
        # Generally this is related to uncertainty of step files.
        if abs(x) < 1e-12:
            x = 0
        if abs(y) < 1e-12:
            y = 0
        theta = math.atan2(y, x)
        if abs(theta) < 1e-9:
            theta = 0.0
        return volmdlr.Point2D(theta, z)

    def rectangular_cut(self, theta1: float, theta2: float,
                        param_z1: float, param_z2: float, name: str = ''):
        """Deprecated method, Use ConicalFace3D from_surface_rectangular_cut method."""
        raise AttributeError("ConicalSurface3D.rectangular_cut is deprecated."
                             "Use the class_method from_surface_rectangular_cut in ConicalFace3D instead")

    def linesegment3d_to_2d(self, linesegment3d):
        """
        Converts the primitive from 3D spatial coordinates to its equivalent 2D primitive in the parametric space.
        """
        start = self.point3d_to_2d(linesegment3d.start)
        end = self.point3d_to_2d(linesegment3d.end)
        if math.isclose(start.y, end.y, rel_tol=0.005):
            # special case when there is a small line segment that should be a small arc of circle instead
            return [edges.LineSegment2D(start, end)]
        if self.is_singularity_point(linesegment3d.start):
            start = volmdlr.Point2D(end.x, 0)
        elif self.is_singularity_point(linesegment3d.end):
            end = volmdlr.Point2D(start.x, 0)
        elif start.x != end.x:
            end = volmdlr.Point2D(start.x, end.y)
        if start != end:
            return [edges.LineSegment2D(start, end)]
        return None

    def linesegment2d_to_3d(self, linesegment2d):
        """
        Converts the primitive from parametric space to 3D spatial coordinates.
        """
        theta1, param_z1 = linesegment2d.start
        theta2, param_z2 = linesegment2d.end

        if math.isclose(theta1, theta2, abs_tol=1e-4):
            return [edges.LineSegment3D(self.point2d_to_3d(linesegment2d.start),
                                        self.point2d_to_3d(linesegment2d.end))]
        if linesegment2d.name == "construction" or  (math.isclose(param_z1, param_z2, abs_tol=1e-4) and
                                                     math.isclose(param_z1, 0., abs_tol=1e-6)):
            return None
        start3d = self.point2d_to_3d(linesegment2d.start)
        center = self.frame.origin + param_z1 * self.frame.w
        if linesegment2d.unit_direction_vector().dot(volmdlr.X2D) > 0:
            circle = curves.Circle3D(volmdlr.Frame3D(
                center, self.frame.u, self.frame.v, self.frame.w), center.point_distance(start3d))
        else:
            circle = curves.Circle3D(volmdlr.Frame3D(
                center, self.frame.u, -self.frame.v, -self.frame.w), center.point_distance(start3d))
        if math.isclose(param_z1, param_z2, abs_tol=1e-4):
            if abs(theta1 - theta2) == volmdlr.TWO_PI:
                return [edges.FullArc3D(circle, start3d)]
            interior = self.point2d_to_3d(volmdlr.Point2D(0.5 * (theta1 + theta2), param_z1))
            end3d = self.point2d_to_3d(linesegment2d.end)
            arc = edges.Arc3D(circle, start3d, end3d)
            if not arc.point_belongs(interior):
                circle = circle.reverse()
                arc = edges.Arc3D(circle, start3d, end3d)
            return [arc]
        points = [self.point2d_to_3d(p) for p in linesegment2d.discretization_points(number_points=3)]
        intersections = self.plane_intersections(Plane3D.from_3_points(*points))
        if intersections:
            curve = intersections[0]
            if curve.point_belongs(points[0]) and curve.point_belongs(points[2]):
                edge = curve.trim(points[0], points[2])
                if not edge.point_belongs(points[1]):
                    curve = curve.reverse()
                    edge = curve.trim(points[0], points[2])
                return [edge]
        points = [self.point2d_to_3d(p)
                  for p in linesegment2d.discretization_points(number_points=10)]
        return [edges.BSplineCurve3D.from_points_interpolation(points, 3)]

    def contour3d_to_2d(self, contour3d):
        """
        Transforms a Contour3D into a Contour2D in the parametric domain of the surface.

        :param contour3d: The contour to be transformed.
        :type contour3d: :class:`wires.Contour3D`
        :return: A 2D contour object.
        :rtype: :class:`wires.Contour2D`
        """
        contour3d = self.check_primitives_order(contour3d)
        primitives2d = self.primitives3d_to_2d(contour3d.primitives)

        wire2d = wires.Wire2D(primitives2d)
        delta_x = abs(wire2d.primitives[0].start.x - wire2d.primitives[-1].end.x)
        if math.isclose(delta_x, volmdlr.TWO_PI, abs_tol=1e-3) and wire2d.is_ordered():
            if len(primitives2d) > 1:
                # very specific conical case due to the singularity in the point z = 0 on parametric domain.
                if primitives2d[-2].start.y == 0.0:
                    primitives2d = self.repair_primitives_periodicity(primitives2d)
            return wires.Contour2D(primitives2d)
        # Fix contour
        primitives2d = self.repair_primitives_periodicity(primitives2d)
        return wires.Contour2D(primitives2d)

    def translation(self, offset: volmdlr.Vector3D):
        """
        ConicalSurface3D translation.

        :param offset: translation vector.
        :return: A new translated ConicalSurface3D.
        """
        return self.__class__(self.frame.translation(offset),
                              self.semi_angle)

    def rotation(self, center: volmdlr.Point3D,
                 axis: volmdlr.Vector3D, angle: float):
        """
        ConicalSurface3D rotation.

        :param center: rotation center.
        :param axis: rotation axis.
        :param angle: angle rotation.
        :return: a new rotated ConicalSurface3D.
        """
        new_frame = self.frame.rotation(center=center, axis=axis, angle=angle)
        return self.__class__(new_frame, self.semi_angle)

    def circle_intersections(self, circle: curves.Circle3D):
        """
        Calculates the intersections between a conical surface and a Circle 3D.

        :param circle: other circle to verify intersections.
        :return: a list of intersection points, if there exists any.
        """
        if not self.frame.origin.is_close(volmdlr.O3D) or not self.frame.w.is_close(volmdlr.Z3D):
            local_surface = self.frame_mapping(self.frame, 'new')
            local_curve = circle.frame_mapping(self.frame, 'new')
            local_intersections = local_surface.circle_intersections(local_curve)
            global_intersections = []
            for intersection in local_intersections:
                global_intersections.append(self.frame.local_to_global_coordinates(intersection))
            return global_intersections
        if circle.bounding_box.zmax < self.frame.origin.z:
            return []
        z_max = circle.bounding_box.zmax
        radius = z_max * math.tan(self.semi_angle)
        line = curves.Line3D.from_point_and_vector(self.frame.origin, self.frame.w)
        if line.point_distance(circle.center) > radius + circle.radius:
            return []
        return self.curve_intersections(circle)

    def line_intersections(self, line: curves.Line3D):
        """
        Calculates the intersections between a conical surface and a Line 3D.

        :param line: other line to verify intersections.
        :return: a list of intersection points, if there exists any.
        """
        if line.point_belongs(self.frame.origin):
            return [self.frame.origin]
        line_direction_vector = line.unit_direction_vector()
        plane_normal = line_direction_vector.cross((self.frame.origin - line.point1).to_vector()).unit_vector()
        if self.frame.w.dot(plane_normal) > 0:
            plane_normal = - plane_normal
        plane = Plane3D.from_normal(self.frame.origin, plane_normal)
        cos_theta = math.sqrt(1 - (plane_normal.dot(self.frame.w) ** 2))
        if cos_theta >= math.cos(self.semi_angle):
            plane_h = Plane3D.from_normal(self.frame.origin + self.frame.w, self.frame.w)
            circle = self.perpendicular_plane_intersection(plane_h)[0]
            line_p = plane_h.plane_intersections(plane)[0]
            circle_line_p_intersections = circle.line_intersections(line_p)
            intersections = []
            for intersection in circle_line_p_intersections:
                line_v_x = curves.Line3D(self.frame.origin, intersection)
                line_inter = line_v_x.intersection(line)
                if not line_inter:
                    continue
                local_point = self.frame.global_to_local_coordinates(line_inter)
                if local_point.z < 0:
                    continue
                intersections.append(line_inter)
            return line.sort_points_along_curve(intersections)
        return []

    def parallel_plane_intersection(self, plane3d: Plane3D):
        """
        Cylinder plane intersections when plane's normal is perpendicular with the cylinder axis.

        :param plane3d: intersecting plane
        :return: list of intersecting curves
        """
        line_plane_intersections_points = vm_utils_intersections.get_two_planes_intersections(
            self.frame, plane3d.frame)
        line_plane_intersections = curves.Line3D(line_plane_intersections_points[0],
                                                 line_plane_intersections_points[1])
        if plane3d.point_on_surface(self.frame.origin):
            point1 = self.frame.origin + line_plane_intersections.direction_vector()
            point2 = self.frame.origin - line_plane_intersections.direction_vector()
            point1 = self.frame.local_to_global_coordinates(
                volmdlr.Point3D(point1.x, point1.y,
                                math.sqrt(point1.x ** 2 + point1.y ** 2) / math.tan(self.semi_angle)))
            point2 = self.frame.local_to_global_coordinates(
                volmdlr.Point3D(point2.x, point2.y,
                                math.sqrt(point2.x ** 2 + point2.y ** 2) / math.tan(self.semi_angle)))
            return [curves.Line3D(self.frame.origin, point1), curves.Line3D(self.frame.origin, point2)]
        if not self.frame.w.is_close(volmdlr.Z3D):
            local_surface = self.frame_mapping(self.frame, 'new')
            local_plane = plane3d.frame_mapping(self.frame, 'new')
            local_intersections = local_surface.parallel_plane_intersection(local_plane)
            global_intersections = [intersection.frame_mapping(self.frame, 'old')
                                    for intersection in local_intersections]
            return global_intersections
        hyperbola_center = line_plane_intersections.closest_point_on_line(self.frame.origin)
        hyperbola_positive_vertex = self.frame.local_to_global_coordinates(
            volmdlr.Point3D(hyperbola_center.x, hyperbola_center.y,
                            math.sqrt(hyperbola_center.x ** 2 + hyperbola_center.y ** 2) / math.tan(self.semi_angle)))
        semi_major_axis = hyperbola_center.point_distance(hyperbola_positive_vertex)
        circle = self.perpendicular_plane_intersection(
            Plane3D(volmdlr.Frame3D(self.frame.origin + semi_major_axis * 2 * self.frame.w,
                                    self.frame.u, self.frame.v, self.frame.w)))[0]
        line_circle_intersecting_plane = vm_utils_intersections.get_two_planes_intersections(
            plane3d.frame, circle.frame)
        line_circle_intersecting_plane = curves.Line3D(line_circle_intersecting_plane[0],
                                                       line_circle_intersecting_plane[1])
        hyperbola_points = circle.line_intersections(line_circle_intersecting_plane)
        if not hyperbola_points:
            return []
        semi_major_dir = (hyperbola_positive_vertex - hyperbola_center).unit_vector()
        frame = volmdlr.Frame3D(hyperbola_center, semi_major_dir,
                                plane3d.frame.w.cross(semi_major_dir), plane3d.frame.w)
        local_point = frame.global_to_local_coordinates(hyperbola_points[0])
        return [curves.Hyperbola3D(frame, semi_major_axis,
                                   math.sqrt((local_point.y ** 2)/(local_point.x**2/semi_major_axis**2 - 1)))]

    def perpendicular_plane_intersection(self, plane3d):
        """
        Cone plane intersections when plane's normal is parallel with the cylinder axis.

        :param plane3d: Intersecting plane.
        :return: List of intersecting curves.
        """
        line = curves.Line3D(self.frame.origin, self.frame.origin + self.frame.w)
        center3d_plane = plane3d.line_intersections(line)[0]
        x = math.tan(self.semi_angle)
        point1 = self.frame.origin
        point2 = self.frame.local_to_global_coordinates(volmdlr.Point3D(x, 0, 1))
        generatrix = curves.Line3D(point1, point2)
        generatrix_intersection = plane3d.line_intersections(generatrix)[0]
        radius = center3d_plane.point_distance(generatrix_intersection)
        circle3d = curves.Circle3D(volmdlr.Frame3D(center3d_plane, plane3d.frame.u,
                                                   plane3d.frame.v, plane3d.frame.w), radius)
        return [circle3d]

    def concurrent_plane_intersection(self, plane3d: Plane3D):
        """
        Cone plane intersections when plane's normal is concurrent with the cone's axis, but not orthogonal.

        :param plane3d: intersecting plane.
        :return: list of intersecting curves.
        """
        plane_normal = self.frame.w.cross(plane3d.frame.w)
        plane2 = Plane3D.from_normal(plane3d.frame.origin, plane_normal)
        plane2_plane3d_intersections = plane3d.plane_intersections(plane2)
        line_intersections = self.line_intersections(plane2_plane3d_intersections[0])
        if 1 > len(line_intersections) or len(line_intersections) > 2:
            return []
        angle_plane_cones_direction = volmdlr.geometry.vectors3d_angle(self.frame.w, plane3d.frame.w) - math.pi / 2
        if math.isclose(angle_plane_cones_direction, self.semi_angle, abs_tol=1e-8):
            parabola_vertex = line_intersections[0]
            distance_plane_vertex = parabola_vertex.point_distance(self.frame.origin)
            circle = self.perpendicular_plane_intersection(
                Plane3D(volmdlr.Frame3D(self.frame.origin + distance_plane_vertex * 5 * self.frame.w,
                                        self.frame.u, self.frame.v, self.frame.w)))[0]
            line_circle_intersecting_plane = vm_utils_intersections.get_two_planes_intersections(
                plane3d.frame, circle.frame)
            line_circle_intersecting_plane = curves.Line3D(line_circle_intersecting_plane[0],
                                                           line_circle_intersecting_plane[1])
            parabola_points = circle.line_intersections(line_circle_intersecting_plane)
            v_vector = ((parabola_points[0] + parabola_points[1]) / 2 - parabola_vertex).unit_vector()
            frame = volmdlr.Frame3D(parabola_vertex, v_vector.cross(plane3d.frame.w), v_vector, plane3d.frame.w)
            local_point = frame.global_to_local_coordinates(parabola_points[0])
            vrtx_equation_a = local_point.y / local_point.x**2
            parabola = curves.Parabola3D(frame, 1 / (4 * vrtx_equation_a))
            return [parabola]

        if len(line_intersections) != 2:
            return []
        ellipse_center = (line_intersections[0] + line_intersections[1]) / 2
        line2 = curves.Line3D.from_point_and_vector(ellipse_center, plane_normal)
        line_intersections2 = self.line_intersections(line2)
        major_dir = (line_intersections[0] - ellipse_center).unit_vector()
        major_axis = ellipse_center.point_distance(line_intersections[0])
        minor_dir = (line_intersections2[0] - ellipse_center).unit_vector()
        minor_axis = ellipse_center.point_distance(line_intersections2[0])

        if minor_axis > major_axis:
            major_axis, minor_axis = minor_axis, major_axis
            major_dir, minor_dir = minor_dir, major_dir
        ellipse = curves.Ellipse3D(major_axis, minor_axis,
                                   volmdlr.Frame3D(ellipse_center, major_dir,
                                                   minor_dir, plane3d.frame.w))
        return [ellipse]

    def plane_intersections(self, plane3d):
        """
        Gets the intersections between a plane 3d and a conical surface 3d.

        :param plane3d: other plane, to verify intersections.
        :return:
        """
        if math.isclose(abs(plane3d.frame.w.dot(self.frame.w)), 0, abs_tol=1e-6):
            return self.parallel_plane_intersection(plane3d)
        if math.isclose(abs(plane3d.frame.w.dot(self.frame.w)), 1, abs_tol=1e-6):
            return self.perpendicular_plane_intersection(plane3d)
        return self.concurrent_plane_intersection(plane3d)

    def is_singularity_point(self, point, *args):
        """Verifies if point is on the surface singularity."""
        return self.frame.origin.is_close(point)

    def check_primitives_order(self, contour):
        """
        If contours passes at the cone singularity this makes sure that the contour is not in an undefined order.
        """
        pos = 0
        for i, primitive in enumerate(contour.primitives):
            if self.is_singularity_point(primitive.start):
                pos = i
                break
        if pos:
            contour.primitives = contour.primitives[pos:] + contour.primitives[:pos]
        return contour

    @staticmethod
    def get_singularity_lines():
        """
        Return lines that are parallel and coincident with surface singularity at parametric domain.
        """
        return [curves.Line2D(volmdlr.Point2D(-math.pi, 0), volmdlr.Point2D(math.pi, 0))]

    def _spherical_intersection_points(self, spherical_surface: 'SphericalSurface3D'):
        """
        Gets the points of intersections between the spherical surface and the toroidal surface.

        :param spherical_surface: other Spherical Surface 3d.
        :return: points of intersections.
        """
        cyl_generatrices = self.get_generatrices(spherical_surface.radius*4, 200) +\
                           self.get_circle_generatrices(200, spherical_surface.radius*4)
        intersection_points = []
        for gene in cyl_generatrices:
            intersections = spherical_surface.edge_intersections(gene)
            for intersection in intersections:
                if not intersection.in_list(intersection_points):
                    intersection_points.append(intersection)
        return intersection_points

    def sphericalsurface_intersections(self, spherical_surface: 'SphericalSurface3D'):
        """
        Cylinder Surface intersections with a Spherical surface.

        :param spherical_surface: intersecting sphere.
        :return: list of intersecting curves.
        """
        intersection_points = self._spherical_intersection_points(spherical_surface)
        if not intersection_points:
            return []
        inters_points = vm_common_operations.separate_points_by_closeness(intersection_points)
        curves_ = []
        for list_points in inters_points:
            bspline = edges.BSplineCurve3D.from_points_interpolation(list_points, 4, centripetal=False)
            if isinstance(bspline.simplify, edges.FullArc3D):
                curves_.append(bspline.simplify)
                continue
            curves_.append(bspline)
        return curves_


class SphericalSurface3D(PeriodicalSurface):
    """
    Defines a spherical surface.

    :param frame: Sphere's frame to position it
    :type frame: volmdlr.Frame3D
    :param radius: Sphere's radius
    :type radius: float
    """
    face_class = 'SphericalFace3D'
    x_periodicity = volmdlr.TWO_PI
    y_periodicity = math.pi

    def __init__(self, frame, radius, name=''):
        self.frame = frame
        self.radius = radius
        PeriodicalSurface.__init__(self, frame=frame, name=name)

        # Hidden Attributes
        self._bbox = None

    def _circle_generatrices(self, number_circles: int):
        """
        Gets the sphere circle generatrices.

        :param number_circles: number of circles to be created.
        :return: List of Circle 3D.
        """
        circles = []
        i_frame = volmdlr.Frame3D(self.frame.origin, self.frame.v, self.frame.w, self.frame.u)
        for theta in npy.linspace(0, volmdlr.TWO_PI / 2, number_circles):
            i_frame_ = i_frame.rotation(self.frame.origin, self.frame.w, theta)
            circle = curves.Circle3D(i_frame_, self.radius)
            circles.append(circle)
        return circles

    def _circle_generatrices_xy(self, number_circles: int):
        """
        Gets the sphere circle generatrices in the a parallel planes.

        :param number_circles: number of circles to be created.
        :return: List of Circle 3D.
        """
        circles = []
        initial_center = self.frame.origin.translation(-self.frame.w*self.radius)
        for i in npy.linspace(0, 2 * self.radius, number_circles):
            center = initial_center.translation(self.frame.w * i)
            frame = volmdlr.Frame3D(center, self.frame.u, self.frame.v, self.frame.w)
            dist = center.point_distance(self.frame.origin)
            circle_radius = math.sqrt(self.radius ** 2 - dist ** 2)
            circle = curves.Circle3D(frame, circle_radius)
            circles.append(circle)
        return circles

    @property
    def domain(self):
        """Returns u and v bounds."""
        return -math.pi, math.pi, -0.5 * math.pi, 0.5 * math.pi

    @property
    def bounding_box(self):
        """Bounding Box for Spherical Surface 3D."""

        if not self._bbox:
            self._bbox = self._bounding_box()
        return self._bbox

    def _bounding_box(self):
        points = [self.frame.origin + volmdlr.Point3D(-self.radius,
                                                      -self.radius,
                                                      -self.radius),
                  self.frame.origin + volmdlr.Point3D(self.radius,
                                                      self.radius,
                                                      self.radius),

                  ]
        return volmdlr.core.BoundingBox.from_points(points)

    def get_circle_at_z(self, z_position: float):
        """
        Gets a circle on the sphere at given z position < radius.

        :param z_position: circle's z position.
        :return: circle 3D at given z position.
        """
        center1 = self.frame.origin.translation(self.frame.w * z_position)
        circle_radius = math.sqrt(self.radius ** 2 - center1.point_distance(self.frame.origin) ** 2)
        circle = curves.Circle3D(volmdlr.Frame3D(center1, self.frame.u, self.frame.v, self.frame.w),  circle_radius)
        return circle

    def contour2d_to_3d(self, contour2d):
        """
        Converts the primitive from parametric 2D space to 3D spatial coordinates.
        """
        primitives3d = []
        for primitive2d in contour2d.primitives:
            if primitive2d.name == "construction":
                continue
            method_name = f'{primitive2d.__class__.__name__.lower()}_to_3d'
            if hasattr(self, method_name):
                try:
                    primitives_list = getattr(self, method_name)(primitive2d)
                    if primitives_list:
                        primitives3d.extend(primitives_list)
                    else:
                        continue
                except AttributeError:
                    print(f'Class {self.__class__.__name__} does not implement {method_name}'
                          f'with {primitive2d.__class__.__name__}')
            else:
                raise AttributeError(f'Class {self.__class__.__name__} does not implement {method_name}')

        return wires.Contour3D(primitives3d)

    @classmethod
    def from_step(cls, arguments, object_dict, **kwargs):
        """
        Converts a step primitive to a SphericalSurface3D.

        :param arguments: The arguments of the step primitive.
        :type arguments: list
        :param object_dict: The dictionary containing all the step primitives
            that have already been instantiated.
        :type object_dict: dict
        :return: The corresponding SphericalSurface3D object.
        :rtype: :class:`volmdlr.faces.SphericalSurface3D`
        """
        length_conversion_factor = kwargs.get("length_conversion_factor", 1)

        frame = object_dict[arguments[1]]
        radius = float(arguments[2]) * length_conversion_factor
        return cls(frame, radius, arguments[0][1:-1])

    def to_step(self, current_id):
        """
        Converts the object to a STEP representation.

        :param current_id: The ID of the last written primitive.
        :type current_id: int
        :return: The STEP representation of the object and the last ID.
        :rtype: tuple[str, list[int]]
        """
        content, frame_id = self.frame.to_step(current_id)
        current_id = frame_id + 1
        content += f"#{current_id} = SPHERICAL_SURFACE('{self.name}',#{frame_id},{round(1000 * self.radius, 4)});\n"
        return content, [current_id]

    def point2d_to_3d(self, point2d):
        """
        Coverts a parametric coordinate on the surface into a 3D spatial point (x, y, z).

        source: https://mathcurve.com/surfaces/sphere
        # -pi<theta<pi, -pi/2<phi<pi/2

        :param point2d: Point at the CylindricalSuface3D.
        :type point2d: `volmdlr.`Point2D`
        """
        theta, phi = point2d
        x = self.radius * math.cos(phi) * math.cos(theta)
        y = self.radius * math.cos(phi) * math.sin(theta)
        z = self.radius * math.sin(phi)
        return self.frame.local_to_global_coordinates(volmdlr.Point3D(x, y, z))

    def point3d_to_2d(self, point3d):
        """
        Transform a 3D spatial point (x, y, z) into a 2D spherical parametric point (theta, phi).
        """
        x, y, z = self.frame.global_to_local_coordinates(point3d)
        z = min(self.radius, max(-self.radius, z))

        if z == -0.0:
            z = 0.0

        # Do not delete this, mathematical problem when x and y close to zero (should be zero) but not 0
        # Generally this is related to uncertainty of step files.
        if abs(x) < 1e-7:
            x = 0
        if abs(y) < 1e-7:
            y = 0

        theta = math.atan2(y, x)
        if abs(theta) < 1e-10:
            theta = 0

        z_over_r = z / self.radius
        phi = math.asin(z_over_r)
        if abs(phi) < 1e-10:
            phi = 0

        return volmdlr.Point2D(theta, phi)

    def linesegment2d_to_3d(self, linesegment2d):
        """
        Converts a BREP line segment 2D onto a 3D primitive on the surface.
        """
        if linesegment2d.name == "construction":
            return []
        start = self.point2d_to_3d(linesegment2d.start)
        interior = self.point2d_to_3d(0.5 * (linesegment2d.start + linesegment2d.end))
        end = self.point2d_to_3d(linesegment2d.end)
        if start.is_close(interior) and interior.is_close(end) and end.is_close(start):
            return []
        u_vector = start - self.frame.origin
        u_vector = u_vector.unit_vector()
        v_vector = interior - self.frame.origin
        v_vector = v_vector.unit_vector()
        normal = u_vector.cross(v_vector)
        circle = curves.Circle3D(volmdlr.Frame3D(self.frame.origin, u_vector, v_vector, normal),
                                 start.point_distance(self.frame.origin))
        if start.is_close(end) or linesegment2d.length() == 2 * math.pi:
            return [edges.FullArc3D(circle, start)]
        arc = edges.Arc3D(circle, start, end)
        if not arc.point_belongs(interior):
            arc = edges.Arc3D(circle.reverse(), start, end)
        return [arc]

    def contour3d_to_2d(self, contour3d):
        """
        Transforms a Contour3D into a Contour2D in the parametric domain of the surface.

        :param contour3d: The contour to be transformed.
        :type contour3d: :class:`wires.Contour3D`
        :return: A 2D contour object.
        :rtype: :class:`wires.Contour2D`
        """
        primitives2d = []

        # Transform the contour's primitives to parametric domain
        for primitive3d in contour3d.primitives:
            primitive3d = primitive3d.simplify if primitive3d.simplify.__class__.__name__ != "LineSegment3D" else \
                primitive3d
            method_name = f'{primitive3d.__class__.__name__.lower()}_to_2d'
            if hasattr(self, method_name):
                primitives = getattr(self, method_name)(primitive3d)

                if primitives is None:
                    continue
                primitives2d.extend(primitives)
            else:
                raise NotImplementedError(
                    f'Class {self.__class__.__name__} does not implement {method_name}')
        contour2d = wires.Contour2D(primitives2d)
        if contour2d.is_ordered(1e-2):
            return contour2d
        primitives2d = self.repair_primitives_periodicity(primitives2d)
        return wires.Contour2D(primitives2d)

    def is_lat_long_curve(self, arc):
        """
        Checks if a curve defined on the sphere is a latitude/longitude curve.

        Returns True if it is, False otherwise.
        """
        # Check if curve is a longitude curve (phi is constant)
        if self.frame.w.is_colinear_to(arc.circle.normal, abs_tol=1e-4):
            return True
        # Check if curve is a latitude curve (theta is constant)
        if self.frame.w.is_perpendicular_to(arc.circle.normal, abs_tol=1e-4) and \
                arc.circle.center.is_close(self.frame.origin, 1e-4):
            return True
        return False

    def _arc_start_end_3d_to_2d(self, arc3d):
        """
        Helper function to fix periodicity issues while performing transformations into parametric domain.
        """
        start = self.point3d_to_2d(arc3d.start)
        end = self.point3d_to_2d(arc3d.end)
        theta_i, _ = self.point3d_to_2d(arc3d.middle_point())
        theta1, phi1 = start
        theta2, phi2 = end
        point_after_start, point_before_end = self._reference_points(arc3d)
        theta3, _ = point_after_start
        theta4, _ = point_before_end

        # Fix sphere singularity point
        if math.isclose(abs(phi1), 0.5 * math.pi, abs_tol=1e-2) and theta1 == 0.0 \
                and math.isclose(theta3, theta_i, abs_tol=1e-2) and math.isclose(theta4, theta_i, abs_tol=1e-2):
            theta1 = theta_i
            start = volmdlr.Point2D(theta1, phi1)
        if math.isclose(abs(phi2), 0.5 * math.pi, abs_tol=1e-2) and theta2 == 0.0 \
                and math.isclose(theta3, theta_i, abs_tol=1e-2) and math.isclose(theta4, theta_i, abs_tol=1e-2):
            theta2 = theta_i
            end = volmdlr.Point2D(theta2, phi2)
        discontinuity, _, _ = self._helper_arc3d_to_2d_periodicity_verifications(arc3d, start)

        start, end = vm_parametric.arc3d_to_spherical_coordinates_verification(
            [start, end], [point_after_start, point_before_end], discontinuity)
        return start, end

    def edge_passes_on_singularity_point(self, edge):
        """Helper function to verify id edge passes on the sphere singularity point."""
        half_pi = 0.5 * math.pi
        point_positive_singularity = self.point2d_to_3d(volmdlr.Point2D(0, half_pi))
        point_negative_singularity = self.point2d_to_3d(volmdlr.Point2D(0, -half_pi))
        positive_singularity = edge.point_belongs(point_positive_singularity, 1e-6)
        negative_singularity = edge.point_belongs(point_negative_singularity, 1e-6)
        if positive_singularity and negative_singularity:
            return [point_positive_singularity, point_negative_singularity]
        if positive_singularity:
            return [point_positive_singularity, None]
        if negative_singularity:
            return [None, point_negative_singularity]
        return [None, None]

    def arc3d_to_2d(self, arc3d):
        """
        Converts the primitive from 3D spatial coordinates to its equivalent 2D primitive in the parametric space.
        """
        is_lat_long_curve = self.is_lat_long_curve(arc3d)
        if is_lat_long_curve:
            start, end = self._arc_start_end_3d_to_2d(arc3d)
            singularity_points = self.edge_passes_on_singularity_point(arc3d)
            if any(singularity_points):
                return self.arc3d_to_2d_with_singularity(arc3d, start, end, singularity_points)
            return [edges.LineSegment2D(start, end)]
        return self.arc3d_to_2d_any_direction(arc3d)

    def helper_arc3d_to_2d_with_singularity(self, arc3d, start, end, point_singularity, half_pi):
        """Helper function to arc3d_to_2d_with_singularity."""
        theta1, phi1 = start
        theta2, phi2 = end
        if arc3d.is_point_edge_extremity(point_singularity):
            return [edges.LineSegment2D(start, end)]
        if math.isclose(abs(theta2 - theta1), math.pi, abs_tol=1e-2):
            if theta1 == math.pi and theta2 != math.pi:
                theta1 = -math.pi
            if theta2 == math.pi and theta1 != math.pi:
                theta2 = -math.pi

            primitives = [edges.LineSegment2D(volmdlr.Point2D(theta1, phi1),
                                              volmdlr.Point2D(theta1, half_pi)),
                          edges.LineSegment2D(volmdlr.Point2D(theta1, half_pi),
                                              volmdlr.Point2D(theta2, half_pi),
                                              name="construction"),
                          edges.LineSegment2D(
                              volmdlr.Point2D(
                                  theta2, half_pi), volmdlr.Point2D(
                                  theta2, phi2))
                          ]
            return primitives
        n = 20
        degree = 2
        points = [self.point3d_to_2d(point3d) for point3d in arc3d.discretization_points(number_points=n)]
        return [edges.BSplineCurve2D.from_points_interpolation(points, degree)]

    def arc3d_to_2d_with_singularity(self, arc3d, start, end, singularity_points):
        """
        Converts the primitive from 3D spatial coordinates to its equivalent 2D primitive in the parametric space.
        """
        # trying to treat when the arc starts at theta1 passes at the singularity at |phi| = 0.5*math.pi
        # and ends at theta2 = theta1 + math.pi
        theta1, phi1 = start
        theta2, phi2 = end

        half_pi = 0.5 * math.pi
        point_positive_singularity, point_negative_singularity = singularity_points

        if point_positive_singularity and point_negative_singularity:
            if arc3d.is_point_edge_extremity(point_positive_singularity) and \
                    arc3d.is_point_edge_extremity(point_negative_singularity):
                return [edges.LineSegment2D(start, end)]
            direction_vector = arc3d.direction_vector(0)
            dot = self.frame.w.dot(direction_vector)
            if dot == 0:
                direction_vector = arc3d.direction_vector(0.01 * arc3d.length())
                dot = self.frame.w.dot(direction_vector)
            if dot > 0:
                half_pi = 0.5 * math.pi
                thetai = theta1 - math.pi
            else:
                half_pi = -0.5 * math.pi
                thetai = theta1 + math.pi
            if arc3d.is_point_edge_extremity(point_positive_singularity):
                return [
                    edges.LineSegment2D(start, volmdlr.Point2D(start.x, -0.5 * math.pi)),
                    edges.LineSegment2D(volmdlr.Point2D(start.x, -0.5 * math.pi),
                                        volmdlr.Point2D(theta2, -0.5 * math.pi),
                                        name="construction"),
                    edges.LineSegment2D(volmdlr.Point2D(theta2, -0.5 * math.pi),
                                        volmdlr.Point2D(theta2, phi2))
                ]
            if arc3d.is_point_edge_extremity(point_negative_singularity):
                return [
                    edges.LineSegment2D(start, volmdlr.Point2D(start.x, 0.5 * math.pi)),
                    edges.LineSegment2D(volmdlr.Point2D(start.x, 0.5 * math.pi),
                                        volmdlr.Point2D(theta2, 0.5 * math.pi),
                                        name="construction"),
                    edges.LineSegment2D(volmdlr.Point2D(theta2, 0.5 * math.pi),
                                        volmdlr.Point2D(theta2, phi2))
                ]
            return [edges.LineSegment2D(volmdlr.Point2D(theta1, phi1), volmdlr.Point2D(theta1, half_pi)),
                    edges.LineSegment2D(volmdlr.Point2D(theta1, half_pi), volmdlr.Point2D(thetai, half_pi),
                                        name="construction"),
                    edges.LineSegment2D(volmdlr.Point2D(thetai, half_pi),
                                        volmdlr.Point2D(thetai, -half_pi)),
                    edges.LineSegment2D(volmdlr.Point2D(thetai, -half_pi),
                                        volmdlr.Point2D(theta2, -half_pi),
                                        name="construction"),
                    edges.LineSegment2D(volmdlr.Point2D(theta2, -half_pi), volmdlr.Point2D(theta2, phi2))
                    ]
        if point_positive_singularity:
            return self.helper_arc3d_to_2d_with_singularity(arc3d, start, end, point_positive_singularity, half_pi)
        if point_negative_singularity:
            return self.helper_arc3d_to_2d_with_singularity(arc3d, start, end, point_negative_singularity, -half_pi)

        raise NotImplementedError

    @staticmethod
    def fix_start_end_singularity_point_at_parametric_domain(edge, reference_point, point_at_singularity):
        """Uses tangent line to find real theta angle of the singularity point on parametric domain."""
        _, phi = point_at_singularity
        abscissa_before_singularity = edge.abscissa(reference_point)
        direction_vector = edge.direction_vector(abscissa_before_singularity)
        direction_line = curves.Line2D(reference_point, reference_point + direction_vector)
        if phi > 0:
            line_positive_singularity = curves.Line2D(volmdlr.Point2D(-math.pi, 0.5 * math.pi),
                                                      volmdlr.Point2D(math.pi, 0.5 * math.pi))
            intersections = direction_line.line_intersections(line_positive_singularity)
            if intersections:
                return intersections[0]
            return intersections

        line_negative_singularity = curves.Line2D(volmdlr.Point2D(-math.pi, -0.5 * math.pi),
                                                  volmdlr.Point2D(math.pi, -0.5 * math.pi))

        intersections = direction_line.line_intersections(line_negative_singularity)
        if intersections:
            return intersections[0]
        return intersections

    def is_point2d_on_sphere_singularity(self, point2d, tol=1e-5):
        """Verifies if point is on the spherical singularity point on parametric domain."""
        half_pi = 0.5 * math.pi
        point = self.point2d_to_3d(point2d)
        point_positive_singularity = self.point2d_to_3d(volmdlr.Point2D(0, half_pi))
        point_negative_singularity = self.point2d_to_3d(volmdlr.Point2D(0, -half_pi))
        if point.is_close(point_positive_singularity, tol) or point.is_close(point_negative_singularity, tol):
            return True
        return False

    def is_point3d_on_sphere_singularity(self, point3d):
        """Verifies if point is on the spherical singularity point on parametric domain."""
        half_pi = 0.5 * math.pi
        point_positive_singularity = self.point2d_to_3d(volmdlr.Point2D(0, half_pi))
        point_negative_singularity = self.point2d_to_3d(volmdlr.Point2D(0, -half_pi))
        if point3d.is_close(point_positive_singularity) or point3d.is_close(point_negative_singularity):
            return True
        return False

    def find_edge_start_end_undefined_parametric_points(self, edge3d, points, points3d):
        """
        Helper function.

        Uses local discretization and line intersection with the tangent line at the point just before the undefined
        point on the BREP of the 3D edge to find the real value of theta on the sphere parametric domain.
        """
        def get_temp_edge2d(_points):
            if len(_points) == 2:
                edge2d = edges.LineSegment2D(_points[0], _points[1])
            else:
                edge2d = edges.BSplineCurve2D.from_points_interpolation(_points, 2)
            return edge2d

        if self.is_point3d_on_sphere_singularity(points3d[0]):
            distance = points3d[0].point_distance(points3d[1])
            maximum_linear_distance_reference_point = 1e-5
            if distance < maximum_linear_distance_reference_point:
                temp_points = points[1:]
            else:
                number_points = max(2, int(distance / maximum_linear_distance_reference_point))

                local_discretization = [self.point3d_to_2d(point)
                                        for point in edge3d.local_discretization(
                        points3d[0], points3d[1], number_points)]
                temp_points = local_discretization[1:] + points[2:]

            theta_list = [point.x for point in temp_points]
            theta_discontinuity, indexes_theta_discontinuity = angle_discontinuity(theta_list)

            if theta_discontinuity:
                temp_points = self._fix_angle_discontinuity_on_discretization_points(temp_points,
                                                                                     indexes_theta_discontinuity, "x")

            edge = get_temp_edge2d(temp_points)
            point = self.fix_start_end_singularity_point_at_parametric_domain(edge,
                                                                              reference_point=temp_points[1],
                                                                              point_at_singularity=points[0])
            if point:
                points[0] = point
            else:
                per = 0.001
                while per < 0.05:
                    point = self.point3d_to_2d(edge3d.point_at_abscissa(per * edge3d.length()))
                    if point != points[0]:
                        break
                    per += 0.0025
                points[0] = point
        if self.is_point3d_on_sphere_singularity(points3d[-1]):
            distance = points3d[-2].point_distance(points3d[-1])
            maximum_linear_distance_reference_point = 1e-5
            if distance < maximum_linear_distance_reference_point:
                temp_points = points[:-1]
            else:
                number_points = max(2, int(distance / maximum_linear_distance_reference_point))

                local_discretization = [self.point3d_to_2d(point)
                                        for point in edge3d.local_discretization(
                        points3d[-2], points3d[-1], number_points)]
                temp_points = points[:-2] + local_discretization[:-1]

            theta_list = [point.x for point in temp_points]
            theta_discontinuity, indexes_theta_discontinuity = angle_discontinuity(theta_list)

            if theta_discontinuity:
                temp_points = self._fix_angle_discontinuity_on_discretization_points(
                    temp_points, indexes_theta_discontinuity, "x")

            edge = get_temp_edge2d(temp_points)
            point = self.fix_start_end_singularity_point_at_parametric_domain(
                edge, reference_point=temp_points[-2], point_at_singularity=points[-1])
            if point:
                points[-1] = point
            else:
                per = 0.999
                while per > 0.95:
                    point = self.point3d_to_2d(edge3d.point_at_abscissa(per * edge3d.length()))
                    if point != points[-1]:
                        break
                    per -= 0.0025
                points[-1] = point
        return points

    def arc3d_to_2d_any_direction(self, arc3d):
        """
        Converts the primitive from 3D spatial coordinates to its equivalent 2D primitive in the parametric space.
        """
        singularity_points = self.edge_passes_on_singularity_point(arc3d)
        half_pi = 0.5 * math.pi  # this variable avoid doing this multiplication several times (performance)
        point_positive_singularity, point_negative_singularity = singularity_points

        if point_positive_singularity and point_negative_singularity:
            raise ValueError("Impossible. This case should be treated by arc3d_to_2d_with_singularity method."
                             "See arc3d_to_2d method for detail.")
        if point_positive_singularity and not arc3d.is_point_edge_extremity(point_positive_singularity):
            split = arc3d.split(point_positive_singularity)
            primitive0 = self.arc3d_to_2d_any_direction(split[0])[0]
            primitive2 = self.arc3d_to_2d_any_direction(split[1])[0]
            primitive1 = edges.LineSegment2D(volmdlr.Point2D(primitive0.end.x, half_pi),
                                             volmdlr.Point2D(primitive2.start.x, half_pi))
            return [primitive0, primitive1, primitive2]
        if point_negative_singularity and not arc3d.is_point_edge_extremity(point_negative_singularity):
            split = arc3d.split(point_negative_singularity)
            primitive0 = self.arc3d_to_2d_any_direction(split[0])[0]
            primitive2 = self.arc3d_to_2d_any_direction(split[1])[0]
            primitive1 = edges.LineSegment2D(volmdlr.Point2D(primitive0.end.x, -half_pi),
                                             volmdlr.Point2D(primitive2.start.x, -half_pi))
            return [primitive0, primitive1, primitive2]

        angle3d = arc3d.angle
        number_points = math.ceil(angle3d * 50) + 1  # 50 points per radian
        number_points = max(number_points, 5)
        points3d = arc3d.discretization_points(number_points=number_points)
        points = [self.point3d_to_2d(p) for p in points3d]
        point_after_start, point_before_end = self._reference_points(arc3d)
        start, end = vm_parametric.spherical_repair_start_end_angle_periodicity(
            points[0], points[-1], point_after_start, point_before_end)
        points[0] = start
        points[-1] = end

        points = self.find_edge_start_end_undefined_parametric_points(arc3d, points, points3d)

        theta_list = [point.x for point in points]
        theta_discontinuity, indexes_theta_discontinuity = angle_discontinuity(theta_list)

        if theta_discontinuity:
            points = self._fix_angle_discontinuity_on_discretization_points(points,
                                                                            indexes_theta_discontinuity, "x")

        return [edges.BSplineCurve2D.from_points_interpolation(points, 2)]

    def bsplinecurve3d_to_2d(self, bspline_curve3d):
        """
        Converts the primitive from 3D spatial coordinates to its equivalent 2D primitive in the parametric space.
        """
        n = len(bspline_curve3d.control_points)
        points3d = bspline_curve3d.discretization_points(number_points=n)
        points = [self.point3d_to_2d(point) for point in points3d]

        point_after_start, point_before_end = self._reference_points(bspline_curve3d)
        start, end = vm_parametric.spherical_repair_start_end_angle_periodicity(
            points[0], points[-1], point_after_start, point_before_end)
        points[0] = start
        points[-1] = end
        if start.x == 0.0 or end.x == 0.0:
            points = self.find_edge_start_end_undefined_parametric_points(bspline_curve3d, points, points3d)
        theta_list = [point.x for point in points]
        theta_discontinuity, indexes_theta_discontinuity = angle_discontinuity(theta_list)
        if theta_discontinuity:
            points = self._fix_angle_discontinuity_on_discretization_points(points,
                                                                            indexes_theta_discontinuity, "x")
        degree = bspline_curve3d.degree
        if degree > len(points) - 1:
            degree = len(points) - 1
        return [edges.BSplineCurve2D.from_points_interpolation(points, degree=degree).simplify]

    def bsplinecurve2d_to_3d(self, bspline_curve2d):
        """
        Converts a BREP BSpline curve 2D onto a 3D primitive on the surface.
        """
        # TODO: this is incomplete, a bspline_curve2d can be also a bspline_curve3d
        i = round(0.5 * len(bspline_curve2d.points))
        start = self.point2d_to_3d(bspline_curve2d.points[0])
        interior = self.point2d_to_3d(bspline_curve2d.points[i])
        end = self.point2d_to_3d(bspline_curve2d.points[-1])
        vector_u1 = interior - start
        vector_u2 = interior - end
        points3d = [self.point2d_to_3d(p) for p in bspline_curve2d.points]
        if vector_u1.cross(vector_u2).norm():
            arc3d = edges.Arc3D.from_3_points(start, interior, end)
            flag = True
            for point in points3d:
                if not arc3d.point_belongs(point, 1e-4):
                    flag = False
                    break
            if flag:
                return [arc3d]

        return [edges.BSplineCurve3D.from_points_interpolation(points3d, degree=bspline_curve2d.degree)]

    def arc2d_to_3d(self, arc2d):
        """
        Converts a BREP arc 2D onto a 3D primitive on the surface.
        """
        n = 10
        degree = 2
        points = [self.point2d_to_3d(point2d) for point2d in arc2d.discretization_points(number_points=n)]
        return [edges.BSplineCurve3D.from_points_interpolation(points, degree).simplify]

    def fullarc3d_to_2d(self, fullarc3d):
        """
        Converts the primitive from 3D spatial coordinates to its equivalent 2D primitive in the parametric space.
        """
        # TODO: On a spherical surface we can have fullarc3d in any plane
        start, end = self._arc_start_end_3d_to_2d(fullarc3d)
        theta1, phi1 = start
        theta2, phi2 = end

        point_after_start, point_before_end = self._reference_points(fullarc3d)
        theta3, phi3 = point_after_start
        theta4, _ = point_before_end

        if self.frame.w.is_colinear_to(fullarc3d.circle.normal, abs_tol=1e-4):
            point1 = volmdlr.Point2D(theta1, phi1)
            if theta1 > theta3:
                point2 = volmdlr.Point2D(theta1 - volmdlr.TWO_PI, phi2)
            elif theta1 < theta3:
                point2 = volmdlr.Point2D(theta1 + volmdlr.TWO_PI, phi2)
            return [edges.LineSegment2D(point1, point2)]

        if self.frame.w.is_perpendicular_to(fullarc3d.circle.normal, abs_tol=1e-4) and \
                self.frame.origin.is_close(fullarc3d.center):
            if theta1 > theta3:
                theta_plus_pi = theta1 - math.pi
            else:
                theta_plus_pi = theta1 + math.pi
            if phi1 > phi3:
                half_pi = 0.5 * math.pi
            else:
                half_pi = -0.5 * math.pi
            if abs(phi1) == 0.5 * math.pi:
                return [edges.LineSegment2D(volmdlr.Point2D(theta3, phi1),
                                            volmdlr.Point2D(theta3, -half_pi)),
                        edges.LineSegment2D(volmdlr.Point2D(theta4, -half_pi),
                                            volmdlr.Point2D(theta4, phi2))]

            return [edges.LineSegment2D(volmdlr.Point2D(theta1, phi1), volmdlr.Point2D(theta1, -half_pi)),
                    edges.LineSegment2D(volmdlr.Point2D(theta_plus_pi, -half_pi),
                                        volmdlr.Point2D(theta_plus_pi, half_pi)),
                    edges.LineSegment2D(volmdlr.Point2D(theta1, half_pi), volmdlr.Point2D(theta1, phi2))]

        points = [self.point3d_to_2d(p) for p in fullarc3d.discretization_points(angle_resolution=25)]

        # Verify if theta1 or theta2 point should be -pi because atan2() -> ]-pi, pi]
        theta1 = vm_parametric.repair_start_end_angle_periodicity(theta1, theta3)
        theta2 = vm_parametric.repair_start_end_angle_periodicity(theta2, theta4)

        points[0] = volmdlr.Point2D(theta1, phi1)
        points[-1] = volmdlr.Point2D(theta2, phi2)

        theta_list = [point.x for point in points]
        theta_discontinuity, indexes_theta_discontinuity = angle_discontinuity(theta_list)
        if theta_discontinuity:
            points = self._fix_angle_discontinuity_on_discretization_points(points, indexes_theta_discontinuity, "x")

        return [edges.BSplineCurve2D.from_points_interpolation(points, 2)]

    def plot(self, ax=None, edge_style: EdgeStyle = EdgeStyle(color='grey', alpha=0.5), **kwargs):
        """Plot sphere arcs."""
        if ax is None:
            fig = plt.figure()
            ax = fig.add_subplot(111, projection='3d')

        self.frame.plot(ax=ax, ratio=self.radius)
        for circle in self._circle_generatrices(50) + self._circle_generatrices_xy(50):
            circle.plot(ax, edge_style)
        return ax

    def rectangular_cut(self, theta1, theta2, phi1, phi2, name=''):
        """Deprecated method, Use ShericalFace3D from_surface_rectangular_cut method."""
        raise AttributeError('Use ShericalFace3D from_surface_rectangular_cut method')

    def triangulation(self):
        """
        Triangulation of Spherical Surface.

        """
        face = self.rectangular_cut(0, volmdlr.TWO_PI, -0.5 * math.pi, 0.5 * math.pi)
        return face.triangulation()

    def repair_primitives_periodicity(self, primitives2d):
        """
        Repairs the continuity of the 2D contour while using contour3d_to_2d on periodic surfaces.

        :param primitives2d: The primitives in parametric surface domain.
        :type primitives2d: list
        :return: A list of primitives.
        :rtype: list
        """
        if self.is_undefined_brep(primitives2d[0]):
            primitives2d[0] = self.fix_undefined_brep_with_neighbors(primitives2d[0], primitives2d[-1],
                                                                     primitives2d[1])
        i = 1
        while i < len(primitives2d):
            previous_primitive = primitives2d[i - 1]
            delta = previous_primitive.end - primitives2d[i].start
            if not math.isclose(delta.norm(), 0, abs_tol=1e-3):
                if primitives2d[i].end.is_close(previous_primitive.end, 1e-3) and \
                        primitives2d[i].length() == volmdlr.TWO_PI:
                    primitives2d[i] = primitives2d[i].reverse()
                elif self.is_undefined_brep(primitives2d[i]):
                    primitives2d[i] = self.fix_undefined_brep_with_neighbors(primitives2d[i], previous_primitive,
                                                                             primitives2d[(i + 1) % len(primitives2d)])
                    delta = previous_primitive.end - primitives2d[i].start
                    if not math.isclose(delta.norm(), 0, abs_tol=1e-3):
                        primitives2d.insert(i, edges.LineSegment2D(previous_primitive.end, primitives2d[i].start,
                                                                   name="construction"))
                        if i < len(primitives2d):
                            i += 1
                elif self.is_point2d_on_sphere_singularity(previous_primitive.end, 1e-5):
                    primitives2d.insert(i, edges.LineSegment2D(previous_primitive.end, primitives2d[i].start,
                                                               name="construction"))
                    if i < len(primitives2d):
                        i += 1
                else:
                    primitives2d[i] = primitives2d[i].translation(delta)
            i += 1
        #     return primitives2d
        # primitives2d = repair(primitives2d)
        last_end = primitives2d[-1].end
        first_start = primitives2d[0].start
        if not last_end.is_close(first_start, tol=1e-2):
            last_end_3d = self.point2d_to_3d(last_end)
            first_start_3d = self.point2d_to_3d(first_start)
            if last_end_3d.is_close(first_start_3d, 1e-6) and \
                    not self.is_point2d_on_sphere_singularity(last_end):
                if first_start.x > last_end.x:
                    half_pi = -0.5 * math.pi
                else:
                    half_pi = 0.5 * math.pi
                if not first_start.is_close(volmdlr.Point2D(first_start.x, half_pi)):
                    lines = [edges.LineSegment2D(
                        last_end, volmdlr.Point2D(last_end.x, half_pi), name="construction"),
                        edges.LineSegment2D(volmdlr.Point2D(last_end.x, half_pi),
                                            volmdlr.Point2D(first_start.x, half_pi), name="construction"),
                        edges.LineSegment2D(volmdlr.Point2D(first_start.x, half_pi),
                                            first_start, name="construction")]
                    primitives2d.extend(lines)
            else:
                primitives2d.append(edges.LineSegment2D(last_end, first_start, name="construction"))
        return primitives2d

    def rotation(self, center: volmdlr.Point3D, axis: volmdlr.Vector3D, angle: float):
        """
        Spherical Surface 3D rotation.

        :param center: rotation center
        :param axis: rotation axis
        :param angle: angle rotation
        :return: a new rotated Spherical Surface 3D
        """
        new_frame = self.frame.rotation(center=center, axis=axis, angle=angle)
        return SphericalSurface3D(new_frame, self.radius)

    def translation(self, offset: volmdlr.Vector3D):
        """
        Spherical Surface 3D translation.

        :param offset: translation vector
        :return: A new translated Spherical Surface 3D
        """
        new_frame = self.frame.translation(offset)
        return SphericalSurface3D(new_frame, self.radius)

    def frame_mapping(self, frame: volmdlr.Frame3D, side: str):
        """
        Changes Spherical Surface 3D's frame and return a new Spherical Surface 3D.

        :param frame: Frame of reference
        :type frame: `volmdlr.Frame3D`
        :param side: 'old' or 'new'
        """
        new_frame = self.frame.frame_mapping(frame, side)
        return SphericalSurface3D(new_frame, self.radius)

    def plane_intersections(self, plane3d):
        """
        Sphere intersections with a plane.

        :param plane3d: intersecting plane.
        :return: list of intersecting curves.
        """
        dist = plane3d.point_distance(self.frame.origin)
        if dist > self.radius:
            return []
        if dist == self.radius:
            line = curves.Line3D(self.frame.origin, self.frame.origin + plane3d.frame.w)
            return plane3d.line_intersections(line)
        line = curves.Line3D(self.frame.origin, self.frame.origin + plane3d.frame.w)
        circle_radius = math.sqrt(self.radius ** 2 - dist ** 2)
        circle_center = plane3d.line_intersections(line)[0]
        start_end = circle_center + plane3d.frame.u * circle_radius
        circle = curves.Circle3D(volmdlr.Frame3D(circle_center, plane3d.frame.u,
                                                 plane3d.frame.v, plane3d.frame.w),
                                 circle_radius)
        return [edges.FullArc3D(circle, start_end)]

    def line_intersections(self, line3d: curves.Line3D):
        """
        Calculates the intersection points between a 3D line and a spherical surface.

        The method calculates the intersection points between a 3D line and a sphere using
        the equation of the line and the equation of the sphere. It returns a list of intersection
        points, which can be empty if there are no intersections. The intersection points are
        represented as 3D points using the `volmdlr.Point3D` class.

        :param line3d: The 3D line object to intersect with the sphere.
        :type line3d:curves.Line3D
        :return: A list of intersection points between the line and the sphere. The list may be empty if there
        are no intersections.
        :rtype: List[volmdlr.Point3D]

        :Example:
        >>> from volmdlr import Point3D, edges, surfaces, OXYZ
        >>> spherical_surface3d = SphericalSurface3D(OXYZ, 1)
        >>> line2 = curves.Line3D(Point3D(0, 1, -0.5), Point3D(0, 1, 0.5))
        >>> line_intersections2 = spherical_surface3d.line_intersections(line2) #returns [Point3D(0.0, 1.0, 0.0)]
        """
        line_direction_vector = line3d.direction_vector()
        vector_linept1_center = self.frame.origin - line3d.point1
        vector_linept1_center = vector_linept1_center.to_vector()
        a_param = line_direction_vector[0] ** 2 + line_direction_vector[1] ** 2 + line_direction_vector[2] ** 2
        b_param = -2 * (line_direction_vector[0] * vector_linept1_center[0] +
                        line_direction_vector[1] * vector_linept1_center[1] +
                        line_direction_vector[2] * vector_linept1_center[2])
        c_param = (vector_linept1_center[0] ** 2 + vector_linept1_center[1] ** 2 +
                   vector_linept1_center[2] ** 2 - self.radius ** 2)
        b2_minus4ac = b_param ** 2 - 4 * a_param * c_param
        if math.isclose(b2_minus4ac, 0, abs_tol=1e-8):
            t_param = -b_param / (2 * a_param)
            return [line3d.point1 + line_direction_vector * t_param]
        if b2_minus4ac < 0:
            return []
        t_param1 = (-b_param + math.sqrt(b2_minus4ac)) / (2 * a_param)
        t_param2 = (-b_param - math.sqrt(b2_minus4ac)) / (2 * a_param)
        return line3d.point1 + line_direction_vector * t_param1, line3d.point1 + line_direction_vector * t_param2

    def circle_intersections(self, circle: curves.Circle3D):
        """
        Gets intersections between a circle 3D and a SphericalSurface3D.

        :param circle: other circle to search intersections with.
        :return: list containing the intersection points.
        """
        circle_plane = Plane3D(circle.frame)
        if circle_plane.point_distance(self.frame.origin) > self.radius:
            return []
        circle_plane_intersections = self.plane_intersections(circle_plane)
        if circle_plane_intersections and isinstance(circle_plane_intersections[0], volmdlr.Point3D):
            return []
        intersections = circle_plane_intersections[0].circle.circle_intersections(circle)
        return intersections

    def arc_intersections(self, arc: edges.Arc3D):
        """
        Gets intersections between an arc 3D and a SphericalSurface3D.

        :param arc: other arc to search intersections with.
        :return: list containing the intersection points.
        """
        circle_intersections = self.circle_intersections(arc.circle)
        intersections = [intersection for intersection in circle_intersections if arc.point_belongs(intersection)]
        return intersections

    def fullarc_intersections(self, fullarc: edges.Arc3D):
        """
        Gets intersections between a fullarc 3D and a SphericalSurface3D.

        :param fullarc: other fullarc to search intersections with.
        :return: list containing the intersection points.
        """
        return self.circle_intersections(fullarc.circle)

    def ellipse_intersections(self, ellipse: curves.Ellipse3D):
        """
        Gets intersections between an ellipse 3D and a SphericalSurface3D.

        :param ellipse: other ellipse to search intersections with.
        :return: list containing the intersection points.
        """
        ellipse_plane = Plane3D(ellipse.frame)
        if ellipse_plane.point_distance(self.frame.origin) > self.radius:
            return []
        ellipse_plane_intersections = self.plane_intersections(ellipse_plane)
        intersections = ellipse_plane_intersections[0].circle.ellipse_intersections(ellipse)
        return intersections

    def arcellipse_intersections(self, arcellipse: edges.ArcEllipse3D):
        """
        Gets intersections between an arcellipse 3D and a SphericalSurface3D.

        :param arcellipse: other arcellipse to search intersections with.
        :return: list containing the intersection points.
        """
        circle_intersections = self.ellipse_intersections(arcellipse.ellipse)
        intersections = [intersection for intersection in circle_intersections
                         if arcellipse.point_belongs(intersection)]
        return intersections

    def fullarcellipse_intersections(self, fullarcellipse: edges.FullArcEllipse3D):
        """
        Gets intersections between a full arcellipse 3D and a SphericalSurface3D.

        :param fullarcellipse: other full arcellipse to search intersections with.
        :return: list containing the intersection points.
        """
        return self.ellipse_intersections(fullarcellipse.ellipse)

    def _spherical_intersection_points(self, spherical_surface: 'SphericalSurface3D'):
        """
        Gets the points of intersections between the spherical surface and the toroidal surface.

        :param spherical_surface: other Spherical Surface 3d.
        :return: points of intersections.
        """
        cyl_generatrices = self._circle_generatrices(200) + self._circle_generatrices_xy(200)
        intersection_points = []
        for gene in cyl_generatrices:
            intersections = spherical_surface.edge_intersections(gene)
            for intersection in intersections:
                if not intersection.in_list(intersection_points):
                    intersection_points.append(intersection)
        return intersection_points

    def sphericalsurface_intersections(self, spherical_surface: 'SphericalSurface3D'):
        """
        Cylinder Surface intersections with a Spherical surface.

        :param spherical_surface: intersecting sphere.
        :return: list of intersecting curves.
        """
        intersection_points = self._spherical_intersection_points(spherical_surface)
        if not intersection_points:
            return []
        inters_points = vm_common_operations.separate_points_by_closeness(intersection_points)
        curves_ = []
        for list_points in inters_points:
            bspline = edges.BSplineCurve3D.from_points_interpolation(list_points, 4, centripetal=False)
            if isinstance(bspline.simplify, edges.FullArc3D):
                curves_.append(bspline.simplify)
                continue
            curves_.append(bspline)
        return curves_


class RuledSurface3D(Surface3D):
    """
    Defines a ruled surface between two wires.

    :param wire1: Wire
    :type wire1: :class:`vmw.Wire3D`
    :param wire2: Wire
    :type wire2: :class:`wires.Wire3D`
    """
    face_class = 'RuledFace3D'

    def __init__(self, wire1: wires.Wire3D, wire2: wires.Wire3D, name: str = ''):
        self.wire1 = wire1
        self.wire2 = wire2
        self.length1 = wire1.length()
        self.length2 = wire2.length()
        Surface3D.__init__(self, name=name)

    def point2d_to_3d(self, point2d: volmdlr.Point2D):
        """
        Coverts a parametric coordinate on the surface into a 3D spatial point (x, y, z).

        :param point2d: Point at the ToroidalSuface3D
        :type point2d: `volmdlr.`Point2D`
        """
        x, y = point2d
        point1 = self.wire1.point_at_abscissa(x * self.length1)
        point2 = self.wire2.point_at_abscissa(x * self.length2)
        joining_line = edges.LineSegment3D(point1, point2)
        point = joining_line.point_at_abscissa(y * joining_line.length())
        return point

    def point3d_to_2d(self, point3d):
        """
        Returns the parametric coordinates volmdlr.Point2D(u, v) of a cartesian coordinates point (x, y, z).

        :param point3d: Point at the CylindricalSuface3D
        :type point3d: `volmdlr.`Point3D`
        """
        raise NotImplementedError

    def rectangular_cut(self, x1: float, x2: float,
                        y1: float, y2: float, name: str = ''):
        """Deprecated method, Use RuledFace3D from_surface_rectangular_cut method."""
        raise NotImplementedError('Use RuledFace3D from_surface_rectangular_cut method')


class ExtrusionSurface3D(Surface3D):
    """
    Defines a surface of extrusion.

    An extrusion surface is a surface that is a generic cylindrical surface generated by the linear
    extrusion of a curve, generally an Ellipse or a B-Spline curve.

    :param edge: edge.
    :type edge: Union[:class:`vmw.Wire3D`, :class:`vmw.Contour3D`]
    :param axis_point: Axis placement
    :type axis_point: :class:`volmdlr.Point3D`
    :param axis: Axis of extrusion
    :type axis: :class:`volmdlr.Vector3D`
    """
    face_class = 'ExtrusionFace3D'
    y_periodicity = None

    def __init__(self, edge: Union[edges.FullArcEllipse3D, edges.BSplineCurve3D],
                 direction: volmdlr.Vector3D, name: str = ''):
        self.edge = edge
        direction = direction.unit_vector()
        self.direction = direction
        if hasattr(edge, "center"):
            self.frame = volmdlr.Frame3D.from_point_and_vector(edge.center, direction, volmdlr.Z3D)
        else:
            self.frame = volmdlr.Frame3D.from_point_and_vector(edge.start, direction, volmdlr.Z3D)
        self._x_periodicity = False

        Surface3D.__init__(self, frame=self.frame, name=name)

    @property
    def x_periodicity(self):
        """Returns the periodicity in x direction."""
        if self._x_periodicity:
            return self._x_periodicity
        start = self.edge.start
        end = self.edge.end
        if start.is_close(end, 1e-6):
            self._x_periodicity = self.edge.length()
            return self._x_periodicity
        return None

    @x_periodicity.setter
    def x_periodicity(self, value):
        """X periodicity setter."""
        self._x_periodicity = value

    def point2d_to_3d(self, point2d: volmdlr.Point2D):
        """
        Transform a parametric (u, v) point into a 3D Cartesian point (x, y, z).

        # u = [0, 1] and v = z
        """
        u, v = point2d
        if abs(u) < 1e-7:
            u = 0.0
        if abs(v) < 1e-7:
            v = 0.0
        if self.x_periodicity:
            if u > self.x_periodicity:
                u -= self.x_periodicity
            elif u < 0:
                u += self.x_periodicity
        point_at_curve = self.edge.point_at_abscissa(u)
        point = point_at_curve.translation(self.frame.w * v)
        return point

    def point3d_to_2d(self, point3d):
        """
        Transform a 3D Cartesian point (x, y, z) into a parametric (u, v) point.
        """
        x, y, z = self.frame.global_to_local_coordinates(point3d)
        if abs(x) < 1e-7:
            x = 0.0
        if abs(y) < 1e-7:
            y = 0.0
        if abs(z) < 1e-7:
            z = 0.0
        point_at_curve = []
        tol = 1e-4 if self.edge.__class__.__name__ in ("FullArcEllipse3D", "ArcEllipse3D") else 1e-6

        if hasattr(self.edge, "line_intersections"):
            line = curves.Line3D(point3d, point3d.translation(self.frame.w))
            point_at_curve = self.edge.line_intersections(line, tol)
        if point_at_curve:
            point_at_curve = point_at_curve[0]
            point_at_curve_local = self.frame.global_to_local_coordinates(point_at_curve)
        else:
            if hasattr(self.edge, "point_projection"):
                point_at_curve = self.edge.point_projection(point3d)[0]
                point_at_curve_local = self.frame.global_to_local_coordinates(point_at_curve)
            else:
                point_at_curve_local = volmdlr.Point3D(x, y, 0)
                point_at_curve = self.frame.local_to_global_coordinates(point_at_curve_local)
        u = self.edge.abscissa(point_at_curve)
        v = z - point_at_curve_local.z

        return volmdlr.Point2D(u, v)

    def rectangular_cut(self, x1: float = 0.0, x2: float = 1.0,
                        y1: float = 0.0, y2: float = 1.0, name: str = ''):
        """Deprecated method, Use ExtrusionFace3D from_surface_rectangular_cut method."""
        raise AttributeError('Use ExtrusionFace3D from_surface_rectangular_cut method')

    def plot(self, ax=None, edge_style: EdgeStyle = EdgeStyle(color='grey', alpha=0.5), z: float = 0.5, **kwargs):
        """Plot for extrusion surface using matplotlib."""
        if ax is None:
            fig = plt.figure()
            ax = fig.add_subplot(111, projection='3d')
        self.frame.plot(ax=ax, ratio=self.edge.length())
        for i in range(21):
            step = i / 20. * z
            wire = self.edge.translation(step * self.frame.w)
            wire.plot(ax=ax, edge_style=edge_style)
        for i in range(21):
            step = -i / 20. * z
            wire = self.edge.translation(step * self.frame.w)
            wire.plot(ax=ax, edge_style=edge_style)

        return ax

    @classmethod
    def from_step(cls, arguments, object_dict, **kwargs):
        """Creates an extrusion surface from step data."""
        name = arguments[0][1:-1]
        edge = object_dict[arguments[1]]
        if edge.__class__ is curves.Ellipse3D:
            start_end = edge.center + edge.major_axis * edge.major_dir
            fullarcellipse = edges.FullArcEllipse3D(edge, start_end, edge.name)
            direction = -object_dict[arguments[2]]
            surface = cls(edge=fullarcellipse, direction=direction, name=name)
            surface.x_periodicity = fullarcellipse.length()
        elif edge.__class__ is curves.Circle3D:
            start_end = edge.center + edge.frame.u * edge.radius
            fullarc = edges.FullArc3D(edge, start_end)
            direction = object_dict[arguments[2]]
            surface = cls(edge=fullarc, direction=direction, name=name)
            surface.x_periodicity = fullarc.length()

        else:
            direction = object_dict[arguments[2]]
            surface = cls(edge=edge, direction=direction, name=name)
        return surface

    def to_step(self, current_id):
        """
        Translate volmdlr primitive to step syntax.
        """
        content_edge, edge_id = self.edge.to_step(current_id)
        current_id = edge_id + 1
        content_vector, vector_id = self.direction.to_step(current_id)
        current_id = vector_id + 1
        content = content_edge + content_vector
        content += f"#{current_id} = SURFACE_OF_LINEAR_EXTRUSION('{self.name}',#{edge_id},#{vector_id});\n"
        return content, [current_id]

    def arc3d_to_2d(self, arc3d):
        """
        Converts the primitive from 3D spatial coordinates to its equivalent 2D primitive in the parametric space.
        """
        start = self.point3d_to_2d(arc3d.start)
        end = self.point3d_to_2d(arc3d.end)
        if self.x_periodicity:
            start, end = self._verify_start_end_parametric_points(start, end, arc3d)
            points3d = [arc3d.start, arc3d.point_at_abscissa(0.02 * arc3d.length()),
                        arc3d.point_at_abscissa(0.98 * arc3d.length()), arc3d.end]
            point_after_start = self.point3d_to_2d(points3d[1])
            point_before_end = self.point3d_to_2d(points3d[2])
            start, _, _, end = self._repair_points_order([start, point_after_start, point_before_end, end], arc3d,
                                                         points3d)
        return [edges.LineSegment2D(start, end, name="arc")]

    def arcellipse3d_to_2d(self, arcellipse3d):
        """
        Transformation of an arc-ellipse 3d to 2d, in a cylindrical surface.

        """
        start2d = self.point3d_to_2d(arcellipse3d.start)
        end2d = self.point3d_to_2d(arcellipse3d.end)
        if isinstance(self.edge, edges.ArcEllipse3D):
            return [edges.LineSegment2D(start2d, end2d)]
        points3d = arcellipse3d.discretization_points(number_points=15)
        points = [self.point3d_to_2d(p) for p in points3d]
        return self._edge3d_to_2d(points, arcellipse3d, points3d)

    def fullarcellipse3d_to_2d(self, fullarcellipse3d):
        """
        Converts a 3D full elliptical arc to a 2D line segment in the current plane.

        This method converts a 3D full elliptical arc to a 2D line segment in the current plane.
        It first calculates the length of the arc using the `length` method of the `fullarcellipse3d`
        object. Then, it converts the start and end points of the arc to 2D points using the `point3d_to_2d`
        method. Additionally, it calculates a point on the arc at a small abscissa value (0.01 * length)
        and converts it to a 2D point. Based on the relative position of this point, the method determines
        the start and end points of the line segment in 2D. If the abscissa point is closer to the start
        point, the line segment starts from (0, start.y) and ends at (length, end.y). If the abscissa point is
        closer to the end point, the line segment starts from (length, start.y) and ends at (0, end.y). If the
        abscissa point lies exactly at the midpoint of the arc, a NotImplementedError is raised. The resulting
        line segment is returned as a list.

        :param fullarcellipse3d: The 3D full elliptical arc object to convert.
        :return: A list containing a 2D line segment representing the converted arc.
        :raises: NotImplementedError: If the abscissa point lies exactly at the midpoint of the arc.
        """

        length = fullarcellipse3d.length()
        start = self.point3d_to_2d(fullarcellipse3d.start)
        end = self.point3d_to_2d(fullarcellipse3d.end)

        u3, _ = self.point3d_to_2d(fullarcellipse3d.point_at_abscissa(0.01 * length))
        if u3 > 0.5 * length:
            start.x = length
            end.x = 0.0
        elif u3 < 0.5 * length:
            start.x = 0.0
            end.x = length
        else:
            raise NotImplementedError
        return [edges.LineSegment2D(start, end)]

    def linesegment2d_to_3d(self, linesegment2d):
        """
        Converts a BREP line segment 2D onto a 3D primitive on the surface.
        """
        start3d = self.point2d_to_3d(linesegment2d.start)
        end3d = self.point2d_to_3d(linesegment2d.end)
        u1, param_z1 = linesegment2d.start
        u2, param_z2 = linesegment2d.end
        if math.isclose(u1, u2, abs_tol=1e-6):
            return [edges.LineSegment3D(start3d, end3d)]
        if math.isclose(param_z1, param_z2, abs_tol=1e-6):
            primitive = self.edge.translation(self.direction * (param_z1 + param_z2) * 0.5)
            if primitive.point_belongs(start3d) and primitive.point_belongs(end3d):
                if math.isclose(abs(u1 - u2), 1.0, abs_tol=1e-6):
                    if primitive.start.is_close(start3d) and primitive.end.is_close(end3d):
                        return [primitive]
                    if primitive.start.is_close(end3d) and primitive.end.is_close(start3d):
                        return [primitive.reverse()]
                primitive = primitive.split_between_two_points(start3d, end3d)
                return [primitive]
        n = 10
        degree = 3
        points = [self.point2d_to_3d(point2d) for point2d in linesegment2d.discretization_points(number_points=n)]
        return [edges.BSplineCurve3D.from_points_interpolation(points, degree)]

    def bsplinecurve3d_to_2d(self, bspline_curve3d):
        """
        Converts the primitive from 3D spatial coordinates to its equivalent 2D primitive in the parametric space.
        """
        n = len(bspline_curve3d.control_points)
        points3d = bspline_curve3d.discretization_points(number_points=n)
        points = [self.point3d_to_2d(point)
                  for point in points3d]
        return self._edge3d_to_2d(points, bspline_curve3d, points3d)

    def frame_mapping(self, frame: volmdlr.Frame3D, side: str):
        """
        Returns a new Extrusion Surface positioned in the specified frame.

        :param frame: Frame of reference
        :type frame: `volmdlr.Frame3D`
        :param side: 'old' or 'new'
        """
        new_frame = self.frame.frame_mapping(frame, side)
        direction = new_frame.w
        new_edge = self.edge.frame_mapping(frame, side)
        return ExtrusionSurface3D(new_edge, direction, name=self.name)

    def _verify_start_end_parametric_points(self, start, end, edge3d):
        """
        When the generatrix of the surface is periodic we need to verify if the u parameter should be 0 or 1.
        """
        start_ref1 = self.point3d_to_2d(edge3d.point_at_abscissa(0.01 * edge3d.length()))
        start_ref2 = self.point3d_to_2d(edge3d.point_at_abscissa(0.02 * edge3d.length()))
        end_ref1 = self.point3d_to_2d(edge3d.point_at_abscissa(0.99 * edge3d.length()))
        end_ref2 = self.point3d_to_2d(edge3d.point_at_abscissa(0.98 * edge3d.length()))
        if math.isclose(start.x, self.x_periodicity, abs_tol=1e-4):
            vec1 = start_ref1 - start
            vec2 = start_ref2 - start_ref1
            if vec2.dot(vec1) < 0:
                start.x = 0
        if math.isclose(end.x, self.x_periodicity, abs_tol=1e-4):
            vec1 = end - end_ref1
            vec2 = end_ref1 - end_ref2
            if vec2.dot(vec1) < 0:
                end.x = 0
        if math.isclose(start.x, 0, abs_tol=1e-4):
            vec1 = start_ref1 - start
            vec2 = start_ref2 - start_ref1
            if vec2.dot(vec1) < 0:
                start.x = self.x_periodicity
        if math.isclose(end.x, 0, abs_tol=1e-4):
            vec1 = end - end_ref1
            vec2 = end_ref1 - end_ref2
            if vec2.dot(vec1) < 0:
                end.x = self.x_periodicity
        return start, end

    def _repair_points_order(self, points: List[volmdlr.Point2D], edge3d,
                             points3d: List[volmdlr.Point3D]) -> List[volmdlr.Point2D]:
        """
        Helper function to reorder discretization points along a parametric domain for an extrusion surface.

        When generating an extrusion surface from a periodic edge, there may be discontinuities in the parametric
        representation of the edge on the surface. This function addresses this issue by calculating how many times the
        edge crosses the periodic boundary of the surface. It then selects one side as the reference, typically the
        first side after the first split. Once the reference side is chosen, all parts of the edge on the "opposite"
        side (lower/upper bound) are updated by adding or subtracting one periodicity. This is achieved using the
        'sign' variable. The result is a list of parametric points that form a continuous path in parametric space.

        :param points: List of 2D parametric points representing the discretization of the edge on the surface.
        :param edge3d: The 3D curve representing the edge.
        :param points3d: List of corresponding 3D points.

        :return: The reordered list of parametric points forming a continuous path on the extrusion surface.
        """
        line_at_periodicity = curves.Line3D(self.edge.start, self.edge.start.translation(self.direction))
        intersections = edge3d.line_intersections(line_at_periodicity)
<<<<<<< HEAD
        intersections = [point for point in intersections if not edge3d.is_point_edge_extremity(point)]
=======
        intersections = [point for point in intersections if not edge3d.is_point_edge_extremity(point, abs_tol=5e-6)]
>>>>>>> 02894040
        if not intersections:
            return points
        reference_point = edge3d.local_discretization(edge3d.start, intersections[0], 3)[1]
        reference_point_u_parm = self.point3d_to_2d(reference_point).x
        diff = reference_point_u_parm - points[0].x
        sign = diff / abs(diff)
        current_edge = edge3d

        memory_point_index = 0
        flag = True
        for i, intersection in enumerate(intersections):
            split = current_edge.split(intersection)
            flag = bool(i % 2 == 0)
            for point, point3d in zip(points[memory_point_index:], points3d[memory_point_index:]):
                if flag and split[0].point_belongs(point3d):
                    memory_point_index += 1
                elif not flag and split[0].point_belongs(point3d):
                    point.x = point.x + sign * self.x_periodicity
                    memory_point_index += 1

            current_edge = split[1]
        if flag and memory_point_index < len(points):
            for point in points[memory_point_index:]:
                point.x = point.x + sign * self.x_periodicity
        return points

    def _edge3d_to_2d(self, points, edge3d, points3d):
        """Helper to get parametric representation of edges on the surface."""
        if self.x_periodicity:
            start, end = self._verify_start_end_parametric_points(points[0], points[-1], edge3d)
            points[0] = start
            points[-1] = end
            points = self._repair_points_order(points, edge3d, points3d)
        start = points[0]
        end = points[-1]
        if is_isocurve(points, 1e-5):
            return [edges.LineSegment2D(start, end)]
        if hasattr(edge3d, "degree"):
            degree = edge3d.degree
        else:
            degree = 2
        return [edges.BSplineCurve2D.from_points_interpolation(points, degree)]


class RevolutionSurface3D(PeriodicalSurface):
    """
    Defines a surface of revolution.

    :param edge: Edge.
    :type edge: edges.Edge
    :param axis_point: Axis placement
    :type axis_point: :class:`volmdlr.Point3D`
    :param axis: Axis of revolution
    :type axis: :class:`volmdlr.Vector3D`
    """
    face_class = 'RevolutionFace3D'
    x_periodicity = volmdlr.TWO_PI

    def __init__(self, edge,
                 axis_point: volmdlr.Point3D, axis: volmdlr.Vector3D, name: str = ''):
        self.edge = edge
        self.axis_point = axis_point
        self.axis = axis.unit_vector()

        point1 = edge.point_at_abscissa(0)
        vector1 = point1 - axis_point
        w_vector = self.axis
        if point1.is_close(axis_point) or w_vector.is_colinear_to(vector1):
            if edge.__class__.__name__ != "Line3D":
                point1 = edge.point_at_abscissa(0.5 * edge.length())
            else:
                point1 = edge.point_at_abscissa(0.05)
            vector1 = point1 - axis_point
        u_vector = vector1 - vector1.vector_projection(w_vector)
        u_vector = u_vector.unit_vector()
        v_vector = w_vector.cross(u_vector)
        self.frame = volmdlr.Frame3D(origin=axis_point, u=u_vector, v=v_vector, w=w_vector)

        PeriodicalSurface.__init__(self, frame=self.frame, name=name)

    @property
    def y_periodicity(self):
        """
        Evaluates the periodicity of the surface in v direction.
        """
        a, b, c, d = self.domain
        point_at_c = self.point2d_to_3d(volmdlr.Point2D(0.5 * (b - a), c))
        point_at_d = self.point2d_to_3d(volmdlr.Point2D(0.5 * (b - a), d))
        if point_at_d.is_close(point_at_c):
            return d
        return None

    @property
    def domain(self):
        """Returns u and v bounds."""
        if self.edge.__class__.__name__ != "Line3D":
            return -math.pi, math.pi, 0.0, self.edge.length()
        return -math.pi, math.pi, 0.0, 1.0

    def point2d_to_3d(self, point2d: volmdlr.Point2D):
        """
        Transform a parametric (u, v) point into a 3D Cartesian point (x, y, z).

        u = [0, 2pi] and v = [0, 1] into a
        """
        u, v = point2d
        point_at_curve = self.edge.point_at_abscissa(v)
        point_vector = point_at_curve - self.axis_point
        point3d = (self.axis_point + point_vector * math.cos(u) +
                   point_vector.dot(self.axis) * self.axis * (1 - math.cos(u)) +
                   self.axis.cross(point_vector) * math.sin(u))
        return point3d

    def point3d_to_2d(self, point3d):
        """
        Transform a 3D Cartesian point (x, y, z) into a parametric (u, v) point.
        """
        x, y, _ = self.frame.global_to_local_coordinates(point3d)
        if abs(x) < 1e-12:
            x = 0
        if abs(y) < 1e-12:
            y = 0
        u = math.atan2(y, x)

        point_at_curve = point3d.rotation(self.axis_point, self.axis, -u)
        v = self.edge.abscissa(point_at_curve)
        return volmdlr.Point2D(u, v)

    def rectangular_cut(self, x1: float, x2: float,
                        y1: float, y2: float, name: str = ''):
        """Deprecated method, Use RevolutionFace3D from_surface_rectangular_cut method."""
        raise AttributeError('Use RevolutionFace3D from_surface_rectangular_cut method')

    def plot(self, ax=None, edge_style: EdgeStyle = EdgeStyle(color='grey', alpha=0.5),
             number_curves: int = 20, **kwargs):
        """
        Plot rotated Revolution surface generatrix.

        :param number_curves: Number of curves to display.
        :param ax: matplotlib axis.
        :param edge_style: plot edge style.
        :type number_curves: int
        """
        if ax is None:
            fig = plt.figure()
            ax = fig.add_subplot(111, projection='3d')
        for i in range(number_curves + 1):
            theta = i / number_curves * volmdlr.TWO_PI
            wire = self.edge.rotation(self.axis_point, self.axis, theta)
            wire.plot(ax=ax, edge_style=edge_style)

        return ax

    @classmethod
    def from_step(cls, arguments, object_dict, **kwargs):
        """
        Converts a step primitive to a RevolutionSurface3D.

        :param arguments: The arguments of the step primitive.
        :type arguments: list
        :param object_dict: The dictionary containing all the step primitives
            that have already been instantiated.
        :type object_dict: dict
        :return: The corresponding RevolutionSurface3D object.
        :rtype: :class:`volmdlr.faces.RevolutionSurface3D`
        """
        name = arguments[0][1:-1]
        edge = object_dict[arguments[1]]
        if edge.__class__ is curves.Circle3D:
            start_end = edge.center + edge.frame.u * edge.radius
            edge = edges.FullArc3D(edge, start_end, edge.name)

        axis_point, axis = object_dict[arguments[2]]
        surface = cls(edge=edge, axis_point=axis_point, axis=axis, name=name)
        return surface.simplify()

    def to_step(self, current_id):
        """
        Translate volmdlr primitive to step syntax.
        """
        content_wire, wire_id = self.edge.to_step(current_id)
        current_id = wire_id + 1
        content_axis_point, axis_point_id = self.axis_point.to_step(current_id)
        current_id = axis_point_id + 1
        content_axis, axis_id = self.axis.to_step(current_id)
        current_id = axis_id + 1
        content = content_wire + content_axis_point + content_axis
        content += f"#{current_id} = AXIS1_PLACEMENT('',#{axis_point_id},#{axis_id});\n"
        current_id += 1
        content += f"#{current_id} = SURFACE_OF_REVOLUTION('{self.name}',#{wire_id},#{current_id - 1});\n"
        return content, [current_id]

    def arc3d_to_2d(self, arc3d):
        """
        Converts the primitive from 3D spatial coordinates to its equivalent 2D primitive in the parametric space.
        """
        start = self.point3d_to_2d(arc3d.start)
        end = self.point3d_to_2d(arc3d.end)
        if self.edge.__class__.__name__ != "Line3D" and hasattr(self.edge.simplify, "circle") and \
                math.isclose(self.edge.simplify.circle.radius, arc3d.circle.radius, rel_tol=0.01):
            if self.edge.is_point_edge_extremity(arc3d.start):
                middle_point = self.point3d_to_2d(arc3d.middle_point())
                if middle_point.x == math.pi:
                    middle_point.x = -math.pi
                    if end.x == math.pi:
                        end.x = middle_point.x
                start.x = middle_point.x
            if self.edge.is_point_edge_extremity(arc3d.end):
                middle_point = self.point3d_to_2d(arc3d.middle_point())
                if middle_point.x == math.pi:
                    middle_point.x = -math.pi
                    if start.x == math.pi:
                        start.x = middle_point.x
                end.x = middle_point.x
        if math.isclose(start.y, end.y, rel_tol=0.01):
            point_after_start, point_before_end = self._reference_points(arc3d)
            point_theta_discontinuity = self.point2d_to_3d(volmdlr.Point2D(math.pi, start.y))
            discontinuity = arc3d.point_belongs(point_theta_discontinuity) and not \
                arc3d.is_point_edge_extremity(point_theta_discontinuity)

            undefined_start_theta = arc3d.start.is_close(point_theta_discontinuity)
            undefined_end_theta = arc3d.end.is_close(point_theta_discontinuity)
            start, end = vm_parametric.arc3d_to_cylindrical_coordinates_verification(
                [start, end], [undefined_start_theta, undefined_end_theta],
                [point_after_start.x, point_before_end.x], discontinuity)
        if math.isclose(start.y, end.y, rel_tol=0.01) or math.isclose(start.x, end.x, rel_tol=0.01):
            return [edges.LineSegment2D(start, end, name="arc")]
        n = 10
        degree = 3
        bsplinecurve3d = edges.BSplineCurve3D.from_points_interpolation(arc3d.discretization_points(number_points=n),
                                                                        degree)
        return self.bsplinecurve3d_to_2d(bsplinecurve3d)

    def fullarc3d_to_2d(self, fullarc3d):
        """
        Converts the primitive from 3D spatial coordinates to its equivalent 2D primitive in the parametric space.
        """
        start = self.point3d_to_2d(fullarc3d.start)
        end = self.point3d_to_2d(fullarc3d.end)
        point_after_start, point_before_end = self._reference_points(fullarc3d)
        point_theta_discontinuity = self.point2d_to_3d(volmdlr.Point2D(math.pi, start.y))
        discontinuity = fullarc3d.point_belongs(point_theta_discontinuity) and not \
            fullarc3d.is_point_edge_extremity(point_theta_discontinuity)

        undefined_start_theta = fullarc3d.start.is_close(point_theta_discontinuity)
        undefined_end_theta = fullarc3d.end.is_close(point_theta_discontinuity)
        start, end = vm_parametric.arc3d_to_cylindrical_coordinates_verification(
            [start, end], [undefined_start_theta, undefined_end_theta],
            [point_after_start.x, point_before_end.x], discontinuity)
        theta1, z1 = start
        theta2, _ = end
        _, z3 = point_after_start

        if self.frame.w.is_colinear_to(fullarc3d.circle.normal):
            normal_dot_product = self.frame.w.dot(fullarc3d.circle.normal)
            start, end = vm_parametric.fullarc_to_cylindrical_coordinates_verification(start, end, normal_dot_product)
            return [edges.LineSegment2D(start, end, name="parametric.fullarc")]
        if math.isclose(theta1, theta2, abs_tol=1e-3):
            # Treating one case from Revolution Surface
            if z1 > z3:
                point1 = volmdlr.Point2D(theta1, 1)
                point2 = volmdlr.Point2D(theta1, 0)
            else:
                point1 = volmdlr.Point2D(theta1, 0)
                point2 = volmdlr.Point2D(theta1, 1)
            return [edges.LineSegment2D(point1, point2, name="parametric.fullarc")]
        if math.isclose(abs(theta1 - theta2), math.pi, abs_tol=1e-3):
            if z1 > z3:
                point1 = volmdlr.Point2D(theta1, 1)
                point2 = volmdlr.Point2D(theta1, 0)
                point3 = volmdlr.Point2D(theta2, 0)
                point4 = volmdlr.Point2D(theta2, 1)
            else:
                point1 = volmdlr.Point2D(theta1, 0)
                point2 = volmdlr.Point2D(theta1, 1)
                point3 = volmdlr.Point2D(theta2, 1)
                point4 = volmdlr.Point2D(theta2, 0)
            return [edges.LineSegment2D(point1, point2, name="parametric.arc"),
                    edges.LineSegment2D(point2, point3, name="parametric.singularity"),
                    edges.LineSegment2D(point3, point4, name="parametric.arc")
                    ]

        raise NotImplementedError

    def linesegment2d_to_3d(self, linesegment2d):
        """
        Converts a BREP line segment 2D onto a 3D primitive on the surface.
        """
        start3d = self.point2d_to_3d(linesegment2d.start)
        end3d = self.point2d_to_3d(linesegment2d.end)
        theta1, abscissa1 = linesegment2d.start
        theta2, abscissa2 = linesegment2d.end

        if self.edge.point_at_abscissa(abscissa1).is_close(self.edge.point_at_abscissa(abscissa2)):
            theta_i = 0.5 * (theta1 + theta2)
            interior = self.point2d_to_3d(volmdlr.Point2D(theta_i, abscissa1))
            if start3d.is_close(end3d):
                theta_e = 0.25 * (theta1 + theta2)
                extra_point = self.point2d_to_3d(volmdlr.Point2D(theta_e, abscissa1))
                temp_arc = edges.Arc3D.from_3_points(start3d, extra_point, interior)
                circle = temp_arc.circle
                if theta1 > theta2:
                    circle = temp_arc.circle.reverse()
                return [edges.FullArc3D.from_curve(circle, start3d)]
            return [edges.Arc3D.from_3_points(start3d, interior, end3d)]

        if math.isclose(theta1, theta2, abs_tol=1e-3):
            primitive = self.edge.rotation(self.axis_point, self.axis, 0.5 * (theta1 + theta2))
            if primitive.point_belongs(start3d) and primitive.point_belongs(end3d):
                if isinstance(self.edge, (curves.Line3D, edges.LineSegment3D)):
                    return [edges.LineSegment3D(start3d, end3d)]
                if self.edge.is_point_edge_extremity(start3d) and self.edge.is_point_edge_extremity(end3d):
                    primitive = primitive.simplify
                    if primitive.start.is_close(end3d) and primitive.end.is_close(start3d):
                        primitive = primitive.reverse()
                    return [primitive]
                primitive = primitive.split_between_two_points(start3d, end3d)
                if abscissa1 > abscissa2:
                    primitive = primitive.reverse()
                return [primitive]
        n = 10
        degree = 3
        points = [self.point2d_to_3d(point2d) for point2d in linesegment2d.discretization_points(number_points=n)]
        return [edges.BSplineCurve3D.from_points_interpolation(points, degree).simplify]

    def bsplinecurve2d_to_3d(self, bspline_curve2d):
        """
        Is this right?.
        """
        n = len(bspline_curve2d.control_points)
        points = [self.point2d_to_3d(p)
                  for p in bspline_curve2d.discretization_points(number_points=n)]
        return [edges.BSplineCurve3D.from_points_interpolation(points, bspline_curve2d.degree)]

    def frame_mapping(self, frame: volmdlr.Frame3D, side: str):
        """
        Returns a new Revolution Surface positioned in the specified frame.

        :param frame: Frame of reference
        :type frame: `volmdlr.Frame3D`
        :param side: 'old' or 'new'
        """
        new_frame = self.frame.frame_mapping(frame, side)
        axis = new_frame.w
        axis_point = new_frame.origin
        new_edge = self.edge.frame_mapping(frame, side)
        return RevolutionSurface3D(new_edge, axis_point, axis, name=self.name)

    def translation(self, offset):
        """
        Returns a new translated Revolution Surface.

        :param offset: translation vector.
        """
        new_edge = self.edge.translation(offset)
        new_axis_point = self.axis_point.translation(offset)
        return RevolutionSurface3D(new_edge, new_axis_point, self.axis)

    def rotation(self, center: volmdlr.Point3D, axis: volmdlr.Vector3D, angle: float):
        """
        Revolution Surface 3D rotation.

        :param center: rotation center
        :param axis: rotation axis
        :param angle: angle rotation
        :return: a new rotated Revolution Surface 3D
        """
        new_edge = self.edge.rotation(center, axis, angle)
        new_axis_point = self.axis_point.rotation(center, axis, angle)
        new_axis = self.axis.rotation(center, axis, angle)
        return RevolutionSurface3D(new_edge, new_axis_point, new_axis)

    def simplify(self):
        """Gets the simplified version of the surface."""
        line3d = curves.Line3D(self.axis_point, self.axis_point + self.axis)
        if isinstance(self.edge, edges.Arc3D):
            tore_center, _ = line3d.point_projection(self.edge.center)
            # Sphere
            if math.isclose(tore_center.point_distance(self.edge.center), 0., abs_tol=1e-6):
                return SphericalSurface3D(self.frame, self.edge.circle.radius, self.name)
        if isinstance(self.edge, (edges.LineSegment3D, curves.Line3D)):
            if isinstance(self.edge, edges.LineSegment3D):
                generatrix_line = self.edge.line
            else:
                generatrix_line = self.edge
            intersections = line3d.intersection(generatrix_line)
            if intersections:
                generatrix_line_direction = generatrix_line.unit_direction_vector()
                if self.axis.dot(generatrix_line_direction) > 0:
                    semi_angle = volmdlr.geometry.vectors3d_angle(self.axis, generatrix_line_direction)
                else:
                    semi_angle = volmdlr.geometry.vectors3d_angle(self.axis, -generatrix_line_direction)
                if not self.axis_point.is_close(intersections):
                    new_w = self.axis_point - intersections
                    new_w = new_w.unit_vector()
                    new_frame = volmdlr.Frame3D(intersections, self.frame.u, new_w.cross(self.frame.u), new_w)
                else:
                    new_frame = volmdlr.Frame3D(intersections, self.frame.u, self.frame.v, self.frame.w)
                return ConicalSurface3D(new_frame, semi_angle, self.name)
            generatrix_line_direction = generatrix_line.unit_direction_vector()
            if self.axis.is_colinear_to(generatrix_line_direction):
                radius = self.edge.point_distance(self.axis_point)
                return CylindricalSurface3D(self.frame, radius, self.name)
        return self

    def u_closed_lower(self):
        """
        Returns True if the surface is close in any of the u boundaries.
        """
        a, b, c, _ = self.domain
        point_at_a_lower = self.point2d_to_3d(volmdlr.Point2D(a, c))
        point_at_b_lower = self.point2d_to_3d(volmdlr.Point2D(0.5 * (a + b), c))
        if point_at_b_lower.is_close(point_at_a_lower):
            return True
        return False

    def u_closed_upper(self):
        """
        Returns True if the surface is close in any of the u boundaries.
        """
        a, b, _, d = self.domain
        point_at_a_upper = self.point2d_to_3d(volmdlr.Point2D(a, d))
        point_at_b_upper = self.point2d_to_3d(volmdlr.Point2D(0.5 * (a + b), d))
        if point_at_b_upper.is_close(point_at_a_upper):
            return True
        return False

    def u_closed(self):
        """
        Returns True if the surface is close in any of the u boundaries.
        """
        return bool(self.u_closed_lower() or self.u_closed_upper())

    def v_closed(self):
        """
        Returns True if the surface is close in any of the u boundaries.
        """
        return False

    def is_singularity_point(self, point, *args):
        """Returns True if the point belongs to the surface singularity and False otherwise."""

        if self.u_closed_lower() and self.edge.start.is_close(point):
            return True
        if self.u_closed_upper() and self.edge.end.is_close(point):
            return True
        return False

    def get_singularity_lines(self):
        """
        Return lines that are parallel and coincident with surface singularity at parametric domain.
        """
        a, b, c, d = self.domain
        lines = []
        if self.u_closed_lower():
            lines.append(curves.Line2D(volmdlr.Point2D(a, c), volmdlr.Point2D(b, c)))
        if self.u_closed_upper():
            lines.append(curves.Line2D(volmdlr.Point2D(a, d), volmdlr.Point2D(b, d)))
        return lines


class BSplineSurface3D(Surface3D):
    """
    A class representing a 3D B-spline surface.

    A B-spline surface is a smooth surface defined by a set of control points and
    a set of basis functions called B-spline basis functions. The shape of the
    surface is determined by the position of the control points and can be
    modified by moving the control points.

    :param degree_u: The degree of the B-spline curve in the u direction.
    :type degree_u: int
    :param degree_v: The degree of the B-spline curve in the v direction.
    :type degree_v: int
    :param control_points: A list of 3D control points that define the shape of
        the surface.
    :type control_points: List[`volmdlr.Point3D`]
    :param nb_u: The number of control points in the u direction.
    :type nb_u: int
    :param nb_v: The number of control points in the v direction.
    :type nb_v: int
    :param u_multiplicities: A list of multiplicities for the knots in the u direction.
        The multiplicity of a knot is the number of times it appears in the knot vector.
    :type u_multiplicities: List[int]
    :param v_multiplicities: A list of multiplicities for the knots in the v direction.
        The multiplicity of a knot is the number of times it appears in the knot vector.
    :type v_multiplicities: List[int]
    :param u_knots: A list of knots in the u direction. The knots are real numbers that
        define the position of the control points along the u direction.
    :type u_knots: List[float]
    :param v_knots: A list of knots in the v direction. The knots are real numbers that
        define the position of the control points along the v direction.
    :type v_knots: List[float]
    :param weights: (optional) A list of weights for the control points. The weights
        can be used to adjust the influence of each control point on the shape of the
        surface. Default is None.
    :type weights: List[float]
    :param name: (optional) A name for the surface. Default is an empty string.
    :type name: str
    """
    face_class = "BSplineFace3D"
    _eq_is_data_eq = False

    def __init__(self, degree_u: int, degree_v: int, control_points: List[volmdlr.Point3D], nb_u: int, nb_v: int,
                 u_multiplicities: List[int], v_multiplicities: List[int], u_knots: List[float], v_knots: List[float],
                 weights: List[float] = None, name: str = ''):
        self.ctrlpts = npy.asarray(control_points)
        self.degree_u = int(degree_u)
        self.degree_v = int(degree_v)
        self.nb_u = int(nb_u)
        self.nb_v = int(nb_v)

        u_knots = nurbs_helpers.standardize_knot_vector(u_knots)
        v_knots = nurbs_helpers.standardize_knot_vector(v_knots)
        self.u_knots = u_knots
        self.v_knots = v_knots
        self.u_multiplicities = u_multiplicities
        self.v_multiplicities = v_multiplicities
        self._weights = weights
        self.rational = False
        if weights is not None:
            self.rational = True
            self._weights = npy.asarray(weights, dtype=npy.float64)

        self._surface = None
        Surface3D.__init__(self, name=name)

        # Hidden Attributes
        self._displacements = None
        self._grids2d = None
        self._grids2d_deformed = None
        self._bbox = None
        self._surface_curves = None
        self._knotvector = None
        self.ctrlptsw = None
        if self._weights is not None:
            ctrlptsw = []
            for point, w in zip(self.ctrlpts, self._weights):
                temp = [float(c * w) for c in point]
                temp.append(float(w))
                ctrlptsw.append(temp)
            self.ctrlptsw = npy.asarray(ctrlptsw, dtype=npy.float64)

        self._delta = [0.05, 0.05]
        self._eval_points = None
        self._vertices = None
        self._domain = None

        self._x_periodicity = False  # Use False instead of None because None is a possible value of x_periodicity
        self._y_periodicity = False

    def __hash__(self):
        """
        Creates custom hash to the surface.
        """
        control_points = self.control_points
        weights = self.weights
        if weights is None:
            weights = tuple(1.0 for _ in range(len(control_points)))
        else:
            weights = tuple(weights)
        return hash((tuple(control_points),
                     self.degree_u, tuple(self.u_multiplicities), tuple(self.u_knots), self.nb_u,
                     self.degree_v, tuple(self.v_multiplicities), tuple(self.v_knots), self.nb_v, weights))

    def __eq__(self, other):
        """
        Defines the BSpline surface equality operation.
        """
        if not isinstance(other, self.__class__):
            return False

        if (self.rational != other.rational or self.degree_u != other.degree_u or self.degree_v != other.degree_v or
                self.nb_u != other.nb_u or self.nb_v != other.nb_v):
            return False

        for s_k, o_k in zip(self.knotvector, other.knotvector):
            if len(s_k) != len(o_k) or any(not math.isclose(s, o, abs_tol=1e-8) for s, o in zip(s_k, o_k)):
                return False
        self_control_points = self.control_points
        other_control_points = other.control_points
        if len(self_control_points) != len(other_control_points) or \
                any(not s_point.is_close(o_point) for s_point, o_point in
                    zip(self_control_points, other_control_points)):
            return False
        if self.rational and other.rational:
            if len(self.weights) != len(other.weights) or \
                    any(not math.isclose(s_w, o_w, abs_tol=1e-8) for s_w, o_w in zip(self.weights, other.weights)):
                return False
        return True

    def _data_eq(self, other_object):
        """
        Defines dessia common object equality.
        """
        return self == other_object

    @property
    def data(self):
        """
        Returns a dictionary of the BSpline data.
        """
        datadict = {
            "degree": (self.degree_u, self.degree_v),
            "knotvector": self.knotvector,
            "size": (self.nb_u, self.nb_v),
            "sample_size": self.sample_size,
            "rational": not (self._weights is None),
            "precision": 18
        }
        if self._weights is not None:
            datadict["control_points"] = self.ctrlptsw
        else:
            datadict["control_points"] = self.ctrlpts
        return datadict

    @property
    def control_points(self):
        """Gets control points."""
        return [volmdlr.Point3D(*point) for point in self.ctrlpts]

    @property
    def control_points_table(self):
        """Creates control points table."""
        control_points_table = []
        points_row = []
        i = 1
        for point in self.control_points:
            points_row.append(point)
            if i == self.nb_v:
                control_points_table.append(points_row)
                points_row = []
                i = 1
            else:
                i += 1
        return control_points_table

    @property
    def knots_vector_u(self):
        """
        Compute the global knot vector (u direction) based on knot elements and multiplicities.

        """

        knots = self.u_knots
        multiplicities = self.u_multiplicities

        knots_vec = []
        for i, knot in enumerate(knots):
            for _ in range(0, multiplicities[i]):
                knots_vec.append(knot)
        return knots_vec

    @property
    def knots_vector_v(self):
        """
        Compute the global knot vector (v direction) based on knot elements and multiplicities.

        """

        knots = self.v_knots
        multiplicities = self.v_multiplicities

        knots_vec = []
        for i, knot in enumerate(knots):
            for _ in range(0, multiplicities[i]):
                knots_vec.append(knot)
        return knots_vec

    @property
    def knotvector(self):
        """
        Knot vector in u and v direction respectively.
        """
        if not self._knotvector:
            self._knotvector = [self.knots_vector_u, self.knots_vector_v]
        return self._knotvector

    @property
    def sample_size_u(self):
        """
        Sample size for the u-direction.

        :getter: Gets sample size for the u-direction
        :setter: Sets sample size for the u-direction
        :type: int
        """
        s_size = math.floor((1.0 / self.delta_u) + 0.5)
        return int(s_size)

    @sample_size_u.setter
    def sample_size_u(self, value):
        if not isinstance(value, int):
            raise ValueError("Sample size must be an integer value")
        knotvector_u = self.knots_vector_u

        # To make it operate like linspace, we have to know the starting and ending points.
        start_u = knotvector_u[self.degree_u]
        stop_u = knotvector_u[-(self.degree_u + 1)]

        # Set delta values
        self.delta_u = (stop_u - start_u) / float(value)

    @property
    def sample_size_v(self):
        """
        Sample size for the v-direction.

        :getter: Gets sample size for the v-direction
        :setter: Sets sample size for the v-direction
        :type: int
        """
        s_size = math.floor((1.0 / self.delta_v) + 0.5)
        return int(s_size)

    @sample_size_v.setter
    def sample_size_v(self, value):
        if not isinstance(value, int):
            raise ValueError("Sample size must be an integer value")
        knotvector_v = self.knots_vector_v

        # To make it operate like linspace, we have to know the starting and ending points.
        start_v = knotvector_v[self.degree_v]
        stop_v = knotvector_v[-(self.degree_v + 1)]

        # Set delta values
        self.delta_v = (stop_v - start_v) / float(value)

    @property
    def sample_size(self):
        """
        Sample size for both u- and v-directions.

        :getter: Gets sample size as a tuple of values corresponding to u- and v-directions
        :setter: Sets sample size for both u- and v-directions
        :type: int
        """
        sample_size_u = math.floor((1.0 / self.delta_u) + 0.5)
        sample_size_v = math.floor((1.0 / self.delta_v) + 0.5)
        return int(sample_size_u), int(sample_size_v)

    @sample_size.setter
    def sample_size(self, value):
        knotvector_u = self.knots_vector_u
        knotvector_v = self.knots_vector_v

        # To make it operate like linspace, we have to know the starting and ending points.
        start_u = knotvector_u[self.degree_u]
        stop_u = knotvector_u[-(self.degree_u + 1)]
        start_v = knotvector_v[self.degree_v]
        stop_v = knotvector_v[-(self.degree_v + 1)]

        # Set delta values
        self.delta_u = (stop_u - start_u) / float(value)
        self.delta_v = (stop_v - start_v) / float(value)

    @property
    def delta_u(self):
        """
        Evaluation delta for the u-direction.

        :getter: Gets evaluation delta for the u-direction
        :setter: Sets evaluation delta for the u-direction
        :type: float
        """
        return self._delta[0]

    @delta_u.setter
    def delta_u(self, value):
        # Delta value for surface evaluation should be between 0 and 1
        if float(value) <= 0 or float(value) >= 1:
            raise ValueError("Surface evaluation delta (u-direction) must be between 0.0 and 1.0")

        # Set new delta value
        self._delta[0] = float(value)

    @property
    def delta_v(self):
        """
        Evaluation delta for the v-direction.

        :getter: Gets evaluation delta for the v-direction
        :setter: Sets evaluation delta for the v-direction
        :type: float
        """
        return self._delta[1]

    @delta_v.setter
    def delta_v(self, value):
        # Delta value for surface evaluation should be between 0 and 1
        if float(value) <= 0 or float(value) >= 1:
            raise ValueError("Surface evaluation delta (v-direction) should be between 0.0 and 1.0")

        # Set new delta value
        self._delta[1] = float(value)

    @property
    def delta(self):
        """
        Evaluation delta for both u- and v-directions.

        :getter: Gets evaluation delta as a tuple of values corresponding to u- and v-directions
        :setter: Sets evaluation delta for both u- and v-directions
        :type: float
        """
        return self.delta_u, self.delta_v

    @delta.setter
    def delta(self, value):
        if isinstance(value, (int, float)):
            self.delta_u = value
            self.delta_v = value
        elif isinstance(value, (list, tuple)):
            if len(value) == 2:
                self.delta_u = value[0]
                self.delta_v = value[1]
            else:
                raise ValueError("Surface requires 2 delta values")
        else:
            raise ValueError("Cannot set delta. Please input a numeric value or a list or tuple with 2 numeric values")

    @property
    def weights(self):
        if self._weights is None:
            return self._weights
        return self._weights.tolist()

    @property
    def x_periodicity(self):
        """
        Evaluates the periodicity of the surface in u direction.
        """
        if self._x_periodicity is False:
            a, b, c, d = self.domain
            point_at_a = self.point2d_to_3d(volmdlr.Point2D(a, 0.5 * (d - c)))
            point_at_b = self.point2d_to_3d(volmdlr.Point2D(b, 0.5 * (d - c)))
            if point_at_b.is_close(point_at_a) or self.u_closed:
                self._x_periodicity = b - a
            else:
                self._x_periodicity = None
        return self._x_periodicity

    @property
    def y_periodicity(self):
        """
        Evaluates the periodicity of the surface in v direction.
        """
        if self._y_periodicity is False:
            a, b, c, d = self.domain
            point_at_c = self.point2d_to_3d(volmdlr.Point2D(0.5 * (b - a), c))
            point_at_d = self.point2d_to_3d(volmdlr.Point2D(0.5 * (b - a), d))
            if point_at_d.is_close(point_at_c) or self.v_closed:
                self._y_periodicity = d - c
            else:
                self._y_periodicity = None
        return self._y_periodicity

    @property
    def bounding_box(self):
        """Gets the Bounding box of the BSpline Surface 3d."""
        if not self._bbox:
            self._bbox = self._bounding_box()
        return self._bbox

    def _bounding_box(self):
        """
        Computes the bounding box of the surface.

        """
        points = self.evalpts
        xmin = npy.min(points[:, 0])
        ymin = npy.min(points[:, 1])
        zmin = npy.min(points[:, 2])

        xmax = npy.max(points[:, 0])
        ymax = npy.max(points[:, 1])
        zmax = npy.max(points[:, 2])
        return volmdlr.core.BoundingBox(xmin, xmax, ymin, ymax, zmin, zmax)

    @property
    def surface_curves(self):
        """
        Extracts curves from a surface.
        """
        if not self._surface_curves:
            self._surface_curves = self.get_surface_curves()
        return self._surface_curves

    def get_surface_curves(self, **kwargs):
        """
        Extracts curves from a surface.
        """
        # Get keyword arguments
        extract_u = kwargs.get('extract_u', True)
        extract_v = kwargs.get('extract_v', True)

        # Get data from the surface object
        kv_u = self.knots_vector_u
        u_knots = list(sorted(set(kv_u)))
        u_multiplicities = [find_multiplicity(knot, kv_u) for knot in u_knots]
        kv_v = self.knots_vector_v
        v_knots = list(sorted(set(kv_v)))
        v_multiplicities = [find_multiplicity(knot, kv_v) for knot in v_knots]
        cpts = self.control_points

        # v-direction
        crvlist_v = []
        weights = []
        if extract_v:
            for u in range(self.nb_u):
                control_points = [cpts[v + (self.nb_v * u)] for v in range(self.nb_v)]
                if self.rational:
                    weights = [self._weights[v + (self.nb_v * u)] for v in range(self.nb_v)]
                curve = edges.BSplineCurve3D(self.degree_v, control_points, v_multiplicities, v_knots, weights)
                crvlist_v.append(curve)

        # u-direction
        crvlist_u = []
        if extract_u:
            for v in range(self.nb_v):
                control_points = [cpts[v + (self.nb_v * u)] for u in range(self.nb_u)]
                if self.rational:
                    weights = [self._weights[v + (self.nb_v * u)] for u in range(self.nb_u)]
                curve = edges.BSplineCurve3D(self.degree_u, control_points, u_multiplicities, u_knots, weights)
                crvlist_u.append(curve)

        # Return shapes as a dict object
        return {"u": crvlist_u, "v": crvlist_v}

    def evaluate(self, **kwargs):
        """
        Evaluates the surface.

        The evaluated points are stored in :py:attr:`evalpts` property.

        Keyword Arguments:
            * ``start_u``: start parameter on the u-direction
            * ``stop_u``: stop parameter on the u-direction
            * ``start_v``: start parameter on the v-direction
            * ``stop_v``: stop parameter on the v-direction

        The ``start_u``, ``start_v`` and ``stop_u`` and ``stop_v`` parameters allow evaluation of a surface segment
        in the range  *[start_u, stop_u][start_v, stop_v]* i.e. the surface will also be evaluated at the ``stop_u``
        and ``stop_v`` parameter values.

        """
        knotvector_u = self.knots_vector_u
        knotvector_v = self.knots_vector_v
        # Find evaluation start and stop parameter values
        start_u = kwargs.get('start_u', knotvector_u[self.degree_u])
        stop_u = kwargs.get('stop_u', knotvector_u[-(self.degree_u + 1)])
        start_v = kwargs.get('start_v', knotvector_v[self.degree_v])
        stop_v = kwargs.get('stop_v', knotvector_v[-(self.degree_v + 1)])

        # Evaluate and cache
        self._eval_points = npy.asarray(evaluate_surface(self.data,
                                                         start=(start_u, start_v),
                                                         stop=(stop_u, stop_v)), dtype=npy.float64)

    @property
    def evalpts(self):
        """
        Evaluated points.

        :getter: Gets the coordinates of the evaluated points
        :type: list
        """
        if self._eval_points is None or len(self._eval_points) == 0:
            self.evaluate()
        return self._eval_points

    @property
    def domain(self):
        """
        Domain.

        Domain is determined using the knot vector(s).

        :getter: Gets the domain
        """
        if not self._domain:
            knotvector_u = self.knots_vector_u
            knotvector_v = self.knots_vector_v
            # Find evaluation start and stop parameter values
            start_u = knotvector_u[self.degree_u]
            stop_u = knotvector_u[-(self.degree_u + 1)]
            start_v = knotvector_v[self.degree_v]
            stop_v = knotvector_v[-(self.degree_v + 1)]
            self._domain = start_u, stop_u, start_v, stop_v
        return self._domain

    def to_geomdl(self):
        """Translate into a geomdl object."""
        if not self._surface:
            if self._weights is None:
                surface = BSpline.Surface()
                points = self.ctrlpts.tolist()

            else:
                surface = NURBS.Surface()
                points = [(control_point[0] * self._weights[i], control_point[1] * self._weights[i],
                           control_point[2] * self._weights[i], self._weights[i])
                          for i, control_point in enumerate(self.control_points)]
            surface.degree_u = self.degree_u
            surface.degree_v = self.degree_v
            surface.set_ctrlpts(points, self.nb_u, self.nb_v)
            knot_vector = self.knotvector
            surface.knotvector_u = knot_vector[0]
            surface.knotvector_v = knot_vector[1]
            surface.delta = 0.05
            self._surface = surface
        return self._surface

    def to_dict(self, *args, **kwargs):
        """Avoids storing points in memo that makes serialization slow."""
        dict_ = self.base_dict()
        dict_['degree_u'] = self.degree_u
        dict_['degree_v'] = self.degree_v
        dict_['control_points'] = [point.to_dict() for point in self.control_points]
        dict_['nb_u'] = self.nb_u
        dict_['nb_v'] = self.nb_v
        dict_['u_multiplicities'] = self.u_multiplicities
        dict_['v_multiplicities'] = self.v_multiplicities
        dict_['u_knots'] = self.u_knots
        dict_['v_knots'] = self.v_knots
        dict_['weights'] = self.weights
        return dict_

    def ctrlpts2d(self):
        """
        Each row represents the control points in u direction and each column the points in v direction.
        """
        ctrlpts = self.ctrlptsw if self.rational else self.ctrlpts
        control_points_table = []
        points_row = []
        i = 1
        for point in ctrlpts:
            points_row.append(point)
            if i == self.nb_v:
                control_points_table.append(points_row)
                points_row = []
                i = 1
            else:
                i += 1
        return control_points_table

    def vertices(self):
        """
        Evaluated points.

        :getter: Gets the coordinates of the evaluated points
        :type: list
        """
        u_min, u_max, v_min, v_max = self.domain
        if self._vertices is None or len(self._vertices) == 0:
            vertices = []
            u_vector = npy.linspace(u_min, u_max, self.sample_size_u, dtype=npy.float64)
            v_vector = npy.linspace(v_min, v_max, self.sample_size_v, dtype=npy.float64)
            for u in u_vector:
                for v in v_vector:
                    vertices.append((u, v))
            self._vertices = vertices
        return self._vertices

    def points(self):
        """
        Returns surface points.
        """
        return [volmdlr.Point3D(*point) for point in self.evalpts]

    def control_points_matrix(self, coordinates):
        """
        Define control points like a matrix, for each coordinate: x:0, y:1, z:2.
        """

        points = npy.empty((self.nb_u, self.nb_v))
        for i in range(0, self.nb_u):
            for j in range(0, self.nb_v):
                points[i][j] = self.control_points_table[i][j][coordinates]
        return points

    def basis_functions_u(self, u, k, i):
        """
        Compute basis functions Bi in u direction for u=u and degree=k.

        """

        # k = self.degree_u
        knots_vector_u = self.knots_vector_u

        if k == 0:
            return 1.0 if knots_vector_u[i] <= u < knots_vector_u[i + 1] else 0.0
        if knots_vector_u[i + k] == knots_vector_u[i]:
            param_c1 = 0.0
        else:
            param_c1 = (u - knots_vector_u[i]) / (knots_vector_u[i + k] - knots_vector_u[i]) \
                       * self.basis_functions_u(u, k - 1, i)
        if knots_vector_u[i + k + 1] == knots_vector_u[i + 1]:
            param_c2 = 0.0
        else:
            param_c2 = (knots_vector_u[i + k + 1] - u) / (knots_vector_u[i + k + 1] - knots_vector_u[i + 1]) * \
                       self.basis_functions_u(u, k - 1, i + 1)
        return param_c1 + param_c2

    def basis_functions_v(self, v, k, i):
        """
        Compute basis functions Bi in v direction for v=v and degree=k.

        """

        # k = self.degree_u
        knots = self.knots_vector_v

        if k == 0:
            return 1.0 if knots[i] <= v < knots[i + 1] else 0.0
        if knots[i + k] == knots[i]:
            param_c1 = 0.0
        else:
            param_c1 = (v - knots[i]) / (knots[i + k] - knots[i]) * self.basis_functions_v(v, k - 1, i)
        if knots[i + k + 1] == knots[i + 1]:
            param_c2 = 0.0
        else:
            param_c2 = (knots[i + k + 1] - v) / (knots[i + k + 1] - knots[i + 1]) * self.basis_functions_v(v, k - 1,
                                                                                                           i + 1)
        return param_c1 + param_c2

    def derivatives(self, u, v, order):
        """
        Evaluates n-th order surface derivatives at the given (u, v) parameter pair.

        :param u: Point's u coordinate.
        :type u: float
        :param v: Point's v coordinate.
        :type v: float
        :param order: Order of the derivatives.
        :type order: int
        :return: A list SKL, where SKL[k][l] is the derivative of the surface S(u,v) with respect
        to u k times and v l times
        :rtype: List[`volmdlr.Vector3D`]
        """
        if self.weights is not None:
            control_points = self.ctrlptsw
        else:
            control_points = self.ctrlpts
        derivatives = derivatives_surface([self.degree_u, self.degree_v], self.knotvector, control_points,
                                          [self.nb_u, self.nb_v], self.rational, [u, v], order)
        for i in range(order + 1):
            for j in range(order + 1):
                derivatives[i][j] = volmdlr.Vector3D(*derivatives[i][j])
        return derivatives

    def blending_vector_u(self, u):
        """
        Compute a vector of basis_functions in u direction for u=u.
        """

        blending_vect = npy.empty((1, self.nb_u))
        for j in range(0, self.nb_u):
            blending_vect[0][j] = self.basis_functions_u(u, self.degree_u, j)

        return blending_vect

    def blending_vector_v(self, v):
        """
        Compute a vector of basis_functions in v direction for v=v.

        """

        blending_vect = npy.empty((1, self.nb_v))
        for j in range(0, self.nb_v):
            blending_vect[0][j] = self.basis_functions_v(v, self.degree_v, j)

        return blending_vect

    def blending_matrix_u(self, u):
        """
        Compute a matrix of basis_functions in u direction for a vector u like [0,1].

        """

        blending_mat = npy.empty((len(u), self.nb_u))
        for i, u_i in enumerate(u):
            for j in range(self.nb_u):
                blending_mat[i][j] = self.basis_functions_u(u_i, self.degree_u, j)
        return blending_mat

    def blending_matrix_v(self, v):
        """
        Compute a matrix of basis_functions in v direction for a vector v like [0,1].

        """

        blending_mat = npy.empty((len(v), self.nb_v))
        for i, v_i in enumerate(v):
            for j in range(self.nb_v):
                blending_mat[i][j] = self.basis_functions_v(v_i, self.degree_v, j)
        return blending_mat

    def point2d_to_3d(self, point2d: volmdlr.Point2D):
        """
        Evaluate the surface at a given parameter coordinate.
        """
        u, v = point2d
        u = float(min(max(u, 0.0), 1.0))
        v = float(min(max(v, 0.0), 1.0))
        point_array = evaluate_surface(self.data, start=(u, v), stop=(u, v))[0]
        return volmdlr.Point3D(*point_array)

    def _get_grid_bounds(self, params, delta_u, delta_v, sample_size_u, sample_size_v):
        """
        Update bounds and grid_size at each iteration of point inversion grid search.
        """
        u, v = params
        if u == self.domain[0]:
            u_start = self.domain[0]
            u_stop = self.domain[0]
            sample_size_u = 1

        elif u == self.domain[1]:
            u_start = self.domain[1]
            u_stop = self.domain[1]
            sample_size_u = 1
        else:
            u_start = max(u - delta_u, self.domain[0])
            u_stop = min(u + delta_u, self.domain[1])

        if v == self.domain[2]:
            v_start = self.domain[2]
            v_stop = self.domain[2]
            sample_size_v = 1
        elif v == self.domain[3]:
            v_start = self.domain[3]
            v_stop = self.domain[3]
            sample_size_v = 1
        else:
            v_start = max(v - delta_v, self.domain[2])
            v_stop = min(v + delta_v, self.domain[3])
        return u_start, u_stop, v_start, v_stop, sample_size_u, sample_size_v

    @staticmethod
    def _update_parameters(bounds, sample_size_u, sample_size_v, index):
        """
        Helper function to update parameters of point inversion grid search at each iteration.
        """
        u_start, u_stop, v_start, v_stop = bounds
        if sample_size_u == 1:
            delta_u = 0.0
            u = u_start
            delta_v = (v_stop - v_start) / (sample_size_v - 1)
            v = v_start + index * delta_v
        elif sample_size_v == 1:
            delta_u = (u_stop - u_start) / (sample_size_u - 1)
            u = u_start + index * delta_u
            delta_v = 0.0
            v = v_start
        else:
            if index == 0:
                u_idx, v_idx = 0, 0
            else:
                u_idx = int(index / sample_size_v)
                v_idx = index % sample_size_v
            delta_u = (u_stop - u_start) / (sample_size_u - 1)
            delta_v = (v_stop - v_start) / (sample_size_v - 1)
            u = u_start + u_idx * delta_u
            v = v_start + v_idx * delta_v
        return u, v, delta_u, delta_v

    @staticmethod
    def _find_index_min(matrix_points, point):
        # Calculate distances
        distances = npy.linalg.norm(matrix_points - point, axis=1)

        return npy.argmin(distances), distances.min()

    def _point_inversion_initialization(self, point3d_array):
        """
        Helper function to initialize parameters.
        """
        sample_size_u = 10
        sample_size_v = 10
        initial_index, minimal_distance = self._find_index_min(self.evalpts, point3d_array)

        if initial_index == 0:
            u_idx, v_idx = 0, 0
        else:
            u_idx = int(initial_index / self.sample_size_v)
            v_idx = initial_index % self.sample_size_v

        u_start, u_stop, v_start, v_stop = self.domain
        delta_u = (u_stop - u_start) / (self.sample_size_u - 1)
        delta_v = (v_stop - v_start) / (self.sample_size_v - 1)
        u = u_start + u_idx * delta_u
        v = v_start + v_idx * delta_v

        if u == u_start:
            u_stop = u + delta_u
            sample_size_u = 2
        elif u == u_stop:
            u_start = u - delta_u
            sample_size_u = 2
        else:
            u_start = max(u - delta_u, self.domain[0])
            u_stop = min(u + delta_u, self.domain[1])

        if v == v_start:
            v_stop = v + delta_v
            sample_size_v = 2
        elif v == v_stop:
            v_start = v - delta_v
            sample_size_v = 2
        else:
            v_start = max(v - delta_v, self.domain[2])
            v_stop = min(v + delta_v, self.domain[3])
        return u, v, u_start, u_stop, v_start, v_stop, delta_u, delta_v, sample_size_u, sample_size_v, minimal_distance

    def point_inversion_grid_search(self, point3d, acceptable_distance):
        """
        Find the parameters (u, v) of a 3D point on the BSpline surface using a grid search algorithm.
        """
        point3d_array = npy.array([point3d[0], point3d[1], point3d[2]], dtype=npy.float64)
        u, v, u_start, u_stop, v_start, v_stop, delta_u, delta_v, sample_size_u, sample_size_v, minimal_distance = \
            self._point_inversion_initialization(point3d_array)
        if minimal_distance <= acceptable_distance:
            return (u, v), minimal_distance
        datadict = {
            "degree": (self.degree_u, self.degree_v),
            "knotvector": self.knotvector,
            "size": (self.nb_u, self.nb_v),
            "sample_size": [sample_size_u, sample_size_v],
            "rational": not (self._weights is None),
            "precision": 18
        }
        if self._weights is not None:
            datadict["control_points"] = self.ctrlptsw
        else:
            datadict["control_points"] = self.ctrlpts
        last_distance = 0.0
        count = 0
        while minimal_distance > acceptable_distance and count < 15:
            if count > 0:
                u_start, u_stop, v_start, v_stop, sample_size_u, sample_size_v = self._get_grid_bounds(
                    (u, v), delta_u, delta_v, sample_size_u, sample_size_v)

            if sample_size_u == 1 and sample_size_v == 1:
                return (u, v), minimal_distance
            datadict["sample_size"] = [sample_size_u, sample_size_v]
            matrix = npy.asarray(evaluate_surface(datadict,
                                                  start=(u_start, v_start),
                                                  stop=(u_stop, v_stop)), dtype=npy.float64)
            index, distance = self._find_index_min(matrix, point3d_array)
            if distance < minimal_distance:
                minimal_distance = distance
            if abs(distance - last_distance) < acceptable_distance * 0.01:
                return (u, v), minimal_distance
            u, v, delta_u, delta_v = self._update_parameters([u_start, u_stop, v_start, v_stop], sample_size_u,
                                                             sample_size_v, index)
            last_distance = distance
            count += 1

        return (u, v), minimal_distance

    def point3d_to_2d(self, point3d: volmdlr.Point3D, tol=1e-6):
        """
        Evaluates the parametric coordinates (u, v) of a 3D point (x, y, z).

        :param point3d: A 3D point to be evaluated.
        :type point3d: :class:`volmdlr.Point3D`
        :param tol: Tolerance to accept the results.
        :type tol: float
        :return: The parametric coordinates (u, v) of the point.
        :rtype: :class:`volmdlr.Point2D`
        """
        umin, umax, vmin, vmax = self.domain
        point = None
        if self.is_singularity_point(point3d):
            if self.u_closed_upper() and point3d.is_close(self.point2d_to_3d(volmdlr.Point2D(umin, vmax))):
                point = volmdlr.Point2D(umin, vmax)
            if self.u_closed_lower() and point3d.is_close(self.point2d_to_3d(volmdlr.Point2D(umin, vmin))):
                point = volmdlr.Point2D(umin, vmin)
            if self.v_closed_upper() and point3d.is_close(self.point2d_to_3d(volmdlr.Point2D(umax, vmin))):
                return volmdlr.Point2D(umax, vmin)
            if self.v_closed_lower() and point3d.is_close(self.point2d_to_3d(volmdlr.Point2D(umin, vmin))):
                point = volmdlr.Point2D(umin, vmin)
            return point

        x0, distance = self.point_inversion_grid_search(point3d, 5e-5)
        if distance < tol:
            return volmdlr.Point2D(*x0)
        x1, check, distance = self.point_inversion(x0, point3d, tol)
        if check:
            return volmdlr.Point2D(*x1)
        return self.point3d_to_2d_minimize(point3d, x0, tol)

    def point3d_to_2d_minimize(self, point3d, x0, tol: float = 1e-6):
        """Auxiliary function for point3d_to_2d in case the point inversion does not converge."""
        def sort_func(x):
            return point3d.point_distance(self.point2d_to_3d(volmdlr.Point2D(x[0], x[1])))

        def fun(x):
            derivatives = self.derivatives(x[0], x[1], 1)
            vector = derivatives[0][0] - point3d
            f_value = vector.norm()
            if f_value == 0.0:
                jacobian = npy.array([0.0, 0.0])
            else:
                jacobian = npy.array([vector.dot(derivatives[1][0]) / f_value,
                                      vector.dot(derivatives[0][1]) / f_value])
            return f_value, jacobian

        min_bound_x, max_bound_x, min_bound_y, max_bound_y = self.domain
        res = minimize(fun, x0=npy.array(x0), jac=True,
                       bounds=[(min_bound_x, max_bound_x),
                               (min_bound_y, max_bound_y)])
        if res.fun < 1e-6:
            return volmdlr.Point2D(*res.x)

        point3d_array = npy.array(point3d)
        delta_bound_x = max_bound_x - min_bound_x
        delta_bound_y = max_bound_y - min_bound_y
        x0s = [((min_bound_x + max_bound_x) / 2, (min_bound_y + max_bound_y) / 2),
               ((min_bound_x + max_bound_x) / 2, min_bound_y + delta_bound_y / 10),
               ((min_bound_x + max_bound_x) / 2, max_bound_y - delta_bound_y / 10),
               ((min_bound_x + max_bound_x) / 4, min_bound_y + delta_bound_y / 10),
               (max_bound_x - delta_bound_x / 4, min_bound_y + delta_bound_y / 10),
               ((min_bound_x + max_bound_x) / 4, max_bound_y - delta_bound_y / 10),
               (max_bound_x - delta_bound_x / 4, max_bound_y - delta_bound_y / 10),
               (min_bound_x + delta_bound_x / 10, min_bound_y + delta_bound_y / 10),
               (min_bound_x + delta_bound_x / 10, max_bound_y - delta_bound_y / 10),
               (max_bound_x - delta_bound_x / 10, min_bound_y + delta_bound_y / 10),
               (max_bound_x - delta_bound_x / 10, max_bound_y - delta_bound_y / 10),
               (0.33333333, 0.009), (0.5555555, 0.0099)]
        # Sort the initial conditions
        x0s.sort(key=sort_func)
        x0s = [x0] + x0s
        if self.weights is not None:
            control_points = self.ctrlptsw
        else:
            control_points = self.ctrlpts
        bounds = [(min_bound_x, max_bound_x), (min_bound_y, max_bound_y)]
        results = []
        for x in x0s[:2]:
            res = point_inversion(point3d_array, x, bounds, [self.degree_u, self.degree_v],
                                  self.knotvector, control_points, [self.nb_u, self.nb_v], self.rational)
            if res.fun <= tol:
                return volmdlr.Point2D(*res.x)

            results.append((res.x, res.fun))

        return volmdlr.Point2D(*min(results, key=lambda r: r[1])[0])

    def point_inversion(self, x, point3d, tol, maxiter: int = 50):
        """
        Performs point inversion.

        Given a point P = (x, y, z) assumed to lie on the NURBS surface S(u, v), point inversion is
        the problem of finding the corresponding parameters u, v that S(u, v) = P.
        """
        dist = None
        if maxiter == 1:
            return x, False, dist
        jacobian, k, surface_derivatives, distance_vector = self.point_inversion_funcs(x, point3d)
        dist, check = self.check_convergence(surface_derivatives, distance_vector, tol1=tol)
        if check:
            return x, True, dist
        if jacobian[1][1]:
            lu, piv = lu_factor(jacobian)
            delta = lu_solve((lu, piv), k)
            new_x = [delta[0][0] + x[0], delta[1][0] + x[1]]
            new_x = self.check_bounds(new_x)
        else:
            new_x = x
        residual = (new_x[0] - x[0]) * surface_derivatives[1][0] + (new_x[1] - x[1]) * surface_derivatives[0][1]
        if residual.norm() <= 1e-12:
            return x, False, dist
        x = new_x
        return self.point_inversion(x, point3d, tol, maxiter=maxiter - 1)

    def point_inversion_funcs(self, x, point3d):
        """Returns functions evaluated at x."""
        surface_derivatives = self.derivatives(x[0], x[1], 2)
        distance_vector = surface_derivatives[0][0] - point3d
        common_term = (surface_derivatives[1][0].dot(surface_derivatives[0][1]) +
                       distance_vector.dot(surface_derivatives[1][1]))
        jacobian = npy.array(
            [[surface_derivatives[1][0].norm() ** 2 + distance_vector.dot(surface_derivatives[2][0]),
              common_term],
             [common_term,
              surface_derivatives[0][1].norm() ** 2 + distance_vector.dot(surface_derivatives[0][2])]])
        k = npy.array(
            [[-(distance_vector.dot(surface_derivatives[1][0]))], [-(distance_vector.dot(surface_derivatives[0][1]))]])

        return jacobian, k, surface_derivatives, distance_vector

    @staticmethod
    def check_convergence(surf_derivatives, distance_vector, tol1: float = 1e-6, tol2: float = 1e-8):
        """Check convergence of point inversion method."""
        dist = distance_vector.norm()
        if dist <= tol1:
            return dist, True
        zero_cos_u = abs(surf_derivatives[1][0].dot(distance_vector)) / (
                    (surf_derivatives[1][0].norm() + 1e-12) * dist)
        zero_cos_v = abs(surf_derivatives[0][1].dot(distance_vector)) / (
                    (surf_derivatives[0][1].norm() + 1e-12) * dist)

        if zero_cos_u <= tol2 and zero_cos_v <= tol2:
            return dist, True
        return dist, False

    def check_bounds(self, x):
        """Check surface bounds."""
        u, v = x
        a, b, c, d = self.domain

        if self.u_closed:
            if u < a:
                u = b - (a - u)
            elif u > b:
                u = a + (u - b)

        if u < a:
            u = a

        elif u > b:
            u = b

        if self.v_closed:
            if v < c:
                v = d - (c - v)

            elif v > d:
                v = c + (v - d)

        if v < c:
            v = c

        elif v > d:
            v = d

        x[0] = u
        x[1] = v
        return x

    def linesegment2d_to_3d(self, linesegment2d):
        """Evaluates the Euclidean form for the parametric line segment."""
        points = []
        for point in linesegment2d.discretization_points(number_points=20):
            point3d = self.point2d_to_3d(point)
            if not point3d.in_list(points):
                points.append(point3d)
        if len(points) < 2:
            return None
        if len(points) == 2:
            return [volmdlr.edges.LineSegment3D(points[0], points[-1])]
        if len(points) < min(self.degree_u, self.degree_v) + 1:
            bspline = edges.BSplineCurve3D.from_points_interpolation(points, 2)
            return [bspline]

        bspline = edges.BSplineCurve3D.from_points_interpolation(points, min(self.degree_u, self.degree_v))
        return [bspline.simplify]

    def linesegment3d_to_2d(self, linesegment3d):
        """
        A line segment on a BSplineSurface3D will be in any case a line in 2D?.

        """
        tol = 1e-6 if linesegment3d.length() > 1e-5 else 1e-7
        if self.u_closed or self.v_closed:
            discretization_points = linesegment3d.discretization_points(number_points=3)
            parametric_points = [self.point3d_to_2d(point, tol) for point in discretization_points]
            start, _, end = self.fix_start_end_singularity_point_at_parametric_domain(linesegment3d,
                                                                                      parametric_points,
                                                                                      discretization_points)
        else:
            start = self.point3d_to_2d(linesegment3d.start, tol)
            end = self.point3d_to_2d(linesegment3d.end, tol)
        if start.is_close(end):
            return None
        return [edges.LineSegment2D(start, end)]

    def _repair_periodic_boundary_points(self, edge3d, points, direction_periodicity):
        """
        Verifies points at boundary on a periodic BSplineSurface3D.

        :param points: List of `volmdlr.Point2D` after transformation from 3D Cartesian coordinates
        :type points: List[volmdlr.Point2D]
        :param direction_periodicity: should be 'x' if x_periodicity or 'y' if y periodicity
        :type direction_periodicity: str
        """
        lth = edge3d.length()
        pt_after_start = self.point3d_to_2d(edge3d.point_at_abscissa(0.15 * lth))
        pt_before_end = self.point3d_to_2d(edge3d.point_at_abscissa(0.85 * lth))
        min_bound_x, max_bound_x, min_bound_y, max_bound_y = self.domain
        if direction_periodicity == 'x':
            i = 0
            min_bound, max_bound = min_bound_x, max_bound_x
        else:
            i = 1
            min_bound, max_bound = min_bound_y, max_bound_y
        if ((direction_periodicity == 'x' and not self.u_closed) or
                (direction_periodicity == 'y' and not self.v_closed)):
            points = self._repair_points_order(points, edge3d, [min_bound_x, max_bound_x, min_bound_y, max_bound_y],
                                           direction_periodicity)
        start = points[0]
        end = points[-1]
        delta = max_bound + min_bound

        if math.isclose(start[i], min_bound, abs_tol=1e-4) and pt_after_start[i] > 0.5 * delta:
            start[i] = max_bound
        elif math.isclose(start[i], max_bound, abs_tol=1e-4) and pt_after_start[i] < 0.5 * delta:
            start[i] = min_bound

        if math.isclose(end[i], min_bound, abs_tol=1e-4) and pt_before_end[i] > 0.5 * delta:
            end[i] = max_bound
        elif math.isclose(end[i], max_bound, abs_tol=1e-4) and pt_before_end[i] < 0.5 * delta:
            end[i] = min_bound

        points[0] = start
        points[-1] = end

        if all((math.isclose(p[i], max_bound, abs_tol=1e-4) or math.isclose(p[i], min_bound, abs_tol=1e-4)) for
               p in points):
            # if the line is at the boundary of the surface domain, we take the first point as reference
            t_param = max_bound if math.isclose(points[0][i], max_bound, abs_tol=1e-4) else min_bound
            if direction_periodicity == 'x':
                points = [volmdlr.Point2D(t_param, p[1]) for p in points]
            else:
                points = [volmdlr.Point2D(p[0], t_param) for p in points]

        return points

    def _repair_points_order(self, points, edge3d, surface_domain, direction_periodicity):
        """Helper function to reorder edge discretization points on parametric domain."""
        min_bound_x, max_bound_x, min_bound_y, max_bound_y = surface_domain
        line_at_periodicity = edges.LineSegment3D(
            self.point2d_to_3d(volmdlr.Point2D(min_bound_x, min_bound_y)),
            self.point2d_to_3d(volmdlr.Point2D(
                min_bound_x if direction_periodicity == 'x' else max_bound_x,
                min_bound_y if direction_periodicity == 'y' else max_bound_y
            ))
        )
        if line_at_periodicity.point_belongs(edge3d.start) or line_at_periodicity.point_belongs(edge3d.end):
            return points

        intersections = edge3d.intersections(line_at_periodicity)
        if not intersections:
            return points
        point_at_periodicity = self.point3d_to_2d(intersections[0])
        index_periodicity = volmdlr.core.get_point_index_in_list(point_at_periodicity, points)

        if index_periodicity is not None:
            if edge3d.periodic:
                points = [point_at_periodicity] + points[index_periodicity + 1:-1] + points[:index_periodicity + 1]
            else:
                points = [point_at_periodicity] + points[index_periodicity + 1:] + points[:index_periodicity + 1]
        else:
            sign = points[1].x - points[0].x if direction_periodicity == 'x' else points[1].y - points[0].y
            for i, (point, next_point) in enumerate(zip(points[:-1], points[1:])):
                if sign * (next_point.x - point.x if direction_periodicity == 'x' else next_point.y - point.y) < 0:
                    index_periodicity = i
                    break
            if edge3d.periodic:
                points = ([point_at_periodicity] + points[index_periodicity + 1: -1] +
                          points[:index_periodicity + 1] + [point_at_periodicity])
            else:
                points = ([point_at_periodicity] + points[index_periodicity + 1:] +
                          points[:index_periodicity + 1] + [point_at_periodicity])

        return points

    def _edge3d_to_2d(self, edge3d, discretization_points, interpolation_degree,  parametric_points):
        if self.u_closed or self.v_closed:
            parametric_points = self.fix_start_end_singularity_point_at_parametric_domain(edge3d,
                                                                                          parametric_points,
                                                                                          discretization_points)

        if self.x_periodicity:
            parametric_points = self._repair_periodic_boundary_points(edge3d, parametric_points, 'x')

        if self.y_periodicity:
            parametric_points = self._repair_periodic_boundary_points(edge3d, parametric_points, 'y')

        if self._is_line_segment(parametric_points):
            return [edges.LineSegment2D(parametric_points[0], parametric_points[-1])]
        parametric_points = verify_repeated_parametric_points(parametric_points)
        if interpolation_degree >= len(parametric_points):
            interpolation_degree = len(parametric_points) - 1
        brep = edges.BSplineCurve2D.from_points_interpolation(points=parametric_points, degree=interpolation_degree)
        if brep:
            return [brep]
        return None

    def bsplinecurve3d_to_2d(self, bspline_curve3d):
        """
        Converts the primitive from 3D spatial coordinates to its equivalent 2D primitive in the parametric space.
        """
        lth = bspline_curve3d.length()

        if lth <= 1e-6:
            print('BSplineCurve3D skipped because it is too small')
            return []
        n = min(len(bspline_curve3d.control_points), 20)
        points3d = bspline_curve3d.discretization_points(number_points=n)
        tol = 1e-6 if lth > 5e-4 else 1e-7
        # todo: how to ensure convergence of point3d_to_2d ?
        points = [self.point3d_to_2d(point3d, tol) for point3d in points3d]
        if len(points) < 2:
            return None
        return self._edge3d_to_2d(bspline_curve3d, points3d, bspline_curve3d.degree, points)

    def fullarcellipse3d_to_2d(self, fullarcellipse3d):
        """
        Converts the primitive from 3D spatial coordinates to its equivalent 2D primitive in the parametric space.
        """
        number_points = max(self.nb_u, self.nb_v)
        degree = max(self.degree_u, self.degree_v)
        tol = 1e-6 if fullarcellipse3d.length() > 1e-5 else 1e-7
        points3d = fullarcellipse3d.discretization_points(number_points=number_points)
        # todo: how to ensure convergence of point3d_to_2d ?
        points = [self.point3d_to_2d(point3d, tol) for point3d in points3d]
        return self._edge3d_to_2d(fullarcellipse3d, points3d, degree, points)

    @staticmethod
    def _is_line_segment(points):
        """Helper function to check if the BREP can be a line segment."""
        if points[0].is_close(points[-1]):
            return False
        linesegment = edges.LineSegment2D(points[0], points[-1])
        for point in points:
            if not linesegment.point_belongs(point, abs_tol=1e-4):
                return False
        return True

    def bsplinecurve2d_to_3d(self, bspline_curve2d):
        """
        Converts the parametric boundary representation into a 3D primitive.
        """
        if bspline_curve2d.name == "parametric.arc":
            start = self.point2d_to_3d(bspline_curve2d.start)
            interior = self.point2d_to_3d(bspline_curve2d.evaluate_single(0.5))
            end = self.point2d_to_3d(bspline_curve2d.end)
            vector_u1 = interior - start
            vector_u2 = interior - end
            dot_product = vector_u2.dot(vector_u1)
            if dot_product and abs(dot_product) != 1.0:
                return [edges.Arc3D.from_3_points(start, interior, end)]

        number_points = len(bspline_curve2d.control_points)
        points = []
        for point in bspline_curve2d.discretization_points(number_points=number_points):
            point3d = self.point2d_to_3d(point)
            if not point3d.in_list(points):
                points.append(point3d)
        if len(points) < bspline_curve2d.degree + 1:
            return None
        return [edges.BSplineCurve3D.from_points_interpolation(points, bspline_curve2d.degree)]

    def arc3d_to_2d(self, arc3d):
        """
        Converts the primitive from 3D spatial coordinates to its equivalent 2D primitive in the parametric space.
        """
        number_points = max(self.nb_u, self.nb_v)
        degree = min(self.degree_u, self.degree_v)
        points = []
        tol = 1e-6 if arc3d.length() > 1e-5 else 1e-8
        for point3d in arc3d.discretization_points(number_points=number_points):
            point2d = self.point3d_to_2d(point3d, tol)
            if not point2d.in_list(points):
                points.append(point2d)
        start = points[0]
        end = points[-1]
        min_bound_x, max_bound_x, min_bound_y, max_bound_y = self.domain
        if self.x_periodicity:
            points = self._repair_periodic_boundary_points(arc3d, points, 'x')
            start = points[0]
            end = points[-1]
            if start.is_close(end):
                if math.isclose(start.x, min_bound_x, abs_tol=1e-4):
                    end.x = max_bound_x
                else:
                    end.x = min_bound_x
        if self.y_periodicity:
            points = self._repair_periodic_boundary_points(arc3d, points, 'y')
            start = points[0]
            end = points[-1]
            if start.is_close(end):
                if math.isclose(start.y, min_bound_y, abs_tol=1e-4):
                    end.y = max_bound_y
                else:
                    end.y = min_bound_y
        if start.is_close(end):
            return []
        linesegment = edges.LineSegment2D(start, end, name="parametric.arc")
        flag = True
        for point in points:
            if not linesegment.point_belongs(point):
                flag = False
                break
        if flag:
            return [linesegment]
        if degree > len(points) - 1:
            degree = len(points) - 1
        return [edges.BSplineCurve2D.from_points_interpolation(points, degree, name="parametric.arc")]

    def arcellipse3d_to_2d(self, arcellipse3d):
        """
        Converts the primitive from 3D spatial coordinates to its equivalent 2D primitive in the parametric space.
        """
        # todo: Is this right? Needs detailed investigation
        number_points = max(self.nb_u, self.nb_v)
        degree = max(self.degree_u, self.degree_v)
        points3d = arcellipse3d.discretization_points(number_points=number_points)
        tol = 1e-6 if arcellipse3d.length() > 1e-5 else 1e-7
        points = [self.point3d_to_2d(point3d, tol) for point3d in points3d]
        return self._edge3d_to_2d(arcellipse3d, points3d, degree, points)

    def arc2d_to_3d(self, arc2d):
        """Evaluates the Euclidean form for the parametric arc."""
        number_points = math.ceil(arc2d.angle * 7) + 1  # 7 points per radian
        length = arc2d.length()
        points = [self.point2d_to_3d(arc2d.point_at_abscissa(i * length / (number_points - 1)))
                  for i in range(number_points)]
        return [edges.BSplineCurve3D.from_points_interpolation(
            points, max(self.degree_u, self.degree_v))]

    def rectangular_cut(self, u1: float, u2: float,
                        v1: float, v2: float, name: str = ''):
        """Deprecated method, Use BSplineFace3D from_surface_rectangular_cut method."""
        raise AttributeError("BSplineSurface3D.rectangular_cut is deprecated."
                             " Use the class_method from_surface_rectangular_cut in BSplineFace3D instead")

    def rotation(self, center: volmdlr.Vector3D,
                 axis: volmdlr.Vector3D, angle: float):
        """
        BSplineSurface3D rotation.

        :param center: rotation center
        :param axis: rotation axis
        :param angle: angle rotation
        :return: a new rotated BSplineSurface3D
        """
        new_control_points = [p.rotation(center, axis, angle)
                              for p in self.control_points]
        new_bsplinesurface3d = BSplineSurface3D(self.degree_u, self.degree_v,
                                                new_control_points, self.nb_u,
                                                self.nb_v,
                                                self.u_multiplicities,
                                                self.v_multiplicities,
                                                self.u_knots, self.v_knots,
                                                self.weights, self.name)
        return new_bsplinesurface3d

    def translation(self, offset: volmdlr.Vector3D):
        """
        BSplineSurface3D translation.

        :param offset: translation vector
        :return: A new translated BSplineSurface3D
        """
        new_control_points = [p.translation(offset) for p in
                              self.control_points]
        new_bsplinesurface3d = BSplineSurface3D(self.degree_u, self.degree_v,
                                                new_control_points, self.nb_u,
                                                self.nb_v,
                                                self.u_multiplicities,
                                                self.v_multiplicities,
                                                self.u_knots, self.v_knots,
                                                self.weights, self.name)

        return new_bsplinesurface3d

    def frame_mapping(self, frame: volmdlr.Frame3D, side: str):
        """
        Changes frame_mapping and return a new BSplineSurface3D.

        side = 'old' or 'new'
        """
        new_control_points = [p.frame_mapping(frame, side) for p in
                              self.control_points]
        new_bsplinesurface3d = BSplineSurface3D(self.degree_u, self.degree_v,
                                                new_control_points, self.nb_u,
                                                self.nb_v,
                                                self.u_multiplicities,
                                                self.v_multiplicities,
                                                self.u_knots, self.v_knots,
                                                self.weights, self.name)
        return new_bsplinesurface3d

    def plot(self, ax=None, edge_style: EdgeStyle = EdgeStyle(color='grey', alpha=0.5), **kwargs):
        """Plot representation of the surface."""
        u_curves = self.surface_curves['u']
        v_curves = self.surface_curves['v']
        if ax is None:
            ax = plt.figure().add_subplot(111, projection='3d')
        for u in u_curves:
            u.plot(ax=ax, edge_style=edge_style)
        for v in v_curves:
            v.plot(ax=ax, edge_style=edge_style)
        for point in self.control_points:
            point.plot(ax, color=edge_style.color, alpha=edge_style.alpha)
        return ax

    def simplify_surface(self):
        """
        Verifies if BSplineSurface3D could be a Plane3D.

        :return: A planar surface if possible, otherwise, returns self.
        """
        points = [self.control_points[0]]
        vector_list = []
        for point in self.control_points[1:]:
            vector = point - points[0]
            is_colinear = any(vector.is_colinear_to(other_vector) for other_vector in vector_list)
            if not point.in_list(points) and not is_colinear:
                points.append(point)
                vector_list.append(vector)
                if len(points) == 3:
                    plane3d = Plane3D.from_3_points(*points)
                    if all(plane3d.point_on_surface(point) for point in self.control_points):
                        return plane3d
                    break
        return self

    @classmethod
    def from_step(cls, arguments, object_dict, **kwargs):
        """
        Converts a step primitive to a BSplineSurface3D.

        :param arguments: The arguments of the step primitive.
        :type arguments: list
        :param object_dict: The dictionary containing all the step primitives
            that have already been instantiated.
        :type object_dict: dict
        :return: The corresponding BSplineSurface3D object.
        :rtype: :class:`volmdlr.faces.BSplineSurface3D`
        """
        name = arguments[0][1:-1]
        degree_u = int(arguments[1])
        degree_v = int(arguments[2])
        points_sets = arguments[3][1:-1].split("),")
        points_sets = [elem + ")" for elem in points_sets[:-1]] + [
            points_sets[-1]]
        control_points = []
        for points_set in points_sets:
            points = [object_dict[int(i[1:])] for i in
                      points_set[1:-1].split(",")]
            nb_v = len(points)
            control_points.extend(points)
        nb_u = int(len(control_points) / nb_v)

        u_multiplicities = [int(i) for i in arguments[8][1:-1].split(",")]
        v_multiplicities = [int(i) for i in arguments[9][1:-1].split(",")]
        u_knots = [float(i) for i in arguments[10][1:-1].split(",")]
        v_knots = [float(i) for i in arguments[11][1:-1].split(",")]
        # knot_spec = arguments[12]

        if 13 in range(len(arguments)):
            weight_data = [
                float(i) for i in
                arguments[13][1:-1].replace("(", "").replace(")", "").split(",")
            ]
        else:
            weight_data = None

        bsplinesurface = cls(degree_u, degree_v, control_points, nb_u, nb_v,
                             u_multiplicities, v_multiplicities, u_knots,
                             v_knots, weight_data, name)
        if not bsplinesurface.x_periodicity and not bsplinesurface.y_periodicity:
            bsplinesurface = bsplinesurface.simplify_surface()

        return bsplinesurface

    def to_step(self, current_id):
        """Converts object into a step entity."""
        content = ''
        point_matrix_ids = '('
        for points in self.control_points_table:
            point_ids = '('
            for point in points:
                point_content, point_id = point.to_step(current_id)
                content += point_content
                point_ids += f'#{point_id},'
                current_id = point_id + 1
            point_ids = point_ids[:-1]
            point_ids += '),'
            point_matrix_ids += point_ids
        point_matrix_ids = point_matrix_ids[:-1]
        point_matrix_ids += ')'

        u_close = '.T.' if self.x_periodicity else '.F.'
        v_close = '.T.' if self.y_periodicity else '.F.'

        content += f"#{current_id} = B_SPLINE_SURFACE_WITH_KNOTS('{self.name}',{self.degree_u},{self.degree_v}," \
                   f"{point_matrix_ids},.UNSPECIFIED.,{u_close},{v_close},.F.,{tuple(self.u_multiplicities)}," \
                   f"{tuple(self.v_multiplicities)},{tuple(self.u_knots)},{tuple(self.v_knots)},.UNSPECIFIED.);\n"
        return content, [current_id]

    def grid3d(self, grid2d: grid.Grid2D):
        """
        Generate 3d grid points of a Bspline surface, based on a Grid2D.

        """

        if not self._grids2d:
            self._grids2d = grid2d

        points_2d = grid2d.points
        points_3d = [self.point2d_to_3d(point2d) for point2d in points_2d]

        return points_3d

    def grid2d_deformed(self, grid2d: grid.Grid2D):
        """
        Dimension and deform a Grid2D points based on a Bspline surface.

        """

        points_2d = grid2d.points
        points_3d = self.grid3d(grid2d)

        points_x, points_y = grid2d.points_xy

        # Parameters
        index_x = {}  # grid point position(i,j), x coordinates position in X(unknown variable)
        index_y = {}  # grid point position(i,j), y coordinates position in X(unknown variable)
        index_points = {}  # grid point position(j,i), point position in points_2d (or points_3d)
        k_index, p_index = 0, 0
        for i in range(0, points_x):
            for j in range(0, points_y):
                index_x.update({(j, i): k_index})
                index_y.update({(j, i): k_index + 1})
                index_points.update({(j, i): p_index})
                k_index = k_index + 2
                p_index = p_index + 1

        equation_points = []  # points combination to compute distances between 2D and 3D grid points
        for i in range(0, points_y):  # row from (0,i)
            for j in range(1, points_x):
                equation_points.append(((0, i), (j, i)))
        for i in range(0, points_x):  # column from (i,0)
            for j in range(1, points_y):
                equation_points.append(((i, 0), (i, j)))
        for i in range(0, points_y):  # row
            for j in range(0, points_x - 1):
                equation_points.append(((j, i), (j + 1, i)))
        for i in range(0, points_x):  # column
            for j in range(0, points_x - 1):
                equation_points.append(((i, j), (i, j + 1)))
        for i in range(0, points_y - 1):  # diagonal
            for j in range(0, points_x - 1):
                equation_points.append(((j, i), (j + 1, i + 1)))

        for i in range(0, points_y):  # row 2segments (before.point.after)
            for j in range(1, points_x - 1):
                equation_points.append(((j - 1, i), (j + 1, i)))

        for i in range(0, points_x):  # column 2segments (before.point.after)
            for j in range(1, points_y - 1):
                equation_points.append(((i, j - 1), (i, j + 1)))

        # geodesic distances between 3D grid points (based on points combination [equation_points])
        geodesic_distances = []
        for point in equation_points:
            geodesic_distances.append((self.geodesic_distance(
                points_3d[index_points[point[0]]], points_3d[index_points[point[1]]])) ** 2)

        # System of nonlinear equations
        def non_linear_equations(xparam):
            vector_f = npy.empty(len(equation_points) + 2)
            idx = 0
            for idx, point_ in enumerate(equation_points):
                vector_f[idx] = abs((xparam[index_x[point_[0]]] ** 2 +
                                     xparam[index_x[point_[1]]] ** 2 +
                                     xparam[index_y[point_[0]]] ** 2 +
                                     xparam[index_y[point_[1]]] ** 2 -
                                     2 *
                                     xparam[index_x[point_[0]]] *
                                     xparam[index_x[point_[1]]] -
                                     2 *
                                     xparam[index_y[point_[0]]] *
                                     xparam[index_y[point_[1]]] -
                                     geodesic_distances[idx]) /
                                    geodesic_distances[idx])

            vector_f[idx + 1] = xparam[0] * 1000
            vector_f[idx + 2] = xparam[1] * 1000

            return vector_f

        # Solution with "least_squares"
        x_init = []  # initial guess (2D grid points)
        for point in points_2d:
            x_init.append(point[0])
            x_init.append(point[1])
        z = least_squares(non_linear_equations, x_init)

        points_2d_deformed = [volmdlr.Point2D(z.x[i], z.x[i + 1])
                              for i in range(0, len(z.x), 2)]  # deformed 2d grid points

        grid2d_deformed = grid.Grid2D.from_points(points=points_2d_deformed,
                                                  points_dim_1=points_x,
                                                  direction=grid2d.direction)

        self._grids2d_deformed = grid2d_deformed

        return points_2d_deformed

    def grid2d_deformation(self, grid2d: grid.Grid2D):
        """
        Compute the deformation/displacement (dx/dy) of a Grid2D based on a Bspline surface.

        """

        if not self._grids2d_deformed:
            self.grid2d_deformed(grid2d)

        displacement = self._grids2d_deformed.displacement_compared_to(grid2d)
        self._displacements = displacement

        return displacement

    def point2d_parametric_to_dimension(self, point2d: volmdlr.Point3D, grid2d: grid.Grid2D):
        """
        Convert a point 2d from the parametric to the dimensioned frame.

        """

        # Check if the 0<point2d.x<1 and 0<point2d.y<1
        if point2d.x < 0:
            point2d.x = 0
        elif point2d.x > 1:
            point2d.x = 1
        if point2d.y < 0:
            point2d.y = 0
        elif point2d.y > 1:
            point2d.y = 1

        if self._grids2d == grid2d:
            points_2d = self._grids2d.points
        else:
            points_2d = grid2d.points
            self._grids2d = grid2d

        if self._displacements is not None:
            displacement = self._displacements
        else:
            displacement = self.grid2d_deformation(grid2d)

        points_x, points_y = grid2d.points_xy

        # Parameters
        index_points = {}  # grid point position(j,i), point position in points_2d (or points_3d)
        p_index = 0
        for i in range(0, points_x):
            for j in range(0, points_y):
                index_points.update({(j, i): p_index})
                p_index = p_index + 1

        # Form function "Finite Elements"
        def form_function(s_param, t_param):
            empty_n = npy.empty(4)
            empty_n[0] = (1 - s_param) * (1 - t_param) / 4
            empty_n[1] = (1 + s_param) * (1 - t_param) / 4
            empty_n[2] = (1 + s_param) * (1 + t_param) / 4
            empty_n[3] = (1 - s_param) * (1 + t_param) / 4
            return empty_n

        finite_elements_points = []  # 2D grid points index that define one element
        for j in range(0, points_y - 1):
            for i in range(0, points_x - 1):
                finite_elements_points.append(((i, j), (i + 1, j), (i + 1, j + 1), (i, j + 1)))
        finite_elements = []  # finite elements defined with closed polygon
        for point in finite_elements_points:
            finite_elements.append(
                wires.ClosedPolygon2D([points_2d[index_points[point[0]]],
                                       points_2d[index_points[point[1]]],
                                       points_2d[index_points[point[2]]],
                                       points_2d[index_points[point[3]]]]))
        k = 0
        for k, point in enumerate(finite_elements_points):
            if (wires.Contour2D(finite_elements[k].primitives).point_belongs(point2d)
                    or wires.Contour2D(finite_elements[k].primitives).point_over_contour(point2d)
                    or ((points_2d[index_points[point[0]]][0] < point2d.x <
                         points_2d[index_points[point[1]]][0])
                        and point2d.y == points_2d[index_points[point[0]]][1])
                    or ((points_2d[index_points[point[1]]][1] < point2d.y <
                         points_2d[index_points[point[2]]][1])
                        and point2d.x == points_2d[index_points[point[1]]][0])
                    or ((points_2d[index_points[point[3]]][0] < point2d.x <
                         points_2d[index_points[point[2]]][0])
                        and point2d.y == points_2d[index_points[point[1]]][1])
                    or ((points_2d[index_points[point[0]]][1] < point2d.y <
                         points_2d[index_points[point[3]]][1])
                        and point2d.x == points_2d[index_points[point[0]]][0])):
                break

        x0 = points_2d[index_points[finite_elements_points[k][0]]][0]
        y0 = points_2d[index_points[finite_elements_points[k][0]]][1]
        x1 = points_2d[index_points[finite_elements_points[k][1]]][0]
        y2 = points_2d[index_points[finite_elements_points[k][2]]][1]
        x = point2d.x
        y = point2d.y
        s_param = 2 * ((x - x0) / (x1 - x0)) - 1
        t_param = 2 * ((y - y0) / (y2 - y0)) - 1

        n = form_function(s_param, t_param)
        dx = npy.array([displacement[index_points[finite_elements_points[k][0]]][0],
                        displacement[index_points[finite_elements_points[k][1]]][0],
                        displacement[index_points[finite_elements_points[k][2]]][0],
                        displacement[index_points[finite_elements_points[k][3]]][0]])
        dy = npy.array([displacement[index_points[finite_elements_points[k][0]]][1],
                        displacement[index_points[finite_elements_points[k][1]]][1],
                        displacement[index_points[finite_elements_points[k][2]]][1],
                        displacement[index_points[finite_elements_points[k][3]]][1]])

        return volmdlr.Point2D(point2d.x + npy.transpose(n).dot(dx), point2d.y + npy.transpose(n).dot(dy))

    def point3d_to_2d_with_dimension(self, point3d: volmdlr.Point3D, grid2d: grid.Grid2D):
        """
        Compute the point2d of a point3d, on a Bspline surface, in the dimensioned frame.
        """

        point2d = self.point3d_to_2d(point3d)

        point2d_with_dimension = self.point2d_parametric_to_dimension(point2d, grid2d)

        return point2d_with_dimension

    def point2d_with_dimension_to_parametric_frame(self, point2d, grid2d: grid.Grid2D):
        """
        Convert a point 2d from the dimensioned to the parametric frame.

        """

        if self._grids2d != grid2d:
            self._grids2d = grid2d
        if not self._grids2d_deformed:
            self.grid2d_deformed(grid2d)

        points_2d = grid2d.points
        points_2d_deformed = self._grids2d_deformed.points
        points_x, points_y = grid2d.points_xy

        # Parameters
        index_points = {}  # grid point position(j,i), point position in points_2d (or points_3d)
        p_index = 0
        for i in range(0, points_x):
            for j in range(0, points_y):
                index_points.update({(j, i): p_index})
                p_index = p_index + 1

        finite_elements_points = []  # 2D grid points index that define one element
        for j in range(0, points_y - 1):
            for i in range(0, points_x - 1):
                finite_elements_points.append(((i, j), (i + 1, j), (i + 1, j + 1), (i, j + 1)))
        finite_elements = []  # finite elements defined with closed polygon  DEFORMED
        for point in finite_elements_points:
            finite_elements.append(
                wires.ClosedPolygon2D((points_2d_deformed[index_points[point[0]]],
                                       points_2d_deformed[index_points[point[1]]],
                                       points_2d_deformed[index_points[point[2]]],
                                       points_2d_deformed[index_points[point[3]]])))

        finite_elements_initial = []  # finite elements defined with closed polygon  INITIAL
        for point in finite_elements_points:
            finite_elements_initial.append(
                wires.ClosedPolygon2D((points_2d[index_points[point[0]]],
                                       points_2d[index_points[point[1]]],
                                       points_2d[index_points[point[2]]],
                                       points_2d[index_points[point[3]]])))
        k = 0
        for k, point in enumerate(finite_elements_points):
            if (finite_elements[k].point_belongs(point2d)
                    or ((points_2d_deformed[index_points[point[0]]][0] < point2d.x <
                         points_2d_deformed[index_points[point[1]]][0])
                        and point2d.y == points_2d_deformed[index_points[point[0]]][1])
                    or ((points_2d_deformed[index_points[finite_elements_points[k][1]]][1] < point2d.y <
                         points_2d_deformed[index_points[finite_elements_points[k][2]]][1])
                        and point2d.x == points_2d_deformed[index_points[point[1]]][0])
                    or ((points_2d_deformed[index_points[point[3]]][0] < point2d.x <
                         points_2d_deformed[index_points[point[2]]][0])
                        and point2d.y == points_2d_deformed[index_points[point[1]]][1])
                    or ((points_2d_deformed[index_points[point[0]]][1] < point2d.y <
                         points_2d_deformed[index_points[point[3]]][1])
                        and point2d.x == points_2d_deformed[index_points[point[0]]][0])
                    or finite_elements[k].primitives[0].point_belongs(point2d) or finite_elements[k].primitives[
                        1].point_belongs(point2d)
                    or finite_elements[k].primitives[2].point_belongs(point2d) or finite_elements[k].primitives[
                        3].point_belongs(point2d)):
                break

        frame_deformed = volmdlr.Frame2D(
            finite_elements[k].center_of_mass(),
            volmdlr.Vector2D(finite_elements[k].primitives[1].middle_point()[0] -
                             finite_elements[k].center_of_mass()[0],
                             finite_elements[k].primitives[1].middle_point()[1] -
                             finite_elements[k].center_of_mass()[1]),
            volmdlr.Vector2D(finite_elements[k].primitives[0].middle_point()[0] -
                             finite_elements[k].center_of_mass()[0],
                             finite_elements[k].primitives[0].middle_point()[1] -
                             finite_elements[k].center_of_mass()[1]))

        point2d_frame_deformed = volmdlr.Point2D(point2d.frame_mapping(frame_deformed, 'new')[0],
                                                 point2d.frame_mapping(frame_deformed, 'new')[1])

        frame_inital = volmdlr.Frame2D(
            finite_elements_initial[k].center_of_mass(),
            volmdlr.Vector2D(finite_elements_initial[k].primitives[1].middle_point()[0] -
                             finite_elements_initial[k].center_of_mass()[0],
                             finite_elements_initial[k].primitives[1].middle_point()[1] -
                             finite_elements_initial[k].center_of_mass()[1]),
            volmdlr.Vector2D(finite_elements_initial[k].primitives[0].middle_point()[0] -
                             finite_elements_initial[k].center_of_mass()[0],
                             finite_elements_initial[k].primitives[0].middle_point()[1] -
                             finite_elements_initial[k].center_of_mass()[1]))

        point2d = point2d_frame_deformed.frame_mapping(frame_inital, 'old')
        if point2d.x < 0:
            point2d.x = 0
        elif point2d.x > 1:
            point2d.x = 1
        if point2d.y < 0:
            point2d.y = 0
        elif point2d.y > 1:
            point2d.y = 1

        return point2d

    def point2d_with_dimension_to_3d(self, point2d, grid2d: grid.Grid2D):
        """
        Compute the point 3d, on a Bspline surface, of a point 2d define in the dimensioned frame.

        """

        point2d_01 = self.point2d_with_dimension_to_parametric_frame(point2d, grid2d)

        return self.point2d_to_3d(point2d_01)

    def linesegment2d_parametric_to_dimension(self, linesegment2d, grid2d: grid.Grid2D):
        """
        Convert a linesegment2d from the parametric to the dimensioned frame.

        """

        points = linesegment2d.discretization_points(number_points=20)
        points_dim = [
            self.point2d_parametric_to_dimension(
                point, grid2d) for point in points]

        return edges.BSplineCurve2D.from_points_interpolation(
            points_dim, max(self.degree_u, self.degree_v))

    def linesegment3d_to_2d_with_dimension(self, linesegment3d, grid2d: grid.Grid2D):
        """
        Compute the linesegment2d of a linesegment3d, on a Bspline surface, in the dimensioned frame.

        """

        linesegment2d = self.linesegment3d_to_2d(linesegment3d)
        bsplinecurve2d_with_dimension = self.linesegment2d_parametric_to_dimension(linesegment2d, grid2d)

        return bsplinecurve2d_with_dimension

    def linesegment2d_with_dimension_to_parametric_frame(self, linesegment2d):
        """
        Convert a linesegment2d from the dimensioned to the parametric frame.

        """

        try:
            linesegment2d = edges.LineSegment2D(
                self.point2d_with_dimension_to_parametric_frame(linesegment2d.start, self._grids2d),
                self.point2d_with_dimension_to_parametric_frame(linesegment2d.end, self._grids2d))
        except NotImplementedError:
            return None

        return linesegment2d

    def linesegment2d_with_dimension_to_3d(self, linesegment2d):
        """
        Compute the linesegment3d, on a Bspline surface, of a linesegment2d defined in the dimensioned frame.

        """

        linesegment2d_01 = self.linesegment2d_with_dimension_to_parametric_frame(linesegment2d)
        linesegment3d = self.linesegment2d_to_3d(linesegment2d_01)

        return linesegment3d

    def bsplinecurve2d_parametric_to_dimension(self, bsplinecurve2d, grid2d: grid.Grid2D):
        """
        Convert a bsplinecurve2d from the parametric to the dimensioned frame.

        """

        # check if bsplinecurve2d is in a list
        if isinstance(bsplinecurve2d, list):
            bsplinecurve2d = bsplinecurve2d[0]
        points = bsplinecurve2d.control_points
        points_dim = []

        for point in points:
            points_dim.append(self.point2d_parametric_to_dimension(point, grid2d))

        bsplinecurve2d_with_dimension = edges.BSplineCurve2D(bsplinecurve2d.degree, points_dim,
                                                             bsplinecurve2d.knot_multiplicities,
                                                             bsplinecurve2d.knots,
                                                             bsplinecurve2d.weights,
                                                             bsplinecurve2d.periodic)

        return bsplinecurve2d_with_dimension

    def bsplinecurve3d_to_2d_with_dimension(self, bsplinecurve3d, grid2d: grid.Grid2D):
        """
        Compute the bsplinecurve2d of a bsplinecurve3d, on a Bspline surface, in the dimensioned frame.

        """

        bsplinecurve2d_01 = self.bsplinecurve3d_to_2d(bsplinecurve3d)
        bsplinecurve2d_with_dimension = self.bsplinecurve2d_parametric_to_dimension(
            bsplinecurve2d_01, grid2d)

        return bsplinecurve2d_with_dimension

    def bsplinecurve2d_with_dimension_to_parametric_frame(self, bsplinecurve2d):
        """
        Convert a bsplinecurve2d from the dimensioned to the parametric frame.

        """

        points_dim = bsplinecurve2d.control_points
        points = []
        for point in points_dim:
            points.append(
                self.point2d_with_dimension_to_parametric_frame(point, self._grids2d))

        bsplinecurve2d = edges.BSplineCurve2D(bsplinecurve2d.degree, points,
                                              bsplinecurve2d.knot_multiplicities,
                                              bsplinecurve2d.knots,
                                              bsplinecurve2d.weights,
                                              bsplinecurve2d.periodic)
        return bsplinecurve2d

    def bsplinecurve2d_with_dimension_to_3d(self, bsplinecurve2d):
        """
        Compute the bsplinecurve3d, on a Bspline surface, of a bsplinecurve2d defined in the dimensioned frame.

        """

        bsplinecurve2d_01 = self.bsplinecurve2d_with_dimension_to_parametric_frame(bsplinecurve2d)
        bsplinecurve3d = self.bsplinecurve2d_to_3d(bsplinecurve2d_01)

        return bsplinecurve3d

    def arc2d_parametric_to_dimension(self, arc2d, grid2d: grid.Grid2D):
        """
        Convert an arc 2d from the parametric to the dimensioned frame.

        """

        number_points = math.ceil(arc2d.angle * 7) + 1
        length = arc2d.length()
        points = [self.point2d_parametric_to_dimension(arc2d.point_at_abscissa(
            i * length / (number_points - 1)), grid2d) for i in range(number_points)]

        return edges.BSplineCurve2D.from_points_interpolation(
            points, max(self.degree_u, self.degree_v))

    def arc3d_to_2d_with_dimension(self, arc3d, grid2d: grid.Grid2D):
        """
        Compute the arc 2d of an arc 3d, on a Bspline surface, in the dimensioned frame.

        """

        bsplinecurve2d = self.arc3d_to_2d(arc3d)[0]  # it's a bsplinecurve2d
        arc2d_with_dimension = self.bsplinecurve2d_parametric_to_dimension(bsplinecurve2d, grid2d)

        return arc2d_with_dimension  # it's a bsplinecurve2d-dimension

    def arc2d_with_dimension_to_parametric_frame(self, arc2d):
        """
        Convert an arc 2d from the dimensioned to the parametric frame.

        """

        number_points = math.ceil(arc2d.angle * 7) + 1
        length = arc2d.length()

        points = [self.point2d_with_dimension_to_parametric_frame(arc2d.point_at_abscissa(
            i * length / (number_points - 1)), self._grids2d) for i in range(number_points)]

        return edges.BSplineCurve2D.from_points_interpolation(points, max(self.degree_u, self.degree_v))

    def arc2d_with_dimension_to_3d(self, arc2d):
        """
        Compute the arc 3d, on a Bspline surface, of an arc 2d in the dimensioned frame.

        """

        arc2d_01 = self.arc2d_with_dimension_to_parametric_frame(arc2d)
        arc3d = self.arc2d_to_3d(arc2d_01)

        return arc3d  # it's a bsplinecurve3d

    def contour2d_parametric_to_dimension(self, contour2d: wires.Contour2D,
                                          grid2d: grid.Grid2D):
        """
        Convert a contour 2d from the parametric to the dimensioned frame.

        """

        primitives2d_dim = []

        for primitive2d in contour2d.primitives:
            method_name = f'{primitive2d.__class__.__name__.lower()}_parametric_to_dimension'

            if hasattr(self, method_name):
                primitives = getattr(self, method_name)(primitive2d, grid2d)
                if primitives:
                    primitives2d_dim.append(primitives)

            else:
                raise NotImplementedError(
                    f'Class {self.__class__.__name__} does not implement {method_name}')

        return wires.Contour2D(primitives2d_dim)

    def contour3d_to_2d_with_dimension(self, contour3d: wires.Contour3D,
                                       grid2d: grid.Grid2D):
        """
        Compute the Contour 2d of a Contour 3d, on a Bspline surface, in the dimensioned frame.

        """

        contour2d_01 = self.contour3d_to_2d(contour3d)

        return self.contour2d_parametric_to_dimension(contour2d_01, grid2d)

    def contour2d_with_dimension_to_parametric_frame(self, contour2d):
        """
        Convert a contour 2d from the dimensioned to the parametric frame.

        """

        # TODO: check and avoid primitives with start=end
        primitives2d = []

        for primitive2d in contour2d.primitives:
            method_name = f'{primitive2d.__class__.__name__.lower()}_with_dimension_to_parametric_frame'

            if hasattr(self, method_name):
                primitives = getattr(self, method_name)(primitive2d)
                if primitives:
                    primitives2d.append(primitives)

            else:
                raise NotImplementedError(
                    f'Class {self.__class__.__name__} does not implement {method_name}')

        # #Avoid to have primitives with start=end
        # start_points = []
        # for i in range(0, len(new_start_points)-1):
        #     if new_start_points[i] != new_start_points[i+1]:
        #         start_points.append(new_start_points[i])
        # if new_start_points[-1] != new_start_points[0]:
        #     start_points.append(new_start_points[-1])

        return wires.Contour2D(primitives2d)

    def contour2d_with_dimension_to_3d(self, contour2d):
        """
        Compute the contour3d, on a Bspline surface, of a contour2d define in the dimensioned frame.

        """

        contour01 = self.contour2d_with_dimension_to_parametric_frame(contour2d)

        return self.contour2d_to_3d(contour01)

    @classmethod
    def from_geomdl_surface(cls, surface, name: str = ""):
        """
        Create a volmdlr BSpline_Surface3D from a geomdl's one.

        """

        control_points = []
        for point in surface.ctrlpts:
            control_points.append(volmdlr.Point3D(point[0], point[1], point[2]))

        (u_knots, u_multiplicities) = knots_vector_inv(surface.knotvector_u)
        (v_knots, v_multiplicities) = knots_vector_inv(surface.knotvector_v)

        bspline_surface = cls(degree_u=surface.degree_u,
                              degree_v=surface.degree_v,
                              control_points=control_points,
                              nb_u=surface.ctrlpts_size_u,
                              nb_v=surface.ctrlpts_size_v,
                              u_multiplicities=u_multiplicities,
                              v_multiplicities=v_multiplicities,
                              u_knots=u_knots,
                              v_knots=v_knots, weights=surface.weights, name=name)
        return bspline_surface

    @classmethod
    def points_fitting_into_bspline_surface(cls, points_3d, size_u, size_v, degree_u, degree_v, name: str = ""):
        """
        Bspline Surface interpolation through 3d points.
        """
        warnings.warn("points_fitting_into_bspline_surface is deprecated. Use from_points_interpolation instead")
        return cls.from_points_interpolation(points_3d, size_u, size_v, degree_u, degree_v, name)

    @classmethod
    def from_points_interpolation(cls, points_3d: List[volmdlr.Point3D], size_u: int, size_v: int,
                                  degree_u: int, degree_v: int, name: str = ""):
        """
        Bspline Surface interpolation through 3d points.

        :param points_3d: data points.
        :type points_3d: List[volmdlr.Point3D]
        :param size_u: number of data points on the u-direction.
        :type size_u: int
        :param size_v: number of data points on the v-direction.
        :type size_v: int
        :param degree_u: degree of the output surface for the u-direction.
        :type degree_u: int
        :param degree_v: degree of the output surface for the v-direction.
        :type degree_v: int
        :param name: (Optional) instance name.
        :type name: str
        :return: B-spline surface.
        :rtype: BSplineSurface3D
        """
        points = npy.asarray(points_3d)

        ctrlpts, knots_u, knot_multiplicities_u, knots_v, knot_multiplicities_v = \
            interpolate_surface(points, size_u, size_v, degree_u, degree_v)
        ctrlpts = [volmdlr.Point3D(*point) for point in ctrlpts]
        return cls(degree_u, degree_v, ctrlpts, size_u, size_v, knot_multiplicities_u, knot_multiplicities_v, knots_u,
                   knots_v, name=name)

    @classmethod
    def points_approximate_into_bspline_surface(cls, points_3d, size_u, size_v, degree_u, degree_v,
                                                name: str = "", **kwargs):
        """
        Bspline Surface approximate through 3d points.
        """
        warnings.warn("points_approximate_into_bspline_surface is deprecated. Use from_points_approximation instead")
        return cls.from_points_approximation(points_3d, size_u, size_v, degree_u, degree_v, name, **kwargs)

    @classmethod
    def from_points_approximation(cls, points_3d: List[volmdlr.Point3D], size_u: int, size_v: int, degree_u: int,
                                  degree_v: int, name: str = "", **kwargs):
        """
        Bspline Surface approximate through 3d points.

        :param points_3d: data points.
        :type points_3d: List[volmdlr.Point3D]
        :param size_u: number of data points on the u-direction.
        :type size_u: int
        :param size_v: number of data points on the v-direction.
        :type size_v: int
        :param degree_u: degree of the output surface for the u-direction.
        :type degree_u: int
        :param degree_v: degree of the output surface for the v-direction.
        :type degree_v: int
        :param name: (Optional) instance name.
        :type name: str

        Keyword Arguments:
            * ``ctrlpts_size_u``: number of control points on the u-direction. *Default: size_u - 1*
            * ``ctrlpts_size_v``: number of control points on the v-direction. *Default: size_v - 1*

        :return: B-spline surface.
        :rtype: BSplineSurface3D

        """

        # Keyword arguments
        # number of data points, r + 1 > number of control points, n + 1
        num_cpts_u = kwargs.get('ctrlpts_size_u', size_u - 1)
        # number of data points, s + 1 > number of control points, m + 1
        num_cpts_v = kwargs.get('ctrlpts_size_v', size_v - 1)

        points = npy.asarray(points_3d)

        ctrlpts, knots_u, knot_multiplicities_u, knots_v, knot_multiplicities_v = \
            approximate_surface(points, size_u, size_v, degree_u, degree_v,
                                ctrlpts_size_u=num_cpts_u, ctrlpts_size_v=num_cpts_v)

        ctrlpts = [volmdlr.Point3D(*point) for point in ctrlpts]
        return cls(degree_u, degree_v, ctrlpts, size_u, size_v, knot_multiplicities_u, knot_multiplicities_v, knots_u,
                   knots_v, name=name)

    @classmethod
    def from_cylindrical_faces(cls, cylindrical_faces, degree_u, degree_v,
                               points_x: int = 10, points_y: int = 10, name: str = ''):
        """
        Define a bspline surface from a list of cylindrical faces.

        Parameters
        ----------
        cylindrical_faces : List[volmdlr.faces.CylindricalFace3D]
            faces 3d
        degree_u : int
            degree of the output surface for the u-direction
        degree_v : int
            degree of the output surface for the v-direction
        points_x : int
            number of points in x-direction
        points_y : int
            number of points in y-direction
        name: str
            object's name.

        Returns
        -------
        B-spline surface

        """
        if len(cylindrical_faces) < 1:
            raise NotImplementedError
        if len(cylindrical_faces) == 1:
            return cls.from_cylindrical_face(cylindrical_faces[0], degree_u, degree_v, points_x=50, points_y=50)
        bspline_surfaces = []
        direction = cylindrical_faces[0].adjacent_direction(cylindrical_faces[1])

        if direction == 'x':
            bounding_rectangle_0 = cylindrical_faces[0].surface2d.outer_contour.bounding_rectangle
            ymin = bounding_rectangle_0[2]
            ymax = bounding_rectangle_0[3]
            for face in cylindrical_faces:
                bounding_rectangle = face.surface2d.outer_contour.bounding_rectangle
                ymin = min(ymin, bounding_rectangle[2])
                ymax = max(ymax, bounding_rectangle[3])
            for face in cylindrical_faces:
                bounding_rectangle = face.surface2d.outer_contour.bounding_rectangle

                points_3d = face.surface3d.grid3d(
                    grid.Grid2D.from_properties(
                        x_limits=(bounding_rectangle[0], bounding_rectangle[1]),
                        y_limits=(ymin, ymax),
                        points_nbr=(points_x, points_y)))

                bspline_surfaces.append(
                    cls.points_fitting_into_bspline_surface(
                        points_3d, points_x, points_y, degree_u, degree_v))

        elif direction == 'y':
            bounding_rectangle_0 = cylindrical_faces[0].surface2d.outer_contour.bounding_rectangle
            xmin = bounding_rectangle_0[0]
            xmax = bounding_rectangle_0[1]
            for face in cylindrical_faces:
                bounding_rectangle = face.surface2d.outer_contour.bounding_rectangle
                xmin = min(xmin, bounding_rectangle[0])
                xmax = max(xmax, bounding_rectangle[1])
            for face in cylindrical_faces:
                bounding_rectangle = face.surface2d.outer_contour.bounding_rectangle

                points_3d = face.surface3d.grid3d(
                    grid.Grid2D.from_properties(
                        x_limits=(xmin, xmax),
                        y_limits=(bounding_rectangle[2], bounding_rectangle[3]),
                        points_nbr=(points_x, points_y)))

                bspline_surfaces.append(
                    cls.points_fitting_into_bspline_surface(
                        points_3d, points_x, points_y, degree_u, degree_v))

        to_be_merged = bspline_surfaces[0]
        for i in range(0, len(bspline_surfaces) - 1):
            merged = to_be_merged.merge_with(bspline_surfaces[i + 1])
            to_be_merged = merged

        bspline_surface = to_be_merged
        bspline_surface.name = name
        return bspline_surface

    @classmethod
    def from_cylindrical_face(cls, cylindrical_face, degree_u, degree_v, name: str = '',
                              **kwargs):  # points_x: int = 50, points_y: int = 50
        """
        Define a bspline surface from a cylindrical face.

        Parameters
        ----------
        cylindrical_face : volmdlr.faces.CylindricalFace3D
            face 3d
        degree_u : int
            degree of the output surface for the u-direction.
        degree_v : int
            degree of the output surface for the v-direction.
        points_x : int
            number of points in x-direction
        points_y : int
            number of points in y-direction
        name: str
            object's name.

        Returns
        -------
        B-spline surface

        """

        points_x = kwargs['points_x']
        points_y = kwargs['points_y']
        bounding_rectangle = cylindrical_face.surface2d.outer_contour.bounding_rectangle
        points_3d = cylindrical_face.surface3d.grid3d(
            grid.Grid2D.from_properties(x_limits=(bounding_rectangle[0],
                                                  bounding_rectangle[1]),
                                        y_limits=(bounding_rectangle[2],
                                                  bounding_rectangle[3]),
                                        points_nbr=(points_x, points_y)))

        return cls.points_fitting_into_bspline_surface(points_3d, points_x, points_x, degree_u, degree_v, name=name)

    def intersection_with(self, other_bspline_surface3d):
        """
        Compute intersection points between two Bspline surfaces.

        return u,v parameters for intersection points for both surfaces
        """

        def fun(param):
            return (self.point2d_to_3d(volmdlr.Point2D(param[0], param[1])) -
                    other_bspline_surface3d.point2d_to_3d(volmdlr.Point2D(param[2], param[3]))).norm()

        x = npy.linspace(0, 1, 10)
        x_init = []
        for xi in x:
            for yi in x:
                x_init.append((xi, yi, xi, yi))

        u1, v1, u2, v2 = [], [], [], []
        solutions = []
        for x0 in x_init:
            z = least_squares(fun, x0=x0, bounds=([0, 1]))
            if z.fun < 1e-5:
                solution = z.x
                if solution not in solutions:
                    solutions.append(solution)
                    u1.append(solution[0])
                    v1.append(solution[1])
                    u2.append(solution[2])
                    v2.append(solution[3])

        # uv1 = [[min(u1),max(u1)],[min(v1),max(v1)]]
        # uv2 = [[min(u2),max(u2)],[min(v2),max(v2)]]

        return (u1, v1), (u2, v2)  # (uv1, uv2)

    def plane_intersections(self, plane3d):
        """
        Compute intersection points between a Bspline surface and a plane 3d.
        """
        a, b, c, d = plane3d.equation_coefficients()

        def fun(param):
            point3d = self.point2d_to_3d(volmdlr.Point2D(*param))
            return point3d[0] * a + point3d[1] * b + point3d[2] * c + d

        x = npy.linspace(0, 1, 20)
        x_init = []
        for xi in x:
            for yi in x:
                x_init.append((xi, yi))

        intersection_points = []

        for x0 in x_init:
            z = least_squares(fun, x0=npy.array(x0), bounds=([0, 1]))
            if abs(z.fun) < 1e-8:
                solution = z.x
                intersection_points.append(self.point2d_to_3d(volmdlr.Point2D(*solution)))
        return intersection_points

    def error_with_point3d(self, point3d):
        """
        Compute the error/distance between the Bspline surface and a point 3d.

        """

        def fun(x):
            return (point3d - self.point2d_to_3d(volmdlr.Point2D(x[0], x[1]))).norm()

        cost = []

        for x0 in [(0, 0), (0, 1), (1, 0), (1, 1), (0.5, 0.5)]:
            z = least_squares(fun, x0=x0, bounds=([0, 1]))
            cost.append(z.fun)

        return min(cost)

    def error_with_edge3d(self, edge3d):
        """
        Compute the error/distance between the Bspline surface and an edge 3d.

        it's the mean of the start and end points errors'
        """

        return (self.error_with_point3d(edge3d.start) + self.error_with_point3d(edge3d.end)) / 2

    def nearest_edges3d(self, contour3d, threshold: float):
        """
        Compute the nearest edges of a contour 3d to a Bspline_surface3d based on a threshold.

        """

        nearest = []
        for primitive in contour3d.primitives:
            if self.error_with_edge3d(primitive) <= threshold:
                nearest.append(primitive)
        nearest_primitives = wires.Wire3D(nearest)

        return nearest_primitives

    def edge3d_to_2d_with_dimension(self, edge3d, grid2d: grid.Grid2D):
        """
        Compute the edge 2d of an edge 3d, on a Bspline surface, in the dimensioned frame.

        """
        method_name = f'{edge3d.__class__.__name__.lower()}_to_2d_with_dimension'

        if hasattr(self, method_name):
            edge2d_dim = getattr(self, method_name)(edge3d, grid2d)
            if edge2d_dim:
                return edge2d_dim
            raise NotImplementedError
        raise NotImplementedError(
            f'Class {self.__class__.__name__} does not implement {method_name}')

    def wire3d_to_2d(self, wire3d):
        """
        Compute the 2d of a wire 3d, on a Bspline surface.

        """

        contour = self.contour3d_to_2d(wire3d)

        return wires.Wire2D(contour.primitives)

    def wire3d_to_2d_with_dimension(self, wire3d):
        """
        Compute the 2d of a wire 3d, on a Bspline surface, in the dimensioned frame.

        """

        contour = self.contour3d_to_2d_with_dimension(wire3d, self._grids2d)

        return wires.Wire2D(contour.primitives)

    def split_surface_u(self, u: float):
        """
        Splits the surface at the input parametric coordinate on the u-direction.

        :param u: Parametric coordinate u chosen between 0 and 1
        :type u: float
        :return: Two split surfaces
        :rtype: List[:class:`volmdlr.faces.BSplineSurface3D`]
        """
        return split_surface_u(self, u)

    def split_surface_v(self, v: float):
        """
        Splits the surface at the input parametric coordinate on the v-direction.

        :param v: Parametric coordinate v chosen between 0 and 1
        :type v: float
        :return: Two split surfaces
        :rtype: List[:class:`volmdlr.faces.BSplineSurface3D`]
        """
        return split_surface_v(self, v)

    def split_surface_with_bspline_curve(self, bspline_curve3d: edges.BSplineCurve3D):
        """
        Cuts the surface into two pieces with a bspline curve.

        :param bspline_curve3d: A BSplineCurve3d used for cutting
        :type bspline_curve3d: :class:`edges.BSplineCurve3D`
        :return: Two split surfaces
        :rtype: List[:class:`volmdlr.faces.BSplineSurface3D`]
        """

        surfaces = []
        bspline_curve2d = self.bsplinecurve3d_to_2d(bspline_curve3d)[0]
        # if type(bspline_curve2d) == list:
        #     points = [bspline_curve2d[0].start]
        #     for edge in bspline_curve2d:
        #         points.append(edge.end)
        #     bspline_curve2d = edges.BSplineCurve2D.from_points_approximation(points, 2, ctrlpts_size = 5)
        contour = volmdlr.faces.BSplineFace3D.from_surface_rectangular_cut(self, 0, 1, 0, 1).surface2d.outer_contour
        contours = contour.cut_by_bspline_curve(bspline_curve2d)

        du, dv = bspline_curve2d.end - bspline_curve2d.start
        resolution = 8

        for contour in contours:
            u_min, u_max, v_min, v_max = contour.bounding_rectangle.bounds()
            if du > dv:
                delta_u = u_max - u_min
                nlines_x = int(delta_u * resolution)
                lines_x = [curves.Line2D(volmdlr.Point2D(u_min, v_min),
                                         volmdlr.Point2D(u_min, v_max))]
                for i in range(nlines_x):
                    u = u_min + (i + 1) / (nlines_x + 1) * delta_u
                    lines_x.append(curves.Line2D(volmdlr.Point2D(u, v_min),
                                                 volmdlr.Point2D(u, v_max)))
                lines_x.append(curves.Line2D(volmdlr.Point2D(u_max, v_min),
                                             volmdlr.Point2D(u_max, v_max)))
                lines = lines_x

            else:
                delta_v = v_max - v_min
                nlines_y = int(delta_v * resolution)
                lines_y = [curves.Line2D(volmdlr.Point2D(v_min, v_min),
                                         volmdlr.Point2D(v_max, v_min))]
                for i in range(nlines_y):
                    v = v_min + (i + 1) / (nlines_y + 1) * delta_v
                    lines_y.append(curves.Line2D(volmdlr.Point2D(v_min, v),
                                                 volmdlr.Point2D(v_max, v)))
                lines_y.append(curves.Line2D(volmdlr.Point2D(v_min, v_max),
                                             volmdlr.Point2D(v_max, v_max)))
                lines = lines_y

            pt0 = volmdlr.O2D
            points = []

            for line in lines:
                inter = contour.line_intersections(line)
                if inter:
                    pt_ = set()
                    for point_intersection in inter:
                        pt_.add(point_intersection[0])
                else:
                    raise NotImplementedError

                pt_ = sorted(pt_, key=pt0.point_distance)
                pt0 = pt_[0]
                edge = edges.LineSegment2D(pt_[0], pt_[1])

                points.extend(edge.discretization_points(number_points=10))

            points3d = []
            for point in points:
                points3d.append(self.point2d_to_3d(point))

            size_u, size_v, degree_u, degree_v = 10, 10, self.degree_u, self.degree_v
            surfaces.append(
                BSplineSurface3D.points_fitting_into_bspline_surface(points3d, size_u, size_v, degree_u, degree_v))

        return surfaces

    def point_belongs(self, point3d):
        """
        Check if a point 3d belongs to the bspline_surface or not.

        """

        def fun(param):
            p3d = self.point2d_to_3d(volmdlr.Point2D(param[0], param[1]))
            return point3d.point_distance(p3d)

        x = npy.linspace(0, 1, 5)
        x_init = []
        for xi in x:
            for yi in x:
                x_init.append((xi, yi))

        for x0 in x_init:
            z = least_squares(fun, x0=x0, bounds=([0, 1]))
            if z.fun < 1e-10:
                return True
        return False

    def is_intersected_with(self, other_bspline_surface3d):
        """
        Check if the two surfaces are intersected or not.

        return True, when there are more 50points on the intersection zone.

        """

        # intersection_results = self.intersection_with(other_bspline_surface3d)
        # if len(intersection_results[0][0]) >= 50:
        #     return True
        # else:
        #     return False

        def fun(param):
            return (self.point2d_to_3d(volmdlr.Point2D(param[0], param[1])) -
                    other_bspline_surface3d.point2d_to_3d(volmdlr.Point2D(param[2], param[3]))).norm()

        x = npy.linspace(0, 1, 10)
        x_init = []
        for xi in x:
            for yi in x:
                x_init.append((xi, yi, xi, yi))

        i = 0
        for x0 in x_init:
            z = least_squares(fun, x0=x0, bounds=([0, 1]))
            if z.fun < 1e-5:
                i += 1
                if i >= 50:
                    return True
        return False

    def merge_with(self, other_bspline_surface3d, abs_tol: float = 1e-6):
        """
        Merges two adjacent surfaces based on their faces.

        :param other_bspline_surface3d: Other adjacent surface
        :type other_bspline_surface3d: :class:`volmdlr.faces.BSplineSurface3D`
        :param abs_tol: tolerance.
        :type abs_tol: float.

        :return: Merged surface
        :rtype: :class:`volmdlr.faces.BSplineSurface3D`
        """

        bspline_face3d = volmdlr.faces.BSplineFace3D.from_surface_rectangular_cut(self, 0, 1, 0, 1)
        other_bspline_face3d = volmdlr.faces.BSplineFace3D.from_surface_rectangular_cut(
            other_bspline_surface3d, 0, 1, 0, 1)

        bsplines = [self, other_bspline_surface3d]
        bsplines_new = bsplines

        center = [bspline_face3d.surface2d.outer_contour.center_of_mass(),
                  other_bspline_face3d.surface2d.outer_contour.center_of_mass()]
        grid2d_direction = (bspline_face3d.pair_with(other_bspline_face3d))[1]

        if (not bspline_face3d.outer_contour3d.is_sharing_primitives_with(
                other_bspline_face3d.outer_contour3d, abs_tol)
                and self.is_intersected_with(other_bspline_surface3d)):
            # find primitives to split with
            contour1 = bspline_face3d.outer_contour3d
            contour2 = other_bspline_face3d.outer_contour3d

            distances = []
            for prim1 in contour1.primitives:
                dis = []
                for prim2 in contour2.primitives:
                    point1 = (prim1.start + prim1.end) / 2
                    point2 = (prim2.start + prim2.end) / 2
                    dis.append(point1.point_distance(point2))
                distances.append(dis)

            i = distances.index((min(distances)))
            j = distances[i].index(min(distances[i]))

            curves_ = [contour2.primitives[j], contour1.primitives[i]]

            # split surface
            for i, bspline in enumerate(bsplines):
                surfaces = bspline.split_surface_with_bspline_curve(curves_[i])

                errors = []
                for surface in surfaces:
                    errors.append(surface.error_with_point3d(bsplines[i].point2d_to_3d(center[i])))

                bsplines_new[i] = surfaces[errors.index(min(errors))]

            grid2d_direction = (
                bsplines_new[0].rectangular_cut(
                    0, 1, 0, 1).pair_with(
                    bsplines_new[1].rectangular_cut(
                        0, 1, 0, 1)))[1]

        # grid3d
        number_points = 10
        points3d = []
        is_true = (bspline_face3d.outer_contour3d.is_sharing_primitives_with(
            other_bspline_face3d.outer_contour3d, abs_tol) or self.is_intersected_with(other_bspline_surface3d))

        for i, bspline in enumerate(bsplines_new):
            grid3d = bspline.grid3d(grid.Grid2D.from_properties(x_limits=(0, 1),
                                                                y_limits=(0, 1),
                                                                points_nbr=(number_points, number_points),
                                                                direction=grid2d_direction[i]))

            if is_true and i == 1:
                points3d.extend(grid3d[number_points:number_points * number_points])
            else:
                points3d.extend(grid3d)

        # fitting
        size_u, size_v, degree_u, degree_v = (number_points * 2) - 1, number_points, 3, 3

        merged_surface = BSplineSurface3D.points_fitting_into_bspline_surface(
            points3d, size_u, size_v, degree_u, degree_v)

        return merged_surface

    def xy_limits(self, other_bspline_surface3d):
        """
        Compute x, y limits to define grid2d.

        """

        grid2d_direction = (
            self.rectangular_cut(
                0, 1, 0, 1).pair_with(
                other_bspline_surface3d.rectangular_cut(
                    0, 1, 0, 1)))[1]

        xmin, xmax, ymin, ymax = [], [], [], []
        if grid2d_direction[0][1] == '+y':
            xmin.append(0)
            xmax.append(1)
            ymin.append(0)
            ymax.append(0.99)
        elif grid2d_direction[0][1] == '+x':
            xmin.append(0)
            xmax.append(0.99)
            ymin.append(0)
            ymax.append(1)
        elif grid2d_direction[0][1] == '-x':
            xmin.append(0.01)
            xmax.append(1)
            ymin.append(0)
            ymax.append(1)
        elif grid2d_direction[0][1] == '-y':
            xmin.append(0)
            xmax.append(1)
            ymin.append(0.01)
            ymax.append(1)

        xmin.append(0)
        xmax.append(1)
        ymin.append(0)
        ymax.append(1)

        return xmin, xmax, ymin, ymax

    def _determine_contour_params(self, outer_contour_start, outer_contour_end, inner_contour_start,
                                  inner_contour_end):
        """
        Helper function.
        """
        u1, v1 = outer_contour_start
        u2, v2 = outer_contour_end
        u3, v3 = inner_contour_start
        u4, v4 = inner_contour_end
        if self.x_periodicity and self.y_periodicity:
            raise NotImplementedError
        if self.x_periodicity:
            outer_contour_param = [u1, u2]
            inner_contour_param = [u3, u4]
        elif self.y_periodicity:
            outer_contour_param = [v1, v2]
            inner_contour_param = [v3, v4]
        else:
            raise NotImplementedError
        return outer_contour_param, inner_contour_param

    def connect_contours(self, outer_contour, inner_contours):
        """
        Create connections between contours on parametric domain.

        :param outer_contour: Outer contour 2D.
        :type inner_contours: wires.Contour2D
        :param inner_contours: List of 2D contours.
        :type inner_contours: list
        """
        new_inner_contours = []
        new_outer_contour = outer_contour
        point1 = outer_contour.primitives[0].start
        point2 = outer_contour.primitives[-1].end

        for inner_contour in inner_contours:
            if not inner_contour.is_ordered():
                outer_contour_param, inner_contour_param = self._determine_contour_params(
                    point1, point2, inner_contour.primitives[0].start, inner_contour.primitives[-1].end)

                outer_contour_direction = outer_contour_param[0] < outer_contour_param[1]
                inner_contour_direction = inner_contour_param[0] < inner_contour_param[1]
                if outer_contour_direction == inner_contour_direction:
                    inner_contour = inner_contour.invert()

                closing_linesegment1 = edges.LineSegment2D(outer_contour.primitives[-1].end,
                                                           inner_contour.primitives[0].start)
                closing_linesegment2 = edges.LineSegment2D(inner_contour.primitives[-1].end,
                                                           outer_contour.primitives[0].start)
                new_outer_contour_primitives = outer_contour.primitives + [closing_linesegment1] + \
                    inner_contour.primitives + [closing_linesegment2]
                new_outer_contour = wires.Contour2D(primitives=new_outer_contour_primitives)
                new_outer_contour.order_contour(tol=1e-3)
            else:
                new_inner_contours.append(inner_contour)
        return new_outer_contour, new_inner_contours

    @staticmethod
    def _get_overlapping_theta(outer_contour_startend_theta, inner_contour_startend_theta):
        """
        Find overlapping theta domain between two contours on periodical Surfaces.
        """
        oc_xmin_index, outer_contour_xmin = min(enumerate(outer_contour_startend_theta), key=lambda x: x[1])
        oc_xmax_index, outer_contour_xman = max(enumerate(outer_contour_startend_theta), key=lambda x: x[1])
        inner_contour_xmin = min(inner_contour_startend_theta)
        inner_contour_xmax = max(inner_contour_startend_theta)

        # check if tetha3 or theta4 is in [theta1, theta2] interval
        overlap = outer_contour_xmin <= inner_contour_xmax and outer_contour_xman >= inner_contour_xmin

        if overlap:
            if inner_contour_xmin < outer_contour_xmin:
                overlapping_theta = outer_contour_startend_theta[oc_xmin_index]
                outer_contour_side = oc_xmin_index
                side = 0
                return overlapping_theta, outer_contour_side, side
            overlapping_theta = outer_contour_startend_theta[oc_xmax_index]
            outer_contour_side = oc_xmax_index
            side = 1
            return overlapping_theta, outer_contour_side, side

        # if not direct intersection -> find intersection at periodicity
        if inner_contour_xmin < outer_contour_xmin:
            overlapping_theta = outer_contour_startend_theta[oc_xmin_index] - 2 * math.pi
            outer_contour_side = oc_xmin_index
            side = 0
            return overlapping_theta, outer_contour_side, side
        overlapping_theta = outer_contour_startend_theta[oc_xmax_index] + 2 * math.pi
        outer_contour_side = oc_xmax_index
        side = 1
        return overlapping_theta, outer_contour_side, side

    def to_plane3d(self):
        """
        Converts a Bspline surface3d to a Plane3d.

        :return: A Plane
        :rtype: Plane3D
        """

        points_2d = [volmdlr.Point2D(0.1, 0.1),
                     volmdlr.Point2D(0.1, 0.8),
                     volmdlr.Point2D(0.8, 0.5)]
        points = [self.point2d_to_3d(pt) for pt in points_2d]

        surface3d = Plane3D.from_3_points(points[0],
                                          points[1],
                                          points[2])
        return surface3d

    def u_closed_lower(self):
        """
        Returns True if the surface is close in any of the u boundaries.
        """
        a, b, c, _ = self.domain
        point_at_a_lower = self.point2d_to_3d(volmdlr.Point2D(a, c))
        point_at_b_lower = self.point2d_to_3d(volmdlr.Point2D(b, c))
        if point_at_b_lower.is_close(point_at_a_lower):
            return True
        return False

    def u_closed_upper(self):
        """
        Returns True if the surface is close in any of the u boundaries.
        """
        a, b, _, d = self.domain
        point_at_a_upper = self.point2d_to_3d(volmdlr.Point2D(a, d))
        point_at_b_upper = self.point2d_to_3d(volmdlr.Point2D(b, d))
        if point_at_b_upper.is_close(point_at_a_upper):
            return True
        return False

    def v_closed_lower(self):
        """
        Returns True if the surface is close in any of the u boundaries.
        """
        a, _, c, d = self.domain
        point_at_c_lower = self.point2d_to_3d(volmdlr.Point2D(a, c))
        point_at_d_lower = self.point2d_to_3d(volmdlr.Point2D(a, d))
        if point_at_d_lower.is_close(point_at_c_lower):
            return True
        return False

    def v_closed_upper(self):
        """
        Returns True if the surface is close in any of the u boundaries.
        """
        _, b, c, d = self.domain
        point_at_c_upper = self.point2d_to_3d(volmdlr.Point2D(b, c))
        point_at_d_upper = self.point2d_to_3d(volmdlr.Point2D(b, d))
        if point_at_d_upper.is_close(point_at_c_upper):
            return True
        return False

    @cached_property
    def u_closed(self):
        """
        Returns True if the surface is close in any of the u boundaries.
        """
        return bool(self.u_closed_lower() or self.u_closed_upper())

    @cached_property
    def v_closed(self):
        """
        Returns True if the surface is close in any of the u boundaries.
        """
        return bool(self.v_closed_lower() or self.v_closed_upper())

    def is_singularity_point(self, point, *args):
        """Returns True if the point belongs to the surface singularity and False otherwise."""
        if not self.u_closed and not self.v_closed:
            return False
        u_min, u_max, v_min, v_max = self.domain
        delta_u = u_max - u_min
        delta_v = v_max - v_min

        test_u_lower = [self.point2d_to_3d(volmdlr.Point2D(u_min, v_min)),
                        self.point2d_to_3d(volmdlr.Point2D(0.5 * delta_u, v_min))]
        test_u_upper = [self.point2d_to_3d(volmdlr.Point2D(u_min, v_max)),
                        self.point2d_to_3d(volmdlr.Point2D(0.5 * delta_u, v_max))]
        test_v_lower = [self.point2d_to_3d(volmdlr.Point2D(u_min, v_min)),
                        self.point2d_to_3d(volmdlr.Point2D(u_min, 0.5 * delta_v))]
        test_v_upper = [self.point2d_to_3d(volmdlr.Point2D(u_max, v_min)),
                        self.point2d_to_3d(volmdlr.Point2D(u_max, 0.5 * delta_v))]
        if all(test_point.is_close(point) for test_point in test_u_lower) and self.u_closed_lower():
            return True
        if all(test_point.is_close(point) for test_point in test_u_upper) and self.u_closed_upper():
            return True
        if all(test_point.is_close(point) for test_point in test_v_lower) and self.v_closed_lower():
            return True
        if all(test_point.is_close(point) for test_point in test_v_upper) and self.v_closed_upper():
            return True
        return False

    def fix_start_end_singularity_point_at_parametric_domain(self, edge3d, points, points3d):
        """
        Helper function.

        Uses local discretization and line intersection with the tangent line at the point just before the undefined
        point on the BREP of the 3D edge to find the real values on parametric domain.
        """

        def get_singularity_line(a, b, c, d, test_point):
            line = None
            if self.u_closed:
                if (self.u_closed_lower() and
                        test_point.is_close(self.point2d_to_3d(volmdlr.Point2D(0.5 * (a + b), c)))):
                    line = curves.Line2D(volmdlr.Point2D(a, c), volmdlr.Point2D(b, c))
                if (self.u_closed_upper() and
                        test_point.is_close(self.point2d_to_3d(volmdlr.Point2D(0.5 * (a + b), d)))):
                    line = curves.Line2D(volmdlr.Point2D(a, d), volmdlr.Point2D(b, d))
            else:
                if (self.v_closed_lower() and
                        test_point.is_close(self.point2d_to_3d(volmdlr.Point2D(a, 0.5 * (c + d))))):
                    line = curves.Line2D(volmdlr.Point2D(a, c), volmdlr.Point2D(a, d))
                if (self.v_closed_upper() and
                        test_point.is_close(self.point2d_to_3d(volmdlr.Point2D(b, 0.5 * (c + d))))):
                    line = curves.Line2D(volmdlr.Point2D(b, c), volmdlr.Point2D(b, d))
            return line

        def get_temp_edge2d(_points):
            _points = verify_repeated_parametric_points(_points)
            if len(_points) == 2:
                edge2d = edges.LineSegment2D(_points[0], _points[1])
            else:
                edge2d = edges.BSplineCurve2D.from_points_interpolation(_points, 2)
            return edge2d

        umin, umax, vmin, vmax = self.domain
        if self.is_singularity_point(points3d[0]):
            temp_edge2d = get_temp_edge2d(points[1:])
            singularity_line = get_singularity_line(umin, umax, vmin, vmax, points3d[0])
            point = find_parametric_point_at_singularity(temp_edge2d, abscissa=0,
                                                         singularity_line=singularity_line,
                                                         domain=[umin, umax, vmin, vmax])
            if not point.is_close(points[0], 1e-3):
                points[0] = point
        if self.is_singularity_point(points3d[-1]):
            temp_edge2d = get_temp_edge2d(points[:-1])
            singularity_line = get_singularity_line(umin, umax, vmin, vmax, points3d[-1])
            point = find_parametric_point_at_singularity(temp_edge2d, abscissa=temp_edge2d.length(),
                                                         singularity_line=singularity_line,
                                                         domain=[umin, umax, vmin, vmax])
            if not point.is_close(points[-1], 1e-3):
                points[-1] = point
        return points


class BezierSurface3D(BSplineSurface3D):
    """
    A 3D Bezier surface.

    :param degree_u: The degree of the Bezier surface in the u-direction.
    :type degree_u: int
    :param degree_v: The degree of the Bezier surface in the v-direction.
    :type degree_v: int
    :param control_points: A list of lists of control points defining the Bezier surface.
    :type control_points: List[List[`volmdlr.Point3D`]]
    :param nb_u: The number of control points in the u-direction.
    :type nb_u: int
    :param nb_v: The number of control points in the v-direction.
    :type nb_v: int
    :param name: (Optional) name for the Bezier surface.
    :type name: str
    """

    def __init__(self, degree_u: int, degree_v: int,
                 control_points: List[List[volmdlr.Point3D]],
                 nb_u: int, nb_v: int, name=''):
        u_knots = generate_knot_vector(degree_u, nb_u)
        v_knots = generate_knot_vector(degree_v, nb_v)

        u_multiplicities = [1] * len(u_knots)
        v_multiplicities = [1] * len(v_knots)

        BSplineSurface3D.__init__(self, degree_u, degree_v,
                                  control_points, nb_u, nb_v,
                                  u_multiplicities, v_multiplicities,
                                  u_knots, v_knots, None, name)<|MERGE_RESOLUTION|>--- conflicted
+++ resolved
@@ -5437,11 +5437,7 @@
         """
         line_at_periodicity = curves.Line3D(self.edge.start, self.edge.start.translation(self.direction))
         intersections = edge3d.line_intersections(line_at_periodicity)
-<<<<<<< HEAD
-        intersections = [point for point in intersections if not edge3d.is_point_edge_extremity(point)]
-=======
         intersections = [point for point in intersections if not edge3d.is_point_edge_extremity(point, abs_tol=5e-6)]
->>>>>>> 02894040
         if not intersections:
             return points
         reference_point = edge3d.local_discretization(edge3d.start, intersections[0], 3)[1]
