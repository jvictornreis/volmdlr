--- conflicted
+++ resolved
@@ -4992,16 +4992,11 @@
         else:
             lth = bspline_curve3d.length()
             if lth > 1e-5:
-<<<<<<< HEAD
                 n = min(len(bspline_curve3d.control_points), 20) # limit points to avoid non covergence
                 points3d = bspline_curve3d.discretization_points(number_points=n)
                 points = [self.point3d_to_2d(p) for p in points3d]
                 if self.u_closed() or self.v_closed():
                     points = self.check_start_end_parametric_points(bspline_curve3d, points, points3d)
-=======
-                n = min(len(bspline_curve3d.control_points), 20) # limit points to avoid non convergence
-                points = [self.point3d_to_2d(p) for p in bspline_curve3d.discretization_points(number_points=n)]
->>>>>>> d9f07d54
 
                 if self.x_periodicity:
                     points = self._repair_periodic_boundary_points(bspline_curve3d, points, 'x')
