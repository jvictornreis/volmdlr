"""volmdlr module for 3D Surfaces."""
import math
import warnings
from itertools import chain
from typing import List, Union
import traceback

import matplotlib.pyplot as plt
import numpy as npy
import triangle as triangle_lib
from geomdl import NURBS, BSpline, utilities
from geomdl.construct import extract_curves
from geomdl.fitting import approximate_surface, interpolate_surface
from geomdl.operations import split_surface_u, split_surface_v
from scipy.optimize import least_squares, minimize

from dessia_common.core import DessiaObject
from volmdlr.bspline_evaluators import evaluate_single
import volmdlr.bspline_compiled
import volmdlr.core_compiled
import volmdlr.core
from volmdlr import display, edges, grid, wires
import volmdlr.geometry
import volmdlr.utils.parametric as vm_parametric
from volmdlr.core import EdgeStyle
from volmdlr.core import point_in_list
from volmdlr.utils.parametric import array_range_search, repair_start_end_angle_periodicity, angle_discontinuity
import volmdlr.utils.intersections as vm_utils_intersections


def knots_vector_inv(knots_vector):
    """
    Compute knot-elements and multiplicities based on the global knot vector.

    """

    knots = sorted(set(knots_vector))
    multiplicities = [knots_vector.count(knot) for knot in knots]

    return knots, multiplicities


class Surface2D(volmdlr.core.Primitive2D):
    """
    A surface bounded by an outer contour.

    """

    def __init__(self, outer_contour: wires.Contour2D,
                 inner_contours: List[wires.Contour2D],
                 name: str = 'name'):
        self.outer_contour = outer_contour
        self.inner_contours = inner_contours
        self._area = None

        volmdlr.core.Primitive2D.__init__(self, name=name)

    def __hash__(self):
        return hash((self.outer_contour, tuple(self.inner_contours)))

    def _data_hash(self):
        return hash(self)

    def copy(self, deep=True, memo=None):
        """
        Copies the surface2d.

        """
        return self.__class__(outer_contour=self.outer_contour.copy(deep, memo),
                              inner_contours=[c.copy(deep, memo) for c in self.inner_contours],
                              name='copy_' + self.name)

    def area(self):
        """
        Computes the area of the surface.

        """
        if not self._area:
            self._area = self.outer_contour.area() - sum(contour.area() for contour in self.inner_contours)
        return self._area

    def second_moment_area(self, point: volmdlr.Point2D):
        """
        Computes the second moment area of the surface.

        """
        i_x, i_y, i_xy = self.outer_contour.second_moment_area(point)
        for contour in self.inner_contours:
            i_xc, i_yc, i_xyc = contour.second_moment_area(point)
            i_x -= i_xc
            i_y -= i_yc
            i_xy -= i_xyc
        return i_x, i_y, i_xy

    def center_of_mass(self):
        """
        Compute the center of mass of the 2D surface.

        :return: The center of mass of the surface.
        :rtype: :class:`volmdlr.Point2D`
        """
        center = self.outer_contour.area() * self.outer_contour.center_of_mass()
        for contour in self.inner_contours:
            center -= contour.area() * contour.center_of_mass()
        return center / self.area()

    def point_belongs(self, point2d: volmdlr.Point2D, include_edge_points: bool = True):
        """
        Check whether a point belongs to the 2D surface.

        :param point2d: The point to check.
        :type point2d: :class:`volmdlr.Point2D`
        :return: True if the point belongs to the surface, False otherwise.
        :rtype: bool
        """
        if not self.outer_contour.point_belongs(point2d, include_edge_points=include_edge_points):
            return False

        for inner_contour in self.inner_contours:
            if inner_contour.point_belongs(point2d, include_edge_points=False):
                return False
        return True

    def random_point_inside(self):
        """
        Generate a random point inside the 2D surface.

        Taking into account any inner contours (holes) it may have.

        :return: A random point inside the surface.
        :rtype: :class:`volmdlr.Point2D`
        """
        point_inside_outer_contour = None
        center_of_mass = self.center_of_mass()
        if self.point_belongs(center_of_mass, False):
            point_inside_outer_contour = center_of_mass
        if not point_inside_outer_contour:
            point_inside_outer_contour = self.outer_contour.random_point_inside()
        while True:
            inside_inner_contour = False
            for inner_contour in self.inner_contours:
                if inner_contour.point_belongs(point_inside_outer_contour):
                    inside_inner_contour = True
            if not inside_inner_contour and \
                    point_inside_outer_contour is not None:
                break
            point_inside_outer_contour = self.outer_contour.random_point_inside()

        return point_inside_outer_contour

    @staticmethod
    def triangulation_without_holes(vertices, segments, points_grid, tri_opt):
        """
        Triangulates a surface without holes.

        :param vertices: vertices of the surface.
        :param segments: segments defined as tuples of vertices.
        :param points_grid: to do.
        :param tri_opt: triangulation option: "p"
        :return:
        """
        vertices_grid = [(p.x, p.y) for p in points_grid]
        vertices.extend(vertices_grid)
        tri = {'vertices': npy.array(vertices).reshape((-1, 2)),
               'segments': npy.array(segments).reshape((-1, 2)),
               }
        triagulation = triangle_lib.triangulate(tri, tri_opt)
        triangles = triagulation['triangles'].tolist()
        number_points = triagulation['vertices'].shape[0]
        points = [display.Node2D(*triagulation['vertices'][i, :]) for i in range(number_points)]
        return display.DisplayMesh2D(points, triangles=triangles)

    def triangulation(self, number_points_x: int = 15, number_points_y: int = 15):
        """
        Triangulates the Surface2D using the Triangle library.

        :param number_points_x: Number of discretization points in x direction.
        :type number_points_x: int
        :param number_points_y: Number of discretization points in y direction.
        :type number_points_y: int
        :return: The triangulated surface as a display mesh.
        :rtype: :class:`volmdlr.display.DisplayMesh2D`
        """
        area = self.bounding_rectangle().area()
        tri_opt = "p"
        if math.isclose(area, 0., abs_tol=1e-8):
            return display.DisplayMesh2D([], triangles=[])

        triangulates_with_grid = number_points_x > 0 and number_points_y > 0
        discretize_line = number_points_x > 0 or number_points_y > 0
        if not triangulates_with_grid:
            tri_opt = "pq"

        discretize_line_direction = "xy"
        if number_points_y == 0:
            discretize_line_direction = "x"
        outer_polygon = self.outer_contour.to_polygon(angle_resolution=15, discretize_line=discretize_line,
                                                      discretize_line_direction=discretize_line_direction)

        if not self.inner_contours and not triangulates_with_grid:
            return outer_polygon.triangulation()

        points_grid, x, y, grid_point_index = outer_polygon.grid_triangulation_points(number_points_x=number_points_x,
                                                                                      number_points_y=number_points_y)
        points = [display.Node2D(*point) for point in outer_polygon.points]
        vertices = [(point.x, point.y) for point in points]
        n = len(points)
        segments = [(i, i + 1) for i in range(n - 1)]
        segments.append((n - 1, 0))

        if not self.inner_contours:  # No holes
            return self.triangulation_without_holes(vertices, segments, points_grid, tri_opt)

        point_index = {p: i for i, p in enumerate(points)}
        holes = []
        for inner_contour in self.inner_contours:
            inner_polygon = inner_contour.to_polygon(angle_resolution=10, discretize_line=discretize_line,
                                                     discretize_line_direction=discretize_line_direction)
            inner_polygon_nodes = [display.Node2D.from_point(p) for p in inner_polygon.points]
            for point in inner_polygon_nodes:
                if point not in point_index:
                    points.append(point)
                    vertices.append((point.x, point.y))
                    point_index[point] = n
                    n += 1

            for point1, point2 in zip(inner_polygon_nodes[:-1],
                                      inner_polygon_nodes[1:]):
                segments.append((point_index[point1], point_index[point2]))
            segments.append((point_index[inner_polygon_nodes[-1]], point_index[inner_polygon_nodes[0]]))
            rpi = inner_polygon.barycenter()
            if not inner_polygon.point_belongs(rpi, include_edge_points=False):
                rpi = inner_polygon.random_point_inside(include_edge_points=False)
            holes.append([rpi.x, rpi.y])

            if triangulates_with_grid:
                # removes with a region search the grid points that are in the inner contour
                xmin, xmax, ymin, ymax = inner_polygon.bounding_rectangle.bounds()
                x_grid_range = array_range_search(x, xmin, xmax)
                y_grid_range = array_range_search(y, ymin, ymax)
                for i in x_grid_range:
                    for j in y_grid_range:
                        point = grid_point_index.get((i, j))
                        if not point:
                            continue
                        if inner_polygon.point_belongs(point):
                            points_grid.remove(point)
                            grid_point_index.pop((i, j))

        if triangulates_with_grid:
            vertices_grid = [(p.x, p.y) for p in points_grid]
            vertices.extend(vertices_grid)

        tri = {'vertices': npy.array(vertices).reshape((-1, 2)),
               'segments': npy.array(segments).reshape((-1, 2)),
               'holes': npy.array(holes).reshape((-1, 2))
               }
        triangulation = triangle_lib.triangulate(tri, tri_opt)
        triangles = triangulation['triangles'].tolist()
        number_points = triangulation['vertices'].shape[0]
        points = [display.Node2D(*triangulation['vertices'][i, :]) for i in range(number_points)]
        return display.DisplayMesh2D(points, triangles=triangles)

    def split_by_lines(self, lines):
        """
        Returns a list of cut surfaces given by the lines provided as argument.
        """
        cutted_surfaces = []
        iteration_surfaces = self.cut_by_line(lines[0])

        for line in lines[1:]:
            iteration_surfaces2 = []
            for surface in iteration_surfaces:
                line_cutted_surfaces = surface.cut_by_line(line)

                llcs = len(line_cutted_surfaces)

                if llcs == 1:
                    cutted_surfaces.append(line_cutted_surfaces[0])
                else:
                    iteration_surfaces2.extend(line_cutted_surfaces)

            iteration_surfaces = iteration_surfaces2[:]

        cutted_surfaces.extend(iteration_surfaces)
        return cutted_surfaces

    def split_regularly(self, n):
        """
        Split in n slices.
        """
        bounding_rectangle = self.outer_contour.bounding_rectangle
        lines = []
        for i in range(n - 1):
            xi = bounding_rectangle[0] + (i + 1) * (bounding_rectangle[1] - bounding_rectangle[0]) / n
            lines.append(edges.Line2D(volmdlr.Point2D(xi, 0),
                                      volmdlr.Point2D(xi, 1)))
        return self.split_by_lines(lines)

    def cut_by_line(self, line: edges.Line2D):
        """
        Returns a list of cut Surface2D by the given line.

        :param line: The line to cut the Surface2D with.
        :type line: :class:`edges.Line2D`
        :return: A list of 2D surfaces resulting from the cut.
        :rtype: List[:class:`volmdlr.faces.Surface2D`]
        """
        surfaces = []
        splitted_outer_contours = self.outer_contour.cut_by_line(line)
        splitted_inner_contours_table = []
        for inner_contour in self.inner_contours:
            splitted_inner_contours = inner_contour.cut_by_line(line)
            splitted_inner_contours_table.append(splitted_inner_contours)

        # First part of the external contour
        for outer_split in splitted_outer_contours:
            inner_contours = []
            for splitted_inner_contours in splitted_inner_contours_table:
                for inner_split in splitted_inner_contours:
                    inner_split.order_contour()
                    point = inner_split.random_point_inside()
                    if outer_split.point_belongs(point):
                        inner_contours.append(inner_split)

            if inner_contours:
                surface2d = self.from_contours(outer_split, inner_contours)
                surfaces.append(surface2d)
            else:
                surfaces.append(Surface2D(outer_split, []))
        return surfaces

    def line_crossings(self, line: edges.Line2D):
        """
        Find intersection points between a line and the 2D surface.

        :param line: The line to intersect with the shape.
        :type line: :class:`edges.Line2D`
        :return: A list of intersection points sorted by increasing abscissa
            along the line. Each intersection point is a tuple
            (point, primitive) where point is the intersection point and
            primitive is the intersected primitive.
        :rtype: List[Tuple[:class:`volmdlr.Point2D`,
            :class:`volmdlr.core.Primitive2D`]]

        """
        intersection_points = []
        for primitive in self.outer_contour.primitives:
            for point in primitive.line_crossings(line):
                if (point, primitive) not in intersection_points:
                    intersection_points.append((point, primitive))
        for inner_contour in self.inner_contours:
            for primitive in inner_contour.primitives:
                for point in primitive.line_crossings(line):
                    if (point, primitive) not in intersection_points:
                        intersection_points.append((point, primitive))
        return sorted(intersection_points, key=lambda ip: line.abscissa(ip[0]))

    def split_at_centers(self):
        """
        Split in n slices.

        # TODO: is this used ?
        """

        cutted_contours = []
        center_of_mass1 = self.inner_contours[0].center_of_mass()
        center_of_mass2 = self.inner_contours[1].center_of_mass()
        cut_line = edges.Line2D(center_of_mass1, center_of_mass2)

        iteration_contours2 = []

        surface_cut = self.cut_by_line(cut_line)

        iteration_contours2.extend(surface_cut)

        iteration_contours = iteration_contours2[:]
        cutted_contours.extend(iteration_contours)

        return cutted_contours

    def cut_by_line2(self, line):
        """
        Cuts a Surface2D with line (2).

        :param line: DESCRIPTION
        :type line: TYPE
        :raises NotImplementedError: DESCRIPTION
        :return: DESCRIPTION
        :rtype: TYPE

        """

        all_contours = []
        inner_1 = self.inner_contours[0]
        inner_2 = self.inner_contours[1]

        inner_intersections_1 = inner_1.line_intersections(line)
        inner_intersections_2 = inner_2.line_intersections(line)

        arc1, arc2 = inner_1.split(inner_intersections_1[1],
                                   inner_intersections_1[0])
        arc3, arc4 = inner_2.split(inner_intersections_2[1],
                                   inner_intersections_2[0])
        new_inner_1 = wires.Contour2D([arc1, arc2])
        new_inner_2 = wires.Contour2D([arc3, arc4])

        intersections = [(inner_intersections_1[0], arc1), (inner_intersections_1[1], arc2)]
        intersections += self.outer_contour.line_intersections(line)
        intersections.append((inner_intersections_2[0], arc3))
        intersections.append((inner_intersections_2[1], arc4))
        intersections += self.outer_contour.line_intersections(line)

        if not intersections:
            all_contours.extend([self])
        if len(intersections) < 4:
            return [self]
        if len(intersections) >= 4:
            if isinstance(intersections[0][0], volmdlr.Point2D) and \
                    isinstance(intersections[1][0], volmdlr.Point2D):
                ip1, ip2 = sorted(
                    [new_inner_1.primitives.index(intersections[0][1]),
                     new_inner_1.primitives.index(intersections[1][1])])
                ip5, ip6 = sorted(
                    [new_inner_2.primitives.index(intersections[4][1]),
                     new_inner_2.primitives.index(intersections[5][1])])
                ip3, ip4 = sorted(
                    [self.outer_contour.primitives.index(intersections[2][1]),
                     self.outer_contour.primitives.index(intersections[3][1])])

                # sp11, sp12 = intersections[2][1].split(intersections[2][0])
                # sp21, sp22 = intersections[3][1].split(intersections[3][0])
                sp33, sp34 = intersections[6][1].split(intersections[6][0])
                sp44, sp43 = intersections[7][1].split(intersections[7][0])

                primitives1 = [edges.LineSegment2D(intersections[6][0], intersections[1][0]),
                               new_inner_1.primitives[ip1],
                               edges.LineSegment2D(intersections[0][0], intersections[5][0]),
                               new_inner_2.primitives[ip5],
                               edges.LineSegment2D(intersections[4][0], intersections[7][0]),
                               sp44
                               ]
                primitives1.extend(self.outer_contour.primitives[ip3 + 1:ip4])
                primitives1.append(sp34)

                primitives2 = [edges.LineSegment2D(intersections[7][0], intersections[4][0]),
                               new_inner_2.primitives[ip6],
                               edges.LineSegment2D(intersections[5][0], intersections[0][0]),
                               new_inner_1.primitives[ip2],
                               edges.LineSegment2D(intersections[1][0], intersections[6][0]),
                               sp33
                               ]

                primitives2.extend(self.outer_contour.primitives[:ip3].reverse())
                primitives2.append(sp43)

                all_contours.extend([wires.Contour2D(primitives1),
                                     wires.Contour2D(primitives2)])

            else:
                raise NotImplementedError(
                    'Non convex contour not supported yet')

        return all_contours

    def bounding_rectangle(self):
        """
        Returns bounding rectangle.

        :return: Returns a python object with useful methods
        :rtype: :class:`volmdlr.core.BoundingRectangle
        """

        return self.outer_contour.bounding_rectangle

    @classmethod
    def from_contours(cls, outer_contour, inner_contours):
        """
        Create a Surface2D object from an outer contour and a list of inner contours.

        :param outer_contour: The outer contour that bounds the surface.
        :type outer_contour: wires.Contour2D
        :param inner_contours: The list of inner contours that define the holes of the surface.
        :type inner_contours : List[wires.Contour2D]
        :return: Surface2D defined by the given contours.
        """
        surface2d_inner_contours = []
        surface2d_outer_contour = outer_contour
        for inner_contour in inner_contours:
            if surface2d_outer_contour.shared_primitives_extremities(
                    inner_contour):
                # inner_contour will be merged with outer_contour
                merged_contours = surface2d_outer_contour.merge_with(
                    inner_contour)
                if len(merged_contours) >= 2:
                    raise NotImplementedError
                surface2d_outer_contour = merged_contours[0]
            else:
                # inner_contour will be added to the inner contours of the
                # Surface2D
                surface2d_inner_contours.append(inner_contour)
        return cls(surface2d_outer_contour, surface2d_inner_contours)

    def plot(self, ax=None, color='k', alpha=1, equal_aspect=False):
        """Plot surface 2d using Matplotlib."""

        if ax is None:
            _, ax = plt.subplots()
        self.outer_contour.plot(ax=ax, edge_style=EdgeStyle(color=color, alpha=alpha,
                                                            equal_aspect=equal_aspect))
        for inner_contour in self.inner_contours:
            inner_contour.plot(ax=ax, edge_style=EdgeStyle(color=color, alpha=alpha,
                                                           equal_aspect=equal_aspect))

        if equal_aspect:
            ax.set_aspect('equal')

        ax.margins(0.1)
        return ax

    def axial_symmetry(self, line):
        """
        Finds out the symmetric 2D surface according to a line.

        """

        outer_contour = self.outer_contour.axial_symmetry(line)
        inner_contours = []
        if self.inner_contours:
            inner_contours = [contour.axial_symmetry(line) for contour in self.inner_contours]

        return self.__class__(outer_contour=outer_contour,
                              inner_contours=inner_contours)

    def rotation(self, center, angle):
        """
        Surface2D rotation.

        :param center: rotation center.
        :param angle: angle rotation.
        :return: a new rotated Surface2D.
        """

        outer_contour = self.outer_contour.rotation(center, angle)
        if self.inner_contours:
            inner_contours = [contour.rotation(center, angle) for contour in self.inner_contours]
        else:
            inner_contours = []

        return self.__class__(outer_contour, inner_contours)

    def rotation_inplace(self, center, angle):
        """
        Rotate the surface in-place.
        """
        warnings.warn("'in-place' methods are deprecated. Use a not in-place method instead.", DeprecationWarning)

        new_surface2d = self.rotation(center, angle)
        self.outer_contour = new_surface2d.outer_contour
        self.inner_contours = new_surface2d.inner_contours

    def translation(self, offset: volmdlr.Vector2D):
        """
        Surface2D translation.

        :param offset: translation vector.
        :return: A new translated Surface2D.
        """
        outer_contour = self.outer_contour.translation(offset)
        inner_contours = [contour.translation(offset) for contour in self.inner_contours]
        return self.__class__(outer_contour, inner_contours)

    def translation_inplace(self, offset: volmdlr.Vector2D):
        """
        Translate the surface in-place.
        """
        warnings.warn("'in-place' methods are deprecated. Use a not in-place method instead.", DeprecationWarning)

        new_contour = self.translation(offset)
        self.outer_contour = new_contour.outer_contour
        self.inner_contours = new_contour.inner_contours

    def frame_mapping(self, frame: volmdlr.Frame2D, side: str):
        """Frame mapping of a surface 2d."""
        outer_contour = self.outer_contour.frame_mapping(frame, side)
        inner_contours = [contour.frame_mapping(frame, side) for contour in self.inner_contours]
        return self.__class__(outer_contour, inner_contours)

    def frame_mapping_inplace(self, frame: volmdlr.Frame2D, side: str):
        """'in-place' methods are deprecated. Use a not in-place method instead."""
        warnings.warn("'in-place' methods are deprecated. Use a not in-place method instead.", DeprecationWarning)

        new_contour = self.frame_mapping(frame, side)
        self.outer_contour = new_contour.outer_contour
        self.inner_contours = new_contour.inner_contours

    def geo_lines(self):  # , mesh_size_list=None):
        """
        Gets the lines that define a Surface2D in a .geo file.
        """

        i, i_p = None, None
        lines, line_surface, lines_tags = [], [], []
        point_account, line_account, line_loop_account = 0, 0, 1
        for outer_contour, contour in enumerate(list(chain(*[[self.outer_contour], self.inner_contours]))):
            if isinstance(contour, wires.Circle2D):
                points = [volmdlr.Point2D(contour.center.x - contour.radius, contour.center.y),
                          contour.center,
                          volmdlr.Point2D(contour.center.x + contour.radius, contour.center.y)]
                index = []
                for i, point in enumerate(points):
                    lines.append(point.get_geo_lines(tag=point_account + i + 1,
                                                     point_mesh_size=None))
                    index.append(point_account + i + 1)

                lines.append('Circle(' + str(line_account + 1) +
                             ') = {' + str(index[0]) + ', ' + str(index[1]) + ', ' + str(index[2]) + '};')
                lines.append('Circle(' + str(line_account + 2) +
                             ') = {' + str(index[2]) + ', ' + str(index[1]) + ', ' + str(index[0]) + '};')

                lines_tags.append(line_account + 1)
                lines_tags.append(line_account + 2)

                lines.append('Line Loop(' + str(outer_contour + 1) + ') = {' + str(lines_tags)[1:-1] + '};')
                line_surface.append(line_loop_account)

                point_account = point_account + 2 + 1
                line_account, line_loop_account = line_account + 1 + 1, line_loop_account + 1
                lines_tags = []

            elif isinstance(contour, (wires.Contour2D, wires.ClosedPolygon2D)):
                if not isinstance(contour, wires.ClosedPolygon2D):
                    contour = contour.to_polygon(1)
                for i, point in enumerate(contour.points):
                    lines.append(point.get_geo_lines(tag=point_account + i + 1,
                                                     point_mesh_size=None))

                for i_p, primitive in enumerate(contour.primitives):
                    if i_p != len(contour.primitives) - 1:
                        lines.append(primitive.get_geo_lines(tag=line_account + i_p + 1,
                                                             start_point_tag=point_account + i_p + 1,
                                                             end_point_tag=point_account + i_p + 2))
                    else:
                        lines.append(primitive.get_geo_lines(tag=line_account + i_p + 1,
                                                             start_point_tag=point_account + i_p + 1,
                                                             end_point_tag=point_account + 1))
                    lines_tags.append(line_account + i_p + 1)

                lines.append('Line Loop(' + str(outer_contour + 1) + ') = {' + str(lines_tags)[1:-1] + '};')
                line_surface.append(line_loop_account)
                point_account = point_account + i + 1
                line_account, line_loop_account = line_account + i_p + 1, line_loop_account + 1
                lines_tags = []

        lines.append('Plane Surface(' + str(1) + ') = {' + str(line_surface)[1:-1] + '};')

        return lines

    def mesh_lines(self,
                   factor: float,
                   curvature_mesh_size: int = None,
                   min_points: int = None,
                   initial_mesh_size: float = 5):
        """
        Gets the lines that define mesh parameters for a Surface2D, to be added to a .geo file.

        :param factor: A float, between 0 and 1, that describes the mesh quality
        (1 for coarse mesh - 0 for fine mesh)
        :type factor: float
        :param curvature_mesh_size: Activate the calculation of mesh element sizes based on curvature
        (with curvature_mesh_size elements per 2*Pi radians), defaults to 0
        :type curvature_mesh_size: int, optional
        :param min_points: Check if there are enough points on small edges (if it is not, we force to have min_points
        on that edge), defaults to None
        :type min_points: int, optional
        :param initial_mesh_size: If factor=1, it will be initial_mesh_size elements per dimension, defaults to 5
        :type initial_mesh_size: float, optional

        :return: A list of lines that describe mesh parameters
        :rtype: List[str]
        """

        lines = []
        if factor == 0:
            factor = 1e-3

        size = (math.sqrt(self.area()) / initial_mesh_size) * factor

        if min_points:
            lines.extend(self.get_mesh_lines_with_transfinite_curves(
                [[self.outer_contour], self.inner_contours], min_points, size))

        lines.append('Field[1] = MathEval;')
        lines.append('Field[1].F = "' + str(size) + '";')
        lines.append('Background Field = 1;')
        if curvature_mesh_size:
            lines.append('Mesh.MeshSizeFromCurvature = ' + str(curvature_mesh_size) + ';')

        return lines

    @staticmethod
    def get_mesh_lines_with_transfinite_curves(lists_contours, min_points, size):
        """Gets Surface 2d mesh lines with transfinite curves."""
        lines, primitives, primitives_length = [], [], []
        circle_class_ = getattr(wires, 'Circle' + lists_contours[0][0].__class__.__name__[-2:])
        for contour in list(chain(*lists_contours)):
            if isinstance(contour, circle_class_):
                primitives.append(contour)
                primitives.append(contour)
                primitives_length.append(contour.length() / 2)
                primitives_length.append(contour.length() / 2)
            else:
                for primitive in contour.primitives:
                    if (primitive not in primitives) and (primitive.reverse() not in primitives):
                        primitives.append(primitive)
                        primitives_length.append(primitive.length())

        for i, length in enumerate(primitives_length):
            if length < min_points * size:
                lines.append('Transfinite Curve {' + str(i) + '} = ' +
                             str(min_points) + ' Using Progression 1;')
        return lines

    def to_geo(self, file_name: str,
               factor: float, **kwargs):
        # curvature_mesh_size: int = None,
        # min_points: int = None,
        # initial_mesh_size: float = 5):
        """
        Gets the .geo file for the Surface2D.
        """

        for element in [('curvature_mesh_size', 0), ('min_points', None), ('initial_mesh_size', 5)]:
            if element[0] not in kwargs:
                kwargs[element[0]] = element[1]

        lines = self.geo_lines()
        lines.extend(self.mesh_lines(factor, kwargs['curvature_mesh_size'],
                                     kwargs['min_points'], kwargs['initial_mesh_size']))

        with open(file_name + '.geo', 'w', encoding="utf-8") as file:
            for line in lines:
                file.write(line)
                file.write('\n')
        file.close()

    def to_msh(self, file_name: str, mesh_dimension: int, mesh_order: int,
               factor: float, **kwargs):
        # curvature_mesh_size: int = 0,
        # min_points: int = None,
        # initial_mesh_size: float = 5):
        """
        Gets .msh file for the Surface2D generated by gmsh.

        :param file_name: The msh. file name
        :type file_name: str
        :param mesh_dimension: The mesh dimension (1: 1D-Edge, 2: 2D-Triangle, 3D-Tetrahedra)
        :type mesh_dimension: int
        :param factor: A float, between 0 and 1, that describes the mesh quality
        (1 for coarse mesh - 0 for fine mesh)
        :type factor: float
        :param curvature_mesh_size: Activate the calculation of mesh element sizes based on curvature
        (with curvature_mesh_size elements per 2*Pi radians), defaults to 0
        :type curvature_mesh_size: int, optional
        :param min_points: Check if there are enough points on small edges (if it is not, we force to have min_points
        on that edge), defaults to None
        :type min_points: int, optional
        :param initial_mesh_size: If factor=1, it will be initial_mesh_size elements per dimension, defaults to 5
        :type initial_mesh_size: float, optional

        :return: A txt file
        :rtype: .txt
        """

        for element in [('curvature_mesh_size', 0), ('min_points', None), ('initial_mesh_size', 5)]:
            if element[0] not in kwargs:
                kwargs[element[0]] = element[1]

        self.to_geo(file_name=file_name, mesh_dimension=mesh_dimension,
                    factor=factor, curvature_mesh_size=kwargs['curvature_mesh_size'],
                    min_points=kwargs['min_points'], initial_mesh_size=kwargs['initial_mesh_size'])

        volmdlr.core.VolumeModel.generate_msh_file(file_name, mesh_dimension, mesh_order)

        # gmsh.initialize()
        # gmsh.open(file_name + ".geo")

        # gmsh.model.geo.synchronize()
        # gmsh.model.mesh.generate(mesh_dimension)

        # gmsh.write(file_name + ".msh")

        # gmsh.finalize()


class Surface3D(DessiaObject):
    """
    Abstract class.

    """
    x_periodicity = None
    y_periodicity = None
    face_class = None

    def point2d_to_3d(self, point2d):
        raise NotImplementedError(f'point2d_to_3d is abstract and should be implemented in {self.__class__.__name__}')

    def point3d_to_2d(self, point3d):
        """
        Abstract method. Convert a 3D point to a 2D parametric point.

        :param point3d: The 3D point to convert, represented by 3 coordinates (x, y, z).
        :type point3d: `volmdlr.Point3D`
        :return: NotImplementedError: If the method is not implemented in the subclass.
        """
        raise NotImplementedError(f'point3d_to_2d is abstract and should be implemented in {self.__class__.__name__}')

    def face_from_contours3d(self, contours3d: List[wires.Contour3D], name: str = ''):
        """Deprecated method, 'Use Face3D from_contours3d method'."""
        raise AttributeError('Use Face3D from_contours3d method')

    def repair_primitives_periodicity(self, primitives2d):
        """
        Repairs the continuity of the 2D contour while using contour3d_to_2d on periodic surfaces.

        :param primitives2d: The primitives in parametric surface domain.
        :type primitives2d: list
        :return: A list of primitives.
        :rtype: list
        """
        x_periodicity = self.x_periodicity
        y_periodicity = self.y_periodicity
        # Search for a primitive that can be used as reference for repairing periodicity
        if x_periodicity or y_periodicity:
            pos = vm_parametric.find_index_defined_brep_primitive_on_periodical_surface(primitives2d,
                                                                                        [x_periodicity, y_periodicity])
            if pos != 0:
                primitives2d = primitives2d[pos:] + primitives2d[:pos]

        i = 1
        if x_periodicity is None:
            x_periodicity = -1
        if y_periodicity is None:
            y_periodicity = -1
        while i < len(primitives2d):
            previous_primitive = primitives2d[i - 1]
            delta = previous_primitive.end - primitives2d[i].start
<<<<<<< HEAD
            is_connected = math.isclose(delta.norm(), 0, abs_tol=1e-3)
            if not is_connected:
                if primitives2d[i].end.is_close(previous_primitive.end, tol=1e-2) and \
                        math.isclose(primitives2d[i].length(), x_periodicity, abs_tol=1e-2):
                    primitives2d[i] = primitives2d[i].reverse()
                elif i == 1 and primitives2d[i].start.is_close(previous_primitive.start, 1e-3) and \
                        math.isclose(previous_primitive.length(), x_periodicity, abs_tol=1e-2):
                    primitives2d[i - 1] = previous_primitive.translation(-delta)
                elif primitives2d[i].end.is_close(previous_primitive.end, tol=1e-2):
                    primitives2d[i] = primitives2d[i].reverse()

                elif math.isclose(primitives2d[i].length(), x_periodicity, abs_tol=1e-2) or \
                        math.isclose(primitives2d[i].length(), y_periodicity, abs_tol=1e-2):
                    new_primitive = primitives2d[i].reverse()
                    new_delta = previous_primitive.end - new_primitive.start
                    primitives2d[i] = new_primitive.translation(new_delta)
                else:
                    primitives2d[i] = primitives2d[i].translation(delta)
=======
            distance = delta.norm()
            is_connected = math.isclose(distance, 0, abs_tol=1e-3)
            if not is_connected and \
                    math.isclose(primitives2d[i].length(), x_periodicity, abs_tol=1e-2):
                delta_end = previous_primitive.end - primitives2d[i].end
                delta_min_index, _ = min(enumerate([distance, delta_end.norm()]), key=lambda x: x[1])
                if primitives2d[i].end.is_close(primitives2d[i - 1].end, tol=1e-2):
                    primitives2d[i] = primitives2d[i].reverse()
                elif delta_min_index == 0:
                    primitives2d[i] = primitives2d[i].translation(delta)
                else:
                    new_primitive = primitives2d[i].reverse()
                    primitives2d[i] = new_primitive.translation(delta_end)
            elif not is_connected and \
                    primitives2d[i].end.is_close(primitives2d[i - 1].end, tol=1e-2):
                primitives2d[i] = primitives2d[i].reverse()
            elif not is_connected and math.isclose(primitives2d[i].length(), x_periodicity, abs_tol=1e-2) or \
                math.isclose(primitives2d[i].length(), y_periodicity, abs_tol=1e-2):
                new_primitive = primitives2d[i].reverse()
                new_delta = previous_primitive.end - new_primitive.start
                primitives2d[i] = new_primitive.translation(new_delta)
            elif not is_connected:
                primitives2d[i] = primitives2d[i].translation(delta)
>>>>>>> ce44ef84
            i += 1

        return primitives2d

    def repair_contours2d(self, outer_contour, inner_contours):
        """
        Abstract method. Repair 2D contours of a face on the parametric domain.

        :param outer_contour: Outer contour 2D.
        :type inner_contours: wires.Contour2D
        :param inner_contours: List of 2D contours.
        :type inner_contours: list
        :return: NotImplementedError: If the method is not implemented in the subclass.
        """
        raise NotImplementedError(f'repair_contours2d is abstract and should be implemented in '
                                  f'{self.__class__.__name__}')

    def primitives3d_to_2d(self, primitives3d):
        """
        Helper function to perform conversion of 3D primitives into B-Rep primitives.

        :param primitives3d: List of 3D primitives from a 3D contour.
        :type primitives3d: List[edges.Edge]
        :return: A list of 2D primitives on parametric domain.
        :rtype: List[edges.Edge]
        """
        primitives2d = []
        for primitive3d in primitives3d:
            method_name = f'{primitive3d.__class__.__name__.lower()}_to_2d'
            if hasattr(self, method_name):
                primitives = getattr(self, method_name)(primitive3d)

                if primitives is None:
                    continue
                primitives2d.extend(primitives)
            else:
                raise AttributeError(f'Class {self.__class__.__name__} does not implement {method_name}')
        return primitives2d

    def contour3d_to_2d(self, contour3d):
        """
        Transforms a Contour3D into a Contour2D in the parametric domain of the surface.

        :param contour3d: The contour to be transformed.
        :type contour3d: :class:`wires.Contour3D`
        :return: A 2D contour object.
        :rtype: :class:`wires.Contour2D`
        """
        primitives2d = self.primitives3d_to_2d(contour3d.primitives)

        wire2d = wires.Wire2D(primitives2d)
        delta_x = abs(wire2d.primitives[0].start.x - wire2d.primitives[-1].end.x)
        if math.isclose(delta_x, volmdlr.TWO_PI, abs_tol=1e-3) and wire2d.is_ordered():
            return wires.Contour2D(primitives2d)
        # Fix contour
        if self.x_periodicity or self.y_periodicity:
            primitives2d = self.repair_primitives_periodicity(primitives2d)
        return wires.Contour2D(primitives2d)

    def contour2d_to_3d(self, contour2d):
        """
        Transforms a Contour2D in the parametric domain of the surface into a Contour3D in Cartesian coordinate.

        :param contour2d: The contour to be transformed.
        :type contour2d: :class:`wires.Contour2D`
        :return: A 3D contour object.
        :rtype: :class:`wires.Contour3D`
        """
        primitives3d = []
        for primitive2d in contour2d.primitives:
            method_name = f'{primitive2d.__class__.__name__.lower()}_to_3d'
            if hasattr(self, method_name):
                try:
                    primitives = getattr(self, method_name)(primitive2d)
                    if primitives is None:
                        continue
                    primitives3d.extend(primitives)
                except AttributeError:
                    print(traceback.format_exc())
                    print(f'Class {self.__class__.__name__} does not implement {method_name}'
                          f'with {primitive2d.__class__.__name__}')
            else:
                raise AttributeError(
                    f'Class {self.__class__.__name__} does not implement {method_name}')
        if not primitives3d:
            raise ValueError("no primitives to create contour")
        return wires.Contour3D(primitives3d)

    def linesegment3d_to_2d(self, linesegment3d):
        """
        A line segment on a surface will be in any case a line in 2D?.

        """
        return [edges.LineSegment2D(self.point3d_to_2d(linesegment3d.start),
                                    self.point3d_to_2d(linesegment3d.end))]

    def bsplinecurve3d_to_2d(self, bspline_curve3d):
        """
        Is this right?.
        """
        n = len(bspline_curve3d.control_points)
        points = [self.point3d_to_2d(p)
                  for p in bspline_curve3d.discretization_points(number_points=n)]
        return [edges.BSplineCurve2D.from_points_interpolation(
            points, bspline_curve3d.degree, bspline_curve3d.periodic)]

    def bsplinecurve2d_to_3d(self, bspline_curve2d):
        """
        Is this right?.

        """
        n = len(bspline_curve2d.control_points)
        points = [self.point2d_to_3d(p)
                  for p in bspline_curve2d.discretization_points(number_points=n)]
        return [edges.BSplineCurve3D.from_points_interpolation(
            points, bspline_curve2d.degree, bspline_curve2d.periodic)]

    def normal_from_point2d(self, point2d):

        raise NotImplementedError('NotImplemented')

    def normal_from_point3d(self, point3d):
        """
        Evaluates the normal vector of the bspline surface at this 3D point.
        """

        return (self.normal_from_point2d(self.point3d_to_2d(point3d)))[1]

    def geodesic_distance_from_points2d(self, point1_2d: volmdlr.Point2D,
                                        point2_2d: volmdlr.Point2D, number_points: int = 50):
        """
        Approximation of geodesic distance via line segments length sum in 3D.
        """
        # points = [point1_2d]
        current_point3d = self.point2d_to_3d(point1_2d)
        distance = 0.
        for i in range(number_points):
            next_point3d = self.point2d_to_3d(point1_2d + (i + 1) / number_points * (point2_2d - point1_2d))
            distance += next_point3d.point_distance(current_point3d)
            current_point3d = next_point3d
        return distance

    def geodesic_distance(self, point1_3d: volmdlr.Point3D, point2_3d: volmdlr.Point3D):
        """
        Approximation of geodesic distance between 2 3D points supposed to be on the surface.
        """
        point1_2d = self.point3d_to_2d(point1_3d)
        point2_2d = self.point3d_to_2d(point2_3d)
        return self.geodesic_distance_from_points2d(point1_2d, point2_2d)

    def point_projection(self, point3d):
        """
        Returns the projection of the point on the surface.

        :param point3d: Point to project.
        :type point3d: volmdlr.Point3D
        :return: A point on the surface
        :rtype: volmdlr.Point3D
        """
        return self.point2d_to_3d(self.point3d_to_2d(point3d))

    def point_distance(self, point3d: volmdlr.Point3D):
        """
        Calculates the minimal distance from a given point and the surface.

        :param point3d: point to verify distance.
        :type point3d: volmdlr.Point3D
        :return: point distance to the surface.
        :rtype: float
        """
        proj_point = self.point_projection(point3d)
        return proj_point.point_distance(point3d)

    def edge_intersections(self, edge):
        """
        Gets intersections between a Surface 3D, and an edge 3D.

        :param edge: any 3D edge.
        :return: list of points.
        """
        intersections = []
        method_name = f'{edge.__class__.__name__.lower()[:-2]}_intersections'
        if hasattr(self, method_name):
            intersections = getattr(self, method_name)(edge)
        return intersections


class Plane3D(Surface3D):
    """
    Defines a plane 3d.

    :param frame: u and v of frame describe the plane, w is the normal
    """
    face_class = 'PlaneFace3D'

    def __init__(self, frame: volmdlr.Frame3D, name: str = ''):

        self.frame = frame
        self.name = name
        Surface3D.__init__(self, name=name)

    def __hash__(self):
        return hash(('plane 3d', self.frame))

    def __eq__(self, other_plane):
        if other_plane.__class__.__name__ != self.__class__.__name__:
            return False
        return self.frame == other_plane.frame

    @classmethod
    def from_step(cls, arguments, object_dict, **kwargs):
        """
        Converts a step primitive to a Plane3D.

        :param arguments: The arguments of the step primitive.
        :type arguments: list
        :param object_dict: The dictionary containing all the step primitives
            that have already been instantiated
        :type object_dict: dict
        :return: The corresponding Plane3D object.
        :rtype: :class:`volmdlr.faces.Plane3D`
        """
        frame3d = object_dict[arguments[1]]
        frame3d.normalize()
        frame = volmdlr.Frame3D(frame3d.origin,
                                frame3d.v, frame3d.w, frame3d.u)
        return cls(frame, arguments[0][1:-1])

    def to_step(self, current_id):
        """
        Transform a Plane 3D to step.

        """
        frame = volmdlr.Frame3D(self.frame.origin, self.frame.w, self.frame.u,
                                self.frame.v)
        content, frame_id = frame.to_step(current_id)
        plane_id = frame_id + 1
        content += f"#{plane_id} = PLANE('{self.name}',#{frame_id});\n"
        return content, [plane_id]

    @classmethod
    def from_3_points(cls, *args):
        """
        Point 1 is used as origin of the plane.
        """
        point1, point2, point3 = args
        vector1 = point2 - point1
        vector2 = point3 - point1
        vector1 = vector1.to_vector()
        vector2 = vector2.to_vector()
        vector1.normalize()
        vector2.normalize()
        normal = vector1.cross(vector2)
        normal.normalize()
        frame = volmdlr.Frame3D(point1, vector1, normal.cross(vector1), normal)
        return cls(frame)

    @classmethod
    def from_normal(cls, point, normal):
        """Creates a Plane 3D form a point and a normal vector."""
        v1 = normal.deterministic_unit_normal_vector()
        v2 = v1.cross(normal)
        return cls(volmdlr.Frame3D(point, v1, v2, normal))

    @classmethod
    def from_plane_vectors(cls, plane_origin: volmdlr.Point3D, plane_x: volmdlr.Vector3D, plane_y: volmdlr.Vector3D):
        """
        Initializes a 3D plane object with a given plane origin and plane x and y vectors.

        :param plane_origin: A volmdlr.Point3D representing the origin of the plane.
        :param plane_x: A volmdlr.Vector3D representing the x-axis of the plane.
        :param plane_y: A volmdlr.Vector3D representing the y-axis of the plane.
        :return: A Plane3D object initialized from the provided plane origin and plane x and y vectors.
        """
        normal = plane_x.cross(plane_y)
        return cls(volmdlr.Frame3D(plane_origin, plane_x, plane_y, normal))

    @classmethod
    def from_points(cls, points):
        """
        Returns a 3D plane that goes through the 3 first points on the list.

        Why for more than 3 points we only do some check and never raise error?
        """
        if len(points) < 3:
            raise ValueError
        if len(points) == 3:
            return cls.from_3_points(points[0],
                                     points[1],
                                     points[2])
        points = [p.copy() for p in points]
        indexes_to_del = []
        for i, point in enumerate(points[1:]):
            if point.is_close(points[0]):
                indexes_to_del.append(i)
        for index in indexes_to_del[::-1]:
            del points[index + 1]

        origin = points[0]
        vector1 = points[1] - origin
        vector1.normalize()
        vector2_min = points[2] - origin
        vector2_min.normalize()
        dot_min = abs(vector1.dot(vector2_min))
        for point in points[3:]:
            vector2 = point - origin
            vector2.normalize()
            dot = abs(vector1.dot(vector2))
            if dot < dot_min:
                vector2_min = vector2
                dot_min = dot
        return cls.from_3_points(origin, vector1 + origin, vector2_min + origin)

    def angle_between_planes(self, plane2):
        """
        Get angle between 2 planes.

        :param plane2: the second plane.
        :return: the angle between the two planes.
        """
        angle = math.acos(self.frame.w.dot(plane2.frame.w))
        return angle

    def point_on_surface(self, point):
        """
        Return if the point belongs to the plane at a tolerance of 1e-6.

        """
        if math.isclose(self.frame.w.dot(point - self.frame.origin), 0,
                        abs_tol=1e-6):
            return True
        return False

    def point_distance(self, point3d):
        """
        Calculates the distance of a point to plane.

        :param point3d: point to verify distance.
        :return: a float, point distance to plane.
        """
        coefficient_a, coefficient_b, coefficient_c, coefficient_d = self.equation_coefficients()
        return abs(self.frame.w.dot(point3d) + coefficient_d) / math.sqrt(coefficient_a ** 2 +
                                                                          coefficient_b ** 2 + coefficient_c ** 2)

    def line_intersections(self, line):
        """
        Find the intersection with a line.

        :param line: Line to evaluate the intersection
        :type line: :class:`edges.Line`
        :return: ADD DESCRIPTION
        :rtype: List[volmdlr.Point3D]
        """
        u_vector = line.point2 - line.point1
        w_vector = line.point1 - self.frame.origin
        if math.isclose(self.frame.w.dot(u_vector), 0, abs_tol=1e-08):
            return []
        intersection_abscissea = - self.frame.w.dot(w_vector) / self.frame.w.dot(u_vector)
        return [line.point1 + intersection_abscissea * u_vector]

    def linesegment_intersections(self, linesegment: edges.LineSegment3D, abs_tol: float = 1e-6) \
            -> List[volmdlr.Point3D]:
        """
        Gets the intersections of a plane a line segment 3d.

        :param linesegment: other line segment.
        :param abs_tol: tolerance allowed.
        :return: a list with the intersecting point.
        """
        u_vector = linesegment.end - linesegment.start
        w_vector = linesegment.start - self.frame.origin
        normaldotu = self.frame.w.dot(u_vector)
        if math.isclose(self.frame.w.unit_vector().dot(u_vector.unit_vector()), 0.0, abs_tol=abs_tol):
            return []
        intersection_abscissea = - self.frame.w.dot(w_vector) / normaldotu
        if intersection_abscissea < 0 or intersection_abscissea > 1:
            if math.isclose(abs(intersection_abscissea), 0, abs_tol=abs_tol):
                return [linesegment.start]
            if math.isclose(intersection_abscissea, 1, abs_tol=abs_tol):
                return [linesegment.end]
            return []
        return [linesegment.start + intersection_abscissea * u_vector]

    def fullarc_intersections(self, fullarc: edges.FullArc3D):
        """
        Calculates the intersections between a Plane 3D and a FullArc 3D.

        :param fullarc: full arc to verify intersections.
        :return: list of intersections: List[volmdlr.Point3D].
        """
        fullarc_plane = Plane3D(fullarc.frame)
        plane_intersections = self.plane_intersection(fullarc_plane)
        if not plane_intersections:
            return []
        fullarc2d = fullarc.to_2d(fullarc.center, fullarc_plane.frame.u, fullarc_plane.frame.v)
        line2d = plane_intersections[0].to_2d(fullarc.center, fullarc_plane.frame.u, fullarc_plane.frame.v)
        fullarc2d_inters_line2d = fullarc2d.line_intersections(line2d)
        intersections = []
        for inter in fullarc2d_inters_line2d:
            intersections.append(inter.to_3d(fullarc.center, fullarc_plane.frame.u, fullarc_plane.frame.v))
        return intersections

    def arc_intersections(self, arc):
        """
        Calculates the intersections between a Plane 3D and an Arc 3D.

        :param arc: arc to verify intersections.
        :return: list of intersections: List[volmdlr.Point3D].
        """
        return self.fullarc_intersections(arc)

    def bsplinecurve_intersections(self, bspline_curve):
        """
        Calculates the intersections between a Plane 3D and a Bspline Curve 3D.

        :param bspline_curve: bspline_curve to verify intersections.
        :return: list of intersections: List[volmdlr.Point3D].
        """
        return vm_utils_intersections.get_bsplinecurve_intersections(self, bspline_curve)

    def equation_coefficients(self):
        """
        Returns the a,b,c,d coefficient from equation ax+by+cz+d = 0.

        """
        a, b, c = self.frame.w
        d = -self.frame.origin.dot(self.frame.w)
        return round(a, 12), round(b, 12), round(c, 12), round(d, 12)

    def plane_intersection(self, other_plane):
        """
        Computes intersection points between two Planes 3D.

        """
        if self.is_parallel(other_plane):
            return []
        line_direction = self.frame.w.cross(other_plane.frame.w)

        if line_direction.norm() < 1e-6:
            return None

        a1, b1, c1, d1 = self.equation_coefficients()
        a2, b2, c2, d2 = other_plane.equation_coefficients()
        if not math.isclose(a1 * b2 - a2 * b1, 0.0, abs_tol=1e-10):
            x0 = (b1 * d2 - b2 * d1) / (a1 * b2 - a2 * b1)
            y0 = (a2 * d1 - a1 * d2) / (a1 * b2 - a2 * b1)
            point1 = volmdlr.Point3D(x0, y0, 0)
        elif a2 * c1 != a1 * c2:
            x0 = (c2 * d1 - c1 * d2) / (a2 * c1 - a1 * c2)
            z0 = (a1 * d2 - a2 * d1) / (a2 * c1 - a1 * c2)
            point1 = volmdlr.Point3D(x0, 0, z0)
        elif c1 * b2 != b1 * c2:
            y0 = (- c2 * d1 + c1 * d2) / (b1 * c2 - c1 * b2)
            z0 = (- b1 * d2 + b2 * d1) / (b1 * c2 - c1 * b2)
            point1 = volmdlr.Point3D(0, y0, z0)
        else:
            raise NotImplementedError
        return [edges.Line3D(point1, point1 + line_direction)]

    def is_coincident(self, plane2):
        """
        Verifies if two planes are parallel and coincident.

        """
        if not isinstance(self, plane2.__class__):
            return False
        if self.is_parallel(plane2):
            if plane2.point_on_surface(self.frame.origin):
                return True
        return False

    def is_parallel(self, plane2):
        """
        Verifies if two planes are parallel.

        """
        if self.frame.w.is_colinear_to(plane2.frame.w):
            return True
        return False

    @classmethod
    def plane_betweeen_two_planes(cls, plane1, plane2):
        """
        Calculates a plane between two other planes.

        :param plane1: plane1.
        :param plane2: plane2.
        :return: resulting plane.
        """
        plane1_plane2_intersection = plane1.plane_intersection(plane2)[0]
        u = plane1_plane2_intersection.unit_direction_vector()
        v = plane1.frame.w + plane2.frame.w
        v.normalize()
        w = u.cross(v)
        point = (plane1.frame.origin + plane2.frame.origin) / 2
        return cls(volmdlr.Frame3D(point, u, w, v))

    def rotation(self, center: volmdlr.Point3D, axis: volmdlr.Vector3D, angle: float):
        """
        Plane3D rotation.

        :param center: rotation center
        :param axis: rotation axis
        :param angle: angle rotation
        :return: a new rotated Plane3D
        """
        new_frame = self.frame.rotation(center=center, axis=axis, angle=angle)
        return Plane3D(new_frame)

    def rotation_inplace(self, center: volmdlr.Point3D, axis: volmdlr.Vector3D, angle: float):
        """
        Plane3D rotation. Object is updated in-place.

        :param center: rotation center
        :param axis: rotation axis
        :param angle: rotation angle
        """
        warnings.warn("'in-place' methods are deprecated. Use a not in-place method instead.", DeprecationWarning)

        self.frame.rotation_inplace(center=center, axis=axis, angle=angle)

    def translation(self, offset: volmdlr.Vector3D):
        """
        Plane3D translation.

        :param offset: translation vector
        :return: A new translated Plane3D
        """
        new_frame = self.frame.translation(offset)
        return Plane3D(new_frame)

    def translation_inplace(self, offset: volmdlr.Vector3D):
        """
        Plane3D translation. Object is updated in-place.

        :param offset: translation vector
        """
        warnings.warn("'in-place' methods are deprecated. Use a not in-place method instead.", DeprecationWarning)

        self.frame.translation_inplace(offset)

    def frame_mapping(self, frame: volmdlr.Frame3D, side: str):
        """
        Changes frame_mapping and return a new Frame3D.

        :param frame: Frame of reference
        :type frame: `volmdlr.Frame3D`
        :param side: 'old' or 'new'
        """
        new_frame = self.frame.frame_mapping(frame, side)
        return Plane3D(new_frame, self.name)

    def frame_mapping_inplace(self, frame: volmdlr.Frame3D, side: str):
        """
        Changes frame_mapping and the object is updated in-place.

        :param frame: Frame of reference
        :type frame: `volmdlr.Frame3D`
        :param side: 'old' or 'new'
        """
        warnings.warn("'in-place' methods are deprecated. Use a not in-place method instead.", DeprecationWarning)

        new_frame = self.frame.frame_mapping(frame, side)
        self.frame.origin = new_frame.origin
        self.frame.u = new_frame.u
        self.frame.v = new_frame.v
        self.frame.w = new_frame.w

    def copy(self, deep=True, memo=None):
        """Creates a copy of the plane."""
        new_frame = self.frame.copy(deep, memo)
        return Plane3D(new_frame, self.name)

    def plot(self, ax=None, edge_style: EdgeStyle = EdgeStyle(color='grey'), length: float = 1.):
        """
        Plot the cylindrical surface in the local frame normal direction.

        :param ax: Matplotlib Axes3D object to plot on. If None, create a new figure.
        :type ax: Axes3D or None
        :param edge_style: edge styles.
        :type edge_style; EdgeStyle.
        :param length: plotted length
        :type length: float
        :return: Matplotlib Axes3D object containing the plotted wire-frame.
        :rtype: Axes3D
        """
        grid_size = 10

        if ax is None:
            fig = plt.figure()
            ax = fig.add_subplot(111, projection='3d')
            ax.set_aspect('auto')

        self.frame.plot(ax=ax, color=edge_style.color, ratio=length)
        for i in range(grid_size):
            for v1, v2 in [(self.frame.u, self.frame.v), (self.frame.v, self.frame.u)]:
                start = self.frame.origin - 0.5 * length * v1 + (-0.5 + i / (grid_size - 1)) * length * v2
                end = self.frame.origin + 0.5 * length * v1 + (-0.5 + i / (grid_size - 1)) * length * v2
                edges.LineSegment3D(start, end).plot(ax=ax, edge_style=edge_style)
        return ax

    def point2d_to_3d(self, point2d):
        """
        Converts a 2D parametric point into a 3D point on the surface.
        """
        return point2d.to_3d(self.frame.origin, self.frame.u, self.frame.v)

    def point3d_to_2d(self, point3d):
        """
        Converts a 3D point into a 2D parametric point.
        """
        return point3d.to_2d(self.frame.origin, self.frame.u, self.frame.v)

    def contour2d_to_3d(self, contour2d):
        """
        Converts a contour 2D on parametric surface into a 3D contour.
        """
        return contour2d.to_3d(self.frame.origin, self.frame.u, self.frame.v)

    def contour3d_to_2d(self, contour3d):
        """
        Converts a contour 3D into a 2D parametric contour.
        """
        return contour3d.to_2d(self.frame.origin, self.frame.u, self.frame.v)

    def bsplinecurve3d_to_2d(self, bspline_curve3d):
        """
        Converts a 3D B-Spline in spatial domain into a 2D B-Spline in parametric domain.

        :param bspline_curve3d: The B-Spline curve to perform the transformation.
        :type bspline_curve3d: edges.BSplineCurve3D
        :return: A 2D B-Spline.
        :rtype: edges.BSplineCurve2D
        """
        control_points = [self.point3d_to_2d(p)
                          for p in bspline_curve3d.control_points]
        return [edges.BSplineCurve2D(
            bspline_curve3d.degree,
            control_points=control_points,
            knot_multiplicities=bspline_curve3d.knot_multiplicities,
            knots=bspline_curve3d.knots,
            weights=bspline_curve3d.weights,
            periodic=bspline_curve3d.periodic)]

    def bsplinecurve2d_to_3d(self, bspline_curve2d):
        """
        Converts a 2D B-Spline in parametric domain into a 3D B-Spline in spatial domain.

        :param bspline_curve2d: The B-Spline curve to perform the transformation.
        :type bspline_curve2d: edges.BSplineCurve2D
        :return: A 3D B-Spline.
        :rtype: edges.BSplineCurve3D
        """
        control_points = [self.point2d_to_3d(point)
                          for point in bspline_curve2d.control_points]
        return [edges.BSplineCurve3D(
            bspline_curve2d.degree,
            control_points=control_points,
            knot_multiplicities=bspline_curve2d.knot_multiplicities,
            knots=bspline_curve2d.knots,
            weights=bspline_curve2d.weights,
            periodic=bspline_curve2d.periodic)]

    def rectangular_cut(self, x1: float, x2: float,
                        y1: float, y2: float, name: str = ''):
        """Deprecated method, Use PlaneFace3D from_surface_rectangular_cut method."""

        raise AttributeError('Use PlaneFace3D from_surface_rectangular_cut method')


PLANE3D_OXY = Plane3D(volmdlr.OXYZ)
PLANE3D_OYZ = Plane3D(volmdlr.OYZX)
PLANE3D_OZX = Plane3D(volmdlr.OZXY)


class PeriodicalSurface(Surface3D):
    """
    Abstract class for surfaces with two-pi periodicity that creates some problems.
    """

    def point2d_to_3d(self, point2d):
        raise NotImplementedError(f'point2d_to_3d is abstract and should be implemented in {self.__class__.__name__}')

    def point3d_to_2d(self, point3d):
        """
        Abstract method. Convert a 3D point to a 2D parametric point.

        :param point3d: The 3D point to convert, represented by 3 coordinates (x, y, z).
        :type point3d: `volmdlr.Point3D`
        :return: NotImplementedError: If the method is not implemented in the subclass.
        """
        raise NotImplementedError(f'point3d_to_2d is abstract and should be implemented in {self.__class__.__name__}')

    def repair_contours2d(self, outer_contour, inner_contours):
        """
        Repair contours on parametric domain.

        :param outer_contour: Outer contour 2D.
        :type inner_contours: wires.Contour2D
        :param inner_contours: List of 2D contours.
        :type inner_contours: list
        """
        new_inner_contours = []
        point1 = outer_contour.primitives[0].start
        point2 = outer_contour.primitives[-1].end

        theta1, z1 = point1
        theta2, _ = point2
        old_outer_contour_positioned = outer_contour
        new_outer_contour = old_outer_contour_positioned
        for inner_contour in inner_contours:
            theta3, z3 = inner_contour.primitives[0].start
            theta4, _ = inner_contour.primitives[-1].end

            if not inner_contour.is_ordered():

                outer_contour_theta = [theta1, theta2]
                inner_contour_theta = [theta3, theta4]

                # Contours are aligned
                if (math.isclose(theta1, theta3, abs_tol=1e-3) and math.isclose(theta2, theta4, abs_tol=1e-3)) \
                        or (math.isclose(theta1, theta4, abs_tol=1e-3) and math.isclose(theta2, theta3, abs_tol=1e-3)):
                    old_innner_contour_positioned = inner_contour

                else:
                    overlapping_theta, outer_contour_side, inner_contour_side, side = self._get_overlapping_theta(
                        outer_contour_theta,
                        inner_contour_theta)
                    line = edges.Line2D(volmdlr.Point2D(overlapping_theta, z1),
                                        volmdlr.Point2D(overlapping_theta, z3))
                    cutted_contours = inner_contour.split_by_line(line)
                    number_contours = len(cutted_contours)
                    if number_contours == 2:
                        contour1, contour2 = cutted_contours
                        increasing_theta = theta3 < theta4
                        # side = 0 --> left  side = 1 --> right
                        if (not side and increasing_theta) or (
                                side and not increasing_theta):
                            theta_offset = outer_contour_theta[outer_contour_side] - contour2.primitives[0].start.x
                            translation_vector = volmdlr.Vector2D(theta_offset, 0)
                            contour2_positionned = contour2.translation(offset=translation_vector)
                            theta_offset = contour2_positionned.primitives[-1].end.x - contour1.primitives[0].start.x
                            translation_vector = volmdlr.Vector2D(theta_offset, 0)
                            contour1_positionned = contour1.translation(offset=translation_vector)
                            primitives2d = contour2_positionned.primitives
                            primitives2d.extend(contour1_positionned.primitives)
                            old_innner_contour_positioned = wires.Wire2D(primitives2d)
                        else:
                            theta_offset = outer_contour_theta[outer_contour_side] - contour1.primitives[-1].end.x
                            translation_vector = volmdlr.Vector2D(theta_offset, 0)
                            contour1_positionned = contour1.translation(offset=translation_vector)
                            theta_offset = contour1_positionned.primitives[0].start.x - contour2.primitives[-1].end.x
                            translation_vector = volmdlr.Vector2D(theta_offset, 0)
                            contour2_positionned = contour2.translation(offset=translation_vector)
                            primitives2d = contour1_positionned.primitives
                            primitives2d.extend(contour2_positionned.primitives)
                            old_innner_contour_positioned = wires.Wire2D(primitives2d)
                        old_innner_contour_positioned = old_innner_contour_positioned.order_wire(tol=1e-4)
                    elif number_contours == 1:
                        contour = cutted_contours[0]
                        theta_offset = outer_contour_theta[outer_contour_side] - \
                                       inner_contour_theta[inner_contour_side]
                        translation_vector = volmdlr.Vector2D(theta_offset, 0)
                        old_innner_contour_positioned = contour.translation(offset=translation_vector)

                    else:
                        raise NotImplementedError
                point1 = old_outer_contour_positioned.primitives[0].start
                point2 = old_outer_contour_positioned.primitives[-1].end
                point3 = old_innner_contour_positioned.primitives[0].start
                point4 = old_innner_contour_positioned.primitives[-1].end

                outer_contour_direction = point1.x < point2.x
                inner_contour_direction = point3.x < point4.x
                if outer_contour_direction == inner_contour_direction:
                    old_innner_contour_positioned = old_innner_contour_positioned.invert()
                    point3 = old_innner_contour_positioned.primitives[0].start
                    point4 = old_innner_contour_positioned.primitives[-1].end

                closing_linesegment1 = edges.LineSegment2D(point2, point3)
                closing_linesegment2 = edges.LineSegment2D(point4, point1)
                new_outer_contour_primitives = old_outer_contour_positioned.primitives + [closing_linesegment1] + \
                                               old_innner_contour_positioned.primitives + \
                                               [closing_linesegment2]
                new_outer_contour = wires.Contour2D(primitives=new_outer_contour_primitives)
                new_outer_contour.order_contour(tol=1e-4)
            else:
                new_inner_contours.append(inner_contour)
        return new_outer_contour, new_inner_contours

    def _get_overlapping_theta(self, outer_contour_startend_theta, inner_contour_startend_theta):
        """
        Find overlapping theta domain between two contours on periodical Surfaces.
        """
        oc_xmin_index, outer_contour_xmin = min(enumerate(outer_contour_startend_theta), key=lambda x: x[1])
        oc_xmax_index, outer_contour_xman = max(enumerate(outer_contour_startend_theta), key=lambda x: x[1])
        ic_xmin_index, inner_contour_xmin = min(enumerate(inner_contour_startend_theta), key=lambda x: x[1])
        ic_xmax_index, inner_contour_xmax = max(enumerate(inner_contour_startend_theta), key=lambda x: x[1])

        # check if tetha3 or theta4 is in [theta1, theta2] interval
        overlap = outer_contour_xmin <= inner_contour_xmax and outer_contour_xman >= inner_contour_xmin

        if overlap:
            if inner_contour_xmin < outer_contour_xmin:
                overlapping_theta = outer_contour_startend_theta[oc_xmin_index]
                side = 0
                return overlapping_theta, oc_xmin_index, ic_xmin_index, side
            overlapping_theta = outer_contour_startend_theta[oc_xmax_index]
            side = 1
            return overlapping_theta, oc_xmax_index, ic_xmax_index, side

        # if not direct intersection -> find intersection at periodicity
        if inner_contour_xmin < outer_contour_xmin:
            overlapping_theta = outer_contour_startend_theta[oc_xmin_index] - 2 * math.pi
            side = 0
            return overlapping_theta, oc_xmin_index, ic_xmin_index, side
        overlapping_theta = outer_contour_startend_theta[oc_xmax_index] + 2 * math.pi
        side = 1
        return overlapping_theta, oc_xmax_index, ic_xmax_index, side

    def _reference_points(self, edge):
        """
        Helper function to return points of reference on the edge to fix some parametric periodical discontinuities.
        """
        length = edge.length()
        point_after_start = self.point3d_to_2d(edge.point_at_abscissa(0.01 * length))
        point_before_end = self.point3d_to_2d(edge.point_at_abscissa(0.98 * length))
        theta3, _ = point_after_start
        theta4, _ = point_before_end
        if abs(theta3) == math.pi or abs(theta3) == 0.5 * math.pi:
            point_after_start = self.point3d_to_2d(edge.point_at_abscissa(0.02 * length))
        if abs(theta4) == math.pi or abs(theta4) == 0.5 * math.pi:
            point_before_end = self.point3d_to_2d(edge.point_at_abscissa(0.97 * length))
        return point_after_start, point_before_end

    def _verify_start_end_angles(self, edge, theta1, theta2):
        """
        Verify if there is some incoherence with start and end angles. If so, return fixed angles.
        """
        length = edge.length()
        theta3, _ = self.point3d_to_2d(edge.point_at_abscissa(0.001 * length))
        # make sure that the reference angle is not undefined
        if abs(theta3) == math.pi or abs(theta3) == 0.5 * math.pi:
            theta3, _ = self.point3d_to_2d(edge.point_at_abscissa(0.002 * length))

        # Verify if theta1 or theta2 point should be -pi because atan2() -> ]-pi, pi]
        # And also atan2 discontinuity in 0.5 * math.pi
        if abs(theta1) == math.pi or abs(theta1) == 0.5 * math.pi:
            theta1 = repair_start_end_angle_periodicity(theta1, theta3)
        if abs(theta2) == math.pi or abs(theta2) == 0.5 * math.pi:
            theta4, _ = self.point3d_to_2d(edge.point_at_abscissa(0.98 * length))
            # make sure that the reference angle is not undefined
            if abs(theta4) == math.pi or abs(theta4) == 0.5 * math.pi:
                theta4, _ = self.point3d_to_2d(edge.point_at_abscissa(0.97 * length))
            theta2 = repair_start_end_angle_periodicity(theta2, theta4)

        return theta1, theta2

    def _helper_fix_angle_discontinuity(self, points, index_angle_discontinuity, i):
        sign = round(points[index_angle_discontinuity - 1][i] / abs(points[index_angle_discontinuity - 1][i]), 2)
        if i == 0:
            points = [p + volmdlr.Point2D(sign * volmdlr.TWO_PI, 0) if i >= index_angle_discontinuity else p
                      for i, p in enumerate(points)]
        else:
            points = [p + volmdlr.Point2D(0, sign * volmdlr.TWO_PI) if i >= index_angle_discontinuity else p
                      for i, p in enumerate(points)]
        return points

    def _fix_angle_discontinuity_on_discretization_points(self, points, indexes_angle_discontinuity, direction):
        i = 0 if direction == "x" else 1
        if len(indexes_angle_discontinuity) == 1:
            index_angle_discontinuity = indexes_angle_discontinuity[0]
            points = self._helper_fix_angle_discontinuity(points, index_angle_discontinuity, i)
        else:
            for j, index_angle_discontinuity in enumerate(indexes_angle_discontinuity[:-1]):
                next_angle_discontinuity_index = indexes_angle_discontinuity[j + 1]
                temp_points = points[:next_angle_discontinuity_index]
                temp_points = self._helper_fix_angle_discontinuity(temp_points, index_angle_discontinuity, i)
                points = temp_points + points[next_angle_discontinuity_index:]
        return points

    def linesegment3d_to_2d(self, linesegment3d):
        """
        Converts the primitive from 3D spatial coordinates to its equivalent 2D primitive in the parametric space.
        """
        start = self.point3d_to_2d(linesegment3d.start)
        end = self.point3d_to_2d(linesegment3d.end)
        if start.x != end.x:
            end = volmdlr.Point2D(start.x, end.y)
        if not start.is_close(end):
            return [edges.LineSegment2D(start, end, name="parametric.linesegment")]
        return None

    def arc3d_to_2d(self, arc3d):
        """
        Converts the primitive from 3D spatial coordinates to its equivalent 2D primitive in the parametric space.
        """
        start = self.point3d_to_2d(arc3d.start)
        end = self.point3d_to_2d(arc3d.end)
        angle3d = arc3d.angle
        point_after_start, point_before_end = self._reference_points(arc3d)

        start, end = vm_parametric.arc3d_to_cylindrical_coordinates_verification(start, end, angle3d,
                                                                                 point_after_start.x,
                                                                                 point_before_end.x)
        return [edges.LineSegment2D(start, end, name="arc")]

    def fullarc3d_to_2d(self, fullarc3d):
        """
        Converts the primitive from 3D spatial coordinates to its equivalent 2D primitive in the parametric space.
        """
        start = self.point3d_to_2d(fullarc3d.start)
        end = self.point3d_to_2d(fullarc3d.end)

        point_after_start, point_before_end = self._reference_points(fullarc3d)

        start, end = vm_parametric.arc3d_to_cylindrical_coordinates_verification(start, end, volmdlr.TWO_PI,
                                                                                 point_after_start.x,
                                                                                 point_before_end.x)
        theta1, z1 = start
        # _, z2 = end
        theta3, z3 = point_after_start

        if self.frame.w.is_colinear_to(fullarc3d.normal):
            if start.is_close(end):
                start, end = vm_parametric.fullarc_to_cylindrical_coordinates_verification(start, end, theta3)
            return [edges.LineSegment2D(start, end, name="parametric.fullarc")]
        # Treating one case from Revolution Surface
        if z1 > z3:
            point1 = volmdlr.Point2D(theta1, 1)
            point2 = volmdlr.Point2D(theta1, 0)
        else:
            point1 = volmdlr.Point2D(theta1, 0)
            point2 = volmdlr.Point2D(theta1, 1)
        return [edges.LineSegment2D(point1, point2, name="parametric.fullarc")]

    def bsplinecurve3d_to_2d(self, bspline_curve3d):
        """
        Converts the primitive from 3D spatial coordinates to its equivalent 2D primitive in the parametric space.
        """
        n = len(bspline_curve3d.control_points)
        points3d = bspline_curve3d.discretization_points(number_points=n)
        points = [self.point3d_to_2d(point) for point in points3d]
        theta1, z1 = points[0]
        theta2, z2 = points[-1]
        theta1, theta2 = self._verify_start_end_angles(bspline_curve3d, theta1, theta2)
        points[0] = volmdlr.Point2D(theta1, z1)
        points[-1] = volmdlr.Point2D(theta2, z2)

        theta_list = [point.x for point in points]
        theta_discontinuity, indexes_theta_discontinuity = angle_discontinuity(theta_list)
        if theta_discontinuity:
            points = self._fix_angle_discontinuity_on_discretization_points(points,
                                                                            indexes_theta_discontinuity, "x")

        return [edges.BSplineCurve2D.from_points_interpolation(points, degree=bspline_curve3d.degree,
                                                               periodic=bspline_curve3d.periodic)]

    def arcellipse3d_to_2d(self, arcellipse3d):
        """
        Transformation of a 3D arc of ellipse to a 2D primitive in a cylindrical surface.

        """
        points = [self.point3d_to_2d(p)
                  for p in arcellipse3d.discretization_points(number_points=50)]

        theta1, z1 = points[0]
        theta2, z2 = points[-1]

        # theta3, _ = self.point3d_to_2d(arcellipse3d.point_at_abscissa(0.001 * length))
        theta3, _ = points[1]
        # make sure that the reference angle is not undefined
        if abs(theta3) == math.pi:
            theta3, _ = points[1]

        # Verify if theta1 or theta2 point should be -pi because atan2() -> ]-pi, pi]
        if abs(theta1) == math.pi:
            theta1 = vm_parametric.repair_start_end_angle_periodicity(theta1, theta3)
        if abs(theta2) == math.pi:
            theta4, _ = points[-2]
            # make sure that the reference angle is not undefined
            if abs(theta4) == math.pi:
                theta4, _ = points[-3]
            theta2 = vm_parametric.repair_start_end_angle_periodicity(theta2, theta4)

        points[0] = volmdlr.Point2D(theta1, z1)
        points[-1] = volmdlr.Point2D(theta2, z2)

        theta_list = [point.x for point in points]
        theta_discontinuity, indexes_theta_discontinuity = angle_discontinuity(theta_list)
        if theta_discontinuity:
            points = self._fix_angle_discontinuity_on_discretization_points(points,
                                                                            indexes_theta_discontinuity, "x")

        return [edges.BSplineCurve2D.from_points_interpolation(points, degree=2, name="parametric.arcellipse")]

    def fullarcellipse3d_to_2d(self, arcellipse3d):
        """
        Transformation of a 3D arc ellipse to 2D, in a cylindrical surface.

        """
        points = [self.point3d_to_2d(p)
                  for p in arcellipse3d.discretization_points(number_points=100)]
        start, end = points[0], points[-1]
        if start.is_close(end, 1e-4):
            start, end = vm_parametric.fullarc_to_cylindrical_coordinates_verification(start, end, points[2])
        theta1, z1 = start
        theta2, z2 = end
        theta1, theta2 = self._verify_start_end_angles(arcellipse3d, theta1, theta2)
        points[0] = volmdlr.Point2D(theta1, z1)
        points[-1] = volmdlr.Point2D(theta2, z2)

        theta_list = [point.x for point in points]
        theta_discontinuity, indexes_theta_discontinuity = angle_discontinuity(theta_list)
        if theta_discontinuity:
            points = self._fix_angle_discontinuity_on_discretization_points(points,
                                                                            indexes_theta_discontinuity, "x")

        return [edges.BSplineCurve2D.from_points_interpolation(points, degree=2, periodic=True,
                                                               name="parametric.fullarcellipse")]

    def bsplinecurve2d_to_3d(self, bspline_curve2d):
        """
        Is this right?.
        """
        if bspline_curve2d.name in ("parametric.arcellipse", "parametric.fullarcellipse"):
            start = self.point2d_to_3d(bspline_curve2d.start)
            middle_point = self.point2d_to_3d(bspline_curve2d.point_at_abscissa(0.5 * bspline_curve2d.length()))
            extra_point = self.point2d_to_3d(bspline_curve2d.point_at_abscissa(0.75 * bspline_curve2d.length()))
            if bspline_curve2d.name == "parametric.arcellipse":
                end = self.point2d_to_3d(bspline_curve2d.end)
                plane3d = Plane3D.from_3_points(start, middle_point, end)
                ellipse = self.concurrent_plane_intersection(plane3d)[0]
                return [edges.ArcEllipse3D(start, middle_point, end, ellipse.center, ellipse.major_dir, ellipse.normal,
                                           extra_point)]
            plane3d = Plane3D.from_3_points(start, middle_point, extra_point)
            ellipse = self.concurrent_plane_intersection(plane3d)[0]
            return [edges.FullArcEllipse3D(start, ellipse.major_axis, ellipse.minor_axis,
                                           ellipse.center, ellipse.normal, ellipse.major_dir)]
        n = len(bspline_curve2d.control_points)
        points = [self.point2d_to_3d(p)
                  for p in bspline_curve2d.discretization_points(number_points=n)]
        return [edges.BSplineCurve3D.from_points_interpolation(points, bspline_curve2d.degree,
                                                               bspline_curve2d.periodic)]

    def linesegment2d_to_3d(self, linesegment2d):
        """
        Converts a BREP line segment 2D onto a 3D primitive on the surface.
        """
        theta1, param_z1 = linesegment2d.start
        theta2, param_z2 = linesegment2d.end
        start3d = self.point2d_to_3d(linesegment2d.start)
        end3d = self.point2d_to_3d(linesegment2d.end)
        if math.isclose(theta1, theta2, abs_tol=1e-4) or linesegment2d.name == "parametic.linesegment":
            if start3d.is_close(end3d):
                return None
            return [edges.LineSegment3D(start3d, end3d)]

        if math.isclose(param_z1, param_z2, abs_tol=1e-4) or linesegment2d.name == "parametric.arc" or \
                linesegment2d.name == "parametric.fullarc":
            if math.isclose(abs(theta1 - theta2), volmdlr.TWO_PI, abs_tol=1e-4):
                return [edges.FullArc3D(center=self.frame.origin + param_z1 * self.frame.w,
                                        start_end=self.point2d_to_3d(linesegment2d.start),
                                        normal=self.frame.w)]

            return [edges.Arc3D(
                self.point2d_to_3d(linesegment2d.start),
                self.point2d_to_3d(volmdlr.Point2D(0.5 * (theta1 + theta2), param_z1)),
                self.point2d_to_3d(linesegment2d.end)
            )]
        if start3d.is_close(end3d):
            return None
        # # Quick implementation for RevolutionSurface
        # # todo: Study this case
        # n = 10
        # points = [self.point2d_to_3d(p)
        #           for p in linesegment2d.discretization_points(number_points=n)]
        # periodic = points[0].is_close(points[-1])
        # return [edges.BSplineCurve3D.from_points_interpolation(points, 3, periodic)]
        raise NotImplementedError("This case is not yet treated")


class CylindricalSurface3D(PeriodicalSurface):
    """
    The local plane is defined by (theta, z).

    :param frame: frame.w is axis, frame.u is theta=0 frame.v theta=pi/2
    :param frame:
    :param radius: Cylinder's radius
    :type radius: float
    """
    face_class = 'CylindricalFace3D'
    x_periodicity = volmdlr.TWO_PI
    y_periodicity = None

    def __init__(self, frame, radius: float, name: str = ''):
        self.frame = frame
        self.radius = radius
        PeriodicalSurface.__init__(self, name=name)

    def plot(self, ax=None, edge_style: EdgeStyle = EdgeStyle(color='grey', alpha=0.5),
             length: float = 1):
        """
        Plot the cylindrical surface in the local frame normal direction.

        :param ax: Matplotlib Axes3D object to plot on. If None, create a new figure.
        :type ax: Axes3D or None
        :param edge_style: edge styles.
        :type edge_style; EdgeStyle.
        :param length: plotted length
        :type length: float
        :return: Matplotlib Axes3D object containing the plotted wire-frame.
        :rtype: Axes3D
        """
        ncircles = 10
        nlines = 30

        if ax is None:
            fig = plt.figure()
            ax = fig.add_subplot(111, projection='3d')

        self.frame.plot(ax=ax, color=edge_style.color, ratio=self.radius)
        for i in range(nlines):
            theta = i / (nlines - 1) * volmdlr.TWO_PI
            start = self.point2d_to_3d(volmdlr.Point2D(theta, -0.5 * length))
            end = self.point2d_to_3d(volmdlr.Point2D(theta, 0.5 * length))
            edges.LineSegment3D(start, end).plot(ax=ax, edge_style=edge_style)

        for j in range(ncircles):
            circle_frame = self.frame.copy()
            circle_frame.origin += (-0.5 + j / (ncircles - 1)) * length * circle_frame.w
            circle = wires.Circle3D(circle_frame, self.radius)
            circle.plot(ax=ax, edge_style=edge_style)
        return ax

    def point2d_to_3d(self, point2d: volmdlr.Point2D):
        """
        Coverts a parametric coordinate on the surface into a 3D spatial point (x, y, z).

        :param point2d: Point at the ToroidalSuface3D
        :type point2d: `volmdlr.`Point2D`
        """

        point = volmdlr.Point3D(self.radius * math.cos(point2d.x),
                                self.radius * math.sin(point2d.x),
                                point2d.y)
        return self.frame.local_to_global_coordinates(point)

    def point3d_to_2d(self, point3d):
        """
        Returns the cylindrical coordinates volmdlr.Point2D(theta, z) of a Cartesian coordinates point (x, y, z).

        :param point3d: Point at the CylindricalSuface3D
        :type point3d: `volmdlr.`Point3D`
        """
        x, y, z = self.frame.global_to_local_coordinates(point3d)
        # Do not delete this, mathematical problem when x and y close to zero but not 0
        if abs(x) < 1e-12:
            x = 0
        if abs(y) < 1e-12:
            y = 0

        theta = math.atan2(y, x)
        if abs(theta) < 1e-9:
            theta = 0.0

        return volmdlr.Point2D(theta, z)

    @classmethod
    def from_step(cls, arguments, object_dict, **kwargs):
        """
        Converts a step primitive to a CylindricalSurface3D.

        :param arguments: The arguments of the step primitive.
        :type arguments: list
        :param object_dict: The dictionary containing all the step primitives
            that have already been instantiated
        :type object_dict: dict
        :return: The corresponding CylindricalSurface3D object.
        :rtype: :class:`volmdlr.faces.CylindricalSurface3D`
        """

        length_conversion_factor = kwargs.get("length_conversion_factor", 1)
        frame3d = object_dict[arguments[1]]
        u_vector, w_vector = frame3d.v, -frame3d.u
        u_vector.normalize()
        w_vector.normalize()
        v_vector = w_vector.cross(u_vector)
        frame_direct = volmdlr.Frame3D(frame3d.origin, u_vector, v_vector, w_vector)
        radius = float(arguments[2]) * length_conversion_factor
        return cls(frame_direct, radius, arguments[0][1:-1])

    def to_step(self, current_id):
        """
        Translate volmdlr primitive to step syntax.
        """
        frame = volmdlr.Frame3D(self.frame.origin, self.frame.w, self.frame.u,
                                self.frame.v)
        content, frame_id = frame.to_step(current_id)
        current_id = frame_id + 1
        content += f"#{current_id} = CYLINDRICAL_SURFACE('{self.name}',#{frame_id},{round(1000 * self.radius, 4)});\n"
        return content, [current_id]

    def frame_mapping(self, frame: volmdlr.Frame3D, side: str):
        """
        Changes frame_mapping and return a new CylindricalSurface3D.

        :param side: 'old' or 'new'
        """
        new_frame = self.frame.frame_mapping(frame, side)
        return CylindricalSurface3D(new_frame, self.radius,
                                    name=self.name)

    def frame_mapping_inplace(self, frame: volmdlr.Frame3D, side: str):
        """
        Changes frame_mapping and the object is updated in-place.

        :param side: 'old' or 'new'
        """
        warnings.warn("'in-place' methods are deprecated. Use a not in-place method instead.", DeprecationWarning)

        new_frame = self.frame.frame_mapping(frame, side)
        self.frame = new_frame

    def rectangular_cut(self, theta1: float, theta2: float,
                        param_z1: float, param_z2: float, name: str = ''):
        """Deprecated method, Use CylindricalFace3D from_surface_rectangular_cut method."""
        raise AttributeError('Use CylindricalFace3D from_surface_rectangular_cut method')

    def rotation(self, center: volmdlr.Point3D, axis: volmdlr.Vector3D, angle: float):
        """
        CylindricalFace3D rotation.

        :param center: rotation center.
        :param axis: rotation axis.
        :param angle: angle rotation.
        :return: a new rotated Plane3D.
        """
        new_frame = self.frame.rotation(center=center, axis=axis,
                                        angle=angle)
        return CylindricalSurface3D(new_frame, self.radius)

    def rotation_inplace(self, center: volmdlr.Point3D, axis: volmdlr.Vector3D, angle: float):
        """
        CylindricalFace3D rotation. Object is updated in-place.

        :param center: rotation center.
        :param axis: rotation axis.
        :param angle: rotation angle.
        """
        warnings.warn("'in-place' methods are deprecated. Use a not in-place method instead.", DeprecationWarning)

        self.frame.rotation_inplace(center, axis, angle)

    def translation(self, offset: volmdlr.Vector3D):
        """
        CylindricalFace3D translation.

        :param offset: translation vector.
        :return: A new translated CylindricalFace3D.
        """
        return CylindricalSurface3D(self.frame.translation(offset), self.radius)

    def translation_inplace(self, offset: volmdlr.Vector3D):
        """
        CylindricalFace3D translation. Object is updated in-place.

        :param offset: translation vector
        """
        warnings.warn("'in-place' methods are deprecated. Use a not in-place method instead.", DeprecationWarning)

        self.frame.translation_inplace(offset)

    def grid3d(self, grid2d: grid.Grid2D):
        """
        Generate 3d grid points of a Cylindrical surface, based on a Grid2D.

        """

        points_2d = grid2d.points
        points_3d = [self.point2d_to_3d(point2d) for point2d in points_2d]

        return points_3d

    def line_intersections(self, line: edges.Line3D):
        """Gets intersections between a line and a Cylindrical Surface 3D."""
        line_2d = line.to_2d(self.frame.origin, self.frame.u, self.frame.v)
        if line_2d is None:
            return []
        origin2d = self.frame.origin.to_2d(self.frame.origin, self.frame.u, self.frame.v)
        distance_line2d_to_origin = line_2d.point_distance(origin2d)
        if distance_line2d_to_origin > self.radius:
            return []
        a_prime = line_2d.point1
        b_prime = line_2d.point2
        a_prime_minus_b_prime = a_prime - b_prime
        t_param = a_prime.dot(a_prime_minus_b_prime) / a_prime_minus_b_prime.dot(a_prime_minus_b_prime)
        k_param = math.sqrt(
            (self.radius ** 2 - distance_line2d_to_origin ** 2) / a_prime_minus_b_prime.dot(a_prime_minus_b_prime))
        intersection1 = line.point1 + (t_param + k_param) * (line.direction_vector())
        intersection2 = line.point1 + (t_param - k_param) * (line.direction_vector())
        if intersection1 == intersection2:
            return [intersection1]

        return [intersection1, intersection2]

    def linesegment_intersections(self, linesegment: edges.LineSegment3D):
        """Gets intersections between a line segment and a Cylindrical Surface 3D."""
        line = linesegment.to_line()
        line_intersections = self.line_intersections(line)
        linesegment_intersections = [inters for inters in line_intersections if linesegment.point_belongs(inters)]
        return linesegment_intersections

    def parallel_plane_intersection(self, plane3d):
        """
        Cylinder plane intersections when plane's normal is perpendicular with the cylinder axis.

        :param plane3d: intersecting plane
        :return: list of intersecting curves
        """
        distance_plane_cylinder_axis = plane3d.point_distance(self.frame.origin)
        if distance_plane_cylinder_axis > self.radius:
            return []
        if math.isclose(self.frame.w.dot(plane3d.frame.u), 0, abs_tol=1e-6):
            line = edges.Line3D(plane3d.frame.origin, plane3d.frame.origin + plane3d.frame.u)
        else:
            line = edges.Line3D(plane3d.frame.origin, plane3d.frame.origin + plane3d.frame.v)
        line_intersections = self.line_intersections(line)
        lines = []
        for intersection in line_intersections:
            lines.append(edges.Line3D(intersection, intersection + self.frame.w))
        return lines

    def perpendicular_plane_intersection(self, plane3d):
        """
        Cylinder plane intersections when plane's normal is parallel with the cylinder axis.

        :param plane3d: intersecting plane
        :return: list of intersecting curves
        """
        line = edges.Line3D(self.frame.origin, self.frame.origin + self.frame.w)
        center3d_plane = plane3d.line_intersections(line)[0]
        circle3d = wires.Circle3D(volmdlr.Frame3D(center3d_plane, plane3d.frame.u,
                                                  plane3d.frame.v, plane3d.frame.w), self.radius)
        return [circle3d]

    def concurrent_plane_intersection(self, plane3d):
        """
        Cylinder plane intersections when plane's normal is concurrent with the cylinder axis, but not orthogonal.

        Ellipse vector equation : < r*cos(t), r*sin(t), -(1 / c)*(d + a*r*cos(t) +
        b*r*sin(t)); d = - (ax_0 + by_0 + cz_0).

        :param plane3d: intersecting plane.
        :return: list of intersecting curves.
        """
        line = edges.Line3D(self.frame.origin, self.frame.origin + self.frame.w)
        center3d_plane = plane3d.line_intersections(line)[0]
        plane_coefficient_a, plane_coefficient_b, plane_coefficient_c, plane_coefficient_d = \
            plane3d.equation_coefficients()
        ellipse_0 = volmdlr.Point3D(
            self.radius * math.cos(0),
            self.radius * math.sin(0),
            - (1 / plane_coefficient_c) * (plane_coefficient_d + plane_coefficient_a * self.radius * math.cos(0) +
                                           plane_coefficient_b * self.radius * math.sin(0)))
        ellipse_pi_by_2 = volmdlr.Point3D(
            self.radius * math.cos(math.pi / 2),
            self.radius * math.sin(math.pi / 2),
            - (1 / plane_coefficient_c) * (
                    plane_coefficient_d + plane_coefficient_a * self.radius * math.cos(math.pi / 2)
                    + plane_coefficient_b * self.radius * math.sin(math.pi / 2)))
        axis_1 = center3d_plane.point_distance(ellipse_0)
        axis_2 = center3d_plane.point_distance(ellipse_pi_by_2)
        if axis_1 > axis_2:
            major_axis = axis_1
            minor_axis = axis_2
            major_dir = ellipse_0 - center3d_plane
        else:
            major_axis = axis_2
            minor_axis = axis_1
            major_dir = ellipse_pi_by_2 - center3d_plane
        return [wires.Ellipse3D(major_axis, minor_axis, center3d_plane, plane3d.frame.w, major_dir)]

    def plane_intersection(self, plane3d):
        """
        Cylinder intersections with a plane.

        :param plane3d: intersecting plane.
        :return: list of intersecting curves.
        """
        if math.isclose(abs(plane3d.frame.w.dot(self.frame.w)), 0, abs_tol=1e-6):
            return self.parallel_plane_intersection(plane3d)
        if math.isclose(abs(plane3d.frame.w.dot(self.frame.w)), 1, abs_tol=1e-6):
            return self.perpendicular_plane_intersection(plane3d)
        return self.concurrent_plane_intersection(plane3d)

    def is_coincident(self, surface3d):
        """
        Verifies if two CylindricalSurfaces are coincident.

        :param surface3d: surface to verify.
        :return: True if they are coincident, False otherwise.
        """
        if not isinstance(self, surface3d.__class__):
            return False
        if math.isclose(abs(self.frame.w.dot(surface3d.frame.w)), 1.0, abs_tol=1e-6) and \
                self.radius == surface3d.radius:
            return True
        return False

    def point_on_surface(self, point3d):
        """
        Verifies if a given point is on the CylindricalSurface3D.

        :param point3d: point to verify.
        :return: True if point on surface, False otherwise.
        """
        new_point = self.frame.global_to_local_coordinates(point3d)
        if math.isclose(new_point.x ** 2 + new_point.y ** 2, self.radius ** 2, abs_tol=1e-6):
            return True
        return False


class ToroidalSurface3D(PeriodicalSurface):
    """
    The local plane is defined by (theta, phi).

    Theta is the angle around the big (R) circle and phi around the small (r).

    :param frame: Tore's frame: origin is the center, u is pointing at theta=0.
    :param tore_radius: Tore's radius.
    :param r: Circle to revolute radius.

    See Also Definitions of R and r according to https://en.wikipedia.org/wiki/Torus.

    """
    face_class = 'ToroidalFace3D'
    x_periodicity = volmdlr.TWO_PI
    y_periodicity = volmdlr.TWO_PI

    def __init__(self, frame: volmdlr.Frame3D, tore_radius: float, small_radius: float, name: str = ''):
        self.frame = frame
        self.tore_radius = tore_radius
        self.small_radius = small_radius
        PeriodicalSurface.__init__(self, name=name)

        self._bbox = None

    @property
    def bounding_box(self):
        """
        Returns the surface bounding box.
        """
        if not self._bbox:
            self._bbox = self._bounding_box()
        return self._bbox

    def _bounding_box(self):
        distance = self.tore_radius + self.small_radius
        point1 = self.frame.origin + \
                 self.frame.u * distance + self.frame.v * distance + self.frame.w * self.small_radius
        point2 = self.frame.origin + \
                 self.frame.u * distance + self.frame.v * distance - self.frame.w * self.small_radius
        point3 = self.frame.origin + \
                 self.frame.u * distance - self.frame.v * distance + self.frame.w * self.small_radius
        point4 = self.frame.origin + \
                 self.frame.u * distance - self.frame.v * distance - self.frame.w * self.small_radius
        point5 = self.frame.origin - \
                 self.frame.u * distance + self.frame.v * distance + self.frame.w * self.small_radius
        point6 = self.frame.origin - \
                 self.frame.u * distance + self.frame.v * distance - self.frame.w * self.small_radius
        point7 = self.frame.origin - \
                 self.frame.u * distance - self.frame.v * distance + self.frame.w * self.small_radius
        point8 = self.frame.origin - \
                 self.frame.u * distance - self.frame.v * distance - self.frame.w * self.small_radius

        return volmdlr.core.BoundingBox.from_points(
            [point1, point2, point3, point4, point5, point6, point7, point8])

    def point2d_to_3d(self, point2d: volmdlr.Point2D):
        """
        Coverts a parametric coordinate on the surface into a 3D spatial point (x, y, z).

        :param point2d: Point at the ToroidalSuface3D
        :type point2d: `volmdlr.`Point2D`
        """
        theta, phi = point2d
        x = (self.tore_radius + self.small_radius * math.cos(phi)) * math.cos(theta)
        y = (self.tore_radius + self.small_radius * math.cos(phi)) * math.sin(theta)
        z = self.small_radius * math.sin(phi)
        return self.frame.local_to_global_coordinates(volmdlr.Point3D(x, y, z))

    def point3d_to_2d(self, point3d):
        """
        Transform a 3D spatial point (x, y, z) into a 2D spherical parametric point (theta, phi).
        """
        x, y, z = self.frame.global_to_local_coordinates(point3d)
        z = min(self.small_radius, max(-self.small_radius, z))

        # Do not delete this, mathematical problem when x and y close to zero (should be zero) but not 0
        # Generally this is related to uncertainty of step files.

        if abs(x) < 1e-6:
            x = 0
        if abs(y) < 1e-6:
            y = 0
        if abs(z) < 1e-6:
            z = 0

        zr = z / self.small_radius
        phi = math.asin(zr)
        if abs(phi) < 1e-9:
            phi = 0

        u = self.tore_radius + math.sqrt((self.small_radius ** 2) - (z ** 2))
        u1, u2 = round(x / u, 5), round(y / u, 5)
        theta = math.atan2(u2, u1)

        vector_to_tube_center = volmdlr.Vector3D(self.tore_radius * math.cos(theta),
                                                 self.tore_radius * math.sin(theta), 0)
        vector_from_tube_center_to_point = volmdlr.Vector3D(x, y, z) - vector_to_tube_center
        phi2 = volmdlr.geometry.vectors3d_angle(vector_to_tube_center, vector_from_tube_center_to_point)

        if phi >= 0 and phi2 > 0.5 * math.pi:
            phi = math.pi - phi
        elif phi < 0 and phi2 > 0.5 * math.pi:
            phi = -math.pi - phi
        if abs(theta) < 1e-9:
            theta = 0.0
        if abs(phi) < 1e-9:
            phi = 0.0
        return volmdlr.Point2D(theta, phi)

    @classmethod
    def from_step(cls, arguments, object_dict, **kwargs):
        """
        Converts a step primitive to a ToroidalSurface3D.

        :param arguments: The arguments of the step primitive.
        :type arguments: list
        :param object_dict: The dictionary containing all the step primitives
            that have already been instantiated.
        :type object_dict: dict
        :return: The corresponding ToroidalSurface3D object.
        :rtype: :class:`volmdlr.faces.ToroidalSurface3D`
        """

        length_conversion_factor = kwargs.get("length_conversion_factor", 1)

        frame3d = object_dict[arguments[1]]
        u_vector, w_vector = frame3d.v, -frame3d.u
        u_vector.normalize()
        w_vector.normalize()
        v_vector = w_vector.cross(u_vector)
        frame_direct = volmdlr.Frame3D(frame3d.origin, u_vector, v_vector, w_vector)
        rcenter = float(arguments[2]) * length_conversion_factor
        rcircle = float(arguments[3]) * length_conversion_factor
        return cls(frame_direct, rcenter, rcircle, arguments[0][1:-1])

    def to_step(self, current_id):
        """
        Converts the object to a STEP representation.

        This method converts the object to a STEP (Standard for the Exchange of Product model data) representation.
        It first creates a copy of the object's frame using the `volmdlr.Frame3D` constructor. Then, it converts
        the frame to a STEP representation using the `to_step` method of the `Frame3D` class. The resulting content
        and updated ID are stored in the `content` variable and the `current_id` variable, respectively. Next,
        the method constructs a STEP string representing the toroidal surface using the object's attributes and
        the generated frame ID. The content is updated with the toroidal surface representation. Finally, the
        updated content and a list containing the updated current ID are returned as a tuple.

        :param current_id: The current ID counter for generating unique STEP entity IDs.

        :return: A tuple containing the STEP representation of the object and the updated current ID.
        """

        frame = volmdlr.Frame3D(self.frame.origin, self.frame.w, self.frame.u,
                                self.frame.v)
        content, frame_id = frame.to_step(current_id)
        current_id = frame_id + 1
        content += f"#{current_id} = TOROIDAL_SURFACE('{self.name}',#{frame_id}," \
                   f"{round(1000 * self.tore_radius, 4)},{round(1000 * self.small_radius, 4)});\n"
        return content, [current_id]

    def frame_mapping(self, frame: volmdlr.Frame3D, side: str):
        """
        Changes frame_mapping and return a new ToroidalSurface3D.

        :param frame: The new frame to map to.
        :type frame: `volmdlr.Frame3D
        :param side: Indicates whether the frame should be mapped to the 'old' or 'new' frame.
            Acceptable values are 'old' or 'new'.
        :type side: str
        """
        new_frame = self.frame.frame_mapping(frame, side)
        return ToroidalSurface3D(new_frame, self.tore_radius, self.small_radius, name=self.name)

    def frame_mapping_inplace(self, frame: volmdlr.Frame3D, side: str):
        """
        Changes frame_mapping and the object is updated in-place.

        :param frame: The new frame to map to.
        :type frame: `volmdlr.Frame3D
        :param side: Indicates whether the frame should be mapped to the 'old' or 'new' frame.
            Acceptable values are 'old' or 'new'.
        :type side: str
        """
        warnings.warn("'in-place' methods are deprecated. Use a not in-place method instead.", DeprecationWarning)

        new_frame = self.frame.frame_mapping(frame, side)
        self.frame = new_frame

    def rectangular_cut(self, theta1: float, theta2: float, phi1: float, phi2: float, name: str = ""):
        """Deprecated method, Use ToroidalFace3D from_surface_rectangular_cut method."""
        raise AttributeError('Use ToroidalFace3D from_surface_rectangular_cut method')

    def linesegment2d_to_3d(self, linesegment2d):
        """
        Converts the parametric boundary representation into a 3D primitive.
        """
        theta1, phi1 = linesegment2d.start
        theta2, phi2 = linesegment2d.end
        if math.isclose(theta1, theta2, abs_tol=1e-4):
            if math.isclose(abs(phi1 - phi2), volmdlr.TWO_PI, abs_tol=1e-4):
                u_vector = self.frame.u.rotation(self.frame.origin, self.frame.w, angle=theta1)
                v_vector = self.frame.u.rotation(self.frame.origin, self.frame.w, angle=theta1)
                center = self.frame.origin + self.tore_radius * u_vector
                return [edges.FullArc3D(center=center,
                                        start_end=center + self.small_radius * u_vector,
                                        normal=v_vector)]
            return [edges.Arc3D(
                self.point2d_to_3d(linesegment2d.start),
                self.point2d_to_3d(volmdlr.Point2D(theta1, 0.5 * (phi1 + phi2))),
                self.point2d_to_3d(linesegment2d.end),
            )]
        if math.isclose(phi1, phi2, abs_tol=1e-4):
            if math.isclose(abs(theta1 - theta2), volmdlr.TWO_PI, abs_tol=1e-4):
                center = self.frame.origin + self.small_radius * math.sin(phi1) * self.frame.w
                start_end = center + self.frame.u * (self.small_radius + self.tore_radius)
                return [edges.FullArc3D(center=center,
                                        start_end=start_end,
                                        normal=self.frame.w)]
            return [edges.Arc3D(
                self.point2d_to_3d(linesegment2d.start),
                self.point2d_to_3d(volmdlr.Point2D(0.5 * (theta1 + theta2), phi1)),
                self.point2d_to_3d(linesegment2d.end),
            )]
        n = 10
        degree = 3
        points = [self.point2d_to_3d(point2d) for point2d in linesegment2d.discretization_points(number_points=n)]
        periodic = points[0].is_close(points[-1])
        return [edges.BSplineCurve3D.from_points_interpolation(points, degree, periodic).simplify]

    def bsplinecurve2d_to_3d(self, bspline_curve2d):
        """
        Converts the parametric boundary representation into a 3D primitive.
        """
        n = len(bspline_curve2d.control_points)
        points = [self.point2d_to_3d(p)
                  for p in bspline_curve2d.discretization_points(number_points=n)]
        return [edges.BSplineCurve3D.from_points_interpolation(
            points, bspline_curve2d.degree, bspline_curve2d.periodic)]

    def fullarc3d_to_2d(self, fullarc3d):
        """
        Converts the primitive from 3D spatial coordinates to its equivalent 2D primitive in the parametric space.
        """
        start = self.point3d_to_2d(fullarc3d.start)
        end = self.point3d_to_2d(fullarc3d.end)

        angle3d = fullarc3d.angle
        point_after_start, point_before_end = self._reference_points(fullarc3d)

        start, end = vm_parametric.arc3d_to_toroidal_coordinates_verification(start, end, angle3d,
                                                                              [point_after_start, point_before_end],
                                                                              [self.x_periodicity,
                                                                               self.y_periodicity])
        theta1, phi1 = start
        # theta2, phi2 = end
        theta3, phi3 = point_after_start
        # theta4, phi4 = point_before_end
        if self.frame.w.is_colinear_to(fullarc3d.normal, abs_tol=1e-4):
            point1 = start
            if theta1 > theta3:
                point2 = volmdlr.Point2D(theta1 - volmdlr.TWO_PI, phi1)
            elif theta1 < theta3:
                point2 = volmdlr.Point2D(theta1 + volmdlr.TWO_PI, phi1)
            return [edges.LineSegment2D(point1, point2)]
        point1 = start
        if phi1 > phi3:
            point2 = volmdlr.Point2D(theta1, phi1 - volmdlr.TWO_PI)
        elif phi1 < phi3:
            point2 = volmdlr.Point2D(theta1, phi1 + volmdlr.TWO_PI)
        return [edges.LineSegment2D(point1, point2)]

    def arc3d_to_2d(self, arc3d):
        """
        Converts the arc from 3D spatial coordinates to its equivalent 2D primitive in the parametric space.
        """
        start = self.point3d_to_2d(arc3d.start)
        end = self.point3d_to_2d(arc3d.end)

        angle3d = arc3d.angle
        point_after_start, point_before_end = self._reference_points(arc3d)

        start, end = vm_parametric.arc3d_to_toroidal_coordinates_verification(start, end, angle3d,
                                                                              [point_after_start, point_before_end],
                                                                              [self.x_periodicity,
                                                                               self.y_periodicity])

        return [edges.LineSegment2D(start, end)]

    def bsplinecurve3d_to_2d(self, bspline_curve3d):
        """
        Converts the primitive from 3D spatial coordinates to its equivalent 2D primitive in the parametric space.
        """
        point_after_start, point_before_end = self._reference_points(bspline_curve3d)
        theta3, phi3 = point_after_start
        theta4, phi4 = point_before_end
        n = len(bspline_curve3d.control_points)
        points3d = bspline_curve3d.discretization_points(number_points=n)
        points = [self.point3d_to_2d(p) for p in points3d]
        theta1, phi1 = points[0]
        theta2, phi2 = points[-1]

        # Verify if theta1 or theta2 point should be -pi because atan2() -> ]-pi, pi]
        if abs(theta1) == math.pi:
            theta1 = repair_start_end_angle_periodicity(theta1, theta3)
        if abs(theta2) == math.pi:
            theta2 = repair_start_end_angle_periodicity(theta2, theta4)

        # Verify if phi1 or phi2 point should be -pi because phi -> ]-pi, pi]
        if abs(phi1) == math.pi:
            phi1 = repair_start_end_angle_periodicity(phi1, phi3)
        if abs(phi2) == math.pi:
            phi2 = repair_start_end_angle_periodicity(phi2, phi4)

        points[0] = volmdlr.Point2D(theta1, phi1)
        points[-1] = volmdlr.Point2D(theta2, phi2)

        theta_list = [point.x for point in points]
        phi_list = [point.y for point in points]
        theta_discontinuity, indexes_theta_discontinuity = angle_discontinuity(theta_list)
        phi_discontinuity, indexes_phi_discontinuity = angle_discontinuity(phi_list)

        if theta_discontinuity:
            points = self._fix_angle_discontinuity_on_discretization_points(points,
                                                                            indexes_theta_discontinuity, "x")
        if phi_discontinuity:
            points = self._fix_angle_discontinuity_on_discretization_points(points,
                                                                            indexes_phi_discontinuity, "y")

        return [edges.BSplineCurve2D.from_points_interpolation(
            points, bspline_curve3d.degree, bspline_curve3d.periodic)]

    def triangulation(self):
        """
        Triangulation.

        :rtype: display.DisplayMesh3D
        """
        face = self.rectangular_cut(0, volmdlr.TWO_PI, 0, volmdlr.TWO_PI)
        return face.triangulation()

    def translation(self, offset: volmdlr.Vector3D):
        """
        ToroidalSurface3D translation.

        :param offset: translation vector
        :return: A new translated ToroidalSurface3D
        """
        return ToroidalSurface3D(self.frame.translation(
            offset), self.tore_radius, self.small_radius)

    def translation_inplace(self, offset: volmdlr.Vector3D):
        """
        ToroidalSurface3D translation. Object is updated in-place.

        :param offset: translation vector.
        """
        warnings.warn("'in-place' methods are deprecated. Use a not in-place method instead.", DeprecationWarning)

        self.frame.translation_inplace(offset)

    def rotation(self, center: volmdlr.Point3D, axis: volmdlr.Vector3D, angle: float):
        """
        ToroidalSurface3D rotation.

        :param center: rotation center.
        :param axis: rotation axis.
        :param angle: angle rotation.
        :return: a new rotated ToroidalSurface3D.
        """
        new_frame = self.frame.rotation(center=center, axis=axis,
                                        angle=angle)
        return self.__class__(new_frame, self.tore_radius, self.small_radius)

    def rotation_inplace(self, center: volmdlr.Point3D, axis: volmdlr.Vector3D, angle: float):
        """
        ToroidalSurface3D rotation. Object is updated in-place.

        :param center: rotation center.
        :param axis: rotation axis.
        :param angle: rotation angle.
        """
        warnings.warn("'in-place' methods are deprecated. Use a not in-place method instead.", DeprecationWarning)

        self.frame.rotation_inplace(center, axis, angle)

    def plot(self, ax=None, color='grey', alpha=0.5):
        """Plot torus arcs."""
        if ax is None:
            fig = plt.figure()
            ax = fig.add_subplot(111, projection='3d')

        self.frame.plot(ax=ax)
        number_arcs = 50
        for i in range(number_arcs):
            theta = i / number_arcs * volmdlr.TWO_PI
            t_points = []
            for j in range(number_arcs):
                phi = j / number_arcs * volmdlr.TWO_PI
                t_points.append(self.point2d_to_3d(volmdlr.Point2D(theta, phi)))
            ax = wires.ClosedPolygon3D(t_points).plot(ax=ax, edge_style=EdgeStyle(color=color, alpha=alpha))

        return ax

    def point_projection(self, point3d):
        """
        Returns the projection of the point on the toroidal surface.

        :param point3d: Point to project.
        :type point3d: volmdlr.Point3D
        :return: A point on the surface
        :rtype: volmdlr.Point3D
        """
        x, y, z = self.frame.global_to_local_coordinates(point3d)

        if abs(x) < 1e-12:
            x = 0
        if abs(y) < 1e-12:
            y = 0

        theta = math.atan2(y, x)

        vector_to_tube_center = volmdlr.Vector3D(self.tore_radius * math.cos(theta),
                                                 self.tore_radius * math.sin(theta), 0)
        vector_from_tube_center_to_point = volmdlr.Vector3D(x, y, z) - vector_to_tube_center
        phi = volmdlr.geometry.vectors3d_angle(vector_to_tube_center, vector_from_tube_center_to_point)
        if z < 0:
            phi = 2 * math.pi - phi
        if abs(theta) < 1e-9:
            theta = 0.0
        if abs(phi) < 1e-9:
            phi = 0.0
        return self.point2d_to_3d(volmdlr.Point2D(theta, phi))

    def _reference_points(self, edge):
        """
        Helper function to return points of reference on the edge to fix some parametric periodical discontinuities.
        """
        length = edge.length()
        point_after_start = self.point3d_to_2d(edge.point_at_abscissa(0.01 * length))
        point_before_end = self.point3d_to_2d(edge.point_at_abscissa(0.98 * length))
        theta3, phi3 = point_after_start
        theta4, phi4 = point_before_end
        if abs(theta3) == math.pi or abs(theta3) == 0.5 * math.pi or \
                abs(phi3) == math.pi or abs(phi3) == 0.5 * math.pi:
            point_after_start = self.point3d_to_2d(edge.point_at_abscissa(0.02 * length))
        if abs(theta4) == math.pi or abs(theta4) == 0.5 * math.pi or \
                abs(phi4) == math.pi or abs(phi4) == 0.5 * math.pi:
            point_before_end = self.point3d_to_2d(edge.point_at_abscissa(0.97 * length))
        return point_after_start, point_before_end


class ConicalSurface3D(PeriodicalSurface):
    """
    The local plane is defined by (theta, z).

    :param frame: Cone's frame to position it: frame.w is axis of cone frame. Origin is at the angle of the cone.
    :param semi_angle: cone's semi-angle.
    """
    face_class = 'ConicalFace3D'
    x_periodicity = volmdlr.TWO_PI
    y_periodicity = None

    def __init__(self, frame: volmdlr.Frame3D, semi_angle: float,
                 name: str = ''):
        self.frame = frame
        self.semi_angle = semi_angle
        PeriodicalSurface.__init__(self, name=name)

    def plot(self, ax=None, color='grey', alpha=0.5, **kwargs):
        z = kwargs.get("z", 0.5)
        if ax is None:
            fig = plt.figure()
            ax = fig.add_subplot(111, projection='3d')

        self.frame.plot(ax=ax, ratio=z)
        x = z * math.tan(self.semi_angle)
        # point1 = self.frame.local_to_global_coordinates(volmdlr.Point3D(-x, 0, -z))
        point1 = self.frame.origin
        point2 = self.frame.local_to_global_coordinates(volmdlr.Point3D(x, 0, z))
        generatrix = edges.LineSegment3D(point1, point2)
        for i in range(37):
            theta = i / 36. * volmdlr.TWO_PI
            wire = generatrix.rotation(self.frame.origin, self.frame.w, theta)
            wire.plot(ax=ax, edge_style=EdgeStyle(color=color, alpha=alpha))
        return ax

    @classmethod
    def from_step(cls, arguments, object_dict, **kwargs):
        """
        Converts a step primitive to a ConicalSurface3D.

        :param arguments: The arguments of the step primitive.
        :type arguments: list
        :param object_dict: The dictionary containing all the step primitives
            that have already been instantiated.
        :type object_dict: dict
        :return: The corresponding ConicalSurface3D object.
        :rtype: :class:`volmdlr.faces.ConicalSurface3D`
        """

        length_conversion_factor = kwargs.get("length_conversion_factor", 1)
        angle_conversion_factor = kwargs.get("angle_conversion_factor", 1)

        frame3d = object_dict[arguments[1]]
        u, w = frame3d.v, frame3d.u
        u.normalize()
        w.normalize()
        v = w.cross(u)
        radius = float(arguments[2]) * length_conversion_factor
        semi_angle = float(arguments[3]) * angle_conversion_factor
        origin = frame3d.origin - radius / math.tan(semi_angle) * w
        frame_direct = volmdlr.Frame3D(origin, u, v, w)
        return cls(frame_direct, semi_angle, arguments[0][1:-1])

    def to_step(self, current_id):
        frame = volmdlr.Frame3D(self.frame.origin, self.frame.w, self.frame.u,
                                self.frame.v)
        content, frame_id = frame.to_step(current_id)
        current_id = frame_id + 1
        content += f"#{current_id} = CONICAL_SURFACE('{self.name}',#{frame_id},{0.},{round(self.semi_angle, 4)});\n"
        return content, [current_id]

    def frame_mapping(self, frame: volmdlr.Frame3D, side: str):
        """
        Changes frame_mapping and return a new ConicalSurface3D.

        :param side: 'old' or 'new'
        """
        new_frame = self.frame.frame_mapping(frame, side)
        return ConicalSurface3D(new_frame, self.semi_angle, name=self.name)

    def frame_mapping_inplace(self, frame: volmdlr.Frame3D, side: str):
        """
        Changes frame_mapping and the object is updated in-place.

        :param side:'old' or 'new'
        """
        warnings.warn("'in-place' methods are deprecated. Use a not in-place method instead.", DeprecationWarning)

        new_frame = self.frame.frame_mapping(frame, side)
        self.frame = new_frame

    def point2d_to_3d(self, point2d: volmdlr.Point2D):
        """
        Coverts a parametric coordinate on the surface into a 3D spatial point (x, y, z).

        :param point2d: Point at the ConicalSuface3D
        :type point2d: `volmdlr.`Point2D`
        """
        theta, z = point2d
        radius = math.tan(self.semi_angle) * z
        new_point = volmdlr.Point3D(radius * math.cos(theta),
                                    radius * math.sin(theta),
                                    z)
        return self.frame.local_to_global_coordinates(new_point)

    def point3d_to_2d(self, point3d: volmdlr.Point3D):
        """
        Returns the cylindrical coordinates volmdlr.Point2D(theta, z) of a Cartesian coordinates point (x, y, z).

        :param point3d: Point at the CylindricalSuface3D.
        :type point3d: :class:`volmdlr.`Point3D`
        """
        x, y, z = self.frame.global_to_local_coordinates(point3d)
        # Do not delete this, mathematical problem when x and y close to zero (should be zero) but not 0
        # Generally this is related to uncertainty of step files.
        if abs(x) < 1e-12:
            x = 0
        if abs(y) < 1e-12:
            y = 0
        theta = math.atan2(y, x)
        if abs(theta) < 1e-9:
            theta = 0.0
        return volmdlr.Point2D(theta, z)

    def rectangular_cut(self, theta1: float, theta2: float,
                        param_z1: float, param_z2: float, name: str = ''):
        """Deprecated method, Use ConicalFace3D from_surface_rectangular_cut method."""
        raise AttributeError("ConicalSurface3D.rectangular_cut is deprecated."
                             "Use the class_method from_surface_rectangular_cut in ConicalFace3D instead")

    def linesegment3d_to_2d(self, linesegment3d):
        """
        Converts the primitive from 3D spatial coordinates to its equivalent 2D primitive in the parametric space.
        """
        start = self.point3d_to_2d(linesegment3d.start)
        end = self.point3d_to_2d(linesegment3d.end)
        if start.x != end.x and start.is_close(volmdlr.Point2D(0, 0)):
            start = volmdlr.Point2D(end.x, 0)
        elif start.x != end.x and end == volmdlr.Point2D(0, 0):
            end = volmdlr.Point2D(start.x, 0)
        elif start.x != end.x:
            end = volmdlr.Point2D(start.x, end.y)
        if not start.is_close(end):
            return [edges.LineSegment2D(start, end)]
        self.save_to_file("conicalsurface_linesegment3d_to_2d.json")
        linesegment3d.save_to_file("conicalsurface_linesegment3d_to_2d_linesegment3d.json")
        return None

    def linesegment2d_to_3d(self, linesegment2d):
        """
        Converts the primitive from parametric space to 3D spatial coordinates.
        """
        if linesegment2d.name == "construction":
            return None
        theta1, param_z1 = linesegment2d.start
        theta2, param_z2 = linesegment2d.end

        if math.isclose(theta1, theta2, abs_tol=1e-4):
            return [edges.LineSegment3D(self.point2d_to_3d(linesegment2d.start),
                                        self.point2d_to_3d(linesegment2d.end))]
        if math.isclose(param_z1, param_z2, abs_tol=1e-4) and math.isclose(param_z1, 0., abs_tol=1e-6):
            return []
        if math.isclose(param_z1, param_z2, abs_tol=1e-4):
            if abs(theta1 - theta2) == volmdlr.TWO_PI:
                return [edges.FullArc3D(center=self.frame.origin + param_z1 * self.frame.w,
                                        start_end=self.point2d_to_3d(linesegment2d.start),
                                        normal=self.frame.w)]

            return [edges.Arc3D(
                self.point2d_to_3d(linesegment2d.start),
                self.point2d_to_3d(
                    volmdlr.Point2D(0.5 * (theta1 + theta2), param_z1)),
                self.point2d_to_3d(linesegment2d.end))
            ]
        raise NotImplementedError('Ellipse?')

    def contour3d_to_2d(self, contour3d):
        """
        Transforms a Contour3D into a Contour2D in the parametric domain of the surface.

        :param contour3d: The contour to be transformed.
        :type contour3d: :class:`wires.Contour3D`
        :return: A 2D contour object.
        :rtype: :class:`wires.Contour2D`
        """
        primitives2d = self.primitives3d_to_2d(contour3d.primitives)

        wire2d = wires.Wire2D(primitives2d)
        delta_x = abs(wire2d.primitives[0].start.x - wire2d.primitives[-1].end.x)
        if math.isclose(delta_x, volmdlr.TWO_PI, abs_tol=1e-3) and wire2d.is_ordered():
            if len(primitives2d) > 1:
                # very specific conical case due to the singularity in the point z = 0 on parametric domain.
                if primitives2d[-2].start.y == 0.0:
                    primitives2d = self.repair_primitives_periodicity(primitives2d)
            return wires.Contour2D(primitives2d)
        # Fix contour
        primitives2d = self.repair_primitives_periodicity(primitives2d)
        return wires.Contour2D(primitives2d)

    def translation(self, offset: volmdlr.Vector3D):
        """
        ConicalSurface3D translation.

        :param offset: translation vector.
        :return: A new translated ConicalSurface3D.
        """
        return self.__class__(self.frame.translation(offset),
                              self.semi_angle)

    def translation_inplace(self, offset: volmdlr.Vector3D):
        """
        ConicalSurface3D translation. Object is updated in-place.

        :param offset: translation vector.
        """
        warnings.warn("'in-place' methods are deprecated. Use a not in-place method instead.", DeprecationWarning)

        self.frame.translation_inplace(offset)

    def rotation(self, center: volmdlr.Point3D,
                 axis: volmdlr.Vector3D, angle: float):
        """
        ConicalSurface3D rotation.

        :param center: rotation center.
        :param axis: rotation axis.
        :param angle: angle rotation.
        :return: a new rotated ConicalSurface3D.
        """
        new_frame = self.frame.rotation(center=center, axis=axis, angle=angle)
        return self.__class__(new_frame, self.semi_angle)

    def rotation_inplace(self, center: volmdlr.Point3D,
                         axis: volmdlr.Vector3D, angle: float):
        """
        ConicalSurface3D rotation. Object is updated in-place.

        :param center: rotation center.
        :param axis: rotation axis.
        :param angle: rotation angle.
        """
        warnings.warn("'in-place' methods are deprecated. Use a not in-place method instead.", DeprecationWarning)

        self.frame.rotation_inplace(center, axis, angle)

    def repair_primitives_periodicity(self, primitives2d):
        """
        Repairs the continuity of the 2D contour while using contour3d_to_2d on periodic surfaces.

        :param primitives2d: The primitives in parametric surface domain.
        :type primitives2d: list
        :return: A list of primitives.
        :rtype: list
        """
        # Search for a primitive that can be used as reference for repairing periodicity
        pos = vm_parametric.find_index_defined_brep_primitive_on_periodical_surface(primitives2d,
                                                                                    [self.x_periodicity,
                                                                                     self.y_periodicity])
        if pos != 0:
            primitives2d = primitives2d[pos:] + primitives2d[:pos]

        i = 1
        while i < len(primitives2d):
            previous_primitive = primitives2d[i - 1]
            delta = previous_primitive.end - primitives2d[i].start
            if not math.isclose(delta.norm(), 0, abs_tol=1e-5):
                if primitives2d[i].end.is_close(primitives2d[i - 1].end, tol=1e-4) and \
                        math.isclose(primitives2d[i].length(), volmdlr.TWO_PI, abs_tol=1e-4):
                    primitives2d[i] = primitives2d[i].reverse()
                elif delta.norm() and math.isclose(abs(previous_primitive.end.y), 0, abs_tol=1e-6):
                    primitives2d.insert(i, edges.LineSegment2D(previous_primitive.end, primitives2d[i].start,
                                                               name="construction"))
                    i += 1
                else:
                    primitives2d[i] = primitives2d[i].translation(delta)
            # treat very specific case of conical surfaces when the previous primitive and the primitive are a
            # linesegment3d with singularity
            elif math.isclose(primitives2d[i].start.y, 0.0, abs_tol=1e-6) and \
                    math.isclose(primitives2d[i].start.x, primitives2d[i].end.x, abs_tol=1e-6) and \
                    math.isclose(primitives2d[i].start.x, previous_primitive.end.x, abs_tol=1e-6):

                if primitives2d[i + 1].end.x < primitives2d[i].end.x:
                    theta_offset = volmdlr.TWO_PI
                elif primitives2d[i + 1].end.x > primitives2d[i].end.x:
                    theta_offset = -volmdlr.TWO_PI
                primitive1 = edges.LineSegment2D(previous_primitive.end,
                                                 previous_primitive.end + volmdlr.Point2D(theta_offset, 0),
                                                 name="construction")
                primitive2 = primitives2d[i].translation(volmdlr.Vector2D(theta_offset, 0))
                primitive3 = primitives2d[i + 1].translation(volmdlr.Vector2D(theta_offset, 0))
                primitives2d[i] = primitive1
                primitives2d.insert(i + 1, primitive2)
                primitives2d[i + 2] = primitive3
                i += 1
            i += 1
        if not primitives2d[0].start.is_close(primitives2d[-1].end) \
                and primitives2d[0].start.y == 0.0 and primitives2d[-1].end.y == 0.0:
            primitives2d.append(edges.LineSegment2D(primitives2d[-1].end, primitives2d[0].start))

        return primitives2d

    def face_from_base_and_vertex(self, contour: wires.Contour3D, vertex: volmdlr.Point3D, name: str = ''):

        raise AttributeError(f'Use method from ConicalFace3D{volmdlr.faces.ConicalFace3D.face_from_base_and_vertex}')


class SphericalSurface3D(PeriodicalSurface):
    """
    Defines a spherical surface.

    :param frame: Sphere's frame to position it
    :type frame: volmdlr.Frame3D
    :param radius: Sphere's radius
    :type radius: float
    """
    face_class = 'SphericalFace3D'
    x_periodicity = volmdlr.TWO_PI
    y_periodicity = math.pi

    def __init__(self, frame, radius, name=''):
        self.frame = frame
        self.radius = radius
        PeriodicalSurface.__init__(self, name=name)

        # Hidden Attributes
        self._bbox = None

    @property
    def bounding_box(self):
        """Bounding Box for Spherical Surface 3D."""

        if not self._bbox:
            self._bbox = self._bounding_box()
        return self._bbox

    def _bounding_box(self):
        points = [self.frame.origin + volmdlr.Point3D(-self.radius,
                                                      -self.radius,
                                                      -self.radius),
                  self.frame.origin + volmdlr.Point3D(self.radius,
                                                      self.radius,
                                                      self.radius),

                  ]
        return volmdlr.core.BoundingBox.from_points(points)

    def contour2d_to_3d(self, contour2d):
        """
        Converts the primitive from parametric 2D space to 3D spatial coordinates.
        """
        primitives3d = []
        for primitive2d in contour2d.primitives:
            method_name = f'{primitive2d.__class__.__name__.lower()}_to_3d'
            if hasattr(self, method_name):
                try:
                    primitives_list = getattr(self, method_name)(primitive2d)
                    if primitives_list:
                        primitives3d.extend(primitives_list)
                    else:
                        continue
                except AttributeError:
                    print(f'Class {self.__class__.__name__} does not implement {method_name}'
                          f'with {primitive2d.__class__.__name__}')
            else:
                raise AttributeError(f'Class {self.__class__.__name__} does not implement {method_name}')

        return wires.Contour3D(primitives3d)

    @classmethod
    def from_step(cls, arguments, object_dict, **kwargs):
        """
        Converts a step primitive to a SphericalSurface3D.

        :param arguments: The arguments of the step primitive.
        :type arguments: list
        :param object_dict: The dictionary containing all the step primitives
            that have already been instantiated.
        :type object_dict: dict
        :return: The corresponding SphericalSurface3D object.
        :rtype: :class:`volmdlr.faces.SphericalSurface3D`
        """
        length_conversion_factor = kwargs.get("length_conversion_factor", 1)

        frame3d = object_dict[arguments[1]]
        u_vector, w_vector = frame3d.v, frame3d.u
        u_vector.normalize()
        w_vector.normalize()
        v_vector = w_vector.cross(u_vector)
        frame_direct = volmdlr.Frame3D(frame3d.origin, u_vector, v_vector, w_vector)
        radius = float(arguments[2]) * length_conversion_factor
        return cls(frame_direct, radius, arguments[0][1:-1])

    def to_step(self, current_id):
        """
        Translate volmdlr primitive to step syntax.
        """
        frame = volmdlr.Frame3D(self.frame.origin, self.frame.w, self.frame.u,
                                self.frame.v)
        content, frame_id = frame.to_step(current_id)
        current_id = frame_id + 1
        content += f"#{current_id} = SPHERICAL_SURFACE('{self.name}',#{frame_id},{round(1000 * self.radius, 4)});\n"
        return content, [current_id]

    def point2d_to_3d(self, point2d):
        """
        Coverts a parametric coordinate on the surface into a 3D spatial point (x, y, z).

        source: https://mathcurve.com/surfaces/sphere
        # -pi<theta<pi, -pi/2<phi<pi/2

        :param point2d: Point at the CylindricalSuface3D.
        :type point2d: `volmdlr.`Point2D`
        """
        theta, phi = point2d
        x = self.radius * math.cos(phi) * math.cos(theta)
        y = self.radius * math.cos(phi) * math.sin(theta)
        z = self.radius * math.sin(phi)
        return self.frame.local_to_global_coordinates(volmdlr.Point3D(x, y, z))

    def point3d_to_2d(self, point3d):
        """
        Transform a 3D spatial point (x, y, z) into a 2D spherical parametric point (theta, phi).
        """
        x, y, z = self.frame.global_to_local_coordinates(point3d)
        z = min(self.radius, max(-self.radius, z))

        if z == -0.0:
            z = 0.0

        # Do not delete this, mathematical problem when x and y close to zero (should be zero) but not 0
        # Generally this is related to uncertainty of step files.
        if abs(x) < 1e-7:
            x = 0
        if abs(y) < 1e-7:
            y = 0

        theta = math.atan2(y, x)
        if abs(theta) < 1e-10:
            theta = 0

        z_over_r = z / self.radius
        phi = math.asin(z_over_r)
        if abs(phi) < 1e-10:
            phi = 0

        return volmdlr.Point2D(theta, phi)

    def linesegment2d_to_3d(self, linesegment2d):
        """
        Converts a BREP line segment 2D onto a 3D primitive on the surface.
        """
        if linesegment2d.name == "construction":
            return []
        start = self.point2d_to_3d(linesegment2d.start)
        interior = self.point2d_to_3d(0.5 * (linesegment2d.start + linesegment2d.end))
        end = self.point2d_to_3d(linesegment2d.end)
        if start.is_close(end) or linesegment2d.length() == 2 * math.pi:
            u_vector = start - self.frame.origin
            u_vector.normalize()
            v_vector = interior - self.frame.origin
            v_vector.normalize()
            normal = u_vector.cross(v_vector)
            return [edges.FullArc3D(self.frame.origin, start, normal)]
        return [edges.Arc3D(start, interior, end)]

    def contour3d_to_2d(self, contour3d):
        """
        Transforms a Contour3D into a Contour2D in the parametric domain of the surface.

        :param contour3d: The contour to be transformed.
        :type contour3d: :class:`wires.Contour3D`
        :return: A 2D contour object.
        :rtype: :class:`wires.Contour2D`
        """
        primitives2d = []

        # Transform the contour's primitives to parametric domain
        for primitive3d in contour3d.primitives:
            primitive3d = primitive3d.simplify if primitive3d.simplify.__class__.__name__ != "LineSegment3D" else \
                            primitive3d
            method_name = f'{primitive3d.__class__.__name__.lower()}_to_2d'
            if hasattr(self, method_name):
                primitives = getattr(self, method_name)(primitive3d)

                if primitives is None:
                    continue
                primitives2d.extend(primitives)
            else:
                raise NotImplementedError(
                    f'Class {self.__class__.__name__} does not implement {method_name}')
        contour2d = wires.Contour2D(primitives2d)
        if contour2d.is_ordered(1e-2):
            return contour2d
        primitives2d = self.repair_primitives_periodicity(primitives2d)
        return wires.Contour2D(primitives2d)

    def is_lat_long_curve(self, arc):
        """
        Checks if a curve defined on the sphere is a latitude/longitude curve.

        Returns True if it is, False otherwise.
        """
        # Check if curve is a longitude curve (phi is constant)
        if self.frame.w.is_colinear_to(arc.normal, abs_tol=1e-4):
            return True
        # Check if curve is a latitude curve (theta is constant)
        if self.frame.w.is_perpendicular_to(arc.normal, abs_tol=1e-4) and arc.center.is_close(self.frame.origin, 1e-4):
            return True
        return False

    def _arc_start_end_3d_to_2d(self, arc3d):
        """
        Helper function to fix periodicity issues while performing transformations into parametric domain.
        """
        start = self.point3d_to_2d(arc3d.start)
        end = self.point3d_to_2d(arc3d.end)
        theta_i, _ = self.point3d_to_2d(arc3d.interior)
        theta1, phi1 = start
        theta2, phi2 = end
        point_after_start, point_before_end = self._reference_points(arc3d)
        theta3, _ = point_after_start
        theta4, _ = point_before_end

        # Fix sphere singularity point
        if math.isclose(abs(phi1), 0.5 * math.pi, abs_tol=1e-2) and theta1 == 0.0 \
                and math.isclose(theta3, theta_i, abs_tol=1e-2) and math.isclose(theta4, theta_i, abs_tol=1e-2):
            theta1 = theta_i
            start = volmdlr.Point2D(theta1, phi1)
        if math.isclose(abs(phi2), 0.5 * math.pi, abs_tol=1e-2) and theta2 == 0.0 \
                and math.isclose(theta3, theta_i, abs_tol=1e-2) and math.isclose(theta4, theta_i, abs_tol=1e-2):
            theta2 = theta_i
            end = volmdlr.Point2D(theta2, phi2)

        start, end = vm_parametric.arc3d_to_spherical_coordinates_verification(start, end, arc3d.angle,
                                                                               [point_after_start, point_before_end],
                                                                               [self.x_periodicity,
                                                                                self.y_periodicity])
        return start, end

    def edge_passes_on_singularity_point(self, edge):
        """Helper function to verify id edge passes on the sphere singularity point."""
        half_pi = 0.5 * math.pi
        point_positive_singularity = self.point2d_to_3d(volmdlr.Point2D(0, half_pi))
        point_negative_singularity = self.point2d_to_3d(volmdlr.Point2D(0, -half_pi))
        positive_singularity = edge.point_belongs(point_positive_singularity, 1e-6)
        negative_singularity = edge.point_belongs(point_negative_singularity, 1e-6)
        if positive_singularity and negative_singularity:
            return [point_positive_singularity, point_negative_singularity]
        if positive_singularity:
            return [point_positive_singularity, None]
        if negative_singularity:
            return [None, point_negative_singularity]
        return [None, None]

    def arc3d_to_2d(self, arc3d):
        """
        Converts the primitive from 3D spatial coordinates to its equivalent 2D primitive in the parametric space.
        """
        is_lat_long_curve = self.is_lat_long_curve(arc3d)
        if is_lat_long_curve:
            start, end = self._arc_start_end_3d_to_2d(arc3d)
            singularity_points = self.edge_passes_on_singularity_point(arc3d)
            if any(singularity_points):
                return self.arc3d_to_2d_with_singularity(arc3d, start, end, singularity_points)
            return [edges.LineSegment2D(start, end)]
        return self.arc3d_to_2d_any_direction(arc3d)

    @staticmethod
    def helper_arc3d_to_2d_with_singularity(arc3d, start, end, point_singularity, half_pi):
        """Helper function to arc3d_to_2d_with_singularity."""
        theta1, phi1 = start
        theta2, phi2 = end
        if arc3d.is_point_edge_extremity(point_singularity):
            return [edges.LineSegment2D(start, end)]
        primitives = []
        if math.isclose(abs(theta2 - theta1), math.pi, abs_tol=1e-2):
            if theta1 == math.pi and theta2 != math.pi:
                theta1 = -math.pi
            if theta2 == math.pi and theta1 != math.pi:
                theta2 = -math.pi

            primitives = [edges.LineSegment2D(volmdlr.Point2D(theta1, phi1), volmdlr.Point2D(theta1, half_pi)),
                          edges.LineSegment2D(volmdlr.Point2D(theta1, half_pi), volmdlr.Point2D(theta2, half_pi),
                                              name="construction"),
                          edges.LineSegment2D(volmdlr.Point2D(theta2, half_pi), volmdlr.Point2D(theta2, phi2))
                          ]
            return primitives
        warnings.warn("Could not find BREP of the Arc3D on the sphere domain")
        return None

    def arc3d_to_2d_with_singularity(self, arc3d, start, end, singularity_points):
        """
        Converts the primitive from 3D spatial coordinates to its equivalent 2D primitive in the parametric space.
        """
        # trying to treat when the arc starts at theta1 passes at the singularity at |phi| = 0.5*math.pi
        # and ends at theta2 = theta1 + math.pi
        theta1, phi1 = start
        theta2, phi2 = end

        half_pi = 0.5 * math.pi
        point_positive_singularity, point_negative_singularity = singularity_points

        if point_positive_singularity and point_negative_singularity:
            if arc3d.is_point_edge_extremity(point_positive_singularity) and \
                    arc3d.is_point_edge_extremity(point_negative_singularity):
                return [edges.LineSegment2D(start, end)]
            direction_vector = arc3d.direction_vector(0)
            dot = self.frame.w.dot(direction_vector)
            if dot == 0:
                direction_vector = arc3d.direction_vector(0.01 * arc3d.length())
                dot = self.frame.w.dot(direction_vector)
            if dot > 0:
                half_pi = 0.5 * math.pi
                thetai = theta1 - math.pi
            else:
                half_pi = -0.5 * math.pi
                thetai = theta1 + math.pi
            if arc3d.is_point_edge_extremity(point_positive_singularity):
                return [
                    edges.LineSegment2D(start, volmdlr.Point2D(start.x, -0.5 * math.pi)),
                    edges.LineSegment2D(volmdlr.Point2D(start.x, -0.5 * math.pi),
                                        volmdlr.Point2D(theta2, -0.5 * math.pi),
                                        name="construction"),
                    edges.LineSegment2D(volmdlr.Point2D(theta2, -0.5 * math.pi), volmdlr.Point2D(theta2, phi2))
                ]
            if arc3d.is_point_edge_extremity(point_negative_singularity):
                return [
                    edges.LineSegment2D(start, volmdlr.Point2D(start.x, 0.5 * math.pi)),
                    edges.LineSegment2D(volmdlr.Point2D(start.x, 0.5 * math.pi),
                                        volmdlr.Point2D(theta2, 0.5 * math.pi),
                                        name="construction"),
                    edges.LineSegment2D(volmdlr.Point2D(theta2, 0.5 * math.pi), volmdlr.Point2D(theta2, phi2))
                ]
            return [edges.LineSegment2D(volmdlr.Point2D(theta1, phi1), volmdlr.Point2D(theta1, half_pi)),
                    edges.LineSegment2D(volmdlr.Point2D(theta1, half_pi), volmdlr.Point2D(thetai, half_pi),
                                        name="construction"),
                    edges.LineSegment2D(volmdlr.Point2D(thetai, half_pi), volmdlr.Point2D(thetai, -half_pi)),
                    edges.LineSegment2D(volmdlr.Point2D(thetai, -half_pi), volmdlr.Point2D(theta2, -half_pi),
                                        name="construction"),
                    edges.LineSegment2D(volmdlr.Point2D(theta2, -half_pi), volmdlr.Point2D(theta2, phi2))
                    ]
        if point_positive_singularity:
            return self.helper_arc3d_to_2d_with_singularity(arc3d, start, end, point_positive_singularity, half_pi)
        if point_negative_singularity:
            return self.helper_arc3d_to_2d_with_singularity(arc3d, start, end, point_negative_singularity, -half_pi)

        raise NotImplementedError

    @staticmethod
    def fix_start_end_singularity_point_at_parametric_domain(edge, reference_point, point_at_singularity):
        """Uses tangent line to find real theta angle of the singularity point on parametric domain."""
        _, phi = point_at_singularity
        abscissa_before_singularity = edge.abscissa(reference_point)
        direction_vector = edge.direction_vector(abscissa_before_singularity)
        direction_line = edges.Line2D(reference_point, reference_point + direction_vector)
        if phi > 0:
            line_positive_singularity = edges.Line2D(volmdlr.Point2D(-math.pi, 0.5 * math.pi),
                                                     volmdlr.Point2D(math.pi, 0.5 * math.pi))
            return direction_line.line_intersections(line_positive_singularity)[0]

        line_negative_singularity = edges.Line2D(volmdlr.Point2D(-math.pi, -0.5 * math.pi),
                                                 volmdlr.Point2D(math.pi, -0.5 * math.pi))

        return direction_line.line_intersections(line_negative_singularity)[0]

    def is_point2d_on_sphere_singularity(self, point2d, tol=1e-5):
        """Verifies if point is on the spherical singularity point on parametric domain."""
        half_pi = 0.5 * math.pi
        point = self.point2d_to_3d(point2d)
        point_positive_singularity = self.point2d_to_3d(volmdlr.Point2D(0, half_pi))
        point_negative_singularity = self.point2d_to_3d(volmdlr.Point2D(0, -half_pi))
        if point.is_close(point_positive_singularity, tol) or point.is_close(point_negative_singularity, tol):
            return True
        return False

    def is_point3d_on_sphere_singularity(self, point3d):
        """Verifies if point is on the spherical singularity point on parametric domain."""
        half_pi = 0.5 * math.pi
        point_positive_singularity = self.point2d_to_3d(volmdlr.Point2D(0, half_pi))
        point_negative_singularity = self.point2d_to_3d(volmdlr.Point2D(0, -half_pi))
        if point3d.is_close(point_positive_singularity) or point3d.is_close(point_negative_singularity):
            return True
        return False

    def find_edge_start_end_undefined_parametric_points(self, edge3d, points, points3d):
        """
        Helper function.

        Uses local discretization and line intersection with the tangent line at the point just before the undefined
        point on the BREP of the 3D edge to find the real value of theta on the sphere parametric domain.
        """
        if self.is_point3d_on_sphere_singularity(points3d[0]):
            distance = points3d[0].point_distance(points3d[1])
            maximum_linear_distance_reference_point = 1e-5
            if distance < maximum_linear_distance_reference_point:
                temp_points = points[1:]
            else:
                number_points = int(distance / maximum_linear_distance_reference_point)

                local_discretization = [self.point3d_to_2d(point)
                                        for point in edge3d.local_discretization(
                        points3d[0], points3d[1], number_points)]
                temp_points = local_discretization[1:] + points[2:]

            theta_list = [point.x for point in temp_points]
            theta_discontinuity, indexes_theta_discontinuity = angle_discontinuity(theta_list)

            if theta_discontinuity:
                temp_points = self._fix_angle_discontinuity_on_discretization_points(temp_points,
                                                                                     indexes_theta_discontinuity, "x")

            edge = edges.BSplineCurve2D.from_points_interpolation(temp_points, 2)
            points[0] = self.fix_start_end_singularity_point_at_parametric_domain(edge,
                                                                                  reference_point=temp_points[1],
                                                                                  point_at_singularity=points[0])
        if self.is_point3d_on_sphere_singularity(points3d[-1]):
            distance = points3d[-2].point_distance(points3d[-1])
            maximum_linear_distance_reference_point = 1e-5
            if distance < maximum_linear_distance_reference_point:
                temp_points = points[:-1]
            else:
                number_points = int(distance / maximum_linear_distance_reference_point)

                local_discretization = [self.point3d_to_2d(point)
                                        for point in edge3d.local_discretization(
                        points3d[-2], points3d[-1], number_points)]
                temp_points = points[:-2] + local_discretization[:-1]

            theta_list = [point.x for point in temp_points]
            theta_discontinuity, indexes_theta_discontinuity = angle_discontinuity(theta_list)

            if theta_discontinuity:
                temp_points = self._fix_angle_discontinuity_on_discretization_points(temp_points,
                                                                                     indexes_theta_discontinuity, "x")

            edge = edges.BSplineCurve2D.from_points_interpolation(temp_points, 2)
            points[-1] = self.fix_start_end_singularity_point_at_parametric_domain(edge,
                                                                                   reference_point=temp_points[-2],
                                                                                   point_at_singularity=points[-1])
        return points

    def arc3d_to_2d_any_direction(self, arc3d):
        """
        Converts the primitive from 3D spatial coordinates to its equivalent 2D primitive in the parametric space.
        """
        singularity_points = self.edge_passes_on_singularity_point(arc3d)
        half_pi = 0.5 * math.pi  # this variable avoid doing this multiplication several times (performance)
        point_positive_singularity, point_negative_singularity = singularity_points

        if point_positive_singularity and point_negative_singularity:
            raise ValueError("Impossible. This case should be treated by arc3d_to_2d_with_singularity method."
                             "See arc3d_to_2d method for detail.")
        if point_positive_singularity and not arc3d.is_point_edge_extremity(point_positive_singularity):
            split = arc3d.split(point_positive_singularity)
            primitive0 = self.arc3d_to_2d_any_direction(split[0])[0]
            primitive2 = self.arc3d_to_2d_any_direction(split[1])[0]
            primitive1 = edges.LineSegment2D(volmdlr.Point2D(primitive0.end.x, half_pi),
                                             volmdlr.Point2D(primitive2.start.x, half_pi))
            return [primitive0, primitive1, primitive2]
        if point_negative_singularity and not arc3d.is_point_edge_extremity(point_negative_singularity):
            split = arc3d.split(point_negative_singularity)
            primitive0 = self.arc3d_to_2d_any_direction(split[0])[0]
            primitive2 = self.arc3d_to_2d_any_direction(split[1])[0]
            primitive1 = edges.LineSegment2D(volmdlr.Point2D(primitive0.end.x, -half_pi),
                                             volmdlr.Point2D(primitive2.start.x, -half_pi))
            return [primitive0, primitive1, primitive2]

        angle3d = arc3d.angle
        number_points = math.ceil(angle3d * 50) + 1  # 50 points per radian
        number_points = max(number_points, 5)
        points3d = arc3d.discretization_points(number_points=number_points)
        points = [self.point3d_to_2d(p) for p in points3d]
        point_after_start, point_before_end = self._reference_points(arc3d)
        start, end = vm_parametric.spherical_repair_start_end_angle_periodicity(
            points[0], points[-1], point_after_start, point_before_end)
        points[0] = start
        points[-1] = end

        points = self.find_edge_start_end_undefined_parametric_points(arc3d, points, points3d)

        theta_list = [point.x for point in points]
        theta_discontinuity, indexes_theta_discontinuity = angle_discontinuity(theta_list)

        if theta_discontinuity:
            points = self._fix_angle_discontinuity_on_discretization_points(points,
                                                                            indexes_theta_discontinuity, "x")

        return [edges.BSplineCurve2D.from_points_interpolation(points, 2)]

    def bsplinecurve3d_to_2d(self, bspline_curve3d):
        """
        Converts the primitive from 3D spatial coordinates to its equivalent 2D primitive in the parametric space.
        """
        n = len(bspline_curve3d.control_points)
        points3d = bspline_curve3d.discretization_points(number_points=n)
        points = [self.point3d_to_2d(point) for point in points3d]

        point_after_start, point_before_end = self._reference_points(bspline_curve3d)
        start, end = vm_parametric.spherical_repair_start_end_angle_periodicity(
            points[0], points[-1], point_after_start, point_before_end)
        points[0] = start
        points[-1] = end

        points = self.find_edge_start_end_undefined_parametric_points(bspline_curve3d, points, points3d)
        theta_list = [point.x for point in points]
        theta_discontinuity, indexes_theta_discontinuity = angle_discontinuity(theta_list)
        if theta_discontinuity:
            points = self._fix_angle_discontinuity_on_discretization_points(points,
                                                                            indexes_theta_discontinuity, "x")

        return [edges.BSplineCurve2D.from_points_interpolation(points, degree=bspline_curve3d.degree,
                                                               periodic=bspline_curve3d.periodic).simplify]

    def bsplinecurve2d_to_3d(self, bspline_curve2d):
        """
        Converts a BREP BSpline curve 2D onto a 3D primitive on the surface.
        """
        # TODO: this is incomplete, a bspline_curve2d can be also a bspline_curve3d
        i = round(0.5 * len(bspline_curve2d.points))
        start = self.point2d_to_3d(bspline_curve2d.points[0])
        interior = self.point2d_to_3d(bspline_curve2d.points[i])
        end = self.point2d_to_3d(bspline_curve2d.points[-1])
        arc3d = edges.Arc3D(start, interior, end)
        flag = True
        points3d = [self.point2d_to_3d(p) for p in bspline_curve2d.points]
        for point in points3d:
            if not arc3d.point_belongs(point, 1e-4):
                flag = False
                break
        if flag:
            return [arc3d]

        return [edges.BSplineCurve3D.from_points_interpolation(points3d, degree=bspline_curve2d.degree,
                                                               periodic=bspline_curve2d.periodic)]

    def arc2d_to_3d(self, arc2d):
        """
        Converts a BREP arc 2D onto a 3D primitive on the surface.
        """
        n = 10
        degree = 2
        points = [self.point2d_to_3d(point2d) for point2d in arc2d.discretization_points(number_points=n)]
        periodic = points[0].is_close(points[-1])
        return [edges.BSplineCurve3D.from_points_interpolation(points, degree, periodic).simplify]

    def fullarc3d_to_2d(self, fullarc3d):
        """
        Converts the primitive from 3D spatial coordinates to its equivalent 2D primitive in the parametric space.
        """
        # TODO: On a spherical surface we can have fullarc3d in any plane
        start, end = self._arc_start_end_3d_to_2d(fullarc3d)
        theta1, phi1 = start
        theta2, phi2 = end

        point_after_start, point_before_end = self._reference_points(fullarc3d)
        theta3, phi3 = point_after_start
        theta4, _ = point_before_end

        if self.frame.w.is_colinear_to(fullarc3d.normal, abs_tol=1e-4):
            point1 = volmdlr.Point2D(theta1, phi1)
            if theta1 > theta3:
                point2 = volmdlr.Point2D(theta1 - volmdlr.TWO_PI, phi2)
            elif theta1 < theta3:
                point2 = volmdlr.Point2D(theta1 + volmdlr.TWO_PI, phi2)
            return [edges.LineSegment2D(point1, point2)]

        if self.frame.w.is_perpendicular_to(fullarc3d.normal, abs_tol=1e-4):
            if theta1 > theta3:
                theta_plus_pi = theta1 - math.pi
            else:
                theta_plus_pi = theta1 + math.pi
            if phi1 > phi3:
                half_pi = 0.5 * math.pi
            else:
                half_pi = -0.5 * math.pi
            if abs(phi1) == 0.5 * math.pi:
                return [edges.LineSegment2D(volmdlr.Point2D(theta3, phi1), volmdlr.Point2D(theta3, -half_pi)),
                        edges.LineSegment2D(volmdlr.Point2D(theta4, -half_pi), volmdlr.Point2D(theta4, phi2))]

            return [edges.LineSegment2D(volmdlr.Point2D(theta1, phi1), volmdlr.Point2D(theta1, -half_pi)),
                    edges.LineSegment2D(volmdlr.Point2D(theta_plus_pi, -half_pi),
                                        volmdlr.Point2D(theta_plus_pi, half_pi)),
                    edges.LineSegment2D(volmdlr.Point2D(theta1, half_pi), volmdlr.Point2D(theta1, phi2))]

        points = [self.point3d_to_2d(p) for p in fullarc3d.discretization_points(angle_resolution=25)]

        # Verify if theta1 or theta2 point should be -pi because atan2() -> ]-pi, pi]
        theta1 = vm_parametric.repair_start_end_angle_periodicity(theta1, theta3)
        theta2 = vm_parametric.repair_start_end_angle_periodicity(theta2, theta4)

        points[0] = volmdlr.Point2D(theta1, phi1)
        points[-1] = volmdlr.Point2D(theta2, phi2)

        theta_list = [point.x for point in points]
        theta_discontinuity, indexes_theta_discontinuity = angle_discontinuity(theta_list)
        if theta_discontinuity:
            points = self._fix_angle_discontinuity_on_discretization_points(points, indexes_theta_discontinuity, "x")

        return [edges.BSplineCurve2D.from_points_interpolation(points, 2)]

    def plot(self, ax=None, color='grey', alpha=0.5):
        """Plot sphere arcs."""
        if ax is None:
            fig = plt.figure()
            ax = fig.add_subplot(111, projection='3d')

        self.frame.plot(ax=ax, ratio=self.radius)
        for i in range(20):
            theta = i / 20. * volmdlr.TWO_PI
            t_points = []
            for j in range(20):
                phi = j / 20. * volmdlr.TWO_PI
                t_points.append(self.point2d_to_3d(volmdlr.Point2D(theta, phi)))
            ax = wires.ClosedPolygon3D(t_points).plot(ax=ax, edge_style=EdgeStyle(color=color, alpha=alpha))

        return ax

    def rectangular_cut(self, theta1, theta2, phi1, phi2, name=''):
        """Deprecated method, Use ShericalFace3D from_surface_rectangular_cut method."""
        raise AttributeError('Use ShericalFace3D from_surface_rectangular_cut method')

    def triangulation(self):
        face = self.rectangular_cut(0, volmdlr.TWO_PI, -0.5 * math.pi, 0.5 * math.pi)
        return face.triangulation()

    def repair_primitives_periodicity(self, primitives2d):
        """
        Repairs the continuity of the 2D contour while using contour3d_to_2d on periodic surfaces.

        :param primitives2d: The primitives in parametric surface domain.
        :type primitives2d: list
        :return: A list of primitives.
        :rtype: list
        """
        # # Search for a primitive that can be used as reference for repairing periodicity
        i = 1
        while i < len(primitives2d):
            previous_primitive = primitives2d[i - 1]
            delta = previous_primitive.end - primitives2d[i].start
            if not math.isclose(delta.norm(), 0, abs_tol=1e-3):
                if primitives2d[i].end.is_close(previous_primitive.end, 1e-3) and \
                        primitives2d[i].length() == volmdlr.TWO_PI:
                    primitives2d[i] = primitives2d[i].reverse()
                elif self.is_point2d_on_sphere_singularity(previous_primitive.end, 1e-5):
                    primitives2d.insert(i, edges.LineSegment2D(previous_primitive.end, primitives2d[i].start,
                                                               name="construction"))
                    i += 1
                else:
                    primitives2d[i] = primitives2d[i].translation(delta)
            elif self.is_point2d_on_sphere_singularity(primitives2d[i].start, 1e-5) and \
                    math.isclose(primitives2d[i].start.x, primitives2d[i].end.x, abs_tol=1e-3) and \
                    math.isclose(primitives2d[i].start.x, previous_primitive.start.x, abs_tol=1e-3):

                if primitives2d[i + 1].end.x < primitives2d[i].end.x:
                    theta_offset = volmdlr.TWO_PI
                elif primitives2d[i + 1].end.x > primitives2d[i].end.x:
                    theta_offset = -volmdlr.TWO_PI
                primitive1 = edges.LineSegment2D(previous_primitive.end,
                                                 previous_primitive.end + volmdlr.Point2D(theta_offset, 0),
                                                 name="construction")
                primitive2 = primitives2d[i].translation(volmdlr.Vector2D(theta_offset, 0))
                primitive3 = primitives2d[i + 1].translation(volmdlr.Vector2D(theta_offset, 0))
                primitives2d[i] = primitive1
                primitives2d.insert(i + 1, primitive2)
                primitives2d[i + 2] = primitive3
                i += 1
            i += 1
        #     return primitives2d
        # primitives2d = repair(primitives2d)
        last_end = primitives2d[-1].end
        first_start = primitives2d[0].start
        if not last_end.is_close(first_start, tol=1e-2):
            last_end_3d = self.point2d_to_3d(last_end)
            first_start_3d = self.point2d_to_3d(first_start)
            if last_end_3d.is_close(first_start_3d, 1e-6) and \
                    not self.is_point2d_on_sphere_singularity(last_end):
                if first_start.x > last_end.x:
                    half_pi = -0.5 * math.pi
                else:
                    half_pi = 0.5 * math.pi
                if not first_start.is_close(volmdlr.Point2D(first_start.x, half_pi)):
                    lines = [edges.LineSegment2D(last_end, volmdlr.Point2D(last_end.x, half_pi), name="construction"),
                             edges.LineSegment2D(volmdlr.Point2D(last_end.x, half_pi),
                                                 volmdlr.Point2D(first_start.x, half_pi), name="construction"),
                             edges.LineSegment2D(volmdlr.Point2D(first_start.x, half_pi),
                                                 first_start, name="construction")
                             ]
                    primitives2d.extend(lines)
            else:
                primitives2d.append(edges.LineSegment2D(last_end, first_start))
        return primitives2d

    def rotation(self, center: volmdlr.Point3D, axis: volmdlr.Vector3D, angle: float):
        """
        Spherical Surface 3D rotation.

        :param center: rotation center
        :param axis: rotation axis
        :param angle: angle rotation
        :return: a new rotated Spherical Surface 3D
        """
        new_frame = self.frame.rotation(center=center, axis=axis, angle=angle)
        return SphericalSurface3D(new_frame, self.radius)

    def translation(self, offset: volmdlr.Vector3D):
        """
        Spherical Surface 3D translation.

        :param offset: translation vector
        :return: A new translated Spherical Surface 3D
        """
        new_frame = self.frame.translation(offset)
        return SphericalSurface3D(new_frame, self.radius)

    def frame_mapping(self, frame: volmdlr.Frame3D, side: str):
        """
        Changes Spherical Surface 3D's frame and return a new Spherical Surface 3D.

        :param frame: Frame of reference
        :type frame: `volmdlr.Frame3D`
        :param side: 'old' or 'new'
        """
        new_frame = self.frame.frame_mapping(frame, side)
        return SphericalSurface3D(new_frame, self.radius)

    def plane_intersection(self, plane3d):
        """
        Sphere intersections with a plane.

        :param plane3d: intersecting plane.
        :return: list of intersecting curves.
        """
        dist = plane3d.point_distance(self.frame.origin)
        if dist > self.radius:
            return []
        if dist == self.radius:
            line = edges.Line3D(self.frame.origin, self.frame.origin + plane3d.frame.w)
            return plane3d.line_intersections(line)
        line = edges.Line3D(self.frame.origin, self.frame.origin + plane3d.frame.w)
        circle_radius = math.sqrt(self.radius ** 2 - dist ** 2)
        circle_center = plane3d.line_intersections(line)[0]
        circle_normal = plane3d.frame.w
        start_end = circle_center + plane3d.frame.u * circle_radius
        return [edges.FullArc3D(circle_center, start_end, circle_normal)]

    def line_intersections(self, line3d: edges.Line3D):
        """
        Calculates the intersection points between a 3D line and a spherical surface.

        The method calculates the intersection points between a 3D line and a sphere using
        the equation of the line and the equation of the sphere. It returns a list of intersection
        points, which can be empty if there are no intersections. The intersection points are
        represented as 3D points using the `volmdlr.Point3D` class.

        :param line3d: The 3D line object to intersect with the sphere.
        :type line3d:edges.Line3D
        :return: A list of intersection points between the line and the sphere. The list may be empty if there
        are no intersections.
        :rtype: List[volmdlr.Point3D]

        :Example:
        >>> from volmdlr import Point3D, edges, surfaces, OXYZ
        >>> spherical_surface3d = SphericalSurface3D(OXYZ, 1)
        >>> line2 = edges.Line3D(Point3D(0, 1, -0.5), Point3D(0, 1, 0.5))
        >>> line_intersections2 = spherical_surface3d.line_intersections(line2) #returns [Point3D(0.0, 1.0, 0.0)]
        """
        line_direction_vector = line3d.direction_vector()
        vector_linept1_center = self.frame.origin - line3d.point1
        vector_linept1_center = vector_linept1_center.to_vector()
        a_param = line_direction_vector[0]**2 + line_direction_vector[1]**2 + line_direction_vector[2]**2
        b_param = -2 * (line_direction_vector[0]*vector_linept1_center[0] +
                        line_direction_vector[1]*vector_linept1_center[1] +
                        line_direction_vector[2]*vector_linept1_center[2])
        c_param = (vector_linept1_center[0]**2 + vector_linept1_center[1]**2 +
                   vector_linept1_center[2]**2 - self.radius**2)
        b2_minus4ac = b_param**2 - 4*a_param*c_param
        if math.isclose(b2_minus4ac, 0, abs_tol=1e-8):
            t_param = -b_param / (2 * a_param)
            return [line3d.point1 + line_direction_vector * t_param]
        if b2_minus4ac < 0:
            return []
        t_param1 = (-b_param + math.sqrt(b2_minus4ac)) / (2*a_param)
        t_param2 = (-b_param - math.sqrt(b2_minus4ac)) / (2*a_param)
        return line3d.point1 + line_direction_vector * t_param1, line3d.point1 + line_direction_vector * t_param2

    def linesegment_intersections(self, linesegment3d: edges.LineSegment3D):
        """
        Calculates the intersection points between a 3D line segment and a spherical surface.

        The method calculates the intersection points between a 3D line segment and a sphere by first
        finding the intersection points between the infinite line containing the line segment and the sphere,
        and then filtering out the points that are not within the line segment. It returns a list of intersection
        points, which can be empty if there are no intersections. The intersection points are represented as
        3D points using the `volmdlr.Point3D` class.
        Note: The method assumes that the line segment and the sphere are in the same coordinate system.

        :param linesegment3d: The 3D line segment object to intersect with the sphere.
        :type linesegment3d: edges.LineSegment3D.
        :return: A list of intersection points between the line segment and the sphere.
        The list may be empty if there are no intersections.
        :rtype: List[volmdlr.Point3D]:

        :Example:
        >>> from volmdlr import Point3D, edges, surfaces, OXYZ
        >>> spherical_surface3d = SphericalSurface3D(OXYZ, 1)
        >>> linesegment2 = edges.LineSegment3D(Point3D(-0.8, -0.8, -0.8), Point3D(0.8, 0.8, 0.8))
        >>> linesegment2_intersections = spherical_surface3d.linesegment_intersections(linesegment2)
            '[Point3D: [0.5773502691896257, 0.5773502691896257, 0.5773502691896257],
              Point3D: [-0.5773502691896257, -0.5773502691896257, -0.5773502691896257]]'
        """
        line_intersections = self.line_intersections(linesegment3d.to_line())
        intersections = []
        for intersection in line_intersections:
            if linesegment3d.point_belongs(intersection):
                intersections.append(intersection)
        return intersections


class RuledSurface3D(Surface3D):
    """
    Defines a ruled surface between two wires.

    :param wire1: Wire
    :type wire1: :class:`vmw.Wire3D`
    :param wire2: Wire
    :type wire2: :class:`wires.Wire3D`
    """
    face_class = 'RuledFace3D'

    def __init__(self, wire1: wires.Wire3D, wire2: wires.Wire3D, name: str = ''):
        self.wire1 = wire1
        self.wire2 = wire2
        self.length1 = wire1.length()
        self.length2 = wire2.length()
        Surface3D.__init__(self, name=name)

    def point2d_to_3d(self, point2d: volmdlr.Point2D):
        x, y = point2d
        point1 = self.wire1.point_at_abscissa(x * self.length1)
        point2 = self.wire2.point_at_abscissa(x * self.length2)
        joining_line = edges.LineSegment3D(point1, point2)
        point = joining_line.point_at_abscissa(y * joining_line.length())
        return point

    def point3d_to_2d(self, point3d):
        raise NotImplementedError

    def rectangular_cut(self, x1: float, x2: float,
                        y1: float, y2: float, name: str = ''):
        """Deprecated method, Use RuledFace3D from_surface_rectangular_cut method."""
        raise NotImplementedError('Use RuledFace3D from_surface_rectangular_cut method')


class ExtrusionSurface3D(Surface3D):
    """
    Defines a surface of revolution.

    An extrusion surface is a surface that is a generic cylindrical surface generated by the linear
    extrusion of a curve, generally an Ellipse or a B-Spline curve.

    :param edge: edge.
    :type edge: Union[:class:`vmw.Wire3D`, :class:`vmw.Contour3D`]
    :param axis_point: Axis placement
    :type axis_point: :class:`volmdlr.Point3D`
    :param axis: Axis of revolution
    :type axis: :class:`volmdlr.Vector3D`
    """
    face_class = 'ExtrusionFace3D'
    y_periodicity = None

    def __init__(self, edge: Union[edges.FullArcEllipse3D, edges.BSplineCurve3D],
                 direction: volmdlr.Vector3D, name: str = ''):
        self.edge = edge
        direction.normalize()
        self.direction = direction
        if hasattr(edge, "center"):
            self.frame = volmdlr.Frame3D.from_point_and_vector(edge.center, direction, volmdlr.Z3D)
        else:
            self.frame = volmdlr.Frame3D.from_point_and_vector(edge.start, direction, volmdlr.Z3D)
        self._x_periodicity = False

        Surface3D.__init__(self, name=name)

    @property
    def x_periodicity(self):
        if self._x_periodicity:
            return self._x_periodicity
        start = self.edge.start
        end = self.edge.end
        if start.is_close(end, 1e-4):
            return 1
        return None

    @x_periodicity.setter
    def x_periodicity(self, value):
        self._x_periodicity = value

    def point2d_to_3d(self, point2d: volmdlr.Point2D):
        """
        Transform a parametric (u, v) point into a 3D Cartesian point (x, y, z).

        # u = [0, 1] and v = z
        """
        u, v = point2d
        if abs(u) < 1e-7:
            u = 0.0
        if abs(v) < 1e-7:
            v = 0.0

        point_at_curve_global = self.edge.point_at_abscissa(u * self.edge.length())
        point_at_curve_local = self.frame.global_to_local_coordinates(point_at_curve_global)
        # x, y, z = point_at_curve_local
        point_local = point_at_curve_local.translation(volmdlr.Vector3D(0, 0, v))
        return self.frame.local_to_global_coordinates(point_local)

    def point3d_to_2d(self, point3d):
        """
        Transform a 3D Cartesian point (x, y, z) into a parametric (u, v) point.
        """
        x, y, z = self.frame.global_to_local_coordinates(point3d)
        if abs(x) < 1e-7:
            x = 0.0
        if abs(y) < 1e-7:
            y = 0.0
        if abs(z) < 1e-7:
            z = 0.0
        v = z
        point_at_curve_local = volmdlr.Point3D(x, y, 0)
        point_at_curve_global = self.frame.local_to_global_coordinates(point_at_curve_local)
        u = self.edge.abscissa(point_at_curve_global) / self.edge.length()
        u = min(u, 1.0)
        return volmdlr.Point2D(u, v)

    def rectangular_cut(self, x1: float = 0.0, x2: float = 1.0,
                        y1: float = 0.0, y2: float = 1.0, name: str = ''):
        """Deprecated method, Use ExtrusionFace3D from_surface_rectangular_cut method."""
        raise AttributeError('Use ExtrusionFace3D from_surface_rectangular_cut method')

    def plot(self, ax=None, color='grey', alpha=0.5, z: float = 0.5):
        if ax is None:
            fig = plt.figure()
            ax = fig.add_subplot(111, projection='3d')
        self.frame.plot(ax=ax, ratio=z)
        for i in range(21):
            step = i / 20. * z
            wire = self.edge.translation(step * self.frame.w)
            wire.plot(ax=ax, edge_style=EdgeStyle(color=color, alpha=alpha))

        return ax

    @classmethod
    def from_step(cls, arguments, object_dict, **kwargs):
        name = arguments[0][1:-1]
        edge = object_dict[arguments[1]]
        if edge.__class__ is wires.Ellipse3D:
            start_end = edge.center + edge.major_axis * edge.major_dir
            fullarcellipse = edges.FullArcEllipse3D(start_end, edge.major_axis, edge.minor_axis,
                                                    edge.center, edge.normal, edge.major_dir, edge.name)
            direction = -object_dict[arguments[2]]
            surface = cls(edge=fullarcellipse, direction=direction, name=name)
            surface.x_periodicity = 1
        elif edge.__class__ is wires.Circle3D:
            start_end = edge.center + edge.frame.u * edge.radius
            fullarc = edges.FullArc3D(edge.frame.origin, start_end, edge.frame.w)
            direction = object_dict[arguments[2]]
            surface = cls(edge=fullarc, direction=direction, name=name)
            surface.x_periodicity = 1

        else:
            direction = object_dict[arguments[2]]
            surface = cls(edge=edge, direction=direction, name=name)
        return surface

    def to_step(self, current_id):
        """
        Translate volmdlr primitive to step syntax.
        """
        content_edge, edge_id = self.edge.to_step(current_id)
        current_id = edge_id + 1
        content_vector, vector_id = self.direction.to_step(current_id)
        current_id = vector_id + 1
        content = content_edge + content_vector
        content += f"#{current_id} = SURFACE_OF_LINEAR_EXTRUSION('{self.name}',#{edge_id},#{vector_id});\n"
        return content, [current_id]

    def arc3d_to_2d(self, arc3d):
        """
        Converts the primitive from 3D spatial coordinates to its equivalent 2D primitive in the parametric space.
        """
        # todo: needs detailed investigation
        start = self.point3d_to_2d(arc3d.start)
        end = self.point3d_to_2d(arc3d.end)
        return [edges.LineSegment2D(start, end, name="arc")]

    def arcellipse3d_to_2d(self, arcellipse3d):
        """
        Transformation of an arc-ellipse 3d to 2d, in a cylindrical surface.

        """
        if isinstance(self.edge, edges.FullArcEllipse3D):
            start2d = self.point3d_to_2d(arcellipse3d.start)
            end2d = self.point3d_to_2d(arcellipse3d.end)
            return [edges.LineSegment2D(start2d, end2d)]
        points = [self.point3d_to_2d(p)
                  for p in arcellipse3d.discretization_points(number_points=15)]

        bsplinecurve2d = edges.BSplineCurve2D.from_points_interpolation(points, degree=2)
        return [bsplinecurve2d]

    def fullarcellipse3d_to_2d(self, fullarcellipse3d):
        """
        Converts a 3D full elliptical arc to a 2D line segment in the current plane.

        This method converts a 3D full elliptical arc to a 2D line segment in the current plane.
        It first calculates the length of the arc using the `length` method of the `fullarcellipse3d`
        object. Then, it converts the start and end points of the arc to 2D points using the `point3d_to_2d`
        method. Additionally, it calculates a point on the arc at a small abscissa value (0.01 * length)
        and converts it to a 2D point. Based on the relative position of this point, the method determines
        the start and end points of the line segment in 2D. If the abscissa point is closer to the start
        point, the line segment starts from (0, start.y) and ends at (1, end.y). If the abscissa point is
        closer to the end point, the line segment starts from (1, start.y) and ends at (0, end.y). If the
        abscissa point lies exactly at the midpoint of the arc, a NotImplementedError is raised. The resulting
        line segment is returned as a list.

        :param fullarcellipse3d: The 3D full elliptical arc object to convert.
        :return: A list containing a 2D line segment representing the converted arc.
        :raises: NotImplementedError: If the abscissa point lies exactly at the midpoint of the arc.
        """

        length = fullarcellipse3d.length()
        start = self.point3d_to_2d(fullarcellipse3d.start)
        end = self.point3d_to_2d(fullarcellipse3d.end)

        u3, _ = self.point3d_to_2d(fullarcellipse3d.point_at_abscissa(0.01 * length))
        if u3 > 0.5:
            p1 = volmdlr.Point2D(1, start.y)
            p2 = volmdlr.Point2D(0, end.y)
        elif u3 < 0.5:
            p1 = volmdlr.Point2D(0, start.y)
            p2 = volmdlr.Point2D(1, end.y)
        else:
            raise NotImplementedError
        return [edges.LineSegment2D(p1, p2)]

    def linesegment2d_to_3d(self, linesegment2d):
        """
        Converts a BREP line segment 2D onto a 3D primitive on the surface.
        """
        start3d = self.point2d_to_3d(linesegment2d.start)
        end3d = self.point2d_to_3d(linesegment2d.end)
        u1, param_z1 = linesegment2d.start
        u2, param_z2 = linesegment2d.end
        if math.isclose(u1, u2, abs_tol=1e-4):
            return [edges.LineSegment3D(start3d, end3d)]
        if math.isclose(param_z1, param_z2, abs_tol=1e-6):
            primitive = self.edge.translation(self.direction * (param_z1 + param_z2) * 0.5)
            if primitive.point_belongs(start3d) and primitive.point_belongs(end3d):
                if math.isclose(abs(u1 - u2), 1.0, abs_tol=1e-4):
                    if primitive.start.is_close(start3d) and primitive.end.is_close(end3d):
                        return [primitive]
                    if primitive.start.is_close(end3d) and primitive.end.is_close(start3d):
                        return [primitive.reverse()]
                primitive = primitive.split_between_two_points(start3d, end3d)
                return [primitive]
        n = 10
        degree = 3
        points = [self.point2d_to_3d(point2d) for point2d in linesegment2d.discretization_points(number_points=n)]
        periodic = points[0].is_close(points[-1])
        return [edges.BSplineCurve3D.from_points_interpolation(points, degree, periodic)]

    def bsplinecurve3d_to_2d(self, bspline_curve3d):
        n = len(bspline_curve3d.control_points)
        points = [self.point3d_to_2d(point)
                  for point in bspline_curve3d.discretization_points(number_points=n)]
        return [edges.BSplineCurve2D.from_points_interpolation(
            points, bspline_curve3d.degree, bspline_curve3d.periodic).simplify]

    def frame_mapping(self, frame: volmdlr.Frame3D, side: str):
        """
        Returns a new Extrusion Surface positioned in the specified frame.

        :param frame: Frame of reference
        :type frame: `volmdlr.Frame3D`
        :param side: 'old' or 'new'
        """
        new_frame = self.frame.frame_mapping(frame, side)
        direction = new_frame.w
        new_edge = self.edge.frame_mapping(frame, side)
        return ExtrusionSurface3D(new_edge, direction, name=self.name)


class RevolutionSurface3D(PeriodicalSurface):
    """
    Defines a surface of revolution.

    :param wire: Wire.
    :type wire: Union[:class:`vmw.Wire3D`, :class:`vmw.Contour3D`]
    :param axis_point: Axis placement
    :type axis_point: :class:`volmdlr.Point3D`
    :param axis: Axis of revolution
    :type axis: :class:`volmdlr.Vector3D`
    """
    face_class = 'RevolutionFace3D'
    x_periodicity = volmdlr.TWO_PI
    y_periodicity = None

    def __init__(self, wire: Union[wires.Wire3D, wires.Contour3D],
                 axis_point: volmdlr.Point3D, axis: volmdlr.Vector3D, name: str = ''):
        self.wire = wire
        self.axis_point = axis_point
        self.axis = axis

        point1 = wire.point_at_abscissa(0)
        if point1 == axis_point:
            point1 = wire.point_at_abscissa(wire.length())
        vector1 = point1 - axis_point
        w_vector = axis
        w_vector.normalize()
        u_vector = vector1

        if not w_vector.is_perpendicular_to(u_vector):
            u_vector = vector1 - vector1.vector_projection(w_vector)
        u_vector.normalize()
        v_vector = w_vector.cross(u_vector)
        self.frame = volmdlr.Frame3D(origin=axis_point, u=u_vector, v=v_vector, w=w_vector)

        PeriodicalSurface.__init__(self, name=name)

    def point2d_to_3d(self, point2d: volmdlr.Point2D):
        """
        Transform a parametric (u, v) point into a 3D Cartesian point (x, y, z).

        u = [0, 2pi] and v = [0, 1] into a
        """
        u, v = point2d
        point_at_curve = self.wire.point_at_abscissa(v)
        point = point_at_curve.rotation(self.axis_point, self.axis, u)
        return point

    def point3d_to_2d(self, point3d):
        """
        Transform a 3D Cartesian point (x, y, z) into a parametric (u, v) point.
        """
        x, y, _ = self.frame.global_to_local_coordinates(point3d)
        if abs(x) < 1e-12:
            x = 0
        if abs(y) < 1e-12:
            y = 0
        u = math.atan2(y, x)

        point_at_curve = point3d.rotation(self.axis_point, self.axis, -u)
        v = self.wire.abscissa(point_at_curve)
        return volmdlr.Point2D(u, v)

    def rectangular_cut(self, x1: float, x2: float,
                        y1: float, y2: float, name: str = ''):
        """Deprecated method, Use RevolutionFace3D from_surface_rectangular_cut method."""
        raise AttributeError('Use RevolutionFace3D from_surface_rectangular_cut method')

    def plot(self, ax=None, color='grey', alpha=0.5, number_curves: int = 20):
        """
        Plot rotated Revolution surface generatrix.

        :param number_curves: Number of curves to display.
        :type number_curves: int
        """
        if ax is None:
            fig = plt.figure()
            ax = fig.add_subplot(111, projection='3d')
        for i in range(number_curves + 1):
            theta = i / number_curves * volmdlr.TWO_PI
            wire = self.wire.rotation(self.axis_point, self.axis, theta)
            wire.plot(ax=ax, edge_style=EdgeStyle(color=color, alpha=alpha))

        return ax

    @classmethod
    def from_step(cls, arguments, object_dict, **kwargs):
        """
        Converts a step primitive to a RevolutionSurface3D.

        :param arguments: The arguments of the step primitive.
        :type arguments: list
        :param object_dict: The dictionary containing all the step primitives
            that have already been instantiated.
        :type object_dict: dict
        :return: The corresponding RevolutionSurface3D object.
        :rtype: :class:`volmdlr.faces.RevolutionSurface3D`
        """
        x_periodicity = None
        name = arguments[0][1:-1]
        wire = object_dict[arguments[1]]
        if wire.__class__ is wires.Circle3D:
            start_end = wire.center + wire.frame.u * wire.radius
            wire = edges.FullArc3D(wire.frame.origin, start_end, wire.frame.w)
            x_periodicity = 1

        if hasattr(wire, "simplify"):
            wire = wire.simplify
        axis_point, axis = object_dict[arguments[2]]
        surface = cls(wire=wire, axis_point=axis_point, axis=axis, name=name)
        return surface

    def to_step(self, current_id):
        """
        Translate volmdlr primitive to step syntax.
        """
        content_wire, wire_id = self.wire.to_step(current_id)
        current_id = wire_id + 1
        content_axis_point, axis_point_id = self.axis_point.to_step(current_id)
        current_id = axis_point_id + 1
        content_axis, axis_id = self.axis.to_step(current_id)
        current_id = axis_id + 1
        content = content_wire + content_axis_point + content_axis
        content += f"#{current_id} = AXIS1_PLACEMENT('',#{axis_point_id},#{axis_id});\n"
        current_id += 1
        content += f"#{current_id} = SURFACE_OF_REVOLUTION('{self.name}',#{wire_id},#{current_id - 1});\n"
        return content, [current_id]

    def arc3d_to_2d(self, arc3d):
        """
        Converts the primitive from 3D spatial coordinates to its equivalent 2D primitive in the parametric space.
        """
        start = self.point3d_to_2d(arc3d.start)
        end = self.point3d_to_2d(arc3d.end)
        if math.isclose(start.y, end.y, abs_tol=1e-4):
            angle3d = arc3d.angle
            point_after_start, point_before_end = self._reference_points(arc3d)

            start, end = vm_parametric.arc3d_to_cylindrical_coordinates_verification(start, end, angle3d,
                                                                                     point_after_start.x,
                                                                                     point_before_end.x)

        return [edges.LineSegment2D(start, end, name="arc")]

    def fullarc3d_to_2d(self, fullarc3d):
        """
        Converts the primitive from 3D spatial coordinates to its equivalent 2D primitive in the parametric space.
        """
        start = self.point3d_to_2d(fullarc3d.start)
        end = self.point3d_to_2d(fullarc3d.end)

        point_after_start, point_before_end = self._reference_points(fullarc3d)

        start, end = vm_parametric.arc3d_to_cylindrical_coordinates_verification(start, end, volmdlr.TWO_PI,
                                                                                 point_after_start.x,
                                                                                 point_before_end.x)
        theta1, z1 = start
        theta2, _ = end
        theta3, z3 = point_after_start

        if self.frame.w.is_colinear_to(fullarc3d.normal):
            if start.is_close(end):
                start, end = vm_parametric.fullarc_to_cylindrical_coordinates_verification(start, end, theta3)
            return [edges.LineSegment2D(start, end, name="parametric.fullarc")]
        if math.isclose(theta1, theta2, abs_tol=1e-3):
            # Treating one case from Revolution Surface
            if z1 > z3:
                point1 = volmdlr.Point2D(theta1, 1)
                point2 = volmdlr.Point2D(theta1, 0)
            else:
                point1 = volmdlr.Point2D(theta1, 0)
                point2 = volmdlr.Point2D(theta1, 1)
            return [edges.LineSegment2D(point1, point2, name="parametric.fullarc")]
        if math.isclose(abs(theta1 - theta2), math.pi, abs_tol=1e-3):
            if z1 > z3:
                point1 = volmdlr.Point2D(theta1, 1)
                point2 = volmdlr.Point2D(theta1, 0)
                point3 = volmdlr.Point2D(theta2, 0)
                point4 = volmdlr.Point2D(theta2, 1)
            else:
                point1 = volmdlr.Point2D(theta1, 0)
                point2 = volmdlr.Point2D(theta1, 1)
                point3 = volmdlr.Point2D(theta2, 1)
                point4 = volmdlr.Point2D(theta2, 0)
            return [edges.LineSegment2D(point1, point2, name="parametric.arc"),
                    edges.LineSegment2D(point2, point3, name="parametric.singularity"),
                    edges.LineSegment2D(point3, point4, name="parametric.arc")
                    ]

        raise NotImplementedError

    def linesegment2d_to_3d(self, linesegment2d):
        """
        Converts a BREP line segment 2D onto a 3D primitive on the surface.
        """
        start3d = self.point2d_to_3d(linesegment2d.start)
        end3d = self.point2d_to_3d(linesegment2d.end)
        theta1, abscissa1 = linesegment2d.start
        theta2, abscissa2 = linesegment2d.end

        if self.wire.point_at_abscissa(abscissa1).is_close(self.wire.point_at_abscissa(abscissa2)):
            theta_i = 0.5 * (theta1 + theta2)
            interior = self.point2d_to_3d(volmdlr.Point2D(theta_i, abscissa1))
            return [edges.Arc3D(start3d, interior, end3d)]

        if math.isclose(theta1, theta2, abs_tol=1e-3):
            primitive = self.wire.rotation(self.axis_point, self.axis, 0.5 * (theta1 + theta2))
            if primitive.point_belongs(start3d) and primitive.point_belongs(end3d):
                if math.isclose(abs(abscissa1 - abscissa2), self.wire.length(), abs_tol=1e-4):
                    if primitive.start.is_close(start3d) and primitive.end.is_close(end3d):
                        return [primitive]
                    if primitive.start.is_close(end3d) and primitive.end.is_close(start3d):
                        return [primitive.reverse()]
                primitive = primitive.split_between_two_points(start3d, end3d)
                return [primitive]
        n = 10
        degree = 3
        points = [self.point2d_to_3d(point2d) for point2d in linesegment2d.discretization_points(number_points=n)]
        periodic = points[0].is_close(points[-1])
        return [edges.BSplineCurve3D.from_points_interpolation(points, degree, periodic).simplify]

    def frame_mapping(self, frame: volmdlr.Frame3D, side: str):
        """
        Returns a new Revolution Surface positioned in the specified frame.

        :param frame: Frame of reference
        :type frame: `volmdlr.Frame3D`
        :param side: 'old' or 'new'
        """
        new_frame = self.frame.frame_mapping(frame, side)
        axis = new_frame.w
        axis_point = new_frame.origin
        new_wire = self.wire.frame_mapping(frame, side)
        return RevolutionSurface3D(new_wire, axis_point, axis, name=self.name)

    def simplify(self):
        line3d = edges.Line3D(self.axis_point, self.axis_point + self.axis)
        if isinstance(self.wire, edges.Arc3D):
            tore_center, _ = line3d.point_projection(self.wire.center)
            # Sphere
            if math.isclose(tore_center.point_distance(self.wire.center), 0., abs_tol=1e-6):
                return SphericalSurface3D(self.frame, self.wire.radius, self.name)
        if isinstance(self.wire, edges.LineSegment3D):
            generatrix_line = edges.Line3D(self.wire.start, self.wire.end)
            intersections = line3d.intersection(generatrix_line)
            if intersections:
                semi_angle = volmdlr.geometry.vectors3d_angle(self.axis,
                                                              self.wire.end - self.wire.start)
                return ConicalSurface3D(self.frame, semi_angle, self.name)
            start_projection, _ = line3d.point_projection(self.wire.start)
            radius = start_projection.point_distance(self.wire.start)
            return CylindricalSurface3D(self.frame, radius, self.name)
        return self


class BSplineSurface3D(Surface3D):
    """
    A class representing a 3D B-spline surface.

    A B-spline surface is a smooth surface defined by a set of control points and
    a set of basis functions called B-spline basis functions. The shape of the
    surface is determined by the position of the control points and can be
    modified by moving the control points.

    :param degree_u: The degree of the B-spline curve in the u direction.
    :type degree_u: int
    :param degree_v: The degree of the B-spline curve in the v direction.
    :type degree_v: int
    :param control_points: A list of 3D control points that define the shape of
        the surface.
    :type control_points: List[`volmdlr.Point3D`]
    :param nb_u: The number of control points in the u direction.
    :type nb_u: int
    :param nb_v: The number of control points in the v direction.
    :type nb_v: int
    :param u_multiplicities: A list of multiplicities for the knots in the u direction.
        The multiplicity of a knot is the number of times it appears in the knot vector.
    :type u_multiplicities: List[int]
    :param v_multiplicities: A list of multiplicities for the knots in the v direction.
        The multiplicity of a knot is the number of times it appears in the knot vector.
    :type v_multiplicities: List[int]
    :param u_knots: A list of knots in the u direction. The knots are real numbers that
        define the position of the control points along the u direction.
    :type u_knots: List[float]
    :param v_knots: A list of knots in the v direction. The knots are real numbers that
        define the position of the control points along the v direction.
    :type v_knots: List[float]
    :param weights: (optional) A list of weights for the control points. The weights
        can be used to adjust the influence of each control point on the shape of the
        surface. Default is None.
    :type weights: List[float]
    :param name: (optional) A name for the surface. Default is an empty string.
    :type name: str
    """
    face_class = "BSplineFace3D"
    _non_serializable_attributes = ["surface", "curves", "control_points_table"]

    def __init__(self, degree_u: int, degree_v: int, control_points: List[volmdlr.Point3D], nb_u: int, nb_v: int,
                 u_multiplicities: List[int], v_multiplicities: List[int], u_knots: List[float], v_knots: List[float],
                 weights: List[float] = None, name: str = ''):
        self.control_points = control_points
        self.degree_u = degree_u
        self.degree_v = degree_v
        self.nb_u = nb_u
        self.nb_v = nb_v

        u_knots = edges.standardize_knot_vector(u_knots)
        v_knots = edges.standardize_knot_vector(v_knots)
        self.u_knots = u_knots
        self.v_knots = v_knots
        self.u_multiplicities = u_multiplicities
        self.v_multiplicities = v_multiplicities
        self.weights = weights

        self.control_points_table = []
        points_row = []
        i = 1
        for point in control_points:
            points_row.append(point)
            if i == nb_v:
                self.control_points_table.append(points_row)
                points_row = []
                i = 1
            else:
                i += 1
        if weights is None:
            surface = BSpline.Surface()
            points = [(control_points[i][0], control_points[i][1],
                       control_points[i][2]) for i in range(len(control_points))]

        else:
            surface = NURBS.Surface()
            points = [(control_points[i][0] * weights[i], control_points[i][1] * weights[i],
                       control_points[i][2] * weights[i], weights[i]) for i in range(len(control_points))]
        surface.degree_u = degree_u
        surface.degree_v = degree_v
        surface.set_ctrlpts(points, nb_u, nb_v)
        knot_vector_u = []
        for i, u_knot in enumerate(u_knots):
            knot_vector_u.extend([u_knot] * u_multiplicities[i])
        knot_vector_v = []
        for i, v_knot in enumerate(v_knots):
            knot_vector_v.extend([v_knot] * v_multiplicities[i])
        surface.knotvector_u = knot_vector_u
        surface.knotvector_v = knot_vector_v
        surface.delta = 0.05

        self.surface = surface
        self.curves = extract_curves(surface, extract_u=True, extract_v=True)
        Surface3D.__init__(self, name=name)

        # Hidden Attributes
        self._displacements = None
        self._grids2d = None
        self._grids2d_deformed = None
        self._bbox = None
        self._surface_curves = None

        self._x_periodicity = False  # Use False instead of None because None is a possible value of x_periodicity
        self._y_periodicity = False

    @property
    def x_periodicity(self):
        """
        Evaluates the periodicity of the surface in u direction.
        """
        if self._x_periodicity is False:
            u = self.curves['u']
            a, b = self.surface.domain[0]
            u0 = u[0]
            point_at_a = u0.evaluate_single(a)
            point_at_b = u0.evaluate_single(b)
            if npy.linalg.norm(npy.array(point_at_b) - npy.array(point_at_a)) < 1e-6:
                self._x_periodicity = self.surface.range[0]
            else:
                self._x_periodicity = None
        return self._x_periodicity

    @property
    def y_periodicity(self):
        """
        Evaluates the periodicity of the surface in v direction.
        """
        if self._y_periodicity is False:
            v = self.curves['v']
            c, d = self.surface.domain[1]
            v0 = v[0]
            point_at_c = v0.evaluate_single(c)
            point_at_d = v0.evaluate_single(d)
            if npy.linalg.norm(npy.array(point_at_d) - npy.array(point_at_c)) < 1e-6:
                self._y_periodicity = self.surface.range[1]
            else:
                self._y_periodicity = None
        return self._y_periodicity

    @property
    def bounding_box(self):
        if not self._bbox:
            self._bbox = self._bounding_box()
        return self._bbox

    def _bounding_box(self):
        """
        Computes the bounding box of the surface.

        """
        min_bounds, max_bounds = self.surface.bbox
        xmin, ymin, zmin = min_bounds
        xmax, ymax, zmax = max_bounds
        return volmdlr.core.BoundingBox(xmin, xmax, ymin, ymax, zmin, zmax)

    @property
    def surface_curves(self):
        """
        Extracts curves from a surface.
        """
        if not self._surface_curves:
            self._surface_curves = self.get_surface_curves()
        return self._surface_curves

    def get_surface_curves(self):
        """
        Converts the surface curves from geomdl curve to volmdlr.
        """
        # v-direction
        crvlist_v = []
        v_curves = self.curves["v"]
        for curve in v_curves:
            crvlist_v.append(edges.BSplineCurve3D.from_geomdl_curve(curve))
        # u-direction
        crvlist_u = []
        u_curves = self.curves["u"]
        for curve in u_curves:
            crvlist_u.append(edges.BSplineCurve3D.from_geomdl_curve(curve))

        # Return shapes as a dict object
        return {"u": crvlist_u, "v": crvlist_v}

    def control_points_matrix(self, coordinates):
        """
        Define control points like a matrix, for each coordinate: x:0, y:1, z:2.

        """

        points = npy.empty((self.nb_u, self.nb_v))
        for i in range(0, self.nb_u):
            for j in range(0, self.nb_v):
                points[i][j] = self.control_points_table[i][j][coordinates]
        return points

    # Knots_vector
    def knots_vector_u(self):
        """
        Compute the global knot vector (u direction) based on knot elements and multiplicities.

        """

        knots = self.u_knots
        multiplicities = self.u_multiplicities

        knots_vec = []
        for i, knot in enumerate(knots):
            for _ in range(0, multiplicities[i]):
                knots_vec.append(knot)
        return knots_vec

    def knots_vector_v(self):
        """
        Compute the global knot vector (v direction) based on knot elements and multiplicities.

        """

        knots = self.v_knots
        multiplicities = self.v_multiplicities

        knots_vec = []
        for i, knot in enumerate(knots):
            for _ in range(0, multiplicities[i]):
                knots_vec.append(knot)
        return knots_vec

    def basis_functions_u(self, u, k, i):
        """
        Compute basis functions Bi in u direction for u=u and degree=k.

        """

        # k = self.degree_u
        knots_vector_u = self.knots_vector_u()

        if k == 0:
            return 1.0 if knots_vector_u[i] <= u < knots_vector_u[i + 1] else 0.0
        if knots_vector_u[i + k] == knots_vector_u[i]:
            param_c1 = 0.0
        else:
            param_c1 = (u - knots_vector_u[i]) / (knots_vector_u[i + k] - knots_vector_u[i]) \
                       * self.basis_functions_u(u, k - 1, i)
        if knots_vector_u[i + k + 1] == knots_vector_u[i + 1]:
            param_c2 = 0.0
        else:
            param_c2 = (knots_vector_u[i + k + 1] - u) / (knots_vector_u[i + k + 1] - knots_vector_u[i + 1]) * \
                       self.basis_functions_u(u, k - 1, i + 1)
        return param_c1 + param_c2

    def basis_functions_v(self, v, k, i):
        """
        Compute basis functions Bi in v direction for v=v and degree=k.

        """

        # k = self.degree_u
        knots = self.knots_vector_v()

        if k == 0:
            return 1.0 if knots[i] <= v < knots[i + 1] else 0.0
        if knots[i + k] == knots[i]:
            param_c1 = 0.0
        else:
            param_c1 = (v - knots[i]) / (knots[i + k] - knots[i]) * self.basis_functions_v(v, k - 1, i)
        if knots[i + k + 1] == knots[i + 1]:
            param_c2 = 0.0
        else:
            param_c2 = (knots[i + k + 1] - v) / (knots[i + k + 1] - knots[i + 1]) * self.basis_functions_v(v, k - 1,
                                                                                                           i + 1)
        return param_c1 + param_c2

    def blending_vector_u(self, u):
        """
        Compute a vector of basis_functions in u direction for u=u.
        """

        blending_vect = npy.empty((1, self.nb_u))
        for j in range(0, self.nb_u):
            blending_vect[0][j] = self.basis_functions_u(u, self.degree_u, j)

        return blending_vect

    def blending_vector_v(self, v):
        """
        Compute a vector of basis_functions in v direction for v=v.

        """

        blending_vect = npy.empty((1, self.nb_v))
        for j in range(0, self.nb_v):
            blending_vect[0][j] = self.basis_functions_v(v, self.degree_v, j)

        return blending_vect

    def blending_matrix_u(self, u):
        """
        Compute a matrix of basis_functions in u direction for a vector u like [0,1].

        """

        blending_mat = npy.empty((len(u), self.nb_u))
        for i, u_i in enumerate(u):
            for j in range(self.nb_u):
                blending_mat[i][j] = self.basis_functions_u(u_i, self.degree_u, j)
        return blending_mat

    def blending_matrix_v(self, v):
        """
        Compute a matrix of basis_functions in v direction for a vector v like [0,1].

        """

        blending_mat = npy.empty((len(v), self.nb_v))
        for i, v_i in enumerate(v):
            for j in range(self.nb_v):
                blending_mat[i][j] = self.basis_functions_v(v_i, self.degree_v, j)
        return blending_mat

    def point2d_to_3d(self, point2d: volmdlr.Point2D):
        u, v = point2d
        u = min(max(u, 0), 1)
        v = min(max(v, 0), 1)
        return volmdlr.Point3D(*evaluate_single((u, v), self.surface.data,
                                                self.surface.rational,
                                                self.surface.evaluator._span_func))
        # uses derivatives for performance because it's already compiled
        # return volmdlr.Point3D(*self.derivatives(u, v, 0)[0][0])
        # return volmdlr.Point3D(*self.surface.evaluate_single((x, y)))

    def point3d_to_2d(self, point3d: volmdlr.Point3D, tol=1e-5):
        """
        Evaluates the parametric coordinates (u, v) of a 3D point (x, y, z).

        :param point3d: A 3D point to be evaluated.
        :type point3d: :class:`volmdlr.Point3D`
        :param tol: Tolerance to accept the results.
        :type tol: float
        :return: The parametric coordinates (u, v) of the point.
        :rtype: :class:`volmdlr.Point2D`
        """

        def f(x):
            return point3d.point_distance(self.point2d_to_3d(volmdlr.Point2D(x[0], x[1])))

        def fun(x):
            derivatives = self.derivatives(x[0], x[1], 1)
            r = derivatives[0][0] - point3d
            f_value = r.norm() + 1e-32
            jacobian = npy.array([r.dot(derivatives[1][0]) / f_value, r.dot(derivatives[0][1]) / f_value])
            return f_value, jacobian

        min_bound_x, max_bound_x = self.surface.domain[0]
        min_bound_y, max_bound_y = self.surface.domain[1]

        delta_bound_x = max_bound_x - min_bound_x
        delta_bound_y = max_bound_y - min_bound_y
        x0s = [((min_bound_x + max_bound_x) / 2, (min_bound_y + max_bound_y) / 2),
               ((min_bound_x + max_bound_x) / 2, min_bound_y + delta_bound_y / 10),
               ((min_bound_x + max_bound_x) / 2, max_bound_y - delta_bound_y / 10),
               ((min_bound_x + max_bound_x) / 4, min_bound_y + delta_bound_y / 10),
               (max_bound_x - delta_bound_x / 4, min_bound_y + delta_bound_y / 10),
               ((min_bound_x + max_bound_x) / 4, max_bound_y - delta_bound_y / 10),
               (max_bound_x - delta_bound_x / 4, max_bound_y - delta_bound_y / 10),
               (min_bound_x + delta_bound_x / 10, min_bound_y + delta_bound_y / 10),
               (min_bound_x + delta_bound_x / 10, max_bound_y - delta_bound_y / 10),
               (max_bound_x - delta_bound_x / 10, min_bound_y + delta_bound_y / 10),
               (max_bound_x - delta_bound_x / 10, max_bound_y - delta_bound_y / 10)]

        # Sort the initial conditions
        x0s.sort(key=f)

        # Find the parametric coordinates of the point
        results = []
        for x0 in x0s:
            res = minimize(fun, x0=npy.array(x0), jac=True,
                           bounds=[(min_bound_x, max_bound_x),
                                   (min_bound_y, max_bound_y)])
            if res.fun <= tol:
                return volmdlr.Point2D(*res.x)

            results.append((res.x, res.fun))

        return volmdlr.Point2D(*min(results, key=lambda r: r[1])[0])

    def linesegment2d_to_3d(self, linesegment2d):
        """Evaluates the Euclidean form for the parametric line segment."""
        points = []
        for point in linesegment2d.discretization_points(number_points=20):
            point3d = self.point2d_to_3d(point)
            if not volmdlr.core.point_in_list(point3d, points):
                points.append(point3d)
        if len(points) < 2:
            return None
        if len(points) == 2:
            return [volmdlr.edges.LineSegment3D(points[0], points[-1])]
        periodic = points[0].is_close(points[-1], 1e-6)
        if len(points) < min(self.degree_u, self.degree_v) + 1:
            bspline = edges.BSplineCurve3D.from_points_interpolation(
                points, 2, periodic=periodic)
            return [bspline]

        bspline = edges.BSplineCurve3D.from_points_interpolation(
            points, min(self.degree_u, self.degree_v), periodic=periodic)
        return [bspline.simplify]

    def linesegment3d_to_2d(self, linesegment3d):
        """
        A line segment on a BSplineSurface3D will be in any case a line in 2D?.

        """
        start = self.point3d_to_2d(linesegment3d.start)
        end = self.point3d_to_2d(linesegment3d.end)
        if self.x_periodicity:
            if start.x != end.x:
                end = volmdlr.Point2D(start.x, end.y)
            if not start.is_close(end):
                return [edges.LineSegment2D(start, end)]
            return None
        if self.y_periodicity:
            if start.y != end.y:
                end = volmdlr.Point2D(end.x, start.y)
            if not start.is_close(end):
                return [edges.LineSegment2D(start, end)]
            return None
        if start.is_close(end):
            return None
        return [edges.LineSegment2D(start, end)]

    def _repair_periodic_boundary_points(self, curve3d, points_2d, direction_periodicity):
        """
        Verifies points at boundary on a periodic BSplineSurface3D.

        :param points_2d: List of `volmdlr.Point2D` after transformation from 3D Cartesian coordinates
        :type points_2d: List[volmdlr.Point2D]
        :param direction_periodicity: should be 'x' if x_periodicity or 'y' if y periodicity
        :type direction_periodicity: str
        """
        lth = curve3d.length()
        start = points_2d[0]
        end = points_2d[-1]
        points = points_2d
        pt_after_start = self.point3d_to_2d(curve3d.point_at_abscissa(0.1 * lth))
        pt_before_end = self.point3d_to_2d(curve3d.point_at_abscissa(0.9 * lth))
        # pt_after_start = points[1]
        # pt_before_end = points[-2]

        if direction_periodicity == 'x':
            i = 0
        else:
            i = 1
        min_bound, max_bound = self.surface.domain[i]
        delta = max_bound + min_bound

        if math.isclose(start[i], min_bound, abs_tol=1e-4) and pt_after_start[i] > 0.5 * delta:
            start[i] = max_bound
        elif math.isclose(start[i], max_bound, abs_tol=1e-4) and pt_after_start[i] < 0.5 * delta:
            start[i] = min_bound

        if math.isclose(end[i], min_bound, abs_tol=1e-4) and pt_before_end[i] > 0.5 * delta:
            end[i] = max_bound
        elif math.isclose(end[i], max_bound, abs_tol=1e-4) and pt_before_end[i] < 0.5 * delta:
            end[i] = min_bound

        points[0] = start
        points[-1] = end

        if all((math.isclose(p[i], max_bound, abs_tol=1e-4) or math.isclose(p[i], min_bound, abs_tol=1e-4)) for
               p in points):
            # if the line is at the boundary of the surface domain, we take the first point as reference
            t_param = max_bound if math.isclose(points[0][i], max_bound, abs_tol=1e-4) else min_bound
            if direction_periodicity == 'x':
                points = [volmdlr.Point2D(t_param, p[1]) for p in points]
            else:
                points = [volmdlr.Point2D(p[0], t_param) for p in points]

        return points

    def bsplinecurve3d_to_2d(self, bspline_curve3d):
        """
        Converts the primitive from 3D spatial coordinates to its equivalent 2D primitive in the parametric space.
        """
        # TODO: enhance this, it is a non exact method!
        # TODO: bsplinecurve can be periodic but not around the bsplinesurface
        flag = False
        if not bspline_curve3d.points[0].is_close(bspline_curve3d.points[-1]):
            bsc_linesegment = edges.LineSegment3D(bspline_curve3d.points[0],
                                                  bspline_curve3d.points[-1])
            flag = True
            for point in bspline_curve3d.points:
                if not bsc_linesegment.point_belongs(point):
                    flag = False
                    break

        if self.x_periodicity and not self.y_periodicity \
                and bspline_curve3d.periodic:
            point1 = self.point3d_to_2d(bspline_curve3d.points[0])
            p1_sup = self.point3d_to_2d(bspline_curve3d.points[0])
            new_x = point1.x - p1_sup.x + self.x_periodicity
            new_x = new_x if 0 <= new_x else 0
            reverse = False
            if new_x < 0:
                new_x = 0
            elif math.isclose(new_x, self.x_periodicity, abs_tol=1e-5):
                new_x = 0
                reverse = True

            linesegments = [
                edges.LineSegment2D(
                    volmdlr.Point2D(new_x, point1.y),
                    volmdlr.Point2D(self.x_periodicity, point1.y))]
            if reverse:
                linesegments[0] = linesegments[0].reverse()

        elif self.y_periodicity and not self.x_periodicity \
                and bspline_curve3d.periodic:
            point1 = self.point3d_to_2d(bspline_curve3d.points[0])
            p1_sup = self.point3d_to_2d(bspline_curve3d.points[0])
            new_y = point1.y - p1_sup.y + self.y_periodicity
            new_y = new_y if 0 <= new_y else 0
            reverse = False
            if new_y < 0:
                new_y = 0
            elif math.isclose(new_y, self.y_periodicity, abs_tol=1e-5):
                new_y = 0
                reverse = True

            linesegments = [
                edges.LineSegment2D(
                    volmdlr.Point2D(point1.x, new_y),
                    volmdlr.Point2D(point1.x, self.y_periodicity))]
            if reverse:
                linesegments[0] = linesegments[0].reverse()

        elif self.x_periodicity and self.y_periodicity \
                and bspline_curve3d.periodic:
            raise NotImplementedError

        if flag:
            x_perio = self.x_periodicity if self.x_periodicity is not None \
                else 1.
            y_perio = self.y_periodicity if self.y_periodicity is not None \
                else 1.

            point1 = self.point3d_to_2d(bspline_curve3d.points[0])
            point2 = self.point3d_to_2d(bspline_curve3d.points[-1])

            if point1.is_close(point2):
                print('BSplineCruve3D skipped because it is too small')
                linesegments = None
            else:
                p1_sup = self.point3d_to_2d(bspline_curve3d.points[0])
                p2_sup = self.point3d_to_2d(bspline_curve3d.points[-1])
                if self.x_periodicity and point1.point_distance(p1_sup) > 1e-5:
                    point1.x -= p1_sup.x - x_perio
                    point2.x -= p2_sup.x - x_perio
                if self.y_periodicity and point1.point_distance(p1_sup) > 1e-5:
                    point1.y -= p1_sup.y - y_perio
                    point2.y -= p2_sup.y - y_perio
                linesegments = [edges.LineSegment2D(point1, point2)]
            # How to check if end of surface overlaps start or the opposite ?
        else:
            lth = bspline_curve3d.length()
            if lth > 1e-5:
                n = len(bspline_curve3d.control_points)
                points = [self.point3d_to_2d(p) for p in bspline_curve3d.discretization_points(number_points=n)]

                if self.x_periodicity:
                    points = self._repair_periodic_boundary_points(bspline_curve3d, points, 'x')
                    if bspline_curve3d.periodic and points[0].is_close(points[-1]):
                        u_min, u_max = bspline_curve3d.curve.domain
                        if math.isclose(points[0].x, u_min, abs_tol=1e-6):
                            should_be_umax = (u_max - points[1].x) < (points[1].x - u_min)
                            if should_be_umax:
                                points[0] = volmdlr.Point2D(u_max, points[0].y)
                            else:
                                points[-1] = volmdlr.Point2D(u_max, points[-1].y)
                        elif math.isclose(points[0].x, u_max, abs_tol=1e-6):
                            should_be_umin = (u_max - points[1].x) > (points[1].x - u_min)
                            if should_be_umin:
                                points[0] = volmdlr.Point2D(u_min, points[0].y)
                            else:
                                points[-1] = volmdlr.Point2D(u_min, points[-1].y)
                if self.y_periodicity:
                    points = self._repair_periodic_boundary_points(bspline_curve3d, points, 'y')
                    if bspline_curve3d.periodic and points[0].is_close(points[-1]):
                        u_min, u_max = bspline_curve3d.curve.domain
                        if math.isclose(points[0].y, u_min, abs_tol=1e-6):
                            should_be_umax = (u_max - points[1].y) < (points[1].y - u_min)
                            if should_be_umax:
                                points[0] = volmdlr.Point2D(points[0].x, u_max)
                            else:
                                points[-1] = volmdlr.Point2D(points[-1].x, u_max)
                        elif math.isclose(points[0].y, u_max, abs_tol=1e-6):
                            should_be_umin = (u_max - points[1].y) > (points[1].y - u_min)
                            if should_be_umin:
                                points[0] = volmdlr.Point2D(points[0].x, u_min)
                            else:
                                points[-1] = volmdlr.Point2D(points[-1].x, u_min)

                if not points[0].is_close(points[-1]) and not bspline_curve3d.periodic:
                    linesegment = edges.LineSegment2D(points[0], points[-1])
                    flag_line = True
                    for point in points:
                        if not linesegment.point_belongs(point, abs_tol=1e-4):
                            flag_line = False
                            break
                    if flag_line:
                        return [linesegment]

                if self.x_periodicity:
                    points = self._repair_periodic_boundary_points(bspline_curve3d, points, 'x')

                if self.y_periodicity:
                    points = self._repair_periodic_boundary_points(bspline_curve3d, points, 'y')

                return [edges.BSplineCurve2D.from_points_interpolation(
                    points=points, degree=bspline_curve3d.degree, periodic=bspline_curve3d.periodic)]

            if 1e-6 < lth <= 1e-5:
                linesegments = [edges.LineSegment2D(
                    self.point3d_to_2d(bspline_curve3d.start),
                    self.point3d_to_2d(bspline_curve3d.end))]
            else:
                print('BSplineCruve3D skipped because it is too small')
                linesegments = None

        return linesegments

    def bsplinecurve2d_to_3d(self, bspline_curve2d):
        """
        Converts the parametric boundary representation into a 3D primitive.
        """
        if bspline_curve2d.name == "parametric.arc":
            start = self.point2d_to_3d(bspline_curve2d.start)
            interior = self.point2d_to_3d(bspline_curve2d.evaluate_single(0.5))
            end = self.point2d_to_3d(bspline_curve2d.end)
            return [edges.Arc3D(start, interior, end)]

        number_points = len(bspline_curve2d.control_points)
        points = []
        for point in bspline_curve2d.discretization_points(number_points=number_points):
            point3d = self.point2d_to_3d(point)
            if not volmdlr.core.point_in_list(point3d, points):
                points.append(point3d)
        if len(points) < bspline_curve2d.degree + 1:
            return None
        return [edges.BSplineCurve3D.from_points_interpolation(
            points, bspline_curve2d.degree, bspline_curve2d.periodic)]

    def arc3d_to_2d(self, arc3d):
        """
        Converts the primitive from 3D spatial coordinates to its equivalent 2D primitive in the parametric space.
        """
        number_points = max(self.nb_u, self.nb_v)
        degree = max(self.degree_u, self.degree_v)
        points = [self.point3d_to_2d(point3d) for point3d in arc3d.discretization_points(number_points=number_points)]
        start = points[0]
        end = points[-1]
        min_bound_x, max_bound_x = self.surface.domain[0]
        min_bound_y, max_bound_y = self.surface.domain[1]
        if self.x_periodicity:
            points = self._repair_periodic_boundary_points(arc3d, points, 'x')
            start = points[0]
            end = points[-1]
            if start.is_close(end):
                if math.isclose(start.x, min_bound_x, abs_tol=1e-4):
                    end.x = max_bound_x
                else:
                    end.x = min_bound_x
        if self.y_periodicity:
            points = self._repair_periodic_boundary_points(arc3d, points, 'y')
            start = points[0]
            end = points[-1]
            if start.is_close(end):
                if math.isclose(start.y, min_bound_y, abs_tol=1e-4):
                    end.y = max_bound_y
                else:
                    end.y = min_bound_y
        if start.is_close(end):
            return []
        linesegment = edges.LineSegment2D(start, end, name="parametric.arc")
        flag = True
        for point in points:
            if not linesegment.point_belongs(point):
                flag = False
                break
        if flag:
            return [linesegment]
        return [edges.BSplineCurve2D.from_points_interpolation(points, degree, name="parametric.arc")]

    def arcellipse3d_to_2d(self, arcellipse3d):
        """
        Converts the primitive from 3D spatial coordinates to its equivalent 2D primitive in the parametric space.
        """
        self.save_to_file("bspline_surface_with_arcellipse.json")
        arcellipse3d.save_to_file("arcellipse_bspline_surface.json")
        print("Got test to BSplineSurface3D.arcellipse3d_to_2d")
        # todo: Is this right? Needs detailed investigation
        number_points = max(self.nb_u, self.nb_v)
        degree = max(self.degree_u, self.degree_v)
        points = [self.point3d_to_2d(point3d) for point3d in
                  arcellipse3d.discretization_points(number_points=number_points)]
        start = points[0]
        end = points[-1]
        min_bound_x, max_bound_x = self.surface.domain[0]
        min_bound_y, max_bound_y = self.surface.domain[1]
        if self.x_periodicity:
            points = self._repair_periodic_boundary_points(arcellipse3d, points, 'x')
            start = points[0]
            end = points[-1]
            if start.is_close(end):
                if math.isclose(start.x, min_bound_x, abs_tol=1e-4):
                    end.x = max_bound_x
                else:
                    end.x = min_bound_x
        if self.y_periodicity:
            points = self._repair_periodic_boundary_points(arcellipse3d, points, 'y')
            start = points[0]
            end = points[-1]
            if start.is_close(end):
                if math.isclose(start.y, min_bound_y, abs_tol=1e-4):
                    end.y = max_bound_y
                else:
                    end.y = min_bound_y
        if start.is_close(end):
            return []
        linesegment = edges.LineSegment2D(start, end, name="parametric.arc")
        flag = True
        for point in points:
            if not linesegment.point_belongs(point):
                flag = False
                break
        if flag:
            return [linesegment]
        return [edges.BSplineCurve2D.from_points_interpolation(points, degree, name="parametric.arc")]

    def arc2d_to_3d(self, arc2d):
        number_points = math.ceil(arc2d.angle * 7) + 1  # 7 points per radian
        length = arc2d.length()
        points = [self.point2d_to_3d(arc2d.point_at_abscissa(i * length / (number_points - 1)))
                  for i in range(number_points)]
        return [edges.BSplineCurve3D.from_points_interpolation(
            points, max(self.degree_u, self.degree_v))]

    def rectangular_cut(self, u1: float, u2: float,
                        v1: float, v2: float, name: str = ''):
        """Deprecated method, Use BSplineFace3D from_surface_rectangular_cut method."""
        raise AttributeError("BSplineSurface3D.rectangular_cut is deprecated."
                             " Use the class_method from_surface_rectangular_cut in BSplineFace3D instead")

    def rotation(self, center: volmdlr.Vector3D,
                 axis: volmdlr.Vector3D, angle: float):
        """
        BSplineSurface3D rotation.

        :param center: rotation center
        :param axis: rotation axis
        :param angle: angle rotation
        :return: a new rotated BSplineSurface3D
        """
        new_control_points = [p.rotation(center, axis, angle)
                              for p in self.control_points]
        new_bsplinesurface3d = BSplineSurface3D(self.degree_u, self.degree_v,
                                                new_control_points, self.nb_u,
                                                self.nb_v,
                                                self.u_multiplicities,
                                                self.v_multiplicities,
                                                self.u_knots, self.v_knots,
                                                self.weights, self.name)
        return new_bsplinesurface3d

    def rotation_inplace(self, center: volmdlr.Vector3D,
                         axis: volmdlr.Vector3D, angle: float):
        """
        BSplineSurface3D rotation. Object is updated in-place.

        :param center: rotation center.
        :type center: `volmdlr.Vector3D`
        :param axis: rotation axis.
        :type axis: `volmdlr.Vector3D`
        :param angle: rotation angle.
        :type angle: float
        :return: None, BSplineSurface3D is updated in-place
        :rtype: None
        """
        warnings.warn("'in-place' methods are deprecated. Use a not in-place method instead.", DeprecationWarning)

        new_bsplinesurface3d = self.rotation(center, axis, angle)
        self.control_points = new_bsplinesurface3d.control_points
        self.surface = new_bsplinesurface3d.surface

    def translation(self, offset: volmdlr.Vector3D):
        """
        BSplineSurface3D translation.

        :param offset: translation vector
        :return: A new translated BSplineSurface3D
        """
        new_control_points = [p.translation(offset) for p in
                              self.control_points]
        new_bsplinesurface3d = BSplineSurface3D(self.degree_u, self.degree_v,
                                                new_control_points, self.nb_u,
                                                self.nb_v,
                                                self.u_multiplicities,
                                                self.v_multiplicities,
                                                self.u_knots, self.v_knots,
                                                self.weights, self.name)

        return new_bsplinesurface3d

    def translation_inplace(self, offset: volmdlr.Vector3D):
        """
        BSplineSurface3D translation. Object is updated in-place.

        :param offset: translation vector
        """
        warnings.warn("'in-place' methods are deprecated. Use a not in-place method instead.", DeprecationWarning)

        new_bsplinesurface3d = self.translation(offset)
        self.control_points = new_bsplinesurface3d.control_points
        self.surface = new_bsplinesurface3d.surface

    def frame_mapping(self, frame: volmdlr.Frame3D, side: str):
        """
        Changes frame_mapping and return a new BSplineSurface3D.

        side = 'old' or 'new'
        """
        new_control_points = [p.frame_mapping(frame, side) for p in
                              self.control_points]
        new_bsplinesurface3d = BSplineSurface3D(self.degree_u, self.degree_v,
                                                new_control_points, self.nb_u,
                                                self.nb_v,
                                                self.u_multiplicities,
                                                self.v_multiplicities,
                                                self.u_knots, self.v_knots,
                                                self.weights, self.name)
        return new_bsplinesurface3d

    def frame_mapping_inplace(self, frame: volmdlr.Frame3D, side: str):
        """
        Changes frame_mapping and the object is updated in-place.

        side = 'old' or 'new'
        """
        warnings.warn("'in-place' methods are deprecated. Use a not in-place method instead.", DeprecationWarning)

        new_bsplinesurface3d = self.frame_mapping(frame, side)
        self.control_points = new_bsplinesurface3d.control_points
        self.surface = new_bsplinesurface3d.surface

    def plot(self, ax=None, color='grey', alpha=0.5):
        u_curves = [edges.BSplineCurve3D.from_geomdl_curve(u) for u in self.curves['u']]
        v_curves = [edges.BSplineCurve3D.from_geomdl_curve(v) for v in self.curves['v']]
        if ax is None:
            ax = plt.figure().add_subplot(111, projection='3d')
        for u in u_curves:
            u.plot(ax=ax, edge_style=EdgeStyle(color=color, alpha=alpha))
        for v in v_curves:
            v.plot(ax=ax, edge_style=EdgeStyle(color=color, alpha=alpha))
        for point in self.control_points:
            point.plot(ax, color=color, alpha=alpha)
        return ax

    def simplify_surface(self):
        """
        Verifies if BSplineSurface3D could be a Plane3D.

        :return: A planar surface if possible, otherwise, returns self.
        """
        points = [self.control_points[0]]
        vector_list = []
        for point in self.control_points[1:]:
            vector = point - points[0]
            is_colinear = any(vector.is_colinear_to(other_vector) for other_vector in vector_list)
            if not point_in_list(point, points) and not is_colinear:
                points.append(point)
                vector_list.append(vector)
                if len(points) == 3:
                    plane3d = Plane3D.from_3_points(*points)
                    if all(plane3d.point_on_surface(point) for point in self.control_points):
                        return plane3d
                    break
        return self

    @classmethod
    def from_step(cls, arguments, object_dict, **kwargs):
        """
        Converts a step primitive to a BSplineSurface3D.

        :param arguments: The arguments of the step primitive.
        :type arguments: list
        :param object_dict: The dictionary containing all the step primitives
            that have already been instantiated.
        :type object_dict: dict
        :return: The corresponding BSplineSurface3D object.
        :rtype: :class:`volmdlr.faces.BSplineSurface3D`
        """
        name = arguments[0][1:-1]
        degree_u = int(arguments[1])
        degree_v = int(arguments[2])
        points_sets = arguments[3][1:-1].split("),")
        points_sets = [elem + ")" for elem in points_sets[:-1]] + [
            points_sets[-1]]
        control_points = []
        for points_set in points_sets:
            points = [object_dict[int(i[1:])] for i in
                      points_set[1:-1].split(",")]
            nb_v = len(points)
            control_points.extend(points)
        nb_u = int(len(control_points) / nb_v)
        surface_form = arguments[4]
        if arguments[5] == '.F.':
            u_closed = False
        elif arguments[5] == '.T.':
            u_closed = True
        else:
            raise ValueError
        if arguments[6] == '.F.':
            v_closed = False
        elif arguments[6] == '.T.':
            v_closed = True
        else:
            raise ValueError
        self_intersect = arguments[7]
        u_multiplicities = [int(i) for i in arguments[8][1:-1].split(",")]
        v_multiplicities = [int(i) for i in arguments[9][1:-1].split(",")]
        u_knots = [float(i) for i in arguments[10][1:-1].split(",")]
        v_knots = [float(i) for i in arguments[11][1:-1].split(",")]
        knot_spec = arguments[12]

        if 13 in range(len(arguments)):
            weight_data = [
                float(i) for i in
                arguments[13][1:-1].replace("(", "").replace(")", "").split(",")
            ]
        else:
            weight_data = None

        bsplinesurface = cls(degree_u, degree_v, control_points, nb_u, nb_v,
                             u_multiplicities, v_multiplicities, u_knots,
                             v_knots, weight_data, name)
        if not bsplinesurface.x_periodicity and not bsplinesurface.y_periodicity:
            bsplinesurface = bsplinesurface.simplify_surface()
        # if u_closed:
        #     bsplinesurface.x_periodicity = bsplinesurface.get_x_periodicity()
        # if v_closed:
        #     bsplinesurface.y_periodicity = bsplinesurface.get_y_periodicity()
        return bsplinesurface

    def to_step(self, current_id):
        content = ''
        point_matrix_ids = '('
        for points in self.control_points_table:
            point_ids = '('
            for point in points:
                point_content, point_id = point.to_step(current_id)
                content += point_content
                point_ids += f'#{point_id},'
                current_id = point_id + 1
            point_ids = point_ids[:-1]
            point_ids += '),'
            point_matrix_ids += point_ids
        point_matrix_ids = point_matrix_ids[:-1]
        point_matrix_ids += ')'

        u_close = '.T.' if self.x_periodicity else '.F.'
        v_close = '.T.' if self.y_periodicity else '.F.'

        content += f"#{current_id} = B_SPLINE_SURFACE_WITH_KNOTS('{self.name}',{self.degree_u},{self.degree_v}," \
                   f"{point_matrix_ids},.UNSPECIFIED.,{u_close},{v_close},.F.,{tuple(self.u_multiplicities)}," \
                   f"{tuple(self.v_multiplicities)},{tuple(self.u_knots)},{tuple(self.v_knots)},.UNSPECIFIED.);\n"
        return content, [current_id]

    def grid3d(self, grid2d: grid.Grid2D):
        """
        Generate 3d grid points of a Bspline surface, based on a Grid2D.

        """

        if not self._grids2d:
            self._grids2d = grid2d

        points_2d = grid2d.points
        points_3d = [self.point2d_to_3d(point2d) for point2d in points_2d]

        return points_3d

    def grid2d_deformed(self, grid2d: grid.Grid2D):
        """
        Dimension and deform a Grid2D points based on a Bspline surface.

        """

        points_2d = grid2d.points
        points_3d = self.grid3d(grid2d)

        points_x, points_y = grid2d.points_xy

        # Parameters
        index_x = {}  # grid point position(i,j), x coordinates position in X(unknown variable)
        index_y = {}  # grid point position(i,j), y coordinates position in X(unknown variable)
        index_points = {}  # grid point position(j,i), point position in points_2d (or points_3d)
        k_index, p_index = 0, 0
        for i in range(0, points_x):
            for j in range(0, points_y):
                index_x.update({(j, i): k_index})
                index_y.update({(j, i): k_index + 1})
                index_points.update({(j, i): p_index})
                k_index = k_index + 2
                p_index = p_index + 1

        equation_points = []  # points combination to compute distances between 2D and 3D grid points
        for i in range(0, points_y):  # row from (0,i)
            for j in range(1, points_x):
                equation_points.append(((0, i), (j, i)))
        for i in range(0, points_x):  # column from (i,0)
            for j in range(1, points_y):
                equation_points.append(((i, 0), (i, j)))
        for i in range(0, points_y):  # row
            for j in range(0, points_x - 1):
                equation_points.append(((j, i), (j + 1, i)))
        for i in range(0, points_x):  # column
            for j in range(0, points_x - 1):
                equation_points.append(((i, j), (i, j + 1)))
        for i in range(0, points_y - 1):  # diagonal
            for j in range(0, points_x - 1):
                equation_points.append(((j, i), (j + 1, i + 1)))

        for i in range(0, points_y):  # row 2segments (before.point.after)
            for j in range(1, points_x - 1):
                equation_points.append(((j - 1, i), (j + 1, i)))

        for i in range(0, points_x):  # column 2segments (before.point.after)
            for j in range(1, points_y - 1):
                equation_points.append(((i, j - 1), (i, j + 1)))

        # geodesic distances between 3D grid points (based on points combination [equation_points])
        geodesic_distances = []
        for point in equation_points:
            geodesic_distances.append((self.geodesic_distance(
                points_3d[index_points[point[0]]], points_3d[index_points[point[1]]])) ** 2)

        # System of nonlinear equations
        def non_linear_equations(xparam):
            vector_f = npy.empty(len(equation_points) + 2)
            idx = 0
            for idx, point_ in enumerate(equation_points):
                vector_f[idx] = abs((xparam[index_x[point_[0]]] ** 2 +
                                     xparam[index_x[point_[1]]] ** 2 +
                                     xparam[index_y[point_[0]]] ** 2 +
                                     xparam[index_y[point_[1]]] ** 2 -
                                     2 *
                                     xparam[index_x[point_[0]]] *
                                     xparam[index_x[point_[1]]] -
                                     2 *
                                     xparam[index_y[point_[0]]] *
                                     xparam[index_y[point_[1]]] -
                                     geodesic_distances[idx]) /
                                    geodesic_distances[idx])

            vector_f[idx + 1] = xparam[0] * 1000
            vector_f[idx + 2] = xparam[1] * 1000

            return vector_f

        # Solution with "least_squares"
        x_init = []  # initial guess (2D grid points)
        for point in points_2d:
            x_init.append(point[0])
            x_init.append(point[1])
        z = least_squares(non_linear_equations, x_init)

        points_2d_deformed = [volmdlr.Point2D(z.x[i], z.x[i + 1])
                              for i in range(0, len(z.x), 2)]  # deformed 2d grid points

        grid2d_deformed = grid.Grid2D.from_points(points=points_2d_deformed,
                                                  points_dim_1=points_x,
                                                  direction=grid2d.direction)

        self._grids2d_deformed = grid2d_deformed

        return points_2d_deformed

    def grid2d_deformation(self, grid2d: grid.Grid2D):
        """
        Compute the deformation/displacement (dx/dy) of a Grid2D based on a Bspline surface.

        """

        if not self._grids2d_deformed:
            self.grid2d_deformed(grid2d)

        displacement = self._grids2d_deformed.displacement_compared_to(grid2d)
        self._displacements = displacement

        return displacement

    def point2d_parametric_to_dimension(self, point2d: volmdlr.Point3D, grid2d: grid.Grid2D):
        """
        Convert a point 2d from the parametric to the dimensioned frame.

        """

        # Check if the 0<point2d.x<1 and 0<point2d.y<1
        if point2d.x < 0:
            point2d.x = 0
        elif point2d.x > 1:
            point2d.x = 1
        if point2d.y < 0:
            point2d.y = 0
        elif point2d.y > 1:
            point2d.y = 1

        if self._grids2d == grid2d:
            points_2d = self._grids2d.points
        else:
            points_2d = grid2d.points
            self._grids2d = grid2d

        if self._displacements is not None:
            displacement = self._displacements
        else:
            displacement = self.grid2d_deformation(grid2d)

        points_x, points_y = grid2d.points_xy

        # Parameters
        index_points = {}  # grid point position(j,i), point position in points_2d (or points_3d)
        p_index = 0
        for i in range(0, points_x):
            for j in range(0, points_y):
                index_points.update({(j, i): p_index})
                p_index = p_index + 1

        # Form function "Finite Elements"
        def form_function(s_param, t_param):
            empty_n = npy.empty(4)
            empty_n[0] = (1 - s_param) * (1 - t_param) / 4
            empty_n[1] = (1 + s_param) * (1 - t_param) / 4
            empty_n[2] = (1 + s_param) * (1 + t_param) / 4
            empty_n[3] = (1 - s_param) * (1 + t_param) / 4
            return empty_n

        finite_elements_points = []  # 2D grid points index that define one element
        for j in range(0, points_y - 1):
            for i in range(0, points_x - 1):
                finite_elements_points.append(((i, j), (i + 1, j), (i + 1, j + 1), (i, j + 1)))
        finite_elements = []  # finite elements defined with closed polygon
        for point in finite_elements_points:
            finite_elements.append(
                wires.ClosedPolygon2D((points_2d[index_points[point[0]]],
                                       points_2d[index_points[point[1]]],
                                       points_2d[index_points[point[2]]],
                                       points_2d[index_points[point[3]]])))
        k = 0
        for k, point in enumerate(finite_elements_points):
            if (wires.Contour2D(finite_elements[k].primitives).point_belongs(
                    point2d)  # finite_elements[k].point_belongs(point2d)
                    or wires.Contour2D(finite_elements[k].primitives).point_over_contour(point2d)
                    or ((points_2d[index_points[point[0]]][0] < point2d.x <
                         points_2d[index_points[point[1]]][0])
                        and point2d.y == points_2d[index_points[point[0]]][1])
                    or ((points_2d[index_points[point[1]]][1] < point2d.y <
                         points_2d[index_points[point[2]]][1])
                        and point2d.x == points_2d[index_points[point[1]]][0])
                    or ((points_2d[index_points[point[3]]][0] < point2d.x <
                         points_2d[index_points[point[2]]][0])
                        and point2d.y == points_2d[index_points[point[1]]][1])
                    or ((points_2d[index_points[point[0]]][1] < point2d.y <
                         points_2d[index_points[point[3]]][1])
                        and point2d.x == points_2d[index_points[point[0]]][0])):
                break

        x0 = points_2d[index_points[finite_elements_points[k][0]]][0]
        y0 = points_2d[index_points[finite_elements_points[k][0]]][1]
        x1 = points_2d[index_points[finite_elements_points[k][1]]][0]
        y2 = points_2d[index_points[finite_elements_points[k][2]]][1]
        x = point2d.x
        y = point2d.y
        s_param = 2 * ((x - x0) / (x1 - x0)) - 1
        t_param = 2 * ((y - y0) / (y2 - y0)) - 1

        n = form_function(s_param, t_param)
        dx = npy.array([displacement[index_points[finite_elements_points[k][0]]][0],
                        displacement[index_points[finite_elements_points[k][1]]][0],
                        displacement[index_points[finite_elements_points[k][2]]][0],
                        displacement[index_points[finite_elements_points[k][3]]][0]])
        dy = npy.array([displacement[index_points[finite_elements_points[k][0]]][1],
                        displacement[index_points[finite_elements_points[k][1]]][1],
                        displacement[index_points[finite_elements_points[k][2]]][1],
                        displacement[index_points[finite_elements_points[k][3]]][1]])

        return volmdlr.Point2D(point2d.x + npy.transpose(n).dot(dx), point2d.y + npy.transpose(n).dot(dy))

    def point3d_to_2d_with_dimension(self, point3d: volmdlr.Point3D, grid2d: grid.Grid2D):
        """
        Compute the point2d of a point3d, on a Bspline surface, in the dimensioned frame.
        """

        point2d = self.point3d_to_2d(point3d)

        point2d_with_dimension = self.point2d_parametric_to_dimension(point2d, grid2d)

        return point2d_with_dimension

    def point2d_with_dimension_to_parametric_frame(self, point2d, grid2d: grid.Grid2D):
        """
        Convert a point 2d from the dimensioned to the parametric frame.

        """

        if self._grids2d != grid2d:
            self._grids2d = grid2d
        if not self._grids2d_deformed:
            self.grid2d_deformed(grid2d)

        points_2d = grid2d.points
        points_2d_deformed = self._grids2d_deformed.points
        points_x, points_y = grid2d.points_xy

        # Parameters
        index_points = {}  # grid point position(j,i), point position in points_2d (or points_3d)
        p_index = 0
        for i in range(0, points_x):
            for j in range(0, points_y):
                index_points.update({(j, i): p_index})
                p_index = p_index + 1

        finite_elements_points = []  # 2D grid points index that define one element
        for j in range(0, points_y - 1):
            for i in range(0, points_x - 1):
                finite_elements_points.append(((i, j), (i + 1, j), (i + 1, j + 1), (i, j + 1)))
        finite_elements = []  # finite elements defined with closed polygon  DEFORMED
        for point in finite_elements_points:
            finite_elements.append(
                wires.ClosedPolygon2D((points_2d_deformed[index_points[point[0]]],
                                       points_2d_deformed[index_points[point[1]]],
                                       points_2d_deformed[index_points[point[2]]],
                                       points_2d_deformed[index_points[point[3]]])))

        finite_elements_initial = []  # finite elements defined with closed polygon  INITIAL
        for point in finite_elements_points:
            finite_elements_initial.append(
                wires.ClosedPolygon2D((points_2d[index_points[point[0]]],
                                       points_2d[index_points[point[1]]],
                                       points_2d[index_points[point[2]]],
                                       points_2d[index_points[point[3]]])))
        k = 0
        for k, point in enumerate(finite_elements_points):
            if (finite_elements[k].point_belongs(point2d)
                    or ((points_2d_deformed[index_points[point[0]]][0] < point2d.x <
                         points_2d_deformed[index_points[point[1]]][0])
                        and point2d.y == points_2d_deformed[index_points[point[0]]][1])
                    or ((points_2d_deformed[index_points[finite_elements_points[k][1]]][1] < point2d.y <
                         points_2d_deformed[index_points[finite_elements_points[k][2]]][1])
                        and point2d.x == points_2d_deformed[index_points[point[1]]][0])
                    or ((points_2d_deformed[index_points[point[3]]][0] < point2d.x <
                         points_2d_deformed[index_points[point[2]]][0])
                        and point2d.y == points_2d_deformed[index_points[point[1]]][1])
                    or ((points_2d_deformed[index_points[point[0]]][1] < point2d.y <
                         points_2d_deformed[index_points[point[3]]][1])
                        and point2d.x == points_2d_deformed[index_points[point[0]]][0])
                    or finite_elements[k].primitives[0].point_belongs(point2d) or finite_elements[k].primitives[
                        1].point_belongs(point2d)
                    or finite_elements[k].primitives[2].point_belongs(point2d) or finite_elements[k].primitives[
                        3].point_belongs(point2d)):
                break

        frame_deformed = volmdlr.Frame2D(finite_elements[k].center_of_mass(),
                                         volmdlr.Vector2D(finite_elements[k].primitives[1].middle_point()[0] -
                                                          finite_elements[k].center_of_mass()[0],
                                                          finite_elements[k].primitives[1].middle_point()[1] -
                                                          finite_elements[k].center_of_mass()[1]),
                                         volmdlr.Vector2D(finite_elements[k].primitives[0].middle_point()[0] -
                                                          finite_elements[k].center_of_mass()[0],
                                                          finite_elements[k].primitives[0].middle_point()[1] -
                                                          finite_elements[k].center_of_mass()[1]))

        point2d_frame_deformed = volmdlr.Point2D(point2d.frame_mapping(frame_deformed, 'new')[0],
                                                 point2d.frame_mapping(frame_deformed, 'new')[1])

        frame_inital = volmdlr.Frame2D(finite_elements_initial[k].center_of_mass(),
                                       volmdlr.Vector2D(finite_elements_initial[k].primitives[1].middle_point()[0] -
                                                        finite_elements_initial[k].center_of_mass()[0],
                                                        finite_elements_initial[k].primitives[1].middle_point()[1] -
                                                        finite_elements_initial[k].center_of_mass()[1]),
                                       volmdlr.Vector2D(finite_elements_initial[k].primitives[0].middle_point()[0] -
                                                        finite_elements_initial[k].center_of_mass()[0],
                                                        finite_elements_initial[k].primitives[0].middle_point()[1] -
                                                        finite_elements_initial[k].center_of_mass()[1]))

        point2d = point2d_frame_deformed.frame_mapping(frame_inital, 'old')
        if point2d.x < 0:
            point2d.x = 0
        elif point2d.x > 1:
            point2d.x = 1
        if point2d.y < 0:
            point2d.y = 0
        elif point2d.y > 1:
            point2d.y = 1

        return point2d

    def point2d_with_dimension_to_3d(self, point2d, grid2d: grid.Grid2D):
        """
        Compute the point 3d, on a Bspline surface, of a point 2d define in the dimensioned frame.

        """

        point2d_01 = self.point2d_with_dimension_to_parametric_frame(point2d, grid2d)

        return self.point2d_to_3d(point2d_01)

    def linesegment2d_parametric_to_dimension(self, linesegment2d, grid2d: grid.Grid2D):
        """
        Convert a linesegment2d from the parametric to the dimensioned frame.

        """

        points = linesegment2d.discretization_points(number_points=20)
        points_dim = [
            self.point2d_parametric_to_dimension(
                point, grid2d) for point in points]

        return edges.BSplineCurve2D.from_points_interpolation(
            points_dim, max(self.degree_u, self.degree_v))

    def linesegment3d_to_2d_with_dimension(self, linesegment3d, grid2d: grid.Grid2D):
        """
        Compute the linesegment2d of a linesegment3d, on a Bspline surface, in the dimensioned frame.

        """

        linesegment2d = self.linesegment3d_to_2d(linesegment3d)
        bsplinecurve2d_with_dimension = self.linesegment2d_parametric_to_dimension(linesegment2d, grid2d)

        return bsplinecurve2d_with_dimension

    def linesegment2d_with_dimension_to_parametric_frame(self, linesegment2d):
        """
        Convert a linesegment2d from the dimensioned to the parametric frame.

        """

        try:
            linesegment2d = edges.LineSegment2D(
                self.point2d_with_dimension_to_parametric_frame(linesegment2d.start, self._grids2d),
                self.point2d_with_dimension_to_parametric_frame(linesegment2d.end, self._grids2d))
        except NotImplementedError:
            return None

        return linesegment2d

    def linesegment2d_with_dimension_to_3d(self, linesegment2d):
        """
        Compute the linesegment3d, on a Bspline surface, of a linesegment2d defined in the dimensioned frame.

        """

        linesegment2d_01 = self.linesegment2d_with_dimension_to_parametric_frame(linesegment2d)
        linesegment3d = self.linesegment2d_to_3d(linesegment2d_01)

        return linesegment3d

    def bsplinecurve2d_parametric_to_dimension(self, bsplinecurve2d, grid2d: grid.Grid2D):
        """
        Convert a bsplinecurve2d from the parametric to the dimensioned frame.

        """

        # check if bsplinecurve2d is in a list
        if isinstance(bsplinecurve2d, list):
            bsplinecurve2d = bsplinecurve2d[0]
        points = bsplinecurve2d.control_points
        points_dim = []

        for point in points:
            points_dim.append(self.point2d_parametric_to_dimension(point, grid2d))

        bsplinecurve2d_with_dimension = edges.BSplineCurve2D(bsplinecurve2d.degree, points_dim,
                                                             bsplinecurve2d.knot_multiplicities,
                                                             bsplinecurve2d.knots,
                                                             bsplinecurve2d.weights,
                                                             bsplinecurve2d.periodic)

        return bsplinecurve2d_with_dimension

    def bsplinecurve3d_to_2d_with_dimension(self, bsplinecurve3d, grid2d: grid.Grid2D):
        """
        Compute the bsplinecurve2d of a bsplinecurve3d, on a Bspline surface, in the dimensioned frame.

        """

        bsplinecurve2d_01 = self.bsplinecurve3d_to_2d(bsplinecurve3d)
        bsplinecurve2d_with_dimension = self.bsplinecurve2d_parametric_to_dimension(
            bsplinecurve2d_01, grid2d)

        return bsplinecurve2d_with_dimension

    def bsplinecurve2d_with_dimension_to_parametric_frame(self, bsplinecurve2d):
        """
        Convert a bsplinecurve2d from the dimensioned to the parametric frame.

        """

        points_dim = bsplinecurve2d.control_points
        points = []
        for point in points_dim:
            points.append(
                self.point2d_with_dimension_to_parametric_frame(point, self._grids2d))

        bsplinecurve2d = edges.BSplineCurve2D(bsplinecurve2d.degree, points,
                                              bsplinecurve2d.knot_multiplicities,
                                              bsplinecurve2d.knots,
                                              bsplinecurve2d.weights,
                                              bsplinecurve2d.periodic)
        return bsplinecurve2d

    def bsplinecurve2d_with_dimension_to_3d(self, bsplinecurve2d):
        """
        Compute the bsplinecurve3d, on a Bspline surface, of a bsplinecurve2d defined in the dimensioned frame.

        """

        bsplinecurve2d_01 = self.bsplinecurve2d_with_dimension_to_parametric_frame(bsplinecurve2d)
        bsplinecurve3d = self.bsplinecurve2d_to_3d(bsplinecurve2d_01)

        return bsplinecurve3d

    def arc2d_parametric_to_dimension(self, arc2d, grid2d: grid.Grid2D):
        """
        Convert an arc 2d from the parametric to the dimensioned frame.

        """

        number_points = math.ceil(arc2d.angle * 7) + 1
        length = arc2d.length()
        points = [self.point2d_parametric_to_dimension(arc2d.point_at_abscissa(
            i * length / (number_points - 1)), grid2d) for i in range(number_points)]

        return edges.BSplineCurve2D.from_points_interpolation(
            points, max(self.degree_u, self.degree_v))

    def arc3d_to_2d_with_dimension(self, arc3d, grid2d: grid.Grid2D):
        """
        Compute the arc 2d of an arc 3d, on a Bspline surface, in the dimensioned frame.

        """

        bsplinecurve2d = self.arc3d_to_2d(arc3d)[0]  # it's a bsplinecurve2d
        arc2d_with_dimension = self.bsplinecurve2d_parametric_to_dimension(bsplinecurve2d, grid2d)

        return arc2d_with_dimension  # it's a bsplinecurve2d-dimension

    def arc2d_with_dimension_to_parametric_frame(self, arc2d):
        """
        Convert an arc 2d from the dimensioned to the parametric frame.

        """

        number_points = math.ceil(arc2d.angle * 7) + 1
        length = arc2d.length()

        points = [self.point2d_with_dimension_to_parametric_frame(arc2d.point_at_abscissa(
            i * length / (number_points - 1)), self._grids2d) for i in range(number_points)]

        return edges.BSplineCurve2D.from_points_interpolation(points, max(self.degree_u, self.degree_v))

    def arc2d_with_dimension_to_3d(self, arc2d):
        """
        Compute the arc 3d, on a Bspline surface, of an arc 2d in the dimensioned frame.

        """

        arc2d_01 = self.arc2d_with_dimension_to_parametric_frame(arc2d)
        arc3d = self.arc2d_to_3d(arc2d_01)

        return arc3d  # it's a bsplinecurve3d

    def contour2d_parametric_to_dimension(self, contour2d: wires.Contour2D,
                                          grid2d: grid.Grid2D):
        """
        Convert a contour 2d from the parametric to the dimensioned frame.

        """

        primitives2d_dim = []

        for primitive2d in contour2d.primitives:
            method_name = f'{primitive2d.__class__.__name__.lower()}_parametric_to_dimension'

            if hasattr(self, method_name):
                primitives = getattr(self, method_name)(primitive2d, grid2d)
                if primitives:
                    primitives2d_dim.append(primitives)

            else:
                raise NotImplementedError(
                    f'Class {self.__class__.__name__} does not implement {method_name}')

        return wires.Contour2D(primitives2d_dim)

    def contour3d_to_2d_with_dimension(self, contour3d: wires.Contour3D,
                                       grid2d: grid.Grid2D):
        """
        Compute the Contour 2d of a Contour 3d, on a Bspline surface, in the dimensioned frame.

        """

        contour2d_01 = self.contour3d_to_2d(contour3d)

        return self.contour2d_parametric_to_dimension(contour2d_01, grid2d)

    def contour2d_with_dimension_to_parametric_frame(self, contour2d):
        """
        Convert a contour 2d from the dimensioned to the parametric frame.

        """

        # TODO: check and avoid primitives with start=end
        primitives2d = []

        for primitive2d in contour2d.primitives:
            method_name = f'{primitive2d.__class__.__name__.lower()}_with_dimension_to_parametric_frame'

            if hasattr(self, method_name):
                primitives = getattr(self, method_name)(primitive2d)
                if primitives:
                    primitives2d.append(primitives)

            else:
                raise NotImplementedError(
                    f'Class {self.__class__.__name__} does not implement {method_name}')

        # #Avoid to have primitives with start=end
        # start_points = []
        # for i in range(0, len(new_start_points)-1):
        #     if new_start_points[i] != new_start_points[i+1]:
        #         start_points.append(new_start_points[i])
        # if new_start_points[-1] != new_start_points[0]:
        #     start_points.append(new_start_points[-1])

        return wires.Contour2D(primitives2d)

    def contour2d_with_dimension_to_3d(self, contour2d):
        """
        Compute the contour3d, on a Bspline surface, of a contour2d define in the dimensioned frame.

        """

        contour01 = self.contour2d_with_dimension_to_parametric_frame(contour2d)

        return self.contour2d_to_3d(contour01)

    @classmethod
    def from_geomdl_surface(cls, surface):
        """
        Create a volmdlr BSpline_Surface3D from a geomdl's one.

        """

        control_points = []
        for point in surface.ctrlpts:
            control_points.append(volmdlr.Point3D(point[0], point[1], point[2]))

        (u_knots, u_multiplicities) = knots_vector_inv(surface.knotvector_u)
        (v_knots, v_multiplicities) = knots_vector_inv(surface.knotvector_v)

        bspline_surface = cls(degree_u=surface.degree_u,
                              degree_v=surface.degree_v,
                              control_points=control_points,
                              nb_u=surface.ctrlpts_size_u,
                              nb_v=surface.ctrlpts_size_v,
                              u_multiplicities=u_multiplicities,
                              v_multiplicities=v_multiplicities,
                              u_knots=u_knots,
                              v_knots=v_knots)

        return bspline_surface

    @classmethod
    def points_fitting_into_bspline_surface(cls, points_3d, size_u, size_v, degree_u, degree_v):
        """
        Bspline Surface interpolation through 3d points.

        Parameters
        ----------
        points_3d : volmdlr.Point3D
            data points
        size_u : int
            number of data points on the u-direction.
        size_v : int
            number of data points on the v-direction.
        degree_u : int
            degree of the output surface for the u-direction.
        degree_v : int
            degree of the output surface for the v-direction.

        Returns
        -------
        B-spline surface

        """

        points = []
        for point in points_3d:
            points.append((point.x, point.y, point.z))

        surface = interpolate_surface(points, size_u, size_v, degree_u, degree_v)

        return cls.from_geomdl_surface(surface)

    @classmethod
    def points_approximate_into_bspline_surface(cls, points_3d, size_u, size_v, degree_u, degree_v, **kwargs):
        """
        Bspline Surface approximate through 3d points.

        Parameters
        ----------
        points_3d : volmdlr.Point3D
            data points
        size_u : int
            number of data points on the u-direction.
        size_v : int
            number of data points on the v-direction.
        degree_u : int
            degree of the output surface for the u-direction.
        degree_v : int
            degree of the output surface for the v-direction.

        Keyword Arguments:
            * ``ctrlpts_size_u``: number of control points on the u-direction. *Default: size_u - 1*
            * ``ctrlpts_size_v``: number of control points on the v-direction. *Default: size_v - 1*

        Returns
        -------
        B-spline surface: volmdlr.faces.BSplineSurface3D

        """

        # Keyword arguments
        # number of data points, r + 1 > number of control points, n + 1
        num_cpts_u = kwargs.get('ctrlpts_size_u', size_u - 1)
        # number of data points, s + 1 > number of control points, m + 1
        num_cpts_v = kwargs.get('ctrlpts_size_v', size_v - 1)

        points = [tuple([*point]) for point in points_3d]

        surface = approximate_surface(points, size_u, size_v, degree_u, degree_v,
                                      ctrlpts_size_u=num_cpts_u, num_cpts_v=num_cpts_v)

        return cls.from_geomdl_surface(surface)

    @classmethod
    def from_cylindrical_faces(cls, cylindrical_faces, degree_u, degree_v,
                               points_x: int = 10, points_y: int = 10):
        """
        Define a bspline surface from a list of cylindrical faces.

        Parameters
        ----------
        cylindrical_faces : List[volmdlr.faces.CylindricalFace3D]
            faces 3d
        degree_u : int
            degree of the output surface for the u-direction
        degree_v : int
            degree of the output surface for the v-direction
        points_x : int
            number of points in x-direction
        points_y : int
            number of points in y-direction

        Returns
        -------
        B-spline surface

        """
        if len(cylindrical_faces) < 1:
            raise NotImplementedError
        if len(cylindrical_faces) == 1:
            return cls.from_cylindrical_face(cylindrical_faces[0], degree_u, degree_v, points_x=50, points_y=50)
        bspline_surfaces = []
        direction = cylindrical_faces[0].adjacent_direction(cylindrical_faces[1])

        if direction == 'x':
            bounding_rectangle_0 = cylindrical_faces[0].surface2d.outer_contour.bounding_rectangle
            ymin = bounding_rectangle_0[2]
            ymax = bounding_rectangle_0[3]
            for face in cylindrical_faces:
                bounding_rectangle = face.surface2d.outer_contour.bounding_rectangle
                ymin = min(ymin, bounding_rectangle[2])
                ymax = max(ymax, bounding_rectangle[3])
            for face in cylindrical_faces:
                bounding_rectangle = face.surface2d.outer_contour.bounding_rectangle

                points_3d = face.surface3d.grid3d(
                    grid.Grid2D.from_properties(
                        x_limits=(bounding_rectangle[0], bounding_rectangle[1]),
                        y_limits=(ymin, ymax),
                        points_nbr=(points_x, points_y)))

                bspline_surfaces.append(
                    cls.points_fitting_into_bspline_surface(
                        points_3d, points_x, points_y, degree_u, degree_v))

        elif direction == 'y':
            bounding_rectangle_0 = cylindrical_faces[0].surface2d.outer_contour.bounding_rectangle
            xmin = bounding_rectangle_0[0]
            xmax = bounding_rectangle_0[1]
            for face in cylindrical_faces:
                bounding_rectangle = face.surface2d.outer_contour.bounding_rectangle
                xmin = min(xmin, bounding_rectangle[0])
                xmax = max(xmax, bounding_rectangle[1])
            for face in cylindrical_faces:
                bounding_rectangle = face.surface2d.outer_contour.bounding_rectangle

                points_3d = face.surface3d.grid3d(
                    grid.Grid2D.from_properties(
                        x_limits=(xmin, xmax),
                        y_limits=(bounding_rectangle[2], bounding_rectangle[3]),
                        points_nbr=(points_x, points_y)))

                bspline_surfaces.append(
                    cls.points_fitting_into_bspline_surface(
                        points_3d, points_x, points_y, degree_u, degree_v))

        to_be_merged = bspline_surfaces[0]
        for i in range(0, len(bspline_surfaces) - 1):
            merged = to_be_merged.merge_with(bspline_surfaces[i + 1])
            to_be_merged = merged

        bspline_surface = to_be_merged

        return bspline_surface

    @classmethod
    def from_cylindrical_face(cls, cylindrical_face, degree_u, degree_v,
                              **kwargs):  # points_x: int = 50, points_y: int = 50
        """
        Define a bspline surface from a cylindrical face.

        Parameters
        ----------
        cylindrical_face : volmdlr.faces.CylindricalFace3D
            face 3d
        degree_u : int
            degree of the output surface for the u-direction.
        degree_v : int
            degree of the output surface for the v-direction.
        points_x : int
            number of points in x-direction
        points_y : int
            number of points in y-direction

        Returns
        -------
        B-spline surface

        """

        points_x = kwargs['points_x']
        points_y = kwargs['points_y']
        bounding_rectangle = cylindrical_face.surface2d.outer_contour.bounding_rectangle
        points_3d = cylindrical_face.surface3d.grid3d(
            grid.Grid2D.from_properties(x_limits=(bounding_rectangle[0],
                                                  bounding_rectangle[1]),
                                        y_limits=(bounding_rectangle[2],
                                                  bounding_rectangle[3]),
                                        points_nbr=(points_x, points_y)))

        return cls.points_fitting_into_bspline_surface(points_3d, points_x, points_x, degree_u, degree_v)

    def intersection_with(self, other_bspline_surface3d):
        """
        Compute intersection points between two Bspline surfaces.

        return u,v parameters for intersection points for both surfaces
        """

        def fun(param):
            return (self.point2d_to_3d(volmdlr.Point2D(param[0], param[1])) -
                    other_bspline_surface3d.point2d_to_3d(volmdlr.Point2D(param[2], param[3]))).norm()

        x = npy.linspace(0, 1, 10)
        x_init = []
        for xi in x:
            for yi in x:
                x_init.append((xi, yi, xi, yi))

        u1, v1, u2, v2 = [], [], [], []
        solutions = []
        for x0 in x_init:
            z = least_squares(fun, x0=x0, bounds=([0, 1]))
            # print(z.cost)
            if z.fun < 1e-5:
                solution = z.x
                if solution not in solutions:
                    solutions.append(solution)
                    u1.append(solution[0])
                    v1.append(solution[1])
                    u2.append(solution[2])
                    v2.append(solution[3])

        # uv1 = [[min(u1),max(u1)],[min(v1),max(v1)]]
        # uv2 = [[min(u2),max(u2)],[min(v2),max(v2)]]

        return (u1, v1), (u2, v2)  # (uv1, uv2)

    def plane_intersection(self, plane3d):
        """
        Compute intersection points between a Bspline surface and a plane 3d.

        """

        def fun(param):
            return ((self.surface.evaluate_single((param[0], param[1]))[0]) * plane3d.equation_coefficients()[0] +
                    (self.surface.evaluate_single((param[0], param[1]))[1]) * plane3d.equation_coefficients()[1] +
                    (self.surface.evaluate_single((param[0], param[1]))[2]) * plane3d.equation_coefficients()[2] +
                    plane3d.equation_coefficients()[3])

        x = npy.linspace(0, 1, 20)
        x_init = []
        for xi in x:
            for yi in x:
                x_init.append((xi, yi))

        intersection_points = []

        for x0 in x_init:
            z = least_squares(fun, x0=x0, bounds=([0, 1]))
            if z.fun < 1e-20:
                solution = z.x
                intersection_points.append(volmdlr.Point3D(self.surface.evaluate_single((solution[0], solution[1]))[0],
                                                           self.surface.evaluate_single((solution[0], solution[1]))[1],
                                                           self.surface.evaluate_single((solution[0], solution[1]))[
                                                               2]))
        return intersection_points

    def error_with_point3d(self, point3d):
        """
        Compute the error/distance between the Bspline surface and a point 3d.

        """

        def fun(x):
            return (point3d - self.point2d_to_3d(volmdlr.Point2D(x[0], x[1]))).norm()

        cost = []

        for x0 in [(0, 0), (0, 1), (1, 0), (1, 1), (0.5, 0.5)]:
            z = least_squares(fun, x0=x0, bounds=([0, 1]))
            cost.append(z.fun)

        return min(cost)

    def error_with_edge3d(self, edge3d):
        """
        Compute the error/distance between the Bspline surface and an edge 3d.

        it's the mean of the start and end points errors'
        """

        return (self.error_with_point3d(edge3d.start) + self.error_with_point3d(edge3d.end)) / 2

    def nearest_edges3d(self, contour3d, threshold: float):
        """
        Compute the nearest edges of a contour 3d to a Bspline_surface3d based on a threshold.

        """

        nearest = []
        for primitive in contour3d.primitives:
            if self.error_with_edge3d(primitive) <= threshold:
                nearest.append(primitive)
        nearest_primitives = wires.Wire3D(nearest)

        return nearest_primitives

    def edge3d_to_2d_with_dimension(self, edge3d, grid2d: grid.Grid2D):
        """
        Compute the edge 2d of an edge 3d, on a Bspline surface, in the dimensioned frame.

        """
        method_name = f'{edge3d.__class__.__name__.lower()}_to_2d_with_dimension'

        if hasattr(self, method_name):
            edge2d_dim = getattr(self, method_name)(edge3d, grid2d)
            if edge2d_dim:
                return edge2d_dim
            raise NotImplementedError
        raise NotImplementedError(
            f'Class {self.__class__.__name__} does not implement {method_name}')

    def wire3d_to_2d(self, wire3d):
        """
        Compute the 2d of a wire 3d, on a Bspline surface.

        """

        contour = self.contour3d_to_2d(wire3d)

        return wires.Wire2D(contour.primitives)

    def wire3d_to_2d_with_dimension(self, wire3d):
        """
        Compute the 2d of a wire 3d, on a Bspline surface, in the dimensioned frame.

        """

        contour = self.contour3d_to_2d_with_dimension(wire3d, self._grids2d)

        return wires.Wire2D(contour.primitives)

    def split_surface_u(self, u: float):
        """
        Splits the surface at the input parametric coordinate on the u-direction.

        :param u: Parametric coordinate u chosen between 0 and 1
        :type u: float
        :return: Two split surfaces
        :rtype: List[:class:`volmdlr.faces.BSplineSurface3D`]
        """

        surfaces_geo = split_surface_u(self.surface, u)
        surfaces = [BSplineSurface3D.from_geomdl_surface(surface) for surface in surfaces_geo]
        return surfaces

    def split_surface_v(self, v: float):
        """
        Splits the surface at the input parametric coordinate on the v-direction.

        :param v: Parametric coordinate v chosen between 0 and 1
        :type v: float
        :return: Two split surfaces
        :rtype: List[:class:`volmdlr.faces.BSplineSurface3D`]
        """

        surfaces_geo = split_surface_v(self.surface, v)
        surfaces = [BSplineSurface3D.from_geomdl_surface(surface) for surface in surfaces_geo]
        return surfaces

    def split_surface_with_bspline_curve(self, bspline_curve3d: edges.BSplineCurve3D):
        """
        Cuts the surface into two pieces with a bspline curve.

        :param bspline_curve3d: A BSplineCurve3d used for cutting
        :type bspline_curve3d: :class:`edges.BSplineCurve3D`
        :return: Two split surfaces
        :rtype: List[:class:`volmdlr.faces.BSplineSurface3D`]
        """

        surfaces = []
        bspline_curve2d = self.bsplinecurve3d_to_2d(bspline_curve3d)[0]
        # if type(bspline_curve2d) == list:
        #     points = [bspline_curve2d[0].start]
        #     for edge in bspline_curve2d:
        #         points.append(edge.end)
        #     bspline_curve2d = edges.BSplineCurve2D.from_points_approximation(points, 2, ctrlpts_size = 5)
        contour = volmdlr.faces.BSplineFace3D.from_surface_rectangular_cut(self, 0, 1, 0, 1).surface2d.outer_contour
        contours = contour.cut_by_bspline_curve(bspline_curve2d)

        du, dv = bspline_curve2d.end - bspline_curve2d.start
        resolution = 8

        for contour in contours:
            u_min, u_max, v_min, v_max = contour.bounding_rectangle.bounds()
            if du > dv:
                delta_u = u_max - u_min
                nlines_x = int(delta_u * resolution)
                lines_x = [edges.Line2D(volmdlr.Point2D(u_min, v_min),
                                        volmdlr.Point2D(u_min, v_max))]
                for i in range(nlines_x):
                    u = u_min + (i + 1) / (nlines_x + 1) * delta_u
                    lines_x.append(edges.Line2D(volmdlr.Point2D(u, v_min),
                                                volmdlr.Point2D(u, v_max)))
                lines_x.append(edges.Line2D(volmdlr.Point2D(u_max, v_min),
                                            volmdlr.Point2D(u_max, v_max)))
                lines = lines_x

            else:
                delta_v = v_max - v_min
                nlines_y = int(delta_v * resolution)
                lines_y = [edges.Line2D(volmdlr.Point2D(v_min, v_min),
                                        volmdlr.Point2D(v_max, v_min))]
                for i in range(nlines_y):
                    v = v_min + (i + 1) / (nlines_y + 1) * delta_v
                    lines_y.append(edges.Line2D(volmdlr.Point2D(v_min, v),
                                                volmdlr.Point2D(v_max, v)))
                lines_y.append(edges.Line2D(volmdlr.Point2D(v_min, v_max),
                                            volmdlr.Point2D(v_max, v_max)))
                lines = lines_y

            pt0 = volmdlr.O2D
            points = []

            for line in lines:
                inter = contour.line_intersections(line)
                if inter:
                    pt_ = set()
                    for point_intersection in inter:
                        pt_.add(point_intersection[0])
                else:
                    raise NotImplementedError

                pt_ = sorted(pt_, key=pt0.point_distance)
                pt0 = pt_[0]
                edge = edges.LineSegment2D(pt_[0], pt_[1])

                points.extend(edge.discretization_points(number_points=10))

            points3d = []
            for point in points:
                points3d.append(self.point2d_to_3d(point))

            size_u, size_v, degree_u, degree_v = 10, 10, self.degree_u, self.degree_v
            surfaces.append(
                BSplineSurface3D.points_fitting_into_bspline_surface(points3d, size_u, size_v, degree_u, degree_v))

        return surfaces

    def point_belongs(self, point3d):
        """
        Check if a point 3d belongs to the bspline_surface or not.

        """

        def fun(param):
            p3d = self.point2d_to_3d(volmdlr.Point2D(param[0], param[1]))
            return point3d.point_distance(p3d)

        x = npy.linspace(0, 1, 5)
        x_init = []
        for xi in x:
            for yi in x:
                x_init.append((xi, yi))

        for x0 in x_init:
            z = least_squares(fun, x0=x0, bounds=([0, 1]))
            if z.fun < 1e-10:
                return True
        return False

    def is_intersected_with(self, other_bspline_surface3d):
        """
        Check if the two surfaces are intersected or not.

        return True, when there are more 50points on the intersection zone.

        """

        # intersection_results = self.intersection_with(other_bspline_surface3d)
        # if len(intersection_results[0][0]) >= 50:
        #     return True
        # else:
        #     return False

        def fun(param):
            return (self.point2d_to_3d(volmdlr.Point2D(param[0], param[1])) -
                    other_bspline_surface3d.point2d_to_3d(volmdlr.Point2D(param[2], param[3]))).norm()

        x = npy.linspace(0, 1, 10)
        x_init = []
        for xi in x:
            for yi in x:
                x_init.append((xi, yi, xi, yi))

        i = 0
        for x0 in x_init:
            z = least_squares(fun, x0=x0, bounds=([0, 1]))
            if z.fun < 1e-5:
                i += 1
                if i >= 50:
                    return True
        return False

    def merge_with(self, other_bspline_surface3d, abs_tol: float = 1e-6):
        """
        Merges two adjacent surfaces based on their faces.

        :param other_bspline_surface3d: Other adjacent surface
        :type other_bspline_surface3d: :class:`volmdlr.faces.BSplineSurface3D`
        :param abs_tol: tolerance.
        :type abs_tol: float.

        :return: Merged surface
        :rtype: :class:`volmdlr.faces.BSplineSurface3D`
        """

        bspline_face3d = volmdlr.faces.BSplineFace3D.from_surface_rectangular_cut(self, 0, 1, 0, 1)
        other_bspline_face3d = volmdlr.faces.BSplineFace3D.from_surface_rectangular_cut(
            other_bspline_surface3d, 0, 1, 0, 1)

        bsplines = [self, other_bspline_surface3d]
        bsplines_new = bsplines

        center = [bspline_face3d.surface2d.outer_contour.center_of_mass(),
                  other_bspline_face3d.surface2d.outer_contour.center_of_mass()]
        grid2d_direction = (bspline_face3d.pair_with(other_bspline_face3d))[1]

        if (not bspline_face3d.outer_contour3d.is_sharing_primitives_with(
                other_bspline_face3d.outer_contour3d, abs_tol)
                and self.is_intersected_with(other_bspline_surface3d)):
            # find primitives to split with
            contour1 = bspline_face3d.outer_contour3d
            contour2 = other_bspline_face3d.outer_contour3d

            distances = []
            for prim1 in contour1.primitives:
                dis = []
                for prim2 in contour2.primitives:
                    point1 = (prim1.start + prim1.end) / 2
                    point2 = (prim2.start + prim2.end) / 2
                    dis.append(point1.point_distance(point2))
                distances.append(dis)

            i = distances.index((min(distances)))
            j = distances[i].index(min(distances[i]))

            curves = [contour2.primitives[j], contour1.primitives[i]]

            # split surface
            for i, bspline in enumerate(bsplines):
                surfaces = bspline.split_surface_with_bspline_curve(curves[i])

                errors = []
                for surface in surfaces:
                    errors.append(surface.error_with_point3d(bsplines[i].point2d_to_3d(center[i])))

                bsplines_new[i] = surfaces[errors.index(min(errors))]

            grid2d_direction = (
                bsplines_new[0].rectangular_cut(
                    0, 1, 0, 1).pair_with(
                    bsplines_new[1].rectangular_cut(
                        0, 1, 0, 1)))[1]

        # grid3d
        number_points = 10
        points3d = []
        is_true = (bspline_face3d.outer_contour3d.is_sharing_primitives_with(
            other_bspline_face3d.outer_contour3d, abs_tol) or self.is_intersected_with(other_bspline_surface3d))

        for i, bspline in enumerate(bsplines_new):
            grid3d = bspline.grid3d(grid.Grid2D.from_properties(x_limits=(0, 1),
                                                                y_limits=(0, 1),
                                                                points_nbr=(number_points, number_points),
                                                                direction=grid2d_direction[i]))

            if is_true and i == 1:
                points3d.extend(grid3d[number_points:number_points * number_points])
            else:
                points3d.extend(grid3d)

        # fitting
        size_u, size_v, degree_u, degree_v = (number_points * 2) - 1, number_points, 3, 3

        merged_surface = BSplineSurface3D.points_fitting_into_bspline_surface(
            points3d, size_u, size_v, degree_u, degree_v)

        return merged_surface

    def xy_limits(self, other_bspline_surface3d):
        """
        Compute x, y limits to define grid2d.

        """

        grid2d_direction = (
            self.rectangular_cut(
                0, 1, 0, 1).pair_with(
                other_bspline_surface3d.rectangular_cut(
                    0, 1, 0, 1)))[1]

        xmin, xmax, ymin, ymax = [], [], [], []
        if grid2d_direction[0][1] == '+y':
            xmin.append(0)
            xmax.append(1)
            ymin.append(0)
            ymax.append(0.99)
        elif grid2d_direction[0][1] == '+x':
            xmin.append(0)
            xmax.append(0.99)
            ymin.append(0)
            ymax.append(1)
        elif grid2d_direction[0][1] == '-x':
            xmin.append(0.01)
            xmax.append(1)
            ymin.append(0)
            ymax.append(1)
        elif grid2d_direction[0][1] == '-y':
            xmin.append(0)
            xmax.append(1)
            ymin.append(0.01)
            ymax.append(1)

        xmin.append(0)
        xmax.append(1)
        ymin.append(0)
        ymax.append(1)

        return xmin, xmax, ymin, ymax

    def derivatives(self, u, v, order):
        """
        Evaluates n-th order surface derivatives at the given (u, v) parameter pair.

        :param u: Point's u coordinate.
        :type u: float
        :param v: Point's v coordinate.
        :type v: float
        :param order: Order of the derivatives.
        :type order: int
        :return: A list SKL, where SKL[k][l] is the derivative of the surface S(u,v) with respect
        to u k times and v l times
        :rtype: List[`volmdlr.Vector3D`]
        """
        if self.surface.rational:
            # derivatives = self._rational_derivatives(self.surface.data,(u, v), order)
            derivatives = volmdlr.rational_derivatives(self.surface.data, (u, v), order)
        else:
            # derivatives = self._derivatives(self.surface.data, (u, v), order)
            derivatives = volmdlr.derivatives(self.surface.data, (u, v), order)
        for i in range(order + 1):
            for j in range(order + 1):
                derivatives[i][j] = volmdlr.Vector3D(*derivatives[i][j])
        return derivatives

    def repair_contours2d(self, outer_contour, inner_contours):
        """
        Repair contours on parametric domain.

        :param outer_contour: Outer contour 2D.
        :type inner_contours: wires.Contour2D
        :param inner_contours: List of 2D contours.
        :type inner_contours: list
        """
        new_inner_contours = []
        new_outer_contour = outer_contour
        point1 = outer_contour.primitives[0].start
        point2 = outer_contour.primitives[-1].end

        u1, v1 = point1
        u2, v2 = point2

        for inner_contour in inner_contours:
            u3, v3 = inner_contour.primitives[0].start
            u4, v4 = inner_contour.primitives[-1].end

            if not inner_contour.is_ordered():
                if self.x_periodicity and self.y_periodicity:
                    raise NotImplementedError
                if self.x_periodicity:
                    outer_contour_param = [u1, u2]
                    inner_contour_param = [u3, u4]
                elif self.y_periodicity:
                    outer_contour_param = [v1, v2]
                    inner_contour_param = [v3, v4]
                else:
                    raise NotImplementedError

                point1 = outer_contour.primitives[0].start
                point2 = outer_contour.primitives[-1].end
                point3 = inner_contour.primitives[0].start
                point4 = inner_contour.primitives[-1].end

                outer_contour_direction = outer_contour_param[0] < outer_contour_param[1]
                inner_contour_direction = inner_contour_param[0] < inner_contour_param[1]
                if outer_contour_direction == inner_contour_direction:
                    inner_contour = inner_contour.invert()
                    point3 = inner_contour.primitives[0].start
                    point4 = inner_contour.primitives[-1].end

                closing_linesegment1 = edges.LineSegment2D(point2, point3)
                closing_linesegment2 = edges.LineSegment2D(point4, point1)
                new_outer_contour_primitives = outer_contour.primitives + [closing_linesegment1] + \
                                               inner_contour.primitives + \
                                               [closing_linesegment2]
                new_outer_contour = wires.Contour2D(primitives=new_outer_contour_primitives)
                new_outer_contour.order_contour(tol=1e-4)
            else:
                new_inner_contours.append(inner_contour)
        return new_outer_contour, new_inner_contours

    def _get_overlapping_theta(self, outer_contour_startend_theta, inner_contour_startend_theta):
        """
        Find overlapping theta domain between two contours on periodical Surfaces.
        """
        oc_xmin_index, outer_contour_xmin = min(enumerate(outer_contour_startend_theta), key=lambda x: x[1])
        oc_xmax_index, outer_contour_xman = max(enumerate(outer_contour_startend_theta), key=lambda x: x[1])
        inner_contour_xmin = min(inner_contour_startend_theta)
        inner_contour_xmax = max(inner_contour_startend_theta)

        # check if tetha3 or theta4 is in [theta1, theta2] interval
        overlap = outer_contour_xmin <= inner_contour_xmax and outer_contour_xman >= inner_contour_xmin

        if overlap:
            if inner_contour_xmin < outer_contour_xmin:
                overlapping_theta = outer_contour_startend_theta[oc_xmin_index]
                outer_contour_side = oc_xmin_index
                side = 0
                return overlapping_theta, outer_contour_side, side
            overlapping_theta = outer_contour_startend_theta[oc_xmax_index]
            outer_contour_side = oc_xmax_index
            side = 1
            return overlapping_theta, outer_contour_side, side

        # if not direct intersection -> find intersection at periodicity
        if inner_contour_xmin < outer_contour_xmin:
            overlapping_theta = outer_contour_startend_theta[oc_xmin_index] - 2 * math.pi
            outer_contour_side = oc_xmin_index
            side = 0
            return overlapping_theta, outer_contour_side, side
        overlapping_theta = outer_contour_startend_theta[oc_xmax_index] + 2 * math.pi
        outer_contour_side = oc_xmax_index
        side = 1
        return overlapping_theta, outer_contour_side, side

    def to_plane3d(self):
        """
        Converts a Bspline surface3d to a Plane3d.

        :return: A Plane
        :rtype: Plane3D
        """

        points_2d = [volmdlr.Point2D(0.1, 0.1),
                     volmdlr.Point2D(0.1, 0.8),
                     volmdlr.Point2D(0.8, 0.5)]
        points = [self.point2d_to_3d(pt) for pt in points_2d]

        surface3d = Plane3D.from_3_points(points[0],
                                          points[1],
                                          points[2])
        return surface3d


class BezierSurface3D(BSplineSurface3D):
    """
    A 3D Bezier surface.

    :param degree_u: The degree of the Bezier surface in the u-direction.
    :type degree_u: int
    :param degree_v: The degree of the Bezier surface in the v-direction.
    :type degree_v: int
    :param control_points: A list of lists of control points defining the Bezier surface.
    :type control_points: List[List[`volmdlr.Point3D`]]
    :param nb_u: The number of control points in the u-direction.
    :type nb_u: int
    :param nb_v: The number of control points in the v-direction.
    :type nb_v: int
    :param name: (Optional) name for the Bezier surface.
    :type name: str
    """

    def __init__(self, degree_u: int, degree_v: int,
                 control_points: List[List[volmdlr.Point3D]],
                 nb_u: int, nb_v: int, name=''):
        u_knots = utilities.generate_knot_vector(degree_u, nb_u)
        v_knots = utilities.generate_knot_vector(degree_v, nb_v)

        u_multiplicities = [1] * len(u_knots)
        v_multiplicities = [1] * len(v_knots)

        BSplineSurface3D.__init__(self, degree_u, degree_v,
                                  control_points, nb_u, nb_v,
                                  u_multiplicities, v_multiplicities,
                                  u_knots, v_knots, None, name)<|MERGE_RESOLUTION|>--- conflicted
+++ resolved
@@ -845,26 +845,7 @@
         while i < len(primitives2d):
             previous_primitive = primitives2d[i - 1]
             delta = previous_primitive.end - primitives2d[i].start
-<<<<<<< HEAD
-            is_connected = math.isclose(delta.norm(), 0, abs_tol=1e-3)
-            if not is_connected:
-                if primitives2d[i].end.is_close(previous_primitive.end, tol=1e-2) and \
-                        math.isclose(primitives2d[i].length(), x_periodicity, abs_tol=1e-2):
-                    primitives2d[i] = primitives2d[i].reverse()
-                elif i == 1 and primitives2d[i].start.is_close(previous_primitive.start, 1e-3) and \
-                        math.isclose(previous_primitive.length(), x_periodicity, abs_tol=1e-2):
-                    primitives2d[i - 1] = previous_primitive.translation(-delta)
-                elif primitives2d[i].end.is_close(previous_primitive.end, tol=1e-2):
-                    primitives2d[i] = primitives2d[i].reverse()
-
-                elif math.isclose(primitives2d[i].length(), x_periodicity, abs_tol=1e-2) or \
-                        math.isclose(primitives2d[i].length(), y_periodicity, abs_tol=1e-2):
-                    new_primitive = primitives2d[i].reverse()
-                    new_delta = previous_primitive.end - new_primitive.start
-                    primitives2d[i] = new_primitive.translation(new_delta)
-                else:
-                    primitives2d[i] = primitives2d[i].translation(delta)
-=======
+
             distance = delta.norm()
             is_connected = math.isclose(distance, 0, abs_tol=1e-3)
             if not is_connected and \
@@ -888,7 +869,6 @@
                 primitives2d[i] = new_primitive.translation(new_delta)
             elif not is_connected:
                 primitives2d[i] = primitives2d[i].translation(delta)
->>>>>>> ce44ef84
             i += 1
 
         return primitives2d
