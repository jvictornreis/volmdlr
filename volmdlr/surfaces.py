--- conflicted
+++ resolved
@@ -7198,8 +7198,7 @@
                 blending_mat[i][j] = self.basis_functions_v(v_i, self.degree_v, j)
         return blending_mat
 
-<<<<<<< HEAD
-    @lru_cache(maxsize=10)
+    @lru_cache(maxsize=6)
     def decompose(self, return_params: bool = False, **kwargs):
         """
         Decomposes the surface into Bezier surface patches of the same degree.
@@ -7210,11 +7209,6 @@
 
         Keyword Arguments:
             * ``decompose_dir``: Direction of decomposition. 'uv', 'u' or 'v'.
-=======
-    def decompose(self, return_params: bool = False, **kwargs):
-        """
-        Decomposes the surface into Bezier surface patches of the same degree.
->>>>>>> 812433bc
         """
         return decompose_surface(self, return_params, **kwargs)
 
