"""volmdlr module for 3D Surfaces."""
import math
import traceback
import warnings
from collections import deque
from functools import cached_property, lru_cache
from itertools import chain
from typing import List, Union, Dict, Any

import matplotlib.pyplot as plt
import numpy as np
from numpy.typing import NDArray
import triangle as triangle_lib

from geomdl import NURBS, BSpline
from scipy.linalg import lu_factor, lu_solve
from scipy.optimize import least_squares, minimize

from dessia_common.core import DessiaObject, PhysicalObject
from dessia_common.typings import JsonSerializable
import volmdlr.nurbs.helpers as nurbs_helpers
from volmdlr.nurbs.helpers import generate_knot_vector
import volmdlr.core
import volmdlr.geometry
import volmdlr.utils.common_operations as vm_common_operations
import volmdlr.utils.intersections as vm_utils_intersections
import volmdlr.utils.parametric as vm_parametric
from volmdlr import display, edges, grid, wires, curves
from volmdlr.core import EdgeStyle
from volmdlr.nurbs.core import evaluate_surface, derivatives_surface, point_inversion
from volmdlr.nurbs.fitting import approximate_surface, interpolate_surface
from volmdlr.nurbs.operations import (split_surface_u, split_surface_v, decompose_surface,
                                      extract_surface_curve_u, extract_surface_curve_v)
from volmdlr.utils.parametric import (array_range_search, repair_start_end_angle_periodicity, angle_discontinuity,
                                      find_parametric_point_at_singularity, is_isocurve,
                                      verify_repeated_parametric_points, repair_undefined_brep)


def knots_vector_inv(knots_vector):
    """
    Compute knot-elements and multiplicities based on the global knot vector.

    """

    knots = sorted(set(knots_vector))
    multiplicities = [knots_vector.count(knot) for knot in knots]

    return knots, multiplicities


class Surface2D(PhysicalObject):
    """
    A surface bounded by an outer contour.

    """

    def __init__(self, outer_contour: wires.Contour2D,
                 inner_contours: List[wires.Contour2D],
                 name: str = 'name'):
        self.outer_contour = outer_contour
        self.inner_contours = inner_contours
        self._area = None

        PhysicalObject.__init__(self, name=name)

    def __hash__(self):
        """
        Calculate the hash value for Surface2D.

        This method is used to generate a hash value for instances of the
        current class, which can be used for hash-based data structures like
        dictionaries and sets.

        The hash value is computed based on the combined hash of the outer
        contour and a tuple of hash values for the inner contours. This
        ensures that objects with equivalent contours will have the same
        hash value, allowing them to be efficiently compared and retrieved
        from hash-based collections.

        :return: A hash value representing the object's state.
        :rtype: int
        """
        return hash((self.outer_contour, tuple(self.inner_contours)))

    def _data_hash(self):
        return hash(self)

    def __eq__(self, other):
        return self.outer_contour == other.outer_contour and self.inner_contours == other.inner_contours

    def copy(self, deep=True, memo=None):
        """
        Copies the surface2d.

        """
        return self.__class__(outer_contour=self.outer_contour.copy(deep=deep, memo=memo),
                              inner_contours=[c.copy(deep, memo) for c in self.inner_contours],
                              name='copy_' + self.name)

    def area(self):
        """
        Computes the area of the surface.

        """
        if not self._area:
            self._area = self.outer_contour.area() - sum(contour.area() for contour in self.inner_contours)
        return self._area

    def second_moment_area(self, point: volmdlr.Point2D):
        """
        Computes the second moment area of the surface.

        """
        i_x, i_y, i_xy = self.outer_contour.second_moment_area(point)
        for contour in self.inner_contours:
            i_xc, i_yc, i_xyc = contour.second_moment_area(point)
            i_x -= i_xc
            i_y -= i_yc
            i_xy -= i_xyc
        return i_x, i_y, i_xy

    def center_of_mass(self):
        """
        Compute the center of mass of the 2D surface.

        :return: The center of mass of the surface.
        :rtype: :class:`volmdlr.Point2D`
        """
        center = self.outer_contour.area() * self.outer_contour.center_of_mass()
        for contour in self.inner_contours:
            center -= contour.area() * contour.center_of_mass()
        return center / self.area()

    def point_belongs(self, point2d: volmdlr.Point2D, include_edge_points: bool = True):
        """
        Check whether a point belongs to the 2D surface.

        :param point2d: The point to check.
        :type point2d: :class:`volmdlr.Point2D`
        :return: True if the point belongs to the surface, False otherwise.
        :rtype: bool
        """
        if not self.outer_contour.point_inside(point2d, include_edge_points=include_edge_points):
            return False

        for inner_contour in self.inner_contours:
            if inner_contour.point_inside(point2d, include_edge_points=False):
                return False
        return True

    def random_point_inside(self):
        """
        Generate a random point inside the 2D surface.

        Taking into account any inner contours (holes) it may have.

        :return: A random point inside the surface.
        :rtype: :class:`volmdlr.Point2D`
        """
        point_inside_outer_contour = None
        center_of_mass = self.center_of_mass()
        if self.point_belongs(center_of_mass, False):
            point_inside_outer_contour = center_of_mass
        if not point_inside_outer_contour:
            point_inside_outer_contour = self.outer_contour.random_point_inside()
        while True:
            inside_inner_contour = False
            for inner_contour in self.inner_contours:
                if inner_contour.point_inside(point_inside_outer_contour):
                    inside_inner_contour = True
            if not inside_inner_contour and \
                    point_inside_outer_contour is not None:
                break
            point_inside_outer_contour = self.outer_contour.random_point_inside()

        return point_inside_outer_contour

    @staticmethod
    def triangulation_without_holes(vertices, segments, points_grid, tri_opt):
        """
        Triangulates a surface without holes.

        :param vertices: vertices of the surface.
        :param segments: segments defined as tuples of vertices.
        :param points_grid: to do.
        :param tri_opt: triangulation option: "p"
        :return:
        """
        vertices_grid = [(p.x, p.y) for p in points_grid]
        vertices.extend(vertices_grid)
        tri = {'vertices': np.array(vertices).reshape((-1, 2)),
               'segments': np.array(segments).reshape((-1, 2)),
               }
        triagulation = triangle_lib.triangulate(tri, tri_opt)
        return display.Mesh2D(vertices=triagulation['vertices'], triangles=triagulation['triangles'])

    def triangulation(self, number_points_x: int = 15, number_points_y: int = 15):
        """
        Triangulates the Surface2D using the Triangle library.

        :param number_points_x: Number of discretization points in x direction.
        :type number_points_x: int
        :param number_points_y: Number of discretization points in y direction.
        :type number_points_y: int
        :return: The triangulated surface as a display mesh.
        :rtype: :class:`volmdlr.display.Mesh2D`
        """
        area = self.bounding_rectangle().area()
        tri_opt = "p"
        if math.isclose(area, 0., abs_tol=1e-12):
            return None

        triangulates_with_grid = number_points_x > 0 and number_points_y > 0
        discretize_line = number_points_x > 0 or number_points_y > 0
        if not triangulates_with_grid:
            tri_opt = "p"

        discretize_line_direction = "xy"
        if number_points_y == 0 or number_points_x > 25 * number_points_y:
            discretize_line_direction = "x"
        elif number_points_y > 20 * number_points_x:
            discretize_line_direction = "y"
        outer_polygon = self.outer_contour.to_polygon(angle_resolution=15, discretize_line=discretize_line,
                                                      discretize_line_direction=discretize_line_direction)

        if not self.inner_contours and not triangulates_with_grid:
            return outer_polygon.triangulation()

        points_grid, x, y, grid_point_index = outer_polygon.grid_triangulation_points(number_points_x=number_points_x,
                                                                                      number_points_y=number_points_y)
        points = outer_polygon.points.copy()
        points_set = set(points)
        if len(points_set) < len(points):
            return None
        vertices = [(point.x, point.y) for point in points]
        n = len(points)
        segments = [(i, i + 1) for i in range(n - 1)]
        segments.append((n - 1, 0))

        if not self.inner_contours:  # No holes
            return self.triangulation_without_holes(vertices, segments, points_grid, tri_opt)

        point_index = {p: i for i, p in enumerate(points)}
        holes = []
        for inner_contour in self.inner_contours:
            inner_polygon = inner_contour.to_polygon(angle_resolution=10, discretize_line=discretize_line,
                                                     discretize_line_direction=discretize_line_direction)
            inner_polygon_nodes = inner_polygon.points.copy()
            for point in inner_polygon_nodes:
                if point not in point_index:
                    points.append(point)
                    vertices.append((point.x, point.y))
                    point_index[point] = n
                    n += 1

            for point1, point2 in zip(inner_polygon_nodes[:-1],
                                      inner_polygon_nodes[1:]):
                segments.append((point_index[point1], point_index[point2]))
            segments.append((point_index[inner_polygon_nodes[-1]], point_index[inner_polygon_nodes[0]]))
            rpi = inner_polygon.barycenter()
            if not inner_polygon.point_inside(rpi, include_edge_points=False):
                rpi = inner_polygon.random_point_inside(include_edge_points=False)
            holes.append([rpi.x, rpi.y])

            if triangulates_with_grid:
                # removes with a region search the grid points that are in the inner contour
                xmin, xmax, ymin, ymax = inner_polygon.bounding_rectangle.bounds()
                x_grid_range = array_range_search(x, xmin, xmax)
                y_grid_range = array_range_search(y, ymin, ymax)
                for i in x_grid_range:
                    for j in y_grid_range:
                        point = grid_point_index.get((i, j))
                        if not point:
                            continue
                        if inner_polygon.point_inside(point):
                            points_grid.remove(point)
                            grid_point_index.pop((i, j))

        if triangulates_with_grid:
            vertices_grid = [(p.x, p.y) for p in points_grid]
            vertices.extend(vertices_grid)

        tri = {'vertices': np.array(vertices).reshape((-1, 2)),
               'segments': np.array(segments).reshape((-1, 2)),
               'holes': np.array(holes).reshape((-1, 2))
               }
        triangulation = triangle_lib.triangulate(tri, tri_opt)
        return display.Mesh2D(vertices=triangulation['vertices'], triangles=triangulation['triangles'])

    def split_by_lines(self, lines):
        """
        Returns a list of cut surfaces given by the lines provided as argument.
        """
        cutted_surfaces = []
        iteration_surfaces = self.cut_by_line(lines[0])

        for line in lines[1:]:
            iteration_surfaces2 = []
            for surface in iteration_surfaces:
                line_cutted_surfaces = surface.cut_by_line(line)

                llcs = len(line_cutted_surfaces)

                if llcs == 1:
                    cutted_surfaces.append(line_cutted_surfaces[0])
                else:
                    iteration_surfaces2.extend(line_cutted_surfaces)

            iteration_surfaces = iteration_surfaces2[:]

        cutted_surfaces.extend(iteration_surfaces)
        return cutted_surfaces

    def split_regularly(self, n):
        """
        Split in n slices.
        """
        bounding_rectangle = self.outer_contour.bounding_rectangle
        lines = []
        for i in range(n - 1):
            xi = bounding_rectangle[0] + (i + 1) * (bounding_rectangle[1] - bounding_rectangle[0]) / n
            lines.append(curves.Line2D(volmdlr.Point2D(xi, 0),
                                       volmdlr.Point2D(xi, 1)))
        return self.split_by_lines(lines)

    def cut_by_line(self, line: curves.Line2D):
        """
        Returns a list of cut Surface2D by the given line.

        :param line: The line to cut the Surface2D with.
        :type line: :class:`curves.Line2D`
        :return: A list of 2D surfaces resulting from the cut.
        :rtype: List[:class:`volmdlr.faces.Surface2D`]
        """
        surfaces = []
        splitted_outer_contours = self.outer_contour.cut_by_line(line)
        splitted_inner_contours_table = []
        for inner_contour in self.inner_contours:
            splitted_inner_contours = inner_contour.cut_by_line(line)
            splitted_inner_contours_table.append(splitted_inner_contours)

        # First part of the external contour
        for outer_split in splitted_outer_contours:
            inner_contours = []
            for splitted_inner_contours in splitted_inner_contours_table:
                for inner_split in splitted_inner_contours:
                    inner_split.order_contour()
                    point = inner_split.random_point_inside()
                    if outer_split.point_inside(point):
                        inner_contours.append(inner_split)

            if inner_contours:
                surface2d = self.from_contours(outer_split, inner_contours)
                surfaces.append(surface2d)
            else:
                surfaces.append(Surface2D(outer_split, []))
        return surfaces

    def line_crossings(self, line: curves.Line2D):
        """
        Find intersection points between a line and the 2D surface.

        :param line: The line to intersect with the shape.
        :type line: :class:`curves.Line2D`
        :return: A list of intersection points sorted by increasing abscissa
            along the line. Each intersection point is a tuple
            (point, primitive) where point is the intersection point and
            primitive is the intersected primitive.
        :rtype: List[Tuple[:class:`volmdlr.Point2D`,
            :class:`volmdlr.core.Primitive2D`]]

        """
        intersection_points = []
        for primitive in self.outer_contour.primitives:
            for point in primitive.line_crossings(line):
                if (point, primitive) not in intersection_points:
                    intersection_points.append((point, primitive))
        for inner_contour in self.inner_contours:
            for primitive in inner_contour.primitives:
                for point in primitive.line_crossings(line):
                    if (point, primitive) not in intersection_points:
                        intersection_points.append((point, primitive))
        return sorted(intersection_points, key=lambda ip: line.abscissa(ip[0]))

    def split_at_centers(self):
        """
        Split in n slices.

        # TODO: is this used ?
        """

        cutted_contours = []
        center_of_mass1 = self.inner_contours[0].center_of_mass()
        center_of_mass2 = self.inner_contours[1].center_of_mass()
        cut_line = curves.Line2D(center_of_mass1, center_of_mass2)

        iteration_contours2 = []

        surface_cut = self.cut_by_line(cut_line)

        iteration_contours2.extend(surface_cut)

        iteration_contours = iteration_contours2[:]
        cutted_contours.extend(iteration_contours)

        return cutted_contours

    def bounding_rectangle(self):
        """
        Returns bounding rectangle.

        :return: Returns a python object with useful methods
        :rtype: :class:`volmdlr.core.BoundingRectangle
        """

        return self.outer_contour.bounding_rectangle

    @classmethod
    def from_contours(cls, outer_contour, inner_contours):
        """
        Create a Surface2D object from an outer contour and a list of inner contours.

        :param outer_contour: The outer contour that bounds the surface.
        :type outer_contour: wires.Contour2D
        :param inner_contours: The list of inner contours that define the holes of the surface.
        :type inner_contours : List[wires.Contour2D]
        :return: Surface2D defined by the given contours.
        """
        surface2d_inner_contours = []
        surface2d_outer_contour = outer_contour
        for inner_contour in inner_contours:
            if surface2d_outer_contour.shared_primitives_extremities(
                    inner_contour):
                # inner_contour will be merged with outer_contour
                merged_contours = surface2d_outer_contour.merge_with(
                    inner_contour)
                if len(merged_contours) >= 2:
                    raise NotImplementedError
                surface2d_outer_contour = merged_contours[0]
            else:
                # inner_contour will be added to the inner contours of the
                # Surface2D
                surface2d_inner_contours.append(inner_contour)
        return cls(surface2d_outer_contour, surface2d_inner_contours)

    def plot(self, ax=None, edge_style: EdgeStyle = EdgeStyle(color='grey', alpha=0.5, equal_aspect=False), **kwargs):
        """Plot surface 2d using Matplotlib."""

        if ax is None:
            _, ax = plt.subplots()
        self.outer_contour.plot(ax=ax, edge_style=edge_style)
        for inner_contour in self.inner_contours:
            inner_contour.plot(ax=ax, edge_style=edge_style)

        if edge_style.equal_aspect:
            ax.set_aspect('equal')

        ax.margins(0.1)
        return ax

    def axial_symmetry(self, line):
        """
        Finds out the symmetric 2D surface according to a line.

        """

        outer_contour = self.outer_contour.axial_symmetry(line)
        inner_contours = []
        if self.inner_contours:
            inner_contours = [contour.axial_symmetry(line) for contour in self.inner_contours]

        return self.__class__(outer_contour=outer_contour,
                              inner_contours=inner_contours)

    def rotation(self, center, angle):
        """
        Surface2D rotation.

        :param center: rotation center.
        :param angle: angle rotation.
        :return: a new rotated Surface2D.
        """

        outer_contour = self.outer_contour.rotation(center, angle)
        if self.inner_contours:
            inner_contours = [contour.rotation(center, angle) for contour in self.inner_contours]
        else:
            inner_contours = []

        return self.__class__(outer_contour, inner_contours)

    def translation(self, offset: volmdlr.Vector2D):
        """
        Surface2D translation.

        :param offset: translation vector.
        :return: A new translated Surface2D.
        """
        outer_contour = self.outer_contour.translation(offset)
        inner_contours = [contour.translation(offset) for contour in self.inner_contours]
        return self.__class__(outer_contour, inner_contours)

    def frame_mapping(self, frame: volmdlr.Frame2D, side: str):
        """Frame mapping of a surface 2d."""
        outer_contour = self.outer_contour.frame_mapping(frame, side)
        inner_contours = [contour.frame_mapping(frame, side) for contour in self.inner_contours]
        return self.__class__(outer_contour, inner_contours)

    def geo_lines(self):  # , mesh_size_list=None):
        """
        Gets the lines that define a Surface2D in a .geo file.
        """

        i, i_p = None, None
        lines, line_surface, lines_tags = [], [], []
        point_account, line_account, line_loop_account = 0, 0, 1
        for outer_contour, contour in enumerate(list(chain(*[[self.outer_contour], self.inner_contours]))):
            if isinstance(contour, curves.Circle2D):
                points = [volmdlr.Point2D(contour.center.x - contour.radius, contour.center.y),
                          contour.center,
                          volmdlr.Point2D(contour.center.x + contour.radius, contour.center.y)]
                index = []
                for i, point in enumerate(points):
                    lines.append(point.get_geo_lines(tag=point_account + i + 1,
                                                     point_mesh_size=None))
                    index.append(point_account + i + 1)

                lines.append('Circle(' + str(line_account + 1) +
                             ') = {' + str(index[0]) + ', ' + str(index[1]) + ', ' + str(index[2]) + '};')
                lines.append('Circle(' + str(line_account + 2) +
                             ') = {' + str(index[2]) + ', ' + str(index[1]) + ', ' + str(index[0]) + '};')

                lines_tags.append(line_account + 1)
                lines_tags.append(line_account + 2)

                lines.append('Line Loop(' + str(outer_contour + 1) + ') = {' + str(lines_tags)[1:-1] + '};')
                line_surface.append(line_loop_account)

                point_account = point_account + 2 + 1
                line_account, line_loop_account = line_account + 1 + 1, line_loop_account + 1
                lines_tags = []

            elif isinstance(contour, (wires.Contour2D, wires.ClosedPolygon2D)):
                if not isinstance(contour, wires.ClosedPolygon2D):
                    contour = contour.to_polygon(1)
                for i, point in enumerate(contour.points):
                    lines.append(point.get_geo_lines(tag=point_account + i + 1,
                                                     point_mesh_size=None))

                for i_p, primitive in enumerate(contour.primitives):
                    if i_p != len(contour.primitives) - 1:
                        lines.append(primitive.get_geo_lines(tag=line_account + i_p + 1,
                                                             start_point_tag=point_account + i_p + 1,
                                                             end_point_tag=point_account + i_p + 2))
                    else:
                        lines.append(primitive.get_geo_lines(tag=line_account + i_p + 1,
                                                             start_point_tag=point_account + i_p + 1,
                                                             end_point_tag=point_account + 1))
                    lines_tags.append(line_account + i_p + 1)

                lines.append('Line Loop(' + str(outer_contour + 1) + ') = {' + str(lines_tags)[1:-1] + '};')
                line_surface.append(line_loop_account)
                point_account = point_account + i + 1
                line_account, line_loop_account = line_account + i_p + 1, line_loop_account + 1
                lines_tags = []

        lines.append('Plane Surface(' + str(1) + ') = {' + str(line_surface)[1:-1] + '};')

        return lines

    def mesh_lines(self,
                   factor: float,
                   curvature_mesh_size: int = None,
                   min_points: int = None,
                   initial_mesh_size: float = 5):
        """
        Gets the lines that define mesh parameters for a Surface2D, to be added to a .geo file.

        :param factor: A float, between 0 and 1, that describes the mesh quality
        (1 for coarse mesh - 0 for fine mesh)
        :type factor: float
        :param curvature_mesh_size: Activate the calculation of mesh element sizes based on curvature
        (with curvature_mesh_size elements per 2*Pi radians), defaults to 0
        :type curvature_mesh_size: int, optional
        :param min_points: Check if there are enough points on small edges (if it is not, we force to have min_points
        on that edge), defaults to None
        :type min_points: int, optional
        :param initial_mesh_size: If factor=1, it will be initial_mesh_size elements per dimension, defaults to 5
        :type initial_mesh_size: float, optional

        :return: A list of lines that describe mesh parameters
        :rtype: List[str]
        """

        lines = []
        if factor == 0:
            factor = 1e-3

        size = (math.sqrt(self.area()) / initial_mesh_size) * factor

        if min_points:
            lines.extend(self.get_mesh_lines_with_transfinite_curves(
                [[self.outer_contour], self.inner_contours], min_points, size))

        lines.append('Field[1] = MathEval;')
        lines.append('Field[1].F = "' + str(size) + '";')
        lines.append('Background Field = 1;')
        if curvature_mesh_size:
            lines.append('Mesh.MeshSizeFromCurvature = ' + str(curvature_mesh_size) + ';')

        return lines

    @staticmethod
    def get_mesh_lines_with_transfinite_curves(lists_contours, min_points, size):
        """Gets Surface 2d mesh lines with transfinite curves."""
        lines, primitives, primitives_length = [], [], []
        circle_class_ = getattr(wires, 'Circle' + lists_contours[0][0].__class__.__name__[-2:])
        for contour in list(chain(*lists_contours)):
            if isinstance(contour, circle_class_):
                primitives.append(contour)
                primitives.append(contour)
                primitives_length.append(contour.length() / 2)
                primitives_length.append(contour.length() / 2)
            else:
                for primitive in contour.primitives:
                    if (primitive not in primitives) and (primitive.reverse() not in primitives):
                        primitives.append(primitive)
                        primitives_length.append(primitive.length())

        for i, length in enumerate(primitives_length):
            if length < min_points * size:
                lines.append('Transfinite Curve {' + str(i) + '} = ' +
                             str(min_points) + ' Using Progression 1;')
        return lines

    def to_geo(self, file_name: str,
               factor: float, **kwargs):
        # curvature_mesh_size: int = None,
        # min_points: int = None,
        # initial_mesh_size: float = 5):
        """
        Gets the .geo file for the Surface2D.
        """

        for element in [('curvature_mesh_size', 0), ('min_points', None), ('initial_mesh_size', 5)]:
            if element[0] not in kwargs:
                kwargs[element[0]] = element[1]

        lines = self.geo_lines()
        lines.extend(self.mesh_lines(factor, kwargs['curvature_mesh_size'],
                                     kwargs['min_points'], kwargs['initial_mesh_size']))

        with open(file_name + '.geo', 'w', encoding="utf-8") as file:
            for line in lines:
                file.write(line)
                file.write('\n')
        file.close()

    def to_msh(self, file_name: str, mesh_dimension: int, mesh_order: int,
               factor: float, **kwargs):
        # curvature_mesh_size: int = 0,
        # min_points: int = None,
        # initial_mesh_size: float = 5):
        """
        Gets .msh file for the Surface2D generated by gmsh.

        :param file_name: The msh. file name
        :type file_name: str
        :param mesh_dimension: The mesh dimension (1: 1D-Edge, 2: 2D-Triangle, 3D-Tetrahedra)
        :type mesh_dimension: int
        :param factor: A float, between 0 and 1, that describes the mesh quality
        (1 for coarse mesh - 0 for fine mesh)
        :type factor: float
        :param curvature_mesh_size: Activate the calculation of mesh element sizes based on curvature
        (with curvature_mesh_size elements per 2*Pi radians), defaults to 0
        :type curvature_mesh_size: int, optional
        :param min_points: Check if there are enough points on small edges (if it is not, we force to have min_points
        on that edge), defaults to None
        :type min_points: int, optional
        :param initial_mesh_size: If factor=1, it will be initial_mesh_size elements per dimension, defaults to 5
        :type initial_mesh_size: float, optional

        :return: A txt file
        :rtype: .txt
        """

        for element in [('curvature_mesh_size', 0), ('min_points', None), ('initial_mesh_size', 5)]:
            if element[0] not in kwargs:
                kwargs[element[0]] = element[1]

        self.to_geo(file_name=file_name, mesh_dimension=mesh_dimension,
                    factor=factor, curvature_mesh_size=kwargs['curvature_mesh_size'],
                    min_points=kwargs['min_points'], initial_mesh_size=kwargs['initial_mesh_size'])

        volmdlr.core.VolumeModel.generate_msh_file(file_name, mesh_dimension, mesh_order)

        # gmsh.initialize()
        # gmsh.open(file_name + ".geo")

        # gmsh.model.geo.synchronize()
        # gmsh.model.mesh.generate(mesh_dimension)

        # gmsh.write(file_name + ".msh")

        # gmsh.finalize()


class Surface3D(DessiaObject):
    """
    Abstract class.

    """
    x_periodicity = None
    y_periodicity = None
    face_class = None

    def __init__(self, frame: volmdlr.Frame3D = None, name: str = ''):
        self.frame = frame
        DessiaObject.__init__(self, name=name)

    @property
    def u_domain(self):
        """The parametric domain of the surface in the U direction."""
        return -math.inf, math.inf

    @property
    def v_domain(self):
        """The parametric domain of the surface in the V direction."""
        return -math.inf, math.inf

    @property
    def domain(self):
        """Returns u and v bounds."""
        umin, umax = self.u_domain
        vmin, vmax = self.v_domain
        return umin, umax, vmin, vmax

    def plot(self, ax=None, edge_style: EdgeStyle = EdgeStyle(color='grey', alpha=0.5), **kwargs):
        """
        Abstract method.
        """
        raise NotImplementedError(f"plot method is not implemented for {self.__class__.__name__}")

    def point2d_to_3d(self, point2d):
        """
        Abstract method.
        """
        raise NotImplementedError(f'point2d_to_3d is abstract and should be implemented in {self.__class__.__name__}')

    def point3d_to_2d(self, point3d):
        """
        Abstract method. Convert a 3D point to a 2D parametric point.

        :param point3d: The 3D point to convert, represented by 3 coordinates (x, y, z).
        :type point3d: `volmdlr.Point3D`
        :return: NotImplementedError: If the method is not implemented in the subclass.
        """
        raise NotImplementedError(f'point3d_to_2d is abstract and should be implemented in {self.__class__.__name__}')

    def face_from_contours3d(self, contours3d: List[wires.Contour3D], name: str = ''):
        """Deprecated method, 'Use Face3D from_contours3d method'."""
        raise AttributeError('Use Face3D from_contours3d method')

    def repair_primitives_periodicity(self, primitives2d, primitives_mapping):
        """
        Repairs the continuity of the 2D contour while using contour3d_to_2d on periodic surfaces.

        :param primitives2d: The primitives in parametric surface domain.
        :type primitives2d: list
        :param primitives_mapping: It is a dictionary that stores the correspondence between primitives
         in the parametric domain with their equivalent primitive in 3D space.
        :type primitives_mapping: dict
        :return: A list of primitives.
        :rtype: list
        """
        # pylint: disable= too-many-locals
        tol = 1e-2
        if self.__class__.__name__ == "ExtrusionSurface3D":
            tol = 5e-6
        x_periodicity = self.x_periodicity if self.x_periodicity else -1
        y_periodicity = self.y_periodicity if self.y_periodicity else -1

        if x_periodicity or y_periodicity:
            if self.is_undefined_brep(primitives2d[0]):
                old_primitive = primitives2d[0]
                primitives2d[0] = self.fix_undefined_brep_with_neighbors(primitives2d[0], primitives2d[-1],
                                                                         primitives2d[1])
                primitives_mapping[primitives2d[0]] = primitives_mapping.pop(old_primitive)
        self._helper_repair_primitives_periodicity(primitives2d, primitives_mapping,
                                                   [x_periodicity, y_periodicity], tol)
        if self.__class__.__name__ in ("SphericalSurface3D", "ConicalSurface3D", "RevolutionSurface3D"):
            delta = primitives2d[-1].end - primitives2d[0].start
            if (math.isclose(abs(delta.x), x_periodicity, abs_tol=tol) or
                    math.isclose(abs(delta.y), y_periodicity, abs_tol=tol)):
                last_end_3d = self.point2d_to_3d(primitives2d[-1].end)
                first_start_3d = self.point2d_to_3d(primitives2d[0].start)
                if last_end_3d.is_close(first_start_3d, 1e-6) and not self.is_singularity_point(last_end_3d):
                    old_primitive = primitives2d[0]
                    primitives2d[0] = primitives2d[0].translation(delta)
                    primitives_mapping[primitives2d[0]] = primitives_mapping.pop(old_primitive)
                    self._helper_repair_primitives_periodicity(primitives2d, primitives_mapping,
                                                               [x_periodicity, y_periodicity], tol)
        self.check_parametric_contour_end(primitives2d, tol)

    def _helper_repair_primitives_periodicity(self, primitives2d, primitives_mapping, periodicities, tol):
        """Helper function to repair_primitives_periodicity."""
        x_periodicity, y_periodicity = periodicities
        i = 1
        while i < len(primitives2d):
            delta = primitives2d[i - 1].end - primitives2d[i].start
            distance = delta.norm()

            if not math.isclose(distance, 0, abs_tol=tol):
                if math.isclose(primitives2d[i].length(), x_periodicity, abs_tol=tol) or \
                        math.isclose(primitives2d[i].length(), y_periodicity, abs_tol=tol):
                    delta_end = primitives2d[i - 1].end - primitives2d[i].end
                    delta_min_index, _ = min(enumerate([distance, delta_end.norm()]), key=lambda x: x[1])
                    if self.is_undefined_brep(primitives2d[i]):
                        repair_undefined_brep(self, primitives2d, primitives_mapping, i, primitives2d[i - 1])
                    elif self.is_singularity_point(self.point2d_to_3d(primitives2d[i - 1].end)) and \
                            self.is_singularity_point(self.point2d_to_3d(primitives2d[i].start)):
                        self.repair_singularity(primitives2d, i, primitives2d[i - 1])
                    elif primitives2d[i].end.is_close(primitives2d[i - 1].end, tol=tol):
                        self.repair_reverse(primitives2d, primitives_mapping, i)
                    elif delta_min_index == 0:
                        self.repair_translation(primitives2d, primitives_mapping, i, delta)
                    else:
                        old_primitive = primitives2d[i]
                        new_primitive = primitives2d[i].reverse()
                        primitives2d[i] = new_primitive.translation(delta_end)
                        primitives_mapping[primitives2d[i]] = primitives_mapping.pop(old_primitive)

                elif primitives2d[i].end.is_close(primitives2d[i - 1].end, tol=tol):
                    self.repair_reverse(primitives2d, primitives_mapping, i)
                elif self.is_undefined_brep(primitives2d[i]):
                    repair_undefined_brep(self, primitives2d, primitives_mapping, i, primitives2d[i - 1])
                elif self.is_singularity_point(self.point2d_to_3d(primitives2d[i - 1].end), tol=1e-5) and \
                        self.is_singularity_point(self.point2d_to_3d(primitives2d[i].start), tol=1e-5):
                    self.repair_singularity(primitives2d, i, primitives2d[i - 1])
                else:
                    self.repair_translation(primitives2d, primitives_mapping, i, delta)
            i += 1

    def check_parametric_contour_end(self, primitives2d, tol):
        """Helper function to repair_primitives_periodicity."""
        previous_primitive = primitives2d[-1]
        delta = previous_primitive.end - primitives2d[0].start
        distance = delta.norm()
        is_connected = math.isclose(distance, 0, abs_tol=tol)
        if not is_connected and self.is_singularity_point(self.point2d_to_3d(previous_primitive.end)) and \
                self.is_singularity_point(self.point2d_to_3d(primitives2d[0].start)):
            primitives2d.append(edges.LineSegment2D(previous_primitive.end, primitives2d[0].start,
                                                    name="construction"))

    @staticmethod
    def repair_singularity(primitives2d, i, previous_primitive):
        """Helper function to repair_primitives_periodicity."""
        primitives2d.insert(i, edges.LineSegment2D(previous_primitive.end, primitives2d[i].start,
                                                   name="construction"))
        if i < len(primitives2d):
            i += 1

    @staticmethod
    def repair_reverse(primitives2d, primitives_mapping, i):
        """Helper function to repair_primitives_periodicity."""
        old_primitive = primitives2d[i]
        primitives2d[i] = primitives2d[i].reverse()
        primitives_mapping[primitives2d[i]] = primitives_mapping.pop(old_primitive)

    @staticmethod
    def repair_translation(primitives2d, primitives_mapping, i, delta):
        """Helper function to repair_primitives_periodicity."""
        old_primitive = primitives2d[i]
        primitives2d[i] = primitives2d[i].translation(delta)
        primitives_mapping[primitives2d[i]] = primitives_mapping.pop(old_primitive)

    def connect_contours(self, outer_contour, inner_contours):
        """
        Abstract method. Repair 2D contours of a face on the parametric domain.

        :param outer_contour: Outer contour 2D.
        :type inner_contours: wires.Contour2D
        :param inner_contours: List of 2D contours.
        :type inner_contours: list
        :return: NotImplementedError: If the method is not implemented in the subclass.
        """
        raise NotImplementedError(f'connect_contours is abstract and should be implemented in '
                                  f'{self.__class__.__name__}')

    @staticmethod
    def update_primitives_mapping(primitives_mapping, primitives, primitive3d):
        """
        Helper function to contour3d_to_2d.
        """
        for primitive in primitives:
            primitives_mapping[primitive] = primitive3d

    def parametric_points_to_3d(self, points: NDArray[np.float64]) -> NDArray[np.float64]:
        """
        Transform parametric coordinates to 3D points on the surface.

        Given a set of parametric coordinates `(u, v)` representing points on the surface,
        this method returns the corresponding 3D points on the surface.

        :param points: Parametric coordinates in the form of a numpy array with shape (n, 2),
                       where `n` is the number of points, and each row corresponds to `(u, v)`.
        :type points: numpy.ndarray[np.float64]

        :return: Array of 3D points representing the surface in Cartesian coordinates.
        :rtype: numpy.ndarray[np.float64]
        """
        points3d = [self.point2d_to_3d(volmdlr.Point2D(*point)) for point in points]

        return np.array(points3d)

    def primitives3d_to_2d(self, primitives3d):
        """
        Helper function to perform conversion of 3D primitives into B-Rep primitives.

        :param primitives3d: List of 3D primitives from a 3D contour.
        :type primitives3d: List[edges.Edge]
        :return: A list of 2D primitives on parametric domain.
        :rtype: List[edges.Edge]
        """
        primitives2d = []
        primitives_mapping = {}
        for primitive3d in primitives3d:
            method_name = f'{primitive3d.__class__.__name__.lower()}_to_2d'
            if hasattr(self, method_name):
                primitives = getattr(self, method_name)(primitive3d)
                if primitives is None:
                    continue
                self.update_primitives_mapping(primitives_mapping, primitives, primitive3d)
                primitives2d.extend(primitives)
            else:
                raise AttributeError(f'Class {self.__class__.__name__} does not implement {method_name}')
        return primitives2d, primitives_mapping

    def contour3d_to_2d(self, contour3d, return_primitives_mapping: bool = False):
        """
        Transforms a Contour3D into a Contour2D in the parametric domain of the surface.

        :param contour3d: The contour to be transformed.
        :type contour3d: :class:`wires.Contour3D`
        :param return_primitives_mapping: If True, returns a dictionary containing the correspondence between 2D and 3D
         primitives
        :type return_primitives_mapping: bool
        :return: A 2D contour object.
        :rtype: :class:`wires.Contour2D`
        """
        primitives2d, primitives_mapping = self.primitives3d_to_2d(contour3d.primitives)

        wire2d = wires.Wire2D(primitives2d)
        is_wire = False
        if self.x_periodicity and not self.is_singularity_point(self.point2d_to_3d(wire2d.primitives[0].start)) and \
                not self.is_singularity_point(self.point2d_to_3d(wire2d.primitives[-1].end)):
            delta_x = abs(wire2d.primitives[0].start.x - wire2d.primitives[-1].end.x)
            if math.isclose(delta_x, self.x_periodicity, rel_tol=0.01) and wire2d.is_ordered(1e-3):
                is_wire = True
        if self.y_periodicity and not self.is_singularity_point(self.point2d_to_3d(wire2d.primitives[0].start)) and \
                not self.is_singularity_point(self.point2d_to_3d(wire2d.primitives[-1].end)):
            delta_y = abs(wire2d.primitives[0].start.y - wire2d.primitives[-1].end.y)
            if math.isclose(delta_y, self.y_periodicity, rel_tol=0.01) and wire2d.is_ordered(1e-3):
                is_wire = True
        # Fix contour
        if not is_wire and (self.x_periodicity or self.y_periodicity):
            self.repair_primitives_periodicity(primitives2d, primitives_mapping)
        if return_primitives_mapping:
            return wires.Contour2D(primitives2d), primitives_mapping
        return wires.Contour2D(primitives2d)

    def contour2d_to_3d(self, contour2d, return_primitives_mapping: bool = False):
        """
        Transforms a Contour2D in the parametric domain of the surface into a Contour3D in Cartesian coordinate.

        :param contour2d: The contour to be transformed.
        :type contour2d: :class:`wires.Contour2D`
        :param return_primitives_mapping: If True, returns a dictionary containing the correspondence between 2D and 3D
         primitives
        :type return_primitives_mapping: bool
        :return: A 3D contour object.
        :rtype: :class:`wires.Contour3D`
        """
        primitives3d = []
        primitives_mapping = {}
        for primitive2d in contour2d.primitives:
            if self.is_degenerated_brep(primitive2d):
                continue
            method_name = f'{primitive2d.__class__.__name__.lower()}_to_3d'
            if hasattr(self, method_name):
                try:
                    primitives = getattr(self, method_name)(primitive2d)
                    if primitives is None:
                        continue
                    primitives3d.extend(primitives)
                    primitives_mapping[primitive2d] = primitives[0]
                except AttributeError:
                    print(traceback.format_exc())
                    print(f'Class {self.__class__.__name__} does not implement {method_name}'
                          f'with {primitive2d.__class__.__name__}')
            else:
                raise AttributeError(
                    f'Class {self.__class__.__name__} does not implement {method_name}')
        if not primitives3d:
            raise ValueError("no primitives to create contour")
        if return_primitives_mapping:
            return wires.Contour3D(primitives3d), primitives_mapping
        return wires.Contour3D(primitives3d)

    def linesegment3d_to_2d(self, linesegment3d):
        """
        A line segment on a surface will be in any case a line in 2D?.

        """
        return [edges.LineSegment2D(self.point3d_to_2d(linesegment3d.start),
                                    self.point3d_to_2d(linesegment3d.end))]

    def bsplinecurve3d_to_2d(self, bspline_curve3d):
        """
        Is this right?.
        """
        n = len(bspline_curve3d.control_points)
        points = [self.point3d_to_2d(p)
                  for p in bspline_curve3d.discretization_points(number_points=n)]
        return [edges.BSplineCurve2D.from_points_interpolation(points, bspline_curve3d.degree)]

    def bsplinecurve2d_to_3d(self, bspline_curve2d):
        """
        Is this right?.

        """
        n = len(bspline_curve2d.control_points)
        points = [self.point2d_to_3d(p)
                  for p in bspline_curve2d.discretization_points(number_points=n)]
        return [edges.BSplineCurve3D.from_points_interpolation(points, bspline_curve2d.degree, centripetal=True)]

    def normal_from_point2d(self, point2d):
        """
        Evaluates the normal vector of the bspline surface at this 2D point.
        """
        raise NotImplementedError('NotImplemented')

    def normal_from_point3d(self, point3d):
        """
        Evaluates the normal vector of the bspline surface at this 3D point.
        """

        return (self.normal_from_point2d(self.point3d_to_2d(point3d)))[1]

    def geodesic_distance_from_points2d(self, point1_2d: volmdlr.Point2D,
                                        point2_2d: volmdlr.Point2D, number_points: int = 50):
        """
        Approximation of geodesic distance via line segments length sum in 3D.
        """
        # points = [point1_2d]
        current_point3d = self.point2d_to_3d(point1_2d)
        distance = 0.
        for i in range(number_points):
            next_point3d = self.point2d_to_3d(point1_2d + (i + 1) / number_points * (point2_2d - point1_2d))
            distance += next_point3d.point_distance(current_point3d)
            current_point3d = next_point3d
        return distance

    def geodesic_distance(self, point1_3d: volmdlr.Point3D, point2_3d: volmdlr.Point3D):
        """
        Approximation of geodesic distance between 2 3D points supposed to be on the surface.
        """
        point1_2d = self.point3d_to_2d(point1_3d)
        point2_2d = self.point3d_to_2d(point2_3d)
        return self.geodesic_distance_from_points2d(point1_2d, point2_2d)

    def point_projection(self, point3d):
        """
        Returns the projection of the point on the surface.

        :param point3d: Point to project.
        :type point3d: volmdlr.Point3D
        :return: A point on the surface
        :rtype: volmdlr.Point3D
        """
        return self.point2d_to_3d(self.point3d_to_2d(point3d))

    def point_distance(self, point3d: volmdlr.Point3D):
        """
        Calculates the minimal distance from a given point and the surface.

        :param point3d: point to verify distance.
        :type point3d: volmdlr.Point3D
        :return: point distance to the surface.
        :rtype: float
        """
        proj_point = self.point_projection(point3d)
        return proj_point.point_distance(point3d)

    def edge_intersections(self, edge):
        """
        Gets intersections between a Surface 3D, and an edge 3D.

        :param edge: any 3D edge.
        :return: list of points.
        """
        intersections = []
        method_name = f'{edge.__class__.__name__.lower()[:-2]}_intersections'
        if hasattr(self, method_name):
            intersections = getattr(self, method_name)(edge)
        return intersections

    def contour_intersections(self, contour3d: wires.Contour3D):
        """
        Gets intersections between a contour 3D and a Surface 3D.

        :param contour3d: other contour get intersections with.
        :return: list of intersecting points.
        """
        outer_contour_intersections_with_plane = []
        for primitive in contour3d.primitives:
            primitive_plane_intersections = self.edge_intersections(primitive)
            for primitive_plane_intersection in primitive_plane_intersections:
                if not primitive_plane_intersection.in_list(outer_contour_intersections_with_plane):
                    outer_contour_intersections_with_plane.append(primitive_plane_intersection)
        return outer_contour_intersections_with_plane

    def is_singularity_point(self, *args, **kwargs):
        """Verifies if point is on the surface singularity."""
        return False

    @staticmethod
    def is_undefined_brep(*args):
        """Verifies if the edge is contained within the periodicity boundary."""
        return False

    def surface_intersections(self, other_surface: 'Surface3D'):
        """
        Gets intersections between two surfaces.

        :param other_surface: other surface to get intersections with.
        :return: a list containing all intersections between the two surfaces 3d.
        """
        method_name = f'{other_surface.__class__.__name__.lower()[:-2]}_intersections'
        if hasattr(self, method_name):
            return getattr(self, method_name)(other_surface)
        method_name = f'{self.__class__.__name__.lower()[:-2]}_intersections'
        if hasattr(other_surface, method_name):
            return getattr(other_surface, method_name)(self)
        raise NotImplementedError (f'No method available for calculating intersections between {self.__class__} and '
               f'{other_surface.__class__}')

    def line_intersections(self, line: curves.Line3D):
        """Gets intersections between a line and a Surface 3D."""
        raise NotImplementedError(f'line_intersections method not implemented by {self.__class__.__name__}')

    def frame_mapping(self, frame, side: str):
        """Frame mapping for Surface 3D."""
        raise NotImplementedError(f'frame_mapping method not implemented by {self.__class__.__name__}')

    def linesegment_intersections(self, linesegment3d: edges.LineSegment3D, abs_tol: float = 1e-6):
        """
        Calculates the intersection points between a 3D line segment and a surface 3D.

        The method calculates the intersection points between a 3D line segment and a 3d Surface by first
        finding the intersection points between the infinite line containing the line segment and the Surface,
        and then filtering out the points that are not within the line segment. It returns a list of intersection
        points, which can be empty if there are no intersections. The intersection points are represented as
        3D points using the `volmdlr.Point3D` class.
        Note: The method assumes that the line segment and the Surface are in the same coordinate system.

        :param linesegment3d: The 3D line segment object to intersect with the Surface.
        :type linesegment3d: edges.LineSegment3D.
        :param abs_tol: tolerance.
        :type abs_tol: float.
        :return: A list of intersection points between the line segment and the Surface.
        The list may be empty if there are no intersections.
        :rtype: List[volmdlr.Point3D]:
        """
        line_intersections = self.line_intersections(linesegment3d.line)
        linesegment_intersections = [inters for inters in line_intersections
                                     if linesegment3d.point_belongs(inters, abs_tol)]
        return linesegment_intersections

    def plane_intersections(self, plane3d: 'Plane3D'):
        """Gets intersections between a line and a Surface 3D."""
        raise NotImplementedError(f'line_intersections method not implemented by {self.__class__.__name__}')

    def curve_intersections(self, curve):
        """
        Calculates the intersections between a conical surface and a curve 3D.

        :param curve: other circle to verify intersections.
        :return: a list of intersection points, if there exists any.
        """
        if not self.frame.origin.is_close(volmdlr.O3D) or not self.frame.w.is_close(volmdlr.Z3D):
            local_surface = self.frame_mapping(self.frame, 'new')
            local_curve = curve.frame_mapping(self.frame, 'new')
            local_intersections = local_surface.curve_intersections(local_curve)
            global_intersections = []
            for intersection in local_intersections:
                global_intersections.append(self.frame.local_to_global_coordinates(intersection))
            return global_intersections
        curve_plane = Plane3D(curve.frame)
        curve_plane_intersections = self.plane_intersections(curve_plane)
        if not curve_plane_intersections:
            return []
        intersections = []
        for curve_plane_intersection in curve_plane_intersections:
            inters = curve_plane_intersection.curve_intersections(curve)
            for intersection in inters:

                if not intersection.in_list(intersections):
                    intersections.append(intersection)
        return intersections

    def circle_intersections(self, circle: curves.Circle3D):
        """
        Calculates the intersections between a surface 3d and a Circle 3D.

        :param circle: other circle to verify intersections.
        :return: a list of intersection points, if there exists any.
        """
        return self.curve_intersections(circle)

    def ellipse_intersections(self, ellipse: curves.Ellipse3D):
        """
        Calculates the intersections between a conical surface and an ellipse 3D.

        :param ellipse: other ellipse to verify intersections.
        :return: a list of intersection points, if there exists any.
        """
        return self.curve_intersections(ellipse)

    def hyperbola_intersections(self, hyperbola: curves.Hyperbola3D):
        """
        Calculates the intersections between a conical surface and a hyperbola 3D.

        :param hyperbola: other hyperbola to verify intersections.
        :return: a list of intersection points, if there exists any.
        """
        return self.curve_intersections(hyperbola)

    def parabola_intersections(self, parabola: curves.Parabola3D):
        """
        Calculates the intersections between a conical surface and a parabola 3D.

        :param parabola: other parabola to verify intersections.
        :return: a list of intersection points, if there exists any.
        """
        return self.curve_intersections(parabola)

    def fullarc_intersections(self, fullarc: edges.FullArc3D):
        """
        Calculates the intersections between a conical surface and a full arc 3D.

        :param fullarc: other fullarc to verify intersections.
        :return: a list of intersection points, if there exists any.
        """
        return self.curve_intersections(fullarc.circle)

    def arc_intersections(self, arc3d: edges.Arc3D):
        """
        Calculates the intersections between a conical surface and an arc 3D.

        :param arc3d: other arc to verify intersections.
        :return: a list of intersection points, if there exists any.
        """
        circle_intersections = self.curve_intersections(arc3d.circle)
        intersections = []
        for intersection in circle_intersections:
            if arc3d.point_belongs(intersection):
                intersections.append(intersection)
        return intersections

    def fullarcellipse_intersections(self, fullarcellipse: edges.FullArcEllipse3D):
        """
        Calculates the intersections between a conical surface and a fullarcellipse 3D.

        :param fullarcellipse: other fullarcellipse to verify intersections.
        :return: a list of intersection points, if there exists any.
        """
        return self.ellipse_intersections(fullarcellipse.ellipse)

    def arcellipse_intersections(self, arcellipse: edges.ArcEllipse3D):
        """
        Calculates the intersections between a conical surface and an arcellipse 3D.

        :param arcellipse: other arcellipse to verify intersections.
        :return: a list of intersection points, if there exists any.
        """
        ellipse_intersections = self.curve_intersections(arcellipse.ellipse)
        intersections = []
        for intersection in ellipse_intersections:
            if arcellipse.point_belongs(intersection):
                intersections.append(intersection)
        return intersections

    def brep_connectivity_check(self, brep: wires.Contour2D, tol: float = 1e-6) -> bool:
        """Checks the topology of 2D BREP in 3D space."""
        if len(brep.primitives) == 2 and brep.primitives[0].direction_independent_is_close(brep.primitives[1]):
            return False
        if self.x_periodicity:
            distance = brep.primitives[-1].end.point_distance(brep.primitives[0].start)
            if distance >= (0.99 * self.x_periodicity):
                return False
        if self.y_periodicity:
            distance = brep.primitives[-1].end.point_distance(brep.primitives[0].start)
            if distance >= (0.99 * self.y_periodicity):
                return False
        for prim1, prim2 in zip(brep.primitives, brep.primitives[1:] + [brep.primitives[0]]):
            end = self.point2d_to_3d(prim1.end)
            start = self.point2d_to_3d(prim2.start)
            if not end.is_close(start, tol):
                return False
        return True

    def is_degenerated_brep(self, *args):
        """
        An edge is said to be degenerated when it corresponds to a single 3D point.
        """
        return False

    def point_belongs(self, point3d, abs_tol: float = 1e-6):
        """
        Verifies if point is on Toroidal Surface 3D.

        :param point3d: other point.
        :param abs_tol: tolerance.
        :return: True or False.
        """
        if self.point_distance(point3d) < abs_tol:
            return True
        return False


class Plane3D(Surface3D):
    """
    Defines a plane 3d.

    :param frame: u and v of frame describe the plane, w is the normal
    """
    face_class = 'PlaneFace3D'

    def __init__(self, frame: volmdlr.Frame3D, name: str = ''):
        Surface3D.__init__(self, frame=frame, name=name)

    def __hash__(self):
        return hash(('plane 3d', self.frame))

    def __eq__(self, other_plane):
        if other_plane.__class__.__name__ != self.__class__.__name__:
            return False
        return self.frame == other_plane.frame

    @property
    def normal(self):
        """Gets the plane normal vector."""
        return self.frame.w

    @classmethod
    def from_step(cls, arguments, object_dict, **kwargs):
        """
        Converts a step primitive to a Plane3D.

        :param arguments: The arguments of the step primitive.
        :type arguments: list
        :param object_dict: The dictionary containing all the step primitives
            that have already been instantiated
        :type object_dict: dict
        :return: The corresponding Plane3D object.
        :rtype: :class:`volmdlr.faces.Plane3D`
        """
        frame = object_dict[arguments[1]]
        frame = frame.normalize()
        return cls(frame, arguments[0][1:-1])

    def to_step(self, current_id):
        """
        Converts the object to a STEP representation.

        :param current_id: The ID of the last written primitive.
        :type current_id: int
        :return: The STEP representation of the object and the last ID.
        :rtype: tuple[str, list[int]]
        """
        content, frame_id = self.frame.to_step(current_id)
        plane_id = frame_id + 1
        content += f"#{plane_id} = PLANE('{self.name}',#{frame_id});\n"
        return content, [plane_id]

    @classmethod
    def from_3_points(cls, *args, name: str = ''):
        """
        Point 1 is used as origin of the plane.
        """
        point1, point2, point3 = args
        vector1 = point2 - point1
        vector1 = vector1.to_vector()
        vector2 = point3 - point1
        vector2 = vector2.to_vector()
        vector1 = vector1.unit_vector()
        vector2 = vector2.unit_vector()
        normal = vector1.cross(vector2)
        normal = normal.unit_vector()
        frame = volmdlr.Frame3D(point1, vector1, normal.cross(vector1), normal)
        return cls(frame, name=name)

    @classmethod
    def from_normal(cls, point, normal, name: str = ''):
        """Creates a Plane 3D form a point and a normal vector."""
        v1 = normal.deterministic_unit_normal_vector()
        v2 = v1.cross(normal)
        return cls(volmdlr.Frame3D(point, v1, v2, normal), name=name)

    @classmethod
    def from_plane_vectors(cls, plane_origin: volmdlr.Point3D,
                           plane_x: volmdlr.Vector3D, plane_y: volmdlr.Vector3D, name: str = ''):
        """
        Initializes a 3D plane object with a given plane origin and plane x and y vectors.

        :param plane_origin: A volmdlr.Point3D representing the origin of the plane.
        :param plane_x: A volmdlr.Vector3D representing the x-axis of the plane.
        :param plane_y: A volmdlr.Vector3D representing the y-axis of the plane.
        :param name: object's name.
        :return: A Plane3D object initialized from the provided plane origin and plane x and y vectors.
        """
        normal = plane_x.cross(plane_y)
        return cls(volmdlr.Frame3D(plane_origin, plane_x, plane_y, normal), name=name)

    @classmethod
    def from_points(cls, points, name: str = ''):
        """
        Returns a 3D plane that goes through the 3 first points on the list.

        Why for more than 3 points we only do some check and never raise error?
        """
        if len(points) < 3:
            raise ValueError
        if len(points) == 3:
            return cls.from_3_points(points[0],
                                     points[1],
                                     points[2], name=name)
        points = [p.copy() for p in points]
        indexes_to_del = []
        for i, point in enumerate(points[1:]):
            if point.is_close(points[0]):
                indexes_to_del.append(i)
        for index in indexes_to_del[::-1]:
            del points[index + 1]

        origin = points[0]
        vector1 = points[1] - origin
        vector1 = vector1.unit_vector()
        vector2_min = points[2] - origin
        vector2_min = vector2_min.unit_vector()
        dot_min = abs(vector1.dot(vector2_min))
        for point in points[3:]:
            vector2 = point - origin
            vector2 = vector2.unit_vector()
            dot = abs(vector1.dot(vector2))
            if dot < dot_min:
                vector2_min = vector2
                dot_min = dot
        return cls.from_3_points(origin, vector1 + origin, vector2_min + origin, name=name)

    def angle_between_planes(self, plane2):
        """
        Get angle between 2 planes.

        :param plane2: the second plane.
        :return: the angle between the two planes.
        """
        angle = math.acos(self.frame.w.dot(plane2.frame.w))
        return angle

    def point_belongs(self, point3d, abs_tol: float = 1e-6):
        """
        Return if the point belongs to the plane at a tolerance of 1e-6.

        """
        if math.isclose(self.frame.w.dot(point3d - self.frame.origin), 0,
                        abs_tol=abs_tol):
            return True
        return False

    def point_distance(self, point3d):
        """
        Calculates the distance of a point to plane.

        :param point3d: point to verify distance.
        :return: a float, point distance to plane.
        """
        return vm_common_operations.get_plane_point_distance(self.frame, point3d)

    def line_intersections(self, line):
        """
        Find the intersection with a line.

        :param line: Line to evaluate the intersection
        :type line: :class:`edges.Line`
        :return: ADD DESCRIPTION
        :rtype: List[volmdlr.Point3D]
        """
        return vm_utils_intersections.get_plane_line_intersections(self.frame, line)

    def linesegment_intersections(self, linesegment3d: edges.LineSegment3D, abs_tol: float = 1e-6) \
            -> List[volmdlr.Point3D]:
        """
        Gets the intersections of a plane a line segment 3d.

        :param linesegment3d: other line segment.
        :param abs_tol: tolerance allowed.
        :return: a list with the intersecting point.
        """
        return vm_utils_intersections.get_plane_linesegment_intersections(self.frame, linesegment3d, abs_tol)

    def bsplinecurve_intersections(self, bspline_curve):
        """
        Calculates the intersections between a Plane 3D and a Bspline Curve 3D.

        :param bspline_curve: bspline_curve to verify intersections.
        :return: list of intersections: List[volmdlr.Point3D].
        """
        return vm_utils_intersections.get_bsplinecurve_intersections(self, bspline_curve)

    def equation_coefficients(self):
        """
        Returns the a,b,c,d coefficient from equation ax+by+cz+d = 0.

        """
        return vm_common_operations.get_plane_equation_coefficients(self.frame)

    def plane_intersections(self, plane3d):
        """
        Computes intersection points between two Planes 3D.

        """
        plane_intersections = vm_utils_intersections.get_two_planes_intersections(self.frame, plane3d.frame)
        if plane_intersections:
            return [curves.Line3D(plane_intersections[0], plane_intersections[1])]
        return []

    def cylindricalsurface_intersections(self, cylindrical_surface: 'CylindricalSurface3D'):
        """
        Gets intersections between plane and cylindrical surface.

        :param cylindrical_surface: cylindrical surface to get intersections with.
        :return: List containing all intersections between plane and cylindrical surface.
        """
        return cylindrical_surface.plane_intersections(self)

    def is_coincident(self, plane2, abs_tol: float = 1e-6):
        """
        Verifies if two planes are parallel and coincident.

        """
        if not isinstance(self, plane2.__class__):
            return False
        if self.is_parallel(plane2, abs_tol):
            if plane2.point_belongs(self.frame.origin, abs_tol):
                return True
        return False

    def is_parallel(self, plane2, abs_tol: float = 1e-6):
        """
        Verifies if two planes are parallel.

        """
        if self.frame.w.is_colinear_to(plane2.frame.w, abs_tol):
            return True
        return False

    @classmethod
    def plane_between_two_planes(cls, plane1, plane2, name: str = ''):
        """
        Calculates a plane between two other planes.

        :param plane1: plane1.
        :param plane2: plane2.
        :param name: object's name.
        :return: resulting plane.
        """
        plane1_plane2_intersection = plane1.plane_intersections(plane2)[0]
        u = plane1_plane2_intersection.unit_direction_vector()
        v = plane1.frame.w + plane2.frame.w
        v = v.unit_vector()
        w = u.cross(v)
        point = (plane1.frame.origin + plane2.frame.origin) / 2
        return cls(volmdlr.Frame3D(point, u, w, v), name=name)

    def rotation(self, center: volmdlr.Point3D, axis: volmdlr.Vector3D, angle: float):
        """
        Plane3D rotation.

        :param center: rotation center
        :param axis: rotation axis
        :param angle: angle rotation
        :return: a new rotated Plane3D
        """
        new_frame = self.frame.rotation(center=center, axis=axis, angle=angle)
        return Plane3D(new_frame)

    def translation(self, offset: volmdlr.Vector3D):
        """
        Plane3D translation.

        :param offset: translation vector
        :return: A new translated Plane3D
        """
        new_frame = self.frame.translation(offset)
        return Plane3D(new_frame)

    def frame_mapping(self, frame: volmdlr.Frame3D, side: str):
        """
        Changes frame_mapping and return a new Frame3D.

        :param frame: Frame of reference
        :type frame: `volmdlr.Frame3D`
        :param side: 'old' or 'new'
        """
        new_frame = self.frame.frame_mapping(frame, side)
        return Plane3D(new_frame, self.name)

    def copy(self, deep=True, memo=None):
        """Creates a copy of the plane."""
        new_frame = self.frame.copy(deep, memo)
        return Plane3D(new_frame, self.name)

    def plane_grid(self, grid_size: int, length: float = 1.):
        """
        Plane's grid.

        """
        plane_grid = []
        for i in range(grid_size):
            for v1, v2 in [(self.frame.u, self.frame.v), (self.frame.v, self.frame.u)]:
                start = self.frame.origin - 0.5 * length * v1 + (-0.5 + i / (grid_size - 1)) * length * v2
                end = self.frame.origin + 0.5 * length * v1 + (-0.5 + i / (grid_size - 1)) * length * v2
                plane_grid.append(edges.LineSegment3D(start, end))
        return plane_grid

    def plot(self, ax=None, edge_style: EdgeStyle = EdgeStyle(color='grey'), length: float = 1., **kwargs):
        """
        Plot the cylindrical surface in the local frame normal direction.

        :param ax: Matplotlib Axes3D object to plot on. If None, create a new figure.
        :type ax: Axes3D or None
        :param edge_style: edge styles.
        :type edge_style: EdgeStyle.
        :param length: plotted length
        :type length: float
        :return: Matplotlib Axes3D object containing the plotted wire-frame.
        :rtype: Axes3D
        """
        grid_size = 10

        if ax is None:
            fig = plt.figure()
            ax = fig.add_subplot(111, projection='3d')
            ax.set_aspect('auto')

        self.frame.plot(ax=ax, ratio=length)
        for edge in self.plane_grid(grid_size, length):
            edge.plot(ax, edge_style=edge_style)
        return ax

    def point2d_to_3d(self, point2d):
        """
        Converts a 2D parametric point into a 3D point on the surface.
        """
        return point2d.to_3d(self.frame.origin, self.frame.u, self.frame.v)

    def parametric_points_to_3d(self, points: NDArray[np.float64]) -> NDArray[np.float64]:
        """
        Transform parametric coordinates to 3D points on the plane.

        Given a set of parametric coordinates `(u, v)` representing points on the surface,
        this method returns the corresponding 3D points on the plane.

        :param points: Parametric coordinates in the form of a numpy array with shape (n, 2),
                       where `n` is the number of points, and each row corresponds to `(u, v)`.
        :type points: numpy.ndarray[np.float64]

        :return: Array of 3D points representing the plane in Cartesian coordinates.
        :rtype: numpy.ndarray[np.float64]
        """
        center = np.array(self.frame.origin)
        x = np.array([self.frame.u[0], self.frame.u[1], self.frame.u[2]])
        y = np.array([self.frame.v[0], self.frame.v[1], self.frame.v[2]])

        points = points.reshape(-1, 2, 1)

        u_values = points[:, 0]
        v_values = points[:, 1]

        return center + u_values * x + v_values * y

    def point3d_to_2d(self, point3d):
        """
        Converts a 3D point into a 2D parametric point.
        """
        return point3d.to_2d(self.frame.origin, self.frame.u, self.frame.v)

    def contour2d_to_3d(self, contour2d, return_primitives_mapping: bool = False):
        """
        Transforms a Contour2D in the parametric domain of the surface into a Contour3D in Cartesian coordinate.

        :param contour2d: The contour to be transformed.
        :type contour2d: :class:`wires.Contour2D`
        :param return_primitives_mapping: If True, returns a dictionary containing the correspondence between 2D and 3D
         primitives
        :type return_primitives_mapping: bool
        :return: A 3D contour object.
        :rtype: :class:`wires.Contour3D`
        """
        contour3d = contour2d.to_3d(self.frame.origin, self.frame.u, self.frame.v)
        if return_primitives_mapping:
            primitives_mapping = dict(zip(contour2d.primitives, contour3d.primitives))
            return contour3d, primitives_mapping
        return contour3d

    def contour3d_to_2d(self, contour3d, return_primitives_mapping: bool = False):
        """
        Transforms a Contour3D into a Contour2D in the parametric domain of the surface.

        :param contour3d: The contour to be transformed.
        :type contour3d: :class:`wires.Contour3D`
        :param return_primitives_mapping: If True, returns a dictionary containing the correspondence between 2D and 3D
         primitives
        :type return_primitives_mapping: bool
        :return: A 2D contour object.
        :rtype: :class:`wires.Contour2D`
        """
        primitives2d = []
        primitives_mapping = {}
        for primitive3d in contour3d.primitives:
            method_name = f'{primitive3d.__class__.__name__.lower()}_to_2d'
            if hasattr(self, method_name):
                primitives = getattr(self, method_name)(primitive3d)
                if primitives is None:
                    continue
                self.update_primitives_mapping(primitives_mapping, primitives, primitive3d)
                primitives2d.extend(primitives)
            else:
                primitive = primitive3d.to_2d(self.frame.origin, self.frame.u, self.frame.v)
                if primitive is None:
                    continue
                self.update_primitives_mapping(primitives_mapping, [primitive], primitive3d)
                primitives2d.append(primitive)
        if return_primitives_mapping:
            return wires.Contour2D(primitives2d), primitives_mapping
        return wires.Contour2D(primitives2d)

    def arc3d_to_2d(self, arc3d):
        """Converts primitive from 3D cartesian space to surface parametric space."""
        arc = None
        if arc3d.circle.frame.w.is_colinear_to(self.frame.w, 1e-5):
            arc = [arc3d.to_2d(self.frame.origin, self.frame.u, self.frame.v)]
        else:
            start = self.point3d_to_2d(arc3d.start)
            end = self.point3d_to_2d(arc3d.end)
            if not start.is_close(end):
                arc = [edges.LineSegment2D(start, end)]
        return arc

    def bsplinecurve3d_to_2d(self, bspline_curve3d):
        """
        Converts a 3D B-Spline in spatial domain into a 2D B-Spline in parametric domain.

        :param bspline_curve3d: The B-Spline curve to perform the transformation.
        :type bspline_curve3d: edges.BSplineCurve3D
        :return: A 2D B-Spline.
        :rtype: edges.BSplineCurve2D
        """
        control_points = [self.point3d_to_2d(p)
                          for p in bspline_curve3d.control_points]
        return [edges.BSplineCurve2D(
            bspline_curve3d.degree,
            control_points=control_points,
            knot_multiplicities=bspline_curve3d.knot_multiplicities,
            knots=bspline_curve3d.knots,
            weights=bspline_curve3d.weights)]

    def bsplinecurve2d_to_3d(self, bspline_curve2d):
        """
        Converts a 2D B-Spline in parametric domain into a 3D B-Spline in spatial domain.

        :param bspline_curve2d: The B-Spline curve to perform the transformation.
        :type bspline_curve2d: edges.BSplineCurve2D
        :return: A 3D B-Spline.
        :rtype: edges.BSplineCurve3D
        """
        control_points = [self.point2d_to_3d(point)
                          for point in bspline_curve2d.control_points]
        return [edges.BSplineCurve3D(
            bspline_curve2d.degree,
            control_points=control_points,
            knot_multiplicities=bspline_curve2d.knot_multiplicities,
            knots=bspline_curve2d.knots,
            weights=bspline_curve2d.weights)]

    def rectangular_cut(self, x1: float, x2: float,
                        y1: float, y2: float, name: str = ''):
        """Deprecated method, Use PlaneFace3D from_surface_rectangular_cut method."""

        raise AttributeError('Use PlaneFace3D from_surface_rectangular_cut method')


PLANE3D_OXY = Plane3D(volmdlr.OXYZ)
PLANE3D_OYZ = Plane3D(volmdlr.OYZX)
PLANE3D_OZX = Plane3D(volmdlr.OZXY)
PLANE3D_OXZ = Plane3D(volmdlr.Frame3D(volmdlr.O3D, volmdlr.X3D, volmdlr.Z3D, volmdlr.Y3D))


class PeriodicalSurface(Surface3D):
    """
    Abstract class for surfaces with two-pi periodicity that creates some problems.
    """

    def point2d_to_3d(self, point2d):
        """
        Abstract method.
        """
        raise NotImplementedError(f'point2d_to_3d is abstract and should be implemented in {self.__class__.__name__}')

    def point3d_to_2d(self, point3d):
        """
        Abstract method. Convert a 3D point to a 2D parametric point.

        :param point3d: The 3D point to convert, represented by 3 coordinates (x, y, z).
        :type point3d: `volmdlr.Point3D`
        :return: NotImplementedError: If the method is not implemented in the subclass.
        """
        raise NotImplementedError(f'point3d_to_2d is abstract and should be implemented in {self.__class__.__name__}')

    def _align_contours(self, inner_contour, theta_contours, z_outer_contour, z_inner_contour):
        """
        Helper function to align contours' BREP on periodical surfaces that need to be connected.
        """
        outer_contour_theta, inner_contour_theta = theta_contours
        overlapping_theta, outer_contour_side, inner_contour_side, side = self._get_overlapping_theta(
            outer_contour_theta,
            inner_contour_theta)
        line = curves.Line2D(volmdlr.Point2D(overlapping_theta, z_outer_contour),
                             volmdlr.Point2D(overlapping_theta, z_inner_contour))
        cutted_contours = inner_contour.split_by_line(line)
        number_contours = len(cutted_contours)
        if number_contours == 2:
            contour1, contour2 = cutted_contours
            increasing_theta = inner_contour_theta[0] < inner_contour_theta[1]
            # side = 0 --> left  side = 1 --> right
            if (not side and increasing_theta) or (
                    side and not increasing_theta):
                theta_offset = outer_contour_theta[outer_contour_side] - contour2.primitives[0].start.x
                contour2_positionned = contour2.translation(offset=volmdlr.Vector2D(theta_offset, 0))
                theta_offset = contour2_positionned.primitives[-1].end.x - contour1.primitives[0].start.x
                contour1_positionned = contour1.translation(offset=volmdlr.Vector2D(theta_offset, 0))

            else:
                theta_offset = outer_contour_theta[outer_contour_side] - contour1.primitives[-1].end.x
                contour1_positionned = contour1.translation(offset=volmdlr.Vector2D(theta_offset, 0))
                theta_offset = contour1_positionned.primitives[0].start.x - contour2.primitives[-1].end.x
                contour2_positionned = contour2.translation(offset=volmdlr.Vector2D(theta_offset, 0))
            old_innner_contour_positioned = wires.Wire2D(contour2_positionned.primitives +
                                                         contour1_positionned.primitives).order_wire(tol=1e-2)
        elif number_contours == 1:
            theta_offset = outer_contour_theta[outer_contour_side] - inner_contour_theta[inner_contour_side]
            translation_vector = volmdlr.Vector2D(theta_offset, 0)
            old_innner_contour_positioned = cutted_contours[0].translation(offset=translation_vector)

        else:
            raise NotImplementedError

        return old_innner_contour_positioned

    @staticmethod
    def _get_closing_points(old_outer_contour_positioned, old_innner_contour_positioned):
        """
        Helper function to get points to connect contours with line segments.
        """
        point1 = old_outer_contour_positioned.primitives[0].start
        point2 = old_outer_contour_positioned.primitives[-1].end
        point3 = old_innner_contour_positioned.primitives[0].start
        point4 = old_innner_contour_positioned.primitives[-1].end

        outer_contour_direction = point1.x < point2.x
        inner_contour_direction = point3.x < point4.x
        if outer_contour_direction == inner_contour_direction:
            old_innner_contour_positioned = old_innner_contour_positioned.invert()
            point3 = old_innner_contour_positioned.primitives[0].start
            point4 = old_innner_contour_positioned.primitives[-1].end
        if not math.isclose(point2.x, point3.x, abs_tol=1e-4) or \
                not math.isclose(point4.x, point1.x, abs_tol=1e-4):
            ideal_x = []
            delta = math.inf
            found = False
            for x1 in [point2.x, point3.x]:
                for x2 in [point4.x, point1.x]:
                    delta_x = abs(abs(x1 - x2) - volmdlr.TWO_PI)
                    if delta_x == 0.0:
                        ideal_x = [x1, x2]
                        found = True
                        break
                    if delta_x < delta:
                        delta = delta_x
                        ideal_x = [x1, x2]
                if found:
                    break
            x1, x2 = ideal_x
            point2.x = x1
            point3.x = x1
            point4.x = x2
            point1.x = x2

        return point1, point2, point3, point4

    def connect_contours(self, outer_contour, inner_contours):
        """
        Repair contours on parametric domain.

        :param outer_contour: Outer contour 2D.
        :type inner_contours: wires.Contour2D
        :param inner_contours: List of 2D contours.
        :type inner_contours: list
        """
        new_inner_contours = []
        point1 = outer_contour.primitives[0].start
        point2 = outer_contour.primitives[-1].end

        theta1, z1 = point1
        theta2, _ = point2

        new_outer_contour = outer_contour
        for inner_contour in inner_contours:
            theta3, z3 = inner_contour.primitives[0].start
            theta4, _ = inner_contour.primitives[-1].end

            if not inner_contour.is_ordered():
                # Contours are aligned
                if (math.isclose(theta1, theta3, abs_tol=1e-3) and math.isclose(theta2, theta4, abs_tol=1e-3)) \
                        or (math.isclose(theta1, theta4, abs_tol=1e-3) and math.isclose(theta2, theta3, abs_tol=1e-3)):
                    old_innner_contour_positioned = inner_contour

                else:
                    old_innner_contour_positioned = self._align_contours(inner_contour, [[theta1, theta2],
                                                                                         [theta3, theta4]], z1, z3)
                point1, point2, point3, point4 = self._get_closing_points(outer_contour,
                                                                          old_innner_contour_positioned)
                closing_linesegment1 = edges.LineSegment2D(point2, point3)
                closing_linesegment2 = edges.LineSegment2D(point4, point1)
                new_outer_contour_primitives = outer_contour.primitives + [closing_linesegment1] + \
                    old_innner_contour_positioned.primitives + [closing_linesegment2]
                new_outer_contour = wires.Contour2D(primitives=new_outer_contour_primitives)
                if not new_outer_contour.is_ordered():
                    try:
                        new_outer_contour = new_outer_contour.order_contour(tol=min(1e-2,
                                                                                0.1 * closing_linesegment1.length(),
                                                                                0.1 * closing_linesegment2.length()))
                    except NotImplementedError:
                        pass
            else:
                new_inner_contours.append(inner_contour)
        return new_outer_contour, new_inner_contours

    @staticmethod
    def _get_overlapping_theta(outer_contour_startend_theta, inner_contour_startend_theta):
        """
        Find overlapping theta domain between two contours on periodical Surfaces.
        """
        oc_xmin_index, outer_contour_xmin = min(enumerate(outer_contour_startend_theta), key=lambda x: x[1])
        oc_xmax_index, outer_contour_xman = max(enumerate(outer_contour_startend_theta), key=lambda x: x[1])
        ic_xmin_index, inner_contour_xmin = min(enumerate(inner_contour_startend_theta), key=lambda x: x[1])
        ic_xmax_index, inner_contour_xmax = max(enumerate(inner_contour_startend_theta), key=lambda x: x[1])

        # check if tetha3 or theta4 is in [theta1, theta2] interval
        overlap = outer_contour_xmin <= inner_contour_xmax and outer_contour_xman >= inner_contour_xmin

        if overlap:
            if inner_contour_xmin < outer_contour_xmin:
                overlapping_theta = outer_contour_startend_theta[oc_xmin_index]
                side = 0
                return overlapping_theta, oc_xmin_index, ic_xmin_index, side
            overlapping_theta = outer_contour_startend_theta[oc_xmax_index]
            side = 1
            return overlapping_theta, oc_xmax_index, ic_xmax_index, side

        # if not direct intersection -> find intersection at periodicity
        if inner_contour_xmin < outer_contour_xmin:
            overlapping_theta = outer_contour_startend_theta[oc_xmin_index] - 2 * math.pi
            side = 0
            return overlapping_theta, oc_xmin_index, ic_xmin_index, side
        overlapping_theta = outer_contour_startend_theta[oc_xmax_index] + 2 * math.pi
        side = 1
        return overlapping_theta, oc_xmax_index, ic_xmax_index, side

    def _reference_points(self, edge):
        """
        Helper function to return points of reference on the edge to fix some parametric periodical discontinuities.
        """
        length = edge.length()
        point_after_start = self.point3d_to_2d(edge.point_at_abscissa(0.01 * length))
        point_before_end = self.point3d_to_2d(edge.point_at_abscissa(0.98 * length))
        theta3, _ = point_after_start
        theta4, _ = point_before_end
        if abs(theta3) == math.pi or abs(theta3) == 0.5 * math.pi:
            point_after_start = self.point3d_to_2d(edge.point_at_abscissa(0.02 * length))
        if abs(theta4) == math.pi or abs(theta4) == 0.5 * math.pi:
            point_before_end = self.point3d_to_2d(edge.point_at_abscissa(0.97 * length))
        return point_after_start, point_before_end

    def _verify_start_end_angles(self, edge, theta1, theta2):
        """
        Verify if there is some incoherence with start and end angles. If so, return fixed angles.
        """
        length = edge.length()
        theta3, _ = self.point3d_to_2d(edge.point_at_abscissa(0.001 * length))
        # make sure that the reference angle is not undefined
        if abs(theta3) == math.pi or abs(theta3) == 0.5 * math.pi:
            theta3, _ = self.point3d_to_2d(edge.point_at_abscissa(0.002 * length))

        # Verify if theta1 or theta2 point should be -pi because atan2() -> ]-pi, pi]
        # And also atan2 discontinuity in 0.5 * math.pi
        if math.isclose(abs(theta1), math.pi, abs_tol=1e-4) or abs(theta1) == 0.5 * math.pi:
            theta1 = repair_start_end_angle_periodicity(theta1, theta3)
        if abs(theta2) == math.pi or abs(theta2) == 0.5 * math.pi:
            theta4, _ = self.point3d_to_2d(edge.point_at_abscissa(0.98 * length))
            # make sure that the reference angle is not undefined
            if math.isclose(abs(theta2), math.pi, abs_tol=1e-4) or abs(theta4) == 0.5 * math.pi:
                theta4, _ = self.point3d_to_2d(edge.point_at_abscissa(0.97 * length))
            theta2 = repair_start_end_angle_periodicity(theta2, theta4)

        return theta1, theta2

    def _helper_fix_angle_discontinuity(self, points, index_angle_discontinuity, i):
        sign = round(points[index_angle_discontinuity - 1][i] / abs(points[index_angle_discontinuity - 1][i]), 2)
        if i == 0:
            points = [p + volmdlr.Point2D(sign * volmdlr.TWO_PI, 0) if i >= index_angle_discontinuity else p
                      for i, p in enumerate(points)]
        else:
            points = [p + volmdlr.Point2D(0, sign * volmdlr.TWO_PI) if i >= index_angle_discontinuity else p
                      for i, p in enumerate(points)]
        return points

    def _fix_angle_discontinuity_on_discretization_points(self, points, indexes_angle_discontinuity, direction):
        i = 0 if direction == "x" else 1
        if len(indexes_angle_discontinuity) == 1:
            index_angle_discontinuity = indexes_angle_discontinuity[0]
            points = self._helper_fix_angle_discontinuity(points, index_angle_discontinuity, i)
        else:
            stack = deque(indexes_angle_discontinuity)
            while stack:
                index_angle_discontinuity = stack.popleft()
                if stack:
                    next_angle_discontinuity_index = stack[0]
                    temp_points = points[:next_angle_discontinuity_index]
                    temp_points = self._helper_fix_angle_discontinuity(temp_points, index_angle_discontinuity, i)
                    points = temp_points + points[next_angle_discontinuity_index:]
                else:
                    temp_points = points
                    points = self._helper_fix_angle_discontinuity(temp_points, index_angle_discontinuity, i)
                _, indexes_angle_discontinuity = angle_discontinuity([point.x for point in points])
                stack = deque(indexes_angle_discontinuity)
        return points

    def _helper_arc3d_to_2d_periodicity_verifications(self, arc3d, start):
        """
        Verifies if arc 3D contains discontinuity and undefined start/end points on parametric domain.
        """
        point_theta_discontinuity = self.point2d_to_3d(volmdlr.Point2D(math.pi, start.y))
        discontinuity = arc3d.point_belongs(point_theta_discontinuity) and not \
            arc3d.is_point_edge_extremity(point_theta_discontinuity)

        undefined_start_theta = arc3d.start.is_close(point_theta_discontinuity)
        undefined_end_theta = arc3d.end.is_close(point_theta_discontinuity)
        return discontinuity, undefined_start_theta, undefined_end_theta

    def linesegment3d_to_2d(self, linesegment3d):
        """
        Converts the primitive from 3D spatial coordinates to its equivalent 2D primitive in the parametric space.

        For cylindrical or conical surfaces, a line segment in 3D space is typically projected onto
        the 2D parametric space as a vertical line segment. This is because a 3D line that lies on a
        cylindrical or conical surface corresponds to a generatrix of the surface, and it extends along
        the height of the surface without bending or deviating in the other directions.
        Therefore, the BREP of a line segment on cylindrical or conical surface is a vertical line segment.
        """
        start = self.point3d_to_2d(linesegment3d.start)
        end = self.point3d_to_2d(linesegment3d.end)
        _, _, z1 = self.frame.global_to_local_coordinates(linesegment3d.start)
        _, _, z2 = self.frame.global_to_local_coordinates(linesegment3d.end)
        if math.isclose(z1, z2, rel_tol=0.005):
            # special case when there is a small line segment that should be a small arc of circle instead
            return [edges.LineSegment2D(start, end)]
        if start.x != end.x:
            end = volmdlr.Point2D(start.x, end.y)
        if not start.is_close(end):
            return [edges.LineSegment2D(start, end, name="parametric.linesegment")]
        return None

    def arc3d_to_2d(self, arc3d):
        """
        Converts the primitive from 3D spatial coordinates to its equivalent 2D primitive in the parametric space.

        The BREP of an arc of circle on a cylindrical or a conical surface is a horizontal line segment.
        """
        start = self.point3d_to_2d(arc3d.start)
        end = self.point3d_to_2d(arc3d.end)
        point_after_start, point_before_end = self._reference_points(arc3d)
        discontinuity, undefined_start_theta, undefined_end_theta = self._helper_arc3d_to_2d_periodicity_verifications(
            arc3d, start)
        start, end = vm_parametric.arc3d_to_cylindrical_coordinates_verification(
            [start, end], [undefined_start_theta, undefined_end_theta],
            [point_after_start.x, point_before_end.x], discontinuity)
        return [edges.LineSegment2D(start, end, name="parametric.arc")]

    def fullarc3d_to_2d(self, fullarc3d):
        """
        Converts the primitive from 3D spatial coordinates to its equivalent 2D primitive in the parametric space.

        The BREP of a circle on a cylindrical or a conical surface is a horizontal line segment with length of two pi.
        """
        start = self.point3d_to_2d(fullarc3d.start)
        end = self.point3d_to_2d(fullarc3d.end)

        if self.frame.w.is_colinear_to(fullarc3d.circle.normal):
            normal_dot_product = self.frame.w.dot(fullarc3d.circle.normal)
            start, end = vm_parametric.fullarc_to_cylindrical_coordinates_verification(start, end, normal_dot_product)
            return [edges.LineSegment2D(start, end, name="parametric.fullarc")]
        raise NotImplementedError("This case must be treated in child class.")

    def bsplinecurve3d_to_2d(self, bspline_curve3d):
        """
        Converts the primitive from 3D spatial coordinates to its equivalent 2D primitive in the parametric space.
        """
        n = len(bspline_curve3d.control_points)
        points3d = bspline_curve3d.discretization_points(number_points=n)
        points = [self.point3d_to_2d(point) for point in points3d]
        if self.is_singularity_point(bspline_curve3d.start) or self.is_singularity_point(bspline_curve3d.end):
            points = self.fix_start_end_singularity_point_at_parametric_domain(bspline_curve3d, points, points3d)
        theta1, z1 = points[0]
        theta2, z2 = points[-1]
        theta1, theta2 = self._verify_start_end_angles(bspline_curve3d, theta1, theta2)
        points[0] = volmdlr.Point2D(theta1, z1)
        points[-1] = volmdlr.Point2D(theta2, z2)

        theta_list = [point.x for point in points]
        theta_discontinuity, indexes_theta_discontinuity = angle_discontinuity(theta_list)
        if theta_discontinuity:
            points = self._fix_angle_discontinuity_on_discretization_points(points,
                                                                            indexes_theta_discontinuity, "x")

        return [edges.BSplineCurve2D.from_points_interpolation(points, degree=bspline_curve3d.degree)]

    def arcellipse3d_to_2d(self, arcellipse3d):
        """
        Transformation of a 3D arc of ellipse to a 2D primitive in a cylindrical surface.

        """
        points = [self.point3d_to_2d(p)
                  for p in arcellipse3d.discretization_points(number_points=50)]

        theta1, z1 = points[0]
        theta2, z2 = points[-1]

        # theta3, _ = self.point3d_to_2d(arcellipse3d.point_at_abscissa(0.001 * length))
        theta3, _ = points[1]
        # make sure that the reference angle is not undefined
        if abs(theta3) == math.pi:
            theta3, _ = points[1]

        # Verify if theta1 or theta2 point should be -pi because atan2() -> ]-pi, pi]
        if abs(theta1) == math.pi:
            theta1 = vm_parametric.repair_start_end_angle_periodicity(theta1, theta3)
        if abs(theta2) == math.pi:
            theta4, _ = points[-2]
            # make sure that the reference angle is not undefined
            if abs(theta4) == math.pi:
                theta4, _ = points[-3]
            theta2 = vm_parametric.repair_start_end_angle_periodicity(theta2, theta4)

        points[0] = volmdlr.Point2D(theta1, z1)
        points[-1] = volmdlr.Point2D(theta2, z2)

        theta_list = [point.x for point in points]
        theta_discontinuity, indexes_theta_discontinuity = angle_discontinuity(theta_list)
        if theta_discontinuity:
            points = self._fix_angle_discontinuity_on_discretization_points(points,
                                                                            indexes_theta_discontinuity, "x")

        return [edges.BSplineCurve2D.from_points_interpolation(points, degree=2, name="parametric.arcellipse")]

    def fullarcellipse3d_to_2d(self, fullarcellipse3d):
        """
        Transformation of a 3D arc ellipse to 2D, in a cylindrical surface.

        """
        points = [self.point3d_to_2d(p)
                  for p in fullarcellipse3d.discretization_points(number_points=100)]
        start, end = points[0], points[-1]
        normal_dot_product = self.frame.w.dot(fullarcellipse3d.ellipse.normal)
        start, end = vm_parametric.fullarc_to_cylindrical_coordinates_verification(start, end, normal_dot_product)
        theta1, z1 = start
        theta2, z2 = end
        theta1, theta2 = self._verify_start_end_angles(fullarcellipse3d, theta1, theta2)
        points[0] = volmdlr.Point2D(theta1, z1)
        points[-1] = volmdlr.Point2D(theta2, z2)

        theta_list = [point.x for point in points]
        theta_discontinuity, indexes_theta_discontinuity = angle_discontinuity(theta_list)
        if theta_discontinuity:
            points = self._fix_angle_discontinuity_on_discretization_points(points,
                                                                            indexes_theta_discontinuity, "x")

        return [edges.BSplineCurve2D.from_points_interpolation(points, degree=2,
                                                               name="parametric.fullarcellipse")]

    def bsplinecurve2d_to_3d(self, bspline_curve2d):
        """
        Is this right?.
        """
        n = len(bspline_curve2d.control_points)
        points = [self.point2d_to_3d(p)
                  for p in bspline_curve2d.discretization_points(number_points=n)]
        return [edges.BSplineCurve3D.from_points_interpolation(points, bspline_curve2d.degree, centripetal=True)]

    def linesegment2d_to_3d(self, linesegment2d):
        """
        Converts a BREP line segment 2D onto a 3D primitive on the surface.
        """
        theta1, param_z1 = linesegment2d.start
        theta2, param_z2 = linesegment2d.end
        start3d = self.point2d_to_3d(linesegment2d.start)
        end3d = self.point2d_to_3d(linesegment2d.end)
        center = self.frame.origin + param_z1 * self.frame.w
        if theta1 > theta2:
            circle3d = curves.Circle3D(volmdlr.Frame3D(
                center, self.frame.u, -self.frame.v, self.frame.u.cross(-self.frame.v)),
                start3d.point_distance(center))
        else:
            circle3d = curves.Circle3D(
                volmdlr.Frame3D(center, self.frame.u, self.frame.v, self.frame.w),
                start3d.point_distance(center))
        if math.isclose(theta1, theta2, abs_tol=1e-4) or linesegment2d.name == "parametric.linesegment":
            if start3d.is_close(end3d):
                return None
            return [edges.LineSegment3D(start3d, end3d)]

        if math.isclose(param_z1, param_z2, abs_tol=1e-4) or linesegment2d.name == "parametric.arc" or \
                linesegment2d.name == "parametric.fullarc":
            if math.isclose(abs(theta1 - theta2), volmdlr.TWO_PI, abs_tol=1e-4):
                return [edges.FullArc3D(circle=circle3d, start_end=self.point2d_to_3d(linesegment2d.start))]
            # interior_point = self.point2d_to_3d(volmdlr.Point2D(0.5 * (theta1 + theta2), param_z1))
            return [edges.Arc3D(circle3d, self.point2d_to_3d(linesegment2d.start),
                                self.point2d_to_3d(linesegment2d.end))]
        if start3d.is_close(end3d):
            return None
        n = 10
        points = [self.point2d_to_3d(p)
                  for p in linesegment2d.discretization_points(number_points=n)]
        return [edges.BSplineCurve3D.from_points_interpolation(points, 3, centripetal=True)]

    @staticmethod
    def is_undefined_brep(edge):
        """Returns True if the edge is contained within the periodicity boundary."""
        if isinstance(edge.simplify, edges.LineSegment2D) and \
                edge.simplify.line.unit_direction_vector().is_colinear_to(volmdlr.Y2D) \
                and math.isclose(abs(edge.start.x), math.pi, abs_tol=1e-6):
            return True
        return False

    def fix_undefined_brep_with_neighbors(self, edge, previous_edge, next_edge):
        """Uses neighbors edges to fix edge contained within the periodicity boundary."""
        delta_previous = previous_edge.end - edge.start
        delta_next = next_edge.start - edge.end
        if not self.is_undefined_brep(previous_edge) and \
                math.isclose(delta_previous.norm(), self.x_periodicity, abs_tol=1e-3):
            edge = edge.translation(delta_previous)
        elif not self.is_undefined_brep(next_edge) and \
                math.isclose(delta_next.norm(), self.x_periodicity, abs_tol=1e-3):
            edge = edge.translation(delta_next)
        elif (math.isclose(delta_previous.x, delta_next.x, abs_tol=1e-3) and
              math.isclose(abs(delta_previous.x), self.x_periodicity, abs_tol=1e-3)):
            edge = edge.translation(delta_next)
        return edge

    def fix_start_end_singularity_point_at_parametric_domain(self, edge3d, points, points3d):
        """
        Helper function.

        Uses local discretization and line intersection with the tangent line at the point just before the undefined
        point on the BREP of the 3D edge to find the real values on parametric domain.
        """

        def get_local_discretization_points(start_point, end_points):
            distance = start_point.point_distance(end_points)
            maximum_linear_distance_reference_point = 1e-4
            if distance < maximum_linear_distance_reference_point:
                return []
            number_points = max(int(distance / maximum_linear_distance_reference_point), 2)

            local_discretization = [self.point3d_to_2d(point)
                                    for point in edge3d.local_discretization(
                    start_point, end_points, number_points)]
            return local_discretization

        def get_temp_edge2d(_points):
            theta_list = [point.x for point in _points]
            theta_discontinuity, indexes_theta_discontinuity = angle_discontinuity(theta_list)
            if theta_discontinuity:
                _points = self._fix_angle_discontinuity_on_discretization_points(_points,
                                                                                 indexes_theta_discontinuity, "x")
            if len(_points) == 2:
                edge2d = edges.LineSegment2D(_points[0], _points[1])
            else:
                edge2d = edges.BSplineCurve2D.from_points_interpolation(_points, 2)
            return edge2d

        if self.is_singularity_point(points3d[0]):
            local_discretization_points = get_local_discretization_points(start_point=points3d[0],
                                                                          end_points=points3d[1])
            if local_discretization_points:
                temp_points = local_discretization_points[1:] + points[2:]
            else:
                temp_points = points
            temp_edge2d = get_temp_edge2d(temp_points)
            singularity_lines = self.get_singularity_lines()
            if len(singularity_lines) > 1:
                singularity_line = min(singularity_lines, key=lambda x: x.point_distance(temp_points[0]))
            else:
                singularity_line = singularity_lines[0]
            points[0] = find_parametric_point_at_singularity(temp_edge2d, abscissa=0,
                                                             singularity_line=singularity_line, domain=self.domain)
        if self.is_singularity_point(points3d[-1]):
            local_discretization_points = get_local_discretization_points(start_point=points3d[-2],
                                                                          end_points=points3d[-1])
            if local_discretization_points:
                temp_points = points[:-2] + local_discretization_points[:-1]
            else:
                temp_points = points[:-1]
            temp_edge2d = get_temp_edge2d(temp_points)
            singularity_lines = self.get_singularity_lines()
            if len(singularity_lines) > 1:
                singularity_line = min(singularity_lines, key=lambda x: x.point_distance(temp_points[-1]))
            else:
                singularity_line = singularity_lines[0]
            points[-1] = find_parametric_point_at_singularity(temp_edge2d, abscissa=temp_edge2d.length(),
                                                             singularity_line=singularity_line, domain=self.domain)
        return points


class CylindricalSurface3D(PeriodicalSurface):
    """
    The local plane is defined by (theta, z).

    :param frame: frame.w is axis, frame.u is theta=0 frame.v theta=pi/2
    :param frame:
    :param radius: Cylinder's radius
    :type radius: float
    """
    face_class = 'CylindricalFace3D'
    x_periodicity = volmdlr.TWO_PI
    y_periodicity = None

    def __init__(self, frame, radius: float, name: str = ''):
        self.radius = radius
        PeriodicalSurface.__init__(self, frame=frame, name=name)

    def __hash__(self):
        return hash((self.__class__.__name__, self.frame, self.radius))

    def __eq__(self, other):
        if self.__class__.__name__ != other.__class__.__name__:
            return False
        if self.frame == other.frame and self.radius == other.radius:
            return True
        return False

    @property
    def u_domain(self):
        """The parametric domain of the surface in the U direction."""
        return -math.pi, math.pi

    @property
    def v_domain(self):
        """The parametric domain of the surface in the V direction."""
        return -math.inf, math.inf

    def get_generatrices(self, number_lines: int = 30, length: float = 1):
        """
        Retrieve line segments representing the generatrices of a cylinder.

        Generates a specified number of line segments along the surface of the cylinder,
        each representing a generatrix.

        :param number_lines: The number of generatrices to generate. Default is 30
        :type number_lines: int
        :param length: The length of the cylinder along the z-direction. Default is 1.
        :type length: float
        :return: A list of LineSegment3D instances representing the generatrices of the cylinder.
        :rtype: List[LineSegment3D]
        """
        list_generatrices = []
        for i in range(number_lines):
            theta = i / (number_lines - 1) * volmdlr.TWO_PI
            start = self.point2d_to_3d(volmdlr.Point2D(theta, -0.5 * length))
            end = self.point2d_to_3d(volmdlr.Point2D(theta, 0.5 * length))
            generatrix = edges.LineSegment3D(start, end)
            list_generatrices.append(generatrix)
        return list_generatrices

    def get_circle_generatrices(self, number_circles: int = 10, length: float = 1.0):
        """
        Retrieve circles representing the generatrices of a cylinder.

        Generates a specified number of circles along the surface of the cylinder,
        each representing a generatrix.

        :param number_circles: The number of generatrices to generate. Default is 10
        :type number_circles: int
        :param length: The length of the cylinder along the z-direction. Default is 1.
        :type length: float
        :return: A list of Circle3D instances representing the generatrices of the cylinder.
        :rtype: List[Circle3D]
        """
        circles = []
        for j in range(number_circles):
            circle_frame = self.frame.copy()
            circle_frame.origin += (-0.5 + j / (number_circles - 1)) * length * circle_frame.w
            circle = curves.Circle3D(circle_frame, self.radius)
            circles.append(circle)
        return circles

    def plot(self, ax=None, edge_style: EdgeStyle = EdgeStyle(color='grey', alpha=0.5),
             length=None, **kwargs):
        """
        Plot the cylindrical surface in the local frame normal direction.

        :param ax: Matplotlib Axes3D object to plot on. If None, create a new figure.
        :type ax: Axes3D or None
        :param edge_style: edge styles.
        :type edge_style: EdgeStyle.
        :param length: plotted length
        :type length: float
        :return: Matplotlib Axes3D object containing the plotted wire-frame.
        :rtype: Axes3D
        """
        ncircles = 50
        nlines = 50

        if ax is None:
            fig = plt.figure()
            ax = fig.add_subplot(111, projection='3d')
        if length is None:
            length = self.radius

        self.frame.plot(ax=ax, color=edge_style.color, ratio=self.radius)
        for edge in self.get_generatrices(nlines, length):
            edge.plot(ax=ax, edge_style=edge_style)

        circles = self.get_circle_generatrices(ncircles, length)
        for circle in circles:
            circle.plot(ax=ax, edge_style=edge_style)
        return ax

    def point2d_to_3d(self, point2d: volmdlr.Point2D):
        """
        Coverts a parametric coordinate on the surface into a 3D spatial point (x, y, z).

        :param point2d: Point at the ToroidalSuface3D
        :type point2d: `volmdlr.`Point2D`
        """

        point = volmdlr.Point3D(self.radius * math.cos(point2d.x),
                                self.radius * math.sin(point2d.x),
                                point2d.y)
        return self.frame.local_to_global_coordinates(point)

    def parametric_points_to_3d(self, points: NDArray[np.float64]) -> NDArray[np.float64]:
        """
        Transform parametric coordinates to 3D points on the cylindrical surface.

        Given a set of parametric coordinates `(u, v)` representing points on the surface,
        this method returns the corresponding 3D points on the cylindrical surface.

        :param points: Parametric coordinates in the form of a numpy array with shape (n, 2),
                       where `n` is the number of points, and each row corresponds to `(u, v)`.
        :type points: numpy.ndarray[np.float64]

        :return: Array of 3D points representing the cylindrical surface in Cartesian coordinates.
        :rtype: numpy.ndarray[np.float64]
        """
        center = np.array(self.frame.origin)
        x = np.array([self.frame.u[0], self.frame.u[1], self.frame.u[2]])
        y = np.array([self.frame.v[0], self.frame.v[1], self.frame.v[2]])
        z = np.array([self.frame.w[0], self.frame.w[1], self.frame.w[2]])

        points = points.reshape(-1, 2, 1)

        u_values = points[:, 0]
        v_values = points[:, 1]

        x_component = np.cos(u_values) * x
        y_component = np.sin(u_values) * y
        z_component = v_values * z

        return center + self.radius * (x_component + y_component) + z_component

    def point3d_to_2d(self, point3d):
        """
        Returns the cylindrical coordinates volmdlr.Point2D(theta, z) of a Cartesian coordinates point (x, y, z).

        :param point3d: Point at the CylindricalSuface3D
        :type point3d: `volmdlr.`Point3D`
        """
        x, y, z = self.frame.global_to_local_coordinates(point3d)
        # Do not delete this, mathematical problem when x and y close to zero but not 0
        if abs(x) < 1e-12:
            x = 0
        if abs(y) < 1e-12:
            y = 0

        theta = math.atan2(y, x)
        if abs(theta) < 1e-9:
            theta = 0.0

        return volmdlr.Point2D(theta, z)

    @classmethod
    def from_step(cls, arguments, object_dict, **kwargs):
        """
        Converts a step primitive to a CylindricalSurface3D.

        :param arguments: The arguments of the step primitive.
        :type arguments: list
        :param object_dict: The dictionary containing all the step primitives
            that have already been instantiated
        :type object_dict: dict
        :return: The corresponding CylindricalSurface3D object.
        :rtype: :class:`volmdlr.faces.CylindricalSurface3D`
        """

        length_conversion_factor = kwargs.get("length_conversion_factor", 1)
        frame = object_dict[arguments[1]]
        radius = float(arguments[2]) * length_conversion_factor
        return cls(frame, radius, arguments[0][1:-1])

    def to_step(self, current_id):
        """
        Converts the object to a STEP representation.

        :param current_id: The ID of the last written primitive.
        :type current_id: int
        :return: The STEP representation of the object and the last ID.
        :rtype: tuple[str, list[int]]
        """
        content, frame_id = self.frame.to_step(current_id)
        current_id = frame_id + 1
        content += f"#{current_id} = CYLINDRICAL_SURFACE('{self.name}',#{frame_id},{round(1000 * self.radius, 4)});\n"
        return content, [current_id]

    def frame_mapping(self, frame: volmdlr.Frame3D, side: str):
        """
        Changes frame_mapping and return a new CylindricalSurface3D.

        :param side: 'old' or 'new'
        """
        new_frame = self.frame.frame_mapping(frame, side)
        return CylindricalSurface3D(new_frame, self.radius,
                                    name=self.name)

    def rectangular_cut(self, theta1: float, theta2: float,
                        param_z1: float, param_z2: float, name: str = ''):
        """Deprecated method, Use CylindricalFace3D from_surface_rectangular_cut method."""
        raise AttributeError('Use CylindricalFace3D from_surface_rectangular_cut method')

    def rotation(self, center: volmdlr.Point3D, axis: volmdlr.Vector3D, angle: float):
        """
        CylindricalFace3D rotation.

        :param center: rotation center.
        :param axis: rotation axis.
        :param angle: angle rotation.
        :return: a new rotated Plane3D.
        """
        new_frame = self.frame.rotation(center=center, axis=axis,
                                        angle=angle)
        return CylindricalSurface3D(new_frame, self.radius)

    def translation(self, offset: volmdlr.Vector3D):
        """
        CylindricalFace3D translation.

        :param offset: translation vector.
        :return: A new translated CylindricalFace3D.
        """
        return CylindricalSurface3D(self.frame.translation(offset), self.radius)

    def grid3d(self, grid2d: grid.Grid2D):
        """
        Generate 3d grid points of a Cylindrical surface, based on a Grid2D.

        """

        points_2d = grid2d.points
        points_3d = [self.point2d_to_3d(point2d) for point2d in points_2d]

        return points_3d

    def line_intersections(self, line: curves.Line3D):
        """Gets intersections between a line and a Cylindrical Surface 3D."""
        line_2d = line.to_2d(self.frame.origin, self.frame.u, self.frame.v)
        if line_2d is None:
            return []
        origin2d = self.frame.origin.to_2d(self.frame.origin, self.frame.u, self.frame.v)
        distance_line2d_to_origin = line_2d.point_distance(origin2d)
        if distance_line2d_to_origin > self.radius:
            return []
        a_prime = line_2d.point1
        b_prime = line_2d.point2
        a_prime_minus_b_prime = a_prime - b_prime
        t_param = a_prime.dot(a_prime_minus_b_prime) / a_prime_minus_b_prime.dot(a_prime_minus_b_prime)
        k_param = math.sqrt(
            (self.radius ** 2 - distance_line2d_to_origin ** 2) / a_prime_minus_b_prime.dot(a_prime_minus_b_prime))
        intersection1 = line.point1 + (t_param + k_param) * (line.direction_vector())
        intersection2 = line.point1 + (t_param - k_param) * (line.direction_vector())
        if intersection1 == intersection2:
            return [intersection1]

        return [intersection1, intersection2]

    def parallel_plane_intersection(self, plane3d):
        """
        Cylinder plane intersections when plane's normal is perpendicular with the cylinder axis.

        :param plane3d: intersecting plane
        :return: list of intersecting curves
        """
        distance_plane_cylinder_axis = plane3d.point_distance(self.frame.origin)
        if distance_plane_cylinder_axis > self.radius:
            return []
        if math.isclose(self.frame.w.dot(plane3d.frame.u), 0, abs_tol=1e-6):
            line = curves.Line3D(plane3d.frame.origin, plane3d.frame.origin + plane3d.frame.u)
        else:
            line = curves.Line3D(plane3d.frame.origin, plane3d.frame.origin + plane3d.frame.v)
        line_intersections = self.line_intersections(line)
        lines = []
        for intersection in line_intersections:
            lines.append(curves.Line3D(intersection, intersection + self.frame.w))
        return lines

    def perpendicular_plane_intersection(self, plane3d):
        """
        Cylinder plane intersections when plane's normal is parallel with the cylinder axis.

        :param plane3d: intersecting plane
        :return: list of intersecting curves
        """
        line = curves.Line3D(self.frame.origin, self.frame.origin + self.frame.w)
        center3d_plane = plane3d.line_intersections(line)[0]
        circle3d = curves.Circle3D(volmdlr.Frame3D(center3d_plane, plane3d.frame.u,
                                                   plane3d.frame.v, plane3d.frame.w), self.radius)
        return [circle3d]

    def concurrent_plane_intersection(self, plane3d: Plane3D):
        """
        Cylindrical plane intersections when plane's normal is concurrent with the cone's axis, but not orthogonal.

        :param plane3d: intersecting plane.
        :return: list of intersecting curves.
        """
        plane_normal = self.frame.w.cross(plane3d.frame.w)
        plane2 = Plane3D.from_normal(self.frame.origin, plane_normal)
        plane2_plane3d_intersections = plane3d.plane_intersections(plane2)
        line_intersections = self.line_intersections(plane2_plane3d_intersections[0])
        if not line_intersections:
            return []
        ellipse_center = (line_intersections[0] + line_intersections[1]) / 2
        line2 = curves.Line3D.from_point_and_vector(ellipse_center, plane_normal)
        line_intersections2 = self.line_intersections(line2)
        major_dir = (line_intersections[0] - ellipse_center).unit_vector()
        major_axis = ellipse_center.point_distance(line_intersections[0])
        minor_dir = (line_intersections2[0] - ellipse_center).unit_vector()
        minor_axis = ellipse_center.point_distance(line_intersections2[0])
        if minor_axis > major_axis:
            major_axis, minor_axis = minor_axis, major_axis
            major_dir, minor_dir = minor_dir, major_dir
        ellipse = curves.Ellipse3D(major_axis, minor_axis,
                                   volmdlr.Frame3D(ellipse_center, major_dir,
                                                   minor_dir, plane3d.frame.w))
        return [ellipse]

    def plane_intersections(self, plane3d):
        """
        Cylinder intersections with a plane.

        :param plane3d: intersecting plane.
        :return: list of intersecting curves.
        """
        if math.isclose(abs(plane3d.frame.w.dot(self.frame.w)), 0, abs_tol=1e-6):
            return self.parallel_plane_intersection(plane3d)
        if math.isclose(abs(plane3d.frame.w.dot(self.frame.w)), 1, abs_tol=1e-6):
            return self.perpendicular_plane_intersection(plane3d)
        return self.concurrent_plane_intersection(plane3d)

    def conicalsurface_intersections(self, conical_surface: 'ConicalSurface3D'):
        """
        Cylinder Surface intersections with a Conical surface.

        :param conical_surface: intersecting plane.
        :return: list of intersecting curves.
        """
        def _list_generatrices_intersections(surface, other_surface):
            linesegments = other_surface.get_generatrices(50, 2)
            all_generatrices_intersecting = True
            lists_intersections = [[], []]
            for generatrix in linesegments:
                linseg_intersections = surface.line_intersections(generatrix.line)
                if not linseg_intersections:
                    all_generatrices_intersecting = False
                for index, point in enumerate(linseg_intersections):
                    if other_surface.point_distance(point) < 1e-6 and \
                            not point.in_list(lists_intersections[index]):
                        lists_intersections[index].append(point)
            return lists_intersections, all_generatrices_intersecting

        cone_generatrices_point_intersections, all_cone_generatrices_intersecting_cylinder = \
            _list_generatrices_intersections(self, conical_surface)
        cylinder_generatrices_point_intersections, all_cylinder_generatrices_intersecting_cone = \
            _list_generatrices_intersections(conical_surface, self)
        if all_cylinder_generatrices_intersecting_cone:
            intersections_points = cylinder_generatrices_point_intersections
        elif all_cone_generatrices_intersecting_cylinder:
            intersections_points = cone_generatrices_point_intersections
            if not cone_generatrices_point_intersections[1]:
                intersections_points = [[]]
                for point in (
                        cylinder_generatrices_point_intersections[0] + cylinder_generatrices_point_intersections[1] +
                        cone_generatrices_point_intersections[0] + cone_generatrices_point_intersections[1]):
                    if not point.in_list(intersections_points[0]):
                        intersections_points[0].append(point)
        elif not all_cone_generatrices_intersecting_cylinder:
            intersections_points = [[]]
            for point in (cylinder_generatrices_point_intersections[0] + cylinder_generatrices_point_intersections[1] +
                          cone_generatrices_point_intersections[0] + cone_generatrices_point_intersections[1]):
                if not point.in_list(intersections_points[0]):
                    intersections_points[0].append(point)
        list_curves = []
        for list_points in intersections_points:
            order_ed_points = vm_common_operations.order_points_list_for_nearest_neighbor(list_points)
            bspline = edges.BSplineCurve3D.from_points_interpolation(order_ed_points + [order_ed_points[0]], 4,
                                                                     centripetal=False)
            list_curves.append(bspline)
        return list_curves

    def is_coincident(self, surface3d, abs_tol: float = 1e-6):
        """
        Verifies if two CylindricalSurfaces are coincident.

        :param surface3d: surface to verify.
        :param abs_tol: tolerance.
        :return: True if they are coincident, False otherwise.
        """
        if not isinstance(self, surface3d.__class__):
            return False
        line = curves.Line3D.from_point_and_vector(surface3d.frame.origin, surface3d.frame.w)
        distance_to_self_origin = line.point_distance(self.frame.origin)

        if math.isclose(abs(self.frame.w.dot(surface3d.frame.w)), 1.0, abs_tol=abs_tol) and \
                 math.isclose(distance_to_self_origin, 0.0, abs_tol=abs_tol) and self.radius == surface3d.radius:
            return True
        return False

    def point_belongs(self, point3d, abs_tol: float = 1e-5):
        """
        Verifies if a given point is on the CylindricalSurface3D.

        :param point3d: Point to verify.
        :param abs_tol: Tolerance.
        :return: True if point on surface, False otherwise.
        """
        new_point = self.frame.global_to_local_coordinates(point3d)
        if math.isclose(new_point.x ** 2 + new_point.y ** 2, self.radius ** 2, abs_tol=abs_tol):
            return True
        return False

    def _sphere_cylinder_tangent_intersections(self, frame, distance_axis_sphere_center):
        """
        Gets the intersections between a sphere tangent to the cylinder.

        :param frame: frame for local calculations. Frame is such that w is the cylinder axis,
        and u passes through the sphere's center.
        :param distance_axis_sphere_center: distance of sphere's center to cylinder axis.
        :return: return a list with the intersecting curves.
        """
        curves_ = []
        for phi_range in [(0, math.pi), (math.pi, 2*math.pi), (2*math.pi, 3*math.pi), (3*math.pi, 4*math.pi)]:
            phi = np.linspace(phi_range[0], phi_range[1], 100)
            intersection_points = [volmdlr.Point3D(x_comp, y_comp, z_comp)
                                   for x_comp, y_comp, z_comp in zip(
                                       self.radius * np.cos(phi), self.radius * np.sin(phi),
                                       2 * math.sqrt(distance_axis_sphere_center*self.radius)*np.cos(phi / 2))]
            bspline = edges.BSplineCurve3D.from_points_interpolation(intersection_points, 4, centripetal=False)
            curves_.append(bspline)
        global_intersections = [edge.frame_mapping(frame, 'old') for edge in curves_]
        return global_intersections

    def _helper_spherical_intersections_points(self, spherical_surface, distance_axis_sphere_center):
        """
        Helper method to get spherical intersections points.

        :param spherical_surface: spherical surface.
        :param distance_axis_sphere_center: distance cylinder axis to sphere center.
        :return: intersection points.
        """
        b = (spherical_surface.radius**2 - self.radius**2 -
             distance_axis_sphere_center**2) / (2*distance_axis_sphere_center)

        if spherical_surface.radius > self.radius + distance_axis_sphere_center:
            phi_0, phi_1, two_curves = 0, 2*math.pi, True
        else:
            phi_0 = math.acos(-b/self.radius)
            phi_1 = phi_0-0.000001
            phi_0 = -phi_0+0.000001
            two_curves = False

        phi = np.linspace(phi_0, phi_1, 400)
        x_components = self.radius * np.cos(phi)
        y_components = self.radius * np.sin(phi)
        z_components1 = np.sqrt(2 * distance_axis_sphere_center * (b + x_components))

        inters_points = [[volmdlr.Point3D(x_comp, y_comp, z_comp)
                          for x_comp, y_comp, z_comp in zip(x_components, y_components, z_components1)],
                         [volmdlr.Point3D(x_comp, y_comp, -z_comp)
                          for x_comp, y_comp, z_comp in zip(x_components, y_components, z_components1)]]
        if not two_curves:
            inters_points = vm_common_operations.separate_points_by_closeness(inters_points[0]+inters_points[1])
        return inters_points

    def sphericalsurface_intersections(self, spherical_surface: 'SphericalSurface3D'):
        """
        Cylinder Surface intersections with a Spherical surface.

        :param spherical_surface: intersecting sphere.
        :return: list of intersecting curves.
        """
        line_axis = curves.Line3D.from_point_and_vector(self.frame.origin, self.frame.w)
        distance_axis_sphere_center = line_axis.point_distance(spherical_surface.frame.origin)

        if distance_axis_sphere_center < self.radius:
            if distance_axis_sphere_center + spherical_surface.radius < self.radius:
                return []
            if math.isclose(distance_axis_sphere_center, 0.0, abs_tol=1e-6):
                if math.isclose(self.radius, spherical_surface.radius):
                    return [spherical_surface.get_circle_at_z(0)]
                z_plane_position = math.sqrt(spherical_surface.radius**2 - self.radius**2)
                circle1 = spherical_surface.get_circle_at_z(z_plane_position)
                circle2 = spherical_surface.get_circle_at_z(-z_plane_position)
                return [circle1, circle2]

        if distance_axis_sphere_center - spherical_surface.radius > self.radius:
            return []

        point_projection, _ = line_axis.point_projection(spherical_surface.frame.origin)
        vector = (spherical_surface.frame.origin - point_projection).unit_vector()
        frame = volmdlr.Frame3D(point_projection, vector, self.frame.w.cross(vector), self.frame.w)

        if math.isclose(distance_axis_sphere_center + self.radius, spherical_surface.radius, abs_tol=1e-6):
            return self._sphere_cylinder_tangent_intersections(frame, distance_axis_sphere_center)

        inters_points = self._helper_spherical_intersections_points(spherical_surface, distance_axis_sphere_center)

        curves_ = [edges.BSplineCurve3D.from_points_interpolation(points, 4, centripetal=False)
                   for points in inters_points]
        return [edge.frame_mapping(frame, 'old') for edge in curves_]

    def _cylindrical_intersection_points(self, cylindricalsurface: 'SphericalSurface3D'):
        """
        Gets the points of intersections between two cylindrical surfaces.

        :param cylindricalsurface: other Cylindrical surface 3d.
        :return: points of intersections.
        """
        cyl_generatrices = self.get_generatrices(200, self.radius*10) +\
                           self.get_circle_generatrices(200, self.radius*10)
        intersection_points = []
        for gene in cyl_generatrices:
            intersections = cylindricalsurface.edge_intersections(gene)
            for intersection in intersections:
                if not volmdlr.core.point_in_list(intersection, intersection_points):
                    intersection_points.append(intersection)
        return intersection_points

    def cylindricalsurface_intersections(self, cylindricalsurface: 'CylindricalSurface3D'):
        """
        Gets intersections between two cylindrical surfaces 3d.

        :param cylindricalsurface: other cylindrical surface.
        :return: a list containing the resulting intersections, if there are any.
        """
        curves_ = []
        if self.frame.w.is_colinear_to(cylindricalsurface.frame.w):
            circle1 = curves.Circle3D(self.frame, self.radius).to_2d(self.frame.origin, self.frame.u, self.frame.v)
            circle2 = curves.Circle3D(cylindricalsurface.frame, cylindricalsurface.radius).to_2d(
                self.frame.origin, self.frame.u, self.frame.v)
            circle2d_intersections = circle1.circle_intersections(circle2)
            for point in circle2d_intersections:
                point3d = point.to_3d(self.frame.origin, self.frame.u, self.frame.v)
                curves_.append(curves.Line3D.from_point_and_vector(point3d, self.frame.w))
            return curves_

        intersection_points = self._cylindrical_intersection_points(cylindricalsurface)
        if not intersection_points:
            return []
        inters_points = vm_common_operations.separate_points_by_closeness(intersection_points)
        for list_points in inters_points:
            bspline = edges.BSplineCurve3D.from_points_interpolation(list_points, 4, centripetal=False)
            curves_.append(bspline)
        return curves_


class ToroidalSurface3D(PeriodicalSurface):
    """
    The local plane is defined by (theta, phi).

    Theta is the angle around the big (R) circle and phi around the small (r).

    :param frame: Tore's frame: origin is the center, u is pointing at theta=0.
    :param major_radius: Tore's radius.
    :param r: Circle to revolute radius.

    See Also Definitions of R and r according to https://en.wikipedia.org/wiki/Torus.

    """
    face_class = 'ToroidalFace3D'
    x_periodicity = volmdlr.TWO_PI
    y_periodicity = volmdlr.TWO_PI

    def __init__(self, frame: volmdlr.Frame3D, major_radius: float, minor_radius: float, name: str = ''):
        self.major_radius = major_radius
        self.minor_radius = minor_radius
        PeriodicalSurface.__init__(self, frame=frame, name=name)

        self._bbox = None

    def __hash__(self):
        return hash((self.__class__.__name__, self.frame, self.major_radius, self.minor_radius))

    def __eq__(self, other):
        if self.__class__.__name__ != other.__class__.__name__:
            return False
        if self.frame == other.frame and \
                self.major_radius == other.major_radius and \
                self.minor_radius == other.minor_radius:
            return True
        return False

    @property
    def u_domain(self):
        """The parametric domain of the surface in the U direction."""
        return -math.pi, math.pi

    @property
    def v_domain(self):
        """The parametric domain of the surface in the V direction."""
        return -math.pi, math.pi

    @cached_property
    def outer_radius(self):
        """Get torus outer radius."""
        return self.major_radius + self.minor_radius

    @cached_property
    def inner_radius(self):
        """Get torus inner radius."""
        return self.major_radius - self.minor_radius

    def torus_arcs(self, number_arcs: int = 50):
        """
<<<<<<< HEAD
        Retrieve torus arcs representing the generatrices of a Torus.

        :param number_arcs: The number of generatrices to generate. Default is 30
        :type number_arcs: int
        :return: A list of Circle3D instances representing the generatrices of the torus.
        :rtype: List[Circle3D]
=======
        Gets torus generatrices circles.

        :param number_arcs: Number of expected circles.
        :type number_arcs: int
>>>>>>> 2ddc57ad
        """
        arcs = []
        center = self.frame.origin + self.frame.u * self.major_radius
        for i in range(number_arcs):
            theta = i / number_arcs * volmdlr.TWO_PI
            i_center = center.rotation(self.frame.origin, self.frame.w, theta)
            u_vector = (i_center - self.frame.origin).unit_vector()
            i_frame = volmdlr.Frame3D(i_center, u_vector, self.frame.w, u_vector.cross(self.frame.w))
            circle = curves.Circle3D(i_frame, self.minor_radius)
            arcs.append(circle)
        return arcs

    def _torus_circle_generatrices_xy(self, number_arcs: int = 50):
        """
<<<<<<< HEAD
        Retrieve circle generatrices in cutting planes parallel to the XY plane of the torus local system.

        :param number_arcs: The number of generatrices to generate. Default is 50.
        :type number_arcs: int
        :return: A list of Circle3D instances representing the generatrices in the XY plane.
        :rtype: List[Circle3D]
=======
        Gets torus generatrices circles parallel to xy torus local frame plane.

        :param number_arcs: Number of expected circles.
        :type number_arcs: int
>>>>>>> 2ddc57ad
        """
        initial_point = self.frame.origin
        circles = []
        phis = np.linspace(-0.5*math.pi, 0.5*math.pi, number_arcs)
        z_positions = self.minor_radius * np.sin(phis)
        r_cossines = self.minor_radius * np.cos(phis)
        radiuses1 = self.major_radius - r_cossines
        radiuses2 = self.major_radius + r_cossines
        for i, radius1, radius2 in zip(z_positions, radiuses1, radiuses2):
            i_center = initial_point.translation(self.frame.w * i)
            frame = volmdlr.Frame3D(i_center, self.frame.u, self.frame.v, self.frame.w)
            circles.append(curves.Circle3D(frame, radius1))
            if radius1 == radius2:
                continue
            circles.append(curves.Circle3D(frame, radius2))
        return circles

    @classmethod
    def dict_to_object(cls, dict_: JsonSerializable, force_generic: bool = False, global_dict=None,
                       pointers_memo: Dict[str, Any] = None, path: str = '#') -> 'SerializableObject':
        """Creates a ToroidalSurface3D from a dictionary."""
        frame = volmdlr.Frame3D.dict_to_object(dict_['frame'])
        name = dict_['name']
        if 'tore_radius' in dict_:
            # fix done 26/10/2023
            major_radius = dict_['tore_radius']
            minor_radius = dict_['small_radius']
        else:
            major_radius = dict_['major_radius']
            minor_radius = dict_['minor_radius']
        return cls(frame, major_radius, minor_radius, name)

    @property
    def bounding_box(self):
        """
        Returns the surface bounding box.
        """
        if not self._bbox:
            self._bbox = self._bounding_box()
        return self._bbox

    def _bounding_box(self):
        """
        Calculates the BoundingBox for the complete Toroidal Surface 3D.

        :return: surface bounding box.
        """
        distance = self.major_radius + self.minor_radius
        point1 = self.frame.origin + \
            self.frame.u * distance + self.frame.v * distance + self.frame.w * self.minor_radius
        point2 = self.frame.origin + \
            self.frame.u * distance + self.frame.v * distance - self.frame.w * self.minor_radius
        point3 = self.frame.origin + \
            self.frame.u * distance - self.frame.v * distance + self.frame.w * self.minor_radius
        point4 = self.frame.origin + \
            self.frame.u * distance - self.frame.v * distance - self.frame.w * self.minor_radius
        point5 = self.frame.origin - \
            self.frame.u * distance + self.frame.v * distance + self.frame.w * self.minor_radius
        point6 = self.frame.origin - \
            self.frame.u * distance + self.frame.v * distance - self.frame.w * self.minor_radius
        point7 = self.frame.origin - \
            self.frame.u * distance - self.frame.v * distance + self.frame.w * self.minor_radius
        point8 = self.frame.origin - \
            self.frame.u * distance - self.frame.v * distance - self.frame.w * self.minor_radius

        return volmdlr.core.BoundingBox.from_points(
            [point1, point2, point3, point4, point5, point6, point7, point8])

    def point2d_to_3d(self, point2d: volmdlr.Point2D):
        """
        Coverts a parametric coordinate on the surface into a 3D spatial point (x, y, z).

        :param point2d: Point at the ToroidalSuface3D
        :type point2d: `volmdlr.`Point2D`
        """
        theta, phi = point2d

        x = (self.major_radius + self.minor_radius * math.cos(phi)) * math.cos(theta)
        y = (self.major_radius + self.minor_radius * math.cos(phi)) * math.sin(theta)
        z = self.minor_radius * math.sin(phi)
        return self.frame.local_to_global_coordinates(volmdlr.Point3D(x, y, z))

    def point3d_to_2d(self, point3d):
        """
        Transform a 3D spatial point (x, y, z) into a 2D spherical parametric point (theta, phi).
        """
        x, y, z = self.frame.global_to_local_coordinates(point3d)
        z = min(self.minor_radius, max(-self.minor_radius, z))

        # Do not delete this, mathematical problem when x and y close to zero (should be zero) but not 0
        # Generally this is related to uncertainty of step files.

        if abs(x) < 1e-12:
            x = 0.0
        if abs(y) < 1e-12:
            y = 0.0
        if abs(z) < 1e-6:
            z = 0.0

        z_r = z / self.minor_radius
        phi = math.asin(z_r)
        if abs(phi) < 1e-9:
            phi = 0

        u = self.major_radius + math.sqrt((self.minor_radius ** 2) - (z ** 2))
        u1, u2 = x / u, y / u
        theta = math.atan2(u2, u1)

        vector_to_tube_center = volmdlr.Vector3D(abs(self.major_radius) * math.cos(theta),
                                                 abs(self.major_radius) * math.sin(theta), 0)
        vector_from_tube_center_to_point = volmdlr.Vector3D(x, y, z) - vector_to_tube_center
        phi2 = volmdlr.geometry.vectors3d_angle(vector_to_tube_center, vector_from_tube_center_to_point)

        if phi >= 0 and phi2 > 0.5 * math.pi:
            phi = math.pi - phi
        elif phi < 0 and phi2 > 0.5 * math.pi:
            phi = -math.pi - phi
        if abs(theta) < 1e-9:
            theta = 0.0
        if abs(phi) < 1e-9:
            phi = 0.0
        if self.major_radius < self.minor_radius:
            phi_self_intersection = math.acos(-self.major_radius / self.minor_radius)
            if abs(phi) > phi_self_intersection:
                if theta >= 0.0:
                    theta -= math.pi
                else:
                    theta += math.pi
        return volmdlr.Point2D(theta, phi)

    def parametric_points_to_3d(self, points: NDArray[np.float64]) -> NDArray[np.float64]:
        """
        Transform parametric coordinates to 3D points on the toroidal surface.

        Given a set of parametric coordinates `(u, v)` representing points on the surface,
        this method returns the corresponding 3D points on the toroidal surface.

        :param points: Parametric coordinates in the form of a numpy array with shape (n, 2),
                       where `n` is the number of points, and each row corresponds to `(u, v)`.
        :type points: numpy.ndarray[np.float64]

        :return: Array of 3D points representing the toroidal surface in Cartesian coordinates.
        :rtype: numpy.ndarray[np.float64]
        """
        center = np.array(self.frame.origin)
        x = np.array([self.frame.u[0], self.frame.u[1], self.frame.u[2]])
        y = np.array([self.frame.v[0], self.frame.v[1], self.frame.v[2]])
        z = np.array([self.frame.w[0], self.frame.w[1], self.frame.w[2]])

        points = points.reshape(-1, 2, 1)

        u_values = points[:, 0]
        v_values = points[:, 1]

        common_term = self.major_radius + self.minor_radius * np.cos(v_values)
        x_component = np.cos(u_values) * x
        y_component = np.sin(u_values) * y
        z_component = self.minor_radius * np.sin(v_values) * z

        return center + common_term * (x_component + y_component) + z_component

    @classmethod
    def from_step(cls, arguments, object_dict, **kwargs):
        """
        Converts a step primitive to a ToroidalSurface3D.

        :param arguments: The arguments of the step primitive.
        :type arguments: list
        :param object_dict: The dictionary containing all the step primitives
            that have already been instantiated.
        :type object_dict: dict
        :return: The corresponding ToroidalSurface3D object.
        :rtype: :class:`volmdlr.faces.ToroidalSurface3D`
        """

        length_conversion_factor = kwargs.get("length_conversion_factor", 1)

        frame = object_dict[arguments[1]]
        rcenter = abs(float(arguments[2])) * length_conversion_factor
        rcircle = abs(float(arguments[3])) * length_conversion_factor
        return cls(frame, rcenter, rcircle, arguments[0][1:-1])

    def to_step(self, current_id):
        """
        Converts the object to a STEP representation.

        :param current_id: The ID of the last written primitive.
        :type current_id: int
        :return: The STEP representation of the object and the last ID.
        :rtype: tuple[str, list[int]]
        """
        content, frame_id = self.frame.to_step(current_id)
        current_id = frame_id + 1
        content += f"#{current_id} = TOROIDAL_SURFACE('{self.name}',#{frame_id}," \
                   f"{round(1000 * self.major_radius, 4)},{round(1000 * self.minor_radius, 4)});\n"
        return content, [current_id]

    def frame_mapping(self, frame: volmdlr.Frame3D, side: str):
        """
        Changes frame_mapping and return a new ToroidalSurface3D.

        :param frame: The new frame to map to.
        :type frame: `volmdlr.Frame3D
        :param side: Indicates whether the frame should be mapped to the 'old' or 'new' frame.
            Acceptable values are 'old' or 'new'.
        :type side: str
        """
        new_frame = self.frame.frame_mapping(frame, side)
        return ToroidalSurface3D(new_frame, self.major_radius, self.minor_radius, name=self.name)

    def rectangular_cut(self, theta1: float, theta2: float, phi1: float, phi2: float, name: str = ""):
        """Deprecated method, Use ToroidalFace3D from_surface_rectangular_cut method."""
        raise AttributeError('Use ToroidalFace3D from_surface_rectangular_cut method')

    def linesegment2d_to_3d(self, linesegment2d):
        """
        Converts the parametric boundary representation into a 3D primitive.
        """
        theta1, phi1 = linesegment2d.start
        theta2, phi2 = linesegment2d.end

        if math.isclose(theta1, theta2, abs_tol=1e-4):
            center = self.frame.origin + self.major_radius * self.frame.u
            center = center.rotation(self.frame.origin, self.frame.w, angle=theta1)  # todo Is this Correct?
            u_vector = center - self.frame.origin
            u_vector = u_vector.unit_vector()
            if phi1 < phi2:
                w_vector = u_vector.cross(self.frame.w)
            else:
                w_vector = self.frame.w.cross(u_vector)
            v_vector = w_vector.cross(u_vector)
            start3d = self.point2d_to_3d(linesegment2d.start)
            frame = volmdlr.Frame3D(center, u_vector, v_vector, w_vector)
            circle = curves.Circle3D(frame, start3d.point_distance(center))
            if math.isclose(abs(phi1 - phi2), volmdlr.TWO_PI, abs_tol=1e-4):
                return [edges.FullArc3D(circle, start_end=center + self.minor_radius * u_vector)]
            # interior_point = self.point2d_to_3d(volmdlr.Point2D(theta1, 0.5 * (phi1 + phi2)))
            return [edges.Arc3D(circle, start3d, self.point2d_to_3d(linesegment2d.end))]
        if math.isclose(phi1, phi2, abs_tol=1e-4):
            center = self.frame.origin + self.minor_radius * math.sin(phi1) * self.frame.w
            if theta1 > theta2:
                frame = volmdlr.Frame3D(center, self.frame.u, -self.frame.v, self.frame.u.cross(-self.frame.v))
            else:
                frame = volmdlr.Frame3D(center, self.frame.u, self.frame.v, self.frame.w)
            start3d = self.point2d_to_3d(linesegment2d.start)
            circle = curves.Circle3D(frame, start3d.point_distance(center))
            if math.isclose(abs(theta1 - theta2), volmdlr.TWO_PI, abs_tol=1e-4):
                start_end = center + self.frame.u * (self.minor_radius + self.major_radius)
                return [edges.FullArc3D(circle=circle, start_end=start_end)]
            return [edges.Arc3D(circle, start3d, self.point2d_to_3d(linesegment2d.end))]
        points = [self.point2d_to_3d(point2d) for point2d in linesegment2d.discretization_points(number_points=10)]
        return [edges.BSplineCurve3D.from_points_interpolation(points, degree=3, centripetal=True).simplify]

    def bsplinecurve2d_to_3d(self, bspline_curve2d):
        """
        Converts the parametric boundary representation into a 3D primitive.
        """
        n = len(bspline_curve2d.control_points)
        points = [self.point2d_to_3d(p)
                  for p in bspline_curve2d.discretization_points(number_points=n)]
        return [edges.BSplineCurve3D.from_points_interpolation(points, bspline_curve2d.degree, centripetal=True)]

    def _helper_arc3d_to_2d_periodicity_verifications(self, arc3d, start, end):
        """
        Verifies if arc 3D contains discontinuity and undefined start/end points on parametric domain.
        """

        point_theta_discontinuity = self.point2d_to_3d(volmdlr.Point2D(math.pi, start.y))
        theta_discontinuity = (arc3d.point_belongs(point_theta_discontinuity) and
                               not arc3d.is_point_edge_extremity(point_theta_discontinuity) and
                               not self.frame.w.is_perpendicular_to(arc3d.frame.w))
        point_phi_discontinuity = self.point2d_to_3d(volmdlr.Point2D(start.x, math.pi))
        phi_discontinuity = (arc3d.point_belongs(point_phi_discontinuity) and
                             not arc3d.is_point_edge_extremity(point_phi_discontinuity) and
                             not self.frame.w.is_colinear_to(arc3d.frame.w))
        undefined_start_theta = arc3d.start.is_close(point_theta_discontinuity) or abs(start.x) == math.pi
        undefined_end_theta = arc3d.end.is_close(point_theta_discontinuity) or abs(end.x) == math.pi
        undefined_start_phi = arc3d.start.is_close(point_phi_discontinuity) or start.y == math.pi
        undefined_end_phi = arc3d.end.is_close(point_phi_discontinuity) or end.y == math.pi

        return theta_discontinuity, phi_discontinuity, undefined_start_theta, undefined_end_theta, \
            undefined_start_phi, undefined_end_phi

    def fullarc3d_to_2d(self, fullarc3d):
        """
        Converts the primitive from 3D spatial coordinates to its equivalent 2D primitive in the parametric space.
        """
        start = self.point3d_to_2d(fullarc3d.start)
        end = self.point3d_to_2d(fullarc3d.end)
        point_after_start, point_before_end = self._reference_points(fullarc3d)
        theta_discontinuity, phi_discontinuity, undefined_start_theta, undefined_end_theta, \
            undefined_start_phi, undefined_end_phi = self._helper_arc3d_to_2d_periodicity_verifications(
                fullarc3d, start, end)
        start, end = vm_parametric.arc3d_to_toroidal_coordinates_verification(
            [start, end],
            [undefined_start_theta, undefined_end_theta, undefined_start_phi, undefined_end_phi],
            [point_after_start, point_before_end],
            [theta_discontinuity, phi_discontinuity])

        theta1, phi1 = start
        theta3, phi3 = point_after_start
        if self.frame.w.is_colinear_to(fullarc3d.circle.normal, abs_tol=1e-4):
            if theta1 > theta3:
                end = volmdlr.Point2D(theta1 - volmdlr.TWO_PI, phi1)
            elif theta1 < theta3:
                end = volmdlr.Point2D(theta1 + volmdlr.TWO_PI, phi1)
            return [edges.LineSegment2D(start, end)]
        if phi1 > phi3:
            end = volmdlr.Point2D(theta1, phi1 - volmdlr.TWO_PI)
        elif phi1 < phi3:
            end = volmdlr.Point2D(theta1, phi1 + volmdlr.TWO_PI)
        return [edges.LineSegment2D(start, end)]

    def arc3d_to_2d(self, arc3d):
        """
        Converts the arc from 3D spatial coordinates to its equivalent 2D primitive in the parametric space.
        """
        start = self.point3d_to_2d(arc3d.start)
        end = self.point3d_to_2d(arc3d.end)

        point_after_start, point_before_end = self._reference_points(arc3d)
        theta_discontinuity, phi_discontinuity, undefined_start_theta, undefined_end_theta, \
            undefined_start_phi, undefined_end_phi = self._helper_arc3d_to_2d_periodicity_verifications(arc3d,
                                                                                                        start, end)
        start, end = vm_parametric.arc3d_to_toroidal_coordinates_verification(
            [start, end],
            [undefined_start_theta, undefined_end_theta, undefined_start_phi, undefined_end_phi],
            [point_after_start, point_before_end],
            [theta_discontinuity, phi_discontinuity])
        return [edges.LineSegment2D(start, end)]

    def bsplinecurve3d_to_2d(self, bspline_curve3d):
        """
        Converts the primitive from 3D spatial coordinates to its equivalent 2D primitive in the parametric space.
        """
        point_after_start, point_before_end = self._reference_points(bspline_curve3d)
        theta3, phi3 = point_after_start
        theta4, phi4 = point_before_end
        n = len(bspline_curve3d.control_points)
        points3d = bspline_curve3d.discretization_points(number_points=n)
        points = [self.point3d_to_2d(p) for p in points3d]
        theta1, phi1 = points[0]
        theta2, phi2 = points[-1]

        # Verify if theta1 or theta2 point should be -pi because atan2() -> ]-pi, pi]
        if abs(theta1) == math.pi:
            theta1 = repair_start_end_angle_periodicity(theta1, theta3)
        if abs(theta2) == math.pi:
            theta2 = repair_start_end_angle_periodicity(theta2, theta4)

        # Verify if phi1 or phi2 point should be -pi because phi -> ]-pi, pi]
        if abs(phi1) == math.pi:
            phi1 = repair_start_end_angle_periodicity(phi1, phi3)
        if abs(phi2) == math.pi:
            phi2 = repair_start_end_angle_periodicity(phi2, phi4)

        points[0] = volmdlr.Point2D(theta1, phi1)
        points[-1] = volmdlr.Point2D(theta2, phi2)

        theta_list = [point.x for point in points]
        phi_list = [point.y for point in points]
        theta_discontinuity, indexes_theta_discontinuity = angle_discontinuity(theta_list)
        phi_discontinuity, indexes_phi_discontinuity = angle_discontinuity(phi_list)

        if theta_discontinuity:
            points = self._fix_angle_discontinuity_on_discretization_points(points,
                                                                            indexes_theta_discontinuity, "x")
        if phi_discontinuity:
            points = self._fix_angle_discontinuity_on_discretization_points(points,
                                                                            indexes_phi_discontinuity, "y")
        points = verify_repeated_parametric_points(points)
        return [edges.BSplineCurve2D.from_points_interpolation(points, bspline_curve3d.degree)]

    def triangulation(self):
        """
        Triangulation.

        :rtype: display.Mesh3D
        """
        face = self.rectangular_cut(0, volmdlr.TWO_PI, 0, volmdlr.TWO_PI)
        return face.triangulation()

    def translation(self, offset: volmdlr.Vector3D):
        """
        ToroidalSurface3D translation.

        :param offset: translation vector
        :return: A new translated ToroidalSurface3D
        """
        return ToroidalSurface3D(self.frame.translation(
            offset), self.major_radius, self.minor_radius)

    def rotation(self, center: volmdlr.Point3D, axis: volmdlr.Vector3D, angle: float):
        """
        ToroidalSurface3D rotation.

        :param center: rotation center.
        :param axis: rotation axis.
        :param angle: angle rotation.
        :return: a new rotated ToroidalSurface3D.
        """
        new_frame = self.frame.rotation(center=center, axis=axis,
                                        angle=angle)
        return self.__class__(new_frame, self.major_radius, self.minor_radius)

    def plot(self, ax=None, edge_style: EdgeStyle = EdgeStyle(color='grey', alpha=0.5), **kwargs):
        """Plot torus arcs."""
        if ax is None:
            fig = plt.figure()
            ax = fig.add_subplot(111, projection='3d')

        self.frame.plot(ax=ax, ratio=self.major_radius)
        circles = self.torus_arcs(100) + self._torus_circle_generatrices_xy(30)
        for circle in circles:
            circle.plot(ax=ax, edge_style=edge_style)

        return ax

    def point_projection(self, point3d):
        """
        Returns the projection of the point on the toroidal surface.

        :param point3d: Point to project.
        :type point3d: volmdlr.Point3D
        :return: A point on the surface
        :rtype: volmdlr.Point3D
        """
        x, y, z = self.frame.global_to_local_coordinates(point3d)

        if abs(x) < 1e-12:
            x = 0
        if abs(y) < 1e-12:
            y = 0

        theta = math.atan2(y, x)

        vector_to_tube_center = volmdlr.Vector3D(self.major_radius * math.cos(theta),
                                                 self.major_radius * math.sin(theta), 0)
        vector_from_tube_center_to_point = volmdlr.Vector3D(x, y, z) - vector_to_tube_center
        phi = volmdlr.geometry.vectors3d_angle(vector_to_tube_center, vector_from_tube_center_to_point)
        if z < 0:
            phi = 2 * math.pi - phi
        if abs(theta) < 1e-9:
            theta = 0.0
        if abs(phi) < 1e-9:
            phi = 0.0
        return self.point2d_to_3d(volmdlr.Point2D(theta, phi))

    def _reference_points(self, edge):
        """
        Helper function to return points of reference on the edge to fix some parametric periodical discontinuities.
        """
        length = edge.length()
        point_after_start = self.point3d_to_2d(edge.point_at_abscissa(0.01 * length))
        point_before_end = self.point3d_to_2d(edge.point_at_abscissa(0.98 * length))
        theta3, phi3 = point_after_start
        theta4, phi4 = point_before_end
        if abs(theta3) == math.pi or abs(theta3) == 0.5 * math.pi or \
                abs(phi3) == math.pi or abs(phi3) == 0.5 * math.pi:
            point_after_start = self.point3d_to_2d(edge.point_at_abscissa(0.02 * length))
        if abs(theta4) == math.pi or abs(theta4) == 0.5 * math.pi or \
                abs(phi4) == math.pi or abs(phi4) == 0.5 * math.pi:
            point_before_end = self.point3d_to_2d(edge.point_at_abscissa(0.97 * length))
        return point_after_start, point_before_end

    def _get_line_intersections_solution_roots(self, line):
        """
        Line intersections helper: get roots.

        :param line: other line.
        :return: roots.
        """
        vector = line.unit_direction_vector()
        coeff_a = vector.x**2 + vector.y**2 + vector.z**2
        coeff_b = 2 * (line.point1.x * vector.x + line.point1.y * vector.y + line.point1.z * vector.z)
        coeff_c = line.point1.x**2 + line.point1.y**2 + line.point1.z**2 + self.major_radius**2 - self.minor_radius**2
        coeff_d = vector.x**2 + vector.y**2
        coeff_e = 2 * (line.point1.x * vector.x + line.point1.y * vector.y)
        coeff_f = line.point1.x**2 + line.point1.y**2
        solutions = np.roots([(coeff_a**2), 2*coeff_a*coeff_b,
                               (2*coeff_a*coeff_c + coeff_b**2 - 4*coeff_d*self.major_radius**2),
                               (2*coeff_b*coeff_c - 4*self.major_radius**2*coeff_e),
                               coeff_c**2 - 4*self.major_radius**2*coeff_f])
        return solutions

    def line_intersections(self, line: curves.Line3D):
        """
        Calculates the intersections between the toroidal surface and an infinite line.

        :param line: other line.
        :return: intersections.
        """
        if not self.frame.origin.is_close(volmdlr.O3D) or not self.frame.w.is_close(volmdlr.Z3D):
            frame_mapped_surface = self.frame_mapping(self.frame, 'new')
            frame_mapped_line = line.frame_mapping(self.frame, 'new')
            local_intersections = frame_mapped_surface.line_intersections(frame_mapped_line)
            global_intersections = [self.frame.local_to_global_coordinates(point) for point in local_intersections]
            return global_intersections

        vector = line.unit_direction_vector()
        solutions = self._get_line_intersections_solution_roots(line)
        intersections = []
        for sol_param in sorted(solutions):
            if isinstance(sol_param, np.complex128):
                if sol_param.imag == 0.0:
                    intersections.append(line.point1 + sol_param.real*vector)
            else:
                intersections.append(line.point1 + sol_param*vector)
        return intersections

    def circle_intersections(self, circle: curves.Circle3D):
        """
        Calculates the intersections between a toroidal surface 3d and a Circle 3D.

        :param circle: other circle to verify intersections.
        :return: a list of intersection points, if there exists any.
        """
        toroidal_plane = Plane3D(self.frame)
        if toroidal_plane.point_distance(circle.center) >= circle.radius + self.minor_radius:
            return []
        circle2_ = curves.Circle3D(self.frame, self.major_radius)
        circle_distance = circle.circle_distance(circle2_, False)
        if circle_distance > self.minor_radius:
            return []
        return self.curve_intersections(circle)

    def _helper_parallel_plane_intersections_through_origin(self, plane3d):
        """
        Helper method to get intersection between torus and plane through the origin.

        :param plane3d: other plane.
        :return: two circles.
        """
        plane1 = Plane3D(self.frame)
        plane_intersections = plane1.plane_intersections(plane3d)
        center1 = self.frame.origin + plane_intersections[0].unit_direction_vector() * self.major_radius
        center2 = self.frame.origin - plane_intersections[0].unit_direction_vector() * self.major_radius
        circle1 = curves.Circle3D(
            volmdlr.Frame3D(center1, plane3d.frame.u, plane3d.frame.v, plane3d.frame.w), self.minor_radius)
        circle2 = curves.Circle3D(
            volmdlr.Frame3D(center2, plane3d.frame.u, plane3d.frame.v, plane3d.frame.w), self.minor_radius)
        return [circle1, circle2]

    def parallel_plane_intersection(self, plane3d: Plane3D):
        """
        Toroidal plane intersections when plane's normal is perpendicular with the cylinder axis.

        :param plane3d: intersecting plane.
        :return: list of intersecting curves.
        """
        distance_plane_cylinder_axis = plane3d.point_distance(self.frame.origin)
        if distance_plane_cylinder_axis >= self.outer_radius:
            return []
        if plane3d.point_belongs(self.frame.origin):
            return self._helper_parallel_plane_intersections_through_origin(plane3d)
        if distance_plane_cylinder_axis > self.inner_radius:
            return self.concurrent_plane_intersection(plane3d, 1)
        point_projection = plane3d.point_projection(self.frame.origin)
        points = self._plane_intersection_points(plane3d)
        vector = (point_projection - self.frame.origin).unit_vector()
        frame = volmdlr.Frame3D(point_projection, vector, self.frame.w, vector.cross(self.frame.w))
        local_points = [frame.global_to_local_coordinates(point) for point in points]
        lists_points = [[], []]
        for i, local_point in enumerate(local_points):
            if local_point.z > 0:
                lists_points[0].append(points[i])
            elif local_point.z < 0:
                lists_points[1].append(points[i])
        if math.isclose(distance_plane_cylinder_axis, self.inner_radius, abs_tol=1e-6):
            curves_ = []
            for points in lists_points:
                points_ = vm_common_operations.order_points_list_for_nearest_neighbor(points+[point_projection])
                points_ = points_[points_.index(point_projection):] + points_[:points_.index(point_projection)]
                edge = edges.BSplineCurve3D.from_points_interpolation(points_ + [points_[0]], 6)
                curves_.append(edge)
            return curves_
        curves_ = []
        for points in lists_points:
            points_ = vm_common_operations.order_points_list_for_nearest_neighbor(points)
            edge = edges.BSplineCurve3D.from_points_interpolation(points_ + [points_[0]], 6)
            curves_.append(edge)
        return curves_

    def perpendicular_plane_intersection(self, plane3d):
        """
        Toroidal plane intersections when plane's normal is parallel with the cylinder axis.

        :param plane3d: intersecting plane.
        :return: list of intersecting curves.
        """
        distance_plane_cylinder_axis = plane3d.point_distance(self.frame.origin)
        if distance_plane_cylinder_axis > self.minor_radius:
            return []
        if plane3d.point_belongs(self.frame.origin):
            circle1 = curves.Circle3D(self.frame, self.outer_radius)
            circle2 = curves.Circle3D(self.frame, self.inner_radius)
            return [circle1, circle2]
        plane1 = plane3d.rotation(plane3d.frame.origin, plane3d.frame.u, math.pi/4)
        plane_intersections = plane3d.plane_intersections(plane1)
        torus_line_intersections = self.line_intersections(plane_intersections[0])
        torus_line_intersections = plane_intersections[0].sort_points_along_curve(torus_line_intersections)
        center = plane3d.point_projection(self.frame.origin)
        if not torus_line_intersections and math.isclose(distance_plane_cylinder_axis,
                                                         self.minor_radius, abs_tol=1e-6):
            circle = curves.Circle3D(
                volmdlr.Frame3D(center, plane3d.frame.u, plane3d.frame.v, plane3d.frame.w), self.major_radius)
            return [circle]
        radius1 = center.point_distance(torus_line_intersections[0])
        circle1 = curves.Circle3D(
            volmdlr.Frame3D(center, plane3d.frame.u, plane3d.frame.v, plane3d.frame.w), radius1)
        if len(torus_line_intersections) == 4:
            radius2 = center.point_distance(torus_line_intersections[1])
            circle2 = curves.Circle3D(
                volmdlr.Frame3D(center,
                                plane3d.frame.u, plane3d.frame.v, plane3d.frame.w), radius2)
            return [circle1, circle2]
        return [circle1]

    def _plane_intersection_points(self, plane3d):
        """
        Gets the points of intersections between the plane and the toroidal surface.

        :param plane3d: other plane 3d.
        :return: points of intersections.
        """
        axis_angle = math.degrees(volmdlr.geometry.vectors3d_angle(self.frame.w, plane3d.frame.w))
        if 0 < axis_angle <= math.degrees(math.atan(self.minor_radius / self.major_radius)):
            torus_circles = self.torus_arcs(80)
        elif axis_angle < 45:
            torus_circles = self.torus_arcs(80) + self._torus_circle_generatrices_xy(80)
        else:
            torus_circles = self._torus_circle_generatrices_xy(80)
        points_intersections = []
        for arc in torus_circles:
            inters = plane3d.curve_intersections(arc)
            for i in inters:
                if not i.in_list(points_intersections):
                    points_intersections.append(i)
        return points_intersections

    def get_villarceau_circles(self, plane3d):
        """
        The concurrent intersecting plane touches the torus in two isolated points.

        :param plane3d: concurrent plane.
        :return: two circles.
        """
        plane1 = Plane3D(self.frame)
        plane_intersections1 = plane1.plane_intersections(plane3d)
        torus_line_interections1 = self.line_intersections(plane_intersections1[0])
        points = torus_line_interections1
        radius1 = points[0].point_distance(points[2]) / 2
        circle1 = curves.Circle3D(volmdlr.Frame3D((points[0] + points[2]) / 2, plane3d.frame.u,
                                                  plane3d.frame.v, plane3d.frame.w), radius1)
        radius2 = points[1].point_distance(points[3]) / 2
        circle2 = curves.Circle3D(volmdlr.Frame3D((points[1] + points[3]) / 2, plane3d.frame.u,
                                                  plane3d.frame.v, plane3d.frame.w), radius2)
        return [circle1, circle2]

    def concurrent_plane_intersection(self, plane3d, number_curves: int = None):
        """
        Toroidal plane intersections when plane's normal is concurrent with the cone's axis, but not orthogonal.

        :param plane3d: intersecting plane.
        :param number_curves: the number of resulting curves, if known.
        :return: list of intersecting curves.
        """
        if plane3d.point_distance(self.frame.origin) > self.inner_radius:
            torus_origin_plane = Plane3D(self.frame)
            projected_point_plane3d = plane3d.point_projection(self.frame.origin)
            torus_plane_projection = torus_origin_plane.point_projection(projected_point_plane3d)
            point = self.frame.origin + (torus_plane_projection - self.frame.origin).unit_vector() * self.major_radius
            if plane3d.point_distance(point) > self.minor_radius:
                return []

        points_intersections = self._plane_intersection_points(plane3d)
        if not plane3d.point_belongs(self.frame.origin, 1e-6):
            point_projection = plane3d.point_projection(self.frame.origin)
            vector = (point_projection - self.frame.origin).unit_vector()
            frame = volmdlr.Frame3D(point_projection, vector, self.frame.w, vector.cross(self.frame.w))
            plane_intersections = vm_utils_intersections.get_two_planes_intersections(plane3d.frame, frame)
            line = curves.Line3D(plane_intersections[0], plane_intersections[1])
            line_intersections = self.line_intersections(line)
            for inter in self.line_intersections(line):
                if not inter.in_list(points_intersections):
                    points_intersections.append(inter)
            if line_intersections:
                number_curves = 1

        if number_curves == 1:
            ordered_points = vm_common_operations.order_points_list_for_nearest_neighbor(points_intersections)
            inters_points = [ordered_points+[ordered_points[0]]]
        else:
            inters_points = vm_common_operations.separate_points_by_closeness(points_intersections)
        if len(inters_points) == 1 and plane3d.point_belongs(self.frame.origin):
            return self.get_villarceau_circles(plane3d)
        return [edges.BSplineCurve3D.from_points_interpolation(list_points, 8, centripetal=False)
                for list_points in inters_points]

    def plane_intersections(self, plane3d):
        """
        Toroidal intersections with a plane.

        :param plane3d: intersecting plane.
        :return: list of intersecting curves.
        """
        projected_origin = plane3d.point_projection(self.frame.origin)
        translated_to_local_plane3d = plane3d.translation((projected_origin - plane3d.frame.origin).to_vector())
        if math.isclose(abs(translated_to_local_plane3d.frame.w.dot(self.frame.w)), 0, abs_tol=1e-6):
            return self.parallel_plane_intersection(translated_to_local_plane3d)
        if math.isclose(abs(translated_to_local_plane3d.frame.w.dot(self.frame.w)), 1, abs_tol=1e-6):
            return self.perpendicular_plane_intersection(translated_to_local_plane3d)
        return self.concurrent_plane_intersection(translated_to_local_plane3d)

    def _cylinder_intersection_points(self, cylindrical_surface: CylindricalSurface3D):
        """
        Gets the points of intersections between the cylindrical surface and the toroidal surface.

        :param cylindrical_surface: other Cylindrical 3d.
        :return: points of intersections.
        """
        arcs = self.torus_arcs(200) + self._torus_circle_generatrices_xy(200)
        points_intersections = []
        for arc in arcs:
            intersections = cylindrical_surface.circle_intersections(arc)
            for intersection in intersections:
                if not intersection.in_list(points_intersections):
                    points_intersections.append(intersection)
        for edge in cylindrical_surface.get_generatrices(300, self.outer_radius * 3):
            intersections = self.line_intersections(edge.line)
            for point in intersections:
                if not point.in_list(points_intersections):
                    points_intersections.append(point)
        return points_intersections

    def cylindricalsurface_intersections(self, cylindrical_surface: CylindricalSurface3D):
        """
        Gets the intersections between a toroidal surface and cylindrical surface.

        :param cylindrical_surface: other cylindrical surface.
        :return: List os curves intersecting Torus.
        """
        line = curves.Line3D.from_point_and_vector(cylindrical_surface.frame.origin, cylindrical_surface.frame.w)
        distance_to_self_origin = line.point_distance(self.frame.origin)

        if math.isclose(abs(self.frame.w.dot(cylindrical_surface.frame.w)), 1.0, abs_tol=1e-6) and \
                math.isclose(distance_to_self_origin, 0.0, abs_tol=1e-6):
            if cylindrical_surface.radius < self.minor_radius:
                return []
            if math.isclose(cylindrical_surface.radius, self.minor_radius, abs_tol=1e-6):
                return [curves.Circle3D(self.frame, self.minor_radius)]
        intersection_points = self._cylinder_intersection_points(cylindrical_surface)
        inters_points = vm_common_operations.separate_points_by_closeness(intersection_points)
        curves_ = []
        for list_points in inters_points:
            bspline = edges.BSplineCurve3D.from_points_interpolation(list_points, 7, centripetal=False)
            if isinstance(bspline.simplify, edges.FullArc3D):
                curves_.append(bspline.simplify)
                continue
            curves_.append(bspline)

        return curves_

    def is_coincident(self, surface3d, abs_tol: float = 1e-6):
        """
        Verifies if two ToroidalSurfaces are coincident.

        :param surface3d: surface to verify.
        :param abs_tol: tolerance.
        :return: True if they are coincident, False otherwise.
        """
        if not isinstance(self, surface3d.__class__):
            return False
        if math.isclose(abs(self.frame.w.dot(surface3d.frame.w)), 1.0, abs_tol=abs_tol) and \
                math.isclose(self.major_radius, surface3d.major_radius, abs_tol=abs_tol) and \
                math.isclose(self.minor_radius, surface3d.minor_radius, abs_tol=abs_tol):
            return True
        return False

    def _conical_intersection_points(self, conical_surface: 'ConicalSurface3D'):
        """
        Gets the points of intersections between the cylindrical surface and the toroidal surface.

        :param conical_surface: other Conical Surface 3d.
        :return: points of intersections.
        """
        arcs = self.torus_arcs(200)
        points_intersections = []
        for arc in arcs:
            intersections = conical_surface.circle_intersections(arc)
            points_intersections.extend(intersections)
        point1 = conical_surface.frame.global_to_local_coordinates(volmdlr.Point3D(0, 0, self.bounding_box.zmin))
        point2 = conical_surface.frame.global_to_local_coordinates(volmdlr.Point3D(0, 0, self.bounding_box.zmax))
        for edge in conical_surface.get_generatrices(300, self.outer_radius * 3) + \
                conical_surface.get_circle_generatrices(100, max(point1.z, 0), max(point2.z, 0)):
            intersections = self.edge_intersections(edge)
            for point in intersections:
                if not point.in_list(points_intersections):
                    points_intersections.append(point)
        return points_intersections

    def conicalsurface_intersections(self, conical_surface: 'ConicalSurface3D'):
        """
        Gets the intersections between a toroidal surface and cylindrical surface.

        :param conical_surface: other Conical Surface 3d.
        :return: List os curves intersecting Torus.
        """
        intersection_points = self._conical_intersection_points(conical_surface)
        if not intersection_points:
            return []
        inters_points = vm_common_operations.separate_points_by_closeness(intersection_points)
        curves_ = []
        for list_points in inters_points:
            bspline = edges.BSplineCurve3D.from_points_interpolation(list_points, 4, centripetal=False)
            if isinstance(bspline.simplify, edges.FullArc3D):
                curves_.append(bspline.simplify)
                continue
            curves_.append(bspline)

        return curves_

    def _spherical_intersection_points(self, spherical_surface: 'SphericalSurface3D'):
        """
        Gets the points of intersections between the spherical surface and the toroidal surface.

        :param spherical_surface: other Spherical Surface 3d.
        :return: points of intersections.
        """
        arcs = self.torus_arcs(300) + self._torus_circle_generatrices_xy(100)
        intersection_points = []
        for arc in arcs:
            intersections = spherical_surface.circle_intersections(arc)
            intersection_points.extend(intersections)
        return intersection_points

    def sphericalsurface_intersections(self, spherical_surface: 'SphericalSurface3D'):
        """
        Gets the intersections between a toroidal surface and spherical surface.

        :param spherical_surface: other spherical Surface 3d.
        :return: List os curves intersecting Torus.
        """
        intersection_points = self._spherical_intersection_points(spherical_surface)
        if not intersection_points:
            return []
        inters_points = vm_common_operations.separate_points_by_closeness(intersection_points)
        curves_ = []
        for list_points in inters_points:
            bspline = edges.BSplineCurve3D.from_points_interpolation(list_points, 4, centripetal=False)
            if isinstance(bspline.simplify, edges.FullArc3D):
                curves_.append(bspline.simplify)
                continue
            curves_.append(bspline)
        return curves_

    def _toroidal_intersection_points(self, toroidal_surface):
        """
        Gets the points of intersections between the spherical surface and the toroidal surface.

        :param toroidal_surface: other Toroidal Surface 3d.
        :return: points of intersections.
        """
        arcs = self.torus_arcs(300) + self._torus_circle_generatrices_xy(200)
        intersection_points = []
        for arc in arcs:
            intersections = toroidal_surface.circle_intersections(arc)
            for intersection in intersections:
                if not intersection.in_list(intersection_points):
                    intersection_points.append(intersection)

        return intersection_points

    def toroidalsurface_intersections_profile_profile(self, toroidal_surface):
        """
        Get intersections between two parallel toroidal surfaces, if there are any.

        :param toroidal_surface: other toroidal surface.
        :return:
        """
        local_self = self.frame_mapping(self.frame, 'new')
        local_other_toroidal_surface = toroidal_surface.frame_mapping(self.frame, 'new')

        circle = local_self.torus_arcs(1)[0]
        circle_intersections = local_other_toroidal_surface.circle_intersections(circle)
        circles = []
        for intersection in circle_intersections:
            center = volmdlr.Point3D(0, 0, intersection.z)
            circles_frame = volmdlr.Frame3D(center, local_self.frame.u, local_self.frame.v, local_self.frame.w)
            circles.append(curves.Circle3D(circles_frame, intersection.point_distance(center)))
        return circles

    def _yvone_villarceau_circles(self, toroidal_surface):
        """
        Gets the Yvone-Villarceau circles from two toroidal surfaces intersections.

        """
        circle_r1 = curves.Circle3D(self.frame, self.minor_radius)
        circle_r2 = curves.Circle3D(toroidal_surface.frame, toroidal_surface.minor_radius)
        circle_intersections = circle_r1.circle_intersections(circle_r2)
        intersections = []
        for intersection in circle_intersections:
            x_comp, y_comp, _ = intersection
            cos_s = x_comp / self.minor_radius
            sin_s = y_comp / self.minor_radius
            if toroidal_surface.frame.u.z != 0.0 and toroidal_surface.frame.v.z != 0.0:
                sin_t = (y_comp -
                         toroidal_surface.frame.origin.y +
                         (toroidal_surface.frame.origin.z *
                          toroidal_surface.frame.u.y / toroidal_surface.frame.u.z)) * (1 / (
                        (toroidal_surface.frame.v.y - (
                                toroidal_surface.frame.v.z / toroidal_surface.frame.u.z)
                         ) * toroidal_surface.minor_radius))
                cos_t = -toroidal_surface.frame.origin.z / (
                        toroidal_surface.minor_radius * toroidal_surface.frame.u.z
                ) - sin_t * (
                                toroidal_surface.frame.v.z / toroidal_surface.frame.u.z)
            elif toroidal_surface.frame.origin.z == 0:
                sin_t = (y_comp - toroidal_surface.frame.origin.y
                         ) * (1 / (toroidal_surface.frame.v.y * toroidal_surface.minor_radius))
                cos_t = math.cos(math.asin(sin_t))
            else:
                raise NotImplementedError
            for sign in [1, -1]:

                normal1 = volmdlr.Vector3D(-(self.minor_radius / self.major_radius) * sin_s,
                                           (self.minor_radius / self.major_radius) * cos_s,
                                           sign * math.sqrt(
                                               1 - (self.minor_radius / self.major_radius) ** 2)
                                           ).unit_vector()
                normal2 = -(toroidal_surface.minor_radius / toroidal_surface.major_radius
                            ) * sin_t * toroidal_surface.frame.u + (
                                  toroidal_surface.minor_radius / toroidal_surface.major_radius
                          ) * cos_t * toroidal_surface.frame.v + sign * math.sqrt(
                    1 - (toroidal_surface.minor_radius / toroidal_surface.major_radius) ** 2
                ) * toroidal_surface.frame.w
                if abs(abs(normal1.dot(normal2.unit_vector())) - 1.0) < 1e-6:
                    intersections.append(curves.Circle3D.from_center_normal(
                        intersection, normal1, self.major_radius))
            vector = (intersection - self.frame.origin).unit_vector()
            plane = Plane3D(volmdlr.Frame3D(intersection, self.frame.w, vector.cross(self.frame.w), vector))
            intersections.extend(self.plane_intersections(plane))
        return intersections

    def outer_radius_tangent_inner_radius_toroidalsurface_intersections(self, toroidal_surface):
        """
        Calculates the intersections between two toroidal surfaces.

        Case where the outer radius of one toroidal surface is touching inner radius of the other toroidal surface.

        :param toroidal_surface: other toroidal surface.
        :return:
        """
        intersections = []

        distance_origin_to_other_axis = self.frame.origin.point_distance(toroidal_surface.frame.origin)
        intersection_points = self._toroidal_intersection_points(toroidal_surface)

        vector = (toroidal_surface.frame.origin - self.frame.origin).unit_vector()

        point1 = self.frame.origin - vector * self.inner_radius
        if not point1.in_list(intersection_points):
            intersection_points.append(point1)

        point2 = self.frame.origin + vector * (distance_origin_to_other_axis + toroidal_surface.inner_radius)
        if not point2.in_list(intersection_points):
            intersection_points.append(point2)

        if not intersection_points:
            return intersections

        inters_points = vm_common_operations.separate_points_by_closeness(intersection_points)

        frame = volmdlr.Frame3D(self.frame.origin, vector, self.frame.w, vector.cross(self.frame.w))
        curves_ = []

        for points in inters_points:
            local_points = [frame.global_to_local_coordinates(point) for point in points]

            lists_points = [[], []]
            first_point = None

            for i, local_point in enumerate(local_points):
                if local_point.z > 0:
                    lists_points[0].append(points[i])
                elif local_point.z < 0:
                    lists_points[1].append(points[i])
                else:
                    first_point = points[i]

            if not first_point:
                raise NotImplementedError

            for list_points in lists_points:
                points_ = vm_common_operations.order_points_list_for_nearest_neighbor(
                    [first_point] + list(set(list_points)))
                points_ = points_[points_.index(first_point):] + points_[:points_.index(first_point)]
                edge = edges.BSplineCurve3D.from_points_interpolation(points_ + [points_[0]], 8)
                curves_.append(edge)
        return curves_

    def toroidalsurface_intersections(self, toroidal_surface):
        """
        Gets the intersections between two toroidal surface.

        :param toroidal_surface: other toroidal Surface 3d.
        :return: List os curves intersecting Torus.
        """
        intersections = []

        axis_line = curves.Line3D.from_point_and_vector(self.frame.origin, self.frame.w)

        distance_origin_to_other_axis = self.frame.origin.point_distance(toroidal_surface.frame.origin)
        is_minor_same = abs(self.minor_radius - toroidal_surface.minor_radius) < 1e-6
        is_major_same = abs(self.major_radius - toroidal_surface.major_radius) < 1e-6

        if math.isclose(abs(self.frame.w.dot(toroidal_surface.frame.w)), 1.0, abs_tol=1e-6):
            if vm_common_operations.get_plane_point_distance(self.frame, toroidal_surface.frame.origin) > \
                    self.minor_radius + toroidal_surface.minor_radius:
                return []

            if axis_line.point_distance(toroidal_surface.frame.origin) < 1e-6:
                return self.toroidalsurface_intersections_profile_profile(toroidal_surface)

            if is_minor_same and \
                    abs(distance_origin_to_other_axis - self.major_radius - toroidal_surface.major_radius) < 1e-6:
                vector = (toroidal_surface.frame.origin - self.frame.origin).unit_vector()
                center = self.frame.origin + vector * self.major_radius

                circle = curves.Circle3D(volmdlr.Frame3D(center, vector,
                                                         self.frame.w, vector.cross(self.frame.w)), self.minor_radius)
                if is_major_same:
                    plane = Plane3D(volmdlr.Frame3D(center, self.frame.w, vector.cross(self.frame.w), vector))
                    intersections.extend(self.plane_intersections(plane))
                intersections.append(circle)
            elif is_major_same and\
                    abs(distance_origin_to_other_axis - self.minor_radius - toroidal_surface.minor_radius) < 1e-6:
                if is_minor_same:
                    intersections = self._yvone_villarceau_circles(toroidal_surface)
                    if intersections:
                        return intersections

                return self.outer_radius_tangent_inner_radius_toroidalsurface_intersections(toroidal_surface)
            elif (is_minor_same and
                  abs(self.frame.w.dot((toroidal_surface.frame.origin - self.frame.origin).unit_vector())) < 1e-6 and
                  distance_origin_to_other_axis - self.outer_radius < toroidal_surface.inner_radius):
                circle_bigr1 = curves.Circle3D(self.frame, self.major_radius + self.minor_radius)
                circle_bigr2 = curves.Circle3D(toroidal_surface.frame,
                                               toroidal_surface.major_radius + toroidal_surface.minor_radius)

                circle_intersections = circle_bigr1.circle_intersections(circle_bigr2)

                if circle_intersections:
                    center = (circle_intersections[0] + circle_intersections[1]) / 2
                    vector = (center - self.frame.origin).unit_vector()
                    plane = Plane3D(volmdlr.Frame3D(center, self.frame.w, vector.cross(self.frame.w), vector))
                    intersections = self.plane_intersections(plane)

        intersection_points = self._toroidal_intersection_points(toroidal_surface)

        if not intersection_points:
            return intersections

        if intersections:
            intersection_points = [point for point in intersection_points if not any(
                intersection.point_belongs(point, 1e-4) for intersection in intersections)]

        inters_points = vm_common_operations.separate_points_by_closeness(intersection_points)
        for list_points in inters_points:
            bspline = edges.BSplineCurve3D.from_points_interpolation(list_points, 8, centripetal=False)
            intersections.append(bspline)
        return intersections


class ConicalSurface3D(PeriodicalSurface):
    """
    Describes a cone.

    A cone is defined by the half-angle, and is positioned in space by a frame and a reference radius.
    The main axis of the frame is the axis of revolution of the cone.
    The plane defined by the origin, the x direction and the y direction of the frame is the
    plane of the cone. The intersection of the cone with this reference plane is a circle of radius equal
    to the reference radius.
    The apex of the cone is on the negative side of the main axis of the frame if the half-angle
    is positive, and on the positive side if the half-angle is negative. This frame is the
    "local coordinate system" of the cone. The following apply:
        Rotation around its main axis, in the trigonometric sense given by the x direction and the y direction,
        defines the u parametric direction and the x-axis gives the origin for the u parameter.
        The z axis defines the v parametric direction of the cone and the origin of the frame is the origin
        of the v parameter.
        The parametric range of the two parameters is:
            - [ 0, 2.*Pi ] for u, and
            - ] -infinity, +infinity [ for v

    The parametric equation of the cone is:
    P(u, v) = O + (R + v*tan(ang)) * (cos(u)*x + sin(u)*y) + v*z
    where:
        - O, x, y and z are respectively the origin, the x, y and z direction of the cone's local coordinate system
        - ang is the half-angle at the apex of the cone
        - R is the reference radius.

    :param frame: Cone's local coordinate system.
    :param semi_angle: half-angle at the apex of the cone.
    :param ref_radius: radius of the circle formed by the intersection of the cone with the reference plane.
    """
    face_class = 'ConicalFace3D'
    x_periodicity = volmdlr.TWO_PI
    y_periodicity = None

    def __init__(self, frame: volmdlr.Frame3D, semi_angle: float, ref_radius: float = 0.0,
                 name: str = ''):
        self.semi_angle = semi_angle
        self.ref_radius = ref_radius
        PeriodicalSurface.__init__(self, frame=frame, name=name)

    def __hash__(self):
        return hash((self.__class__.__name__, self.frame, self.semi_angle, self.ref_radius))

    def __eq__(self, other):
        if self.__class__.__name__ != other.__class__.__name__:
            return False
        if self.frame == other.frame and self.semi_angle == other.semi_angle and self.ref_radius == self.ref_radius:
            return True
        return False

    @property
    def u_domain(self):
        """The parametric domain of the surface in the U direction."""
        return -math.pi, math.pi

    @property
    def v_domain(self):
        """The parametric domain of the surface in the V direction."""
        return -math.inf, math.inf

    @property
    def domain(self):
        """Returns u and v bounds."""
        return -math.pi, math.pi, -math.inf, math.inf

    @property
    def apex(self):
        """
        Computes the apex of the cone.

         It is on the negative side of the axis of revolution of this cone if the half-angle at the apex is positive,
          and on the positive side of the "main axis" if the half-angle is negative.
        """
        origin = self.frame.origin
        return origin + (-self.ref_radius/math.tan(self.semi_angle)) * self.frame.w

    def get_generatrices(self, number_lines: int = 36, z: float = 1):
        """
        Gets Conical Surface 3D generatrix lines.

        :param z: cone's z height.
        :param number_lines: number of generatrix lines.
        :return:
        """
        v = z - self.ref_radius / math.tan(self.semi_angle)
        point1 = self.apex
        point2 = self.point2d_to_3d(volmdlr.Point2D(0.0, v))
        generatrix = edges.LineSegment3D(point1, point2)
        list_generatrices = [generatrix]
        for i in range(1, number_lines):
            theta = i / number_lines * volmdlr.TWO_PI
            wire = generatrix.rotation(self.frame.origin, self.frame.w, theta)
            list_generatrices.append(wire)
        return list_generatrices

    def get_circle_at_z(self, z):
        """Gets a circle in the conical surface at given z position."""
        i_frame = self.frame.translation(z * self.frame.w)
        radius = abs(z * math.tan(self.semi_angle) + self.ref_radius)
        if radius < 1e-15:
            return None
        circle = curves.Circle3D(i_frame, radius)
        return circle

    def get_circle_generatrices(self, number_circles: int, z1, z2):
        """
        Get circles generatrix of the cone.

        :param z1: Initial height of cone.
        :param z2: Final height of cone.
        :param number_circles: number of expected circles.
        """
        circles = []
        for i_z in np.linspace(z1, z2, number_circles):
            circle = self.get_circle_at_z(i_z)
            if circle is None:
                continue
            circles.append(circle)
        return circles

    def plot(self, ax=None, edge_style: EdgeStyle = EdgeStyle(color='grey', alpha=0.5), **kwargs):
        """
        Plots the ConicalSurface3D.
        """
        z = kwargs.get("z", 1)
        if ax is None:
            fig = plt.figure()
            ax = fig.add_subplot(111, projection='3d')
        self.frame.plot(ax)
        line_generatrices = self.get_generatrices(36, z)
        _, z_apex = self.point3d_to_2d(self.apex)
        circle_generatrices = self.get_circle_generatrices(50, z_apex, z_apex + z)

        for edge in line_generatrices + circle_generatrices:
            edge.plot(ax, edge_style)
        return ax

    @classmethod
    def from_step(cls, arguments, object_dict, **kwargs):
        """
        Converts a step primitive to a ConicalSurface3D.

        :param arguments: The arguments of the step primitive.
        :type arguments: list
        :param object_dict: The dictionary containing all the step primitives
            that have already been instantiated.
        :type object_dict: dict
        :return: The corresponding ConicalSurface3D object.
        :rtype: :class:`volmdlr.faces.ConicalSurface3D`
        """

        length_conversion_factor = kwargs.get("length_conversion_factor", 1)
        angle_conversion_factor = kwargs.get("angle_conversion_factor", 1)

        frame = object_dict[arguments[1]]
        radius = float(arguments[2]) * length_conversion_factor
        semi_angle = float(arguments[3]) * angle_conversion_factor
        return cls(frame, semi_angle, radius, name=arguments[0][1:-1])

    def is_coincident(self, surface3d, abs_tol: float = 1e-6):
        """
        Verifies if two conical surfaces are coincident.

        :param surface3d: other surface 3d.
        :param abs_tol: tolerance.
        :return: True if they are coincident, False otherwise.
        """
        if not isinstance(surface3d, ConicalSurface3D):
            return False
        if math.isclose(self.frame.w.dot(surface3d.frame.w), 1.0, abs_tol=abs_tol) and \
            self.frame.origin.is_close(surface3d.frame.origin) and \
                math.isclose(self.semi_angle, surface3d.semi_angle, abs_tol=abs_tol) and \
                math.isclose(self.ref_radius, surface3d.ref_radius, abs_tol=abs_tol):
            return True
        return False

    def to_step(self, current_id):
        """
        Converts the object to a STEP representation.

        :param current_id: The ID of the last written primitive.
        :type current_id: int
        :return: The STEP representation of the object and the last ID.
        :rtype: tuple[str, list[int]]
        """
        content, frame_id = self.frame.to_step(current_id)
        current_id = frame_id + 1
        content += f"#{current_id} = CONICAL_SURFACE('{self.name}',#{frame_id},{self.ref_radius},{self.semi_angle});\n"
        return content, [current_id]

    def frame_mapping(self, frame: volmdlr.Frame3D, side: str):
        """
        Changes frame_mapping and return a new ConicalSurface3D.

        :param side: 'old' or 'new'
        """
        new_frame = self.frame.frame_mapping(frame, side)
        return ConicalSurface3D(new_frame, self.semi_angle, self.ref_radius, name=self.name)

    def point2d_to_3d(self, point2d: volmdlr.Point2D):
        """
        Coverts a parametric coordinate on the surface into a 3D spatial point (x, y, z).

        :param point2d: Point at the ConicalSuface3D
        :type point2d: `volmdlr.`Point2D`
        """
        theta, z = point2d
        radius = math.tan(self.semi_angle) * z + self.ref_radius
        new_point = volmdlr.Point3D(radius * math.cos(theta),
                                    radius * math.sin(theta),
                                    z)
        return self.frame.local_to_global_coordinates(new_point)

    def point3d_to_2d(self, point3d: volmdlr.Point3D):
        """
        Returns the cylindrical coordinates volmdlr.Point2D(theta, z) of a Cartesian coordinates point (x, y, z).

        :param point3d: Point at the CylindricalSuface3D.
        :type point3d: :class:`volmdlr.`Point3D`
        """
        x, y, z = self.frame.global_to_local_coordinates(point3d)
        # Do not delete this, mathematical problem when x and y close to zero (should be zero) but not 0
        # Generally this is related to uncertainty of step files.
        if x != 0.0 and abs(x) < 1e-12:
            x = 0.0
        if y != 0.0 and abs(y) < 1e-12:
            y = 0.0
        if x == 0.0 and y == 0.0:
            theta = 0.0
        else:
            theta = math.atan2(y, x)
        if abs(theta) < 1e-16:
            theta = 0.0
        if abs(z) < 1e-16:
            z = 0.0

        return volmdlr.Point2D(theta, z)

    def parametric_points_to_3d(self, points: NDArray[np.float64]) -> NDArray[np.float64]:
        """
        Transform parametric coordinates to 3D points on the conical surface.

        Given a set of parametric coordinates `(u, v)` representing points on the surface,
        this method returns the corresponding 3D points on the conical surface.

        :param points: Parametric coordinates in the form of a numpy array with shape (n, 2),
                       where `n` is the number of points, and each row corresponds to `(u, v)`.
        :type points: numpy.ndarray[np.float64]

        :return: Array of 3D points representing the conical surface in Cartesian coordinates.
        :rtype: numpy.ndarray[np.float64]
        """
        center = np.array(self.frame.origin)
        x = np.array([self.frame.u[0], self.frame.u[1], self.frame.u[2]])
        y = np.array([self.frame.v[0], self.frame.v[1], self.frame.v[2]])
        z = np.array([self.frame.w[0], self.frame.w[1], self.frame.w[2]])

        points = points.reshape(-1, 2, 1)

        u_values = points[:, 0]
        v_values = points[:, 1]

        x_component = np.cos(u_values) * x
        y_component = np.sin(u_values) * y

        return (center + (v_values * math.tan(self.semi_angle) + self.ref_radius) * (x_component + y_component)
                + v_values * z)

    def rectangular_cut(self, theta1: float, theta2: float,
                        param_z1: float, param_z2: float, name: str = ''):
        """Deprecated method, Use ConicalFace3D from_surface_rectangular_cut method."""
        raise AttributeError("ConicalSurface3D.rectangular_cut is deprecated."
                             "Use the class_method from_surface_rectangular_cut in ConicalFace3D instead")

    def linesegment3d_to_2d(self, linesegment3d):
        """
        Converts the primitive from 3D spatial coordinates to its equivalent 2D primitive in the parametric space.
        """
        start = self.point3d_to_2d(linesegment3d.start)
        end = self.point3d_to_2d(linesegment3d.end)
        if math.isclose(start.y, end.y, rel_tol=0.005):
            # special case when there is a small line segment that should be a small arc of circle instead
            return [edges.LineSegment2D(start, end)]
        if start.x != end.x:
            end = volmdlr.Point2D(start.x, end.y)
        if start != end:
            return [edges.LineSegment2D(start, end)]
        return None

    def linesegment2d_to_3d(self, linesegment2d):
        """
        Converts the primitive from parametric space to 3D spatial coordinates.
        """
        theta1, param_z1 = linesegment2d.start
        theta2, param_z2 = linesegment2d.end

        if math.isclose(theta1, theta2, abs_tol=1e-4):
            return [edges.LineSegment3D(self.point2d_to_3d(linesegment2d.start),
                                        self.point2d_to_3d(linesegment2d.end))]
        if linesegment2d.name == "construction" or self.is_degenerated_brep(linesegment2d):
            return None
        start3d = self.point2d_to_3d(linesegment2d.start)
        center = self.frame.origin + param_z1 * self.frame.w
        if linesegment2d.unit_direction_vector().dot(volmdlr.X2D) > 0:
            circle = curves.Circle3D(volmdlr.Frame3D(
                center, self.frame.u, self.frame.v, self.frame.w), center.point_distance(start3d))
        else:
            circle = curves.Circle3D(volmdlr.Frame3D(
                center, self.frame.u, -self.frame.v, -self.frame.w), center.point_distance(start3d))
        if math.isclose(param_z1, param_z2, abs_tol=1e-4):
            if math.isclose(abs(theta1 - theta2), volmdlr.TWO_PI, abs_tol=1e-6):
                return [edges.FullArc3D(circle, start3d)]
            interior = self.point2d_to_3d(volmdlr.Point2D(0.5 * (theta1 + theta2), param_z1))
            arc = edges.Arc3D(circle, start3d, self.point2d_to_3d(linesegment2d.end))
            if not arc.point_belongs(interior):
                circle = circle.reverse()
                arc = edges.Arc3D(circle, start3d, arc.end)
            return [arc]
        points = [self.point2d_to_3d(p) for p in linesegment2d.discretization_points(number_points=3)]
        intersections = self.plane_intersections(Plane3D.from_3_points(*points))
        if intersections:
            curve = intersections[0]
            if curve.point_belongs(points[0]) and curve.point_belongs(points[2]):
                edge = curve.trim(points[0], points[2])
                if not edge.point_belongs(points[1]):
                    curve = curve.reverse()
                    edge = curve.trim(points[0], points[2])
                return [edge]
        points = [self.point2d_to_3d(p)
                  for p in linesegment2d.discretization_points(number_points=10)]
        return [edges.BSplineCurve3D.from_points_interpolation(points, 3, centripetal=True)]

    def contour3d_to_2d(self, contour3d, return_primitives_mapping: bool = False):
        """
        Transforms a Contour3D into a Contour2D in the parametric domain of the surface.

        :param contour3d: The contour to be transformed.
        :type contour3d: :class:`wires.Contour3D`
        :param return_primitives_mapping: If True, returns a dictionary containing the correspondence between 2D and 3D
         primitives
        :type return_primitives_mapping: bool
        :return: A 2D contour object.
        :rtype: :class:`wires.Contour2D`
        """
        contour3d = self.check_primitives_order(contour3d)
        primitives2d, primitives_mapping = self.primitives3d_to_2d(contour3d.primitives)

        wire2d = wires.Wire2D(primitives2d)
        delta_x = abs(wire2d.primitives[0].start.x - wire2d.primitives[-1].end.x)
        if math.isclose(delta_x, volmdlr.TWO_PI, abs_tol=1e-3) and wire2d.is_ordered():
            if len(primitives2d) > 1:
                # very specific conical case due to the singularity in the point z = 0 on parametric domain.
                if self.is_singularity_point(self.point2d_to_3d(primitives2d[-2].start)):
                    self.repair_primitives_periodicity(primitives2d, primitives_mapping)
            if return_primitives_mapping:
                return wires.Contour2D(primitives2d), primitives_mapping
            return wires.Contour2D(primitives2d)
        # Fix contour
        self.repair_primitives_periodicity(primitives2d, primitives_mapping)
        if return_primitives_mapping:
            return wires.Contour2D(primitives2d), primitives_mapping
        return wires.Contour2D(primitives2d)

    def translation(self, offset: volmdlr.Vector3D):
        """
        ConicalSurface3D translation.

        :param offset: translation vector.
        :return: A new translated ConicalSurface3D.
        """
        return self.__class__(self.frame.translation(offset),
                              self.semi_angle, self.ref_radius)

    def rotation(self, center: volmdlr.Point3D,
                 axis: volmdlr.Vector3D, angle: float):
        """
        ConicalSurface3D rotation.

        :param center: rotation center.
        :param axis: rotation axis.
        :param angle: angle rotation.
        :return: a new rotated ConicalSurface3D.
        """
        new_frame = self.frame.rotation(center=center, axis=axis, angle=angle)
        return self.__class__(new_frame, self.semi_angle, self.ref_radius)

    def circle_intersections(self, circle: curves.Circle3D):
        """
        Calculates the intersections between a conical surface and a Circle 3D.

        :param circle: other circle to verify intersections.
        :return: a list of intersection points, if there exists any.
        """
        if not self.frame.origin.is_close(volmdlr.O3D) or not self.frame.w.is_close(volmdlr.Z3D):
            local_surface = self.frame_mapping(self.frame, 'new')
            local_curve = circle.frame_mapping(self.frame, 'new')
            local_intersections = local_surface.circle_intersections(local_curve)
            global_intersections = []
            for intersection in local_intersections:
                global_intersections.append(self.frame.local_to_global_coordinates(intersection))
            return global_intersections
        if circle.bounding_box.zmax < self.frame.origin.z:
            return []
        z_max = circle.bounding_box.zmax
        radius = z_max * math.tan(self.semi_angle) + self.ref_radius
        line = curves.Line3D.from_point_and_vector(self.frame.origin, self.frame.w)
        if line.point_distance(circle.center) > radius + circle.radius:
            return []
        intersections = [point for point in self.curve_intersections(circle) if point.z >= 0]
        return intersections

    def _full_line_intersections(self, line: curves.Line3D):
        """
        Calculates the intersections between a conical surface and a Line 3D, for the two lobes of the cone.

        :param line: other line to verify intersections.
        :return: a list of intersection points, if there exists any.
        """
        apex = self.apex
        if line.point_belongs(apex):
            return [apex]
        line_direction_vector = line.unit_direction_vector()
        plane_normal = line_direction_vector.cross((apex - line.point1).to_vector()).unit_vector()
        if self.frame.w.dot(plane_normal) > 0:
            plane_normal = - plane_normal
        plane = Plane3D.from_normal(apex, plane_normal)
        cos_theta = math.sqrt(1 - (plane_normal.dot(self.frame.w) ** 2))
        if cos_theta >= math.cos(self.semi_angle):
            plane_h = Plane3D.from_normal(apex + self.frame.w, self.frame.w)
            circle = self.perpendicular_plane_intersection(plane_h)[0]
            line_p = plane_h.plane_intersections(plane)[0]
            circle_line_p_intersections = circle.line_intersections(line_p)
            intersections = []
            for intersection in circle_line_p_intersections:
                line_v_x = curves.Line3D(apex, intersection)
                line_inter = line_v_x.intersection(line)
                if not line_inter:
                    continue
                intersections.append(line_inter)
            return line.sort_points_along_curve(intersections)
        return []

    def line_intersections(self, line: curves.Line3D):
        """
        Calculates the intersections between a conical surface and a Line 3D.

        :param line: other line to verify intersections.
        :return: a list of intersection points, if there exists any.
        """
        line_intersections = self._full_line_intersections(line)
        positive_lobe_intersections = []
        for point in line_intersections:
            local_point = self.frame.global_to_local_coordinates(point)
            zmin = - self.ref_radius / math.tan(self.semi_angle)
            if local_point.z < zmin:
                continue
            positive_lobe_intersections.append(point)
        return positive_lobe_intersections

    def _helper_parallel_plane_intersection_through_origin(self, plane):
        """
        Conical plane intersections when plane's normal is perpendicular with the Cone's axis passing through origin.

        :param plane: intersecting plane.
        :return: list of intersecting curves
        """
        direction = self.frame.w.cross(plane.normal)
        point1 = self.frame.origin + direction
        point2 = self.frame.origin - direction
        theta1 = math.atan2(point1.y, point1.x)
        theta2 = math.atan2(point2.y, point2.x)
        point1_line1 = self.point2d_to_3d(volmdlr.Point2D(theta1, -0.1))
        point2_line1 = self.point2d_to_3d(volmdlr.Point2D(theta1, 0.1))
        point1_line2 = self.point2d_to_3d(volmdlr.Point2D(theta2, -0.1))
        point2_line2 = self.point2d_to_3d(volmdlr.Point2D(theta2, 0.1))
        return [curves.Line3D(point1_line1, point2_line1), curves.Line3D(point1_line2, point2_line2)]

    def _hyperbola_helper(self, plane3d, hyperbola_center, hyperbola_positive_vertex):
        semi_major_axis = hyperbola_center.point_distance(hyperbola_positive_vertex)
        circle = self.get_circle_at_z(2 * semi_major_axis)
        hyperbola_points = plane3d.circle_intersections(circle)
        if not hyperbola_points:
            return []

        semi_major_dir = (hyperbola_positive_vertex - hyperbola_center).unit_vector()
        frame = volmdlr.Frame3D(hyperbola_center, semi_major_dir,
                                plane3d.frame.w.cross(semi_major_dir), plane3d.frame.w)
        local_point = frame.global_to_local_coordinates(hyperbola_points[0])
        return [curves.Hyperbola3D(frame, semi_major_axis,
                                   math.sqrt((local_point.y ** 2) / (local_point.x ** 2 / semi_major_axis ** 2 - 1)))]

    def _parallel_plane_intersections_hyperbola_helper(self, plane):
        """
        Conical plane intersections when plane's normal is perpendicular with the Cone's axis.

        :param plane: intersecting plane.
        :return: list containing the resulting intersection hyperbola curve.
        """
        hyperbola_center = plane.point_projection(self.apex)
        z = ((math.sqrt(hyperbola_center.x ** 2 + hyperbola_center.y ** 2) - self.ref_radius)
             / math.tan(self.semi_angle))
        hyperbola_positive_vertex = self.frame.local_to_global_coordinates(
            volmdlr.Point3D(hyperbola_center.x, hyperbola_center.y, z))
        return self._hyperbola_helper(plane, hyperbola_center, hyperbola_positive_vertex)

    def parallel_plane_intersection(self, plane3d: Plane3D):
        """
        Conical plane intersections when plane's normal is perpendicular with the Cone's axis.

        :param plane3d: intersecting plane
        :return: list of intersecting curves
        """
        if plane3d.point_belongs(self.frame.origin):
            return self._helper_parallel_plane_intersection_through_origin(plane3d)

        if not self.frame.w.is_close(volmdlr.Z3D):
            local_surface = self.frame_mapping(self.frame, 'new')
            local_plane = plane3d.frame_mapping(self.frame, 'new')
            local_intersections = local_surface.parallel_plane_intersection(local_plane)
            return [intersection.frame_mapping(self.frame, 'old') for intersection in local_intersections]
        return self._parallel_plane_intersections_hyperbola_helper(plane3d)

    def perpendicular_plane_intersection(self, plane3d):
        """
        Cone plane intersections when plane's normal is parallel with the cone axis.

        :param plane3d: Intersecting plane.
        :return: List of intersecting curves.
        """
        center3d_plane = plane3d.point_projection(self.frame.origin)
        radius = self.frame.origin.point_distance(center3d_plane) * math.tan(self.semi_angle) + self.ref_radius
        circle3d = curves.Circle3D(volmdlr.Frame3D(center3d_plane, plane3d.frame.u,
                                                   plane3d.frame.v, plane3d.frame.w), radius)
        return [circle3d]

    def _concurrent_plane_intersection_parabola(self, plane3d, parabola_vertex):
        """
        Calculates parabola for Cone and concurrent plane intersections.

        :param plane3d: intersecting plane.
        :param parabola_vertex: parabla vertex point.
        :return: list of intersecting curves.
        """
        distance_plane_vertex = parabola_vertex.point_distance(self.apex)
        circle = self.perpendicular_plane_intersection(
            Plane3D(volmdlr.Frame3D(self.frame.origin + distance_plane_vertex * 5 * self.frame.w,
                                    self.frame.u, self.frame.v, self.frame.w)))[0]
        line_circle_intersecting_plane = vm_utils_intersections.get_two_planes_intersections(
            plane3d.frame, circle.frame)
        line_circle_intersecting_plane = curves.Line3D(line_circle_intersecting_plane[0],
                                                       line_circle_intersecting_plane[1])
        parabola_points = circle.line_intersections(line_circle_intersecting_plane)
        v_vector = ((parabola_points[0] + parabola_points[1]) / 2 - parabola_vertex).unit_vector()
        frame = volmdlr.Frame3D(parabola_vertex, v_vector.cross(plane3d.frame.w), v_vector, plane3d.frame.w)
        local_point = frame.global_to_local_coordinates(parabola_points[0])
        vrtx_equation_a = local_point.y / local_point.x**2
        parabola = curves.Parabola3D(frame, 1 / (4 * vrtx_equation_a))
        return [parabola]

    def concurrent_plane_intersection(self, plane3d: Plane3D):
        """
        Cone plane intersections when plane's normal is concurrent with the cone's axis, but not orthogonal.

        :param plane3d: intersecting plane.
        :return: list of intersecting curves.
        """
        plane_normal = self.frame.w.cross(plane3d.frame.w)
        plane2 = Plane3D.from_normal(plane3d.frame.origin, plane_normal)
        plane2_plane3d_intersections = plane3d.plane_intersections(plane2)
        line_intersections = self.line_intersections(plane2_plane3d_intersections[0])
        if 1 > len(line_intersections) or len(line_intersections) > 2:
            return []
        angle_plane_cones_direction = abs(volmdlr.geometry.vectors3d_angle(self.frame.w, plane3d.frame.w)
                                          - math.pi / 2)
        if math.isclose(angle_plane_cones_direction, self.semi_angle, abs_tol=1e-8):
            return self._concurrent_plane_intersection_parabola(plane3d, line_intersections[0])
        if len(line_intersections) == 1:
            full_line_intersections = self._full_line_intersections(plane2_plane3d_intersections[0])
            if len(full_line_intersections) == 1:
                return []
            hyperbola_center = (full_line_intersections[0] + full_line_intersections[1]) / 2
            return self._hyperbola_helper(plane3d, hyperbola_center, line_intersections[0])
        if len(line_intersections) != 2:
            return []
        ellipse_center = (line_intersections[0] + line_intersections[1]) / 2
        line_intersections2 = self.line_intersections(curves.Line3D.from_point_and_vector(
            ellipse_center, plane_normal))
        major_dir = (line_intersections[0] - ellipse_center).unit_vector()
        major_axis = ellipse_center.point_distance(line_intersections[0])
        minor_dir = (line_intersections2[0] - ellipse_center).unit_vector()
        minor_axis = ellipse_center.point_distance(line_intersections2[0])

        if minor_axis > major_axis:
            major_axis, minor_axis = minor_axis, major_axis
            major_dir, minor_dir = minor_dir, major_dir
        return [curves.Ellipse3D(major_axis, minor_axis, volmdlr.Frame3D(
            ellipse_center, major_dir, minor_dir, plane3d.frame.w))]

    def plane_intersections(self, plane3d):
        """
        Gets the intersections between a plane 3d and a conical surface 3d.

        :param plane3d: other plane, to verify intersections.
        :return:
        """
        if math.isclose(abs(plane3d.frame.w.dot(self.frame.w)), 0, abs_tol=1e-6):
            return self.parallel_plane_intersection(plane3d)
        if math.isclose(abs(plane3d.frame.w.dot(self.frame.w)), 1, abs_tol=1e-6):
            return self.perpendicular_plane_intersection(plane3d)
        return self.concurrent_plane_intersection(plane3d)

    def is_singularity_point(self, point, *args, **kwargs):
        """Verifies if point is on the surface singularity."""
        tol = kwargs.get("tol", 1e-6)
        return self.apex.is_close(point, tol)

    def check_primitives_order(self, contour):
        """
        If contours passes at the cone singularity this makes sure that the contour is not in an undefined order.
        """
        pos = 0
        for i, primitive in enumerate(contour.primitives):
            if self.is_singularity_point(primitive.start):
                pos = i
                break
        if pos:
            contour.primitives = contour.primitives[pos:] + contour.primitives[:pos]
        return contour

    @staticmethod
    def get_singularity_lines():
        """
        Return lines that are parallel and coincident with surface singularity at parametric domain.
        """
        return [curves.Line2D(volmdlr.Point2D(-math.pi, 0), volmdlr.Point2D(math.pi, 0))]

    def _spherical_intersection_points(self, spherical_surface: 'SphericalSurface3D'):
        """
        Gets the points of intersections between the spherical surface and the toroidal surface.

        :param spherical_surface: other Spherical Surface 3d.
        :return: points of intersections.
        """
        point1 = self.frame.global_to_local_coordinates(volmdlr.Point3D(0, 0, spherical_surface.bounding_box.zmin))
        point2 = self.frame.global_to_local_coordinates(volmdlr.Point3D(0, 0, spherical_surface.bounding_box.zmax))
        cone_generatrices = self.get_generatrices(200, spherical_surface.radius*4) +\
                            self.get_circle_generatrices(200, max(point1.z, 0), max(point2.z, 0))
        intersection_points = []
        for gene in cone_generatrices:
            intersections = spherical_surface.edge_intersections(gene)
            for intersection in intersections:
                if not intersection.in_list(intersection_points):
                    intersection_points.append(intersection)
        return intersection_points

    def sphericalsurface_intersections(self, spherical_surface: 'SphericalSurface3D'):
        """
        Conical Surface intersections with a Spherical surface.

        :param spherical_surface: intersecting sphere.
        :return: list of intersecting curves.
        """
        intersection_points = self._spherical_intersection_points(spherical_surface)
        if not intersection_points:
            return []
        inters_points = vm_common_operations.separate_points_by_closeness(intersection_points)
        curves_ = []
        for list_points in inters_points:
            bspline = edges.BSplineCurve3D.from_points_interpolation(list_points, 4, centripetal=False)
            if isinstance(bspline.simplify, edges.FullArc3D):
                curves_.append(bspline.simplify)
                continue
            curves_.append(bspline)
        return curves_

    def is_degenerated_brep(self, *args):
        """
        An edge is said to be degenerated when it corresponds to a single 3D point.
        """
        edge = args[0]
        start3d = self.point2d_to_3d(edge.start)
        end3d = self.point2d_to_3d(edge.end)
        return bool(self.is_singularity_point(start3d) and start3d.is_close(end3d))

    def _conical_intersection_points(self, conical_surface: 'ConicalSurface3D', length: float):
        """
        Gets the points of intersections between the spherical surface and the toroidal surface.

        :param conical_surface: other Spherical Surface 3d.
        :return: points of intersections.
        """
        cone_generatrices = self.get_generatrices(max(100, int((length / 2) * 10)), length) + \
                            self.get_circle_generatrices(max(200, int((length / 2) * 20)), 0, length)
        intersection_points = []
        for gene in cone_generatrices:
            intersections = conical_surface.edge_intersections(gene)
            for intersection in intersections:
                if not intersection.in_list(intersection_points):
                    intersection_points.append(intersection)
        return intersection_points

    def parallel_conicalsurface_intersections(self, conical_surface):
        """
        Get Conical Surface intersections with another conical surface, when their axis are parallel.

        :param conical_surface: intersecting conical surface.
        :return: list of intersecting curves.
        """
        generatrix = conical_surface.get_generatrices(z=2, number_lines=1)[0]
        line_intersections = self.line_intersections(generatrix.line)
        if line_intersections:
            local_surface = self.frame_mapping(self.frame, 'new')
            local_point = self.frame.global_to_local_coordinates(line_intersections[0])
            local_circle = local_surface.get_circle_at_z(local_point.z)
            return [local_circle.frame_mapping(self.frame, 'old')]
        axis_line = curves.Line3D.from_point_and_vector(self.frame.origin, self.frame.w)
        if axis_line.point_distance(conical_surface.frame.origin) < 1e-6:
            return []
        intersections_points = [self.circle_intersections(circle) for circle in
                                [conical_surface.get_circle_at_z(1), conical_surface.get_circle_at_z(2)]]
        plane = Plane3D.from_3_points(intersections_points[0][0], intersections_points[0][1],
                                      intersections_points[1][0])
        return self.plane_intersections(plane)

    def same_apex_conicalsurface_intersections(self, conical_surface):
        """
        Gets Conical Surface intersections with another conical surface, sharing the same apex.

        :param conical_surface: intersecting conical surface.
        :return: list of intersecting curves.
        """
        circle = self.get_circle_at_z(1)
        circle_intersections = conical_surface.circle_intersections(circle)
        if not circle_intersections:
            return []
        apex = self.apex
        return [curves.Line3D(apex, circle_intersections[0]),
                curves.Line3D(apex, circle_intersections[1])]

    def conicalsurface_intersections(self, conical_surface):
        """
        Conical Surface intersections with another conical surface.

        :param conical_surface: intersecting conical surface.
        :return: list of intersecting curves.
        """
        if self.frame.w.is_colinear_to(conical_surface.frame.w):
            return self.parallel_conicalsurface_intersections(conical_surface)
        if self.apex.is_close(conical_surface.apex):
            return self.same_apex_conicalsurface_intersections(conical_surface)
        if self.semi_angle + conical_surface.semi_angle > volmdlr.geometry.vectors3d_angle(
                self.frame.w, conical_surface.frame.w):
            intersection_points = self._conical_intersection_points(conical_surface, 5)
            local_intersections = [self.frame.global_to_local_coordinates(point) for point in intersection_points]
            max_z_point = volmdlr.O3D
            for point in local_intersections:
                if point.z > max_z_point.z:
                    max_z_point = point
            point_index = local_intersections.index(max_z_point)
            removed_point = intersection_points.pop(point_index)
            intersection_points.insert(0, removed_point)
            list_points = vm_common_operations.order_points_list_for_nearest_neighbor(intersection_points)
            bspline = edges.BSplineCurve3D.from_points_interpolation(list_points, 3, centripetal=True)
            return [bspline]
        intersection_points = self._conical_intersection_points(conical_surface, 5)
        if not intersection_points:
            return []
        inters_points = vm_common_operations.separate_points_by_closeness(intersection_points)
        curves_ = []
        for list_points in inters_points:
            bspline = edges.BSplineCurve3D.from_points_interpolation(list_points, 4, centripetal=False)
            curves_.append(bspline)
        return curves_


class SphericalSurface3D(PeriodicalSurface):
    """
    Defines a spherical surface.

    :param frame: Sphere's frame to position it
    :type frame: volmdlr.Frame3D
    :param radius: Sphere's radius
    :type radius: float
    """
    face_class = 'SphericalFace3D'
    x_periodicity = volmdlr.TWO_PI
    y_periodicity = math.pi

    def __init__(self, frame, radius, name=''):
        self.radius = radius
        PeriodicalSurface.__init__(self, frame=frame, name=name)

        # Hidden Attributes
        self._bbox = None

    def __hash__(self):
        return hash((self.__class__.__name__, self.frame, self.radius))

    def __eq__(self, other):
        if self.__class__.__name__ != other.__class__.__name__:
            return False
        if self.frame == other.frame and self.radius == other.radius:
            return True
        return False

    @property
    def domain_u(self):
        """The parametric domain of the surface in the U direction."""
        return -math.pi, math.pi

    @property
    def domain_v(self):
        """The parametric domain of the surface in the V direction."""
        return -math.pi, math.pi

    def _circle_generatrices(self, number_circles: int):
        """
        Gets the sphere circle generatrices.

        :param number_circles: number of circles to be created.
        :return: List of Circle 3D.
        """
        circles = []
        i_frame = volmdlr.Frame3D(self.frame.origin, self.frame.v, self.frame.w, self.frame.u)
        for theta in np.linspace(0, volmdlr.TWO_PI / 2, number_circles):
            i_frame_ = i_frame.rotation(self.frame.origin, self.frame.w, theta)
            circle = curves.Circle3D(i_frame_, self.radius)
            circles.append(circle)
        return circles

    def _circle_generatrices_xy(self, number_circles: int):
        """
        Gets the sphere circle generatrices in the a parallel planes.

        :param number_circles: number of circles to be created.
        :return: List of Circle 3D.
        """
        circles = []
        initial_center = self.frame.origin.translation(-self.frame.w*self.radius)
        for i in np.linspace(0, 2 * self.radius, number_circles):
            center = initial_center.translation(self.frame.w * i)
            frame = volmdlr.Frame3D(center, self.frame.u, self.frame.v, self.frame.w)
            dist = center.point_distance(self.frame.origin)
            if abs(self.radius - dist) < 1e-6:
                continue
            circle_radius = math.sqrt(self.radius ** 2 - dist ** 2)
            circle = curves.Circle3D(frame, circle_radius)
            circles.append(circle)
        return circles

    @property
    def domain(self):
        """Returns u and v bounds."""
        return -math.pi, math.pi, -0.5 * math.pi, 0.5 * math.pi

    @property
    def bounding_box(self):
        """Bounding Box for Spherical Surface 3D."""

        if not self._bbox:
            self._bbox = self._bounding_box()
        return self._bbox

    def _bounding_box(self):
        points = [self.frame.origin + volmdlr.Point3D(-self.radius,
                                                      -self.radius,
                                                      -self.radius),
                  self.frame.origin + volmdlr.Point3D(self.radius,
                                                      self.radius,
                                                      self.radius),

                  ]
        return volmdlr.core.BoundingBox.from_points(points)

    def get_circle_at_z(self, z_position: float):
        """
        Gets a circle on the sphere at given z position < radius.

        :param z_position: circle's z position.
        :return: circle 3D at given z position.
        """
        center1 = self.frame.origin.translation(self.frame.w * z_position)
        circle_radius = math.sqrt(self.radius ** 2 - center1.point_distance(self.frame.origin) ** 2)
        circle = curves.Circle3D(volmdlr.Frame3D(center1, self.frame.u, self.frame.v, self.frame.w),  circle_radius)
        return circle

    def contour2d_to_3d(self, contour2d, return_primitives_mapping: bool = False):
        """
        Transforms a Contour2D in the parametric domain of the surface into a Contour3D in Cartesian coordinate.

        :param contour2d: The contour to be transformed.
        :type contour2d: :class:`wires.Contour2D`
        :param return_primitives_mapping: If True, returns a dictionary containing the correspondence between 2D and 3D
         primitives
        :type return_primitives_mapping: bool
        :return: A 3D contour object.
        :rtype: :class:`wires.Contour3D`
        """
        primitives3d = []
        primitives_mapping = {}
        for primitive2d in contour2d.primitives:
            if self.is_degenerated_brep(primitive2d) or primitive2d.name == "construction":
                continue
            method_name = f'{primitive2d.__class__.__name__.lower()}_to_3d'
            if hasattr(self, method_name):
                try:
                    primitives_list = getattr(self, method_name)(primitive2d)
                    if primitives_list:
                        primitives3d.extend(primitives_list)
                    else:
                        continue
                    primitives_mapping[primitive2d] = primitives_list[0]
                except AttributeError:
                    print(f'Class {self.__class__.__name__} does not implement {method_name}'
                          f'with {primitive2d.__class__.__name__}')
            else:
                raise AttributeError(f'Class {self.__class__.__name__} does not implement {method_name}')
        if return_primitives_mapping:
            return wires.Contour3D(primitives3d), primitives_mapping
        return wires.Contour3D(primitives3d)

    @classmethod
    def from_step(cls, arguments, object_dict, **kwargs):
        """
        Converts a step primitive to a SphericalSurface3D.

        :param arguments: The arguments of the step primitive.
        :type arguments: list
        :param object_dict: The dictionary containing all the step primitives
            that have already been instantiated.
        :type object_dict: dict
        :return: The corresponding SphericalSurface3D object.
        :rtype: :class:`volmdlr.faces.SphericalSurface3D`
        """
        length_conversion_factor = kwargs.get("length_conversion_factor", 1)

        frame = object_dict[arguments[1]]
        radius = float(arguments[2]) * length_conversion_factor
        return cls(frame, radius, arguments[0][1:-1])

    def to_step(self, current_id):
        """
        Converts the object to a STEP representation.

        :param current_id: The ID of the last written primitive.
        :type current_id: int
        :return: The STEP representation of the object and the last ID.
        :rtype: tuple[str, list[int]]
        """
        content, frame_id = self.frame.to_step(current_id)
        current_id = frame_id + 1
        content += f"#{current_id} = SPHERICAL_SURFACE('{self.name}',#{frame_id},{round(1000 * self.radius, 4)});\n"
        return content, [current_id]

    def point2d_to_3d(self, point2d):
        """
        Coverts a parametric coordinate on the surface into a 3D spatial point (x, y, z).

        source: https://mathcurve.com/surfaces/sphere
        # -pi<theta<pi, -pi/2<phi<pi/2

        :param point2d: Point at the CylindricalSuface3D.
        :type point2d: `volmdlr.`Point2D`
        """
        theta, phi = point2d
        x = self.radius * math.cos(phi) * math.cos(theta)
        y = self.radius * math.cos(phi) * math.sin(theta)
        z = self.radius * math.sin(phi)
        return self.frame.local_to_global_coordinates(volmdlr.Point3D(x, y, z))

    def point3d_to_2d(self, point3d):
        """
        Transform a 3D spatial point (x, y, z) into a 2D spherical parametric point (theta, phi).
        """
        x, y, z = self.frame.global_to_local_coordinates(point3d)
        z = min(self.radius, max(-self.radius, z))

        if z == -0.0:
            z = 0.0

        # Do not delete this, mathematical problem when x and y close to zero (should be zero) but not 0
        # Generally this is related to uncertainty of step files.
        if abs(x) < 1e-7:
            x = 0
        if abs(y) < 1e-7:
            y = 0

        theta = math.atan2(y, x)
        if abs(theta) < 1e-10:
            theta = 0

        z_over_r = z / self.radius
        phi = math.asin(z_over_r)
        if abs(phi) < 1e-10:
            phi = 0

        return volmdlr.Point2D(theta, phi)

    def parametric_points_to_3d(self, points: NDArray[np.float64]) -> NDArray[np.float64]:
        """
        Transform parametric coordinates to 3D points on the spherical surface.

        Given a set of parametric coordinates `(u, v)` representing points on the surface,
        this method returns the corresponding 3D points on the spherical surface.

        :param points: Parametric coordinates in the form of a numpy array with shape (n, 2),
                       where `n` is the number of points, and each row corresponds to `(u, v)`.
        :type points: numpy.ndarray[np.float64]

        :return: Array of 3D points representing the spherical surface in Cartesian coordinates.
        :rtype: numpy.ndarray[np.float64]
        """
        center = np.array(self.frame.origin)
        x = np.array([self.frame.u[0], self.frame.u[1], self.frame.u[2]])
        y = np.array([self.frame.v[0], self.frame.v[1], self.frame.v[2]])
        z = np.array([self.frame.w[0], self.frame.w[1], self.frame.w[2]])

        points = points.reshape(-1, 2, 1)

        u_values = points[:, 0]
        v_values = points[:, 1]

        common_term = self.radius * np.cos(v_values)
        x_component = np.cos(u_values) * x
        y_component = np.sin(u_values) * y
        z_component = self.radius * np.sin(v_values) * z

        return center + common_term * (x_component + y_component) + z_component

    def linesegment2d_to_3d(self, linesegment2d):
        """
        Converts a BREP line segment 2D onto a 3D primitive on the surface.
        """
        if linesegment2d.name == "construction":
            return []
        start = self.point2d_to_3d(linesegment2d.start)
        interior = self.point2d_to_3d(0.5 * (linesegment2d.start + linesegment2d.end))
        end = self.point2d_to_3d(linesegment2d.end)
        if start.is_close(interior) and interior.is_close(end) and end.is_close(start):
            return []
        u_vector = start - self.frame.origin
        u_vector = u_vector.unit_vector()
        v_vector = interior - self.frame.origin
        v_vector = v_vector.unit_vector()
        normal = u_vector.cross(v_vector)
        circle = curves.Circle3D(volmdlr.Frame3D(self.frame.origin, u_vector, v_vector, normal),
                                 start.point_distance(self.frame.origin))
        if start.is_close(end) or linesegment2d.length() == 2 * math.pi:
            return [edges.FullArc3D(circle, start)]
        arc = edges.Arc3D(circle, start, end)
        if not arc.point_belongs(interior):
            arc = edges.Arc3D(circle.reverse(), start, end)
        return [arc]

    def contour3d_to_2d(self, contour3d, return_primitives_mapping: bool = False):
        """
        Transforms a Contour3D into a Contour2D in the parametric domain of the surface.

        :param contour3d: The contour to be transformed.
        :type contour3d: :class:`wires.Contour3D`
        :param return_primitives_mapping: If True, returns a dictionary containing the correspondence between 2D and 3D
         primitives
        :type return_primitives_mapping: bool
        :return: A 2D contour object.
        :rtype: :class:`wires.Contour2D`
        """
        primitives2d = []
        primitives_mapping = {}
        # Transform the contour's primitives to parametric domain
        for primitive3d in contour3d.primitives:
            primitive3d = primitive3d.simplify if primitive3d.simplify.__class__.__name__ != "LineSegment3D" else \
                primitive3d
            method_name = f'{primitive3d.__class__.__name__.lower()}_to_2d'
            if hasattr(self, method_name):
                primitives = getattr(self, method_name)(primitive3d)

                if primitives is None:
                    continue
                self.update_primitives_mapping(primitives_mapping, primitives, primitive3d)
                primitives2d.extend(primitives)
            else:
                raise NotImplementedError(
                    f'Class {self.__class__.__name__} does not implement {method_name}')
        contour2d = wires.Contour2D(primitives2d)
        if contour2d.is_ordered(1e-2):
            if return_primitives_mapping:
                return contour2d, primitives_mapping
            return contour2d
        self.repair_primitives_periodicity(primitives2d, primitives_mapping)
        if return_primitives_mapping:
            return wires.Contour2D(primitives2d), primitives_mapping
        return wires.Contour2D(primitives2d)

    def is_lat_long_curve(self, arc):
        """
        Checks if a curve defined on the sphere is a latitude/longitude curve.

        Returns True if it is, False otherwise.
        """
        # Check if curve is a longitude curve (phi is constant)
        if self.frame.w.is_colinear_to(arc.circle.normal, abs_tol=1e-4):
            return True
        # Check if curve is a latitude curve (theta is constant)
        if self.frame.w.is_perpendicular_to(arc.circle.normal, abs_tol=1e-4) and \
                arc.circle.center.is_close(self.frame.origin, 1e-4):
            return True
        return False

    def _arc_start_end_3d_to_2d(self, arc3d):
        """
        Helper function to fix periodicity issues while performing transformations into parametric domain.
        """
        start = self.point3d_to_2d(arc3d.start)
        end = self.point3d_to_2d(arc3d.end)
        theta_i, _ = self.point3d_to_2d(arc3d.middle_point())
        theta1, phi1 = start
        theta2, phi2 = end
        point_after_start, point_before_end = self._reference_points(arc3d)
        theta3, _ = point_after_start
        theta4, _ = point_before_end

        # Fix sphere singularity point
        if math.isclose(abs(phi1), 0.5 * math.pi, abs_tol=1e-2) and theta1 == 0.0 \
                and math.isclose(theta3, theta_i, abs_tol=1e-2) and math.isclose(theta4, theta_i, abs_tol=1e-2):
            theta1 = theta_i
            start = volmdlr.Point2D(theta1, phi1)
        if math.isclose(abs(phi2), 0.5 * math.pi, abs_tol=1e-2) and theta2 == 0.0 \
                and math.isclose(theta3, theta_i, abs_tol=1e-2) and math.isclose(theta4, theta_i, abs_tol=1e-2):
            theta2 = theta_i
            end = volmdlr.Point2D(theta2, phi2)
        discontinuity, _, _ = self._helper_arc3d_to_2d_periodicity_verifications(arc3d, start)

        start, end = vm_parametric.arc3d_to_spherical_coordinates_verification(
            [start, end], [point_after_start, point_before_end], discontinuity)
        return start, end

    def edge_passes_on_singularity_point(self, edge):
        """Helper function to verify id edge passes on the sphere singularity point."""
        half_pi = 0.5 * math.pi
        point_positive_singularity = self.point2d_to_3d(volmdlr.Point2D(0, half_pi))
        point_negative_singularity = self.point2d_to_3d(volmdlr.Point2D(0, -half_pi))
        positive_singularity = edge.point_belongs(point_positive_singularity, 1e-6)
        negative_singularity = edge.point_belongs(point_negative_singularity, 1e-6)
        if positive_singularity and negative_singularity:
            return [point_positive_singularity, point_negative_singularity]
        if positive_singularity:
            return [point_positive_singularity, None]
        if negative_singularity:
            return [None, point_negative_singularity]
        return [None, None]

    def arc3d_to_2d(self, arc3d):
        """
        Converts the primitive from 3D spatial coordinates to its equivalent 2D primitive in the parametric space.
        """
        is_lat_long_curve = self.is_lat_long_curve(arc3d)
        if is_lat_long_curve:
            start, end = self._arc_start_end_3d_to_2d(arc3d)
            singularity_points = self.edge_passes_on_singularity_point(arc3d)
            if any(singularity_points):
                return self.arc3d_to_2d_with_singularity(arc3d, start, end, singularity_points)
            return [edges.LineSegment2D(start, end)]
        return self.arc3d_to_2d_any_direction(arc3d)

    def helper_arc3d_to_2d_with_singularity(self, arc3d, start, end, point_singularity, half_pi):
        """Helper function to arc3d_to_2d_with_singularity."""
        theta1, phi1 = start
        theta2, phi2 = end
        if arc3d.is_point_edge_extremity(point_singularity):
            return [edges.LineSegment2D(start, end)]
        if math.isclose(abs(theta2 - theta1), math.pi, abs_tol=1e-2):
            if theta1 == math.pi and theta2 != math.pi:
                theta1 = -math.pi
            if theta2 == math.pi and theta1 != math.pi:
                theta2 = -math.pi

            primitives = [edges.LineSegment2D(volmdlr.Point2D(theta1, phi1),
                                              volmdlr.Point2D(theta1, half_pi)),
                          edges.LineSegment2D(volmdlr.Point2D(theta1, half_pi),
                                              volmdlr.Point2D(theta2, half_pi),
                                              name="construction"),
                          edges.LineSegment2D(
                              volmdlr.Point2D(
                                  theta2, half_pi), volmdlr.Point2D(
                                  theta2, phi2))
                          ]
            return primitives
        n = 20
        degree = 2
        points = [self.point3d_to_2d(point3d) for point3d in arc3d.discretization_points(number_points=n)]
        return [edges.BSplineCurve2D.from_points_interpolation(points, degree)]

    def arc3d_to_2d_with_singularity(self, arc3d, start, end, singularity_points):
        """
        Converts the primitive from 3D spatial coordinates to its equivalent 2D primitive in the parametric space.
        """
        # trying to treat when the arc starts at theta1 passes at the singularity at |phi| = 0.5*math.pi
        # and ends at theta2 = theta1 + math.pi
        theta1, phi1 = start
        theta2, phi2 = end

        half_pi = 0.5 * math.pi
        point_positive_singularity, point_negative_singularity = singularity_points

        if point_positive_singularity and point_negative_singularity:
            if arc3d.is_point_edge_extremity(point_positive_singularity) and \
                    arc3d.is_point_edge_extremity(point_negative_singularity):
                return [edges.LineSegment2D(start, end)]
            direction_vector = arc3d.direction_vector(0)
            dot = self.frame.w.dot(direction_vector)
            if dot == 0:
                direction_vector = arc3d.direction_vector(0.01 * arc3d.length())
                dot = self.frame.w.dot(direction_vector)
            if dot > 0:
                half_pi = 0.5 * math.pi
                thetai = theta1 - math.pi
            else:
                half_pi = -0.5 * math.pi
                thetai = theta1 + math.pi
            if arc3d.is_point_edge_extremity(point_positive_singularity):
                return [
                    edges.LineSegment2D(start, volmdlr.Point2D(start.x, -0.5 * math.pi)),
                    edges.LineSegment2D(volmdlr.Point2D(start.x, -0.5 * math.pi),
                                        volmdlr.Point2D(theta2, -0.5 * math.pi),
                                        name="construction"),
                    edges.LineSegment2D(volmdlr.Point2D(theta2, -0.5 * math.pi),
                                        volmdlr.Point2D(theta2, phi2))
                ]
            if arc3d.is_point_edge_extremity(point_negative_singularity):
                return [
                    edges.LineSegment2D(start, volmdlr.Point2D(start.x, 0.5 * math.pi)),
                    edges.LineSegment2D(volmdlr.Point2D(start.x, 0.5 * math.pi),
                                        volmdlr.Point2D(theta2, 0.5 * math.pi),
                                        name="construction"),
                    edges.LineSegment2D(volmdlr.Point2D(theta2, 0.5 * math.pi),
                                        volmdlr.Point2D(theta2, phi2))
                ]
            return [edges.LineSegment2D(volmdlr.Point2D(theta1, phi1), volmdlr.Point2D(theta1, half_pi)),
                    edges.LineSegment2D(volmdlr.Point2D(theta1, half_pi), volmdlr.Point2D(thetai, half_pi),
                                        name="construction"),
                    edges.LineSegment2D(volmdlr.Point2D(thetai, half_pi),
                                        volmdlr.Point2D(thetai, -half_pi)),
                    edges.LineSegment2D(volmdlr.Point2D(thetai, -half_pi),
                                        volmdlr.Point2D(theta2, -half_pi),
                                        name="construction"),
                    edges.LineSegment2D(volmdlr.Point2D(theta2, -half_pi), volmdlr.Point2D(theta2, phi2))
                    ]
        if point_positive_singularity:
            return self.helper_arc3d_to_2d_with_singularity(arc3d, start, end, point_positive_singularity, half_pi)
        if point_negative_singularity:
            return self.helper_arc3d_to_2d_with_singularity(arc3d, start, end, point_negative_singularity, -half_pi)

        raise NotImplementedError

    @staticmethod
    def fix_start_end_singularity_point_at_parametric_domain(edge, reference_point, point_at_singularity):
        """Uses tangent line to find real theta angle of the singularity point on parametric domain."""
        _, phi = point_at_singularity
        abscissa_before_singularity = edge.abscissa(reference_point)
        direction_vector = edge.direction_vector(abscissa_before_singularity)
        direction_line = curves.Line2D(reference_point, reference_point + direction_vector)
        if phi > 0:
            line_positive_singularity = curves.Line2D(volmdlr.Point2D(-math.pi, 0.5 * math.pi),
                                                      volmdlr.Point2D(math.pi, 0.5 * math.pi))
            intersections = direction_line.line_intersections(line_positive_singularity)
            if intersections:
                return intersections[0]
            return intersections

        line_negative_singularity = curves.Line2D(volmdlr.Point2D(-math.pi, -0.5 * math.pi),
                                                  volmdlr.Point2D(math.pi, -0.5 * math.pi))

        intersections = direction_line.line_intersections(line_negative_singularity)
        if intersections:
            return intersections[0]
        return intersections

    def is_point2d_on_sphere_singularity(self, point2d, tol=1e-5):
        """Verifies if point is on the spherical singularity point on parametric domain."""
        half_pi = 0.5 * math.pi
        point = self.point2d_to_3d(point2d)
        point_positive_singularity = self.point2d_to_3d(volmdlr.Point2D(0, half_pi))
        point_negative_singularity = self.point2d_to_3d(volmdlr.Point2D(0, -half_pi))
        if point.is_close(point_positive_singularity, tol) or point.is_close(point_negative_singularity, tol):
            return True
        return False

    def is_point3d_on_sphere_singularity(self, point3d):
        """Verifies if point is on the spherical singularity point on parametric domain."""
        half_pi = 0.5 * math.pi
        point_positive_singularity = self.point2d_to_3d(volmdlr.Point2D(0, half_pi))
        point_negative_singularity = self.point2d_to_3d(volmdlr.Point2D(0, -half_pi))
        if point3d.is_close(point_positive_singularity) or point3d.is_close(point_negative_singularity):
            return True
        return False

    def find_edge_start_end_undefined_parametric_points(self, edge3d, points, points3d):
        """
        Helper function.

        Uses local discretization and line intersection with the tangent line at the point just before the undefined
        point on the BREP of the 3D edge to find the real value of theta on the sphere parametric domain.
        """
        def get_temp_edge2d(_points):
            if len(_points) == 2:
                edge2d = edges.LineSegment2D(_points[0], _points[1])
            else:
                edge2d = edges.BSplineCurve2D.from_points_interpolation(_points, 2)
            return edge2d

        if self.is_point3d_on_sphere_singularity(points3d[0]):
            distance = points3d[0].point_distance(points3d[1])
            maximum_linear_distance_reference_point = 1e-5
            if distance < maximum_linear_distance_reference_point:
                temp_points = points[1:]
            else:
                number_points = max(2, int(distance / maximum_linear_distance_reference_point))

                local_discretization = [self.point3d_to_2d(point)
                                        for point in edge3d.local_discretization(
                        points3d[0], points3d[1], number_points)]
                temp_points = local_discretization[1:] + points[2:]

            theta_list = [point.x for point in temp_points]
            theta_discontinuity, indexes_theta_discontinuity = angle_discontinuity(theta_list)

            if theta_discontinuity:
                temp_points = self._fix_angle_discontinuity_on_discretization_points(temp_points,
                                                                                     indexes_theta_discontinuity, "x")

            edge = get_temp_edge2d(temp_points)
            point = self.fix_start_end_singularity_point_at_parametric_domain(edge,
                                                                              reference_point=temp_points[1],
                                                                              point_at_singularity=points[0])
            if point:
                points[0] = point
            else:
                per = 0.001
                while per < 0.05:
                    point = self.point3d_to_2d(edge3d.point_at_abscissa(per * edge3d.length()))
                    if point != points[0]:
                        break
                    per += 0.0025
                points[0] = point
        if self.is_point3d_on_sphere_singularity(points3d[-1]):
            distance = points3d[-2].point_distance(points3d[-1])
            maximum_linear_distance_reference_point = 1e-5
            if distance < maximum_linear_distance_reference_point:
                temp_points = points[:-1]
            else:
                number_points = max(2, int(distance / maximum_linear_distance_reference_point))

                local_discretization = [self.point3d_to_2d(point)
                                        for point in edge3d.local_discretization(
                        points3d[-2], points3d[-1], number_points)]
                temp_points = points[:-2] + local_discretization[:-1]

            theta_list = [point.x for point in temp_points]
            theta_discontinuity, indexes_theta_discontinuity = angle_discontinuity(theta_list)

            if theta_discontinuity:
                temp_points = self._fix_angle_discontinuity_on_discretization_points(
                    temp_points, indexes_theta_discontinuity, "x")

            edge = get_temp_edge2d(temp_points)
            point = self.fix_start_end_singularity_point_at_parametric_domain(
                edge, reference_point=temp_points[-2], point_at_singularity=points[-1])
            if point:
                points[-1] = point
            else:
                per = 0.999
                while per > 0.95:
                    point = self.point3d_to_2d(edge3d.point_at_abscissa(per * edge3d.length()))
                    if point != points[-1]:
                        break
                    per -= 0.0025
                points[-1] = point
        return points

    def arc3d_to_2d_any_direction_singularity(self, arc3d, point_singularity, half_pi):
        """
        Converts the primitive from 3D spatial coordinates to its equivalent 2D primitive in the parametric space.
        """
        split = arc3d.split(point_singularity)
        primitive0 = self.arc3d_to_2d_any_direction(split[0])[0]
        primitive2 = self.arc3d_to_2d_any_direction(split[1])[0]
        primitive1 = edges.LineSegment2D(volmdlr.Point2D(primitive0.end.x, half_pi),
                                         volmdlr.Point2D(primitive2.start.x, half_pi))
        return [primitive0, primitive1, primitive2]

    def arc3d_to_2d_any_direction(self, arc3d):
        """
        Converts the primitive from 3D spatial coordinates to its equivalent 2D primitive in the parametric space.
        """
        singularity_points = self.edge_passes_on_singularity_point(arc3d)
        half_pi = 0.5 * math.pi  # this variable avoid doing this multiplication several times (performance)
        point_positive_singularity, point_negative_singularity = singularity_points

        if point_positive_singularity and point_negative_singularity:
            raise ValueError("Impossible. This case should be treated by arc3d_to_2d_with_singularity method."
                             "See arc3d_to_2d method for detail.")
        if point_positive_singularity and not arc3d.is_point_edge_extremity(point_positive_singularity):
            return self.arc3d_to_2d_any_direction_singularity(arc3d, point_positive_singularity, half_pi)
        if point_negative_singularity and not arc3d.is_point_edge_extremity(point_negative_singularity):
            return self.arc3d_to_2d_any_direction_singularity(arc3d, point_negative_singularity, -half_pi)

        number_points = max(math.ceil(arc3d.angle * 50) + 1, 5)
        points3d = arc3d.discretization_points(number_points=number_points)
        points = [self.point3d_to_2d(p) for p in points3d]
        point_after_start, point_before_end = self._reference_points(arc3d)
        start, end = vm_parametric.spherical_repair_start_end_angle_periodicity(
            points[0], points[-1], point_after_start, point_before_end)
        points[0] = start
        points[-1] = end

        points = self.find_edge_start_end_undefined_parametric_points(arc3d, points, points3d)
        theta_discontinuity, indexes_theta_discontinuity = angle_discontinuity([point.x for point in points])

        if theta_discontinuity:
            points = self._fix_angle_discontinuity_on_discretization_points(points,
                                                                            indexes_theta_discontinuity, "x")

        return [edges.BSplineCurve2D.from_points_interpolation(points, 2)]

    def bsplinecurve3d_to_2d(self, bspline_curve3d):
        """
        Converts the primitive from 3D spatial coordinates to its equivalent 2D primitive in the parametric space.
        """
        n = len(bspline_curve3d.control_points)
        points3d = bspline_curve3d.discretization_points(number_points=n)
        points = [self.point3d_to_2d(point) for point in points3d]

        point_after_start, point_before_end = self._reference_points(bspline_curve3d)
        start, end = vm_parametric.spherical_repair_start_end_angle_periodicity(
            points[0], points[-1], point_after_start, point_before_end)
        points[0] = start
        points[-1] = end
        if start.x == 0.0 or end.x == 0.0:
            points = self.find_edge_start_end_undefined_parametric_points(bspline_curve3d, points, points3d)
        theta_list = [point.x for point in points]
        theta_discontinuity, indexes_theta_discontinuity = angle_discontinuity(theta_list)
        if theta_discontinuity:
            points = self._fix_angle_discontinuity_on_discretization_points(points,
                                                                            indexes_theta_discontinuity, "x")
        degree = bspline_curve3d.degree
        if degree > len(points) - 1:
            degree = len(points) - 1
        return [edges.BSplineCurve2D.from_points_interpolation(points, degree=degree).simplify]

    def bsplinecurve2d_to_3d(self, bspline_curve2d):
        """
        Converts a BREP BSpline curve 2D onto a 3D primitive on the surface.
        """
        # TODO: this is incomplete, a bspline_curve2d can be also a bspline_curve3d
        i = round(0.5 * len(bspline_curve2d.points))
        start = self.point2d_to_3d(bspline_curve2d.points[0])
        interior = self.point2d_to_3d(bspline_curve2d.points[i])
        end = self.point2d_to_3d(bspline_curve2d.points[-1])
        vector_u1 = interior - start
        vector_u2 = interior - end
        points3d = [self.point2d_to_3d(p) for p in bspline_curve2d.points]
        if vector_u1.cross(vector_u2).norm():
            arc3d = edges.Arc3D.from_3_points(start, interior, end)
            flag = True
            for point in points3d:
                if not arc3d.point_belongs(point, 1e-4):
                    flag = False
                    break
            if flag:
                return [arc3d]

        return [edges.BSplineCurve3D.from_points_interpolation(points3d, degree=bspline_curve2d.degree,
                                                               centripetal=True)]

    def arc2d_to_3d(self, arc2d):
        """
        Converts a BREP arc 2D onto a 3D primitive on the surface.
        """
        n = 10
        degree = 2
        points = [self.point2d_to_3d(point2d) for point2d in arc2d.discretization_points(number_points=n)]
        return [edges.BSplineCurve3D.from_points_interpolation(points, degree).simplify]

    @staticmethod
    def _horizontal_fullarc3d_to_2d(theta1, theta3, phi1, phi2):
        """
        Helper Convert primitive from 3D spatial coordinates to its equivalent 2D primitive in the parametric space.

        """
        point1 = volmdlr.Point2D(theta1, phi1)
        if theta1 > theta3:
            point2 = volmdlr.Point2D(theta1 - volmdlr.TWO_PI, phi2)
        elif theta1 < theta3:
            point2 = volmdlr.Point2D(theta1 + volmdlr.TWO_PI, phi2)
        return [edges.LineSegment2D(point1, point2)]

    @staticmethod
    def _vertical_through_origin_fullarc3d_to_2d(theta1, theta3, theta4, phi1, phi2, phi3):
        """
        Helper Convert primitive from 3D spatial coordinates to its equivalent 2D primitive in the parametric space.
        """
        if theta1 > theta3:
            theta_plus_pi = theta1 - math.pi
        else:
            theta_plus_pi = theta1 + math.pi
        if phi1 > phi3:
            half_pi = 0.5 * math.pi
        else:
            half_pi = -0.5 * math.pi
        if abs(phi1) == 0.5 * math.pi:
            return [edges.LineSegment2D(volmdlr.Point2D(theta3, phi1),
                                        volmdlr.Point2D(theta3, -half_pi)),
                    edges.LineSegment2D(volmdlr.Point2D(theta4, -half_pi),
                                        volmdlr.Point2D(theta4, phi2))]

        return [edges.LineSegment2D(volmdlr.Point2D(theta1, phi1), volmdlr.Point2D(theta1, -half_pi)),
                edges.LineSegment2D(volmdlr.Point2D(theta_plus_pi, -half_pi),
                                    volmdlr.Point2D(theta_plus_pi, half_pi)),
                edges.LineSegment2D(volmdlr.Point2D(theta1, half_pi), volmdlr.Point2D(theta1, phi2))]

    def fullarc3d_to_2d(self, fullarc3d):
        """
        Converts the primitive from 3D spatial coordinates to its equivalent 2D primitive in the parametric space.
        """
        # TODO: On a spherical surface we can have fullarc3d in any plane
        start, end = self._arc_start_end_3d_to_2d(fullarc3d)
        theta1, phi1 = start
        theta2, phi2 = end

        point_after_start, point_before_end = self._reference_points(fullarc3d)
        theta3, phi3 = point_after_start
        theta4, _ = point_before_end

        if self.frame.w.is_colinear_to(fullarc3d.circle.normal, abs_tol=1e-4):
            return self._horizontal_fullarc3d_to_2d(theta1, theta3, phi1, phi2)

        if self.frame.w.is_perpendicular_to(fullarc3d.circle.normal, abs_tol=1e-4) and \
                self.frame.origin.is_close(fullarc3d.center):
            return self._vertical_through_origin_fullarc3d_to_2d(theta1, theta3, theta4, phi1, phi2, phi3)

        points = [self.point3d_to_2d(p) for p in fullarc3d.discretization_points(angle_resolution=25)]

        # Verify if theta1 or theta2 point should be -pi because atan2() -> ]-pi, pi]
        theta1 = vm_parametric.repair_start_end_angle_periodicity(theta1, theta3)
        theta2 = vm_parametric.repair_start_end_angle_periodicity(theta2, theta4)

        points[0] = volmdlr.Point2D(theta1, phi1)
        points[-1] = volmdlr.Point2D(theta2, phi2)

        theta_list = [point.x for point in points]
        theta_discontinuity, indexes_theta_discontinuity = angle_discontinuity(theta_list)
        if theta_discontinuity:
            points = self._fix_angle_discontinuity_on_discretization_points(points, indexes_theta_discontinuity, "x")

        return [edges.BSplineCurve2D.from_points_interpolation(points, 2)]

    def plot(self, ax=None, edge_style: EdgeStyle = EdgeStyle(color='grey', alpha=0.5), **kwargs):
        """Plot sphere arcs."""
        if ax is None:
            fig = plt.figure()
            ax = fig.add_subplot(111, projection='3d')

        self.frame.plot(ax=ax, ratio=self.radius)
        for circle in self._circle_generatrices(50) + self._circle_generatrices_xy(50):
            circle.plot(ax, edge_style)
        return ax

    def rectangular_cut(self, theta1, theta2, phi1, phi2, name=''):
        """Deprecated method, Use ShericalFace3D from_surface_rectangular_cut method."""
        raise AttributeError('Use ShericalFace3D from_surface_rectangular_cut method')

    def triangulation(self):
        """
        Triangulation of Spherical Surface.

        """
        face = self.rectangular_cut(0, volmdlr.TWO_PI, -0.5 * math.pi, 0.5 * math.pi)
        return face.triangulation()

    def check_parametric_contour_end(self, primitives2d, tol):
        """Helper function to repair_primitives_periodicity."""
        last_end = primitives2d[-1].end
        first_start = primitives2d[0].start
        if not last_end.is_close(first_start, tol=tol):
            last_end_3d = self.point2d_to_3d(last_end)
            first_start_3d = self.point2d_to_3d(first_start)
            if last_end_3d.is_close(first_start_3d, 1e-6) and not self.is_singularity_point(last_end_3d):
                if first_start.x > last_end.x:
                    half_pi = -0.5 * math.pi
                else:
                    half_pi = 0.5 * math.pi
                if not first_start.is_close(volmdlr.Point2D(first_start.x, half_pi)):
                    lines = [edges.LineSegment2D(
                        last_end, volmdlr.Point2D(last_end.x, half_pi), name="construction"),
                        edges.LineSegment2D(volmdlr.Point2D(last_end.x, half_pi),
                                            volmdlr.Point2D(first_start.x, half_pi), name="construction"),
                        edges.LineSegment2D(volmdlr.Point2D(first_start.x, half_pi),
                                            first_start, name="construction")]
                    primitives2d.extend(lines)
            else:
                primitives2d.append(edges.LineSegment2D(last_end, first_start, name="construction"))

    def is_singularity_point(self, point, *args, **kwargs):
        """Verifies if point is on the surface singularity."""
        tol = kwargs.get("tol", 1e-6)
        positive_singularity = self.point2d_to_3d(volmdlr.Point2D(0.0, 0.5 * math.pi))
        negative_singularity = self.point2d_to_3d(volmdlr.Point2D(0.0, -0.5 * math.pi))
        return bool(positive_singularity.is_close(point, tol) or negative_singularity.is_close(point, tol))

    def rotation(self, center: volmdlr.Point3D, axis: volmdlr.Vector3D, angle: float):
        """
        Spherical Surface 3D rotation.

        :param center: rotation center
        :param axis: rotation axis
        :param angle: angle rotation
        :return: a new rotated Spherical Surface 3D
        """
        new_frame = self.frame.rotation(center=center, axis=axis, angle=angle)
        return SphericalSurface3D(new_frame, self.radius)

    def translation(self, offset: volmdlr.Vector3D):
        """
        Spherical Surface 3D translation.

        :param offset: translation vector
        :return: A new translated Spherical Surface 3D
        """
        new_frame = self.frame.translation(offset)
        return SphericalSurface3D(new_frame, self.radius)

    def frame_mapping(self, frame: volmdlr.Frame3D, side: str):
        """
        Changes Spherical Surface 3D's frame and return a new Spherical Surface 3D.

        :param frame: Frame of reference
        :type frame: `volmdlr.Frame3D`
        :param side: 'old' or 'new'
        """
        new_frame = self.frame.frame_mapping(frame, side)
        return SphericalSurface3D(new_frame, self.radius)

    def plane_intersections(self, plane3d):
        """
        Sphere intersections with a plane.

        :param plane3d: intersecting plane.
        :return: list of intersecting curves.
        """
        dist = plane3d.point_distance(self.frame.origin)
        if dist > self.radius:
            return []
        if dist == self.radius:
            line = curves.Line3D(self.frame.origin, self.frame.origin + plane3d.frame.w)
            return plane3d.line_intersections(line)
        line = curves.Line3D(self.frame.origin, self.frame.origin + plane3d.frame.w)
        circle_radius = math.sqrt(self.radius ** 2 - dist ** 2)
        circle_center = plane3d.line_intersections(line)[0]
        start_end = circle_center + plane3d.frame.u * circle_radius
        circle = curves.Circle3D(volmdlr.Frame3D(circle_center, plane3d.frame.u,
                                                 plane3d.frame.v, plane3d.frame.w),
                                 circle_radius)
        return [edges.FullArc3D(circle, start_end)]

    def line_intersections(self, line: curves.Line3D):
        """
        Calculates the intersection points between a 3D line and a spherical surface.

        The method calculates the intersection points between a 3D line and a sphere using
        the equation of the line and the equation of the sphere. It returns a list of intersection
        points, which can be empty if there are no intersections. The intersection points are
        represented as 3D points using the `volmdlr.Point3D` class.

        :param line: The 3D line object to intersect with the sphere.
        :type line:curves.Line3D
        :return: A list of intersection points between the line and the sphere. The list may be empty if there
        are no intersections.
        :rtype: List[volmdlr.Point3D]

        :Example:
        >>> from volmdlr import Point3D, edges, surfaces, OXYZ
        >>> spherical_surface3d = SphericalSurface3D(OXYZ, 1)
        >>> line2 = curves.Line3D(Point3D(0, 1, -0.5), Point3D(0, 1, 0.5))
        >>> line_intersections2 = spherical_surface3d.line_intersections(line2) #returns [Point3D(0.0, 1.0, 0.0)]
        """
        line_direction_vector = line.direction_vector()
        vector_linept1_center = self.frame.origin - line.point1
        vector_linept1_center = vector_linept1_center.to_vector()
        a_param = line_direction_vector[0] ** 2 + line_direction_vector[1] ** 2 + line_direction_vector[2] ** 2
        b_param = -2 * (line_direction_vector[0] * vector_linept1_center[0] +
                        line_direction_vector[1] * vector_linept1_center[1] +
                        line_direction_vector[2] * vector_linept1_center[2])
        c_param = (vector_linept1_center[0] ** 2 + vector_linept1_center[1] ** 2 +
                   vector_linept1_center[2] ** 2 - self.radius ** 2)
        b2_minus4ac = b_param ** 2 - 4 * a_param * c_param
        if math.isclose(b2_minus4ac, 0, abs_tol=1e-8):
            t_param = -b_param / (2 * a_param)
            return [line.point1 + line_direction_vector * t_param]
        if b2_minus4ac < 0:
            return []
        t_param1 = (-b_param + math.sqrt(b2_minus4ac)) / (2 * a_param)
        t_param2 = (-b_param - math.sqrt(b2_minus4ac)) / (2 * a_param)
        return line.point1 + line_direction_vector * t_param1, line.point1 + line_direction_vector * t_param2

    def circle_intersections(self, circle: curves.Circle3D):
        """
        Gets intersections between a circle 3D and a SphericalSurface3D.

        :param circle: other circle to search intersections with.
        :return: list containing the intersection points.
        """
        circle_plane = Plane3D(circle.frame)
        if circle_plane.point_distance(self.frame.origin) > self.radius:
            return []
        circle_plane_intersections = self.plane_intersections(circle_plane)
        if circle_plane_intersections and isinstance(circle_plane_intersections[0], volmdlr.Point3D):
            return []
        intersections = circle_plane_intersections[0].circle.circle_intersections(circle)
        return intersections

    def arc_intersections(self, arc: edges.Arc3D):
        """
        Gets intersections between an arc 3D and a SphericalSurface3D.

        :param arc: other arc to search intersections with.
        :return: list containing the intersection points.
        """
        circle_intersections = self.circle_intersections(arc.circle)
        intersections = [intersection for intersection in circle_intersections if arc.point_belongs(intersection)]
        return intersections

    def fullarc_intersections(self, fullarc: edges.Arc3D):
        """
        Gets intersections between a fullarc 3D and a SphericalSurface3D.

        :param fullarc: other fullarc to search intersections with.
        :return: list containing the intersection points.
        """
        return self.circle_intersections(fullarc.circle)

    def ellipse_intersections(self, ellipse: curves.Ellipse3D):
        """
        Gets intersections between an ellipse 3D and a SphericalSurface3D.

        :param ellipse: other ellipse to search intersections with.
        :return: list containing the intersection points.
        """
        ellipse_plane = Plane3D(ellipse.frame)
        if ellipse_plane.point_distance(self.frame.origin) > self.radius:
            return []
        ellipse_plane_intersections = self.plane_intersections(ellipse_plane)
        intersections = ellipse_plane_intersections[0].circle.ellipse_intersections(ellipse)
        return intersections

    def arcellipse_intersections(self, arcellipse: edges.ArcEllipse3D):
        """
        Gets intersections between an arcellipse 3D and a SphericalSurface3D.

        :param arcellipse: other arcellipse to search intersections with.
        :return: list containing the intersection points.
        """
        circle_intersections = self.ellipse_intersections(arcellipse.ellipse)
        intersections = [intersection for intersection in circle_intersections
                         if arcellipse.point_belongs(intersection)]
        return intersections

    def fullarcellipse_intersections(self, fullarcellipse: edges.FullArcEllipse3D):
        """
        Gets intersections between a full arcellipse 3D and a SphericalSurface3D.

        :param fullarcellipse: other full arcellipse to search intersections with.
        :return: list containing the intersection points.
        """
        return self.ellipse_intersections(fullarcellipse.ellipse)

    def _spherical_intersection_points(self, spherical_surface: 'SphericalSurface3D'):
        """
        Gets the points of intersections between the spherical surface and the toroidal surface.

        :param spherical_surface: other Spherical Surface 3d.
        :return: points of intersections.
        """
        cyl_generatrices = self._circle_generatrices(200) + self._circle_generatrices_xy(200)
        intersection_points = []
        for gene in cyl_generatrices:
            intersections = spherical_surface.edge_intersections(gene)
            for intersection in intersections:
                if not intersection.in_list(intersection_points):
                    intersection_points.append(intersection)
        return intersection_points

    def sphericalsurface_intersections(self, spherical_surface: 'SphericalSurface3D'):
        """
        Cylinder Surface intersections with a Spherical surface.

        :param spherical_surface: intersecting sphere.
        :return: list of intersecting curves.
        """
        intersection_points = self._spherical_intersection_points(spherical_surface)
        if not intersection_points:
            return []
        inters_points = vm_common_operations.separate_points_by_closeness(intersection_points)
        curves_ = []
        for list_points in inters_points:
            bspline = edges.BSplineCurve3D.from_points_interpolation(list_points, 4, centripetal=False)
            if isinstance(bspline.simplify, edges.FullArc3D):
                curves_.append(bspline.simplify)
                continue
            curves_.append(bspline)
        return curves_

    def is_degenerated_brep(self, *args):
        """
        An edge is said to be degenerated when it corresponds to a single 3D point.
        """
        edge = args[0]
        if "LineSegment2D" == edge.__class__.__name__:
            start3d = self.point2d_to_3d(edge.start)
            end3d = self.point2d_to_3d(edge.end)
            return bool(start3d.is_close(end3d) and self.is_singularity_point(start3d))
        return False


class RuledSurface3D(Surface3D):
    """
    Defines a ruled surface between two wires.

    :param wire1: Wire
    :type wire1: :class:`vmw.Wire3D`
    :param wire2: Wire
    :type wire2: :class:`wires.Wire3D`
    """
    face_class = 'RuledFace3D'

    def __init__(self, wire1: wires.Wire3D, wire2: wires.Wire3D, name: str = ''):
        self.wire1 = wire1
        self.wire2 = wire2
        self.length1 = wire1.length()
        self.length2 = wire2.length()
        Surface3D.__init__(self, name=name)

    def __hash__(self):
        return hash((self.__class__.__name__, self.wire1, self.wire2))

    def __eq__(self, other):
        if self.__class__.__name__ != other.__class__.__name__:
            return False
        if self.wire1 == other.wire1 and self.wire2 == other.wire2:
            return True
        return False

    def point2d_to_3d(self, point2d: volmdlr.Point2D):
        """
        Coverts a parametric coordinate on the surface into a 3D spatial point (x, y, z).

        :param point2d: Point at the ToroidalSuface3D
        :type point2d: `volmdlr.`Point2D`
        """
        x, y = point2d
        point1 = self.wire1.point_at_abscissa(x * self.length1)
        point2 = self.wire2.point_at_abscissa(x * self.length2)
        joining_line = edges.LineSegment3D(point1, point2)
        point = joining_line.point_at_abscissa(y * joining_line.length())
        return point

    def point3d_to_2d(self, point3d):
        """
        Returns the parametric coordinates volmdlr.Point2D(u, v) of a cartesian coordinates point (x, y, z).

        :param point3d: Point at the CylindricalSuface3D
        :type point3d: `volmdlr.`Point3D`
        """
        raise NotImplementedError

    def rectangular_cut(self, x1: float, x2: float,
                        y1: float, y2: float, name: str = ''):
        """Deprecated method, Use RuledFace3D from_surface_rectangular_cut method."""
        raise NotImplementedError('Use RuledFace3D from_surface_rectangular_cut method')


class ExtrusionSurface3D(Surface3D):
    """
    Defines a surface of extrusion.

    An extrusion surface is a surface that is a generic cylindrical surface generated by the linear
    extrusion of a curve, generally an Ellipse or a B-Spline curve.

    :param edge: edge.
    :type edge: Union[:class:`vmw.Wire3D`, :class:`vmw.Contour3D`]
    :param axis_point: Axis placement
    :type axis_point: :class:`volmdlr.Point3D`
    :param axis: Axis of extrusion
    :type axis: :class:`volmdlr.Vector3D`
    """
    face_class = 'ExtrusionFace3D'
    y_periodicity = None

    def __init__(self, edge: Union[edges.FullArcEllipse3D, edges.BSplineCurve3D],
                 direction: volmdlr.Vector3D, name: str = ''):
        self.edge = edge
        direction = direction.unit_vector()
        self.direction = direction
        if hasattr(edge, "center"):
            frame = volmdlr.Frame3D.from_point_and_vector(edge.center, direction, volmdlr.Z3D)
        else:
            frame = volmdlr.Frame3D.from_point_and_vector(edge.start, direction, volmdlr.Z3D)
        self._x_periodicity = False

        Surface3D.__init__(self, frame=frame, name=name)

    def __hash__(self):
        return hash((self.__class__.__name__, self.edge, self.direction))

    def __eq__(self, other):
        if self.__class__.__name__ != other.__class__.__name__:
            return False
        if self.edge == other.edge and self.direction == other.direction:
            return True
        return False

    @property
    def x_periodicity(self):
        """Returns the periodicity in x direction."""
        if self._x_periodicity:
            return self._x_periodicity
        start = self.edge.start
        end = self.edge.end
        if start.is_close(end, 1e-6):
            self._x_periodicity = self.edge.length()
            return self._x_periodicity
        return None

    @x_periodicity.setter
    def x_periodicity(self, value):
        """X periodicity setter."""
        self._x_periodicity = value

    @property
    def u_domain(self):
        """The parametric domain of the surface in the U direction."""
        return 0.0, self.edge.length()

    @property
    def v_domain(self):
        """The parametric domain of the surface in the V direction."""
        return -math.inf, math.inf

    def point2d_to_3d(self, point2d: volmdlr.Point2D):
        """
        Transform a parametric (u, v) point into a 3D Cartesian point (x, y, z).

        # u = [0, 1] and v = z
        """
        u, v = point2d
        if abs(u) < 1e-7:
            u = 0.0
        if abs(v) < 1e-7:
            v = 0.0
        if self.x_periodicity:
            if u > self.x_periodicity:
                u -= self.x_periodicity
            elif u < 0:
                u += self.x_periodicity
        point_at_curve = self.edge.point_at_abscissa(u)
        point = point_at_curve.translation(self.frame.w * v)
        return point

    def point3d_to_2d(self, point3d):
        """
        Transform a 3D Cartesian point (x, y, z) into a parametric (u, v) point.
        """
        x, y, z = self.frame.global_to_local_coordinates(point3d)
        if abs(x) < 1e-7:
            x = 0.0
        if abs(y) < 1e-7:
            y = 0.0
        if abs(z) < 1e-7:
            z = 0.0
        point_at_curve = []
        tol = 1e-4 if self.edge.__class__.__name__ in ("FullArcEllipse3D", "ArcEllipse3D") else 1e-6

        if hasattr(self.edge, "line_intersections"):
            line = curves.Line3D(point3d, point3d.translation(self.frame.w))
            point_at_curve = self.edge.line_intersections(line, tol)
        if point_at_curve:
            point_at_curve = point_at_curve[0]
            point_at_curve_local = self.frame.global_to_local_coordinates(point_at_curve)
        else:
            if hasattr(self.edge, "point_projection"):
                point_at_curve = self.edge.point_projection(point3d)[0]
                point_at_curve_local = self.frame.global_to_local_coordinates(point_at_curve)
            else:
                point_at_curve_local = volmdlr.Point3D(x, y, 0)
                point_at_curve = self.frame.local_to_global_coordinates(point_at_curve_local)
        u = self.edge.abscissa(point_at_curve)
        v = z - point_at_curve_local.z

        return volmdlr.Point2D(u, v)

    def parametric_points_to_3d(self, points: NDArray[np.float64]) -> NDArray[np.float64]:
        """
        Transform parametric coordinates to 3D points on the extrusion surface.

        Given a set of parametric coordinates `(u, v)` representing points on the surface,
        this method returns the corresponding 3D points on the extrusion surface.

        :param points: Parametric coordinates in the form of a numpy array with shape (n, 2),
                       where `n` is the number of points, and each row corresponds to `(u, v)`.
        :type points: numpy.ndarray[np.float64]

        :return: Array of 3D points representing the extrusion surface in Cartesian coordinates.
        :rtype: numpy.ndarray[np.float64]
        """
        z = np.array([self.direction[0], self.direction[1], self.direction[2]])

        points = points.reshape(-1, 2, 1)

        u_values = points[:, 0]
        if self.x_periodicity:
            u_values[u_values > self.x_periodicity] -= self.x_periodicity
            u_values[u_values < 0] += self.x_periodicity
        v_values = points[:, 1]

        points_at_curve = np.array([self.edge.point_at_abscissa(u) for u in u_values])

        return points_at_curve + v_values * z

    def rectangular_cut(self, x1: float = 0.0, x2: float = 1.0,
                        y1: float = 0.0, y2: float = 1.0, name: str = ''):
        """Deprecated method, Use ExtrusionFace3D from_surface_rectangular_cut method."""
        raise AttributeError('Use ExtrusionFace3D from_surface_rectangular_cut method')

    def plot(self, ax=None, edge_style: EdgeStyle = EdgeStyle(color='grey', alpha=0.5), z: float = 0.5, **kwargs):
        """Plot for extrusion surface using matplotlib."""
        if ax is None:
            fig = plt.figure()
            ax = fig.add_subplot(111, projection='3d')
        self.frame.plot(ax=ax, ratio=self.edge.length())
        for i in range(21):
            step = i / 20. * z
            wire = self.edge.translation(step * self.frame.w)
            wire.plot(ax=ax, edge_style=edge_style)
        for i in range(21):
            step = -i / 20. * z
            wire = self.edge.translation(step * self.frame.w)
            wire.plot(ax=ax, edge_style=edge_style)

        return ax

    @classmethod
    def from_step(cls, arguments, object_dict, **kwargs):
        """Creates an extrusion surface from step data."""
        name = arguments[0][1:-1]
        edge = object_dict[arguments[1]]
        if edge.__class__ is curves.Ellipse3D:
            start_end = edge.center + edge.major_axis * edge.major_dir
            fullarcellipse = edges.FullArcEllipse3D(edge, start_end, edge.name)
            direction = -object_dict[arguments[2]]
            surface = cls(edge=fullarcellipse, direction=direction, name=name)
            surface.x_periodicity = fullarcellipse.length()
        elif edge.__class__ is curves.Circle3D:
            start_end = edge.center + edge.frame.u * edge.radius
            fullarc = edges.FullArc3D(edge, start_end)
            direction = object_dict[arguments[2]]
            surface = cls(edge=fullarc, direction=direction, name=name)
            surface.x_periodicity = fullarc.length()

        else:
            direction = object_dict[arguments[2]]
            surface = cls(edge=edge, direction=direction, name=name)
        return surface

    def to_step(self, current_id):
        """
        Translate volmdlr primitive to step syntax.
        """
        content_edge, edge_id = self.edge.to_step(current_id)
        current_id = edge_id + 1
        content_vector, vector_id = self.direction.to_step(current_id)
        current_id = vector_id + 1
        content = content_edge + content_vector
        content += f"#{current_id} = SURFACE_OF_LINEAR_EXTRUSION('{self.name}',#{edge_id},#{vector_id});\n"
        return content, [current_id]

    def linesegment3d_to_2d(self, linesegment3d):
        """
        Converts the primitive from 3D spatial coordinates to its equivalent 2D primitive in the parametric space.
        """
        start = self.point3d_to_2d(linesegment3d.start)
        end = self.point3d_to_2d(linesegment3d.end)
        if self.x_periodicity:
            line_at_periodicity = curves.Line3D(self.edge.start, self.edge.start.translation(self.direction))
            if (line_at_periodicity.point_belongs(linesegment3d.start) and
                line_at_periodicity.point_belongs(linesegment3d.end) and start.x != end.x):
                end.x = start.x
        return [edges.LineSegment2D(start, end)]

    def arc3d_to_2d(self, arc3d):
        """
        Converts the primitive from 3D spatial coordinates to its equivalent 2D primitive in the parametric space.
        """
        start = self.point3d_to_2d(arc3d.start)
        end = self.point3d_to_2d(arc3d.end)
        if self.x_periodicity:
            start, end = self._verify_start_end_parametric_points(start, end, arc3d)
            points3d = [arc3d.start, arc3d.point_at_abscissa(0.02 * arc3d.length()),
                        arc3d.point_at_abscissa(0.98 * arc3d.length()), arc3d.end]
            point_after_start = self.point3d_to_2d(points3d[1])
            point_before_end = self.point3d_to_2d(points3d[2])
            start, _, _, end = self._repair_points_order([start, point_after_start, point_before_end, end], arc3d,
                                                         points3d)
        return [edges.LineSegment2D(start, end, name="arc")]

    def arcellipse3d_to_2d(self, arcellipse3d):
        """
        Transformation of an arc-ellipse 3d to 2d, in a cylindrical surface.

        """
        start2d = self.point3d_to_2d(arcellipse3d.start)
        end2d = self.point3d_to_2d(arcellipse3d.end)
        if isinstance(self.edge, edges.ArcEllipse3D):
            return [edges.LineSegment2D(start2d, end2d)]
        points3d = arcellipse3d.discretization_points(number_points=15)
        points = [self.point3d_to_2d(p) for p in points3d]
        return self._edge3d_to_2d(points, arcellipse3d, points3d)

    def fullarcellipse3d_to_2d(self, fullarcellipse3d):
        """
        Converts a 3D full elliptical arc to a 2D line segment in the current plane.

        This method converts a 3D full elliptical arc to a 2D line segment in the current plane.
        It first calculates the length of the arc using the `length` method of the `fullarcellipse3d`
        object. Then, it converts the start and end points of the arc to 2D points using the `point3d_to_2d`
        method. Additionally, it calculates a point on the arc at a small abscissa value (0.01 * length)
        and converts it to a 2D point. Based on the relative position of this point, the method determines
        the start and end points of the line segment in 2D. If the abscissa point is closer to the start
        point, the line segment starts from (0, start.y) and ends at (length, end.y). If the abscissa point is
        closer to the end point, the line segment starts from (length, start.y) and ends at (0, end.y). If the
        abscissa point lies exactly at the midpoint of the arc, a NotImplementedError is raised. The resulting
        line segment is returned as a list.

        :param fullarcellipse3d: The 3D full elliptical arc object to convert.
        :return: A list containing a 2D line segment representing the converted arc.
        :raises: NotImplementedError: If the abscissa point lies exactly at the midpoint of the arc.
        """

        length = fullarcellipse3d.length()
        start = self.point3d_to_2d(fullarcellipse3d.start)
        end = self.point3d_to_2d(fullarcellipse3d.end)

        u3, _ = self.point3d_to_2d(fullarcellipse3d.point_at_abscissa(0.01 * length))
        if u3 > 0.5 * length:
            start.x = length
            end.x = 0.0
        elif u3 < 0.5 * length:
            start.x = 0.0
            end.x = length
        else:
            raise NotImplementedError
        return [edges.LineSegment2D(start, end)]

    def linesegment2d_to_3d(self, linesegment2d):
        """
        Converts a BREP line segment 2D onto a 3D primitive on the surface.
        """
        start3d = self.point2d_to_3d(linesegment2d.start)
        end3d = self.point2d_to_3d(linesegment2d.end)
        u1, param_z1 = linesegment2d.start
        u2, param_z2 = linesegment2d.end
        if math.isclose(u1, u2, abs_tol=1e-6):
            return [edges.LineSegment3D(start3d, end3d)]
        if math.isclose(param_z1, param_z2, abs_tol=1e-6):
            primitive = self.edge.translation(self.direction * (param_z1 + param_z2) * 0.5)
            if primitive.point_belongs(start3d) and primitive.point_belongs(end3d):
                if math.isclose(abs(u1 - u2), 1.0, abs_tol=1e-6):
                    if primitive.start.is_close(start3d) and primitive.end.is_close(end3d):
                        return [primitive]
                    if primitive.start.is_close(end3d) and primitive.end.is_close(start3d):
                        return [primitive.reverse()]
                primitive = primitive.trim(start3d, end3d)
                return [primitive]
        n = 10
        degree = 3
        points = [self.point2d_to_3d(point2d) for point2d in linesegment2d.discretization_points(number_points=n)]
        return [edges.BSplineCurve3D.from_points_interpolation(points, degree, centripetal=True)]

    def bsplinecurve3d_to_2d(self, bspline_curve3d):
        """
        Converts the primitive from 3D spatial coordinates to its equivalent 2D primitive in the parametric space.
        """
        n = len(bspline_curve3d.control_points)
        points3d = bspline_curve3d.discretization_points(number_points=n)
        points = [self.point3d_to_2d(point)
                  for point in points3d]
        return self._edge3d_to_2d(points, bspline_curve3d, points3d)

    def frame_mapping(self, frame: volmdlr.Frame3D, side: str):
        """
        Returns a new Extrusion Surface positioned in the specified frame.

        :param frame: Frame of reference
        :type frame: `volmdlr.Frame3D`
        :param side: 'old' or 'new'
        """
        new_frame = self.frame.frame_mapping(frame, side)
        direction = new_frame.w
        new_edge = self.edge.frame_mapping(frame, side)
        return ExtrusionSurface3D(new_edge, direction, name=self.name)

    def _verify_start_end_parametric_points(self, start, end, edge3d):
        """
        When the generatrix of the surface is periodic we need to verify if the u parameter should be 0 or 1.
        """
        start_ref1 = self.point3d_to_2d(edge3d.point_at_abscissa(0.01 * edge3d.length()))
        start_ref2 = self.point3d_to_2d(edge3d.point_at_abscissa(0.02 * edge3d.length()))
        end_ref1 = self.point3d_to_2d(edge3d.point_at_abscissa(0.99 * edge3d.length()))
        end_ref2 = self.point3d_to_2d(edge3d.point_at_abscissa(0.98 * edge3d.length()))
        if math.isclose(start.x, self.x_periodicity, abs_tol=1e-4):
            vec1 = start_ref1 - start
            vec2 = start_ref2 - start_ref1
            if vec2.dot(vec1) < 0:
                start.x = 0
        if math.isclose(end.x, self.x_periodicity, abs_tol=1e-4):
            vec1 = end - end_ref1
            vec2 = end_ref1 - end_ref2
            if vec2.dot(vec1) < 0:
                end.x = 0
        if math.isclose(start.x, 0, abs_tol=1e-4):
            vec1 = start_ref1 - start
            vec2 = start_ref2 - start_ref1
            if vec2.dot(vec1) < 0:
                start.x = self.x_periodicity
        if math.isclose(end.x, 0, abs_tol=1e-4):
            vec1 = end - end_ref1
            vec2 = end_ref1 - end_ref2
            if vec2.dot(vec1) < 0:
                end.x = self.x_periodicity
        return start, end

    def _repair_points_order(self, points: List[volmdlr.Point2D], edge3d,
                             points3d: List[volmdlr.Point3D]) -> List[volmdlr.Point2D]:
        """
        Helper function to reorder discretization points along a parametric domain for an extrusion surface.

        When generating an extrusion surface from a periodic edge, there may be discontinuities in the parametric
        representation of the edge on the surface. This function addresses this issue by calculating how many times the
        edge crosses the periodic boundary of the surface. It then selects the first side as reference, and then all
        parts of the edge on the "opposite" side (lower/upper bound) are updated by adding or subtracting one
        periodicity. This is achieved using the 'sign' variable. The result is a list of parametric points that form a
        continuous path in parametric space. The cache_point_index keeps track of points that were already checked, so
        we don't need to check it again in the next remaining edge's piece.

        :param points: List of 2D parametric points representing the discretization of the edge on the surface.
        :param edge3d: The 3D curve representing the edge.
        :param points3d: List of corresponding 3D points.

        :return: The reordered list of parametric points forming a continuous path on the extrusion surface.
        """
        line_at_periodicity = curves.Line3D(self.edge.start, self.edge.start.translation(self.direction))
        intersections = edge3d.line_intersections(line_at_periodicity)
        intersections = [point for point in intersections if not edge3d.is_point_edge_extremity(point, abs_tol=5e-6)]
        if not intersections:
            return points
        sign = self._helper_get_sign_repair_points_order(edge3d, points[0], intersections[0])
        remaining_edge = edge3d
        cache_point_index = 0
        crossed_even_number_of_times = True
        for i, intersection in enumerate(intersections):
            current_split = remaining_edge.split(intersection)
            crossed_even_number_of_times = bool(i % 2 == 0)
            for point, point3d in zip(points[cache_point_index:], points3d[cache_point_index:]):
                if crossed_even_number_of_times and current_split[0].point_belongs(point3d):
                    cache_point_index += 1
                elif not crossed_even_number_of_times and current_split[0].point_belongs(point3d):
                    point.x = point.x + sign * self.x_periodicity
                    cache_point_index += 1

            remaining_edge = current_split[1]
        if crossed_even_number_of_times and cache_point_index < len(points):
            for point in points[cache_point_index:]:
                point.x = point.x + sign * self.x_periodicity
        return points

    def _helper_get_sign_repair_points_order(self, edge3d, starting_parametric_point, first_intersection_point):
        """Helper function to repair points order."""
        reference_point = edge3d.local_discretization(edge3d.start, first_intersection_point, 3)[1]
        reference_point_u_parm = self.point3d_to_2d(reference_point).x
        diff = reference_point_u_parm - starting_parametric_point.x
        return diff / abs(diff)

    def _edge3d_to_2d(self, points, edge3d, points3d):
        """Helper to get parametric representation of edges on the surface."""
        if self.x_periodicity:
            start, end = self._verify_start_end_parametric_points(points[0], points[-1], edge3d)
            points[0] = start
            points[-1] = end
            points = self._repair_points_order(points, edge3d, points3d)
        start = points[0]
        end = points[-1]
        if is_isocurve(points, 1e-5):
            return [edges.LineSegment2D(start, end)]
        if hasattr(edge3d, "degree"):
            degree = edge3d.degree
        else:
            degree = 2
        return [edges.BSplineCurve2D.from_points_interpolation(points, degree)]


class RevolutionSurface3D(PeriodicalSurface):
    """
    Defines a surface of revolution.

    :param edge: Edge.
    :type edge: edges.Edge
    :param axis_point: Axis placement
    :type axis_point: :class:`volmdlr.Point3D`
    :param axis: Axis of revolution
    :type axis: :class:`volmdlr.Vector3D`
    """
    face_class = 'RevolutionFace3D'
    x_periodicity = volmdlr.TWO_PI

    def __init__(self, edge,
                 axis_point: volmdlr.Point3D, axis: volmdlr.Vector3D, name: str = ''):
        self.edge = edge
        self.axis_point = axis_point
        self.axis = axis.unit_vector()

        point1 = edge.point_at_abscissa(0)
        vector1 = point1 - axis_point
        w_vector = self.axis
        if point1.is_close(axis_point) or w_vector.is_colinear_to(vector1):
            if edge.__class__.__name__ != "Line3D":
                point1 = edge.point_at_abscissa(0.5 * edge.length())
            else:
                point1 = edge.point_at_abscissa(0.05)
            vector1 = point1 - axis_point
        u_vector = vector1 - vector1.vector_projection(w_vector)
        u_vector = u_vector.unit_vector()
        v_vector = w_vector.cross(u_vector)
        frame = volmdlr.Frame3D(origin=axis_point, u=u_vector, v=v_vector, w=w_vector)

        PeriodicalSurface.__init__(self, frame=frame, name=name)

    def __hash__(self):
        return hash((self.__class__.__name__, self.edge, self.axis_point, self.axis))

    def __eq__(self, other):
        if self.__class__.__name__ != other.__class__.__name__:
            return False
        if self.edge == other.edge and self.axis_point == other.axis_point and self.axis == other.axis:
            return True
        return False

    @property
    def y_periodicity(self):
        """
        Evaluates the periodicity of the surface in v direction.
        """
        a, b, c, d = self.domain
        point_at_c = self.point2d_to_3d(volmdlr.Point2D(0.5 * (b - a), c))
        point_at_d = self.point2d_to_3d(volmdlr.Point2D(0.5 * (b - a), d))
        if point_at_d.is_close(point_at_c):
            return d
        return None

    @property
    def u_domain(self):
        """The parametric domain of the surface in the U direction."""
        return -math.pi, math.pi

    @property
    def v_domain(self):
        """The parametric domain of the surface in the V direction."""
        if self.edge.__class__.__name__ != "Line3D":
            return 0.0, self.edge.length()
        return -math.inf, math.inf

    @property
    def domain(self):
        """Returns u and v bounds."""
        vmin, vmax = self.v_domain
        return -math.pi, math.pi, vmin, vmax

    def point2d_to_3d(self, point2d: volmdlr.Point2D):
        """
        Transform a parametric (u, v) point into a 3D Cartesian point (x, y, z).

        u = [0, 2pi] and v = [0, 1] into a
        """
        u, v = point2d
        point_at_curve = self.edge.point_at_abscissa(v)
        point_vector = point_at_curve - self.axis_point
        point3d = (self.axis_point + point_vector * math.cos(u) +
                   point_vector.dot(self.axis) * self.axis * (1 - math.cos(u)) +
                   self.axis.cross(point_vector) * math.sin(u))
        return point3d

    def point3d_to_2d(self, point3d):
        """
        Transform a 3D Cartesian point (x, y, z) into a parametric (u, v) point.
        """
        x, y, _ = self.frame.global_to_local_coordinates(point3d)
        if abs(x) < 1e-12:
            x = 0
        if abs(y) < 1e-12:
            y = 0
        u = math.atan2(y, x)

        point_at_curve = point3d.rotation(self.axis_point, self.axis, -u)
        v = self.edge.abscissa(point_at_curve)
        return volmdlr.Point2D(u, v)

    def parametric_points_to_3d(self, points: NDArray[np.float64]) -> NDArray[np.float64]:
        """
        Transform parametric coordinates to 3D points on the revolution surface.

        Given a set of parametric coordinates `(u, v)` representing points on the surface,
        this method returns the corresponding 3D points on the revolution surface.

        :param points: Parametric coordinates in the form of a numpy array with shape (n, 2),
                       where `n` is the number of points, and each row corresponds to `(u, v)`.
        :type points: numpy.ndarray[np.float64]

        :return: Array of 3D points representing the revolution surface in Cartesian coordinates.
        :rtype: numpy.ndarray[np.float64]
        """
        center = np.array(self.axis_point)
        z = np.array([self.axis[0], self.axis[1], self.axis[2]])

        points = points.reshape(-1, 2, 1)

        u_values = points[:, 0]
        v_values = points[:, 1]
        if self.y_periodicity:
            v_values[v_values > self.y_periodicity] -= self.y_periodicity
            v_values[v_values < 0] += self.y_periodicity

        cos_u = np.cos(u_values)

        points_at_curve = np.array([self.edge.point_at_abscissa(v) for v in v_values])
        points_at_curve_minus_center = points_at_curve - center

        return (center + points_at_curve_minus_center * cos_u +
                np.dot(points_at_curve_minus_center, z).reshape(-1, 1) * z * (1 - cos_u) +
                np.cross(z, points_at_curve_minus_center * np.sin(u_values)))

    def rectangular_cut(self, x1: float, x2: float,
                        y1: float, y2: float, name: str = ''):
        """Deprecated method, Use RevolutionFace3D from_surface_rectangular_cut method."""
        raise AttributeError('Use RevolutionFace3D from_surface_rectangular_cut method')

    def plot(self, ax=None, edge_style: EdgeStyle = EdgeStyle(color='grey', alpha=0.5),
             number_curves: int = 20, **kwargs):
        """
        Plot rotated Revolution surface generatrix.

        :param number_curves: Number of curves to display.
        :param ax: matplotlib axis.
        :param edge_style: plot edge style.
        :type number_curves: int
        """
        if ax is None:
            fig = plt.figure()
            ax = fig.add_subplot(111, projection='3d')
        for i in range(number_curves + 1):
            theta = i / number_curves * volmdlr.TWO_PI
            wire = self.edge.rotation(self.axis_point, self.axis, theta)
            wire.plot(ax=ax, edge_style=edge_style)

        return ax

    @classmethod
    def from_step(cls, arguments, object_dict, **kwargs):
        """
        Converts a step primitive to a RevolutionSurface3D.

        :param arguments: The arguments of the step primitive.
        :type arguments: list
        :param object_dict: The dictionary containing all the step primitives
            that have already been instantiated.
        :type object_dict: dict
        :return: The corresponding RevolutionSurface3D object.
        :rtype: :class:`volmdlr.faces.RevolutionSurface3D`
        """
        name = arguments[0][1:-1]
        edge = object_dict[arguments[1]]
        if edge.__class__ is curves.Circle3D:
            start_end = edge.center + edge.frame.u * edge.radius
            edge = edges.FullArc3D(edge, start_end, edge.name)

        axis_point, axis = object_dict[arguments[2]]
        surface = cls(edge=edge, axis_point=axis_point, axis=axis, name=name)
        return surface.simplify()

    def to_step(self, current_id):
        """
        Translate volmdlr primitive to step syntax.
        """
        content_wire, wire_id = self.edge.to_step(current_id)
        current_id = wire_id + 1
        content_axis_point, axis_point_id = self.axis_point.to_step(current_id)
        current_id = axis_point_id + 1
        content_axis, axis_id = self.axis.to_step(current_id)
        current_id = axis_id + 1
        content = content_wire + content_axis_point + content_axis
        content += f"#{current_id} = AXIS1_PLACEMENT('',#{axis_point_id},#{axis_id});\n"
        current_id += 1
        content += f"#{current_id} = SURFACE_OF_REVOLUTION('{self.name}',#{wire_id},#{current_id - 1});\n"
        return content, [current_id]

    def arc3d_to_2d(self, arc3d):
        """
        Converts the primitive from 3D spatial coordinates to its equivalent 2D primitive in the parametric space.
        """
        start = self.point3d_to_2d(arc3d.start)
        end = self.point3d_to_2d(arc3d.end)
        if self.edge.__class__.__name__ != "Line3D" and hasattr(self.edge.simplify, "circle") and \
                math.isclose(self.edge.simplify.circle.radius, arc3d.circle.radius, rel_tol=0.01):
            if self.edge.is_point_edge_extremity(arc3d.start):
                middle_point = self.point3d_to_2d(arc3d.middle_point())
                if middle_point.x == math.pi:
                    middle_point.x = -math.pi
                    if end.x == math.pi:
                        end.x = middle_point.x
                start.x = middle_point.x
            if self.edge.is_point_edge_extremity(arc3d.end):
                middle_point = self.point3d_to_2d(arc3d.middle_point())
                if middle_point.x == math.pi:
                    middle_point.x = -math.pi
                    if start.x == math.pi:
                        start.x = middle_point.x
                end.x = middle_point.x
        if math.isclose(start.y, end.y, rel_tol=0.01):
            point_after_start, point_before_end = self._reference_points(arc3d)
            point_theta_discontinuity = self.point2d_to_3d(volmdlr.Point2D(math.pi, start.y))
            discontinuity = arc3d.point_belongs(point_theta_discontinuity) and not \
                arc3d.is_point_edge_extremity(point_theta_discontinuity)

            undefined_start_theta = arc3d.start.is_close(point_theta_discontinuity)
            undefined_end_theta = arc3d.end.is_close(point_theta_discontinuity)
            start, end = vm_parametric.arc3d_to_cylindrical_coordinates_verification(
                [start, end], [undefined_start_theta, undefined_end_theta],
                [point_after_start.x, point_before_end.x], discontinuity)
        if math.isclose(start.y, end.y, rel_tol=0.01) or math.isclose(start.x, end.x, rel_tol=0.01):
            return [edges.LineSegment2D(start, end, name="arc")]
        n = 10
        degree = 3
        bsplinecurve3d = edges.BSplineCurve3D.from_points_interpolation(arc3d.discretization_points(number_points=n),
                                                                        degree, centripetal=True)
        return self.bsplinecurve3d_to_2d(bsplinecurve3d)

    def fullarc3d_to_2d(self, fullarc3d):
        """
        Converts the primitive from 3D spatial coordinates to its equivalent 2D primitive in the parametric space.
        """
        start = self.point3d_to_2d(fullarc3d.start)
        end = self.point3d_to_2d(fullarc3d.end)
        point_after_start, point_before_end = self._reference_points(fullarc3d)
        point_theta_discontinuity = self.point2d_to_3d(volmdlr.Point2D(math.pi, start.y))
        discontinuity = fullarc3d.point_belongs(point_theta_discontinuity) and not \
            fullarc3d.is_point_edge_extremity(point_theta_discontinuity)

        undefined_start_theta = fullarc3d.start.is_close(point_theta_discontinuity)
        undefined_end_theta = fullarc3d.end.is_close(point_theta_discontinuity)
        start, end = vm_parametric.arc3d_to_cylindrical_coordinates_verification(
            [start, end], [undefined_start_theta, undefined_end_theta],
            [point_after_start.x, point_before_end.x], discontinuity)
        theta1, z1 = start
        theta2, _ = end
        _, z3 = point_after_start

        if self.frame.w.is_colinear_to(fullarc3d.circle.normal):
            normal_dot_product = self.frame.w.dot(fullarc3d.circle.normal)
            start, end = vm_parametric.fullarc_to_cylindrical_coordinates_verification(start, end, normal_dot_product)
            return [edges.LineSegment2D(start, end, name="parametric.fullarc")]
        if math.isclose(theta1, theta2, abs_tol=1e-3):
            # Treating one case from Revolution Surface
            if z1 > z3:
                point1 = volmdlr.Point2D(theta1, 1)
                point2 = volmdlr.Point2D(theta1, 0)
            else:
                point1 = volmdlr.Point2D(theta1, 0)
                point2 = volmdlr.Point2D(theta1, 1)
            return [edges.LineSegment2D(point1, point2, name="parametric.fullarc")]
        if math.isclose(abs(theta1 - theta2), math.pi, abs_tol=1e-3):
            if z1 > z3:
                point1 = volmdlr.Point2D(theta1, 1)
                point2 = volmdlr.Point2D(theta1, 0)
                point3 = volmdlr.Point2D(theta2, 0)
                point4 = volmdlr.Point2D(theta2, 1)
            else:
                point1 = volmdlr.Point2D(theta1, 0)
                point2 = volmdlr.Point2D(theta1, 1)
                point3 = volmdlr.Point2D(theta2, 1)
                point4 = volmdlr.Point2D(theta2, 0)
            return [edges.LineSegment2D(point1, point2, name="parametric.arc"),
                    edges.LineSegment2D(point2, point3, name="parametric.singularity"),
                    edges.LineSegment2D(point3, point4, name="parametric.arc")
                    ]

        raise NotImplementedError

    def linesegment2d_to_3d(self, linesegment2d):
        """
        Converts a BREP line segment 2D onto a 3D primitive on the surface.
        """
        start3d = self.point2d_to_3d(linesegment2d.start)
        end3d = self.point2d_to_3d(linesegment2d.end)
        theta1, abscissa1 = linesegment2d.start
        theta2, abscissa2 = linesegment2d.end

        if self.edge.point_at_abscissa(abscissa1).is_close(self.edge.point_at_abscissa(abscissa2)):
            theta_i = 0.5 * (theta1 + theta2)
            interior = self.point2d_to_3d(volmdlr.Point2D(theta_i, abscissa1))
            if start3d.is_close(end3d):
                theta_e = 0.25 * (theta1 + theta2)
                extra_point = self.point2d_to_3d(volmdlr.Point2D(theta_e, abscissa1))
                temp_arc = edges.Arc3D.from_3_points(start3d, extra_point, interior)
                circle = temp_arc.circle
                if theta1 > theta2:
                    circle = temp_arc.circle.reverse()
                return [edges.FullArc3D.from_curve(circle, start3d)]
            return [edges.Arc3D.from_3_points(start3d, interior, end3d)]

        if math.isclose(theta1, theta2, abs_tol=1e-3):
            primitive = self.edge.rotation(self.axis_point, self.axis, 0.5 * (theta1 + theta2))
            if primitive.point_belongs(start3d) and primitive.point_belongs(end3d):
                if isinstance(self.edge, (curves.Line3D, edges.LineSegment3D)):
                    return [edges.LineSegment3D(start3d, end3d)]
                if self.edge.is_point_edge_extremity(start3d) and self.edge.is_point_edge_extremity(end3d):
                    primitive = primitive.simplify
                    if primitive.start.is_close(end3d) and primitive.end.is_close(start3d):
                        primitive = primitive.reverse()
                    return [primitive]
                primitive = primitive.trim(start3d, end3d)
                if abscissa1 > abscissa2:
                    primitive = primitive.reverse()
                return [primitive]
        n = 10
        degree = 3
        points = [self.point2d_to_3d(point2d) for point2d in linesegment2d.discretization_points(number_points=n)]
        return [edges.BSplineCurve3D.from_points_interpolation(points, degree, centripetal=True).simplify]

    def bsplinecurve2d_to_3d(self, bspline_curve2d):
        """
        Is this right?.
        """
        n = len(bspline_curve2d.control_points)
        points = [self.point2d_to_3d(p)
                  for p in bspline_curve2d.discretization_points(number_points=n)]
        return [edges.BSplineCurve3D.from_points_interpolation(points, bspline_curve2d.degree, centripetal=True)]

    def frame_mapping(self, frame: volmdlr.Frame3D, side: str):
        """
        Returns a new Revolution Surface positioned in the specified frame.

        :param frame: Frame of reference
        :type frame: `volmdlr.Frame3D`
        :param side: 'old' or 'new'
        """
        new_frame = self.frame.frame_mapping(frame, side)
        axis = new_frame.w
        axis_point = new_frame.origin
        new_edge = self.edge.frame_mapping(frame, side)
        return RevolutionSurface3D(new_edge, axis_point, axis, name=self.name)

    def translation(self, offset):
        """
        Returns a new translated Revolution Surface.

        :param offset: translation vector.
        """
        new_edge = self.edge.translation(offset)
        new_axis_point = self.axis_point.translation(offset)
        return RevolutionSurface3D(new_edge, new_axis_point, self.axis)

    def rotation(self, center: volmdlr.Point3D, axis: volmdlr.Vector3D, angle: float):
        """
        Revolution Surface 3D rotation.

        :param center: rotation center
        :param axis: rotation axis
        :param angle: angle rotation
        :return: a new rotated Revolution Surface 3D
        """
        new_edge = self.edge.rotation(center, axis, angle)
        new_axis_point = self.axis_point.rotation(center, axis, angle)
        new_axis = self.axis.rotation(center, axis, angle)
        return RevolutionSurface3D(new_edge, new_axis_point, new_axis)

    def simplify(self):
        """Gets the simplified version of the surface."""
        line3d = curves.Line3D(self.axis_point, self.axis_point + self.axis)
        if isinstance(self.edge, edges.Arc3D):
            tore_center, _ = line3d.point_projection(self.edge.center)
            # Sphere
            if math.isclose(tore_center.point_distance(self.edge.center), 0., abs_tol=1e-6):
                return SphericalSurface3D(self.frame, self.edge.circle.radius, self.name)
        if isinstance(self.edge, (edges.LineSegment3D, curves.Line3D)):
            if isinstance(self.edge, edges.LineSegment3D):
                generatrix_line = self.edge.line
            else:
                generatrix_line = self.edge
            intersections = line3d.intersection(generatrix_line)
            if intersections:
                generatrix_line_direction = generatrix_line.unit_direction_vector()
                if self.axis.dot(generatrix_line_direction) > 0:
                    semi_angle = volmdlr.geometry.vectors3d_angle(self.axis, generatrix_line_direction)
                else:
                    semi_angle = volmdlr.geometry.vectors3d_angle(self.axis, -generatrix_line_direction)
                if not self.axis_point.is_close(intersections):
                    new_w = self.axis_point - intersections
                    new_w = new_w.unit_vector()
                    new_frame = volmdlr.Frame3D(intersections, self.frame.u, new_w.cross(self.frame.u), new_w)
                else:
                    new_frame = volmdlr.Frame3D(intersections, self.frame.u, self.frame.v, self.frame.w)
                return ConicalSurface3D(new_frame, semi_angle, self.name)
            generatrix_line_direction = generatrix_line.unit_direction_vector()
            if self.axis.is_colinear_to(generatrix_line_direction):
                radius = self.edge.point_distance(self.axis_point)
                return CylindricalSurface3D(self.frame, radius, self.name)
        return self

    def u_closed_lower(self):
        """
        Returns True if the surface is close in any of the u boundaries.
        """
        a, b, c, _ = self.domain
        point_at_a_lower = self.point2d_to_3d(volmdlr.Point2D(a, c))
        point_at_b_lower = self.point2d_to_3d(volmdlr.Point2D(0.5 * (a + b), c))
        if point_at_b_lower.is_close(point_at_a_lower):
            return True
        return False

    def u_closed_upper(self):
        """
        Returns True if the surface is close in any of the u boundaries.
        """
        a, b, _, d = self.domain
        point_at_a_upper = self.point2d_to_3d(volmdlr.Point2D(a, d))
        point_at_b_upper = self.point2d_to_3d(volmdlr.Point2D(0.5 * (a + b), d))
        if point_at_b_upper.is_close(point_at_a_upper):
            return True
        return False

    def u_closed(self):
        """
        Returns True if the surface is close in any of the u boundaries.
        """
        return bool(self.u_closed_lower() or self.u_closed_upper())

    def v_closed(self):
        """
        Returns True if the surface is close in any of the u boundaries.
        """
        return False

    def is_singularity_point(self, point, *args, **kwargs):
        """Returns True if the point belongs to the surface singularity and False otherwise."""
        tol = kwargs.get("tol", 1e-6)
        if self.u_closed_lower() and self.edge.start.is_close(point, tol):
            return True
        if self.u_closed_upper() and self.edge.end.is_close(point, tol):
            return True
        return False

    def get_singularity_lines(self):
        """
        Return lines that are parallel and coincident with surface singularity at parametric domain.
        """
        a, b, c, d = self.domain
        lines = []
        if self.u_closed_lower():
            lines.append(curves.Line2D(volmdlr.Point2D(a, c), volmdlr.Point2D(b, c)))
        if self.u_closed_upper():
            lines.append(curves.Line2D(volmdlr.Point2D(a, d), volmdlr.Point2D(b, d)))
        return lines

    def is_degenerated_brep(self, *args):
        """
        An edge is said to be degenerated when it corresponds to a single 3D point.
        """
        edge = args[0]
        if "LineSegment2D" == edge.__class__.__name__:
            start3d = self.point2d_to_3d(edge.start)
            end3d = self.point2d_to_3d(edge.end)
            return bool(start3d.is_close(end3d) and self.is_singularity_point(start3d))
        return False


class BSplineSurface3D(Surface3D):
    """
    A class representing a 3D B-spline surface.

    A B-spline surface is a smooth surface defined by a set of control points and
    a set of basis functions called B-spline basis functions. The shape of the
    surface is determined by the position of the control points and can be
    modified by moving the control points.

    :param degree_u: The degree of the B-spline curve in the u direction.
    :type degree_u: int
    :param degree_v: The degree of the B-spline curve in the v direction.
    :type degree_v: int
    :param control_points: A list of 3D control points that define the shape of
        the surface.
    :type control_points: List[`volmdlr.Point3D`]
    :param nb_u: The number of control points in the u direction.
    :type nb_u: int
    :param nb_v: The number of control points in the v direction.
    :type nb_v: int
    :param u_multiplicities: A list of multiplicities for the knots in the u direction.
        The multiplicity of a knot is the number of times it appears in the knot vector.
    :type u_multiplicities: List[int]
    :param v_multiplicities: A list of multiplicities for the knots in the v direction.
        The multiplicity of a knot is the number of times it appears in the knot vector.
    :type v_multiplicities: List[int]
    :param u_knots: A list of knots in the u direction. The knots are real numbers that
        define the position of the control points along the u direction.
    :type u_knots: List[float]
    :param v_knots: A list of knots in the v direction. The knots are real numbers that
        define the position of the control points along the v direction.
    :type v_knots: List[float]
    :param weights: (optional) A list of weights for the control points. The weights
        can be used to adjust the influence of each control point on the shape of the
        surface. Default is None.
    :type weights: List[float]
    :param name: (optional) A name for the surface. Default is an empty string.
    :type name: str
    """
    face_class = "BSplineFace3D"
    _eq_is_data_eq = False

    def __init__(self, degree_u: int, degree_v: int, control_points: List[volmdlr.Point3D], nb_u: int, nb_v: int,
                 u_multiplicities: List[int], v_multiplicities: List[int], u_knots: List[float], v_knots: List[float],
                 weights: List[float] = None, name: str = ''):
        self.ctrlpts = np.asarray(control_points)
        self.degree_u = int(degree_u)
        self.degree_v = int(degree_v)
        self.nb_u = int(nb_u)
        self.nb_v = int(nb_v)

        self.u_knots = np.asarray(nurbs_helpers.standardize_knot_vector(u_knots), dtype=np.float64)
        self.v_knots = np.asarray(nurbs_helpers.standardize_knot_vector(v_knots), dtype=np.float64)
        self.u_multiplicities = np.asarray(u_multiplicities, dtype=np.int16)
        self.v_multiplicities = np.asarray(v_multiplicities, dtype=np.int16)
        self._weights = weights
        self.rational = False
        if weights is not None:
            self.rational = True
            self._weights = np.asarray(weights, dtype=np.float64)

        self._surface = None
        Surface3D.__init__(self, name=name)

        # Hidden Attributes
        self._displacements = None
        self._grids2d = None
        self._grids2d_deformed = None
        self._bbox = None
        self._surface_curves = None
        self._knotvector = None
        self.ctrlptsw = None
        if self._weights is not None:
            self.ctrlptsw = np.hstack((self.ctrlpts * self._weights[:, np.newaxis], self._weights[:, np.newaxis]))
        self._delta = [0.05, 0.05]
        self._eval_points = None
        self._vertices = None
        self._domain = None

        self._x_periodicity = False  # Use False instead of None because None is a possible value of x_periodicity
        self._y_periodicity = False

    def __hash__(self):
        """
        Creates custom hash to the surface.
        """
        control_points = self.control_points
        if self.weights is None:
            return hash((tuple(control_points),
                        self.degree_u, tuple(self.u_multiplicities), tuple(self.u_knots), self.nb_u,
                        self.degree_v, tuple(self.v_multiplicities), tuple(self.v_knots), self.nb_v))
        weights = tuple(self.weights)
        return hash((tuple(control_points),
                    self.degree_u, tuple(self.u_multiplicities), tuple(self.u_knots), self.nb_u,
                    self.degree_v, tuple(self.v_multiplicities), tuple(self.v_knots), self.nb_v, weights))

    def __eq__(self, other):
        """
        Defines the BSpline surface equality operation.
        """
        if not isinstance(other, self.__class__):
            return False

        if (self.rational != other.rational or self.degree_u != other.degree_u or self.degree_v != other.degree_v or
                self.nb_u != other.nb_u or self.nb_v != other.nb_v):
            return False

        for s_k, o_k in zip(self.knotvector, other.knotvector):
            if len(s_k) != len(o_k) or any(not math.isclose(s, o, abs_tol=1e-8) for s, o in zip(s_k, o_k)):
                return False
        self_control_points = self.control_points
        other_control_points = other.control_points
        if len(self_control_points) != len(other_control_points) or \
                any(not s_point.is_close(o_point) for s_point, o_point in
                    zip(self_control_points, other_control_points)):
            return False
        if self.rational and other.rational:
            if len(self.weights) != len(other.weights) or \
                    any(not math.isclose(s_w, o_w, abs_tol=1e-8) for s_w, o_w in zip(self.weights, other.weights)):
                return False
        return True

    def _data_eq(self, other_object):
        """
        Defines dessia common object equality.
        """
        return self == other_object

    @property
    def data(self):
        """
        Returns a dictionary of the BSpline data.
        """
        datadict = {
            "degree": (self.degree_u, self.degree_v),
            "knotvector": self.knotvector,
            "size": (self.nb_u, self.nb_v),
            "sample_size": self.sample_size,
            "rational": self.rational,
            "precision": 18
        }
        if self.rational:
            datadict["control_points"] = self.ctrlptsw
        else:
            datadict["control_points"] = self.ctrlpts
        return datadict

    @property
    def control_points(self):
        """Gets control points."""
        return [volmdlr.Point3D(*point) for point in self.ctrlpts]

    @property
    def control_points_table(self):
        """Creates control points table."""
        control_points_table = []
        points_row = []
        i = 1
        for point in self.control_points:
            points_row.append(point)
            if i == self.nb_v:
                control_points_table.append(points_row)
                points_row = []
                i = 1
            else:
                i += 1
        return control_points_table

    @property
    def knots_vector_u(self):
        """
        Compute the global knot vector (u direction) based on knot elements and multiplicities.

        """
        return np.repeat(self.u_knots, self.u_multiplicities)

    @property
    def knots_vector_v(self):
        """
        Compute the global knot vector (v direction) based on knot elements and multiplicities.

        """
        return np.repeat(self.v_knots, self.v_multiplicities)

    @property
    def knotvector(self):
        """
        Knot vector in u and v direction respectively.
        """
        if not self._knotvector:
            self._knotvector = [self.knots_vector_u, self.knots_vector_v]
        return self._knotvector

    @property
    def sample_size_u(self):
        """
        Sample size for the u-direction.

        :getter: Gets sample size for the u-direction
        :setter: Sets sample size for the u-direction
        :type: int
        """
        s_size = math.floor((1.0 / self.delta_u) + 0.5)
        return int(s_size)

    @sample_size_u.setter
    def sample_size_u(self, value):
        if not isinstance(value, int):
            raise ValueError("Sample size must be an integer value")
        knotvector_u = self.knots_vector_u

        # To make it operate like linspace, we have to know the starting and ending points.
        start_u = knotvector_u[self.degree_u]
        stop_u = knotvector_u[-(self.degree_u + 1)]

        # Set delta values
        self.delta_u = (stop_u - start_u) / float(value)

    @property
    def sample_size_v(self):
        """
        Sample size for the v-direction.

        :getter: Gets sample size for the v-direction
        :setter: Sets sample size for the v-direction
        :type: int
        """
        s_size = math.floor((1.0 / self.delta_v) + 0.5)
        return int(s_size)

    @sample_size_v.setter
    def sample_size_v(self, value):
        if not isinstance(value, int):
            raise ValueError("Sample size must be an integer value")
        knotvector_v = self.knots_vector_v

        # To make it operate like linspace, we have to know the starting and ending points.
        start_v = knotvector_v[self.degree_v]
        stop_v = knotvector_v[-(self.degree_v + 1)]

        # Set delta values
        self.delta_v = (stop_v - start_v) / float(value)

    @property
    def sample_size(self):
        """
        Sample size for both u- and v-directions.

        :getter: Gets sample size as a tuple of values corresponding to u- and v-directions
        :setter: Sets sample size for both u- and v-directions
        :type: int
        """
        sample_size_u = math.floor((1.0 / self.delta_u) + 0.5)
        sample_size_v = math.floor((1.0 / self.delta_v) + 0.5)
        return int(sample_size_u), int(sample_size_v)

    @sample_size.setter
    def sample_size(self, value):
        knotvector_u = self.knots_vector_u
        knotvector_v = self.knots_vector_v

        # To make it operate like linspace, we have to know the starting and ending points.
        start_u = knotvector_u[self.degree_u]
        stop_u = knotvector_u[-(self.degree_u + 1)]
        start_v = knotvector_v[self.degree_v]
        stop_v = knotvector_v[-(self.degree_v + 1)]

        # Set delta values
        self.delta_u = (stop_u - start_u) / float(value)
        self.delta_v = (stop_v - start_v) / float(value)

    @property
    def delta_u(self):
        """
        Evaluation delta for the u-direction.

        :getter: Gets evaluation delta for the u-direction
        :setter: Sets evaluation delta for the u-direction
        :type: float
        """
        return self._delta[0]

    @delta_u.setter
    def delta_u(self, value):
        # Delta value for surface evaluation should be between 0 and 1
        if float(value) <= 0 or float(value) >= 1:
            raise ValueError("Surface evaluation delta (u-direction) must be between 0.0 and 1.0")

        # Set new delta value
        self._delta[0] = float(value)

    @property
    def delta_v(self):
        """
        Evaluation delta for the v-direction.

        :getter: Gets evaluation delta for the v-direction
        :setter: Sets evaluation delta for the v-direction
        :type: float
        """
        return self._delta[1]

    @delta_v.setter
    def delta_v(self, value):
        # Delta value for surface evaluation should be between 0 and 1
        if float(value) <= 0 or float(value) >= 1:
            raise ValueError("Surface evaluation delta (v-direction) should be between 0.0 and 1.0")

        # Set new delta value
        self._delta[1] = float(value)

    @property
    def delta(self):
        """
        Evaluation delta for both u- and v-directions.

        :getter: Gets evaluation delta as a tuple of values corresponding to u- and v-directions
        :setter: Sets evaluation delta for both u- and v-directions
        :type: float
        """
        return self.delta_u, self.delta_v

    @delta.setter
    def delta(self, value):
        if isinstance(value, (int, float)):
            self.delta_u = value
            self.delta_v = value
        elif isinstance(value, (list, tuple)):
            if len(value) == 2:
                self.delta_u = value[0]
                self.delta_v = value[1]
            else:
                raise ValueError("Surface requires 2 delta values")
        else:
            raise ValueError("Cannot set delta. Please input a numeric value or a list or tuple with 2 numeric values")

    @property
    def weights(self):
        """
        Gets BSpline surface weights.
        """
        if self._weights is None:
            return self._weights
        return self._weights.tolist()

    @property
    def x_periodicity(self):
        """
        Evaluates the periodicity of the surface in u direction.
        """
        if self._x_periodicity is False:
            a, b, c, d = self.domain
            point_at_a = self.point2d_to_3d(volmdlr.Point2D(a, 0.5 * (d - c)))
            point_at_b = self.point2d_to_3d(volmdlr.Point2D(b, 0.5 * (d - c)))
            if point_at_b.is_close(point_at_a) or self.u_closed:
                self._x_periodicity = b - a
            else:
                self._x_periodicity = None
        return self._x_periodicity

    @property
    def y_periodicity(self):
        """
        Evaluates the periodicity of the surface in v direction.
        """
        if self._y_periodicity is False:
            a, b, c, d = self.domain
            point_at_c = self.point2d_to_3d(volmdlr.Point2D(0.5 * (b - a), c))
            point_at_d = self.point2d_to_3d(volmdlr.Point2D(0.5 * (b - a), d))
            if point_at_d.is_close(point_at_c) or self.v_closed:
                self._y_periodicity = d - c
            else:
                self._y_periodicity = None
        return self._y_periodicity

    @property
    def bounding_box(self):
        """Gets the Bounding box of the BSpline Surface 3d."""
        if not self._bbox:
            self._bbox = self._bounding_box()
        return self._bbox

    def _bounding_box(self):
        """
        Computes the bounding box of the surface.

        """
        points = self.evalpts
        xmin = np.min(points[:, 0])
        ymin = np.min(points[:, 1])
        zmin = np.min(points[:, 2])

        xmax = np.max(points[:, 0])
        ymax = np.max(points[:, 1])
        zmax = np.max(points[:, 2])
        return volmdlr.core.BoundingBox(xmin, xmax, ymin, ymax, zmin, zmax)

    @property
    def surface_curves(self):
        """
        Extracts curves from a surface.
        """
        if not self._surface_curves:
            self._surface_curves = self.get_surface_curves()
        return self._surface_curves

    def get_surface_curves(self, **kwargs):
        """
        Extracts curves from a surface.
        """
        # Get keyword arguments
        extract_u = kwargs.get('extract_u', True)
        extract_v = kwargs.get('extract_v', True)

        cpts = self.control_points

        # v-direction
        crvlist_v = []
        weights = []
        if extract_v:
            for u in range(self.nb_u):
                control_points = [cpts[v + (self.nb_v * u)] for v in range(self.nb_v)]
                if self.rational:
                    weights = [self.weights[v + (self.nb_v * u)] for v in range(self.nb_v)]
                curve = edges.BSplineCurve3D(self.degree_v, control_points, self.v_multiplicities,
                                             self.v_knots, weights)
                crvlist_v.append(curve)

        # u-direction
        crvlist_u = []
        if extract_u:
            for v in range(self.nb_v):
                control_points = [cpts[v + (self.nb_v * u)] for u in range(self.nb_u)]
                if self.rational:
                    weights = [self.weights[v + (self.nb_v * u)] for u in range(self.nb_u)]
                curve = edges.BSplineCurve3D(self.degree_u, control_points, self.u_multiplicities,
                                             self.u_knots, weights)
                crvlist_u.append(curve)

        # Return shapes as a dict object
        return {"u": crvlist_u, "v": crvlist_v}

    def extract_curves(self, u: List[float] = None, v: List[float] = None):
        """
        Extracts curves from a surface.

        :param u: a list of parameters in ascending order in u direction to extract curves
        :param v: a list of parameters in ascending order in v direction to extract curves
        :return: a dictionary containing the extracted curves in u and v direction
        :rtype: dict
        """
        umin, umax, vmin, vmax = self.domain
        # v-direction
        crvlist_v = []

        def extract_from_surface_boundary_u(u_pos):
            weights = None
            control_points = [self.control_points[j + (self.nb_v * u_pos)] for j in range(self.nb_v)]
            if self.rational:
                weights = [self.weights[j + (self.nb_v * u_pos)] for j in range(self.nb_v)]
            return edges.BSplineCurve3D(self.degree_u, control_points, self.u_multiplicities, self.u_knots, weights)

        def extract_from_surface_boundary_v(v_pos):
            weights = None
            control_points = [self.control_points[v_pos + (self.nb_v * i)] for i in range(self.nb_u)]
            if self.rational:
                weights = [self.weights[v_pos + (self.nb_v * i)] for i in range(self.nb_u)]
            return edges.BSplineCurve3D(self.degree_v, control_points, self.v_multiplicities, self.v_knots, weights)

        if v:
            if v[0] == vmin:
                crvlist_v.append(extract_from_surface_boundary_v(0))
            else:
                crvlist_v.append(extract_surface_curve_v(self, v[0], edges.BSplineCurve3D))
            for param in v[1:-1]:
                crvlist_v.append(extract_surface_curve_v(self, param, edges.BSplineCurve3D))
            if v[-1] == vmax:
                crvlist_v.append(extract_from_surface_boundary_v(self.nb_v - 1))
            else:
                crvlist_v.append(extract_surface_curve_v(self, v[-1], edges.BSplineCurve3D))
        # u-direction
        crvlist_u = []
        if u:
            if u[0] == umin:
                crvlist_u.append(extract_from_surface_boundary_u(0))
            else:
                crvlist_u.append(extract_surface_curve_u(self, u[0], edges.BSplineCurve3D))

            for param in u[1:-1]:
                crvlist_u.append(extract_surface_curve_u(self, param, edges.BSplineCurve3D))

            if u[-1] == umax:
                crvlist_u.append(extract_from_surface_boundary_u(self.nb_u - 1))
            else:
                crvlist_u.append(extract_surface_curve_u(self, u[-1], edges.BSplineCurve3D))

        # Return shapes as a dict object
        return {"u": crvlist_u, "v": crvlist_v}

    def evaluate(self, **kwargs):
        """
        Evaluates the surface.

        The evaluated points are stored in :py:attr:`evalpts` property.

        Keyword Arguments:
            * ``start_u``: start parameter on the u-direction
            * ``stop_u``: stop parameter on the u-direction
            * ``start_v``: start parameter on the v-direction
            * ``stop_v``: stop parameter on the v-direction

        The ``start_u``, ``start_v`` and ``stop_u`` and ``stop_v`` parameters allow evaluation of a surface segment
        in the range  *[start_u, stop_u][start_v, stop_v]* i.e. the surface will also be evaluated at the ``stop_u``
        and ``stop_v`` parameter values.

        """
        knotvector_u = self.knots_vector_u
        knotvector_v = self.knots_vector_v
        # Find evaluation start and stop parameter values
        start_u = kwargs.get('start_u', knotvector_u[self.degree_u])
        stop_u = kwargs.get('stop_u', knotvector_u[-(self.degree_u + 1)])
        start_v = kwargs.get('start_v', knotvector_v[self.degree_v])
        stop_v = kwargs.get('stop_v', knotvector_v[-(self.degree_v + 1)])

        # Evaluate and cache
        self._eval_points = np.asarray(evaluate_surface(self.data,
                                                         start=(start_u, start_v),
                                                         stop=(stop_u, stop_v)), dtype=np.float64)

    @property
    def evalpts(self):
        """
        Evaluated points.

        :getter: Gets the coordinates of the evaluated points
        :type: list
        """
        if self._eval_points is None or len(self._eval_points) == 0:
            self.evaluate()
        return self._eval_points

    @property
    def u_domain(self):
        """The parametric domain of the surface in the U direction."""
        knotvector_u = self.knots_vector_u
        start_u = knotvector_u[self.degree_u]
        stop_u = knotvector_u[-(self.degree_u + 1)]
        return start_u, stop_u

    @property
    def v_domain(self):
        """The parametric domain of the surface in the V direction."""
        knotvector_v = self.knots_vector_v
        # Find evaluation start and stop parameter values
        start_v = knotvector_v[self.degree_v]
        stop_v = knotvector_v[-(self.degree_v + 1)]
        return start_v, stop_v

    @property
    def domain(self):
        """
        Domain.

        Domain is determined using the knot vector(s).

        :getter: Gets the domain
        """
        if not self._domain:
            umin, umax = self.u_domain
            vmin, vmax = self.v_domain

            self._domain = umin, umax, vmin, vmax
        return self._domain

    def copy(self, deep: bool = True, **kwargs):
        """
        Returns a copy of the instance.

        :param deep: If False, perform a shallow copy. If True, perform a deep copy.
        """
        if deep:
            weights = None
            if self.rational:
                weights = self._weights.copy()
            return self.__class__(self.degree_u, self.degree_v, self.control_points, self.nb_u, self.nb_v,
                                  self.u_multiplicities.copy(), self.v_multiplicities.copy(), self.u_knots.copy(),
                                  self.v_knots.copy(), weights, name=self.name + "_copy")
        return self.__class__(self.degree_u, self.degree_v, self.control_points, self.nb_u, self.nb_v,
                              self.u_multiplicities, self.v_multiplicities, self.u_knots,
                              self.v_knots, self.weights, name=self.name + "_copy")

    def to_geomdl(self):
        """Translate into a geomdl object."""
        if not self._surface:
            if self._weights is None:
                surface = BSpline.Surface()
                points = self.ctrlpts.tolist()

            else:
                surface = NURBS.Surface()
                points = [(control_point[0] * self._weights[i], control_point[1] * self._weights[i],
                           control_point[2] * self._weights[i], self._weights[i])
                          for i, control_point in enumerate(self.control_points)]
            surface.degree_u = self.degree_u
            surface.degree_v = self.degree_v
            surface.set_ctrlpts(points, self.nb_u, self.nb_v)
            knot_vector = self.knotvector
            surface.knotvector_u = knot_vector[0]
            surface.knotvector_v = knot_vector[1]
            surface.delta = 0.05
            self._surface = surface
        return self._surface

    def to_dict(self, *args, **kwargs):
        """Avoids storing points in memo that makes serialization slow."""
        dict_ = self.base_dict()
        dict_['degree_u'] = self.degree_u
        dict_['degree_v'] = self.degree_v
        dict_['control_points'] = [point.to_dict() for point in self.control_points]
        dict_['nb_u'] = self.nb_u
        dict_['nb_v'] = self.nb_v
        dict_['u_multiplicities'] = self.u_multiplicities.tolist()
        dict_['v_multiplicities'] = self.v_multiplicities.tolist()
        dict_['u_knots'] = self.u_knots.tolist()
        dict_['v_knots'] = self.v_knots.tolist()
        dict_['weights'] = self.weights

        return dict_

    def ctrlpts2d(self):
        """
        Each row represents the control points in u direction and each column the points in v direction.
        """
        ctrlpts = self.ctrlptsw if self.rational else self.ctrlpts
        return np.reshape(ctrlpts, (self.nb_u, self.nb_v, -1))

    def vertices(self):
        """
        Evaluated points.

        :getter: Gets the coordinates of the evaluated points
        :type: list
        """
        u_min, u_max, v_min, v_max = self.domain
        if self._vertices is None or len(self._vertices) == 0:
            vertices = []
            u_vector = np.linspace(u_min, u_max, self.sample_size_u, dtype=np.float64)
            v_vector = np.linspace(v_min, v_max, self.sample_size_v, dtype=np.float64)
            for u in u_vector:
                for v in v_vector:
                    vertices.append((u, v))
            self._vertices = vertices
        return self._vertices

    def points(self):
        """
        Returns surface points.
        """
        return [volmdlr.Point3D(*point) for point in self.evalpts]

    def control_points_matrix(self, coordinates):
        """
        Define control points like a matrix, for each coordinate: x:0, y:1, z:2.
        """

        points = np.empty((self.nb_u, self.nb_v))
        for i in range(0, self.nb_u):
            for j in range(0, self.nb_v):
                points[i][j] = self.control_points_table[i][j][coordinates]
        return points

    def basis_functions_u(self, u, k, i):
        """
        Compute basis functions Bi in u direction for u=u and degree=k.

        """

        # k = self.degree_u
        knots_vector_u = self.knots_vector_u

        if k == 0:
            return 1.0 if knots_vector_u[i] <= u < knots_vector_u[i + 1] else 0.0
        if knots_vector_u[i + k] == knots_vector_u[i]:
            param_c1 = 0.0
        else:
            param_c1 = (u - knots_vector_u[i]) / (knots_vector_u[i + k] - knots_vector_u[i]) \
                       * self.basis_functions_u(u, k - 1, i)
        if knots_vector_u[i + k + 1] == knots_vector_u[i + 1]:
            param_c2 = 0.0
        else:
            param_c2 = (knots_vector_u[i + k + 1] - u) / (knots_vector_u[i + k + 1] - knots_vector_u[i + 1]) * \
                       self.basis_functions_u(u, k - 1, i + 1)
        return param_c1 + param_c2

    def basis_functions_v(self, v, k, i):
        """
        Compute basis functions Bi in v direction for v=v and degree=k.

        """

        # k = self.degree_u
        knots = self.knots_vector_v

        if k == 0:
            return 1.0 if knots[i] <= v < knots[i + 1] else 0.0
        if knots[i + k] == knots[i]:
            param_c1 = 0.0
        else:
            param_c1 = (v - knots[i]) / (knots[i + k] - knots[i]) * self.basis_functions_v(v, k - 1, i)
        if knots[i + k + 1] == knots[i + 1]:
            param_c2 = 0.0
        else:
            param_c2 = (knots[i + k + 1] - v) / (knots[i + k + 1] - knots[i + 1]) * self.basis_functions_v(v, k - 1,
                                                                                                           i + 1)
        return param_c1 + param_c2

    def derivatives(self, u, v, order):
        """
        Evaluates n-th order surface derivatives at the given (u, v) parameter pair.

        :param u: Point's u coordinate.
        :type u: float
        :param v: Point's v coordinate.
        :type v: float
        :param order: Order of the derivatives.
        :type order: int
        :return: A list SKL, where SKL[k][l] is the derivative of the surface S(u,v) with respect
        to u k times and v l times
        :rtype: List[`volmdlr.Vector3D`]
        """
        if self.weights is not None:
            control_points = self.ctrlptsw
        else:
            control_points = self.ctrlpts
        derivatives = derivatives_surface([self.degree_u, self.degree_v], self.knotvector, control_points,
                                          [self.nb_u, self.nb_v], self.rational, [u, v], order)
        for i in range(order + 1):
            for j in range(order + 1):
                derivatives[i][j] = volmdlr.Vector3D(*derivatives[i][j])
        return derivatives

    def blending_vector_u(self, u):
        """
        Compute a vector of basis_functions in u direction for u=u.
        """

        blending_vect = np.empty((1, self.nb_u))
        for j in range(0, self.nb_u):
            blending_vect[0][j] = self.basis_functions_u(u, self.degree_u, j)

        return blending_vect

    def blending_vector_v(self, v):
        """
        Compute a vector of basis_functions in v direction for v=v.

        """

        blending_vect = np.empty((1, self.nb_v))
        for j in range(0, self.nb_v):
            blending_vect[0][j] = self.basis_functions_v(v, self.degree_v, j)

        return blending_vect

    def blending_matrix_u(self, u):
        """
        Compute a matrix of basis_functions in u direction for a vector u like [0,1].

        """

        blending_mat = np.empty((len(u), self.nb_u))
        for i, u_i in enumerate(u):
            for j in range(self.nb_u):
                blending_mat[i][j] = self.basis_functions_u(u_i, self.degree_u, j)
        return blending_mat

    def blending_matrix_v(self, v):
        """
        Compute a matrix of basis_functions in v direction for a vector v like [0,1].

        """

        blending_mat = np.empty((len(v), self.nb_v))
        for i, v_i in enumerate(v):
            for j in range(self.nb_v):
                blending_mat[i][j] = self.basis_functions_v(v_i, self.degree_v, j)
        return blending_mat

    @lru_cache(maxsize=6)
    def decompose(self, return_params: bool = False, decompose_dir="uv"):
        """
        Decomposes the surface into Bezier surface patches of the same degree.

        :param return_params: If True, returns the parameters from start and end of each Bézier patch
         with repect to the input curve.
        :type return_params: bool
        :param decompose_dir: Direction of decomposition. 'uv', 'u' or 'v'.
        :type decompose_dir: str
        """
        return decompose_surface(self, return_params, decompose_dir=decompose_dir)

    def point2d_to_3d(self, point2d: volmdlr.Point2D):
        """
        Evaluate the surface at a given parameter coordinate.
        """
        u, v = point2d
        umin, umax, vmin, vmax = self.domain
        u = float(min(max(u, umin), umax))
        v = float(min(max(v, vmin), vmax))
        point_array = evaluate_surface(self.data, start=(u, v), stop=(u, v))[0]
        return volmdlr.Point3D(*point_array)

    def _get_grid_bounds(self, params, delta_u, delta_v, sample_size_u, sample_size_v):
        """
        Update bounds and grid_size at each iteration of point inversion grid search.
        """
        u, v = params
        if u == self.domain[0]:
            u_start = self.domain[0]
            u_stop = self.domain[0]
            sample_size_u = 1

        elif u == self.domain[1]:
            u_start = self.domain[1]
            u_stop = self.domain[1]
            sample_size_u = 1
        else:
            u_start = max(u - delta_u, self.domain[0])
            u_stop = min(u + delta_u, self.domain[1])

        if v == self.domain[2]:
            v_start = self.domain[2]
            v_stop = self.domain[2]
            sample_size_v = 1
        elif v == self.domain[3]:
            v_start = self.domain[3]
            v_stop = self.domain[3]
            sample_size_v = 1
        else:
            v_start = max(v - delta_v, self.domain[2])
            v_stop = min(v + delta_v, self.domain[3])
        return u_start, u_stop, v_start, v_stop, sample_size_u, sample_size_v

    @staticmethod
    def _update_parameters(bounds, sample_size_u, sample_size_v, index):
        """
        Helper function to update parameters of point inversion grid search at each iteration.
        """
        u_start, u_stop, v_start, v_stop = bounds
        if sample_size_u == 1:
            delta_u = 0.0
            u = u_start
            delta_v = (v_stop - v_start) / (sample_size_v - 1)
            v = v_start + index * delta_v
        elif sample_size_v == 1:
            delta_u = (u_stop - u_start) / (sample_size_u - 1)
            u = u_start + index * delta_u
            delta_v = 0.0
            v = v_start
        else:
            if index == 0:
                u_idx, v_idx = 0, 0
            else:
                u_idx = int(index / sample_size_v)
                v_idx = index % sample_size_v
            delta_u = (u_stop - u_start) / (sample_size_u - 1)
            delta_v = (v_stop - v_start) / (sample_size_v - 1)
            u = u_start + u_idx * delta_u
            v = v_start + v_idx * delta_v
        return u, v, delta_u, delta_v

    @staticmethod
    def _find_index_min(matrix_points, point):
        """Helper function to find point of minimal distance."""
        distances = np.linalg.norm(matrix_points - point, axis=1)
        indexes = np.argsort(distances)
        index = indexes[0]
        return index, distances[index]

    def _point_inversion_initialization(self, point3d_array):
        """
        Helper function to initialize parameters.
        """
        sample_size_u = 10
        sample_size_v = 10
        initial_index, minimal_distance = self._find_index_min(self.evalpts, point3d_array)

        if initial_index == 0:
            u_idx, v_idx = 0, 0
        else:
            u_idx = int(initial_index / self.sample_size_v)
            v_idx = initial_index % self.sample_size_v

        u_start, u_stop, v_start, v_stop = self.domain
        delta_u = (u_stop - u_start) / (self.sample_size_u - 1)
        delta_v = (v_stop - v_start) / (self.sample_size_v - 1)
        u = u_start + u_idx * delta_u
        v = v_start + v_idx * delta_v

        if u == u_start:
            u_stop = u + delta_u
            sample_size_u = 2
        elif u == u_stop:
            u_start = u - delta_u
            sample_size_u = 2
        else:
            u_start = max(u - delta_u, self.domain[0])
            u_stop = min(u + delta_u, self.domain[1])

        if v == v_start:
            v_stop = v + delta_v
            sample_size_v = 2
        elif v == v_stop:
            v_start = v - delta_v
            sample_size_v = 2
        else:
            v_start = max(v - delta_v, self.domain[2])
            v_stop = min(v + delta_v, self.domain[3])
        return u, v, u_start, u_stop, v_start, v_stop, delta_u, delta_v, sample_size_u, sample_size_v, minimal_distance

    def point_inversion_grid_search(self, point3d, acceptable_distance):
        """
        Find the parameters (u, v) of a 3D point on the BSpline surface using a grid search algorithm.
        """
        point3d_array = np.asarray(point3d)
        u, v, u_start, u_stop, v_start, v_stop, delta_u, delta_v, sample_size_u, sample_size_v, minimal_distance = \
            self._point_inversion_initialization(point3d_array)
        if minimal_distance <= acceptable_distance:
            return (u, v), minimal_distance
        datadict = {
            "degree": (self.degree_u, self.degree_v),
            "knotvector": self.knotvector,
            "size": (self.nb_u, self.nb_v),
            "sample_size": [sample_size_u, sample_size_v],
            "rational": self.rational,
            "precision": 18
        }
        if self.rational:
            datadict["control_points"] = self.ctrlptsw
        else:
            datadict["control_points"] = self.ctrlpts
        last_distance = 0.0
        count = 0
        while minimal_distance > acceptable_distance and count < 15:
            if count > 0:
                u_start, u_stop, v_start, v_stop, sample_size_u, sample_size_v = self._get_grid_bounds(
                    (u, v), delta_u, delta_v, sample_size_u, sample_size_v)

            if sample_size_u == 1 and sample_size_v == 1:
                return (u, v), minimal_distance
            datadict["sample_size"] = [sample_size_u, sample_size_v]
            matrix = np.asarray(evaluate_surface(datadict,
                                                  start=(u_start, v_start),
                                                  stop=(u_stop, v_stop)), dtype=np.float64)
            index, distance = self._find_index_min(matrix, point3d_array)
            u, v, delta_u, delta_v = self._update_parameters([u_start, u_stop, v_start, v_stop], sample_size_u,
                                                             sample_size_v, index)
            if distance < minimal_distance:
                minimal_distance = distance
            if abs(distance - last_distance) < acceptable_distance * 0.01:
                return (u, v), minimal_distance

            last_distance = distance
            count += 1

        return (u, v), minimal_distance

    def point3d_to_2d(self, point3d: volmdlr.Point3D, tol=1e-6):
        """
        Evaluates the parametric coordinates (u, v) of a 3D point (x, y, z).

        :param point3d: A 3D point to be evaluated.
        :type point3d: :class:`volmdlr.Point3D`
        :param tol: Tolerance to accept the results.
        :type tol: float
        :return: The parametric coordinates (u, v) of the point.
        :rtype: :class:`volmdlr.Point2D`
        """
        umin, umax, vmin, vmax = self.domain
        point = None
        if self.is_singularity_point(point3d, tol=tol):
            if self.u_closed_upper(tol) and point3d.is_close(self.point2d_to_3d(volmdlr.Point2D(umin, vmax)), tol):
                point = volmdlr.Point2D(umin, vmax)
            elif self.u_closed_lower(tol) and point3d.is_close(self.point2d_to_3d(volmdlr.Point2D(umin, vmin)), tol):
                point = volmdlr.Point2D(umin, vmin)
            elif self.v_closed_upper(tol) and point3d.is_close(self.point2d_to_3d(volmdlr.Point2D(umax, vmin)), tol):
                return volmdlr.Point2D(umax, vmin)
            elif self.v_closed_lower(tol) and point3d.is_close(self.point2d_to_3d(volmdlr.Point2D(umin, vmin)), tol):
                point = volmdlr.Point2D(umin, vmin)
            if point:
                return point

        x0, distance = self.point_inversion_grid_search(point3d, 5e-5)
        if distance < tol:
            return volmdlr.Point2D(*x0)
        x1, _, distance = self.point_inversion(x0, point3d, tol)
        if distance <= tol:
            return volmdlr.Point2D(*x1)
        return self.point3d_to_2d_minimize(point3d, x0, distance, tol)

    def point3d_to_2d_minimize(self, point3d, initial_guess, point_inversion_result, tol):
        """Auxiliary function for point3d_to_2d in case the point inversion does not converge."""

        def fun(x):
            derivatives = self.derivatives(x[0], x[1], 1)
            vector = derivatives[0][0] - point3d
            f_value = vector.norm()
            if f_value == 0.0:
                jacobian = np.array([0.0, 0.0])
            else:
                jacobian = np.array([vector.dot(derivatives[1][0]) / f_value,
                                      vector.dot(derivatives[0][1]) / f_value])
            return f_value, jacobian

        u_start, u_stop, v_start, v_stop = self.domain
        results = []

        res = minimize(fun, x0=np.array(initial_guess), jac=True,
                       bounds=[(u_start, u_stop),
                               (v_start, v_stop)])
        if res.fun <= tol or (tol > 1e-7 and res.success
                              and abs(res.fun - point_inversion_result) <= tol and res.fun < 5 * tol):
            return volmdlr.Point2D(*res.x)
        results = [(res.x, res.fun)]
        if self.u_closed:
            res = minimize(fun, x0=np.array((u_start, initial_guess[1])), jac=True,
                           bounds=[(u_start, u_stop),
                                   (v_start, v_stop)])
            if res.fun <= tol:
                return volmdlr.Point2D(u_start, initial_guess[1])
            results.append((res.x, res.fun))
            res = minimize(fun, x0=np.array((u_stop, initial_guess[1])), jac=True,
                           bounds=[(u_start, u_stop),
                                   (v_start, v_stop)])
            if res.fun <= tol:
                return volmdlr.Point2D(u_stop, initial_guess[1])
            results.append((res.x, res.fun))
        if self.v_closed:
            res = minimize(fun, x0=np.array((initial_guess[0], v_start)), jac=True,
                           bounds=[(u_start, u_stop),
                                   (v_start, v_stop)])
            results.append((res.x, res.fun))
            if res.fun <= tol:
                return volmdlr.Point2D(initial_guess[0], v_start)
            res = minimize(fun, x0=np.array((initial_guess[0], v_stop)), jac=True,
                           bounds=[(u_start, u_stop),
                                   (v_start, v_stop)])
            if res.fun <= tol:
                return volmdlr.Point2D(initial_guess[0], v_stop)
            results.append((res.x, res.fun))

        point3d_array = np.asarray(point3d)

        if self.u_knots.shape[0] > 2 or self.v_knots.shape[0] > 2:
            decompose_dir = "uv"
            if self.u_closed:
                decompose_dir = "v"
            if self.v_closed:
                decompose_dir = "u"
            for patch, param in self.decompose(return_params=True, decompose_dir=decompose_dir):
                xmin, ymin, zmin = patch.ctrlpts.min(axis=0)
                xmax, ymax, zmax = patch.ctrlpts.max(axis=0)

                bbox = volmdlr.core.BoundingBox(xmin, xmax, ymin, ymax, zmin, zmax)
                if bbox.point_inside(point3d):
                    distances = np.linalg.norm(patch.evalpts - point3d_array, axis=1)
                    index = np.argmin(distances)
                    u_start, u_stop, v_start, v_stop = patch.domain
                    delta_u = (u_stop - u_start) / (patch.sample_size_u - 1)
                    delta_v = (v_stop - v_start) / (patch.sample_size_v - 1)
                    u_idx = int(index / patch.sample_size_v)
                    v_idx = index % patch.sample_size_v

                    u = u_start + u_idx * delta_u
                    v = v_start + v_idx * delta_v

                    x1, _, distance = patch.point_inversion((u, v), point3d, 1e-6)
                    u = x1[0] * (param[0][1] - param[0][0]) + param[0][0]
                    v = x1[1] * (param[1][1] - param[1][0]) + param[1][0]
                    if distance < 5e-6:
                        return volmdlr.Point2D(u, v)
                    results.append(((u, v), distance))

        distances = np.linalg.norm(self.evalpts - point3d_array, axis=1)
        indexes = np.argsort(distances)
        delta_u = (u_stop - u_start) / (self.sample_size_u - 1)
        delta_v = (v_stop - v_start) / (self.sample_size_v - 1)
        if self.weights is not None:
            control_points = self.ctrlptsw
        else:
            control_points = self.ctrlpts
        for index in indexes[:2]:
            if index == 0:
                u_idx, v_idx = 0, 0
            else:
                u_idx = int(index / self.sample_size_v)
                v_idx = index % self.sample_size_v

            u = u_start + u_idx * delta_u
            v = v_start + v_idx * delta_v
            x0 = (u, v)
            res = point_inversion(point3d_array, x0, [(u_start, u_stop), (v_start, v_stop)],
                                  [self.degree_u, self.degree_v], self.knotvector, control_points,
                                  [self.nb_u, self.nb_v], self.rational)

            if res.fun < 1e-6:
                return volmdlr.Point2D(*res.x)

            results.append((res.x, res.fun))
        return volmdlr.Point2D(*min(results, key=lambda r: r[1])[0])

    def point_inversion(self, x, point3d, tol, maxiter: int = 50):
        """
        Performs point inversion.

        Given a point P = (x, y, z) assumed to lie on the NURBS surface S(u, v), point inversion is
        the problem of finding the corresponding parameters u, v that S(u, v) = P.
        """
        jacobian, k, surface_derivatives, distance_vector = self.point_inversion_funcs(x, point3d)
        dist, check = self.check_convergence(surface_derivatives, distance_vector, tol1=tol)
        if maxiter == 1:
            return x, False, dist
        if check:
            return x, True, dist
        if maxiter == 1:
            return x, False, dist
        if jacobian[1][1]:
            lu, piv = lu_factor(jacobian)
            delta = lu_solve((lu, piv), k)
            new_x = [delta[0][0] + x[0], delta[1][0] + x[1]]
            new_x = self.check_bounds(new_x)
        else:
            new_x = x
        residual = (new_x[0] - x[0]) * surface_derivatives[1][0] + (new_x[1] - x[1]) * surface_derivatives[0][1]
        if residual.norm() <= 1e-12:
            return x, False, dist
        x = new_x
        return self.point_inversion(x, point3d, tol, maxiter=maxiter - 1)

    def point_inversion_funcs(self, x, point3d):
        """Returns functions evaluated at x."""
        surface_derivatives = self.derivatives(x[0], x[1], 2)
        distance_vector = surface_derivatives[0][0] - point3d
        common_term = (surface_derivatives[1][0].dot(surface_derivatives[0][1]) +
                       distance_vector.dot(surface_derivatives[1][1]))
        jacobian = np.asarray(
            [[surface_derivatives[1][0].norm() ** 2 + distance_vector.dot(surface_derivatives[2][0]),
              common_term],
             [common_term,
              surface_derivatives[0][1].norm() ** 2 + distance_vector.dot(surface_derivatives[0][2])]])
        k = np.asarray(
            [[-(distance_vector.dot(surface_derivatives[1][0]))], [-(distance_vector.dot(surface_derivatives[0][1]))]])

        return jacobian, k, surface_derivatives, distance_vector

    @staticmethod
    def check_convergence(surf_derivatives, distance_vector, tol1: float = 1e-6, tol2: float = 1e-8):
        """Check convergence of point inversion method."""
        dist = distance_vector.norm()
        if dist <= tol1:
            return dist, True
        zero_cos_u = abs(surf_derivatives[1][0].dot(distance_vector)) / (
                    (surf_derivatives[1][0].norm() + 1e-12) * dist)
        zero_cos_v = abs(surf_derivatives[0][1].dot(distance_vector)) / (
                    (surf_derivatives[0][1].norm() + 1e-12) * dist)

        if zero_cos_u <= tol2 and zero_cos_v <= tol2:
            return dist, True
        return dist, False

    def check_bounds(self, x):
        """Check surface bounds."""
        u, v = x
        a, b, c, d = self.domain

        if u < a:
            u = a

        elif u > b:
            u = b

        if v < c:
            v = c

        elif v > d:
            v = d

        x[0] = u
        x[1] = v
        return x

    def parametric_points_to_3d(self, points: NDArray[np.float64]) -> NDArray[np.float64]:
        """
        Transform parametric coordinates to 3D points on the BSpline surface.

        Given a set of parametric coordinates `(u, v)` representing points on the surface,
        this method returns the corresponding 3D points on the BSpline surface.

        :param points: Parametric coordinates in the form of a numpy array with shape (n, 2),
                       where `n` is the number of points, and each row corresponds to `(u, v)`.
        :type points: numpy.ndarray[np.float64]

        :return: Array of 3D points representing the BSpline surface in Cartesian coordinates.
        :rtype: numpy.ndarray[np.float64]
        """
        umin, umax, vmin, vmax = self.domain
        params = [(float(min(max(u, umin), umax)), float(min(max(v, vmin), vmax))) for u, v in points]
        return np.asarray([evaluate_surface(self.data, start=param, stop=param)[0] for param in params],
                          dtype=np.float64)

    def linesegment2d_to_3d(self, linesegment2d):
        """Evaluates the Euclidean form for the parametric line segment."""
        points = []
        direction_vector = linesegment2d.unit_direction_vector(0.0)
        if direction_vector.is_colinear_to(volmdlr.X2D):
            n = self.nb_u
        elif direction_vector.is_colinear_to(volmdlr.Y2D):
            n = self.nb_v
        else:
            n = 20
        for point in linesegment2d.discretization_points(number_points=n):
            point3d = self.point2d_to_3d(point)
            if not point3d.in_list(points):
                points.append(point3d)
        if len(points) < 2:
            return None
        if len(points) == 2:
            return [volmdlr.edges.LineSegment3D(points[0], points[-1])]
        if len(points) < min(self.degree_u, self.degree_v) + 1:
            bspline = edges.BSplineCurve3D.from_points_interpolation(points, 2, centripetal=True)
            return [bspline]

        bspline = edges.BSplineCurve3D.from_points_interpolation(points, min(self.degree_u, self.degree_v),
                                                                 centripetal=True)
        return [bspline.simplify]

    def linesegment3d_to_2d(self, linesegment3d):
        """
        A line segment on a BSplineSurface3D will be in any case a line in 2D?.

        """
        tol = 1e-6 if linesegment3d.length() > 1e-5 else 1e-7
        if self.u_closed or self.v_closed:
            discretization_points = linesegment3d.discretization_points(number_points=3)
            parametric_points = [self.point3d_to_2d(point, tol) for point in discretization_points]
            start, _, end = self.fix_start_end_singularity_point_at_parametric_domain(linesegment3d,
                                                                                      parametric_points,
                                                                                      discretization_points)
        else:
            start = self.point3d_to_2d(linesegment3d.start, tol)
            end = self.point3d_to_2d(linesegment3d.end, tol)
            umin, umax, vmin, vmax = self.domain
            if self.x_periodicity and \
                (math.isclose(end.x, umin, abs_tol=1e-3) or math.isclose(end.x, umax, abs_tol=1e-3)):
                end.x = start.x
            if self.y_periodicity and \
                (math.isclose(end.y, vmin, abs_tol=1e-3) or math.isclose(end.y, vmax, abs_tol=1e-3)):
                end.y = start.y
        if start.is_close(end):
            return None
        return [edges.LineSegment2D(start, end)]

    def _repair_periodic_boundary_points(self, edge3d, points, direction_periodicity):
        """
        Verifies points at boundary on a periodic BSplineSurface3D.

        :param points: List of `volmdlr.Point2D` after transformation from 3D Cartesian coordinates
        :type points: List[volmdlr.Point2D]
        :param direction_periodicity: should be 'x' if x_periodicity or 'y' if y periodicity
        :type direction_periodicity: str
        """
        lth = edge3d.length()
        pt_after_start = self.point3d_to_2d(edge3d.point_at_abscissa(0.15 * lth))
        pt_before_end = self.point3d_to_2d(edge3d.point_at_abscissa(0.85 * lth))
        min_bound_x, max_bound_x, min_bound_y, max_bound_y = self.domain
        if direction_periodicity == 'x':
            i = 0
            min_bound, max_bound = min_bound_x, max_bound_x
            periodicity = self.x_periodicity
        else:
            i = 1
            min_bound, max_bound = min_bound_y, max_bound_y
            periodicity = self.y_periodicity

        start = points[0]
        end = points[-1]
        delta = max_bound + min_bound

        if math.isclose(start[i], min_bound, abs_tol=1e-4) and pt_after_start[i] > 0.5 * delta:
            start[i] = max_bound
        elif math.isclose(start[i], max_bound, abs_tol=1e-4) and pt_after_start[i] < 0.5 * delta:
            start[i] = min_bound

        if math.isclose(end[i], min_bound, abs_tol=1e-4) and pt_before_end[i] > 0.5 * delta:
            end[i] = max_bound
        elif math.isclose(end[i], max_bound, abs_tol=1e-4) and pt_before_end[i] < 0.5 * delta:
            end[i] = min_bound

        points[0] = start
        points[-1] = end
        delta_i = abs(points[-1][i] - points[0][i])
        if ((delta_i <= 1e-5 or math.isclose(delta_i, periodicity, abs_tol=1e-3)) and
                all((math.isclose(p[i], max_bound, abs_tol=1e-2) or math.isclose(p[i], min_bound, abs_tol=1e-2))
                    for p in points)):
            # if the line is at the boundary of the surface domain, we take the first point as reference
            t_param = max_bound if math.isclose(points[0][i], max_bound, abs_tol=1e-4) else min_bound
            if direction_periodicity == 'x':
                points = [volmdlr.Point2D(t_param, p[1]) for p in points]
            else:
                points = [volmdlr.Point2D(p[0], t_param) for p in points]

        return points

    def _repair_points_order(self, points, edge3d, surface_domain, direction_periodicity):
        """Helper function to reorder edge discretization points on parametric domain."""
        min_bound_x, max_bound_x, min_bound_y, max_bound_y = surface_domain
        line_at_periodicity = edges.LineSegment3D(
            self.point2d_to_3d(volmdlr.Point2D(min_bound_x, min_bound_y)),
            self.point2d_to_3d(volmdlr.Point2D(
                min_bound_x if direction_periodicity == 'x' else max_bound_x,
                min_bound_y if direction_periodicity == 'y' else max_bound_y
            ))
        )
        if line_at_periodicity.point_belongs(edge3d.start) or line_at_periodicity.point_belongs(edge3d.end):
            return points

        intersections = edge3d.intersections(line_at_periodicity)
        if not intersections or len(intersections) > 1:
            return points
        point_at_periodicity = self.point3d_to_2d(intersections[0])
        index_periodicity = volmdlr.core.get_point_index_in_list(point_at_periodicity, points)

        if index_periodicity is not None:
            if edge3d.periodic:
                points = [point_at_periodicity] + points[index_periodicity + 1:-1] + points[:index_periodicity + 1]
            else:
                points = [point_at_periodicity] + points[index_periodicity + 1:] + points[:index_periodicity + 1]
        else:
            sign = points[1].x - points[0].x if direction_periodicity == 'x' else points[1].y - points[0].y
            for i, (point, next_point) in enumerate(zip(points[:-1], points[1:])):
                if sign * (next_point.x - point.x if direction_periodicity == 'x' else next_point.y - point.y) < 0:
                    index_periodicity = i
                    break
            if edge3d.periodic:
                points = ([point_at_periodicity] + points[index_periodicity + 1: -1] +
                          points[:index_periodicity + 1] + [point_at_periodicity])
            else:
                points = ([point_at_periodicity] + points[index_periodicity + 1:] +
                          points[:index_periodicity + 1] + [point_at_periodicity])

        return points

    def _edge3d_to_2d(self, edge3d, discretization_points,
                      interpolation_degree, parametric_points, tol: float = 1e-6):
        """Helper function to get the parametric representation of a 3D edge on the BSpline surface."""
        if self.u_closed or self.v_closed:
            parametric_points = self.fix_start_end_singularity_point_at_parametric_domain(edge3d,
                                                                                          parametric_points,
                                                                                          discretization_points, tol)

        if self.x_periodicity:
            parametric_points = self._repair_periodic_boundary_points(edge3d, parametric_points, 'x')

        if self.y_periodicity:
            parametric_points = self._repair_periodic_boundary_points(edge3d, parametric_points, 'y')

        if self._is_line_segment(parametric_points):
            return [edges.LineSegment2D(parametric_points[0], parametric_points[-1])]
        parametric_points = verify_repeated_parametric_points(parametric_points)
        if interpolation_degree >= len(parametric_points):
            interpolation_degree = len(parametric_points) - 1
        if len(parametric_points) > 1 and interpolation_degree > 1:
            brep = edges.BSplineCurve2D.from_points_interpolation(points=parametric_points, degree=interpolation_degree)
            if brep:
                return [brep]
        return None

    def bsplinecurve3d_to_2d(self, bspline_curve3d):
        """
        Converts the primitive from 3D spatial coordinates to its equivalent 2D primitive in the parametric space.
        """
        lth = bspline_curve3d.length()

        if lth <= 1e-6:
            print('BSplineCurve3D skipped because it is too small')
            return None

        n = min(len(bspline_curve3d.control_points), 20)
        points3d = bspline_curve3d.discretization_points(number_points=n)
        tol = 1e-6 if lth > 5e-4 else 1e-7
        # todo: how to ensure convergence of point3d_to_2d ?
        points = [self.point3d_to_2d(point3d, tol) for point3d in points3d]
        if len(points) < 2:
            return None
        return self._edge3d_to_2d(bspline_curve3d, points3d, bspline_curve3d.degree, points)

    def fullarcellipse3d_to_2d(self, fullarcellipse3d):
        """
        Converts the primitive from 3D spatial coordinates to its equivalent 2D primitive in the parametric space.
        """
        number_points = max(self.nb_u, self.nb_v)
        degree = max(self.degree_u, self.degree_v)
        tol = 1e-6 if fullarcellipse3d.length() > 1e-5 else 1e-7
        points3d = fullarcellipse3d.discretization_points(number_points=number_points)
        # todo: how to ensure convergence of point3d_to_2d ?
        points = [self.point3d_to_2d(point3d, tol) for point3d in points3d]
        return self._edge3d_to_2d(fullarcellipse3d, points3d, degree, points)

    @staticmethod
    def _is_line_segment(points):
        """Helper function to check if the BREP can be a line segment."""
        if points[0].is_close(points[-1]):
            return False
        linesegment = edges.LineSegment2D(points[0], points[-1])
        for point in points:
            if not linesegment.point_belongs(point, abs_tol=1e-3):
                return False
        return True

    def bsplinecurve2d_to_3d(self, bspline_curve2d):
        """
        Converts the parametric boundary representation into a 3D primitive.
        """
        if bspline_curve2d.name == "parametric.arc":
            start = self.point2d_to_3d(bspline_curve2d.start)
            interior = self.point2d_to_3d(bspline_curve2d.evaluate_single(0.5))
            end = self.point2d_to_3d(bspline_curve2d.end)
            vector_u1 = interior - start
            vector_u2 = interior - end
            dot_product = vector_u2.dot(vector_u1)
            if dot_product and abs(dot_product) != 1.0:
                return [edges.Arc3D.from_3_points(start, interior, end)]

        number_points = len(bspline_curve2d.control_points)
        points = []
        for point in bspline_curve2d.discretization_points(number_points=number_points):
            point3d = self.point2d_to_3d(point)
            if not point3d.in_list(points):
                points.append(point3d)
        if len(points) < bspline_curve2d.degree + 1:
            return None
        return [edges.BSplineCurve3D.from_points_interpolation(points, bspline_curve2d.degree, centripetal=True)]

    def arc3d_to_2d(self, arc3d):
        """
        Converts the primitive from 3D spatial coordinates to its equivalent 2D primitive in the parametric space.
        """
        number_points = max(self.nb_u, self.nb_v)
        degree = min(self.degree_u, self.degree_v)
        points = []
        tol = 1e-6 if arc3d.length() > 1e-5 else 1e-8
        for point3d in arc3d.discretization_points(number_points=number_points):
            point2d = self.point3d_to_2d(point3d, tol)
            if not point2d.in_list(points):
                points.append(point2d)
        start = points[0]
        end = points[-1]
        min_bound_x, max_bound_x, min_bound_y, max_bound_y = self.domain
        if self.x_periodicity:
            points = self._repair_periodic_boundary_points(arc3d, points, 'x')
            start = points[0]
            end = points[-1]
            if start.is_close(end):
                if math.isclose(start.x, min_bound_x, abs_tol=1e-4):
                    end.x = max_bound_x
                else:
                    end.x = min_bound_x
        if self.y_periodicity:
            points = self._repair_periodic_boundary_points(arc3d, points, 'y')
            start = points[0]
            end = points[-1]
            if start.is_close(end):
                if math.isclose(start.y, min_bound_y, abs_tol=1e-4):
                    end.y = max_bound_y
                else:
                    end.y = min_bound_y
        if start.is_close(end):
            return []
        linesegment = edges.LineSegment2D(start, end, name="parametric.arc")
        flag = True
        for point in points:
            if not linesegment.point_belongs(point):
                flag = False
                break
        if flag:
            return [linesegment]
        if degree > len(points) - 1:
            degree = len(points) - 1
        return [edges.BSplineCurve2D.from_points_interpolation(points, degree, name="parametric.arc")]

    def arcellipse3d_to_2d(self, arcellipse3d):
        """
        Converts the primitive from 3D spatial coordinates to its equivalent 2D primitive in the parametric space.
        """
        # todo: Is this right? Needs detailed investigation
        number_points = max(self.nb_u, self.nb_v)
        degree = max(self.degree_u, self.degree_v)
        points3d = arcellipse3d.discretization_points(number_points=number_points)
        tol = 1e-6 if arcellipse3d.length() > 1e-5 else 1e-7
        points = [self.point3d_to_2d(point3d, tol) for point3d in points3d]
        return self._edge3d_to_2d(arcellipse3d, points3d, degree, points)

    def arc2d_to_3d(self, arc2d):
        """Evaluates the Euclidean form for the parametric arc."""
        number_points = math.ceil(arc2d.angle * 7) + 1  # 7 points per radian
        length = arc2d.length()
        points = [self.point2d_to_3d(arc2d.point_at_abscissa(i * length / (number_points - 1)))
                  for i in range(number_points)]
        return [edges.BSplineCurve3D.from_points_interpolation(
            points, max(self.degree_u, self.degree_v), centripetal=True)]

    def rectangular_cut(self, u1: float, u2: float,
                        v1: float, v2: float, name: str = ''):
        """Deprecated method, Use BSplineFace3D from_surface_rectangular_cut method."""
        raise AttributeError("BSplineSurface3D.rectangular_cut is deprecated."
                             " Use the class_method from_surface_rectangular_cut in BSplineFace3D instead")

    def rotation(self, center: volmdlr.Vector3D,
                 axis: volmdlr.Vector3D, angle: float):
        """
        BSplineSurface3D rotation.

        :param center: rotation center
        :param axis: rotation axis
        :param angle: angle rotation
        :return: a new rotated BSplineSurface3D
        """
        new_control_points = [p.rotation(center, axis, angle)
                              for p in self.control_points]
        new_bsplinesurface3d = BSplineSurface3D(self.degree_u, self.degree_v,
                                                new_control_points, self.nb_u,
                                                self.nb_v,
                                                self.u_multiplicities,
                                                self.v_multiplicities,
                                                self.u_knots, self.v_knots,
                                                self.weights, self.name)
        return new_bsplinesurface3d

    def translation(self, offset: volmdlr.Vector3D):
        """
        BSplineSurface3D translation.

        :param offset: translation vector
        :return: A new translated BSplineSurface3D
        """
        new_control_points = [p.translation(offset) for p in
                              self.control_points]
        new_bsplinesurface3d = BSplineSurface3D(self.degree_u, self.degree_v,
                                                new_control_points, self.nb_u,
                                                self.nb_v,
                                                self.u_multiplicities,
                                                self.v_multiplicities,
                                                self.u_knots, self.v_knots,
                                                self.weights, self.name)

        return new_bsplinesurface3d

    def frame_mapping(self, frame: volmdlr.Frame3D, side: str):
        """
        Changes frame_mapping and return a new BSplineSurface3D.

        side = 'old' or 'new'
        """
        new_control_points = [p.frame_mapping(frame, side) for p in
                              self.control_points]
        new_bsplinesurface3d = BSplineSurface3D(self.degree_u, self.degree_v,
                                                new_control_points, self.nb_u,
                                                self.nb_v,
                                                self.u_multiplicities,
                                                self.v_multiplicities,
                                                self.u_knots, self.v_knots,
                                                self.weights, self.name)
        return new_bsplinesurface3d

    def plot(self, ax=None, edge_style: EdgeStyle = EdgeStyle(color='grey', alpha=0.5), **kwargs):
        """Plot representation of the surface."""
        u_curves = self.surface_curves['u']
        v_curves = self.surface_curves['v']
        if ax is None:
            ax = plt.figure().add_subplot(111, projection='3d')
        for u in u_curves:
            u.plot(ax=ax, edge_style=edge_style)
        for v in v_curves:
            v.plot(ax=ax, edge_style=edge_style)
        for point in self.control_points:
            point.plot(ax, color=edge_style.color, alpha=edge_style.alpha)
        return ax

    def simplify_surface(self):
        """
        Verifies if BSplineSurface3D could be a Plane3D.

        :return: A planar surface if possible, otherwise, returns self.
        """
        points = [self.control_points[0]]
        vector_list = []
        for point in self.control_points[1:]:
            vector = point - points[0]
            is_colinear = any(vector.is_colinear_to(other_vector) for other_vector in vector_list)
            if not point.in_list(points) and not is_colinear:
                points.append(point)
                vector_list.append(vector)
                if len(points) == 3:
                    plane3d = Plane3D.from_3_points(*points)
                    if all(plane3d.point_belongs(point) for point in self.control_points):
                        return plane3d
                    break
        return self

    @classmethod
    def from_step(cls, arguments, object_dict, **kwargs):
        """
        Converts a step primitive to a BSplineSurface3D.

        :param arguments: The arguments of the step primitive.
        :type arguments: list
        :param object_dict: The dictionary containing all the step primitives
            that have already been instantiated.
        :type object_dict: dict
        :return: The corresponding BSplineSurface3D object.
        :rtype: :class:`volmdlr.faces.BSplineSurface3D`
        """
        name = arguments[0][1:-1]
        degree_u = int(arguments[1])
        degree_v = int(arguments[2])
        points_sets = arguments[3][1:-1].split("),")
        points_sets = [elem + ")" for elem in points_sets[:-1]] + [
            points_sets[-1]]
        control_points = []
        for points_set in points_sets:
            points = [object_dict[int(i[1:])] for i in
                      points_set[1:-1].split(",")]
            nb_v = len(points)
            control_points.extend(points)
        nb_u = int(len(control_points) / nb_v)

        u_multiplicities = [int(i) for i in arguments[8][1:-1].split(",")]
        v_multiplicities = [int(i) for i in arguments[9][1:-1].split(",")]
        u_knots = [float(i) for i in arguments[10][1:-1].split(",")]
        v_knots = [float(i) for i in arguments[11][1:-1].split(",")]
        # knot_spec = arguments[12]

        if len(arguments) >= 14:
            weight_data = [
                float(i) for i in
                arguments[13][1:-1].replace("(", "").replace(")", "").split(",")
            ]
        else:
            weight_data = None

        bsplinesurface = cls(degree_u, degree_v, control_points, nb_u, nb_v,
                             u_multiplicities, v_multiplicities, u_knots,
                             v_knots, weight_data, name)
        if not bsplinesurface.x_periodicity and not bsplinesurface.y_periodicity:
            bsplinesurface = bsplinesurface.simplify_surface()

        return bsplinesurface

    def to_step(self, current_id):
        """Converts object into a step entity."""
        content = ''
        point_matrix_ids = '('
        for points in self.control_points_table:
            point_ids = '('
            for point in points:
                point_content, point_id = point.to_step(current_id)
                content += point_content
                point_ids += f'#{point_id},'
                current_id = point_id + 1
            point_ids = point_ids[:-1]
            point_ids += '),'
            point_matrix_ids += point_ids
        point_matrix_ids = point_matrix_ids[:-1]
        point_matrix_ids += ')'

        u_close = '.T.' if self.x_periodicity else '.F.'
        v_close = '.T.' if self.y_periodicity else '.F.'

        content += f"#{current_id} = B_SPLINE_SURFACE_WITH_KNOTS('{self.name}',{self.degree_u},{self.degree_v}," \
                   f"{point_matrix_ids},.UNSPECIFIED.,{u_close},{v_close},.F.,{tuple(self.u_multiplicities)}," \
                   f"{tuple(self.v_multiplicities)},{tuple(self.u_knots)},{tuple(self.v_knots)},.UNSPECIFIED.);\n"
        return content, [current_id]

    def grid3d(self, grid2d: grid.Grid2D):
        """
        Generate 3d grid points of a Bspline surface, based on a Grid2D.

        """

        if not self._grids2d:
            self._grids2d = grid2d

        points_2d = grid2d.points
        points_3d = [self.point2d_to_3d(point2d) for point2d in points_2d]

        return points_3d

    def grid2d_deformed(self, grid2d: grid.Grid2D):
        """
        Dimension and deform a Grid2D points based on a Bspline surface.

        """

        points_2d = grid2d.points
        points_3d = self.grid3d(grid2d)

        points_x, points_y = grid2d.points_xy

        # Parameters
        index_x = {}  # grid point position(i,j), x coordinates position in X(unknown variable)
        index_y = {}  # grid point position(i,j), y coordinates position in X(unknown variable)
        index_points = {}  # grid point position(j,i), point position in points_2d (or points_3d)
        k_index, p_index = 0, 0
        for i in range(0, points_x):
            for j in range(0, points_y):
                index_x.update({(j, i): k_index})
                index_y.update({(j, i): k_index + 1})
                index_points.update({(j, i): p_index})
                k_index = k_index + 2
                p_index = p_index + 1

        equation_points = []  # points combination to compute distances between 2D and 3D grid points
        for i in range(0, points_y):  # row from (0,i)
            for j in range(1, points_x):
                equation_points.append(((0, i), (j, i)))
        for i in range(0, points_x):  # column from (i,0)
            for j in range(1, points_y):
                equation_points.append(((i, 0), (i, j)))
        for i in range(0, points_y):  # row
            for j in range(0, points_x - 1):
                equation_points.append(((j, i), (j + 1, i)))
        for i in range(0, points_x):  # column
            for j in range(0, points_x - 1):
                equation_points.append(((i, j), (i, j + 1)))
        for i in range(0, points_y - 1):  # diagonal
            for j in range(0, points_x - 1):
                equation_points.append(((j, i), (j + 1, i + 1)))

        for i in range(0, points_y):  # row 2segments (before.point.after)
            for j in range(1, points_x - 1):
                equation_points.append(((j - 1, i), (j + 1, i)))

        for i in range(0, points_x):  # column 2segments (before.point.after)
            for j in range(1, points_y - 1):
                equation_points.append(((i, j - 1), (i, j + 1)))

        # geodesic distances between 3D grid points (based on points combination [equation_points])
        geodesic_distances = []
        for point in equation_points:
            geodesic_distances.append((self.geodesic_distance(
                points_3d[index_points[point[0]]], points_3d[index_points[point[1]]])) ** 2)

        # System of nonlinear equations
        def non_linear_equations(xparam):
            vector_f = np.empty(len(equation_points) + 2)
            idx = 0
            for idx, point_ in enumerate(equation_points):
                vector_f[idx] = abs((xparam[index_x[point_[0]]] ** 2 +
                                     xparam[index_x[point_[1]]] ** 2 +
                                     xparam[index_y[point_[0]]] ** 2 +
                                     xparam[index_y[point_[1]]] ** 2 -
                                     2 *
                                     xparam[index_x[point_[0]]] *
                                     xparam[index_x[point_[1]]] -
                                     2 *
                                     xparam[index_y[point_[0]]] *
                                     xparam[index_y[point_[1]]] -
                                     geodesic_distances[idx]) /
                                    geodesic_distances[idx])

            vector_f[idx + 1] = xparam[0] * 1000
            vector_f[idx + 2] = xparam[1] * 1000

            return vector_f

        # Solution with "least_squares"
        x_init = []  # initial guess (2D grid points)
        for point in points_2d:
            x_init.append(point[0])
            x_init.append(point[1])
        z = least_squares(non_linear_equations, x_init)

        points_2d_deformed = [volmdlr.Point2D(z.x[i], z.x[i + 1])
                              for i in range(0, len(z.x), 2)]  # deformed 2d grid points

        grid2d_deformed = grid.Grid2D.from_points(points=points_2d_deformed,
                                                  points_dim_1=points_x,
                                                  direction=grid2d.direction)

        self._grids2d_deformed = grid2d_deformed

        return points_2d_deformed

    def grid2d_deformation(self, grid2d: grid.Grid2D):
        """
        Compute the deformation/displacement (dx/dy) of a Grid2D based on a Bspline surface.

        """

        if not self._grids2d_deformed:
            self.grid2d_deformed(grid2d)

        displacement = self._grids2d_deformed.displacement_compared_to(grid2d)
        self._displacements = displacement

        return displacement

    def point2d_parametric_to_dimension(self, point2d: volmdlr.Point3D, grid2d: grid.Grid2D):
        """
        Convert a point 2d from the parametric to the dimensioned frame.

        """

        # Check if the 0<point2d.x<1 and 0<point2d.y<1
        if point2d.x < 0:
            point2d.x = 0
        elif point2d.x > 1:
            point2d.x = 1
        if point2d.y < 0:
            point2d.y = 0
        elif point2d.y > 1:
            point2d.y = 1

        if self._grids2d == grid2d:
            points_2d = self._grids2d.points
        else:
            points_2d = grid2d.points
            self._grids2d = grid2d

        if self._displacements is not None:
            displacement = self._displacements
        else:
            displacement = self.grid2d_deformation(grid2d)

        points_x, points_y = grid2d.points_xy

        # Parameters
        index_points = {}  # grid point position(j,i), point position in points_2d (or points_3d)
        p_index = 0
        for i in range(0, points_x):
            for j in range(0, points_y):
                index_points.update({(j, i): p_index})
                p_index = p_index + 1

        # Form function "Finite Elements"
        def form_function(s_param, t_param):
            empty_n = np.empty(4)
            empty_n[0] = (1 - s_param) * (1 - t_param) / 4
            empty_n[1] = (1 + s_param) * (1 - t_param) / 4
            empty_n[2] = (1 + s_param) * (1 + t_param) / 4
            empty_n[3] = (1 - s_param) * (1 + t_param) / 4
            return empty_n

        finite_elements_points = []  # 2D grid points index that define one element
        for j in range(0, points_y - 1):
            for i in range(0, points_x - 1):
                finite_elements_points.append(((i, j), (i + 1, j), (i + 1, j + 1), (i, j + 1)))
        finite_elements = []  # finite elements defined with closed polygon
        for point in finite_elements_points:
            finite_elements.append(
                wires.ClosedPolygon2D([points_2d[index_points[point[0]]],
                                       points_2d[index_points[point[1]]],
                                       points_2d[index_points[point[2]]],
                                       points_2d[index_points[point[3]]]]))
        k = 0
        for k, point in enumerate(finite_elements_points):
            if (wires.Contour2D(finite_elements[k].primitives).point_inside(point2d)
                    or wires.Contour2D(finite_elements[k].primitives).point_belongs(point2d)
                    or ((points_2d[index_points[point[0]]][0] < point2d.x <
                         points_2d[index_points[point[1]]][0])
                        and point2d.y == points_2d[index_points[point[0]]][1])
                    or ((points_2d[index_points[point[1]]][1] < point2d.y <
                         points_2d[index_points[point[2]]][1])
                        and point2d.x == points_2d[index_points[point[1]]][0])
                    or ((points_2d[index_points[point[3]]][0] < point2d.x <
                         points_2d[index_points[point[2]]][0])
                        and point2d.y == points_2d[index_points[point[1]]][1])
                    or ((points_2d[index_points[point[0]]][1] < point2d.y <
                         points_2d[index_points[point[3]]][1])
                        and point2d.x == points_2d[index_points[point[0]]][0])):
                break

        x0 = points_2d[index_points[finite_elements_points[k][0]]][0]
        y0 = points_2d[index_points[finite_elements_points[k][0]]][1]
        x1 = points_2d[index_points[finite_elements_points[k][1]]][0]
        y2 = points_2d[index_points[finite_elements_points[k][2]]][1]
        x = point2d.x
        y = point2d.y
        s_param = 2 * ((x - x0) / (x1 - x0)) - 1
        t_param = 2 * ((y - y0) / (y2 - y0)) - 1

        n = form_function(s_param, t_param)
        dx = np.array([displacement[index_points[finite_elements_points[k][0]]][0],
                        displacement[index_points[finite_elements_points[k][1]]][0],
                        displacement[index_points[finite_elements_points[k][2]]][0],
                        displacement[index_points[finite_elements_points[k][3]]][0]])
        dy = np.array([displacement[index_points[finite_elements_points[k][0]]][1],
                        displacement[index_points[finite_elements_points[k][1]]][1],
                        displacement[index_points[finite_elements_points[k][2]]][1],
                        displacement[index_points[finite_elements_points[k][3]]][1]])

        return volmdlr.Point2D(point2d.x + np.transpose(n).dot(dx), point2d.y + np.transpose(n).dot(dy))

    def point3d_to_2d_with_dimension(self, point3d: volmdlr.Point3D, grid2d: grid.Grid2D):
        """
        Compute the point2d of a point3d, on a Bspline surface, in the dimensioned frame.
        """

        point2d = self.point3d_to_2d(point3d)

        point2d_with_dimension = self.point2d_parametric_to_dimension(point2d, grid2d)

        return point2d_with_dimension

    def point2d_with_dimension_to_parametric_frame(self, point2d, grid2d: grid.Grid2D):
        """
        Convert a point 2d from the dimensioned to the parametric frame.

        """

        if self._grids2d != grid2d:
            self._grids2d = grid2d
        if not self._grids2d_deformed:
            self.grid2d_deformed(grid2d)

        points_2d = grid2d.points
        points_2d_deformed = self._grids2d_deformed.points
        points_x, points_y = grid2d.points_xy

        # Parameters
        index_points = {}  # grid point position(j,i), point position in points_2d (or points_3d)
        p_index = 0
        for i in range(0, points_x):
            for j in range(0, points_y):
                index_points.update({(j, i): p_index})
                p_index = p_index + 1

        finite_elements_points = []  # 2D grid points index that define one element
        for j in range(0, points_y - 1):
            for i in range(0, points_x - 1):
                finite_elements_points.append(((i, j), (i + 1, j), (i + 1, j + 1), (i, j + 1)))
        finite_elements = []  # finite elements defined with closed polygon  DEFORMED
        for point in finite_elements_points:
            finite_elements.append(
                wires.ClosedPolygon2D((points_2d_deformed[index_points[point[0]]],
                                       points_2d_deformed[index_points[point[1]]],
                                       points_2d_deformed[index_points[point[2]]],
                                       points_2d_deformed[index_points[point[3]]])))

        finite_elements_initial = []  # finite elements defined with closed polygon  INITIAL
        for point in finite_elements_points:
            finite_elements_initial.append(
                wires.ClosedPolygon2D((points_2d[index_points[point[0]]],
                                       points_2d[index_points[point[1]]],
                                       points_2d[index_points[point[2]]],
                                       points_2d[index_points[point[3]]])))
        k = 0
        for k, point in enumerate(finite_elements_points):
            if (finite_elements[k].point_belongs(point2d)
                    or ((points_2d_deformed[index_points[point[0]]][0] < point2d.x <
                         points_2d_deformed[index_points[point[1]]][0])
                        and point2d.y == points_2d_deformed[index_points[point[0]]][1])
                    or ((points_2d_deformed[index_points[finite_elements_points[k][1]]][1] < point2d.y <
                         points_2d_deformed[index_points[finite_elements_points[k][2]]][1])
                        and point2d.x == points_2d_deformed[index_points[point[1]]][0])
                    or ((points_2d_deformed[index_points[point[3]]][0] < point2d.x <
                         points_2d_deformed[index_points[point[2]]][0])
                        and point2d.y == points_2d_deformed[index_points[point[1]]][1])
                    or ((points_2d_deformed[index_points[point[0]]][1] < point2d.y <
                         points_2d_deformed[index_points[point[3]]][1])
                        and point2d.x == points_2d_deformed[index_points[point[0]]][0])
                    or finite_elements[k].primitives[0].point_belongs(point2d) or finite_elements[k].primitives[
                        1].point_belongs(point2d)
                    or finite_elements[k].primitives[2].point_belongs(point2d) or finite_elements[k].primitives[
                        3].point_belongs(point2d)):
                break

        frame_deformed = volmdlr.Frame2D(
            finite_elements[k].center_of_mass(),
            volmdlr.Vector2D(finite_elements[k].primitives[1].middle_point()[0] -
                             finite_elements[k].center_of_mass()[0],
                             finite_elements[k].primitives[1].middle_point()[1] -
                             finite_elements[k].center_of_mass()[1]),
            volmdlr.Vector2D(finite_elements[k].primitives[0].middle_point()[0] -
                             finite_elements[k].center_of_mass()[0],
                             finite_elements[k].primitives[0].middle_point()[1] -
                             finite_elements[k].center_of_mass()[1]))

        point2d_frame_deformed = volmdlr.Point2D(point2d.frame_mapping(frame_deformed, 'new')[0],
                                                 point2d.frame_mapping(frame_deformed, 'new')[1])

        frame_inital = volmdlr.Frame2D(
            finite_elements_initial[k].center_of_mass(),
            volmdlr.Vector2D(finite_elements_initial[k].primitives[1].middle_point()[0] -
                             finite_elements_initial[k].center_of_mass()[0],
                             finite_elements_initial[k].primitives[1].middle_point()[1] -
                             finite_elements_initial[k].center_of_mass()[1]),
            volmdlr.Vector2D(finite_elements_initial[k].primitives[0].middle_point()[0] -
                             finite_elements_initial[k].center_of_mass()[0],
                             finite_elements_initial[k].primitives[0].middle_point()[1] -
                             finite_elements_initial[k].center_of_mass()[1]))

        point2d = point2d_frame_deformed.frame_mapping(frame_inital, 'old')
        if point2d.x < 0:
            point2d.x = 0
        elif point2d.x > 1:
            point2d.x = 1
        if point2d.y < 0:
            point2d.y = 0
        elif point2d.y > 1:
            point2d.y = 1

        return point2d

    def point2d_with_dimension_to_3d(self, point2d, grid2d: grid.Grid2D):
        """
        Compute the point 3d, on a Bspline surface, of a point 2d define in the dimensioned frame.

        """

        point2d_01 = self.point2d_with_dimension_to_parametric_frame(point2d, grid2d)

        return self.point2d_to_3d(point2d_01)

    def linesegment2d_parametric_to_dimension(self, linesegment2d, grid2d: grid.Grid2D):
        """
        Convert a linesegment2d from the parametric to the dimensioned frame.

        """

        points = linesegment2d.discretization_points(number_points=20)
        points_dim = [
            self.point2d_parametric_to_dimension(
                point, grid2d) for point in points]

        return edges.BSplineCurve2D.from_points_interpolation(
            points_dim, max(self.degree_u, self.degree_v))

    def linesegment3d_to_2d_with_dimension(self, linesegment3d, grid2d: grid.Grid2D):
        """
        Compute the linesegment2d of a linesegment3d, on a Bspline surface, in the dimensioned frame.

        """

        linesegment2d = self.linesegment3d_to_2d(linesegment3d)
        bsplinecurve2d_with_dimension = self.linesegment2d_parametric_to_dimension(linesegment2d, grid2d)

        return bsplinecurve2d_with_dimension

    def linesegment2d_with_dimension_to_parametric_frame(self, linesegment2d):
        """
        Convert a linesegment2d from the dimensioned to the parametric frame.

        """

        try:
            linesegment2d = edges.LineSegment2D(
                self.point2d_with_dimension_to_parametric_frame(linesegment2d.start, self._grids2d),
                self.point2d_with_dimension_to_parametric_frame(linesegment2d.end, self._grids2d))
        except NotImplementedError:
            return None

        return linesegment2d

    def linesegment2d_with_dimension_to_3d(self, linesegment2d):
        """
        Compute the linesegment3d, on a Bspline surface, of a linesegment2d defined in the dimensioned frame.

        """

        linesegment2d_01 = self.linesegment2d_with_dimension_to_parametric_frame(linesegment2d)
        linesegment3d = self.linesegment2d_to_3d(linesegment2d_01)

        return linesegment3d

    def bsplinecurve2d_parametric_to_dimension(self, bsplinecurve2d, grid2d: grid.Grid2D):
        """
        Convert a bsplinecurve2d from the parametric to the dimensioned frame.

        """

        # check if bsplinecurve2d is in a list
        if isinstance(bsplinecurve2d, list):
            bsplinecurve2d = bsplinecurve2d[0]
        points = bsplinecurve2d.control_points
        points_dim = []

        for point in points:
            points_dim.append(self.point2d_parametric_to_dimension(point, grid2d))

        bsplinecurve2d_with_dimension = edges.BSplineCurve2D(bsplinecurve2d.degree, points_dim,
                                                             bsplinecurve2d.knot_multiplicities,
                                                             bsplinecurve2d.knots,
                                                             bsplinecurve2d.weights,
                                                             bsplinecurve2d.periodic)

        return bsplinecurve2d_with_dimension

    def bsplinecurve3d_to_2d_with_dimension(self, bsplinecurve3d, grid2d: grid.Grid2D):
        """
        Compute the bsplinecurve2d of a bsplinecurve3d, on a Bspline surface, in the dimensioned frame.

        """

        bsplinecurve2d_01 = self.bsplinecurve3d_to_2d(bsplinecurve3d)
        bsplinecurve2d_with_dimension = self.bsplinecurve2d_parametric_to_dimension(
            bsplinecurve2d_01, grid2d)

        return bsplinecurve2d_with_dimension

    def bsplinecurve2d_with_dimension_to_parametric_frame(self, bsplinecurve2d):
        """
        Convert a bsplinecurve2d from the dimensioned to the parametric frame.

        """

        points_dim = bsplinecurve2d.control_points
        points = []
        for point in points_dim:
            points.append(
                self.point2d_with_dimension_to_parametric_frame(point, self._grids2d))

        bsplinecurve2d = edges.BSplineCurve2D(bsplinecurve2d.degree, points,
                                              bsplinecurve2d.knot_multiplicities,
                                              bsplinecurve2d.knots,
                                              bsplinecurve2d.weights,
                                              bsplinecurve2d.periodic)
        return bsplinecurve2d

    def bsplinecurve2d_with_dimension_to_3d(self, bsplinecurve2d):
        """
        Compute the bsplinecurve3d, on a Bspline surface, of a bsplinecurve2d defined in the dimensioned frame.

        """

        bsplinecurve2d_01 = self.bsplinecurve2d_with_dimension_to_parametric_frame(bsplinecurve2d)
        bsplinecurve3d = self.bsplinecurve2d_to_3d(bsplinecurve2d_01)

        return bsplinecurve3d

    def arc2d_parametric_to_dimension(self, arc2d, grid2d: grid.Grid2D):
        """
        Convert an arc 2d from the parametric to the dimensioned frame.

        """

        number_points = math.ceil(arc2d.angle * 7) + 1
        length = arc2d.length()
        points = [self.point2d_parametric_to_dimension(arc2d.point_at_abscissa(
            i * length / (number_points - 1)), grid2d) for i in range(number_points)]

        return edges.BSplineCurve2D.from_points_interpolation(
            points, max(self.degree_u, self.degree_v))

    def arc3d_to_2d_with_dimension(self, arc3d, grid2d: grid.Grid2D):
        """
        Compute the arc 2d of an arc 3d, on a Bspline surface, in the dimensioned frame.

        """

        bsplinecurve2d = self.arc3d_to_2d(arc3d)[0]  # it's a bsplinecurve2d
        arc2d_with_dimension = self.bsplinecurve2d_parametric_to_dimension(bsplinecurve2d, grid2d)

        return arc2d_with_dimension  # it's a bsplinecurve2d-dimension

    def arc2d_with_dimension_to_parametric_frame(self, arc2d):
        """
        Convert an arc 2d from the dimensioned to the parametric frame.

        """

        number_points = math.ceil(arc2d.angle * 7) + 1
        length = arc2d.length()

        points = [self.point2d_with_dimension_to_parametric_frame(arc2d.point_at_abscissa(
            i * length / (number_points - 1)), self._grids2d) for i in range(number_points)]

        return edges.BSplineCurve2D.from_points_interpolation(points, max(self.degree_u, self.degree_v))

    def arc2d_with_dimension_to_3d(self, arc2d):
        """
        Compute the arc 3d, on a Bspline surface, of an arc 2d in the dimensioned frame.

        """

        arc2d_01 = self.arc2d_with_dimension_to_parametric_frame(arc2d)
        arc3d = self.arc2d_to_3d(arc2d_01)

        return arc3d  # it's a bsplinecurve3d

    def contour2d_parametric_to_dimension(self, contour2d: wires.Contour2D,
                                          grid2d: grid.Grid2D):
        """
        Convert a contour 2d from the parametric to the dimensioned frame.

        """

        primitives2d_dim = []

        for primitive2d in contour2d.primitives:
            method_name = f'{primitive2d.__class__.__name__.lower()}_parametric_to_dimension'

            if hasattr(self, method_name):
                primitives = getattr(self, method_name)(primitive2d, grid2d)
                if primitives:
                    primitives2d_dim.append(primitives)

            else:
                raise NotImplementedError(
                    f'Class {self.__class__.__name__} does not implement {method_name}')

        return wires.Contour2D(primitives2d_dim)

    def contour3d_to_2d_with_dimension(self, contour3d: wires.Contour3D,
                                       grid2d: grid.Grid2D):
        """
        Compute the Contour 2d of a Contour 3d, on a Bspline surface, in the dimensioned frame.

        """

        contour2d_01 = self.contour3d_to_2d(contour3d)

        return self.contour2d_parametric_to_dimension(contour2d_01, grid2d)

    def contour2d_with_dimension_to_parametric_frame(self, contour2d):
        """
        Convert a contour 2d from the dimensioned to the parametric frame.

        """

        # TODO: check and avoid primitives with start=end
        primitives2d = []

        for primitive2d in contour2d.primitives:
            method_name = f'{primitive2d.__class__.__name__.lower()}_with_dimension_to_parametric_frame'

            if hasattr(self, method_name):
                primitives = getattr(self, method_name)(primitive2d)
                if primitives:
                    primitives2d.append(primitives)

            else:
                raise NotImplementedError(
                    f'Class {self.__class__.__name__} does not implement {method_name}')

        # #Avoid to have primitives with start=end
        # start_points = []
        # for i in range(0, len(new_start_points)-1):
        #     if new_start_points[i] != new_start_points[i+1]:
        #         start_points.append(new_start_points[i])
        # if new_start_points[-1] != new_start_points[0]:
        #     start_points.append(new_start_points[-1])

        return wires.Contour2D(primitives2d)

    def contour2d_with_dimension_to_3d(self, contour2d):
        """
        Compute the contour3d, on a Bspline surface, of a contour2d define in the dimensioned frame.

        """

        contour01 = self.contour2d_with_dimension_to_parametric_frame(contour2d)

        return self.contour2d_to_3d(contour01)

    @classmethod
    def from_geomdl_surface(cls, surface, name: str = ""):
        """
        Create a volmdlr BSpline_Surface3D from a geomdl's one.

        """

        control_points = []
        for point in surface.ctrlpts:
            control_points.append(volmdlr.Point3D(point[0], point[1], point[2]))

        (u_knots, u_multiplicities) = knots_vector_inv(surface.knotvector_u)
        (v_knots, v_multiplicities) = knots_vector_inv(surface.knotvector_v)

        bspline_surface = cls(degree_u=surface.degree_u,
                              degree_v=surface.degree_v,
                              control_points=control_points,
                              nb_u=surface.ctrlpts_size_u,
                              nb_v=surface.ctrlpts_size_v,
                              u_multiplicities=u_multiplicities,
                              v_multiplicities=v_multiplicities,
                              u_knots=u_knots,
                              v_knots=v_knots, weights=surface.weights, name=name)
        return bspline_surface

    @classmethod
    def points_fitting_into_bspline_surface(cls, points_3d, size_u, size_v, degree_u, degree_v, name: str = ""):
        """
        Bspline Surface interpolation through 3d points.
        """
        warnings.warn("points_fitting_into_bspline_surface is deprecated. Use from_points_interpolation instead")
        return cls.from_points_interpolation(points_3d, size_u, size_v, degree_u, degree_v, name)

    @classmethod
    def from_points_interpolation(cls, points_3d: List[volmdlr.Point3D], size_u: int, size_v: int,
                                  degree_u: int, degree_v: int, name: str = ""):
        """
        Bspline Surface interpolation through 3d points.

        :param points_3d: data points.
        :type points_3d: List[volmdlr.Point3D]
        :param size_u: number of data points on the u-direction.
        :type size_u: int
        :param size_v: number of data points on the v-direction.
        :type size_v: int
        :param degree_u: degree of the output surface for the u-direction.
        :type degree_u: int
        :param degree_v: degree of the output surface for the v-direction.
        :type degree_v: int
        :param name: (Optional) instance name.
        :type name: str
        :return: B-spline surface.
        :rtype: BSplineSurface3D
        """
        points = np.asarray(points_3d)

        ctrlpts, knots_u, knot_multiplicities_u, knots_v, knot_multiplicities_v = \
            interpolate_surface(points, size_u, size_v, degree_u, degree_v)
        ctrlpts = [volmdlr.Point3D(*point) for point in ctrlpts]
        return cls(degree_u, degree_v, ctrlpts, size_u, size_v, knot_multiplicities_u, knot_multiplicities_v, knots_u,
                   knots_v, name=name)

    @classmethod
    def points_approximate_into_bspline_surface(cls, points_3d, size_u, size_v, degree_u, degree_v,
                                                name: str = "", **kwargs):
        """
        Bspline Surface approximate through 3d points.
        """
        warnings.warn("points_approximate_into_bspline_surface is deprecated. Use from_points_approximation instead")
        return cls.from_points_approximation(points_3d, size_u, size_v, degree_u, degree_v, name, **kwargs)

    @classmethod
    def from_points_approximation(cls, points_3d: List[volmdlr.Point3D], size_u: int, size_v: int, degree_u: int,
                                  degree_v: int, name: str = "", **kwargs):
        """
        Bspline Surface approximate through 3d points.

        :param points_3d: data points.
        :type points_3d: List[volmdlr.Point3D]
        :param size_u: number of data points on the u-direction.
        :type size_u: int
        :param size_v: number of data points on the v-direction.
        :type size_v: int
        :param degree_u: degree of the output surface for the u-direction.
        :type degree_u: int
        :param degree_v: degree of the output surface for the v-direction.
        :type degree_v: int
        :param name: (Optional) instance name.
        :type name: str

        Keyword Arguments:
            * ``ctrlpts_size_u``: number of control points on the u-direction. *Default: size_u - 1*
            * ``ctrlpts_size_v``: number of control points on the v-direction. *Default: size_v - 1*

        :return: B-spline surface.
        :rtype: BSplineSurface3D

        """

        # Keyword arguments
        # number of data points, r + 1 > number of control points, n + 1
        num_cpts_u = kwargs.get('ctrlpts_size_u', size_u - 1)
        # number of data points, s + 1 > number of control points, m + 1
        num_cpts_v = kwargs.get('ctrlpts_size_v', size_v - 1)

        points = np.asarray(points_3d)

        ctrlpts, knots_u, knot_multiplicities_u, knots_v, knot_multiplicities_v = \
            approximate_surface(points, size_u, size_v, degree_u, degree_v,
                                ctrlpts_size_u=num_cpts_u, ctrlpts_size_v=num_cpts_v)

        ctrlpts = [volmdlr.Point3D(*point) for point in ctrlpts]
        return cls(degree_u, degree_v, ctrlpts, size_u, size_v, knot_multiplicities_u, knot_multiplicities_v, knots_u,
                   knots_v, name=name)

    @classmethod
    def _from_cylindrical_faces_x_direction(cls, cylindrical_faces, degree_u, degree_v,
                                            points_x: int = 10, points_y: int = 10, name: str = ''):
        """
        Define an x direction bspline surface from a list of cylindrical faces.

        Parameters
        ----------
        cylindrical_faces : List[volmdlr.faces.CylindricalFace3D]
            faces 3d
        degree_u : int
            degree of the output surface for the u-direction
        degree_v : int
            degree of the output surface for the v-direction
        points_x : int
            number of points in x-direction
        points_y : int
            number of points in y-direction
        name: str
            object's name.

        Returns
        -------
        B-spline surface

        """
        bspline_surfaces = []
        bounding_rectangle_0 = cylindrical_faces[0].surface2d.outer_contour.bounding_rectangle
        ymin = bounding_rectangle_0[2]
        ymax = bounding_rectangle_0[3]
        for face in cylindrical_faces:
            bounding_rectangle = face.surface2d.outer_contour.bounding_rectangle
            ymin = min(ymin, bounding_rectangle[2])
            ymax = max(ymax, bounding_rectangle[3])
        for face in cylindrical_faces:
            bounding_rectangle = face.surface2d.outer_contour.bounding_rectangle

            points_3d = face.surface3d.grid3d(
                grid.Grid2D.from_properties(
                    x_limits=(bounding_rectangle[0], bounding_rectangle[1]),
                    y_limits=(ymin, ymax),
                    points_nbr=(points_x, points_y)))

            bspline_surfaces.append(
                cls.points_fitting_into_bspline_surface(
                    points_3d, points_x, points_y, degree_u, degree_v, name))
        return bspline_surfaces

    @classmethod
    def _from_cylindrical_faces_y_direction(cls, cylindrical_faces, degree_u, degree_v,
                                            points_x: int = 10, points_y: int = 10, name: str = ''):
        """
        Define a y direction bspline surface from a list of cylindrical faces.

        Parameters
        ----------
        cylindrical_faces : List[volmdlr.faces.CylindricalFace3D]
            faces 3d
        degree_u : int
            degree of the output surface for the u-direction
        degree_v : int
            degree of the output surface for the v-direction
        points_x : int
            number of points in x-direction
        points_y : int
            number of points in y-direction
        name: str
            object's name.

        Returns
        -------
        B-spline surface

        """
        bspline_surfaces = []
        bounding_rectangle_0 = cylindrical_faces[0].surface2d.outer_contour.bounding_rectangle
        xmin = bounding_rectangle_0[0]
        xmax = bounding_rectangle_0[1]
        for face in cylindrical_faces:
            bounding_rectangle = face.surface2d.outer_contour.bounding_rectangle
            xmin = min(xmin, bounding_rectangle[0])
            xmax = max(xmax, bounding_rectangle[1])
        for face in cylindrical_faces:
            bounding_rectangle = face.surface2d.outer_contour.bounding_rectangle

            points_3d = face.surface3d.grid3d(
                grid.Grid2D.from_properties(
                    x_limits=(xmin, xmax),
                    y_limits=(bounding_rectangle[2], bounding_rectangle[3]),
                    points_nbr=(points_x, points_y)))

            bspline_surfaces.append(
                cls.points_fitting_into_bspline_surface(
                    points_3d, points_x, points_y, degree_u, degree_v, name))
        return bspline_surfaces

    @classmethod
    def from_cylindrical_faces(cls, cylindrical_faces, degree_u, degree_v,
                               points_x: int = 10, points_y: int = 10, name: str = ''):
        """
        Define a bspline surface from a list of cylindrical faces.

        Parameters
        ----------
        cylindrical_faces : List[volmdlr.faces.CylindricalFace3D]
            faces 3d
        degree_u : int
            degree of the output surface for the u-direction
        degree_v : int
            degree of the output surface for the v-direction
        points_x : int
            number of points in x-direction
        points_y : int
            number of points in y-direction
        name: str
            object's name.

        Returns
        -------
        B-spline surface

        """
        if len(cylindrical_faces) < 1:
            raise NotImplementedError
        if len(cylindrical_faces) == 1:
            return cls.from_cylindrical_face(cylindrical_faces[0], degree_u, degree_v, points_x=50, points_y=50)
        bspline_surfaces = []
        direction = cylindrical_faces[0].adjacent_direction(cylindrical_faces[1])

        if direction == 'x':
            bspline_surfaces.extend(cls._from_cylindrical_faces_x_direction(
                cylindrical_faces, degree_u, degree_v, points_x, points_y, name))

        elif direction == 'y':
            bspline_surfaces.extend(cls._from_cylindrical_faces_y_direction(
                cylindrical_faces, degree_u, degree_v, points_x, points_y, name
            ))

        to_be_merged = bspline_surfaces[0]
        for i in range(0, len(bspline_surfaces) - 1):
            merged = to_be_merged.merge_with(bspline_surfaces[i + 1])
            to_be_merged = merged

        bspline_surface = to_be_merged
        bspline_surface.name = name
        return bspline_surface

    @classmethod
    def from_cylindrical_face(cls, cylindrical_face, degree_u, degree_v, name: str = '',
                              **kwargs):  # points_x: int = 50, points_y: int = 50
        """
        Define a bspline surface from a cylindrical face.

        Parameters
        ----------
        cylindrical_face : volmdlr.faces.CylindricalFace3D
            face 3d
        degree_u : int
            degree of the output surface for the u-direction.
        degree_v : int
            degree of the output surface for the v-direction.
        points_x : int
            number of points in x-direction
        points_y : int
            number of points in y-direction
        name: str
            object's name.

        Returns
        -------
        B-spline surface

        """

        points_x = kwargs['points_x']
        points_y = kwargs['points_y']
        bounding_rectangle = cylindrical_face.surface2d.outer_contour.bounding_rectangle
        points_3d = cylindrical_face.surface3d.grid3d(
            grid.Grid2D.from_properties(x_limits=(bounding_rectangle[0],
                                                  bounding_rectangle[1]),
                                        y_limits=(bounding_rectangle[2],
                                                  bounding_rectangle[3]),
                                        points_nbr=(points_x, points_y)))

        return cls.points_fitting_into_bspline_surface(points_3d, points_x, points_x, degree_u, degree_v, name=name)

    def intersection_with(self, other_bspline_surface3d):
        """
        Compute intersection points between two Bspline surfaces.

        return u,v parameters for intersection points for both surfaces
        """

        def fun(param):
            return (self.point2d_to_3d(volmdlr.Point2D(param[0], param[1])) -
                    other_bspline_surface3d.point2d_to_3d(volmdlr.Point2D(param[2], param[3]))).norm()

        x = np.linspace(0, 1, 10)
        x_init = []
        for xi in x:
            for yi in x:
                x_init.append((xi, yi, xi, yi))

        u1, v1, u2, v2 = [], [], [], []
        solutions = []
        for x0 in x_init:
            z = least_squares(fun, x0=x0, bounds=([0, 1]))
            if z.fun < 1e-5:
                solution = z.x
                if solution not in solutions:
                    solutions.append(solution)
                    u1.append(solution[0])
                    v1.append(solution[1])
                    u2.append(solution[2])
                    v2.append(solution[3])

        # uv1 = [[min(u1),max(u1)],[min(v1),max(v1)]]
        # uv2 = [[min(u2),max(u2)],[min(v2),max(v2)]]

        return (u1, v1), (u2, v2)  # (uv1, uv2)

    def plane_intersections(self, plane3d):
        """
        Compute intersection points between a Bspline surface and a plane 3d.
        """
        a, b, c, d = plane3d.equation_coefficients()

        def fun(param):
            point3d = self.point2d_to_3d(volmdlr.Point2D(*param))
            return point3d[0] * a + point3d[1] * b + point3d[2] * c + d

        x = np.linspace(0, 1, 20)
        x_init = []
        for xi in x:
            for yi in x:
                x_init.append((xi, yi))

        intersection_points = []

        for x0 in x_init:
            z = least_squares(fun, x0=np.array(x0), bounds=([0, 1]))
            if abs(z.fun) < 1e-8:
                solution = z.x
                intersection_points.append(self.point2d_to_3d(volmdlr.Point2D(*solution)))
        return intersection_points

    def error_with_point3d(self, point3d):
        """
        Compute the error/distance between the Bspline surface and a point 3d.

        """

        def fun(x):
            return (point3d - self.point2d_to_3d(volmdlr.Point2D(x[0], x[1]))).norm()

        cost = []

        for x0 in [(0, 0), (0, 1), (1, 0), (1, 1), (0.5, 0.5)]:
            z = least_squares(fun, x0=x0, bounds=([0, 1]))
            cost.append(z.fun)

        return min(cost)

    def error_with_edge3d(self, edge3d):
        """
        Compute the error/distance between the Bspline surface and an edge 3d.

        it's the mean of the start and end points errors'
        """

        return (self.error_with_point3d(edge3d.start) + self.error_with_point3d(edge3d.end)) / 2

    def nearest_edges3d(self, contour3d, threshold: float):
        """
        Compute the nearest edges of a contour 3d to a Bspline_surface3d based on a threshold.

        """

        nearest = []
        for primitive in contour3d.primitives:
            if self.error_with_edge3d(primitive) <= threshold:
                nearest.append(primitive)
        nearest_primitives = wires.Wire3D(nearest)

        return nearest_primitives

    def edge3d_to_2d_with_dimension(self, edge3d, grid2d: grid.Grid2D):
        """
        Compute the edge 2d of an edge 3d, on a Bspline surface, in the dimensioned frame.

        """
        method_name = f'{edge3d.__class__.__name__.lower()}_to_2d_with_dimension'

        if hasattr(self, method_name):
            edge2d_dim = getattr(self, method_name)(edge3d, grid2d)
            if edge2d_dim:
                return edge2d_dim
            raise NotImplementedError
        raise NotImplementedError(
            f'Class {self.__class__.__name__} does not implement {method_name}')

    def wire3d_to_2d(self, wire3d):
        """
        Compute the 2d of a wire 3d, on a Bspline surface.

        """

        contour = self.contour3d_to_2d(wire3d)

        return wires.Wire2D(contour.primitives)

    def wire3d_to_2d_with_dimension(self, wire3d):
        """
        Compute the 2d of a wire 3d, on a Bspline surface, in the dimensioned frame.

        """

        contour = self.contour3d_to_2d_with_dimension(wire3d, self._grids2d)

        return wires.Wire2D(contour.primitives)

    def split_surface_u(self, u: float):
        """
        Splits the surface at the input parametric coordinate on the u-direction.

        :param u: Parametric coordinate u chosen between 0 and 1
        :type u: float
        :return: Two split surfaces
        :rtype: List[:class:`volmdlr.faces.BSplineSurface3D`]
        """
        return split_surface_u(self, u)

    def split_surface_v(self, v: float):
        """
        Splits the surface at the input parametric coordinate on the v-direction.

        :param v: Parametric coordinate v chosen between 0 and 1
        :type v: float
        :return: Two split surfaces
        :rtype: List[:class:`volmdlr.faces.BSplineSurface3D`]
        """
        return split_surface_v(self, v)

    def split_surface_with_bspline_curve(self, bspline_curve3d: edges.BSplineCurve3D):
        """
        Cuts the surface into two pieces with a bspline curve.

        :param bspline_curve3d: A BSplineCurve3d used for cutting
        :type bspline_curve3d: :class:`edges.BSplineCurve3D`
        :return: Two split surfaces
        :rtype: List[:class:`volmdlr.faces.BSplineSurface3D`]
        """

        surfaces = []
        bspline_curve2d = self.bsplinecurve3d_to_2d(bspline_curve3d)[0]
        # if type(bspline_curve2d) == list:
        #     points = [bspline_curve2d[0].start]
        #     for edge in bspline_curve2d:
        #         points.append(edge.end)
        #     bspline_curve2d = edges.BSplineCurve2D.from_points_approximation(points, 2, ctrlpts_size = 5)
        contour = volmdlr.faces.BSplineFace3D.from_surface_rectangular_cut(self, 0, 1, 0, 1).surface2d.outer_contour
        contours = contour.cut_by_bspline_curve(bspline_curve2d)

        du, dv = bspline_curve2d.end - bspline_curve2d.start
        resolution = 8

        for contour in contours:
            u_min, u_max, v_min, v_max = contour.bounding_rectangle.bounds()
            if du > dv:
                delta_u = u_max - u_min
                nlines_x = int(delta_u * resolution)
                lines_x = [curves.Line2D(volmdlr.Point2D(u_min, v_min),
                                         volmdlr.Point2D(u_min, v_max))]
                for i in range(nlines_x):
                    u = u_min + (i + 1) / (nlines_x + 1) * delta_u
                    lines_x.append(curves.Line2D(volmdlr.Point2D(u, v_min),
                                                 volmdlr.Point2D(u, v_max)))
                lines_x.append(curves.Line2D(volmdlr.Point2D(u_max, v_min),
                                             volmdlr.Point2D(u_max, v_max)))
                lines = lines_x

            else:
                delta_v = v_max - v_min
                nlines_y = int(delta_v * resolution)
                lines_y = [curves.Line2D(volmdlr.Point2D(v_min, v_min),
                                         volmdlr.Point2D(v_max, v_min))]
                for i in range(nlines_y):
                    v = v_min + (i + 1) / (nlines_y + 1) * delta_v
                    lines_y.append(curves.Line2D(volmdlr.Point2D(v_min, v),
                                                 volmdlr.Point2D(v_max, v)))
                lines_y.append(curves.Line2D(volmdlr.Point2D(v_min, v_max),
                                             volmdlr.Point2D(v_max, v_max)))
                lines = lines_y

            pt0 = volmdlr.O2D
            points = []

            for line in lines:
                inter = contour.line_intersections(line)
                if inter:
                    pt_ = set()
                    for point_intersection in inter:
                        pt_.add(point_intersection[0])
                else:
                    raise NotImplementedError

                pt_ = sorted(pt_, key=pt0.point_distance)
                pt0 = pt_[0]
                edge = edges.LineSegment2D(pt_[0], pt_[1])

                points.extend(edge.discretization_points(number_points=10))

            points3d = []
            for point in points:
                points3d.append(self.point2d_to_3d(point))

            size_u, size_v, degree_u, degree_v = 10, 10, self.degree_u, self.degree_v
            surfaces.append(
                BSplineSurface3D.points_fitting_into_bspline_surface(points3d, size_u, size_v, degree_u, degree_v))

        return surfaces

    def is_intersected_with(self, other_bspline_surface3d):
        """
        Check if the two surfaces are intersected or not.

        return True, when there are more 50points on the intersection zone.

        """
        def fun(param):
            return (self.point2d_to_3d(volmdlr.Point2D(param[0], param[1])) -
                    other_bspline_surface3d.point2d_to_3d(volmdlr.Point2D(param[2], param[3]))).norm()

        x = np.linspace(0, 1, 10)
        x_init = []
        for xi in x:
            for yi in x:
                x_init.append((xi, yi, xi, yi))

        i = 0
        for x0 in x_init:
            z = least_squares(fun, x0=x0, bounds=([0, 1]))
            if z.fun < 1e-5:
                i += 1
                if i >= 50:
                    return True
        return False

    def merge_with(self, other_bspline_surface3d, abs_tol: float = 1e-6):
        """
        Merges two adjacent surfaces based on their faces.

        :param other_bspline_surface3d: Other adjacent surface
        :type other_bspline_surface3d: :class:`volmdlr.faces.BSplineSurface3D`
        :param abs_tol: tolerance.
        :type abs_tol: float.

        :return: Merged surface
        :rtype: :class:`volmdlr.faces.BSplineSurface3D`
        """

        bspline_face3d = volmdlr.faces.BSplineFace3D.from_surface_rectangular_cut(self, 0, 1, 0, 1)
        other_bspline_face3d = volmdlr.faces.BSplineFace3D.from_surface_rectangular_cut(
            other_bspline_surface3d, 0, 1, 0, 1)

        bsplines = [self, other_bspline_surface3d]
        bsplines_new = bsplines

        center = [bspline_face3d.surface2d.outer_contour.center_of_mass(),
                  other_bspline_face3d.surface2d.outer_contour.center_of_mass()]
        grid2d_direction = (bspline_face3d.pair_with(other_bspline_face3d))[1]

        if (not bspline_face3d.outer_contour3d.is_sharing_primitives_with(
                other_bspline_face3d.outer_contour3d, abs_tol)
                and self.is_intersected_with(other_bspline_surface3d)):
            # find primitives to split with
            contour1 = bspline_face3d.outer_contour3d
            contour2 = other_bspline_face3d.outer_contour3d

            distances = []
            for prim1 in contour1.primitives:
                dis = []
                for prim2 in contour2.primitives:
                    point1 = (prim1.start + prim1.end) / 2
                    point2 = (prim2.start + prim2.end) / 2
                    dis.append(point1.point_distance(point2))
                distances.append(dis)

            i = distances.index((min(distances)))
            j = distances[i].index(min(distances[i]))

            curves_ = [contour2.primitives[j], contour1.primitives[i]]

            # split surface
            for i, bspline in enumerate(bsplines):
                surfaces = bspline.split_surface_with_bspline_curve(curves_[i])

                errors = []
                for surface in surfaces:
                    errors.append(surface.error_with_point3d(bsplines[i].point2d_to_3d(center[i])))

                bsplines_new[i] = surfaces[errors.index(min(errors))]

            grid2d_direction = (
                bsplines_new[0].rectangular_cut(
                    0, 1, 0, 1).pair_with(
                    bsplines_new[1].rectangular_cut(
                        0, 1, 0, 1)))[1]

        # grid3d
        number_points = 10
        points3d = []
        is_true = (bspline_face3d.outer_contour3d.is_sharing_primitives_with(
            other_bspline_face3d.outer_contour3d, abs_tol) or self.is_intersected_with(other_bspline_surface3d))

        for i, bspline in enumerate(bsplines_new):
            grid3d = bspline.grid3d(grid.Grid2D.from_properties(x_limits=(0, 1),
                                                                y_limits=(0, 1),
                                                                points_nbr=(number_points, number_points),
                                                                direction=grid2d_direction[i]))

            if is_true and i == 1:
                points3d.extend(grid3d[number_points:number_points * number_points])
            else:
                points3d.extend(grid3d)

        # fitting
        size_u, size_v, degree_u, degree_v = (number_points * 2) - 1, number_points, 3, 3

        merged_surface = BSplineSurface3D.points_fitting_into_bspline_surface(
            points3d, size_u, size_v, degree_u, degree_v)

        return merged_surface

    def xy_limits(self, other_bspline_surface3d):
        """
        Compute x, y limits to define grid2d.

        """

        grid2d_direction = (
            self.rectangular_cut(
                0, 1, 0, 1).pair_with(
                other_bspline_surface3d.rectangular_cut(
                    0, 1, 0, 1)))[1]

        xmin, xmax, ymin, ymax = [], [], [], []
        if grid2d_direction[0][1] == '+y':
            xmin.append(0)
            xmax.append(1)
            ymin.append(0)
            ymax.append(0.99)
        elif grid2d_direction[0][1] == '+x':
            xmin.append(0)
            xmax.append(0.99)
            ymin.append(0)
            ymax.append(1)
        elif grid2d_direction[0][1] == '-x':
            xmin.append(0.01)
            xmax.append(1)
            ymin.append(0)
            ymax.append(1)
        elif grid2d_direction[0][1] == '-y':
            xmin.append(0)
            xmax.append(1)
            ymin.append(0.01)
            ymax.append(1)

        xmin.append(0)
        xmax.append(1)
        ymin.append(0)
        ymax.append(1)

        return xmin, xmax, ymin, ymax

    def _determine_contour_params(self, outer_contour_start, outer_contour_end, inner_contour_start,
                                  inner_contour_end):
        """
        Helper function.
        """
        u1, v1 = outer_contour_start
        u2, v2 = outer_contour_end
        u3, v3 = inner_contour_start
        u4, v4 = inner_contour_end
        if self.x_periodicity and self.y_periodicity:
            raise NotImplementedError
        if self.x_periodicity:
            outer_contour_param = [u1, u2]
            inner_contour_param = [u3, u4]
        elif self.y_periodicity:
            outer_contour_param = [v1, v2]
            inner_contour_param = [v3, v4]
        else:
            raise NotImplementedError
        return outer_contour_param, inner_contour_param

    def connect_contours(self, outer_contour, inner_contours):
        """
        Create connections between contours on parametric domain.

        :param outer_contour: Outer contour 2D.
        :type inner_contours: wires.Contour2D
        :param inner_contours: List of 2D contours.
        :type inner_contours: list
        """
        new_inner_contours = []
        new_outer_contour = outer_contour
        point1 = outer_contour.primitives[0].start
        point2 = outer_contour.primitives[-1].end

        for inner_contour in inner_contours:
            if not inner_contour.is_ordered():
                outer_contour_param, inner_contour_param = self._determine_contour_params(
                    point1, point2, inner_contour.primitives[0].start, inner_contour.primitives[-1].end)

                outer_contour_direction = outer_contour_param[0] < outer_contour_param[1]
                inner_contour_direction = inner_contour_param[0] < inner_contour_param[1]
                if outer_contour_direction == inner_contour_direction:
                    inner_contour = inner_contour.invert()

                closing_linesegment1 = edges.LineSegment2D(outer_contour.primitives[-1].end,
                                                           inner_contour.primitives[0].start)
                closing_linesegment2 = edges.LineSegment2D(inner_contour.primitives[-1].end,
                                                           outer_contour.primitives[0].start)
                new_outer_contour_primitives = outer_contour.primitives + [closing_linesegment1] + \
                    inner_contour.primitives + [closing_linesegment2]
                new_outer_contour = wires.Contour2D(primitives=new_outer_contour_primitives)
                new_outer_contour.order_contour(tol=1e-3)
            else:
                new_inner_contours.append(inner_contour)
        return new_outer_contour, new_inner_contours

    @staticmethod
    def _get_overlapping_theta(outer_contour_startend_theta, inner_contour_startend_theta):
        """
        Find overlapping theta domain between two contours on periodical Surfaces.
        """
        oc_xmin_index, outer_contour_xmin = min(enumerate(outer_contour_startend_theta), key=lambda x: x[1])
        oc_xmax_index, outer_contour_xman = max(enumerate(outer_contour_startend_theta), key=lambda x: x[1])
        inner_contour_xmin = min(inner_contour_startend_theta)
        inner_contour_xmax = max(inner_contour_startend_theta)

        # check if tetha3 or theta4 is in [theta1, theta2] interval
        overlap = outer_contour_xmin <= inner_contour_xmax and outer_contour_xman >= inner_contour_xmin

        if overlap:
            if inner_contour_xmin < outer_contour_xmin:
                overlapping_theta = outer_contour_startend_theta[oc_xmin_index]
                outer_contour_side = oc_xmin_index
                side = 0
                return overlapping_theta, outer_contour_side, side
            overlapping_theta = outer_contour_startend_theta[oc_xmax_index]
            outer_contour_side = oc_xmax_index
            side = 1
            return overlapping_theta, outer_contour_side, side

        # if not direct intersection -> find intersection at periodicity
        if inner_contour_xmin < outer_contour_xmin:
            overlapping_theta = outer_contour_startend_theta[oc_xmin_index] - 2 * math.pi
            outer_contour_side = oc_xmin_index
            side = 0
            return overlapping_theta, outer_contour_side, side
        overlapping_theta = outer_contour_startend_theta[oc_xmax_index] + 2 * math.pi
        outer_contour_side = oc_xmax_index
        side = 1
        return overlapping_theta, outer_contour_side, side

    def to_plane3d(self):
        """
        Converts a Bspline surface3d to a Plane3d.

        :return: A Plane
        :rtype: Plane3D
        """

        points_2d = [volmdlr.Point2D(0.1, 0.1),
                     volmdlr.Point2D(0.1, 0.8),
                     volmdlr.Point2D(0.8, 0.5)]
        points = [self.point2d_to_3d(pt) for pt in points_2d]

        surface3d = Plane3D.from_3_points(points[0],
                                          points[1],
                                          points[2])
        return surface3d

    def u_closed_lower(self, tol: float = 1e-6):
        """
        Returns True if the surface is close in any of the u boundaries.
        """
        a, b, c, _ = self.domain
        point_at_a_lower = self.point2d_to_3d(volmdlr.Point2D(a, c))
        point_at_b_lower = self.point2d_to_3d(volmdlr.Point2D(0.5 * (a + b), c))
        if point_at_b_lower.is_close(point_at_a_lower, tol):
            return True
        return False

    def u_closed_upper(self, tol: float = 1e-6):
        """
        Returns True if the surface is close in any of the u boundaries.
        """
        a, b, _, d = self.domain
        point_at_a_upper = self.point2d_to_3d(volmdlr.Point2D(a, d))
        point_at_b_upper = self.point2d_to_3d(volmdlr.Point2D(0.5 * (a + b), d))
        if point_at_b_upper.is_close(point_at_a_upper, tol):
            return True
        return False

    def v_closed_lower(self, tol: float = 1e-6):
        """
        Returns True if the surface is close in any of the u boundaries.
        """
        a, _, c, d = self.domain
        point_at_c_lower = self.point2d_to_3d(volmdlr.Point2D(a, c))
        point_at_d_lower = self.point2d_to_3d(volmdlr.Point2D(a, 0.5 * (c + d)))
        if point_at_d_lower.is_close(point_at_c_lower, tol):
            return True
        return False

    def v_closed_upper(self, tol: float = 1e-6):
        """
        Returns True if the surface is close in any of the u boundaries.
        """
        _, b, c, d = self.domain
        point_at_c_upper = self.point2d_to_3d(volmdlr.Point2D(b, c))
        point_at_d_upper = self.point2d_to_3d(volmdlr.Point2D(b, 0.5 * (c + d)))
        if point_at_d_upper.is_close(point_at_c_upper, tol):
            return True
        return False

    @cached_property
    def u_closed(self):
        """
        Returns True if the surface is close in any of the u boundaries.
        """
        return bool(self.u_closed_lower(tol=1e-7) or self.u_closed_upper(tol=1e-7))

    @cached_property
    def v_closed(self):
        """
        Returns True if the surface is close in any of the u boundaries.
        """
        return bool(self.v_closed_lower(tol=1e-7) or self.v_closed_upper(tol=1e-7))

    def is_singularity_point(self, point, *args, **kwargs):
        """Returns True if the point belongs to the surface singularity and False otherwise."""
        tol = kwargs.get("tol", 1e-6)
        if not self.u_closed and not self.v_closed:
            return False
        u_min, u_max, v_min, v_max = self.domain

        test_lower = self.point2d_to_3d(volmdlr.Point2D(u_min, v_min))
        test_upper = self.point2d_to_3d(volmdlr.Point2D(u_max, v_max))

        if self.u_closed_lower(tol=tol) and test_lower.is_close(point, tol):
            return True
        if self.u_closed_upper(tol=tol) and test_upper.is_close(point, tol):
            return True
        if self.v_closed_lower(tol=tol) and test_lower.is_close(point, tol):
            return True
        if self.v_closed_upper(tol=tol) and test_upper.is_close(point, tol):
            return True
        return False

    def _get_singularity_line(self, test_point):
        """
        Helper function to fix_start_end_singularity_point_at_parametric_domain.

        Determines the singularity line, side, and domain boundary for a given test point on the parametric domain.
        - line: A 2D line representing the singularity line (degenerated line) is a 2D line on UV that correspond to
            a point in 3D space.
        - side: A string indicating the side of the singularity line ('u-'/'u+' or 'v-'/'v+').
        - domain_bound: The domain boundary value associated with the singularity line.

        :param test_point: The test 3D point that lies on the singularity.
        """
        a, b, c, d = self.domain
        line = None
        _side = None
        _domain_bound = None
        if self.u_closed:
            if (self.u_closed_lower() and
                    test_point.is_close(self.point2d_to_3d(volmdlr.Point2D(0.5 * (a + b), c)))):
                line = curves.Line2D(volmdlr.Point2D(a, c), volmdlr.Point2D(b, c))
                _side = "u-"
                _domain_bound = c
            if (self.u_closed_upper() and
                    test_point.is_close(self.point2d_to_3d(volmdlr.Point2D(0.5 * (a + b), d)))):
                line = curves.Line2D(volmdlr.Point2D(a, d), volmdlr.Point2D(b, d))
                _side = "u+"
                _domain_bound = d
        else:
            if (self.v_closed_lower() and
                    test_point.is_close(self.point2d_to_3d(volmdlr.Point2D(a, 0.5 * (c + d))))):
                line = curves.Line2D(volmdlr.Point2D(a, c), volmdlr.Point2D(a, d))
                _side = "v-"
                _domain_bound = a
            if (self.v_closed_upper() and
                    test_point.is_close(self.point2d_to_3d(volmdlr.Point2D(b, 0.5 * (c + d))))):
                line = curves.Line2D(volmdlr.Point2D(b, c), volmdlr.Point2D(b, d))
                _side = "v+"
                _domain_bound = b
        return line, _side, _domain_bound

    @staticmethod
    def _verify_points(points, side, domain_bound, start_end):
        """
        Helper function to fix_start_end_singularity_point_at_parametric_domain.

        Verifies and adjusts the given list of points based on the singularity side and domain boundary.

        :param points: The list of points to be verified.
        :param side: A string indicating the side of the singularity line ('u-'/'u+' or 'v-'/'v+').
        :param domain_bound: The domain boundary value associated with the singularity line.
        :param start_end: An integer (0 or 1) indicating whether to process the start or end of the list.

        :return: Verified and adjusted list of points.
        """
        if side.startswith("u"):
            i = 1
        else:
            i = 0
        indexes = [idx for idx, point in enumerate(points) if point[i] == domain_bound]
        if len(indexes) == 1 and indexes[0] != len(points) - 1:
            if start_end == 0:
                return points[indexes[0]:]

            return points[:indexes[0] + 1]
        return points

    def fix_start_end_singularity_point_at_parametric_domain(self, edge3d, points, points3d, tol: float = 1e-6):
        """
        Helper function.

        Uses local discretization and line intersection with the tangent line at the point just before the undefined
        point on the BREP of the 3D edge to find the real values on parametric domain.
        """
        points = verify_repeated_parametric_points(points)

        def get_temp_edge2d(_points):
            if len(_points) == 2:
                edge2d = edges.LineSegment2D(_points[0], _points[1])
            else:
                edge2d = edges.BSplineCurve2D.from_points_interpolation(_points, 2, centripetal=False)
            return edge2d

        umin, umax, vmin, vmax = self.domain
        if self.is_singularity_point(points3d[0], tol=tol):
            singularity_line, side, domain_bound = self._get_singularity_line(points3d[0])
            if singularity_line and len(points) >= 3:
                points = self._verify_points(points, side, domain_bound, 0)
                if len(points) >= 3:
                    temp_edge2d = get_temp_edge2d(points[1:])
                    point = find_parametric_point_at_singularity(temp_edge2d, abscissa=0,
                                                                 singularity_line=singularity_line,
                                                                 domain=[umin, umax, vmin, vmax])
                    if point and not point.is_close(points[0], 1e-3):
                        points[0] = point
        if self.is_singularity_point(points3d[-1], tol=tol):
            singularity_line, side, domain_bound = self._get_singularity_line(points3d[-1])
            if singularity_line:
                points = self._verify_points(points, side, domain_bound, 1)
                if len(points) >= 3:
                    temp_edge2d = get_temp_edge2d(points[:-1])

                    point = find_parametric_point_at_singularity(temp_edge2d, abscissa=temp_edge2d.length(),
                                                                 singularity_line=singularity_line,
                                                                 domain=[umin, umax, vmin, vmax])
                    if point and not point.is_close(points[-1], 1e-3):
                        points[-1] = point
        return points

    def is_undefined_brep(self, edge):
        """Returns True if the edge is contained within the periodicity boundary."""
        if isinstance(edge.simplify, edges.LineSegment2D):
            umin, umax, vmin, vmax = self.domain
            if self.x_periodicity and edge.simplify.line.unit_direction_vector().is_colinear_to(volmdlr.Y2D) \
                and (math.isclose(abs(edge.start.x), umin, abs_tol=1e-4) or
                     math.isclose(abs(edge.start.x), umax, abs_tol=1e-4)):
                if (self.point2d_to_3d(
                        volmdlr.Point2D(umin, vmin)).is_close(self.point2d_to_3d(volmdlr.Point2D(umax, vmin))) and
                    self.point2d_to_3d(
                        volmdlr.Point2D(umin, vmax)).is_close(self.point2d_to_3d(volmdlr.Point2D(umax, vmax)))):
                    return True
            if self.y_periodicity and edge.simplify.line.unit_direction_vector().is_colinear_to(volmdlr.X2D) \
                    and (math.isclose(abs(edge.start.y), vmin, abs_tol=1e-4) or
                         math.isclose(abs(edge.start.y), vmax, abs_tol=1e-4)):
                if (self.point2d_to_3d(
                        volmdlr.Point2D(umin, vmin)).is_close(self.point2d_to_3d(volmdlr.Point2D(umin, vmax))) and
                    self.point2d_to_3d(
                        volmdlr.Point2D(umax, vmin)).is_close(self.point2d_to_3d(volmdlr.Point2D(umax, vmax)))):
                    return True
        return False

    def fix_undefined_brep_with_neighbors(self, edge, previous_edge, next_edge):
        """Uses neighbors edges to fix edge contained within the periodicity boundary."""
        delta_previous = previous_edge.end - edge.start
        delta_next = next_edge.start - edge.end
        def translate_brep(periodicity):
            edge_ = edge
            if not self.is_undefined_brep(previous_edge) and \
                    math.isclose(delta_previous.norm(), periodicity, abs_tol=1e-3):
                edge_ = edge.translation(delta_previous)
            elif not self.is_undefined_brep(next_edge) and \
                    math.isclose(delta_next.norm(), periodicity, abs_tol=1e-3):
                edge_ = edge.translation(delta_next)
            return edge_

        if self.x_periodicity:
            edge = translate_brep(self.x_periodicity)
        elif self.y_periodicity:
            edge = translate_brep(self.y_periodicity)
        return edge


class BezierSurface3D(BSplineSurface3D):
    """
    A 3D Bezier surface.

    :param degree_u: The degree of the Bezier surface in the u-direction.
    :type degree_u: int
    :param degree_v: The degree of the Bezier surface in the v-direction.
    :type degree_v: int
    :param control_points: A list of lists of control points defining the Bezier surface.
    :type control_points: List[List[`volmdlr.Point3D`]]
    :param nb_u: The number of control points in the u-direction.
    :type nb_u: int
    :param nb_v: The number of control points in the v-direction.
    :type nb_v: int
    :param name: (Optional) name for the Bezier surface.
    :type name: str
    """

    def __init__(self, degree_u: int, degree_v: int,
                 control_points: List[List[volmdlr.Point3D]],
                 nb_u: int, nb_v: int, name=''):
        u_knots = generate_knot_vector(degree_u, nb_u)
        v_knots = generate_knot_vector(degree_v, nb_v)

        u_multiplicities = [1] * len(u_knots)
        v_multiplicities = [1] * len(v_knots)

        BSplineSurface3D.__init__(self, degree_u, degree_v,
                                  control_points, nb_u, nb_v,
                                  u_multiplicities, v_multiplicities,
                                  u_knots, v_knots, None, name)<|MERGE_RESOLUTION|>--- conflicted
+++ resolved
@@ -2972,19 +2972,12 @@
 
     def torus_arcs(self, number_arcs: int = 50):
         """
-<<<<<<< HEAD
         Retrieve torus arcs representing the generatrices of a Torus.
 
         :param number_arcs: The number of generatrices to generate. Default is 30
         :type number_arcs: int
         :return: A list of Circle3D instances representing the generatrices of the torus.
         :rtype: List[Circle3D]
-=======
-        Gets torus generatrices circles.
-
-        :param number_arcs: Number of expected circles.
-        :type number_arcs: int
->>>>>>> 2ddc57ad
         """
         arcs = []
         center = self.frame.origin + self.frame.u * self.major_radius
@@ -2999,19 +2992,12 @@
 
     def _torus_circle_generatrices_xy(self, number_arcs: int = 50):
         """
-<<<<<<< HEAD
         Retrieve circle generatrices in cutting planes parallel to the XY plane of the torus local system.
 
         :param number_arcs: The number of generatrices to generate. Default is 50.
         :type number_arcs: int
         :return: A list of Circle3D instances representing the generatrices in the XY plane.
         :rtype: List[Circle3D]
-=======
-        Gets torus generatrices circles parallel to xy torus local frame plane.
-
-        :param number_arcs: Number of expected circles.
-        :type number_arcs: int
->>>>>>> 2ddc57ad
         """
         initial_point = self.frame.origin
         circles = []
