--- conflicted
+++ resolved
@@ -742,14 +742,6 @@
         """Deprecated method, 'Use Face3D from_contours3d method'."""
         raise AttributeError('Use Face3D from_contours3d method')
 
-<<<<<<< HEAD
-    # def fix_undefined_brep_with_neighbors(self, edge, previous_edge, next_edge):
-    #     """Uses neighbors edges to fix edge contained within the periodicity boundary."""
-    #     raise NotImplementedError(f'fix_undefined_brep_with_neighbors is abstract and should be implemented'
-    #                               f' in {self.__class__.__name__}')
-
-=======
->>>>>>> 3fb54968
     def repair_primitives_periodicity(self, primitives2d, primitives_mapping):
         """
         Repairs the continuity of the 2D contour while using contour3d_to_2d on periodic surfaces.
