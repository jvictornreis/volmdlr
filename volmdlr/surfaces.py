--- conflicted
+++ resolved
@@ -1440,53 +1440,6 @@
         """
         return vm_utils_intersections.get_plane_linesegment_intersections(self.frame, linesegment, abs_tol)
 
-<<<<<<< HEAD
-=======
-    def circle_intersections(self, circle: curves.Circle3D):
-        """
-        Calculates the intersections between a Plane 3D and a FullArc 3D.
-
-        :param circle: circle to verify intersections.
-        :return: list of intersections: List[volmdlr.Point3D].
-        """
-        if self.point_distance(circle.center) > circle.radius:
-            return []
-        circle_plane = Plane3D(circle.frame)
-        plane_intersections = self.plane_intersections(circle_plane)
-        if not plane_intersections:
-            return []
-        circle2d = circle.to_2d(circle.center, circle_plane.frame.u, circle_plane.frame.v)
-        line2d = plane_intersections[0].to_2d(circle.center, circle_plane.frame.u, circle_plane.frame.v)
-        circle2d_inters_line2d = circle2d.line_intersections(line2d)
-        intersections = []
-        for inter in circle2d_inters_line2d:
-            intersections.append(inter.to_3d(circle.center, circle_plane.frame.u, circle_plane.frame.v))
-        return intersections
-
-    def fullarc_intersections(self, fullarc: edges.FullArc3D):
-        """
-        Calculates the intersections between a Plane 3D and a FullArc 3D.
-
-        :param fullarc: full arc to verify intersections.
-        :return: list of intersections: List[volmdlr.Point3D].
-        """
-        return self.circle_intersections(fullarc.circle)
-
-    def arc_intersections(self, arc: edges.Arc3D):
-        """
-        Calculates the intersections between a Plane 3D and an Arc 3D.
-
-        :param arc: arc to verify intersections.
-        :return: list of intersections: List[volmdlr.Point3D].
-        """
-        circle_intersections = self.circle_intersections(arc.circle)
-        arc_intersections = []
-        for intersection in circle_intersections:
-            if arc.point_belongs(intersection):
-                arc_intersections.append(intersection)
-        return arc_intersections
-
->>>>>>> 396babc8
     def bsplinecurve_intersections(self, bspline_curve):
         """
         Calculates the intersections between a Plane 3D and a Bspline Curve 3D.
@@ -2479,46 +2432,6 @@
 
         return [intersection1, intersection2]
 
-<<<<<<< HEAD
-=======
-    def circle_intersections(self, circle: curves.Circle3D):
-        """
-        Get intersections between the Cylindrical Surface 3D and a Circle 3D.
-
-        :param circle: other circle.
-        :return: list containing the intersection points.
-        """
-        circle_plane = Plane3D(circle.frame)
-        circle_plane_intersections = self.plane_intersections(circle_plane)
-        intersections = []
-        for circle_plane_intersection in circle_plane_intersections:
-            inters = circle_plane_intersection.curve_intersections(circle)
-            for intersection in inters:
-                if not volmdlr.core.point_in_list(intersection, intersections):
-                    intersections.append(intersection)
-        return intersections
-
-    def fullarc_intersections(self, fullarc: edges.FullArc3D):
-        """
-        Get intersections between the Cylindrical Surface 3D and a FullArc 3D.
-
-        :param fullarc: other fullarc.
-        :return: list containing the intersection points.
-        """
-        return self.circle_intersections(fullarc.circle)
-
-    def arc_intersections(self, arc: edges.Arc3D):
-        """
-        Get intersections between the Cylindrical Surface 3D and an Arc 3D.
-
-        :param arc: other arc.
-        :return: list containing the intersection points.
-        """
-        circle_intersections = self.circle_intersections(arc.circle)
-        intersections = [intersection for intersection in circle_intersections if arc.point_belongs(intersection)]
-        return intersections
-
->>>>>>> 396babc8
     def parallel_plane_intersection(self, plane3d):
         """
         Cylinder plane intersections when plane's normal is perpendicular with the cylinder axis.
