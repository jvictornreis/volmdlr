"""volmdlr module for 3D Surfaces."""
import math
from itertools import chain
from typing import List, Union
import traceback

import matplotlib.pyplot as plt
import numpy as npy
import triangle as triangle_lib
from geomdl import NURBS, BSpline, utilities
from geomdl.construct import extract_curves
from geomdl.fitting import approximate_surface, interpolate_surface
from geomdl.operations import split_surface_u, split_surface_v
from scipy.optimize import least_squares, minimize

from dessia_common.core import DessiaObject, PhysicalObject
from volmdlr.nurbs.core import evaluate_surface, derivatives_surface, point_inversion
import volmdlr.bspline_compiled
import volmdlr.core
from volmdlr import display, edges, grid, wires, curves
import volmdlr.geometry
import volmdlr.utils.parametric as vm_parametric
from volmdlr.core import EdgeStyle
from volmdlr.core import point_in_list
import volmdlr.nurbs.helpers as nurbs_helpers
from volmdlr.utils.parametric import array_range_search, repair_start_end_angle_periodicity, angle_discontinuity
import volmdlr.utils.intersections as vm_utils_intersections


def knots_vector_inv(knots_vector):
    """
    Compute knot-elements and multiplicities based on the global knot vector.

    """

    knots = sorted(set(knots_vector))
    multiplicities = [knots_vector.count(knot) for knot in knots]

    return knots, multiplicities


class Surface2D(PhysicalObject):
    """
    A surface bounded by an outer contour.

    """

    def __init__(self, outer_contour: wires.Contour2D,
                 inner_contours: List[wires.Contour2D],
                 name: str = 'name'):
        self.outer_contour = outer_contour
        self.inner_contours = inner_contours
        self._area = None

        PhysicalObject.__init__(self, name=name)

    def __hash__(self):
        return hash((self.outer_contour, tuple(self.inner_contours)))

    def _data_hash(self):
        return hash(self)

    def copy(self, deep=True, memo=None):
        """
        Copies the surface2d.

        """
        return self.__class__(outer_contour=self.outer_contour.copy(deep, memo),
                              inner_contours=[c.copy(deep, memo) for c in self.inner_contours],
                              name='copy_' + self.name)

    def area(self):
        """
        Computes the area of the surface.

        """
        if not self._area:
            self._area = self.outer_contour.area() - sum(contour.area() for contour in self.inner_contours)
        return self._area

    def second_moment_area(self, point: volmdlr.Point2D):
        """
        Computes the second moment area of the surface.

        """
        i_x, i_y, i_xy = self.outer_contour.second_moment_area(point)
        for contour in self.inner_contours:
            i_xc, i_yc, i_xyc = contour.second_moment_area(point)
            i_x -= i_xc
            i_y -= i_yc
            i_xy -= i_xyc
        return i_x, i_y, i_xy

    def center_of_mass(self):
        """
        Compute the center of mass of the 2D surface.

        :return: The center of mass of the surface.
        :rtype: :class:`volmdlr.Point2D`
        """
        center = self.outer_contour.area() * self.outer_contour.center_of_mass()
        for contour in self.inner_contours:
            center -= contour.area() * contour.center_of_mass()
        return center / self.area()

    def point_belongs(self, point2d: volmdlr.Point2D, include_edge_points: bool = True):
        """
        Check whether a point belongs to the 2D surface.

        :param point2d: The point to check.
        :type point2d: :class:`volmdlr.Point2D`
        :return: True if the point belongs to the surface, False otherwise.
        :rtype: bool
        """
        if not self.outer_contour.point_belongs(point2d, include_edge_points=include_edge_points):
            return False

        for inner_contour in self.inner_contours:
            if inner_contour.point_belongs(point2d, include_edge_points=False):
                return False
        return True

    def random_point_inside(self):
        """
        Generate a random point inside the 2D surface.

        Taking into account any inner contours (holes) it may have.

        :return: A random point inside the surface.
        :rtype: :class:`volmdlr.Point2D`
        """
        point_inside_outer_contour = None
        center_of_mass = self.center_of_mass()
        if self.point_belongs(center_of_mass, False):
            point_inside_outer_contour = center_of_mass
        if not point_inside_outer_contour:
            point_inside_outer_contour = self.outer_contour.random_point_inside()
        while True:
            inside_inner_contour = False
            for inner_contour in self.inner_contours:
                if inner_contour.point_belongs(point_inside_outer_contour):
                    inside_inner_contour = True
            if not inside_inner_contour and \
                    point_inside_outer_contour is not None:
                break
            point_inside_outer_contour = self.outer_contour.random_point_inside()

        return point_inside_outer_contour

    @staticmethod
    def triangulation_without_holes(vertices, segments, points_grid, tri_opt):
        """
        Triangulates a surface without holes.

        :param vertices: vertices of the surface.
        :param segments: segments defined as tuples of vertices.
        :param points_grid: to do.
        :param tri_opt: triangulation option: "p"
        :return:
        """
        vertices_grid = [(p.x, p.y) for p in points_grid]
        vertices.extend(vertices_grid)
        tri = {'vertices': npy.array(vertices).reshape((-1, 2)),
               'segments': npy.array(segments).reshape((-1, 2)),
               }
        triagulation = triangle_lib.triangulate(tri, tri_opt)
        triangles = triagulation['triangles'].tolist()
        number_points = triagulation['vertices'].shape[0]
        points = [display.Node2D(*triagulation['vertices'][i, :]) for i in range(number_points)]
        return display.DisplayMesh2D(points, triangles=triangles)

    def triangulation(self, number_points_x: int = 15, number_points_y: int = 15):
        """
        Triangulates the Surface2D using the Triangle library.

        :param number_points_x: Number of discretization points in x direction.
        :type number_points_x: int
        :param number_points_y: Number of discretization points in y direction.
        :type number_points_y: int
        :return: The triangulated surface as a display mesh.
        :rtype: :class:`volmdlr.display.DisplayMesh2D`
        """
        area = self.bounding_rectangle().area()
        tri_opt = "p"
        if area == 0.0 or (not self.outer_contour.is_ordered(1e-2)):
            return None

        triangulates_with_grid = number_points_x > 0 and number_points_y > 0
        discretize_line = number_points_x > 0 or number_points_y > 0
        if not discretize_line:
            tri_opt = "pq"

        discretize_line_direction = "xy"
        if number_points_y == 0 or number_points_x > 25 * number_points_y:
            discretize_line_direction = "x"
        elif number_points_y > 20 * number_points_x:
            discretize_line_direction = "y"
        outer_polygon = self.outer_contour.to_polygon(angle_resolution=15, discretize_line=discretize_line,
                                                      discretize_line_direction=discretize_line_direction,
                                                      number_points_x=number_points_x,
                                                      number_points_y=number_points_y)

        if not self.inner_contours and not triangulates_with_grid:
            return outer_polygon.triangulation()

        points_grid, x, y, grid_point_index = outer_polygon.grid_triangulation_points(number_points_x=number_points_x,
                                                                                      number_points_y=number_points_y)
        points = [display.Node2D(*point) for point in outer_polygon.points]
        vertices = [(point.x, point.y) for point in points]
        n = len(points)
        segments = [(i, i + 1) for i in range(n - 1)]
        segments.append((n - 1, 0))

        if not self.inner_contours:  # No holes
            return self.triangulation_without_holes(vertices, segments, points_grid, tri_opt)

        point_index = {p: i for i, p in enumerate(points)}
        holes = []
        for inner_contour in self.inner_contours:
            inner_polygon = inner_contour.to_polygon(angle_resolution=5, discretize_line=discretize_line,
                                                     discretize_line_direction=discretize_line_direction)
            inner_polygon_nodes = [display.Node2D.from_point(p) for p in inner_polygon.points]
            for point in inner_polygon_nodes:
                if point not in point_index:
                    points.append(point)
                    vertices.append((point.x, point.y))
                    point_index[point] = n
                    n += 1

            for point1, point2 in zip(inner_polygon_nodes[:-1],
                                      inner_polygon_nodes[1:]):
                segments.append((point_index[point1], point_index[point2]))
            segments.append((point_index[inner_polygon_nodes[-1]], point_index[inner_polygon_nodes[0]]))
            rpi = inner_polygon.barycenter()
            if not inner_polygon.point_belongs(rpi, include_edge_points=False):
                rpi = inner_polygon.random_point_inside(include_edge_points=False)
            holes.append([rpi.x, rpi.y])

            if triangulates_with_grid:
                # removes with a region search the grid points that are in the inner contour
                xmin, xmax, ymin, ymax = inner_polygon.bounding_rectangle.bounds()
                x_grid_range = array_range_search(x, xmin, xmax)
                y_grid_range = array_range_search(y, ymin, ymax)
                for i in x_grid_range:
                    for j in y_grid_range:
                        point = grid_point_index.get((i, j))
                        if not point:
                            continue
                        if inner_polygon.point_belongs(point):
                            points_grid.remove(point)
                            grid_point_index.pop((i, j))

        if triangulates_with_grid:
            vertices_grid = [(p.x, p.y) for p in points_grid]
            vertices.extend(vertices_grid)

        tri = {'vertices': npy.array(vertices).reshape((-1, 2)),
               'segments': npy.array(segments).reshape((-1, 2)),
               'holes': npy.array(holes).reshape((-1, 2))
               }
        triangulation = triangle_lib.triangulate(tri, tri_opt)
        triangles = triangulation['triangles'].tolist()
        number_points = triangulation['vertices'].shape[0]
        points = [display.Node2D(*triangulation['vertices'][i, :]) for i in range(number_points)]
        return display.DisplayMesh2D(points, triangles=triangles)

    def split_by_lines(self, lines):
        """
        Returns a list of cut surfaces given by the lines provided as argument.
        """
        cutted_surfaces = []
        iteration_surfaces = self.cut_by_line(lines[0])

        for line in lines[1:]:
            iteration_surfaces2 = []
            for surface in iteration_surfaces:
                line_cutted_surfaces = surface.cut_by_line(line)

                llcs = len(line_cutted_surfaces)

                if llcs == 1:
                    cutted_surfaces.append(line_cutted_surfaces[0])
                else:
                    iteration_surfaces2.extend(line_cutted_surfaces)

            iteration_surfaces = iteration_surfaces2[:]

        cutted_surfaces.extend(iteration_surfaces)
        return cutted_surfaces

    def split_regularly(self, n):
        """
        Split in n slices.
        """
        bounding_rectangle = self.outer_contour.bounding_rectangle
        lines = []
        for i in range(n - 1):
            xi = bounding_rectangle[0] + (i + 1) * (bounding_rectangle[1] - bounding_rectangle[0]) / n
            lines.append(curves.Line2D(volmdlr.Point2D(xi, 0),
                                       volmdlr.Point2D(xi, 1)))
        return self.split_by_lines(lines)

    def cut_by_line(self, line: curves.Line2D):
        """
        Returns a list of cut Surface2D by the given line.

        :param line: The line to cut the Surface2D with.
        :type line: :class:`curves.Line2D`
        :return: A list of 2D surfaces resulting from the cut.
        :rtype: List[:class:`volmdlr.faces.Surface2D`]
        """
        surfaces = []
        splitted_outer_contours = self.outer_contour.cut_by_line(line)
        splitted_inner_contours_table = []
        for inner_contour in self.inner_contours:
            splitted_inner_contours = inner_contour.cut_by_line(line)
            splitted_inner_contours_table.append(splitted_inner_contours)

        # First part of the external contour
        for outer_split in splitted_outer_contours:
            inner_contours = []
            for splitted_inner_contours in splitted_inner_contours_table:
                for inner_split in splitted_inner_contours:
                    inner_split.order_contour()
                    point = inner_split.random_point_inside()
                    if outer_split.point_belongs(point):
                        inner_contours.append(inner_split)

            if inner_contours:
                surface2d = self.from_contours(outer_split, inner_contours)
                surfaces.append(surface2d)
            else:
                surfaces.append(Surface2D(outer_split, []))
        return surfaces

    def line_crossings(self, line: curves.Line2D):
        """
        Find intersection points between a line and the 2D surface.

        :param line: The line to intersect with the shape.
        :type line: :class:`curves.Line2D`
        :return: A list of intersection points sorted by increasing abscissa
            along the line. Each intersection point is a tuple
            (point, primitive) where point is the intersection point and
            primitive is the intersected primitive.
        :rtype: List[Tuple[:class:`volmdlr.Point2D`,
            :class:`volmdlr.core.Primitive2D`]]

        """
        intersection_points = []
        for primitive in self.outer_contour.primitives:
            for point in primitive.line_crossings(line):
                if (point, primitive) not in intersection_points:
                    intersection_points.append((point, primitive))
        for inner_contour in self.inner_contours:
            for primitive in inner_contour.primitives:
                for point in primitive.line_crossings(line):
                    if (point, primitive) not in intersection_points:
                        intersection_points.append((point, primitive))
        return sorted(intersection_points, key=lambda ip: line.abscissa(ip[0]))

    def split_at_centers(self):
        """
        Split in n slices.

        # TODO: is this used ?
        """

        cutted_contours = []
        center_of_mass1 = self.inner_contours[0].center_of_mass()
        center_of_mass2 = self.inner_contours[1].center_of_mass()
        cut_line = curves.Line2D(center_of_mass1, center_of_mass2)

        iteration_contours2 = []

        surface_cut = self.cut_by_line(cut_line)

        iteration_contours2.extend(surface_cut)

        iteration_contours = iteration_contours2[:]
        cutted_contours.extend(iteration_contours)

        return cutted_contours

    def cut_by_line2(self, line):
        """
        Cuts a Surface2D with line (2).

        :param line: DESCRIPTION
        :type line: TYPE
        :raises NotImplementedError: DESCRIPTION
        :return: DESCRIPTION
        :rtype: TYPE

        """

        all_contours = []
        inner_1 = self.inner_contours[0]
        inner_2 = self.inner_contours[1]

        inner_intersections_1 = inner_1.line_intersections(line)
        inner_intersections_2 = inner_2.line_intersections(line)

        arc1, arc2 = inner_1.split(inner_intersections_1[1],
                                   inner_intersections_1[0])
        arc3, arc4 = inner_2.split(inner_intersections_2[1],
                                   inner_intersections_2[0])
        new_inner_1 = wires.Contour2D([arc1, arc2])
        new_inner_2 = wires.Contour2D([arc3, arc4])

        intersections = [(inner_intersections_1[0], arc1), (inner_intersections_1[1], arc2)]
        intersections += self.outer_contour.line_intersections(line)
        intersections.append((inner_intersections_2[0], arc3))
        intersections.append((inner_intersections_2[1], arc4))
        intersections += self.outer_contour.line_intersections(line)

        if not intersections:
            all_contours.extend([self])
        if len(intersections) < 4:
            return [self]
        if len(intersections) >= 4:
            if isinstance(intersections[0][0], volmdlr.Point2D) and \
                    isinstance(intersections[1][0], volmdlr.Point2D):
                ip1, ip2 = sorted(
                    [new_inner_1.primitives.index(intersections[0][1]),
                     new_inner_1.primitives.index(intersections[1][1])])
                ip5, ip6 = sorted(
                    [new_inner_2.primitives.index(intersections[4][1]),
                     new_inner_2.primitives.index(intersections[5][1])])
                ip3, ip4 = sorted(
                    [self.outer_contour.primitives.index(intersections[2][1]),
                     self.outer_contour.primitives.index(intersections[3][1])])

                # sp11, sp12 = intersections[2][1].split(intersections[2][0])
                # sp21, sp22 = intersections[3][1].split(intersections[3][0])
                sp33, sp34 = intersections[6][1].split(intersections[6][0])
                sp44, sp43 = intersections[7][1].split(intersections[7][0])

                primitives1 = [edges.LineSegment2D(intersections[6][0], intersections[1][0]),
                               new_inner_1.primitives[ip1],
                               edges.LineSegment2D(intersections[0][0], intersections[5][0]),
                               new_inner_2.primitives[ip5],
                               edges.LineSegment2D(intersections[4][0], intersections[7][0]),
                               sp44
                               ]
                primitives1.extend(self.outer_contour.primitives[ip3 + 1:ip4])
                primitives1.append(sp34)

                primitives2 = [edges.LineSegment2D(intersections[7][0], intersections[4][0]),
                               new_inner_2.primitives[ip6],
                               edges.LineSegment2D(intersections[5][0], intersections[0][0]),
                               new_inner_1.primitives[ip2],
                               edges.LineSegment2D(intersections[1][0], intersections[6][0]),
                               sp33
                               ]

                primitives2.extend(self.outer_contour.primitives[:ip3].reverse())
                primitives2.append(sp43)

                all_contours.extend([wires.Contour2D(primitives1),
                                     wires.Contour2D(primitives2)])

            else:
                raise NotImplementedError(
                    'Non convex contour not supported yet')

        return all_contours

    def bounding_rectangle(self):
        """
        Returns bounding rectangle.

        :return: Returns a python object with useful methods
        :rtype: :class:`volmdlr.core.BoundingRectangle
        """

        return self.outer_contour.bounding_rectangle

    @classmethod
    def from_contours(cls, outer_contour, inner_contours):
        """
        Create a Surface2D object from an outer contour and a list of inner contours.

        :param outer_contour: The outer contour that bounds the surface.
        :type outer_contour: wires.Contour2D
        :param inner_contours: The list of inner contours that define the holes of the surface.
        :type inner_contours : List[wires.Contour2D]
        :return: Surface2D defined by the given contours.
        """
        surface2d_inner_contours = []
        surface2d_outer_contour = outer_contour
        for inner_contour in inner_contours:
            if surface2d_outer_contour.shared_primitives_extremities(
                    inner_contour):
                # inner_contour will be merged with outer_contour
                merged_contours = surface2d_outer_contour.merge_with(
                    inner_contour)
                if len(merged_contours) >= 2:
                    raise NotImplementedError
                surface2d_outer_contour = merged_contours[0]
            else:
                # inner_contour will be added to the inner contours of the
                # Surface2D
                surface2d_inner_contours.append(inner_contour)
        return cls(surface2d_outer_contour, surface2d_inner_contours)

    def plot(self, ax=None, color='k', alpha=1, equal_aspect=False, **kwargs):
        """Plot surface 2d using Matplotlib."""

        if ax is None:
            _, ax = plt.subplots()
        self.outer_contour.plot(ax=ax, edge_style=EdgeStyle(color=color, alpha=alpha,
                                                            equal_aspect=equal_aspect))
        for inner_contour in self.inner_contours:
            inner_contour.plot(ax=ax, edge_style=EdgeStyle(color=color, alpha=alpha,
                                                           equal_aspect=equal_aspect))

        if equal_aspect:
            ax.set_aspect('equal')

        ax.margins(0.1)
        return ax

    def axial_symmetry(self, line):
        """
        Finds out the symmetric 2D surface according to a line.

        """

        outer_contour = self.outer_contour.axial_symmetry(line)
        inner_contours = []
        if self.inner_contours:
            inner_contours = [contour.axial_symmetry(line) for contour in self.inner_contours]

        return self.__class__(outer_contour=outer_contour,
                              inner_contours=inner_contours)

    def rotation(self, center, angle):
        """
        Surface2D rotation.

        :param center: rotation center.
        :param angle: angle rotation.
        :return: a new rotated Surface2D.
        """

        outer_contour = self.outer_contour.rotation(center, angle)
        if self.inner_contours:
            inner_contours = [contour.rotation(center, angle) for contour in self.inner_contours]
        else:
            inner_contours = []

        return self.__class__(outer_contour, inner_contours)

    def translation(self, offset: volmdlr.Vector2D):
        """
        Surface2D translation.

        :param offset: translation vector.
        :return: A new translated Surface2D.
        """
        outer_contour = self.outer_contour.translation(offset)
        inner_contours = [contour.translation(offset) for contour in self.inner_contours]
        return self.__class__(outer_contour, inner_contours)

    def frame_mapping(self, frame: volmdlr.Frame2D, side: str):
        """Frame mapping of a surface 2d."""
        outer_contour = self.outer_contour.frame_mapping(frame, side)
        inner_contours = [contour.frame_mapping(frame, side) for contour in self.inner_contours]
        return self.__class__(outer_contour, inner_contours)

    def geo_lines(self):  # , mesh_size_list=None):
        """
        Gets the lines that define a Surface2D in a .geo file.
        """

        i, i_p = None, None
        lines, line_surface, lines_tags = [], [], []
        point_account, line_account, line_loop_account = 0, 0, 1
        for outer_contour, contour in enumerate(list(chain(*[[self.outer_contour], self.inner_contours]))):
            if isinstance(contour, curves.Circle2D):
                points = [volmdlr.Point2D(contour.center.x - contour.radius, contour.center.y),
                          contour.center,
                          volmdlr.Point2D(contour.center.x + contour.radius, contour.center.y)]
                index = []
                for i, point in enumerate(points):
                    lines.append(point.get_geo_lines(tag=point_account + i + 1,
                                                     point_mesh_size=None))
                    index.append(point_account + i + 1)

                lines.append('Circle(' + str(line_account + 1) +
                             ') = {' + str(index[0]) + ', ' + str(index[1]) + ', ' + str(index[2]) + '};')
                lines.append('Circle(' + str(line_account + 2) +
                             ') = {' + str(index[2]) + ', ' + str(index[1]) + ', ' + str(index[0]) + '};')

                lines_tags.append(line_account + 1)
                lines_tags.append(line_account + 2)

                lines.append('Line Loop(' + str(outer_contour + 1) + ') = {' + str(lines_tags)[1:-1] + '};')
                line_surface.append(line_loop_account)

                point_account = point_account + 2 + 1
                line_account, line_loop_account = line_account + 1 + 1, line_loop_account + 1
                lines_tags = []

            elif isinstance(contour, (wires.Contour2D, wires.ClosedPolygon2D)):
                if not isinstance(contour, wires.ClosedPolygon2D):
                    contour = contour.to_polygon(1)
                for i, point in enumerate(contour.points):
                    lines.append(point.get_geo_lines(tag=point_account + i + 1,
                                                     point_mesh_size=None))

                for i_p, primitive in enumerate(contour.primitives):
                    if i_p != len(contour.primitives) - 1:
                        lines.append(primitive.get_geo_lines(tag=line_account + i_p + 1,
                                                             start_point_tag=point_account + i_p + 1,
                                                             end_point_tag=point_account + i_p + 2))
                    else:
                        lines.append(primitive.get_geo_lines(tag=line_account + i_p + 1,
                                                             start_point_tag=point_account + i_p + 1,
                                                             end_point_tag=point_account + 1))
                    lines_tags.append(line_account + i_p + 1)

                lines.append('Line Loop(' + str(outer_contour + 1) + ') = {' + str(lines_tags)[1:-1] + '};')
                line_surface.append(line_loop_account)
                point_account = point_account + i + 1
                line_account, line_loop_account = line_account + i_p + 1, line_loop_account + 1
                lines_tags = []

        lines.append('Plane Surface(' + str(1) + ') = {' + str(line_surface)[1:-1] + '};')

        return lines

    def mesh_lines(self,
                   factor: float,
                   curvature_mesh_size: int = None,
                   min_points: int = None,
                   initial_mesh_size: float = 5):
        """
        Gets the lines that define mesh parameters for a Surface2D, to be added to a .geo file.

        :param factor: A float, between 0 and 1, that describes the mesh quality
        (1 for coarse mesh - 0 for fine mesh)
        :type factor: float
        :param curvature_mesh_size: Activate the calculation of mesh element sizes based on curvature
        (with curvature_mesh_size elements per 2*Pi radians), defaults to 0
        :type curvature_mesh_size: int, optional
        :param min_points: Check if there are enough points on small edges (if it is not, we force to have min_points
        on that edge), defaults to None
        :type min_points: int, optional
        :param initial_mesh_size: If factor=1, it will be initial_mesh_size elements per dimension, defaults to 5
        :type initial_mesh_size: float, optional

        :return: A list of lines that describe mesh parameters
        :rtype: List[str]
        """

        lines = []
        if factor == 0:
            factor = 1e-3

        size = (math.sqrt(self.area()) / initial_mesh_size) * factor

        if min_points:
            lines.extend(self.get_mesh_lines_with_transfinite_curves(
                [[self.outer_contour], self.inner_contours], min_points, size))

        lines.append('Field[1] = MathEval;')
        lines.append('Field[1].F = "' + str(size) + '";')
        lines.append('Background Field = 1;')
        if curvature_mesh_size:
            lines.append('Mesh.MeshSizeFromCurvature = ' + str(curvature_mesh_size) + ';')

        return lines

    @staticmethod
    def get_mesh_lines_with_transfinite_curves(lists_contours, min_points, size):
        """Gets Surface 2d mesh lines with transfinite curves."""
        lines, primitives, primitives_length = [], [], []
        circle_class_ = getattr(wires, 'Circle' + lists_contours[0][0].__class__.__name__[-2:])
        for contour in list(chain(*lists_contours)):
            if isinstance(contour, circle_class_):
                primitives.append(contour)
                primitives.append(contour)
                primitives_length.append(contour.length() / 2)
                primitives_length.append(contour.length() / 2)
            else:
                for primitive in contour.primitives:
                    if (primitive not in primitives) and (primitive.reverse() not in primitives):
                        primitives.append(primitive)
                        primitives_length.append(primitive.length())

        for i, length in enumerate(primitives_length):
            if length < min_points * size:
                lines.append('Transfinite Curve {' + str(i) + '} = ' +
                             str(min_points) + ' Using Progression 1;')
        return lines

    def to_geo(self, file_name: str,
               factor: float, **kwargs):
        # curvature_mesh_size: int = None,
        # min_points: int = None,
        # initial_mesh_size: float = 5):
        """
        Gets the .geo file for the Surface2D.
        """

        for element in [('curvature_mesh_size', 0), ('min_points', None), ('initial_mesh_size', 5)]:
            if element[0] not in kwargs:
                kwargs[element[0]] = element[1]

        lines = self.geo_lines()
        lines.extend(self.mesh_lines(factor, kwargs['curvature_mesh_size'],
                                     kwargs['min_points'], kwargs['initial_mesh_size']))

        with open(file_name + '.geo', 'w', encoding="utf-8") as file:
            for line in lines:
                file.write(line)
                file.write('\n')
        file.close()

    def to_msh(self, file_name: str, mesh_dimension: int, mesh_order: int,
               factor: float, **kwargs):
        # curvature_mesh_size: int = 0,
        # min_points: int = None,
        # initial_mesh_size: float = 5):
        """
        Gets .msh file for the Surface2D generated by gmsh.

        :param file_name: The msh. file name
        :type file_name: str
        :param mesh_dimension: The mesh dimension (1: 1D-Edge, 2: 2D-Triangle, 3D-Tetrahedra)
        :type mesh_dimension: int
        :param factor: A float, between 0 and 1, that describes the mesh quality
        (1 for coarse mesh - 0 for fine mesh)
        :type factor: float
        :param curvature_mesh_size: Activate the calculation of mesh element sizes based on curvature
        (with curvature_mesh_size elements per 2*Pi radians), defaults to 0
        :type curvature_mesh_size: int, optional
        :param min_points: Check if there are enough points on small edges (if it is not, we force to have min_points
        on that edge), defaults to None
        :type min_points: int, optional
        :param initial_mesh_size: If factor=1, it will be initial_mesh_size elements per dimension, defaults to 5
        :type initial_mesh_size: float, optional

        :return: A txt file
        :rtype: .txt
        """

        for element in [('curvature_mesh_size', 0), ('min_points', None), ('initial_mesh_size', 5)]:
            if element[0] not in kwargs:
                kwargs[element[0]] = element[1]

        self.to_geo(file_name=file_name, mesh_dimension=mesh_dimension,
                    factor=factor, curvature_mesh_size=kwargs['curvature_mesh_size'],
                    min_points=kwargs['min_points'], initial_mesh_size=kwargs['initial_mesh_size'])

        volmdlr.core.VolumeModel.generate_msh_file(file_name, mesh_dimension, mesh_order)

        # gmsh.initialize()
        # gmsh.open(file_name + ".geo")

        # gmsh.model.geo.synchronize()
        # gmsh.model.mesh.generate(mesh_dimension)

        # gmsh.write(file_name + ".msh")

        # gmsh.finalize()


class Surface3D(DessiaObject):
    """
    Abstract class.

    """
    x_periodicity = None
    y_periodicity = None
    face_class = None

    def __init__(self, frame: volmdlr.Frame3D = None, name: str = ''):
        self.frame = frame
        DessiaObject.__init__(self, name=name)

    def point2d_to_3d(self, point2d):
        raise NotImplementedError(f'point2d_to_3d is abstract and should be implemented in {self.__class__.__name__}')

    def point3d_to_2d(self, point3d):
        """
        Abstract method. Convert a 3D point to a 2D parametric point.

        :param point3d: The 3D point to convert, represented by 3 coordinates (x, y, z).
        :type point3d: `volmdlr.Point3D`
        :return: NotImplementedError: If the method is not implemented in the subclass.
        """
        raise NotImplementedError(f'point3d_to_2d is abstract and should be implemented in {self.__class__.__name__}')

    def face_from_contours3d(self, contours3d: List[wires.Contour3D], name: str = ''):
        """Deprecated method, 'Use Face3D from_contours3d method'."""
        raise AttributeError('Use Face3D from_contours3d method')

    def repair_primitives_periodicity(self, primitives2d):
        """
        Repairs the continuity of the 2D contour while using contour3d_to_2d on periodic surfaces.

        :param primitives2d: The primitives in parametric surface domain.
        :type primitives2d: list
        :return: A list of primitives.
        :rtype: list
        """
        x_periodicity = self.x_periodicity
        y_periodicity = self.y_periodicity

        if x_periodicity or y_periodicity:
            if self.is_undefined_brep(primitives2d[0]):
                primitives2d[0] = self.fix_undefined_brep_with_neighbors(primitives2d[0], primitives2d[-1],
                                                                         primitives2d[1])
        if x_periodicity is None:
            x_periodicity = -1
        if y_periodicity is None:
            y_periodicity = -1
        i = 1
        while i < len(primitives2d):
            previous_primitive = primitives2d[i - 1]
            current_primitive = primitives2d[i]
            delta = previous_primitive.end - current_primitive.start
            distance = delta.norm()
            is_connected = math.isclose(distance, 0, abs_tol=1e-2)

            if not is_connected:
                if math.isclose(current_primitive.length(), x_periodicity, abs_tol=1e-2) or \
                        math.isclose(current_primitive.length(), y_periodicity, abs_tol=1e-2):
                    delta_end = previous_primitive.end - current_primitive.end
                    delta_min_index, _ = min(enumerate([distance, delta_end.norm()]), key=lambda x: x[1])
                    if self.is_undefined_brep(primitives2d[i]):
                        primitives2d[i] = self.fix_undefined_brep_with_neighbors(primitives2d[i], previous_primitive,
                                                                                 primitives2d[
                                                                                     (i + 1) % len(primitives2d)])
                        delta = previous_primitive.end - primitives2d[i].start
                        if not math.isclose(delta.norm(), 0, abs_tol=1e-3):
                            primitives2d.insert(i, edges.LineSegment2D(previous_primitive.end, primitives2d[i].start,
                                                                       name="construction"))
                            i += 1
                    elif self.is_singularity_point(self.point2d_to_3d(previous_primitive.end)) and \
                            self.is_singularity_point(self.point2d_to_3d(current_primitive.start)):
                        primitives2d.insert(i, edges.LineSegment2D(previous_primitive.end, current_primitive.start,
                                                                   name="construction"))
                        if i < len(primitives2d):
                            i += 1
                    elif current_primitive.end.is_close(previous_primitive.end, tol=1e-2):
                        primitives2d[i] = current_primitive.reverse()
                    elif delta_min_index == 0:
                        primitives2d[i] = current_primitive.translation(delta)
                    else:
                        new_primitive = current_primitive.reverse()
                        primitives2d[i] = new_primitive.translation(delta_end)

                elif current_primitive.end.is_close(previous_primitive.end, tol=1e-2):
                    primitives2d[i] = current_primitive.reverse()
                elif self.is_singularity_point(self.point2d_to_3d(previous_primitive.end)) and \
                        self.is_singularity_point(self.point2d_to_3d(current_primitive.start)):
                    primitives2d.insert(i, edges.LineSegment2D(previous_primitive.end, current_primitive.start,
                                                               name="construction"))
                    i += 1
                else:
                    primitives2d[i] = current_primitive.translation(delta)
            i += 1
        previous_primitive = primitives2d[-1]
        delta = previous_primitive.end - primitives2d[0].start
        distance = delta.norm()
        is_connected = math.isclose(distance, 0, abs_tol=1e-2)
        if not is_connected and self.is_singularity_point(self.point2d_to_3d(previous_primitive.end)) and \
                self.is_singularity_point(self.point2d_to_3d(primitives2d[0].start)):
            primitives2d.append(edges.LineSegment2D(previous_primitive.end, primitives2d[0].start,
                                                    name="construction"))

        return primitives2d

    def connect_contours(self, outer_contour, inner_contours):
        """
        Abstract method. Repair 2D contours of a face on the parametric domain.

        :param outer_contour: Outer contour 2D.
        :type inner_contours: wires.Contour2D
        :param inner_contours: List of 2D contours.
        :type inner_contours: list
        :return: NotImplementedError: If the method is not implemented in the subclass.
        """
        raise NotImplementedError(f'connect_contours is abstract and should be implemented in '
                                  f'{self.__class__.__name__}')

    def primitives3d_to_2d(self, primitives3d):
        """
        Helper function to perform conversion of 3D primitives into B-Rep primitives.

        :param primitives3d: List of 3D primitives from a 3D contour.
        :type primitives3d: List[edges.Edge]
        :return: A list of 2D primitives on parametric domain.
        :rtype: List[edges.Edge]
        """
        primitives2d = []
        for primitive3d in primitives3d:
            method_name = f'{primitive3d.__class__.__name__.lower()}_to_2d'
            if hasattr(self, method_name):
                primitives = getattr(self, method_name)(primitive3d)

                if primitives is None:
                    continue
                primitives2d.extend(primitives)
            else:
                raise AttributeError(f'Class {self.__class__.__name__} does not implement {method_name}')
        return primitives2d

    def _fix_brep(self, primitives2d):
        """
        Special case when the step file is defined with a 3D contour is coonected on the periodicity.
        """
        if self.x_periodicity and self.y_periodicity:
            is_vertical = primitives2d[0].unit_direction_vector().is_colinear_to(volmdlr.Y2D, 1e-4)
            if is_vertical:
                primitives2d[-1] = primitives2d[-1].translation(volmdlr.Vector2D(self.x_periodicity, 0))
                closing_linesegment1 = edges.LineSegment2D(primitives2d[0].end, primitives2d[-1].start)
                closing_linesegment2 = edges.LineSegment2D(primitives2d[-1].end, primitives2d[0].start)
            else:
                primitives2d[-1] = primitives2d[-1].translation(volmdlr.Vector2D(0, self.y_periodicity))
                closing_linesegment1 = edges.LineSegment2D(primitives2d[0].end, primitives2d[-1].start)
                closing_linesegment2 = edges.LineSegment2D(primitives2d[-1].end, primitives2d[0].start)
        elif self.x_periodicity:
            primitives2d[-1] = primitives2d[-1].translation(volmdlr.Vector2D(self.x_periodicity, 0))
            closing_linesegment1 = edges.LineSegment2D(primitives2d[0].end, primitives2d[-1].start)
            closing_linesegment2 = edges.LineSegment2D(primitives2d[-1].end, primitives2d[0].start)
        else:
            primitives2d[-1] = primitives2d[-1].translation(volmdlr.Vector2D(0, self.y_periodicity))
            closing_linesegment1 = edges.LineSegment2D(primitives2d[0].end, primitives2d[-1].start)
            closing_linesegment2 = edges.LineSegment2D(primitives2d[-1].end, primitives2d[0].start)
        return wires.Contour2D([primitives2d[0], closing_linesegment1, primitives2d[-1], closing_linesegment2])

    def contour3d_to_2d(self, contour3d):
        """
        Transforms a Contour3D into a Contour2D in the parametric domain of the surface.

        :param contour3d: The contour to be transformed.
        :type contour3d: :class:`wires.Contour3D`
        :return: A 2D contour object.
        :rtype: :class:`wires.Contour2D`
        """
        primitives2d = self.primitives3d_to_2d(contour3d.primitives)

        wire2d = wires.Wire2D(primitives2d)
        if self.x_periodicity and not self.is_singularity_point(self.point2d_to_3d(wire2d.primitives[0].start)) and \
                not self.is_singularity_point(self.point2d_to_3d(wire2d.primitives[-1].end)):
            delta_x = abs(wire2d.primitives[0].start.x - wire2d.primitives[-1].end.x)
            if math.isclose(delta_x, self.x_periodicity, rel_tol=0.01) and wire2d.is_ordered(1e-3):
                return wires.Contour2D(primitives2d)
        if self.y_periodicity and not self.is_singularity_point(self.point2d_to_3d(wire2d.primitives[0].start)) and \
                not self.is_singularity_point(self.point2d_to_3d(wire2d.primitives[-1].end)):
            delta_y = abs(wire2d.primitives[0].start.y - wire2d.primitives[-1].end.y)
            if math.isclose(delta_y, self.y_periodicity, rel_tol=0.01) and wire2d.is_ordered(1e-3):
                return wires.Contour2D(primitives2d)
        # Fix contour
        contour2d = wires.Contour2D(primitives2d)
        if len(primitives2d) == 2 and contour2d.area() == 0.0:
            return None
        if contour2d.is_ordered():
            if len(primitives2d) == 2 and all(isinstance(prim, edges.LineSegment2D) for prim in primitives2d):
                return self._fix_brep(primitives2d)
            return contour2d
        if self.x_periodicity or self.y_periodicity:
            primitives2d = self.repair_primitives_periodicity(primitives2d)
        return wires.Contour2D(primitives2d)

    def contour2d_to_3d(self, contour2d):
        """
        Transforms a Contour2D in the parametric domain of the surface into a Contour3D in Cartesian coordinate.

        :param contour2d: The contour to be transformed.
        :type contour2d: :class:`wires.Contour2D`
        :return: A 3D contour object.
        :rtype: :class:`wires.Contour3D`
        """
        primitives3d = []
        for primitive2d in contour2d.primitives:
            if primitive2d.name == "construction":
                continue
            method_name = f'{primitive2d.__class__.__name__.lower()}_to_3d'
            if hasattr(self, method_name):
                try:
                    primitives = getattr(self, method_name)(primitive2d)
                    if primitives is None:
                        continue
                    primitives3d.extend(primitives)
                except AttributeError:
                    print(traceback.format_exc())
                    print(f'Class {self.__class__.__name__} does not implement {method_name}'
                          f'with {primitive2d.__class__.__name__}')
            else:
                raise AttributeError(
                    f'Class {self.__class__.__name__} does not implement {method_name}')
        if not primitives3d:
            raise ValueError("no primitives to create contour")
        return wires.Contour3D(primitives3d)

    def linesegment3d_to_2d(self, linesegment3d):
        """
        A line segment on a surface will be in any case a line in 2D?.

        """
        return [edges.LineSegment2D(self.point3d_to_2d(linesegment3d.start),
                                    self.point3d_to_2d(linesegment3d.end))]

    def bsplinecurve3d_to_2d(self, bspline_curve3d):
        """
        Is this right?.
        """
        n = len(bspline_curve3d.control_points)
        points = [self.point3d_to_2d(p)
                  for p in bspline_curve3d.discretization_points(number_points=n)]
        return [edges.BSplineCurve2D.from_points_interpolation(points, bspline_curve3d.degree)]

    def bsplinecurve2d_to_3d(self, bspline_curve2d):
        """
        Is this right?.

        """
        n = len(bspline_curve2d.control_points)
        points = [self.point2d_to_3d(p)
                  for p in bspline_curve2d.discretization_points(number_points=n)]
        return [edges.BSplineCurve3D.from_points_interpolation(points, bspline_curve2d.degree)]

    def normal_from_point2d(self, point2d):

        raise NotImplementedError('NotImplemented')

    def normal_from_point3d(self, point3d):
        """
        Evaluates the normal vector of the bspline surface at this 3D point.
        """

        return (self.normal_from_point2d(self.point3d_to_2d(point3d)))[1]

    def geodesic_distance_from_points2d(self, point1_2d: volmdlr.Point2D,
                                        point2_2d: volmdlr.Point2D, number_points: int = 50):
        """
        Approximation of geodesic distance via line segments length sum in 3D.
        """
        # points = [point1_2d]
        current_point3d = self.point2d_to_3d(point1_2d)
        distance = 0.
        for i in range(number_points):
            next_point3d = self.point2d_to_3d(point1_2d + (i + 1) / number_points * (point2_2d - point1_2d))
            distance += next_point3d.point_distance(current_point3d)
            current_point3d = next_point3d
        return distance

    def geodesic_distance(self, point1_3d: volmdlr.Point3D, point2_3d: volmdlr.Point3D):
        """
        Approximation of geodesic distance between 2 3D points supposed to be on the surface.
        """
        point1_2d = self.point3d_to_2d(point1_3d)
        point2_2d = self.point3d_to_2d(point2_3d)
        return self.geodesic_distance_from_points2d(point1_2d, point2_2d)

    def point_projection(self, point3d):
        """
        Returns the projection of the point on the surface.

        :param point3d: Point to project.
        :type point3d: volmdlr.Point3D
        :return: A point on the surface
        :rtype: volmdlr.Point3D
        """
        return self.point2d_to_3d(self.point3d_to_2d(point3d))

    def point_distance(self, point3d: volmdlr.Point3D):
        """
        Calculates the minimal distance from a given point and the surface.

        :param point3d: point to verify distance.
        :type point3d: volmdlr.Point3D
        :return: point distance to the surface.
        :rtype: float
        """
        proj_point = self.point_projection(point3d)
        return proj_point.point_distance(point3d)

    def edge_intersections(self, edge):
        """
        Gets intersections between a Surface 3D, and an edge 3D.

        :param edge: any 3D edge.
        :return: list of points.
        """
        intersections = []
        method_name = f'{edge.__class__.__name__.lower()[:-2]}_intersections'
        if hasattr(self, method_name):
            intersections = getattr(self, method_name)(edge)
        return intersections

    def contour_intersections(self, contour3d: wires.Contour3D):
        outer_contour_intersections_with_plane = []
        for primitive in contour3d.primitives:
            primitive_plane_intersections = self.edge_intersections(primitive)
            for primitive_plane_intersection in primitive_plane_intersections:
                if not volmdlr.core.point_in_list(primitive_plane_intersection,
                                                  outer_contour_intersections_with_plane):
                    outer_contour_intersections_with_plane.append(primitive_plane_intersection)
        return outer_contour_intersections_with_plane

    def is_singularity_point(self, *args):
        """Verifies if point is on the surface singularity."""
        return False

    @staticmethod
    def is_undefined_brep(*args):
        """Verifies if the edge is contained within the periodicity boundary."""
        return False


class Plane3D(Surface3D):
    """
    Defines a plane 3d.

    :param frame: u and v of frame describe the plane, w is the normal
    """
    face_class = 'PlaneFace3D'

    def __init__(self, frame: volmdlr.Frame3D, name: str = ''):

        self.frame = frame
        self.name = name
        Surface3D.__init__(self, frame=frame, name=name)

    def __hash__(self):
        return hash(('plane 3d', self.frame))

    def __eq__(self, other_plane):
        if other_plane.__class__.__name__ != self.__class__.__name__:
            return False
        return self.frame == other_plane.frame

    @classmethod
    def from_step(cls, arguments, object_dict, **kwargs):
        """
        Converts a step primitive to a Plane3D.

        :param arguments: The arguments of the step primitive.
        :type arguments: list
        :param object_dict: The dictionary containing all the step primitives
            that have already been instantiated
        :type object_dict: dict
        :return: The corresponding Plane3D object.
        :rtype: :class:`volmdlr.faces.Plane3D`
        """
        frame = object_dict[arguments[1]]
        frame.normalize()
        return cls(frame, arguments[0][1:-1])

    def to_step(self, current_id):
        """
        Converts the object to a STEP representation.

        :param current_id: The ID of the last written primitive.
        :type current_id: int
        :return: The STEP representation of the object and the last ID.
        :rtype: tuple[str, list[int]]
        """
        content, frame_id = self.frame.to_step(current_id)
        plane_id = frame_id + 1
        content += f"#{plane_id} = PLANE('{self.name}',#{frame_id});\n"
        return content, [plane_id]

    @classmethod
    def from_3_points(cls, *args):
        """
        Point 1 is used as origin of the plane.
        """
        point1, point2, point3 = args
        vector1 = point2 - point1
        vector1 = vector1.to_vector()
        vector2 = point3 - point1
        vector2 = vector2.to_vector()
        vector1.normalize()
        vector2.normalize()
        normal = vector1.cross(vector2)
        normal.normalize()
        frame = volmdlr.Frame3D(point1, vector1, normal.cross(vector1), normal)
        return cls(frame)

    @classmethod
    def from_normal(cls, point, normal):
        """Creates a Plane 3D form a point and a normal vector."""
        v1 = normal.deterministic_unit_normal_vector()
        v2 = v1.cross(normal)
        return cls(volmdlr.Frame3D(point, v1, v2, normal))

    @classmethod
    def from_plane_vectors(cls, plane_origin: volmdlr.Point3D,
                           plane_x: volmdlr.Vector3D, plane_y: volmdlr.Vector3D):
        """
        Initializes a 3D plane object with a given plane origin and plane x and y vectors.

        :param plane_origin: A volmdlr.Point3D representing the origin of the plane.
        :param plane_x: A volmdlr.Vector3D representing the x-axis of the plane.
        :param plane_y: A volmdlr.Vector3D representing the y-axis of the plane.
        :return: A Plane3D object initialized from the provided plane origin and plane x and y vectors.
        """
        normal = plane_x.cross(plane_y)
        return cls(volmdlr.Frame3D(plane_origin, plane_x, plane_y, normal))

    @classmethod
    def from_points(cls, points):
        """
        Returns a 3D plane that goes through the 3 first points on the list.

        Why for more than 3 points we only do some check and never raise error?
        """
        if len(points) < 3:
            raise ValueError
        if len(points) == 3:
            return cls.from_3_points(points[0],
                                     points[1],
                                     points[2])
        points = [p.copy() for p in points]
        indexes_to_del = []
        for i, point in enumerate(points[1:]):
            if point.is_close(points[0]):
                indexes_to_del.append(i)
        for index in indexes_to_del[::-1]:
            del points[index + 1]

        origin = points[0]
        vector1 = points[1] - origin
        vector1.normalize()
        vector2_min = points[2] - origin
        vector2_min.normalize()
        dot_min = abs(vector1.dot(vector2_min))
        for point in points[3:]:
            vector2 = point - origin
            vector2.normalize()
            dot = abs(vector1.dot(vector2))
            if dot < dot_min:
                vector2_min = vector2
                dot_min = dot
        return cls.from_3_points(origin, vector1 + origin, vector2_min + origin)

    def angle_between_planes(self, plane2):
        """
        Get angle between 2 planes.

        :param plane2: the second plane.
        :return: the angle between the two planes.
        """
        angle = math.acos(self.frame.w.dot(plane2.frame.w))
        return angle

    def point_on_surface(self, point):
        """
        Return if the point belongs to the plane at a tolerance of 1e-6.

        """
        if math.isclose(self.frame.w.dot(point - self.frame.origin), 0,
                        abs_tol=1e-6):
            return True
        return False

    def point_distance(self, point3d):
        """
        Calculates the distance of a point to plane.

        :param point3d: point to verify distance.
        :return: a float, point distance to plane.
        """
        coefficient_a, coefficient_b, coefficient_c, coefficient_d = self.equation_coefficients()
        return abs(self.frame.w.dot(point3d) + coefficient_d) / math.sqrt(coefficient_a ** 2 +
                                                                          coefficient_b ** 2 + coefficient_c ** 2)

    def line_intersections(self, line):
        """
        Find the intersection with a line.

        :param line: Line to evaluate the intersection
        :type line: :class:`edges.Line`
        :return: ADD DESCRIPTION
        :rtype: List[volmdlr.Point3D]
        """
        u_vector = line.point2 - line.point1
        w_vector = line.point1 - self.frame.origin
        if math.isclose(self.frame.w.dot(u_vector), 0, abs_tol=1e-08):
            return []
        intersection_abscissea = - self.frame.w.dot(w_vector) / self.frame.w.dot(u_vector)
        return [line.point1 + intersection_abscissea * u_vector]

    def linesegment_intersections(self, linesegment: edges.LineSegment3D, abs_tol: float = 1e-6) \
            -> List[volmdlr.Point3D]:
        """
        Gets the intersections of a plane a line segment 3d.

        :param linesegment: other line segment.
        :param abs_tol: tolerance allowed.
        :return: a list with the intersecting point.
        """
        u_vector = linesegment.end - linesegment.start
        w_vector = linesegment.start - self.frame.origin
        normaldotu = self.frame.w.dot(u_vector)
        if normaldotu == 0.0 or math.isclose(self.frame.w.unit_vector().dot(u_vector.unit_vector()),
                                             0.0, abs_tol=abs_tol):
            return []
        intersection_abscissea = - self.frame.w.dot(w_vector) / normaldotu
        if intersection_abscissea < 0 or intersection_abscissea > 1:
            if math.isclose(abs(intersection_abscissea), 0, abs_tol=abs_tol):
                return [linesegment.start]
            if math.isclose(intersection_abscissea, 1, abs_tol=abs_tol):
                return [linesegment.end]
            return []
        return [linesegment.start + intersection_abscissea * u_vector]

    def fullarc_intersections(self, fullarc: edges.FullArc3D):
        """
        Calculates the intersections between a Plane 3D and a FullArc 3D.

        :param fullarc: full arc to verify intersections.
        :return: list of intersections: List[volmdlr.Point3D].
        """
        fullarc_plane = Plane3D(fullarc.circle.frame)
        plane_intersections = self.plane_intersection(fullarc_plane)
        if not plane_intersections:
            return []
        fullarc2d = fullarc.to_2d(fullarc.circle.center, fullarc_plane.frame.u, fullarc_plane.frame.v)
        line2d = plane_intersections[0].to_2d(fullarc.circle.center, fullarc_plane.frame.u, fullarc_plane.frame.v)
        fullarc2d_inters_line2d = fullarc2d.line_intersections(line2d)
        intersections = []
        for inter in fullarc2d_inters_line2d:
            intersections.append(inter.to_3d(fullarc.circle.center, fullarc_plane.frame.u, fullarc_plane.frame.v))
        return intersections

    def arc_intersections(self, arc):
        """
        Calculates the intersections between a Plane 3D and an Arc 3D.

        :param arc: arc to verify intersections.
        :return: list of intersections: List[volmdlr.Point3D].
        """
        return self.fullarc_intersections(arc)

    def bsplinecurve_intersections(self, bspline_curve):
        """
        Calculates the intersections between a Plane 3D and a Bspline Curve 3D.

        :param bspline_curve: bspline_curve to verify intersections.
        :return: list of intersections: List[volmdlr.Point3D].
        """
        return vm_utils_intersections.get_bsplinecurve_intersections(self, bspline_curve)

    def equation_coefficients(self):
        """
        Returns the a,b,c,d coefficient from equation ax+by+cz+d = 0.

        """
        a, b, c = self.frame.w
        d = -self.frame.origin.dot(self.frame.w)
        return round(a, 12), round(b, 12), round(c, 12), round(d, 12)

    def plane_intersection(self, other_plane):
        """
        Computes intersection points between two Planes 3D.

        """
        if self.is_parallel(other_plane):
            return []
        line_direction = self.frame.w.cross(other_plane.frame.w)

        if line_direction.norm() < 1e-6:
            return None

        a1, b1, c1, d1 = self.equation_coefficients()
        a2, b2, c2, d2 = other_plane.equation_coefficients()
        if not math.isclose(a1 * b2 - a2 * b1, 0.0, abs_tol=1e-10):
            x0 = (b1 * d2 - b2 * d1) / (a1 * b2 - a2 * b1)
            y0 = (a2 * d1 - a1 * d2) / (a1 * b2 - a2 * b1)
            point1 = volmdlr.Point3D(x0, y0, 0)
        elif a2 * c1 != a1 * c2:
            x0 = (c2 * d1 - c1 * d2) / (a2 * c1 - a1 * c2)
            z0 = (a1 * d2 - a2 * d1) / (a2 * c1 - a1 * c2)
            point1 = volmdlr.Point3D(x0, 0, z0)
        elif c1 * b2 != b1 * c2:
            y0 = (- c2 * d1 + c1 * d2) / (b1 * c2 - c1 * b2)
            z0 = (- b1 * d2 + b2 * d1) / (b1 * c2 - c1 * b2)
            point1 = volmdlr.Point3D(0, y0, z0)
        else:
            raise NotImplementedError
        return [curves.Line3D(point1, point1 + line_direction)]

    def is_coincident(self, plane2):
        """
        Verifies if two planes are parallel and coincident.

        """
        if not isinstance(self, plane2.__class__):
            return False
        if self.is_parallel(plane2):
            if plane2.point_on_surface(self.frame.origin):
                return True
        return False

    def is_parallel(self, plane2):
        """
        Verifies if two planes are parallel.

        """
        if self.frame.w.is_colinear_to(plane2.frame.w):
            return True
        return False

    @classmethod
    def plane_betweeen_two_planes(cls, plane1, plane2):
        """
        Calculates a plane between two other planes.

        :param plane1: plane1.
        :param plane2: plane2.
        :return: resulting plane.
        """
        plane1_plane2_intersection = plane1.plane_intersection(plane2)[0]
        u = plane1_plane2_intersection.unit_direction_vector()
        v = plane1.frame.w + plane2.frame.w
        v.normalize()
        w = u.cross(v)
        point = (plane1.frame.origin + plane2.frame.origin) / 2
        return cls(volmdlr.Frame3D(point, u, w, v))

    def rotation(self, center: volmdlr.Point3D, axis: volmdlr.Vector3D, angle: float):
        """
        Plane3D rotation.

        :param center: rotation center
        :param axis: rotation axis
        :param angle: angle rotation
        :return: a new rotated Plane3D
        """
        new_frame = self.frame.rotation(center=center, axis=axis, angle=angle)
        return Plane3D(new_frame)

    def translation(self, offset: volmdlr.Vector3D):
        """
        Plane3D translation.

        :param offset: translation vector
        :return: A new translated Plane3D
        """
        new_frame = self.frame.translation(offset)
        return Plane3D(new_frame)

    def frame_mapping(self, frame: volmdlr.Frame3D, side: str):
        """
        Changes frame_mapping and return a new Frame3D.

        :param frame: Frame of reference
        :type frame: `volmdlr.Frame3D`
        :param side: 'old' or 'new'
        """
        new_frame = self.frame.frame_mapping(frame, side)
        return Plane3D(new_frame, self.name)

    def copy(self, deep=True, memo=None):
        """Creates a copy of the plane."""
        new_frame = self.frame.copy(deep, memo)
        return Plane3D(new_frame, self.name)

    def plot(self, ax=None, edge_style: EdgeStyle = EdgeStyle(color='grey'), length: float = 1., **kwargs):
        """
        Plot the cylindrical surface in the local frame normal direction.

        :param ax: Matplotlib Axes3D object to plot on. If None, create a new figure.
        :type ax: Axes3D or None
        :param edge_style: edge styles.
        :type edge_style: EdgeStyle.
        :param length: plotted length
        :type length: float
        :return: Matplotlib Axes3D object containing the plotted wire-frame.
        :rtype: Axes3D
        """
        grid_size = 10

        if ax is None:
            fig = plt.figure()
            ax = fig.add_subplot(111, projection='3d')
            ax.set_aspect('auto')

        self.frame.plot(ax=ax, color=edge_style.color, ratio=length)
        for i in range(grid_size):
            for v1, v2 in [(self.frame.u, self.frame.v), (self.frame.v, self.frame.u)]:
                start = self.frame.origin - 0.5 * length * v1 + (-0.5 + i / (grid_size - 1)) * length * v2
                end = self.frame.origin + 0.5 * length * v1 + (-0.5 + i / (grid_size - 1)) * length * v2
                edges.LineSegment3D(start, end).plot(ax=ax, edge_style=edge_style)
        return ax

    def point2d_to_3d(self, point2d):
        """
        Converts a 2D parametric point into a 3D point on the surface.
        """
        return point2d.to_3d(self.frame.origin, self.frame.u, self.frame.v)

    def point3d_to_2d(self, point3d):
        """
        Converts a 3D point into a 2D parametric point.
        """
        return point3d.to_2d(self.frame.origin, self.frame.u, self.frame.v)

    def contour2d_to_3d(self, contour2d):
        """
        Converts a contour 2D on parametric surface into a 3D contour.
        """
        return contour2d.to_3d(self.frame.origin, self.frame.u, self.frame.v)

    def contour3d_to_2d(self, contour3d):
        """
        Converts a contour 3D into a 2D parametric contour.
        """
        return contour3d.to_2d(self.frame.origin, self.frame.u, self.frame.v)

    def bsplinecurve3d_to_2d(self, bspline_curve3d):
        """
        Converts a 3D B-Spline in spatial domain into a 2D B-Spline in parametric domain.

        :param bspline_curve3d: The B-Spline curve to perform the transformation.
        :type bspline_curve3d: edges.BSplineCurve3D
        :return: A 2D B-Spline.
        :rtype: edges.BSplineCurve2D
        """
        control_points = [self.point3d_to_2d(p)
                          for p in bspline_curve3d.control_points]
        return [edges.BSplineCurve2D(
            bspline_curve3d.degree,
            control_points=control_points,
            knot_multiplicities=bspline_curve3d.knot_multiplicities,
            knots=bspline_curve3d.knots,
            weights=bspline_curve3d.weights)]

    def bsplinecurve2d_to_3d(self, bspline_curve2d):
        """
        Converts a 2D B-Spline in parametric domain into a 3D B-Spline in spatial domain.

        :param bspline_curve2d: The B-Spline curve to perform the transformation.
        :type bspline_curve2d: edges.BSplineCurve2D
        :return: A 3D B-Spline.
        :rtype: edges.BSplineCurve3D
        """
        control_points = [self.point2d_to_3d(point)
                          for point in bspline_curve2d.control_points]
        return [edges.BSplineCurve3D(
            bspline_curve2d.degree,
            control_points=control_points,
            knot_multiplicities=bspline_curve2d.knot_multiplicities,
            knots=bspline_curve2d.knots,
            weights=bspline_curve2d.weights)]

    def rectangular_cut(self, x1: float, x2: float,
                        y1: float, y2: float, name: str = ''):
        """Deprecated method, Use PlaneFace3D from_surface_rectangular_cut method."""

        raise AttributeError('Use PlaneFace3D from_surface_rectangular_cut method')


PLANE3D_OXY = Plane3D(volmdlr.OXYZ)
PLANE3D_OYZ = Plane3D(volmdlr.OYZX)
PLANE3D_OZX = Plane3D(volmdlr.OZXY)


class PeriodicalSurface(Surface3D):
    """
    Abstract class for surfaces with two-pi periodicity that creates some problems.
    """

    def point2d_to_3d(self, point2d):
        """
        Abstract method.
        """
        raise NotImplementedError(f'point2d_to_3d is abstract and should be implemented in {self.__class__.__name__}')

    def point3d_to_2d(self, point3d):
        """
        Abstract method. Convert a 3D point to a 2D parametric point.

        :param point3d: The 3D point to convert, represented by 3 coordinates (x, y, z).
        :type point3d: `volmdlr.Point3D`
        :return: NotImplementedError: If the method is not implemented in the subclass.
        """
        raise NotImplementedError(f'point3d_to_2d is abstract and should be implemented in {self.__class__.__name__}')

    def _align_contours(self, inner_contour, theta_contours, z_outer_contour, z_inner_contour):
        """
        Helper function to align contours' BREP on periodical surfaces that need to be connected.
        """
        outer_contour_theta, inner_contour_theta = theta_contours
        overlapping_theta, outer_contour_side, inner_contour_side, side = self._get_overlapping_theta(
            outer_contour_theta,
            inner_contour_theta)
        line = curves.Line2D(volmdlr.Point2D(overlapping_theta, z_outer_contour),
                             volmdlr.Point2D(overlapping_theta, z_inner_contour))
        cutted_contours = inner_contour.split_by_line(line)
        number_contours = len(cutted_contours)
        if number_contours == 2:
            contour1, contour2 = cutted_contours
            increasing_theta = inner_contour_theta[0] < inner_contour_theta[1]
            # side = 0 --> left  side = 1 --> right
            if (not side and increasing_theta) or (
                    side and not increasing_theta):
                theta_offset = outer_contour_theta[outer_contour_side] - contour2.primitives[0].start.x
                translation_vector = volmdlr.Vector2D(theta_offset, 0)
                contour2_positionned = contour2.translation(offset=translation_vector)
                theta_offset = contour2_positionned.primitives[-1].end.x - contour1.primitives[0].start.x
                translation_vector = volmdlr.Vector2D(theta_offset, 0)
                contour1_positionned = contour1.translation(offset=translation_vector)
                primitives2d = contour2_positionned.primitives
                primitives2d.extend(contour1_positionned.primitives)
                old_innner_contour_positioned = wires.Wire2D(primitives2d)
            else:
                theta_offset = outer_contour_theta[outer_contour_side] - contour1.primitives[-1].end.x
                translation_vector = volmdlr.Vector2D(theta_offset, 0)
                contour1_positionned = contour1.translation(offset=translation_vector)
                theta_offset = contour1_positionned.primitives[0].start.x - contour2.primitives[-1].end.x
                translation_vector = volmdlr.Vector2D(theta_offset, 0)
                contour2_positionned = contour2.translation(offset=translation_vector)
                primitives2d = contour1_positionned.primitives
                primitives2d.extend(contour2_positionned.primitives)
                old_innner_contour_positioned = wires.Wire2D(primitives2d)
            old_innner_contour_positioned = old_innner_contour_positioned.order_wire(tol=1e-4)
        elif number_contours == 1:
            contour = cutted_contours[0]
            theta_offset = outer_contour_theta[outer_contour_side] - inner_contour_theta[inner_contour_side]
            translation_vector = volmdlr.Vector2D(theta_offset, 0)
            old_innner_contour_positioned = contour.translation(offset=translation_vector)

        else:
            raise NotImplementedError

        return old_innner_contour_positioned

    @staticmethod
    def _get_closing_points(old_outer_contour_positioned, old_innner_contour_positioned):
        """
        Helper function to get points to connect contours with line segments.
        """
        point1 = old_outer_contour_positioned.primitives[0].start
        point2 = old_outer_contour_positioned.primitives[-1].end
        point3 = old_innner_contour_positioned.primitives[0].start
        point4 = old_innner_contour_positioned.primitives[-1].end

        outer_contour_direction = point1.x < point2.x
        inner_contour_direction = point3.x < point4.x
        if outer_contour_direction == inner_contour_direction:
            old_innner_contour_positioned = old_innner_contour_positioned.invert()
            point3 = old_innner_contour_positioned.primitives[0].start
            point4 = old_innner_contour_positioned.primitives[-1].end
        if not math.isclose(point2.x, point3.x, abs_tol=1e-4) or \
                not math.isclose(point4.x, point1.x, abs_tol=1e-4):
            ideal_x = []
            delta = math.inf
            found = False
            for x1 in [point2.x, point3.x]:
                for x2 in [point4.x, point1.x]:
                    delta_x = abs(abs(x1 - x2) - volmdlr.TWO_PI)
                    if delta_x == 0.0:
                        ideal_x = [x1, x2]
                        found = True
                        break
                    if delta_x < delta:
                        delta = delta_x
                        ideal_x = [x1, x2]
                if found:
                    break
            x1, x2 = ideal_x
            point2.x = x1
            point3.x = x1
            point4.x = x2
            point1.x = x2

        return point1, point2, point3, point4

    def connect_contours(self, outer_contour, inner_contours):
        """
        Repair contours on parametric domain.

        :param outer_contour: Outer contour 2D.
        :type inner_contours: wires.Contour2D
        :param inner_contours: List of 2D contours.
        :type inner_contours: list
        """
        new_inner_contours = []
        point1 = outer_contour.primitives[0].start
        point2 = outer_contour.primitives[-1].end

        theta1, z1 = point1
        theta2, _ = point2

        new_outer_contour = outer_contour
        for inner_contour in inner_contours:
            theta3, z3 = inner_contour.primitives[0].start
            theta4, _ = inner_contour.primitives[-1].end

            if not inner_contour.is_ordered():
                # Contours are aligned
                if (math.isclose(theta1, theta3, abs_tol=1e-3) and math.isclose(theta2, theta4, abs_tol=1e-3)) \
                        or (math.isclose(theta1, theta4, abs_tol=1e-3) and math.isclose(theta2, theta3, abs_tol=1e-3)):
                    old_innner_contour_positioned = inner_contour

                else:
                    old_innner_contour_positioned = self._align_contours(inner_contour, [[theta1, theta2],
                                                                                         [theta3, theta4]], z1, z3)
                point1, point2, point3, point4 = self._get_closing_points(outer_contour,
                                                                          old_innner_contour_positioned)
                closing_linesegment1 = edges.LineSegment2D(point2, point3)
                closing_linesegment2 = edges.LineSegment2D(point4, point1)
                new_outer_contour_primitives = outer_contour.primitives + [closing_linesegment1] + \
                                               old_innner_contour_positioned.primitives + [closing_linesegment2]
                new_outer_contour = wires.Contour2D(primitives=new_outer_contour_primitives)
                new_outer_contour.order_contour(tol=1e-4)
            else:
                new_inner_contours.append(inner_contour)
        return new_outer_contour, new_inner_contours

    @staticmethod
    def _get_overlapping_theta(outer_contour_startend_theta, inner_contour_startend_theta):
        """
        Find overlapping theta domain between two contours on periodical Surfaces.
        """
        oc_xmin_index, outer_contour_xmin = min(enumerate(outer_contour_startend_theta), key=lambda x: x[1])
        oc_xmax_index, outer_contour_xman = max(enumerate(outer_contour_startend_theta), key=lambda x: x[1])
        ic_xmin_index, inner_contour_xmin = min(enumerate(inner_contour_startend_theta), key=lambda x: x[1])
        ic_xmax_index, inner_contour_xmax = max(enumerate(inner_contour_startend_theta), key=lambda x: x[1])

        # check if tetha3 or theta4 is in [theta1, theta2] interval
        overlap = outer_contour_xmin <= inner_contour_xmax and outer_contour_xman >= inner_contour_xmin

        if overlap:
            if inner_contour_xmin < outer_contour_xmin:
                overlapping_theta = outer_contour_startend_theta[oc_xmin_index]
                side = 0
                return overlapping_theta, oc_xmin_index, ic_xmin_index, side
            overlapping_theta = outer_contour_startend_theta[oc_xmax_index]
            side = 1
            return overlapping_theta, oc_xmax_index, ic_xmax_index, side

        # if not direct intersection -> find intersection at periodicity
        if inner_contour_xmin < outer_contour_xmin:
            overlapping_theta = outer_contour_startend_theta[oc_xmin_index] - 2 * math.pi
            side = 0
            return overlapping_theta, oc_xmin_index, ic_xmin_index, side
        overlapping_theta = outer_contour_startend_theta[oc_xmax_index] + 2 * math.pi
        side = 1
        return overlapping_theta, oc_xmax_index, ic_xmax_index, side

    def _reference_points(self, edge):
        """
        Helper function to return points of reference on the edge to fix some parametric periodical discontinuities.
        """
        length = edge.length()
        point_after_start = self.point3d_to_2d(edge.point_at_abscissa(0.01 * length))
        point_before_end = self.point3d_to_2d(edge.point_at_abscissa(0.98 * length))
        theta3, _ = point_after_start
        theta4, _ = point_before_end
        if abs(theta3) == math.pi or abs(theta3) == 0.5 * math.pi:
            point_after_start = self.point3d_to_2d(edge.point_at_abscissa(0.02 * length))
        if abs(theta4) == math.pi or abs(theta4) == 0.5 * math.pi:
            point_before_end = self.point3d_to_2d(edge.point_at_abscissa(0.97 * length))
        return point_after_start, point_before_end

    def _verify_start_end_angles(self, edge, theta1, theta2):
        """
        Verify if there is some incoherence with start and end angles. If so, return fixed angles.
        """
        length = edge.length()
        theta3, _ = self.point3d_to_2d(edge.point_at_abscissa(0.001 * length))
        # make sure that the reference angle is not undefined
        if abs(theta3) == math.pi or abs(theta3) == 0.5 * math.pi:
            theta3, _ = self.point3d_to_2d(edge.point_at_abscissa(0.002 * length))

        # Verify if theta1 or theta2 point should be -pi because atan2() -> ]-pi, pi]
        # And also atan2 discontinuity in 0.5 * math.pi
        if math.isclose(abs(theta1), math.pi, abs_tol=1e-4) or abs(theta1) == 0.5 * math.pi:
            theta1 = repair_start_end_angle_periodicity(theta1, theta3)
        if abs(theta2) == math.pi or abs(theta2) == 0.5 * math.pi:
            theta4, _ = self.point3d_to_2d(edge.point_at_abscissa(0.98 * length))
            # make sure that the reference angle is not undefined
            if math.isclose(abs(theta2), math.pi, abs_tol=1e-4) or abs(theta4) == 0.5 * math.pi:
                theta4, _ = self.point3d_to_2d(edge.point_at_abscissa(0.97 * length))
            theta2 = repair_start_end_angle_periodicity(theta2, theta4)

        return theta1, theta2

    def _helper_fix_angle_discontinuity(self, points, index_angle_discontinuity, i):
        sign = round(points[index_angle_discontinuity - 1][i] / abs(points[index_angle_discontinuity - 1][i]), 2)
        if i == 0:
            points = [p + volmdlr.Point2D(sign * volmdlr.TWO_PI, 0) if i >= index_angle_discontinuity else p
                      for i, p in enumerate(points)]
        else:
            points = [p + volmdlr.Point2D(0, sign * volmdlr.TWO_PI) if i >= index_angle_discontinuity else p
                      for i, p in enumerate(points)]
        return points

    def _fix_angle_discontinuity_on_discretization_points(self, points, indexes_angle_discontinuity, direction):
        i = 0 if direction == "x" else 1
        if len(indexes_angle_discontinuity) == 1:
            index_angle_discontinuity = indexes_angle_discontinuity[0]
            points = self._helper_fix_angle_discontinuity(points, index_angle_discontinuity, i)
        else:
            for j, index_angle_discontinuity in enumerate(indexes_angle_discontinuity[:-1]):
                next_angle_discontinuity_index = indexes_angle_discontinuity[j + 1]
                temp_points = points[:next_angle_discontinuity_index]
                temp_points = self._helper_fix_angle_discontinuity(temp_points, index_angle_discontinuity, i)
                points = temp_points + points[next_angle_discontinuity_index:]
        return points

    def _helper_arc3d_to_2d_periodicity_verifications(self, arc3d, start):
        """
        Verifies if arc 3D contains discontinuity and undefined start/end points on parametric domain.
        """
        point_theta_discontinuity = self.point2d_to_3d(volmdlr.Point2D(math.pi, start.y))
        discontinuity = arc3d.point_belongs(point_theta_discontinuity) and not \
            arc3d.is_point_edge_extremity(point_theta_discontinuity)

        undefined_start_theta = arc3d.start.is_close(point_theta_discontinuity)
        undefined_end_theta = arc3d.end.is_close(point_theta_discontinuity)
        return discontinuity, undefined_start_theta, undefined_end_theta

    def linesegment3d_to_2d(self, linesegment3d):
        """
        Converts the primitive from 3D spatial coordinates to its equivalent 2D primitive in the parametric space.

        For cylindrical or conical surfaces, a line segment in 3D space is typically projected onto
        the 2D parametric space as a vertical line segment. This is because a 3D line that lies on a
        cylindrical or conical surface corresponds to a generatrix of the surface, and it extends along
        the height of the surface without bending or deviating in the other directions.
        Therefore, the BREP of a line segment on cylindrical or conical surface is a vertical line segment.
        """
        start = self.point3d_to_2d(linesegment3d.start)
        end = self.point3d_to_2d(linesegment3d.end)
        _, _, z1 = self.frame.global_to_local_coordinates(linesegment3d.start)
        _, _, z2 = self.frame.global_to_local_coordinates(linesegment3d.end)
        if math.isclose(z1, z2, rel_tol=0.005):
            # special case when there is a small line segment that should be a small arc of circle instead
            return [edges.LineSegment2D(start, end)]
        if start.x != end.x:
            end = volmdlr.Point2D(start.x, end.y)
        if not start.is_close(end):
            return [edges.LineSegment2D(start, end, name="parametric.linesegment")]
        return None

    def arc3d_to_2d(self, arc3d):
        """
        Converts the primitive from 3D spatial coordinates to its equivalent 2D primitive in the parametric space.

        The BREP of an arc of circle on a cylindrical or a conical surface is a horizontal line segment.
        """
        start = self.point3d_to_2d(arc3d.start)
        end = self.point3d_to_2d(arc3d.end)
        point_after_start, point_before_end = self._reference_points(arc3d)
        discontinuity, undefined_start_theta, undefined_end_theta = self._helper_arc3d_to_2d_periodicity_verifications(
            arc3d, start)
        start, end = vm_parametric.arc3d_to_cylindrical_coordinates_verification(
            [start, end], [undefined_start_theta, undefined_end_theta],
            [point_after_start.x, point_before_end.x], discontinuity)
        return [edges.LineSegment2D(start, end, name="parametric.arc")]

    def fullarc3d_to_2d(self, fullarc3d):
        """
        Converts the primitive from 3D spatial coordinates to its equivalent 2D primitive in the parametric space.

        The BREP of a circle on a cylindrical or a conical surface is a horizontal line segment with length of two pi.
        """
        start = self.point3d_to_2d(fullarc3d.start)
        end = self.point3d_to_2d(fullarc3d.end)

        if self.frame.w.is_colinear_to(fullarc3d.circle.normal):
            normal_dot_product = self.frame.w.dot(fullarc3d.circle.normal)
            start, end = vm_parametric.fullarc_to_cylindrical_coordinates_verification(start, end, normal_dot_product)
            return [edges.LineSegment2D(start, end, name="parametric.fullarc")]
        raise NotImplementedError("This case must be treated in child class.")

    def bsplinecurve3d_to_2d(self, bspline_curve3d):
        """
        Converts the primitive from 3D spatial coordinates to its equivalent 2D primitive in the parametric space.
        """
        n = len(bspline_curve3d.control_points)
        points3d = bspline_curve3d.discretization_points(number_points=n)
        points = [self.point3d_to_2d(point) for point in points3d]
        theta1, z1 = points[0]
        theta2, z2 = points[-1]
        theta1, theta2 = self._verify_start_end_angles(bspline_curve3d, theta1, theta2)
        points[0] = volmdlr.Point2D(theta1, z1)
        points[-1] = volmdlr.Point2D(theta2, z2)

        theta_list = [point.x for point in points]
        theta_discontinuity, indexes_theta_discontinuity = angle_discontinuity(theta_list)
        if theta_discontinuity:
            points = self._fix_angle_discontinuity_on_discretization_points(points,
                                                                            indexes_theta_discontinuity, "x")

        return [edges.BSplineCurve2D.from_points_interpolation(points, degree=bspline_curve3d.degree)]

    def arcellipse3d_to_2d(self, arcellipse3d):
        """
        Transformation of a 3D arc of ellipse to a 2D primitive in a cylindrical surface.

        """
        points = [self.point3d_to_2d(p)
                  for p in arcellipse3d.discretization_points(number_points=50)]

        theta1, z1 = points[0]
        theta2, z2 = points[-1]

        # theta3, _ = self.point3d_to_2d(arcellipse3d.point_at_abscissa(0.001 * length))
        theta3, _ = points[1]
        # make sure that the reference angle is not undefined
        if abs(theta3) == math.pi:
            theta3, _ = points[1]

        # Verify if theta1 or theta2 point should be -pi because atan2() -> ]-pi, pi]
        if abs(theta1) == math.pi:
            theta1 = vm_parametric.repair_start_end_angle_periodicity(theta1, theta3)
        if abs(theta2) == math.pi:
            theta4, _ = points[-2]
            # make sure that the reference angle is not undefined
            if abs(theta4) == math.pi:
                theta4, _ = points[-3]
            theta2 = vm_parametric.repair_start_end_angle_periodicity(theta2, theta4)

        points[0] = volmdlr.Point2D(theta1, z1)
        points[-1] = volmdlr.Point2D(theta2, z2)

        theta_list = [point.x for point in points]
        theta_discontinuity, indexes_theta_discontinuity = angle_discontinuity(theta_list)
        if theta_discontinuity:
            points = self._fix_angle_discontinuity_on_discretization_points(points,
                                                                            indexes_theta_discontinuity, "x")

        return [edges.BSplineCurve2D.from_points_interpolation(points, degree=2, name="parametric.arcellipse")]

    def fullarcellipse3d_to_2d(self, fullarcellipse3d):
        """
        Transformation of a 3D arc ellipse to 2D, in a cylindrical surface.

        """
        points = [self.point3d_to_2d(p)
                  for p in fullarcellipse3d.discretization_points(number_points=100)]
        start, end = points[0], points[-1]
        normal_dot_product = self.frame.w.dot(fullarcellipse3d.ellipse.normal)
        start, end = vm_parametric.fullarc_to_cylindrical_coordinates_verification(start, end, normal_dot_product)
        theta1, z1 = start
        theta2, z2 = end
        theta1, theta2 = self._verify_start_end_angles(fullarcellipse3d, theta1, theta2)
        points[0] = volmdlr.Point2D(theta1, z1)
        points[-1] = volmdlr.Point2D(theta2, z2)

        theta_list = [point.x for point in points]
        theta_discontinuity, indexes_theta_discontinuity = angle_discontinuity(theta_list)
        if theta_discontinuity:
            points = self._fix_angle_discontinuity_on_discretization_points(points,
                                                                            indexes_theta_discontinuity, "x")

        return [edges.BSplineCurve2D.from_points_interpolation(points, degree=2,
                                                               name="parametric.fullarcellipse")]

    def bsplinecurve2d_to_3d(self, bspline_curve2d):
        """
        Is this right?.
        """
        n = len(bspline_curve2d.control_points)
        points = [self.point2d_to_3d(p)
                  for p in bspline_curve2d.discretization_points(number_points=n)]
        return [edges.BSplineCurve3D.from_points_interpolation(points, bspline_curve2d.degree)]

    def linesegment2d_to_3d(self, linesegment2d):
        """
        Converts a BREP line segment 2D onto a 3D primitive on the surface.
        """
        theta1, param_z1 = linesegment2d.start
        theta2, param_z2 = linesegment2d.end
        start3d = self.point2d_to_3d(linesegment2d.start)
        end3d = self.point2d_to_3d(linesegment2d.end)
        center = self.frame.origin + param_z1 * self.frame.w
        if theta1 > theta2:
            circle3d = curves.Circle3D(volmdlr.Frame3D(
                center, self.frame.u, -self.frame.v, self.frame.u.cross(-self.frame.v)),
                start3d.point_distance(center))
        else:
            circle3d = curves.Circle3D(
                volmdlr.Frame3D(center, self.frame.u, self.frame.v, self.frame.w),
                start3d.point_distance(center))
        if math.isclose(theta1, theta2, abs_tol=1e-4) or linesegment2d.name == "parametic.linesegment":
            if start3d.is_close(end3d):
                return None
            return [edges.LineSegment3D(start3d, end3d)]

        if math.isclose(param_z1, param_z2, abs_tol=1e-4) or linesegment2d.name == "parametric.arc" or \
                linesegment2d.name == "parametric.fullarc":
            if math.isclose(abs(theta1 - theta2), volmdlr.TWO_PI, abs_tol=1e-4):
                return [edges.FullArc3D(circle=circle3d, start_end=self.point2d_to_3d(linesegment2d.start))]
            # interior_point = self.point2d_to_3d(volmdlr.Point2D(0.5 * (theta1 + theta2), param_z1))
            return [edges.Arc3D(circle3d, self.point2d_to_3d(linesegment2d.start),
                                self.point2d_to_3d(linesegment2d.end))]
        if start3d.is_close(end3d):
            return None
        n = 10
        points = [self.point2d_to_3d(p)
                  for p in linesegment2d.discretization_points(number_points=n)]
        return [edges.BSplineCurve3D.from_points_interpolation(points, 3)]

    @staticmethod
    def is_undefined_brep(edge):
        """Returns True if the edge is contained within the periodicity boundary."""
        if isinstance(edge.simplify, edges.LineSegment2D) and \
                edge.simplify.line.unit_direction_vector().is_colinear_to(volmdlr.Y2D) \
                and math.isclose(abs(edge.start.x), math.pi, abs_tol=1e-6):
            return True
        return False

    def fix_undefined_brep_with_neighbors(self, edge, previous_edge, next_edge):
        """Uses neighbors edges to fix edge contained within the periodicity boundary."""
        delta_previous = previous_edge.end - edge.start
        delta_next = next_edge.start - edge.end
        if not self.is_undefined_brep(previous_edge) and \
                math.isclose(delta_previous.norm(), self.x_periodicity, abs_tol=1e-3):
            edge = edge.translation(delta_previous)
        elif not self.is_undefined_brep(next_edge) and \
                math.isclose(delta_next.norm(), self.x_periodicity, abs_tol=1e-3):
            edge = edge.translation(delta_next)
        return edge


class CylindricalSurface3D(PeriodicalSurface):
    """
    The local plane is defined by (theta, z).

    :param frame: frame.w is axis, frame.u is theta=0 frame.v theta=pi/2
    :param frame:
    :param radius: Cylinder's radius
    :type radius: float
    """
    face_class = 'CylindricalFace3D'
    x_periodicity = volmdlr.TWO_PI
    y_periodicity = None

    def __init__(self, frame, radius: float, name: str = ''):
        self.frame = frame
        self.radius = radius
        PeriodicalSurface.__init__(self, frame=frame, name=name)

    def plot(self, ax=None, edge_style: EdgeStyle = EdgeStyle(color='grey', alpha=0.5),
             length: float = 1, **kwargs):
        """
        Plot the cylindrical surface in the local frame normal direction.

        :param ax: Matplotlib Axes3D object to plot on. If None, create a new figure.
        :type ax: Axes3D or None
        :param edge_style: edge styles.
        :type edge_style: EdgeStyle.
        :param length: plotted length
        :type length: float
        :return: Matplotlib Axes3D object containing the plotted wire-frame.
        :rtype: Axes3D
        """
        ncircles = 10
        nlines = 30

        if ax is None:
            fig = plt.figure()
            ax = fig.add_subplot(111, projection='3d')

        self.frame.plot(ax=ax, color=edge_style.color, ratio=self.radius)
        for i in range(nlines):
            theta = i / (nlines - 1) * volmdlr.TWO_PI
            start = self.point2d_to_3d(volmdlr.Point2D(theta, -0.5 * length))
            end = self.point2d_to_3d(volmdlr.Point2D(theta, 0.5 * length))
            edges.LineSegment3D(start, end).plot(ax=ax, edge_style=edge_style)

        for j in range(ncircles):
            circle_frame = self.frame.copy()
            circle_frame.origin += (-0.5 + j / (ncircles - 1)) * length * circle_frame.w
            circle = curves.Circle3D(circle_frame, self.radius)
            circle.plot(ax=ax, edge_style=edge_style)
        return ax

    def point2d_to_3d(self, point2d: volmdlr.Point2D):
        """
        Coverts a parametric coordinate on the surface into a 3D spatial point (x, y, z).

        :param point2d: Point at the ToroidalSuface3D
        :type point2d: `volmdlr.`Point2D`
        """

        point = volmdlr.Point3D(self.radius * math.cos(point2d.x),
                                self.radius * math.sin(point2d.x),
                                point2d.y)
        return self.frame.local_to_global_coordinates(point)

    def point3d_to_2d(self, point3d):
        """
        Returns the cylindrical coordinates volmdlr.Point2D(theta, z) of a Cartesian coordinates point (x, y, z).

        :param point3d: Point at the CylindricalSuface3D
        :type point3d: `volmdlr.`Point3D`
        """
        x, y, z = self.frame.global_to_local_coordinates(point3d)
        # Do not delete this, mathematical problem when x and y close to zero but not 0
        if abs(x) < 1e-12:
            x = 0
        if abs(y) < 1e-12:
            y = 0

        theta = math.atan2(y, x)
        if abs(theta) < 1e-9:
            theta = 0.0

        return volmdlr.Point2D(theta, z)

    @classmethod
    def from_step(cls, arguments, object_dict, **kwargs):
        """
        Converts a step primitive to a CylindricalSurface3D.

        :param arguments: The arguments of the step primitive.
        :type arguments: list
        :param object_dict: The dictionary containing all the step primitives
            that have already been instantiated
        :type object_dict: dict
        :return: The corresponding CylindricalSurface3D object.
        :rtype: :class:`volmdlr.faces.CylindricalSurface3D`
        """

        length_conversion_factor = kwargs.get("length_conversion_factor", 1)
        frame = object_dict[arguments[1]]
        radius = float(arguments[2]) * length_conversion_factor
        return cls(frame, radius, arguments[0][1:-1])

    def to_step(self, current_id):
        """
        Converts the object to a STEP representation.

        :param current_id: The ID of the last written primitive.
        :type current_id: int
        :return: The STEP representation of the object and the last ID.
        :rtype: tuple[str, list[int]]
        """
        content, frame_id = self.frame.to_step(current_id)
        current_id = frame_id + 1
        content += f"#{current_id} = CYLINDRICAL_SURFACE('{self.name}',#{frame_id},{round(1000 * self.radius, 4)});\n"
        return content, [current_id]

    def frame_mapping(self, frame: volmdlr.Frame3D, side: str):
        """
        Changes frame_mapping and return a new CylindricalSurface3D.

        :param side: 'old' or 'new'
        """
        new_frame = self.frame.frame_mapping(frame, side)
        return CylindricalSurface3D(new_frame, self.radius,
                                    name=self.name)

    def rectangular_cut(self, theta1: float, theta2: float,
                        param_z1: float, param_z2: float, name: str = ''):
        """Deprecated method, Use CylindricalFace3D from_surface_rectangular_cut method."""
        raise AttributeError('Use CylindricalFace3D from_surface_rectangular_cut method')

    def rotation(self, center: volmdlr.Point3D, axis: volmdlr.Vector3D, angle: float):
        """
        CylindricalFace3D rotation.

        :param center: rotation center.
        :param axis: rotation axis.
        :param angle: angle rotation.
        :return: a new rotated Plane3D.
        """
        new_frame = self.frame.rotation(center=center, axis=axis,
                                        angle=angle)
        return CylindricalSurface3D(new_frame, self.radius)

    def translation(self, offset: volmdlr.Vector3D):
        """
        CylindricalFace3D translation.

        :param offset: translation vector.
        :return: A new translated CylindricalFace3D.
        """
        return CylindricalSurface3D(self.frame.translation(offset), self.radius)

    def grid3d(self, grid2d: grid.Grid2D):
        """
        Generate 3d grid points of a Cylindrical surface, based on a Grid2D.

        """

        points_2d = grid2d.points
        points_3d = [self.point2d_to_3d(point2d) for point2d in points_2d]

        return points_3d

    def line_intersections(self, line: curves.Line3D):
        """Gets intersections between a line and a Cylindrical Surface 3D."""
        line_2d = line.to_2d(self.frame.origin, self.frame.u, self.frame.v)
        if line_2d is None:
            return []
        origin2d = self.frame.origin.to_2d(self.frame.origin, self.frame.u, self.frame.v)
        distance_line2d_to_origin = line_2d.point_distance(origin2d)
        if distance_line2d_to_origin > self.radius:
            return []
        a_prime = line_2d.point1
        b_prime = line_2d.point2
        a_prime_minus_b_prime = a_prime - b_prime
        t_param = a_prime.dot(a_prime_minus_b_prime) / a_prime_minus_b_prime.dot(a_prime_minus_b_prime)
        k_param = math.sqrt(
            (self.radius ** 2 - distance_line2d_to_origin ** 2) / a_prime_minus_b_prime.dot(a_prime_minus_b_prime))
        intersection1 = line.point1 + (t_param + k_param) * (line.direction_vector())
        intersection2 = line.point1 + (t_param - k_param) * (line.direction_vector())
        if intersection1 == intersection2:
            return [intersection1]

        return [intersection1, intersection2]

    def linesegment_intersections(self, linesegment: edges.LineSegment3D):
        """Gets intersections between a line segment and a Cylindrical Surface 3D."""
        line = linesegment.line
        line_intersections = self.line_intersections(line)
        linesegment_intersections = [inters for inters in line_intersections if linesegment.point_belongs(inters)]
        return linesegment_intersections

    def parallel_plane_intersection(self, plane3d):
        """
        Cylinder plane intersections when plane's normal is perpendicular with the cylinder axis.

        :param plane3d: intersecting plane
        :return: list of intersecting curves
        """
        distance_plane_cylinder_axis = plane3d.point_distance(self.frame.origin)
        if distance_plane_cylinder_axis > self.radius:
            return []
        if math.isclose(self.frame.w.dot(plane3d.frame.u), 0, abs_tol=1e-6):
            line = curves.Line3D(plane3d.frame.origin, plane3d.frame.origin + plane3d.frame.u)
        else:
            line = curves.Line3D(plane3d.frame.origin, plane3d.frame.origin + plane3d.frame.v)
        line_intersections = self.line_intersections(line)
        lines = []
        for intersection in line_intersections:
            lines.append(curves.Line3D(intersection, intersection + self.frame.w))
        return lines

    def perpendicular_plane_intersection(self, plane3d):
        """
        Cylinder plane intersections when plane's normal is parallel with the cylinder axis.

        :param plane3d: intersecting plane
        :return: list of intersecting curves
        """
        line = curves.Line3D(self.frame.origin, self.frame.origin + self.frame.w)
        center3d_plane = plane3d.line_intersections(line)[0]
        circle3d = curves.Circle3D(volmdlr.Frame3D(center3d_plane, plane3d.frame.u,
                                                   plane3d.frame.v, plane3d.frame.w), self.radius)
        return [circle3d]

    def concurrent_plane_intersection(self, plane3d):
        """
        Cylinder plane intersections when plane's normal is concurrent with the cylinder axis, but not orthogonal.

        Heavily based on the implementation available in this link:
        https://www.geometrictools.com/Documentation/IntersectionCylinderPlane.pdf

        :param plane3d: intersecting plane.
        :return: list of intersecting curves.
        """
        a_plane_vector = npy.array([[plane3d.frame.u.x],
                                    [plane3d.frame.u.y],
                                    [plane3d.frame.u.z]])
        b_plane_vector = npy.array([[plane3d.frame.v.x],
                                    [plane3d.frame.v.y],
                                    [plane3d.frame.v.z]])
        c_point = npy.array([[self.frame.origin.x],
                             [self.frame.origin.y],
                             [self.frame.origin.z]])
        i_matrix = npy.identity(3)
        w_vector = npy.array([[self.frame.w.x],
                              [self.frame.w.y],
                              [self.frame.w.z]])
        point_on_plane = npy.array([[plane3d.frame.origin.x],
                                    [plane3d.frame.origin.y],
                                    [plane3d.frame.origin.z]])
        delta = point_on_plane - c_point
        m_matrix = i_matrix - npy.dot(w_vector, w_vector.T)
        q_2 = npy.array([[npy.dot(npy.dot(a_plane_vector.T, m_matrix), a_plane_vector)[0][0],
                          npy.dot(npy.dot(a_plane_vector.T, m_matrix), b_plane_vector)[0][0]],
                         [npy.dot(npy.dot(a_plane_vector.T, m_matrix), b_plane_vector)[0][0],
                          npy.dot(npy.dot(b_plane_vector.T, m_matrix), b_plane_vector)[0][0]]])
        q_1 = 2 * npy.array([[npy.dot(npy.dot(a_plane_vector.T, m_matrix), delta)[0][0]],
                             [npy.dot(npy.dot(b_plane_vector.T, m_matrix), delta)[0][0]]])
        k_vector = - npy.dot(npy.linalg.inv(q_2), q_1)
        q_0 = npy.dot(npy.dot(delta.T, m_matrix), delta) - self.radius ** 2
        s_matrix = q_2 / (npy.dot(npy.dot(k_vector.T, q_2), k_vector) - q_0)
        eigenvalues, eigenvectors = npy.linalg.eig(s_matrix)
        k_0, k_1 = k_vector[0][0], k_vector[1][0]
        ellipse_center = point_on_plane + k_0 * a_plane_vector + k_1 * b_plane_vector
        ellipse_center = volmdlr.Point3D(ellipse_center[0][0], ellipse_center[1][0], ellipse_center[2][0])
        major_dir = eigenvectors[0][0] * a_plane_vector + eigenvectors[1][0] * b_plane_vector
        major_dir = volmdlr.Point3D(major_dir[0][0], major_dir[1][0], major_dir[2][0]).unit_vector()
        minor_dir = eigenvectors[0][1] * a_plane_vector + eigenvectors[1][1] * b_plane_vector
        minor_dir = volmdlr.Point3D(minor_dir[0][0], minor_dir[1][0], minor_dir[2][0]).unit_vector()
        lineseg1 = edges.LineSegment3D(ellipse_center, ellipse_center + major_dir * 10 * self.radius)
        lineseg2 = edges.LineSegment3D(ellipse_center, ellipse_center + minor_dir * 10 * self.radius)
        inters_lineseg1 = self.linesegment_intersections(lineseg1)
        inters_lineseg2 = self.linesegment_intersections(lineseg2)
        major_axis = ellipse_center.point_distance(inters_lineseg1[0])
        minor_axis = ellipse_center.point_distance(inters_lineseg2[0])
        if minor_axis > major_axis:
            major_axis, minor_axis = minor_axis, major_axis
            major_dir, minor_dir = minor_dir, major_dir
        ellipse = curves.Ellipse3D(major_axis, minor_axis,
                                   volmdlr.Frame3D(ellipse_center, major_dir,
                                                   minor_dir, plane3d.frame.w))
        return [ellipse]

    def plane_intersection(self, plane3d):
        """
        Cylinder intersections with a plane.

        :param plane3d: intersecting plane.
        :return: list of intersecting curves.
        """
        if math.isclose(abs(plane3d.frame.w.dot(self.frame.w)), 0, abs_tol=1e-6):
            return self.parallel_plane_intersection(plane3d)
        if math.isclose(abs(plane3d.frame.w.dot(self.frame.w)), 1, abs_tol=1e-6):
            return self.perpendicular_plane_intersection(plane3d)
        return self.concurrent_plane_intersection(plane3d)

    def is_coincident(self, surface3d):
        """
        Verifies if two CylindricalSurfaces are coincident.

        :param surface3d: surface to verify.
        :return: True if they are coincident, False otherwise.
        """
        if not isinstance(self, surface3d.__class__):
            return False
        if math.isclose(abs(self.frame.w.dot(surface3d.frame.w)), 1.0, abs_tol=1e-6) and \
                self.radius == surface3d.radius:
            return True
        return False

    def point_on_surface(self, point3d):
        """
        Verifies if a given point is on the CylindricalSurface3D.

        :param point3d: point to verify.
        :return: True if point on surface, False otherwise.
        """
        new_point = self.frame.global_to_local_coordinates(point3d)
        if math.isclose(new_point.x ** 2 + new_point.y ** 2, self.radius ** 2, abs_tol=1e-6):
            return True
        return False


class ToroidalSurface3D(PeriodicalSurface):
    """
    The local plane is defined by (theta, phi).

    Theta is the angle around the big (R) circle and phi around the small (r).

    :param frame: Tore's frame: origin is the center, u is pointing at theta=0.
    :param tore_radius: Tore's radius.
    :param r: Circle to revolute radius.

    See Also Definitions of R and r according to https://en.wikipedia.org/wiki/Torus.

    """
    face_class = 'ToroidalFace3D'
    x_periodicity = volmdlr.TWO_PI
    y_periodicity = volmdlr.TWO_PI

    def __init__(self, frame: volmdlr.Frame3D, tore_radius: float, small_radius: float, name: str = ''):
        self.frame = frame
        self.tore_radius = tore_radius
        self.small_radius = small_radius
        PeriodicalSurface.__init__(self, frame=frame, name=name)

        self._bbox = None

    @property
    def bounding_box(self):
        """
        Returns the surface bounding box.
        """
        if not self._bbox:
            self._bbox = self._bounding_box()
        return self._bbox

    def _bounding_box(self):
        distance = self.tore_radius + self.small_radius
        point1 = self.frame.origin + \
                 self.frame.u * distance + self.frame.v * distance + self.frame.w * self.small_radius
        point2 = self.frame.origin + \
                 self.frame.u * distance + self.frame.v * distance - self.frame.w * self.small_radius
        point3 = self.frame.origin + \
                 self.frame.u * distance - self.frame.v * distance + self.frame.w * self.small_radius
        point4 = self.frame.origin + \
                 self.frame.u * distance - self.frame.v * distance - self.frame.w * self.small_radius
        point5 = self.frame.origin - \
                 self.frame.u * distance + self.frame.v * distance + self.frame.w * self.small_radius
        point6 = self.frame.origin - \
                 self.frame.u * distance + self.frame.v * distance - self.frame.w * self.small_radius
        point7 = self.frame.origin - \
                 self.frame.u * distance - self.frame.v * distance + self.frame.w * self.small_radius
        point8 = self.frame.origin - \
                 self.frame.u * distance - self.frame.v * distance - self.frame.w * self.small_radius

        return volmdlr.core.BoundingBox.from_points(
            [point1, point2, point3, point4, point5, point6, point7, point8])

    def point2d_to_3d(self, point2d: volmdlr.Point2D):
        """
        Coverts a parametric coordinate on the surface into a 3D spatial point (x, y, z).

        :param point2d: Point at the ToroidalSuface3D
        :type point2d: `volmdlr.`Point2D`
        """
        theta, phi = point2d
        x = (self.tore_radius + self.small_radius * math.cos(phi)) * math.cos(theta)
        y = (self.tore_radius + self.small_radius * math.cos(phi)) * math.sin(theta)
        z = self.small_radius * math.sin(phi)
        return self.frame.local_to_global_coordinates(volmdlr.Point3D(x, y, z))

    def point3d_to_2d(self, point3d):
        """
        Transform a 3D spatial point (x, y, z) into a 2D spherical parametric point (theta, phi).
        """
        x, y, z = self.frame.global_to_local_coordinates(point3d)
        z = min(self.small_radius, max(-self.small_radius, z))

        # Do not delete this, mathematical problem when x and y close to zero (should be zero) but not 0
        # Generally this is related to uncertainty of step files.

        if abs(x) < 1e-6:
            x = 0
        if abs(y) < 1e-6:
            y = 0
        if abs(z) < 1e-6:
            z = 0

        z_r = z / self.small_radius
        phi = math.asin(z_r)
        if abs(phi) < 1e-9:
            phi = 0

        u = self.tore_radius + math.sqrt((self.small_radius ** 2) - (z ** 2))
        u1, u2 = round(x / u, 5), round(y / u, 5)
        theta = math.atan2(u2, u1)

        vector_to_tube_center = volmdlr.Vector3D(self.tore_radius * math.cos(theta),
                                                 self.tore_radius * math.sin(theta), 0)
        vector_from_tube_center_to_point = volmdlr.Vector3D(x, y, z) - vector_to_tube_center
        phi2 = volmdlr.geometry.vectors3d_angle(vector_to_tube_center, vector_from_tube_center_to_point)

        if phi >= 0 and phi2 > 0.5 * math.pi:
            phi = math.pi - phi
        elif phi < 0 and phi2 > 0.5 * math.pi:
            phi = -math.pi - phi
        if abs(theta) < 1e-9:
            theta = 0.0
        if abs(phi) < 1e-9:
            phi = 0.0
        return volmdlr.Point2D(theta, phi)

    @classmethod
    def from_step(cls, arguments, object_dict, **kwargs):
        """
        Converts a step primitive to a ToroidalSurface3D.

        :param arguments: The arguments of the step primitive.
        :type arguments: list
        :param object_dict: The dictionary containing all the step primitives
            that have already been instantiated.
        :type object_dict: dict
        :return: The corresponding ToroidalSurface3D object.
        :rtype: :class:`volmdlr.faces.ToroidalSurface3D`
        """

        length_conversion_factor = kwargs.get("length_conversion_factor", 1)

        frame = object_dict[arguments[1]]
        rcenter = float(arguments[2]) * length_conversion_factor
        rcircle = float(arguments[3]) * length_conversion_factor
        return cls(frame, rcenter, rcircle, arguments[0][1:-1])

    def to_step(self, current_id):
        """
        Converts the object to a STEP representation.

        :param current_id: The ID of the last written primitive.
        :type current_id: int
        :return: The STEP representation of the object and the last ID.
        :rtype: tuple[str, list[int]]
        """
        content, frame_id = self.frame.to_step(current_id)
        current_id = frame_id + 1
        content += f"#{current_id} = TOROIDAL_SURFACE('{self.name}',#{frame_id}," \
                   f"{round(1000 * self.tore_radius, 4)},{round(1000 * self.small_radius, 4)});\n"
        return content, [current_id]

    def frame_mapping(self, frame: volmdlr.Frame3D, side: str):
        """
        Changes frame_mapping and return a new ToroidalSurface3D.

        :param frame: The new frame to map to.
        :type frame: `volmdlr.Frame3D
        :param side: Indicates whether the frame should be mapped to the 'old' or 'new' frame.
            Acceptable values are 'old' or 'new'.
        :type side: str
        """
        new_frame = self.frame.frame_mapping(frame, side)
        return ToroidalSurface3D(new_frame, self.tore_radius, self.small_radius, name=self.name)

    def rectangular_cut(self, theta1: float, theta2: float, phi1: float, phi2: float, name: str = ""):
        """Deprecated method, Use ToroidalFace3D from_surface_rectangular_cut method."""
        raise AttributeError('Use ToroidalFace3D from_surface_rectangular_cut method')

    def linesegment2d_to_3d(self, linesegment2d):
        """
        Converts the parametric boundary representation into a 3D primitive.
        """
        theta1, phi1 = linesegment2d.start
        theta2, phi2 = linesegment2d.end

        if math.isclose(theta1, theta2, abs_tol=1e-4):
            center = self.frame.origin + self.tore_radius * self.frame.u
            center = center.rotation(self.frame.origin, self.frame.w, angle=theta1)  # todo Is this Correct?
            u_vector = center - self.frame.origin
            u_vector = u_vector.unit_vector()
            if phi1 < phi2:
                w_vector = u_vector.cross(self.frame.w)
            else:
                w_vector = self.frame.w.cross(u_vector)
            v_vector = w_vector.cross(u_vector)
            start3d = self.point2d_to_3d(linesegment2d.start)
            frame = volmdlr.Frame3D(center, u_vector, v_vector, w_vector)
            circle = curves.Circle3D(frame, start3d.point_distance(center))
            if math.isclose(abs(phi1 - phi2), volmdlr.TWO_PI, abs_tol=1e-4):
                return [edges.FullArc3D(circle, start_end=center + self.small_radius * u_vector)]
            # interior_point = self.point2d_to_3d(volmdlr.Point2D(theta1, 0.5 * (phi1 + phi2)))
            return [edges.Arc3D(circle, start3d, self.point2d_to_3d(linesegment2d.end))]
        if math.isclose(phi1, phi2, abs_tol=1e-4):
            center = self.frame.origin + self.small_radius * math.sin(phi1) * self.frame.w
            if theta1 > theta2:
                frame = volmdlr.Frame3D(center, self.frame.u, -self.frame.v, self.frame.u.cross(-self.frame.v))
            else:
                frame = volmdlr.Frame3D(center, self.frame.u, self.frame.v, self.frame.w)
            start3d = self.point2d_to_3d(linesegment2d.start)
            circle = curves.Circle3D(frame, start3d.point_distance(center))
            if math.isclose(abs(theta1 - theta2), volmdlr.TWO_PI, abs_tol=1e-4):
                start_end = center + self.frame.u * (self.small_radius + self.tore_radius)
                return [edges.FullArc3D(circle=circle, start_end=start_end)]
            return [edges.Arc3D(circle, start3d, self.point2d_to_3d(linesegment2d.end))]
        points = [self.point2d_to_3d(point2d) for point2d in linesegment2d.discretization_points(number_points=10)]
        return [edges.BSplineCurve3D.from_points_interpolation(points, degree=3).simplify]

    def bsplinecurve2d_to_3d(self, bspline_curve2d):
        """
        Converts the parametric boundary representation into a 3D primitive.
        """
        n = len(bspline_curve2d.control_points)
        points = [self.point2d_to_3d(p)
                  for p in bspline_curve2d.discretization_points(number_points=n)]
        return [edges.BSplineCurve3D.from_points_interpolation(points, bspline_curve2d.degree)]

    def _helper_arc3d_to_2d_periodicity_verifications(self, arc3d, start):
        """
        Verifies if arc 3D contains discontinuity and undefined start/end points on parametric domain.
        """

        point_theta_discontinuity = self.point2d_to_3d(volmdlr.Point2D(math.pi, start.y))
        theta_discontinuity = arc3d.point_belongs(point_theta_discontinuity) and \
                              not arc3d.is_point_edge_extremity(point_theta_discontinuity)
        point_phi_discontinuity = self.point2d_to_3d(volmdlr.Point2D(start.x, math.pi))
        phi_discontinuity = arc3d.point_belongs(point_phi_discontinuity) and \
                            not arc3d.is_point_edge_extremity(point_phi_discontinuity)
        undefined_start_theta = arc3d.start.is_close(point_theta_discontinuity)
        undefined_end_theta = arc3d.end.is_close(point_theta_discontinuity)
        undefined_start_phi = arc3d.start.is_close(point_phi_discontinuity)
        undefined_end_phi = arc3d.end.is_close(point_phi_discontinuity)

        return theta_discontinuity, phi_discontinuity, undefined_start_theta, undefined_end_theta, \
            undefined_start_phi, undefined_end_phi

    def fullarc3d_to_2d(self, fullarc3d):
        """
        Converts the primitive from 3D spatial coordinates to its equivalent 2D primitive in the parametric space.
        """
        start = self.point3d_to_2d(fullarc3d.start)
        end = self.point3d_to_2d(fullarc3d.end)
        point_after_start, point_before_end = self._reference_points(fullarc3d)
        theta_discontinuity, phi_discontinuity, undefined_start_theta, undefined_end_theta, \
            undefined_start_phi, undefined_end_phi = self._helper_arc3d_to_2d_periodicity_verifications(
            fullarc3d, start)
        start, end = vm_parametric.arc3d_to_toroidal_coordinates_verification(
            [start, end],
            [undefined_start_theta, undefined_end_theta, undefined_start_phi, undefined_end_phi],
            [point_after_start, point_before_end],
            [theta_discontinuity, phi_discontinuity])
        theta1, phi1 = start
        # theta2, phi2 = end
        theta3, phi3 = point_after_start
        # theta4, phi4 = point_before_end
        if self.frame.w.is_colinear_to(fullarc3d.circle.normal, abs_tol=1e-4):
            point1 = start
            if theta1 > theta3:
                point2 = volmdlr.Point2D(theta1 - volmdlr.TWO_PI, phi1)
            elif theta1 < theta3:
                point2 = volmdlr.Point2D(theta1 + volmdlr.TWO_PI, phi1)
            return [edges.LineSegment2D(point1, point2)]
        point1 = start
        if phi1 > phi3:
            point2 = volmdlr.Point2D(theta1, phi1 - volmdlr.TWO_PI)
        elif phi1 < phi3:
            point2 = volmdlr.Point2D(theta1, phi1 + volmdlr.TWO_PI)
        return [edges.LineSegment2D(point1, point2)]

    def arc3d_to_2d(self, arc3d):
        """
        Converts the arc from 3D spatial coordinates to its equivalent 2D primitive in the parametric space.
        """
        start = self.point3d_to_2d(arc3d.start)
        end = self.point3d_to_2d(arc3d.end)

        point_after_start, point_before_end = self._reference_points(arc3d)
        theta_discontinuity, phi_discontinuity, undefined_start_theta, undefined_end_theta, \
            undefined_start_phi, undefined_end_phi = self._helper_arc3d_to_2d_periodicity_verifications(arc3d, start)
        start, end = vm_parametric.arc3d_to_toroidal_coordinates_verification(
            [start, end],
            [undefined_start_theta, undefined_end_theta, undefined_start_phi, undefined_end_phi],
            [point_after_start, point_before_end],
            [theta_discontinuity, phi_discontinuity])
        return [edges.LineSegment2D(start, end)]

    def bsplinecurve3d_to_2d(self, bspline_curve3d):
        """
        Converts the primitive from 3D spatial coordinates to its equivalent 2D primitive in the parametric space.
        """
        point_after_start, point_before_end = self._reference_points(bspline_curve3d)
        theta3, phi3 = point_after_start
        theta4, phi4 = point_before_end
        n = len(bspline_curve3d.control_points)
        points3d = bspline_curve3d.discretization_points(number_points=n)
        points = [self.point3d_to_2d(p) for p in points3d]
        theta1, phi1 = points[0]
        theta2, phi2 = points[-1]

        # Verify if theta1 or theta2 point should be -pi because atan2() -> ]-pi, pi]
        if abs(theta1) == math.pi:
            theta1 = repair_start_end_angle_periodicity(theta1, theta3)
        if abs(theta2) == math.pi:
            theta2 = repair_start_end_angle_periodicity(theta2, theta4)

        # Verify if phi1 or phi2 point should be -pi because phi -> ]-pi, pi]
        if abs(phi1) == math.pi:
            phi1 = repair_start_end_angle_periodicity(phi1, phi3)
        if abs(phi2) == math.pi:
            phi2 = repair_start_end_angle_periodicity(phi2, phi4)

        points[0] = volmdlr.Point2D(theta1, phi1)
        points[-1] = volmdlr.Point2D(theta2, phi2)

        theta_list = [point.x for point in points]
        phi_list = [point.y for point in points]
        theta_discontinuity, indexes_theta_discontinuity = angle_discontinuity(theta_list)
        phi_discontinuity, indexes_phi_discontinuity = angle_discontinuity(phi_list)

        if theta_discontinuity:
            points = self._fix_angle_discontinuity_on_discretization_points(points,
                                                                            indexes_theta_discontinuity, "x")
        if phi_discontinuity:
            points = self._fix_angle_discontinuity_on_discretization_points(points,
                                                                            indexes_phi_discontinuity, "y")

        return [edges.BSplineCurve2D.from_points_interpolation(points, bspline_curve3d.degree)]

    def triangulation(self):
        """
        Triangulation.

        :rtype: display.DisplayMesh3D
        """
        face = self.rectangular_cut(0, volmdlr.TWO_PI, 0, volmdlr.TWO_PI)
        return face.triangulation()

    def translation(self, offset: volmdlr.Vector3D):
        """
        ToroidalSurface3D translation.

        :param offset: translation vector
        :return: A new translated ToroidalSurface3D
        """
        return ToroidalSurface3D(self.frame.translation(
            offset), self.tore_radius, self.small_radius)

    def rotation(self, center: volmdlr.Point3D, axis: volmdlr.Vector3D, angle: float):
        """
        ToroidalSurface3D rotation.

        :param center: rotation center.
        :param axis: rotation axis.
        :param angle: angle rotation.
        :return: a new rotated ToroidalSurface3D.
        """
        new_frame = self.frame.rotation(center=center, axis=axis,
                                        angle=angle)
        return self.__class__(new_frame, self.tore_radius, self.small_radius)

    def plot(self, ax=None, color='grey', alpha=0.5, **kwargs):
        """Plot torus arcs."""
        if ax is None:
            fig = plt.figure()
            ax = fig.add_subplot(111, projection='3d')

        self.frame.plot(ax=ax, ratio=self.tore_radius)
        number_arcs = 50
        for i in range(number_arcs):
            theta = i / number_arcs * volmdlr.TWO_PI
            t_points = []
            for j in range(number_arcs):
                phi = j / number_arcs * volmdlr.TWO_PI
                t_points.append(self.point2d_to_3d(volmdlr.Point2D(theta, phi)))
            ax = wires.ClosedPolygon3D(t_points).plot(ax=ax, edge_style=EdgeStyle(color=color, alpha=alpha))

        return ax

    def point_projection(self, point3d):
        """
        Returns the projection of the point on the toroidal surface.

        :param point3d: Point to project.
        :type point3d: volmdlr.Point3D
        :return: A point on the surface
        :rtype: volmdlr.Point3D
        """
        x, y, z = self.frame.global_to_local_coordinates(point3d)

        if abs(x) < 1e-12:
            x = 0
        if abs(y) < 1e-12:
            y = 0

        theta = math.atan2(y, x)

        vector_to_tube_center = volmdlr.Vector3D(self.tore_radius * math.cos(theta),
                                                 self.tore_radius * math.sin(theta), 0)
        vector_from_tube_center_to_point = volmdlr.Vector3D(x, y, z) - vector_to_tube_center
        phi = volmdlr.geometry.vectors3d_angle(vector_to_tube_center, vector_from_tube_center_to_point)
        if z < 0:
            phi = 2 * math.pi - phi
        if abs(theta) < 1e-9:
            theta = 0.0
        if abs(phi) < 1e-9:
            phi = 0.0
        return self.point2d_to_3d(volmdlr.Point2D(theta, phi))

    def _reference_points(self, edge):
        """
        Helper function to return points of reference on the edge to fix some parametric periodical discontinuities.
        """
        length = edge.length()
        point_after_start = self.point3d_to_2d(edge.point_at_abscissa(0.005 * length))
        point_before_end = self.point3d_to_2d(edge.point_at_abscissa(0.98 * length))
        theta3, phi3 = point_after_start
        theta4, phi4 = point_before_end
        if abs(theta3) == math.pi or abs(theta3) == 0.5 * math.pi or \
                abs(phi3) == math.pi or abs(phi3) == 0.5 * math.pi:
            point_after_start = self.point3d_to_2d(edge.point_at_abscissa(0.02 * length))
        if abs(theta4) == math.pi or abs(theta4) == 0.5 * math.pi or \
                abs(phi4) == math.pi or abs(phi4) == 0.5 * math.pi:
            point_before_end = self.point3d_to_2d(edge.point_at_abscissa(0.97 * length))
        return point_after_start, point_before_end


class ConicalSurface3D(PeriodicalSurface):
    """
    The local plane is defined by (theta, z).

    :param frame: Cone's frame to position it: frame.w is axis of cone frame. Origin is at the angle of the cone.
    :param semi_angle: cone's semi-angle.
    """
    face_class = 'ConicalFace3D'
    x_periodicity = volmdlr.TWO_PI
    y_periodicity = None

    def __init__(self, frame: volmdlr.Frame3D, semi_angle: float,
                 name: str = ''):
        self.frame = frame
        self.semi_angle = semi_angle
        PeriodicalSurface.__init__(self, frame=frame, name=name)

    def plot(self, ax=None, color='grey', alpha=0.5, **kwargs):
        """
        Plots the ConicalSurface3D.
        """
        z = kwargs.get("z", 0.5)
        if ax is None:
            fig = plt.figure()
            ax = fig.add_subplot(111, projection='3d')

        self.frame.plot(ax=ax, ratio=z)
        x = z * math.tan(self.semi_angle)
        # point1 = self.frame.local_to_global_coordinates(volmdlr.Point3D(-x, 0, -z))
        point1 = self.frame.origin
        point2 = self.frame.local_to_global_coordinates(volmdlr.Point3D(x, 0, z))
        generatrix = edges.LineSegment3D(point1, point2)
        for i in range(37):
            theta = i / 36. * volmdlr.TWO_PI
            wire = generatrix.rotation(self.frame.origin, self.frame.w, theta)
            wire.plot(ax=ax, edge_style=EdgeStyle(color=color, alpha=alpha))
        return ax

    @classmethod
    def from_step(cls, arguments, object_dict, **kwargs):
        """
        Converts a step primitive to a ConicalSurface3D.

        :param arguments: The arguments of the step primitive.
        :type arguments: list
        :param object_dict: The dictionary containing all the step primitives
            that have already been instantiated.
        :type object_dict: dict
        :return: The corresponding ConicalSurface3D object.
        :rtype: :class:`volmdlr.faces.ConicalSurface3D`
        """

        length_conversion_factor = kwargs.get("length_conversion_factor", 1)
        angle_conversion_factor = kwargs.get("angle_conversion_factor", 1)

        frame = object_dict[arguments[1]]
        radius = float(arguments[2]) * length_conversion_factor
        semi_angle = float(arguments[3]) * angle_conversion_factor
        frame.origin = frame.origin - radius / math.tan(semi_angle) * frame.w
        return cls(frame, semi_angle, arguments[0][1:-1])

    def to_step(self, current_id):
        """
        Converts the object to a STEP representation.

        :param current_id: The ID of the last written primitive.
        :type current_id: int
        :return: The STEP representation of the object and the last ID.
        :rtype: tuple[str, list[int]]
        """
        content, frame_id = self.frame.to_step(current_id)
        current_id = frame_id + 1
        content += f"#{current_id} = CONICAL_SURFACE('{self.name}',#{frame_id},{0.},{self.semi_angle});\n"
        return content, [current_id]

    def frame_mapping(self, frame: volmdlr.Frame3D, side: str):
        """
        Changes frame_mapping and return a new ConicalSurface3D.

        :param side: 'old' or 'new'
        """
        new_frame = self.frame.frame_mapping(frame, side)
        return ConicalSurface3D(new_frame, self.semi_angle, name=self.name)

    def point2d_to_3d(self, point2d: volmdlr.Point2D):
        """
        Coverts a parametric coordinate on the surface into a 3D spatial point (x, y, z).

        :param point2d: Point at the ConicalSuface3D
        :type point2d: `volmdlr.`Point2D`
        """
        theta, z = point2d
        radius = math.tan(self.semi_angle) * z
        new_point = volmdlr.Point3D(radius * math.cos(theta),
                                    radius * math.sin(theta),
                                    z)
        return self.frame.local_to_global_coordinates(new_point)

    def point3d_to_2d(self, point3d: volmdlr.Point3D):
        """
        Returns the cylindrical coordinates volmdlr.Point2D(theta, z) of a Cartesian coordinates point (x, y, z).

        :param point3d: Point at the CylindricalSuface3D.
        :type point3d: :class:`volmdlr.`Point3D`
        """
        x, y, z = self.frame.global_to_local_coordinates(point3d)
        # Do not delete this, mathematical problem when x and y close to zero (should be zero) but not 0
        # Generally this is related to uncertainty of step files.
        if abs(x) < 1e-12:
            x = 0
        if abs(y) < 1e-12:
            y = 0
        theta = math.atan2(y, x)
        if abs(theta) < 1e-9:
            theta = 0.0
        return volmdlr.Point2D(theta, z)

    def rectangular_cut(self, theta1: float, theta2: float,
                        param_z1: float, param_z2: float, name: str = ''):
        """Deprecated method, Use ConicalFace3D from_surface_rectangular_cut method."""
        raise AttributeError("ConicalSurface3D.rectangular_cut is deprecated."
                             "Use the class_method from_surface_rectangular_cut in ConicalFace3D instead")

    def linesegment3d_to_2d(self, linesegment3d):
        """
        Converts the primitive from 3D spatial coordinates to its equivalent 2D primitive in the parametric space.
        """
        start = self.point3d_to_2d(linesegment3d.start)
        end = self.point3d_to_2d(linesegment3d.end)
        if start.x != end.x and start.is_close(volmdlr.Point2D(0, 0)):
            start = volmdlr.Point2D(end.x, 0)
        elif start.x != end.x and end == volmdlr.Point2D(0, 0):
            end = volmdlr.Point2D(start.x, 0)
        elif start.x != end.x:
            end = volmdlr.Point2D(start.x, end.y)
        if not start.is_close(end):
            return [edges.LineSegment2D(start, end)]
        self.save_to_file("conicalsurface_linesegment3d_to_2d.json")
        linesegment3d.save_to_file("conicalsurface_linesegment3d_to_2d_linesegment3d.json")
        return None

    def linesegment2d_to_3d(self, linesegment2d):
        """
        Converts the primitive from parametric space to 3D spatial coordinates.
        """
        if linesegment2d.name == "construction":
            return None
        theta1, param_z1 = linesegment2d.start
        theta2, param_z2 = linesegment2d.end

        if math.isclose(theta1, theta2, abs_tol=1e-4):
            return [edges.LineSegment3D(self.point2d_to_3d(linesegment2d.start),
                                        self.point2d_to_3d(linesegment2d.end))]
        if math.isclose(param_z1, param_z2, abs_tol=1e-4) and math.isclose(param_z1, 0., abs_tol=1e-6):
            return []
        start3d = self.point2d_to_3d(linesegment2d.start)
        center = self.frame.origin + param_z1 * self.frame.w
        if linesegment2d.unit_direction_vector().dot(volmdlr.X2D) > 0:
            circle = curves.Circle3D(volmdlr.Frame3D(
                center, self.frame.u, self.frame.v, self.frame.w), center.point_distance(start3d))
        else:
            circle = curves.Circle3D(volmdlr.Frame3D(
                center, self.frame.u, -self.frame.v, -self.frame.w), center.point_distance(start3d))
        if math.isclose(param_z1, param_z2, abs_tol=1e-4):
            if abs(theta1 - theta2) == volmdlr.TWO_PI:
                return [edges.FullArc3D(circle, start3d)]
            interior = self.point2d_to_3d(volmdlr.Point2D(0.5 * (theta1 + theta2), param_z1))
            end3d = self.point2d_to_3d(linesegment2d.end)
            arc = edges.Arc3D(circle, start3d, end3d)
            if not arc.point_belongs(interior):
                circle = circle.reverse()
                arc = edges.Arc3D(circle, start3d, end3d)
            return [arc]
        raise NotImplementedError('Ellipse?')

    def contour3d_to_2d(self, contour3d):
        """
        Transforms a Contour3D into a Contour2D in the parametric domain of the surface.

        :param contour3d: The contour to be transformed.
        :type contour3d: :class:`wires.Contour3D`
        :return: A 2D contour object.
        :rtype: :class:`wires.Contour2D`
        """
        primitives2d = self.primitives3d_to_2d(contour3d.primitives)

        wire2d = wires.Wire2D(primitives2d)
        delta_x = abs(wire2d.primitives[0].start.x - wire2d.primitives[-1].end.x)
        if math.isclose(delta_x, volmdlr.TWO_PI, abs_tol=1e-3) and wire2d.is_ordered():
            if len(primitives2d) > 1:
                # very specific conical case due to the singularity in the point z = 0 on parametric domain.
                if primitives2d[-2].start.y == 0.0:
                    primitives2d = self.repair_primitives_periodicity(primitives2d)
            return wires.Contour2D(primitives2d)
        # Fix contour
        primitives2d = self.repair_primitives_periodicity(primitives2d)
        return wires.Contour2D(primitives2d)

    def translation(self, offset: volmdlr.Vector3D):
        """
        ConicalSurface3D translation.

        :param offset: translation vector.
        :return: A new translated ConicalSurface3D.
        """
        return self.__class__(self.frame.translation(offset),
                              self.semi_angle)

    def rotation(self, center: volmdlr.Point3D,
                 axis: volmdlr.Vector3D, angle: float):
        """
        ConicalSurface3D rotation.

        :param center: rotation center.
        :param axis: rotation axis.
        :param angle: angle rotation.
        :return: a new rotated ConicalSurface3D.
        """
        new_frame = self.frame.rotation(center=center, axis=axis, angle=angle)
        return self.__class__(new_frame, self.semi_angle)

    def repair_primitives_periodicity(self, primitives2d):
        """
        Repairs the continuity of the 2D contour while using contour3d_to_2d on periodic surfaces.

        :param primitives2d: The primitives in parametric surface domain.
        :type primitives2d: list
        :return: A list of primitives.
        :rtype: list
        """
        # Search for a primitive that can be used as reference for repairing periodicity
        pos = vm_parametric.find_index_defined_brep_primitive_on_periodical_surface(primitives2d,
                                                                                    [self.x_periodicity,
                                                                                     self.y_periodicity])
        if pos != 0:
            primitives2d = primitives2d[pos:] + primitives2d[:pos]

        i = 1
        while i < len(primitives2d):
            previous_primitive = primitives2d[i - 1]
            delta = previous_primitive.end - primitives2d[i].start
            if not math.isclose(delta.norm(), 0, abs_tol=1e-5):
                if primitives2d[i].end.is_close(primitives2d[i - 1].end, tol=1e-4) and \
                        math.isclose(primitives2d[i].length(), volmdlr.TWO_PI, abs_tol=1e-4):
                    primitives2d[i] = primitives2d[i].reverse()
                elif delta.norm() and math.isclose(abs(previous_primitive.end.y), 0, abs_tol=1e-6):
                    primitives2d.insert(i, edges.LineSegment2D(previous_primitive.end, primitives2d[i].start,
                                                               name="construction"))
                    i += 1
                else:
                    primitives2d[i] = primitives2d[i].translation(delta)
            # treat very specific case of conical surfaces when the previous primitive and the primitive are a
            # linesegment3d with singularity
            elif math.isclose(primitives2d[i].start.y, 0.0, abs_tol=1e-6) and \
                    math.isclose(primitives2d[i].start.x, primitives2d[i].end.x, abs_tol=1e-6) and \
                    math.isclose(primitives2d[i].start.x, previous_primitive.end.x, abs_tol=1e-6):

                if primitives2d[i + 1].end.x < primitives2d[i].end.x:
                    theta_offset = volmdlr.TWO_PI
                elif primitives2d[i + 1].end.x > primitives2d[i].end.x:
                    theta_offset = -volmdlr.TWO_PI
                primitive1 = edges.LineSegment2D(previous_primitive.end,
                                                 previous_primitive.end + volmdlr.Point2D(theta_offset, 0),
                                                 name="construction")
                primitive2 = primitives2d[i].translation(volmdlr.Vector2D(theta_offset, 0))
                primitive3 = primitives2d[i + 1].translation(volmdlr.Vector2D(theta_offset, 0))
                primitives2d[i] = primitive1
                primitives2d.insert(i + 1, primitive2)
                primitives2d[i + 2] = primitive3
                i += 1
            i += 1
        if not primitives2d[0].start.is_close(primitives2d[-1].end) \
                and primitives2d[0].start.y == 0.0 and primitives2d[-1].end.y == 0.0:
            primitives2d.append(edges.LineSegment2D(primitives2d[-1].end, primitives2d[0].start))

        return primitives2d

    def face_from_base_and_vertex(self, contour: wires.Contour3D, vertex: volmdlr.Point3D, name: str = ''):

        raise AttributeError(f'Use method from ConicalFace3D{volmdlr.faces.ConicalFace3D.from_base_and_vertex}')


class SphericalSurface3D(PeriodicalSurface):
    """
    Defines a spherical surface.

    :param frame: Sphere's frame to position it
    :type frame: volmdlr.Frame3D
    :param radius: Sphere's radius
    :type radius: float
    """
    face_class = 'SphericalFace3D'
    x_periodicity = volmdlr.TWO_PI
    y_periodicity = math.pi

    def __init__(self, frame, radius, name=''):
        self.frame = frame
        self.radius = radius
        PeriodicalSurface.__init__(self, frame=frame, name=name)

        # Hidden Attributes
        self._bbox = None

    @property
    def bounding_box(self):
        """Bounding Box for Spherical Surface 3D."""

        if not self._bbox:
            self._bbox = self._bounding_box()
        return self._bbox

    def _bounding_box(self):
        points = [self.frame.origin + volmdlr.Point3D(-self.radius,
                                                      -self.radius,
                                                      -self.radius),
                  self.frame.origin + volmdlr.Point3D(self.radius,
                                                      self.radius,
                                                      self.radius),

                  ]
        return volmdlr.core.BoundingBox.from_points(points)

    def contour2d_to_3d(self, contour2d):
        """
        Converts the primitive from parametric 2D space to 3D spatial coordinates.
        """
        primitives3d = []
        for primitive2d in contour2d.primitives:
            if primitive2d.name == "construction":
                continue
            method_name = f'{primitive2d.__class__.__name__.lower()}_to_3d'
            if hasattr(self, method_name):
                try:
                    primitives_list = getattr(self, method_name)(primitive2d)
                    if primitives_list:
                        primitives3d.extend(primitives_list)
                    else:
                        continue
                except AttributeError:
                    print(f'Class {self.__class__.__name__} does not implement {method_name}'
                          f'with {primitive2d.__class__.__name__}')
            else:
                raise AttributeError(f'Class {self.__class__.__name__} does not implement {method_name}')

        return wires.Contour3D(primitives3d)

    @classmethod
    def from_step(cls, arguments, object_dict, **kwargs):
        """
        Converts a step primitive to a SphericalSurface3D.

        :param arguments: The arguments of the step primitive.
        :type arguments: list
        :param object_dict: The dictionary containing all the step primitives
            that have already been instantiated.
        :type object_dict: dict
        :return: The corresponding SphericalSurface3D object.
        :rtype: :class:`volmdlr.faces.SphericalSurface3D`
        """
        length_conversion_factor = kwargs.get("length_conversion_factor", 1)

        frame = object_dict[arguments[1]]
        radius = float(arguments[2]) * length_conversion_factor
        return cls(frame, radius, arguments[0][1:-1])

    def to_step(self, current_id):
        """
        Converts the object to a STEP representation.

        :param current_id: The ID of the last written primitive.
        :type current_id: int
        :return: The STEP representation of the object and the last ID.
        :rtype: tuple[str, list[int]]
        """
        content, frame_id = self.frame.to_step(current_id)
        current_id = frame_id + 1
        content += f"#{current_id} = SPHERICAL_SURFACE('{self.name}',#{frame_id},{round(1000 * self.radius, 4)});\n"
        return content, [current_id]

    def point2d_to_3d(self, point2d):
        """
        Coverts a parametric coordinate on the surface into a 3D spatial point (x, y, z).

        source: https://mathcurve.com/surfaces/sphere
        # -pi<theta<pi, -pi/2<phi<pi/2

        :param point2d: Point at the CylindricalSuface3D.
        :type point2d: `volmdlr.`Point2D`
        """
        theta, phi = point2d
        x = self.radius * math.cos(phi) * math.cos(theta)
        y = self.radius * math.cos(phi) * math.sin(theta)
        z = self.radius * math.sin(phi)
        return self.frame.local_to_global_coordinates(volmdlr.Point3D(x, y, z))

    def point3d_to_2d(self, point3d):
        """
        Transform a 3D spatial point (x, y, z) into a 2D spherical parametric point (theta, phi).
        """
        x, y, z = self.frame.global_to_local_coordinates(point3d)
        z = min(self.radius, max(-self.radius, z))

        if z == -0.0:
            z = 0.0

        # Do not delete this, mathematical problem when x and y close to zero (should be zero) but not 0
        # Generally this is related to uncertainty of step files.
        if abs(x) < 1e-7:
            x = 0
        if abs(y) < 1e-7:
            y = 0

        theta = math.atan2(y, x)
        if abs(theta) < 1e-10:
            theta = 0

        z_over_r = z / self.radius
        phi = math.asin(z_over_r)
        if abs(phi) < 1e-10:
            phi = 0

        return volmdlr.Point2D(theta, phi)

    def linesegment2d_to_3d(self, linesegment2d):
        """
        Converts a BREP line segment 2D onto a 3D primitive on the surface.
        """
        if linesegment2d.name == "construction":
            return []
        start = self.point2d_to_3d(linesegment2d.start)
        interior = self.point2d_to_3d(0.5 * (linesegment2d.start + linesegment2d.end))
        end = self.point2d_to_3d(linesegment2d.end)
        if start.is_close(interior) and interior.is_close(end) and end.is_close(start):
            return []
        u_vector = start - self.frame.origin
        u_vector.normalize()
        v_vector = interior - self.frame.origin
        v_vector.normalize()
        normal = u_vector.cross(v_vector)
        circle = curves.Circle3D(volmdlr.Frame3D(self.frame.origin, u_vector, v_vector, normal),
                                 start.point_distance(self.frame.origin))
        if start.is_close(end) or linesegment2d.length() == 2 * math.pi:
            return [edges.FullArc3D(circle, start)]
        arc = edges.Arc3D(circle, start, end)
        if not arc.point_belongs(interior):
            arc = edges.Arc3D(circle.reverse(), start, end)
        return [arc]

    def contour3d_to_2d(self, contour3d):
        """
        Transforms a Contour3D into a Contour2D in the parametric domain of the surface.

        :param contour3d: The contour to be transformed.
        :type contour3d: :class:`wires.Contour3D`
        :return: A 2D contour object.
        :rtype: :class:`wires.Contour2D`
        """
        primitives2d = []

        # Transform the contour's primitives to parametric domain
        for primitive3d in contour3d.primitives:
            primitive3d = primitive3d.simplify if primitive3d.simplify.__class__.__name__ != "LineSegment3D" else \
                primitive3d
            method_name = f'{primitive3d.__class__.__name__.lower()}_to_2d'
            if hasattr(self, method_name):
                primitives = getattr(self, method_name)(primitive3d)

                if primitives is None:
                    continue
                primitives2d.extend(primitives)
            else:
                raise NotImplementedError(
                    f'Class {self.__class__.__name__} does not implement {method_name}')
        contour2d = wires.Contour2D(primitives2d)
        if contour2d.is_ordered(1e-2):
            return contour2d
        primitives2d = self.repair_primitives_periodicity(primitives2d)
        return wires.Contour2D(primitives2d)

    def is_lat_long_curve(self, arc):
        """
        Checks if a curve defined on the sphere is a latitude/longitude curve.

        Returns True if it is, False otherwise.
        """
        # Check if curve is a longitude curve (phi is constant)
        if self.frame.w.is_colinear_to(arc.circle.normal, abs_tol=1e-4):
            return True
        # Check if curve is a latitude curve (theta is constant)
        if self.frame.w.is_perpendicular_to(arc.circle.normal, abs_tol=1e-4) and \
                arc.circle.center.is_close(self.frame.origin, 1e-4):
            return True
        return False

    def _arc_start_end_3d_to_2d(self, arc3d):
        """
        Helper function to fix periodicity issues while performing transformations into parametric domain.
        """
        start = self.point3d_to_2d(arc3d.start)
        end = self.point3d_to_2d(arc3d.end)
        theta_i, _ = self.point3d_to_2d(arc3d.middle_point())
        theta1, phi1 = start
        theta2, phi2 = end
        point_after_start, point_before_end = self._reference_points(arc3d)
        theta3, _ = point_after_start
        theta4, _ = point_before_end

        # Fix sphere singularity point
        if math.isclose(abs(phi1), 0.5 * math.pi, abs_tol=1e-2) and theta1 == 0.0 \
                and math.isclose(theta3, theta_i, abs_tol=1e-2) and math.isclose(theta4, theta_i, abs_tol=1e-2):
            theta1 = theta_i
            start = volmdlr.Point2D(theta1, phi1)
        if math.isclose(abs(phi2), 0.5 * math.pi, abs_tol=1e-2) and theta2 == 0.0 \
                and math.isclose(theta3, theta_i, abs_tol=1e-2) and math.isclose(theta4, theta_i, abs_tol=1e-2):
            theta2 = theta_i
            end = volmdlr.Point2D(theta2, phi2)
        discontinuity, _, _ = self._helper_arc3d_to_2d_periodicity_verifications(arc3d, start)

        start, end = vm_parametric.arc3d_to_spherical_coordinates_verification(
            [start, end], [point_after_start, point_before_end], discontinuity)
        return start, end

    def edge_passes_on_singularity_point(self, edge):
        """Helper function to verify id edge passes on the sphere singularity point."""
        half_pi = 0.5 * math.pi
        point_positive_singularity = self.point2d_to_3d(volmdlr.Point2D(0, half_pi))
        point_negative_singularity = self.point2d_to_3d(volmdlr.Point2D(0, -half_pi))
        positive_singularity = edge.point_belongs(point_positive_singularity, 1e-6)
        negative_singularity = edge.point_belongs(point_negative_singularity, 1e-6)
        if positive_singularity and negative_singularity:
            return [point_positive_singularity, point_negative_singularity]
        if positive_singularity:
            return [point_positive_singularity, None]
        if negative_singularity:
            return [None, point_negative_singularity]
        return [None, None]

    def arc3d_to_2d(self, arc3d):
        """
        Converts the primitive from 3D spatial coordinates to its equivalent 2D primitive in the parametric space.
        """
        is_lat_long_curve = self.is_lat_long_curve(arc3d)
        if is_lat_long_curve:
            start, end = self._arc_start_end_3d_to_2d(arc3d)
            singularity_points = self.edge_passes_on_singularity_point(arc3d)
            if any(singularity_points):
                return self.arc3d_to_2d_with_singularity(arc3d, start, end, singularity_points)
            return [edges.LineSegment2D(start, end)]
        return self.arc3d_to_2d_any_direction(arc3d)

    def helper_arc3d_to_2d_with_singularity(self, arc3d, start, end, point_singularity, half_pi):
        """Helper function to arc3d_to_2d_with_singularity."""
        theta1, phi1 = start
        theta2, phi2 = end
        if arc3d.is_point_edge_extremity(point_singularity):
            return [edges.LineSegment2D(start, end)]
        primitives = []
        if math.isclose(abs(theta2 - theta1), math.pi, abs_tol=1e-2):
            if theta1 == math.pi and theta2 != math.pi:
                theta1 = -math.pi
            if theta2 == math.pi and theta1 != math.pi:
                theta2 = -math.pi

            primitives = [edges.LineSegment2D(volmdlr.Point2D(theta1, phi1),
                                              volmdlr.Point2D(theta1, half_pi)),
                          edges.LineSegment2D(volmdlr.Point2D(theta1, half_pi),
                                              volmdlr.Point2D(theta2, half_pi),
                                              name="construction"),
                          edges.LineSegment2D(
                              volmdlr.Point2D(
                                  theta2, half_pi), volmdlr.Point2D(
                                  theta2, phi2))
                          ]
            return primitives
        n = 20
        degree = 2
        points = [self.point3d_to_2d(point3d) for point3d in arc3d.discretization_points(number_points=n)]
        return [edges.BSplineCurve2D.from_points_interpolation(points, degree)]

    def arc3d_to_2d_with_singularity(self, arc3d, start, end, singularity_points):
        """
        Converts the primitive from 3D spatial coordinates to its equivalent 2D primitive in the parametric space.
        """
        # trying to treat when the arc starts at theta1 passes at the singularity at |phi| = 0.5*math.pi
        # and ends at theta2 = theta1 + math.pi
        theta1, phi1 = start
        theta2, phi2 = end

        half_pi = 0.5 * math.pi
        point_positive_singularity, point_negative_singularity = singularity_points

        if point_positive_singularity and point_negative_singularity:
            if arc3d.is_point_edge_extremity(point_positive_singularity) and \
                    arc3d.is_point_edge_extremity(point_negative_singularity):
                return [edges.LineSegment2D(start, end)]
            direction_vector = arc3d.direction_vector(0)
            dot = self.frame.w.dot(direction_vector)
            if dot == 0:
                direction_vector = arc3d.direction_vector(0.01 * arc3d.length())
                dot = self.frame.w.dot(direction_vector)
            if dot > 0:
                half_pi = 0.5 * math.pi
                thetai = theta1 - math.pi
            else:
                half_pi = -0.5 * math.pi
                thetai = theta1 + math.pi
            if arc3d.is_point_edge_extremity(point_positive_singularity):
                return [
                    edges.LineSegment2D(start, volmdlr.Point2D(start.x, -0.5 * math.pi)),
                    edges.LineSegment2D(volmdlr.Point2D(start.x, -0.5 * math.pi),
                                        volmdlr.Point2D(theta2, -0.5 * math.pi),
                                        name="construction"),
                    edges.LineSegment2D(volmdlr.Point2D(theta2, -0.5 * math.pi),
                                        volmdlr.Point2D(theta2, phi2))
                ]
            if arc3d.is_point_edge_extremity(point_negative_singularity):
                return [
                    edges.LineSegment2D(start, volmdlr.Point2D(start.x, 0.5 * math.pi)),
                    edges.LineSegment2D(volmdlr.Point2D(start.x, 0.5 * math.pi),
                                        volmdlr.Point2D(theta2, 0.5 * math.pi),
                                        name="construction"),
                    edges.LineSegment2D(volmdlr.Point2D(theta2, 0.5 * math.pi),
                                        volmdlr.Point2D(theta2, phi2))
                ]
            return [edges.LineSegment2D(volmdlr.Point2D(theta1, phi1), volmdlr.Point2D(theta1, half_pi)),
                    edges.LineSegment2D(volmdlr.Point2D(theta1, half_pi), volmdlr.Point2D(thetai, half_pi),
                                        name="construction"),
                    edges.LineSegment2D(volmdlr.Point2D(thetai, half_pi),
                                        volmdlr.Point2D(thetai, -half_pi)),
                    edges.LineSegment2D(volmdlr.Point2D(thetai, -half_pi),
                                        volmdlr.Point2D(theta2, -half_pi),
                                        name="construction"),
                    edges.LineSegment2D(volmdlr.Point2D(theta2, -half_pi), volmdlr.Point2D(theta2, phi2))
                    ]
        if point_positive_singularity:
            return self.helper_arc3d_to_2d_with_singularity(arc3d, start, end, point_positive_singularity, half_pi)
        if point_negative_singularity:
            return self.helper_arc3d_to_2d_with_singularity(arc3d, start, end, point_negative_singularity, -half_pi)

        raise NotImplementedError

    @staticmethod
    def fix_start_end_singularity_point_at_parametric_domain(edge, reference_point, point_at_singularity):
        """Uses tangent line to find real theta angle of the singularity point on parametric domain."""
        _, phi = point_at_singularity
        abscissa_before_singularity = edge.abscissa(reference_point)
        direction_vector = edge.direction_vector(abscissa_before_singularity)
        direction_line = curves.Line2D(reference_point, reference_point + direction_vector)
        if phi > 0:
            line_positive_singularity = curves.Line2D(volmdlr.Point2D(-math.pi, 0.5 * math.pi),
                                                      volmdlr.Point2D(math.pi, 0.5 * math.pi))
            return direction_line.line_intersections(line_positive_singularity)[0]

        line_negative_singularity = curves.Line2D(volmdlr.Point2D(-math.pi, -0.5 * math.pi),
                                                  volmdlr.Point2D(math.pi, -0.5 * math.pi))

        return direction_line.line_intersections(line_negative_singularity)[0]

    def is_point2d_on_sphere_singularity(self, point2d, tol=1e-5):
        """Verifies if point is on the spherical singularity point on parametric domain."""
        half_pi = 0.5 * math.pi
        point = self.point2d_to_3d(point2d)
        point_positive_singularity = self.point2d_to_3d(volmdlr.Point2D(0, half_pi))
        point_negative_singularity = self.point2d_to_3d(volmdlr.Point2D(0, -half_pi))
        if point.is_close(point_positive_singularity, tol) or point.is_close(point_negative_singularity, tol):
            return True
        return False

    def is_point3d_on_sphere_singularity(self, point3d):
        """Verifies if point is on the spherical singularity point on parametric domain."""
        half_pi = 0.5 * math.pi
        point_positive_singularity = self.point2d_to_3d(volmdlr.Point2D(0, half_pi))
        point_negative_singularity = self.point2d_to_3d(volmdlr.Point2D(0, -half_pi))
        if point3d.is_close(point_positive_singularity) or point3d.is_close(point_negative_singularity):
            return True
        return False

    def find_edge_start_end_undefined_parametric_points(self, edge3d, points, points3d):
        """
        Helper function.

        Uses local discretization and line intersection with the tangent line at the point just before the undefined
        point on the BREP of the 3D edge to find the real value of theta on the sphere parametric domain.
        """
        if self.is_point3d_on_sphere_singularity(points3d[0]):
            distance = points3d[0].point_distance(points3d[1])
            maximum_linear_distance_reference_point = 1e-5
            if distance < maximum_linear_distance_reference_point:
                temp_points = points[1:]
            else:
                number_points = int(distance / maximum_linear_distance_reference_point)

                local_discretization = [self.point3d_to_2d(point)
                                        for point in edge3d.local_discretization(
                        points3d[0], points3d[1], number_points)]
                temp_points = local_discretization[1:] + points[2:]

            theta_list = [point.x for point in temp_points]
            theta_discontinuity, indexes_theta_discontinuity = angle_discontinuity(theta_list)

            if theta_discontinuity:
                temp_points = self._fix_angle_discontinuity_on_discretization_points(temp_points,
                                                                                     indexes_theta_discontinuity, "x")

            edge = edges.BSplineCurve2D.from_points_interpolation(temp_points, 2)
            points[0] = self.fix_start_end_singularity_point_at_parametric_domain(edge,
                                                                                  reference_point=temp_points[1],
                                                                                  point_at_singularity=points[0])
        if self.is_point3d_on_sphere_singularity(points3d[-1]):
            distance = points3d[-2].point_distance(points3d[-1])
            maximum_linear_distance_reference_point = 1e-5
            if distance < maximum_linear_distance_reference_point:
                temp_points = points[:-1]
            else:
                number_points = int(distance / maximum_linear_distance_reference_point)

                local_discretization = [self.point3d_to_2d(point)
                                        for point in edge3d.local_discretization(
                        points3d[-2], points3d[-1], number_points)]
                temp_points = points[:-2] + local_discretization[:-1]

            theta_list = [point.x for point in temp_points]
            theta_discontinuity, indexes_theta_discontinuity = angle_discontinuity(theta_list)

            if theta_discontinuity:
                temp_points = self._fix_angle_discontinuity_on_discretization_points(temp_points,
                                                                                     indexes_theta_discontinuity, "x")

            edge = edges.BSplineCurve2D.from_points_interpolation(temp_points, 2)
            points[-1] = self.fix_start_end_singularity_point_at_parametric_domain(edge,
                                                                                   reference_point=temp_points[-2],
                                                                                   point_at_singularity=points[-1])
        return points

    def arc3d_to_2d_any_direction(self, arc3d):
        """
        Converts the primitive from 3D spatial coordinates to its equivalent 2D primitive in the parametric space.
        """
        singularity_points = self.edge_passes_on_singularity_point(arc3d)
        half_pi = 0.5 * math.pi  # this variable avoid doing this multiplication several times (performance)
        point_positive_singularity, point_negative_singularity = singularity_points

        if point_positive_singularity and point_negative_singularity:
            raise ValueError("Impossible. This case should be treated by arc3d_to_2d_with_singularity method."
                             "See arc3d_to_2d method for detail.")
        if point_positive_singularity and not arc3d.is_point_edge_extremity(point_positive_singularity):
            split = arc3d.split(point_positive_singularity)
            primitive0 = self.arc3d_to_2d_any_direction(split[0])[0]
            primitive2 = self.arc3d_to_2d_any_direction(split[1])[0]
            primitive1 = edges.LineSegment2D(volmdlr.Point2D(primitive0.end.x, half_pi),
                                             volmdlr.Point2D(primitive2.start.x, half_pi))
            return [primitive0, primitive1, primitive2]
        if point_negative_singularity and not arc3d.is_point_edge_extremity(point_negative_singularity):
            split = arc3d.split(point_negative_singularity)
            primitive0 = self.arc3d_to_2d_any_direction(split[0])[0]
            primitive2 = self.arc3d_to_2d_any_direction(split[1])[0]
            primitive1 = edges.LineSegment2D(volmdlr.Point2D(primitive0.end.x, -half_pi),
                                             volmdlr.Point2D(primitive2.start.x, -half_pi))
            return [primitive0, primitive1, primitive2]

        angle3d = arc3d.angle
        number_points = math.ceil(angle3d * 50) + 1  # 50 points per radian
        number_points = max(number_points, 5)
        points3d = arc3d.discretization_points(number_points=number_points)
        points = [self.point3d_to_2d(p) for p in points3d]
        point_after_start, point_before_end = self._reference_points(arc3d)
        start, end = vm_parametric.spherical_repair_start_end_angle_periodicity(
            points[0], points[-1], point_after_start, point_before_end)
        points[0] = start
        points[-1] = end

        points = self.find_edge_start_end_undefined_parametric_points(arc3d, points, points3d)

        theta_list = [point.x for point in points]
        theta_discontinuity, indexes_theta_discontinuity = angle_discontinuity(theta_list)

        if theta_discontinuity:
            points = self._fix_angle_discontinuity_on_discretization_points(points,
                                                                            indexes_theta_discontinuity, "x")

        return [edges.BSplineCurve2D.from_points_interpolation(points, 2)]

    def bsplinecurve3d_to_2d(self, bspline_curve3d):
        """
        Converts the primitive from 3D spatial coordinates to its equivalent 2D primitive in the parametric space.
        """
        n = len(bspline_curve3d.control_points)
        points3d = bspline_curve3d.discretization_points(number_points=n)
        points = [self.point3d_to_2d(point) for point in points3d]

        point_after_start, point_before_end = self._reference_points(bspline_curve3d)
        start, end = vm_parametric.spherical_repair_start_end_angle_periodicity(
            points[0], points[-1], point_after_start, point_before_end)
        points[0] = start
        points[-1] = end

        points = self.find_edge_start_end_undefined_parametric_points(bspline_curve3d, points, points3d)
        theta_list = [point.x for point in points]
        theta_discontinuity, indexes_theta_discontinuity = angle_discontinuity(theta_list)
        if theta_discontinuity:
            points = self._fix_angle_discontinuity_on_discretization_points(points,
                                                                            indexes_theta_discontinuity, "x")

        return [edges.BSplineCurve2D.from_points_interpolation(points, degree=bspline_curve3d.degree).simplify]

    def bsplinecurve2d_to_3d(self, bspline_curve2d):
        """
        Converts a BREP BSpline curve 2D onto a 3D primitive on the surface.
        """
        # TODO: this is incomplete, a bspline_curve2d can be also a bspline_curve3d
        i = round(0.5 * len(bspline_curve2d.points))
        start = self.point2d_to_3d(bspline_curve2d.points[0])
        interior = self.point2d_to_3d(bspline_curve2d.points[i])
        end = self.point2d_to_3d(bspline_curve2d.points[-1])
        arc3d = edges.Arc3D.from_3_points(start, interior, end)
        flag = True
        points3d = [self.point2d_to_3d(p) for p in bspline_curve2d.points]
        for point in points3d:
            if not arc3d.point_belongs(point, 1e-4):
                flag = False
                break
        if flag:
            return [arc3d]

        return [edges.BSplineCurve3D.from_points_interpolation(points3d, degree=bspline_curve2d.degree)]

    def arc2d_to_3d(self, arc2d):
        """
        Converts a BREP arc 2D onto a 3D primitive on the surface.
        """
        n = 10
        degree = 2
        points = [self.point2d_to_3d(point2d) for point2d in arc2d.discretization_points(number_points=n)]
        return [edges.BSplineCurve3D.from_points_interpolation(points, degree).simplify]

    def fullarc3d_to_2d(self, fullarc3d):
        """
        Converts the primitive from 3D spatial coordinates to its equivalent 2D primitive in the parametric space.
        """
        # TODO: On a spherical surface we can have fullarc3d in any plane
        start, end = self._arc_start_end_3d_to_2d(fullarc3d)
        theta1, phi1 = start
        theta2, phi2 = end

        point_after_start, point_before_end = self._reference_points(fullarc3d)
        theta3, phi3 = point_after_start
        theta4, _ = point_before_end

        if self.frame.w.is_colinear_to(fullarc3d.circle.normal, abs_tol=1e-4):
            point1 = volmdlr.Point2D(theta1, phi1)
            if theta1 > theta3:
                point2 = volmdlr.Point2D(theta1 - volmdlr.TWO_PI, phi2)
            elif theta1 < theta3:
                point2 = volmdlr.Point2D(theta1 + volmdlr.TWO_PI, phi2)
            return [edges.LineSegment2D(point1, point2)]

        if self.frame.w.is_perpendicular_to(fullarc3d.circle.normal, abs_tol=1e-4) and \
                self.frame.origin.is_close(fullarc3d.center):
            if theta1 > theta3:
                theta_plus_pi = theta1 - math.pi
            else:
                theta_plus_pi = theta1 + math.pi
            if phi1 > phi3:
                half_pi = 0.5 * math.pi
            else:
                half_pi = -0.5 * math.pi
            if abs(phi1) == 0.5 * math.pi:
                return [edges.LineSegment2D(volmdlr.Point2D(theta3, phi1),
                                            volmdlr.Point2D(theta3, -half_pi)),
                        edges.LineSegment2D(volmdlr.Point2D(theta4, -half_pi),
                                            volmdlr.Point2D(theta4, phi2))]

            return [edges.LineSegment2D(volmdlr.Point2D(theta1, phi1), volmdlr.Point2D(theta1, -half_pi)),
                    edges.LineSegment2D(volmdlr.Point2D(theta_plus_pi, -half_pi),
                                        volmdlr.Point2D(theta_plus_pi, half_pi)),
                    edges.LineSegment2D(volmdlr.Point2D(theta1, half_pi), volmdlr.Point2D(theta1, phi2))]

        points = [self.point3d_to_2d(p) for p in fullarc3d.discretization_points(angle_resolution=25)]

        # Verify if theta1 or theta2 point should be -pi because atan2() -> ]-pi, pi]
        theta1 = vm_parametric.repair_start_end_angle_periodicity(theta1, theta3)
        theta2 = vm_parametric.repair_start_end_angle_periodicity(theta2, theta4)

        points[0] = volmdlr.Point2D(theta1, phi1)
        points[-1] = volmdlr.Point2D(theta2, phi2)

        theta_list = [point.x for point in points]
        theta_discontinuity, indexes_theta_discontinuity = angle_discontinuity(theta_list)
        if theta_discontinuity:
            points = self._fix_angle_discontinuity_on_discretization_points(points, indexes_theta_discontinuity, "x")

        return [edges.BSplineCurve2D.from_points_interpolation(points, 2)]

    def plot(self, ax=None, color='grey', alpha=0.5, **kwargs):
        """Plot sphere arcs."""
        if ax is None:
            fig = plt.figure()
            ax = fig.add_subplot(111, projection='3d')

        self.frame.plot(ax=ax, ratio=self.radius)
        for i in range(20):
            theta = i / 20. * volmdlr.TWO_PI
            t_points = []
            for j in range(20):
                phi = j / 20. * volmdlr.TWO_PI
                t_points.append(self.point2d_to_3d(volmdlr.Point2D(theta, phi)))
            ax = wires.ClosedPolygon3D(t_points).plot(ax=ax, edge_style=EdgeStyle(color=color, alpha=alpha))

        return ax

    def rectangular_cut(self, theta1, theta2, phi1, phi2, name=''):
        """Deprecated method, Use ShericalFace3D from_surface_rectangular_cut method."""
        raise AttributeError('Use ShericalFace3D from_surface_rectangular_cut method')

    def triangulation(self):
        face = self.rectangular_cut(0, volmdlr.TWO_PI, -0.5 * math.pi, 0.5 * math.pi)
        return face.triangulation()

    def repair_primitives_periodicity(self, primitives2d):
        """
        Repairs the continuity of the 2D contour while using contour3d_to_2d on periodic surfaces.

        :param primitives2d: The primitives in parametric surface domain.
        :type primitives2d: list
        :return: A list of primitives.
        :rtype: list
        """
        if self.is_undefined_brep(primitives2d[0]):
            primitives2d[0] = self.fix_undefined_brep_with_neighbors(primitives2d[0], primitives2d[-1],
                                                                     primitives2d[1])
        i = 1
        while i < len(primitives2d):
            previous_primitive = primitives2d[i - 1]
            delta = previous_primitive.end - primitives2d[i].start
            if not math.isclose(delta.norm(), 0, abs_tol=1e-3):
                if primitives2d[i].end.is_close(previous_primitive.end, 1e-3) and \
                        primitives2d[i].length() == volmdlr.TWO_PI:
                    primitives2d[i] = primitives2d[i].reverse()
                elif self.is_undefined_brep(primitives2d[i]):
                    primitives2d[i] = self.fix_undefined_brep_with_neighbors(primitives2d[i], previous_primitive,
                                                                             primitives2d[(i + 1) % len(primitives2d)])
                    delta = previous_primitive.end - primitives2d[i].start
                    if not math.isclose(delta.norm(), 0, abs_tol=1e-3):
                        primitives2d.insert(i, edges.LineSegment2D(previous_primitive.end, primitives2d[i].start,
                                                                   name="construction"))
                        if i < len(primitives2d):
                            i += 1
                elif self.is_point2d_on_sphere_singularity(previous_primitive.end, 1e-5):
                    primitives2d.insert(i, edges.LineSegment2D(previous_primitive.end, primitives2d[i].start,
                                                               name="construction"))
                    if i < len(primitives2d):
                        i += 1
                else:
                    primitives2d[i] = primitives2d[i].translation(delta)
            # elif self.is_point2d_on_sphere_singularity(primitives2d[i].start, 1e-5) and \
            #         math.isclose(primitives2d[i].start.x, primitives2d[i].end.x, abs_tol=1e-3) and \
            #         math.isclose(primitives2d[i].start.x, previous_primitive.start.x, abs_tol=1e-3):
            #
            #     if primitives2d[(i + 1) % len(primitives2d)].end.x < primitives2d[i].end.x:
            #         theta_offset = volmdlr.TWO_PI
            #     elif primitives2d[(i + 1) % len(primitives2d)].end.x > primitives2d[i].end.x:
            #         theta_offset = -volmdlr.TWO_PI
            #     primitive1 = edges.LineSegment2D(previous_primitive.end,
            #                                      previous_primitive.end + volmdlr.Point2D(theta_offset, 0),
            #                                      name="construction")
            #     primitive2 = primitives2d[i].translation(volmdlr.Vector2D(theta_offset, 0))
            #     primitive3 = primitives2d[i + 1].translation(volmdlr.Vector2D(theta_offset, 0))
            #     primitives2d[i] = primitive1
            #     primitives2d.insert(i + 1, primitive2)
            #     primitives2d[i + 2] = primitive3
            #     i += 1

            i += 1
        #     return primitives2d
        # primitives2d = repair(primitives2d)
        last_end = primitives2d[-1].end
        first_start = primitives2d[0].start
        if not last_end.is_close(first_start, tol=1e-2):
            last_end_3d = self.point2d_to_3d(last_end)
            first_start_3d = self.point2d_to_3d(first_start)
            if last_end_3d.is_close(first_start_3d, 1e-6) and \
                    not self.is_point2d_on_sphere_singularity(last_end):
                if first_start.x > last_end.x:
                    half_pi = -0.5 * math.pi
                else:
                    half_pi = 0.5 * math.pi
                if not first_start.is_close(volmdlr.Point2D(first_start.x, half_pi)):
                    lines = [edges.LineSegment2D(
                        last_end, volmdlr.Point2D(last_end.x, half_pi), name="construction"),
                        edges.LineSegment2D(volmdlr.Point2D(last_end.x, half_pi),
                                            volmdlr.Point2D(first_start.x, half_pi), name="construction"),
                        edges.LineSegment2D(volmdlr.Point2D(first_start.x, half_pi),
                                            first_start, name="construction")]
                    primitives2d.extend(lines)
            else:
                primitives2d.append(edges.LineSegment2D(last_end, first_start, name="construction"))
        return primitives2d

    def rotation(self, center: volmdlr.Point3D, axis: volmdlr.Vector3D, angle: float):
        """
        Spherical Surface 3D rotation.

        :param center: rotation center
        :param axis: rotation axis
        :param angle: angle rotation
        :return: a new rotated Spherical Surface 3D
        """
        new_frame = self.frame.rotation(center=center, axis=axis, angle=angle)
        return SphericalSurface3D(new_frame, self.radius)

    def translation(self, offset: volmdlr.Vector3D):
        """
        Spherical Surface 3D translation.

        :param offset: translation vector
        :return: A new translated Spherical Surface 3D
        """
        new_frame = self.frame.translation(offset)
        return SphericalSurface3D(new_frame, self.radius)

    def frame_mapping(self, frame: volmdlr.Frame3D, side: str):
        """
        Changes Spherical Surface 3D's frame and return a new Spherical Surface 3D.

        :param frame: Frame of reference
        :type frame: `volmdlr.Frame3D`
        :param side: 'old' or 'new'
        """
        new_frame = self.frame.frame_mapping(frame, side)
        return SphericalSurface3D(new_frame, self.radius)

    def plane_intersection(self, plane3d):
        """
        Sphere intersections with a plane.

        :param plane3d: intersecting plane.
        :return: list of intersecting curves.
        """
        dist = plane3d.point_distance(self.frame.origin)
        if dist > self.radius:
            return []
        if dist == self.radius:
            line = curves.Line3D(self.frame.origin, self.frame.origin + plane3d.frame.w)
            return plane3d.line_intersections(line)
        line = curves.Line3D(self.frame.origin, self.frame.origin + plane3d.frame.w)
        circle_radius = math.sqrt(self.radius ** 2 - dist ** 2)
        circle_center = plane3d.line_intersections(line)[0]
        start_end = circle_center + plane3d.frame.u * circle_radius
        circle = curves.Circle3D(volmdlr.Frame3D(circle_center, plane3d.frame.u,
                                                 plane3d.frame.v, plane3d.frame.w),
                                 circle_radius)
        return [edges.FullArc3D(circle, start_end)]

    def line_intersections(self, line3d: curves.Line3D):
        """
        Calculates the intersection points between a 3D line and a spherical surface.

        The method calculates the intersection points between a 3D line and a sphere using
        the equation of the line and the equation of the sphere. It returns a list of intersection
        points, which can be empty if there are no intersections. The intersection points are
        represented as 3D points using the `volmdlr.Point3D` class.

        :param line3d: The 3D line object to intersect with the sphere.
        :type line3d:curves.Line3D
        :return: A list of intersection points between the line and the sphere. The list may be empty if there
        are no intersections.
        :rtype: List[volmdlr.Point3D]

        :Example:
        >>> from volmdlr import Point3D, edges, surfaces, OXYZ
        >>> spherical_surface3d = SphericalSurface3D(OXYZ, 1)
        >>> line2 = curves.Line3D(Point3D(0, 1, -0.5), Point3D(0, 1, 0.5))
        >>> line_intersections2 = spherical_surface3d.line_intersections(line2) #returns [Point3D(0.0, 1.0, 0.0)]
        """
        line_direction_vector = line3d.direction_vector()
        vector_linept1_center = self.frame.origin - line3d.point1
        vector_linept1_center = vector_linept1_center.to_vector()
        a_param = line_direction_vector[0] ** 2 + line_direction_vector[1] ** 2 + line_direction_vector[2] ** 2
        b_param = -2 * (line_direction_vector[0] * vector_linept1_center[0] +
                        line_direction_vector[1] * vector_linept1_center[1] +
                        line_direction_vector[2] * vector_linept1_center[2])
        c_param = (vector_linept1_center[0] ** 2 + vector_linept1_center[1] ** 2 +
                   vector_linept1_center[2] ** 2 - self.radius ** 2)
        b2_minus4ac = b_param ** 2 - 4 * a_param * c_param
        if math.isclose(b2_minus4ac, 0, abs_tol=1e-8):
            t_param = -b_param / (2 * a_param)
            return [line3d.point1 + line_direction_vector * t_param]
        if b2_minus4ac < 0:
            return []
        t_param1 = (-b_param + math.sqrt(b2_minus4ac)) / (2 * a_param)
        t_param2 = (-b_param - math.sqrt(b2_minus4ac)) / (2 * a_param)
        return line3d.point1 + line_direction_vector * t_param1, line3d.point1 + line_direction_vector * t_param2

    def linesegment_intersections(self, linesegment3d: edges.LineSegment3D):
        """
        Calculates the intersection points between a 3D line segment and a spherical surface.

        The method calculates the intersection points between a 3D line segment and a sphere by first
        finding the intersection points between the infinite line containing the line segment and the sphere,
        and then filtering out the points that are not within the line segment. It returns a list of intersection
        points, which can be empty if there are no intersections. The intersection points are represented as
        3D points using the `volmdlr.Point3D` class.
        Note: The method assumes that the line segment and the sphere are in the same coordinate system.

        :param linesegment3d: The 3D line segment object to intersect with the sphere.
        :type linesegment3d: edges.LineSegment3D.
        :return: A list of intersection points between the line segment and the sphere.
        The list may be empty if there are no intersections.
        :rtype: List[volmdlr.Point3D]:

        :Example:
        >>> from volmdlr import Point3D, edges, surfaces, OXYZ
        >>> spherical_surface3d = SphericalSurface3D(OXYZ, 1)
        >>> linesegment2 = edges.LineSegment3D(Point3D(-0.8, -0.8, -0.8), Point3D(0.8, 0.8, 0.8))
        >>> linesegment2_intersections = spherical_surface3d.linesegment_intersections(linesegment2)
            '[Point3D: [0.5773502691896257, 0.5773502691896257, 0.5773502691896257],
              Point3D: [-0.5773502691896257, -0.5773502691896257, -0.5773502691896257]]'
        """
        line_intersections = self.line_intersections(linesegment3d.line)
        intersections = []
        for intersection in line_intersections:
            if linesegment3d.point_belongs(intersection):
                intersections.append(intersection)
        return intersections


class RuledSurface3D(Surface3D):
    """
    Defines a ruled surface between two wires.

    :param wire1: Wire
    :type wire1: :class:`vmw.Wire3D`
    :param wire2: Wire
    :type wire2: :class:`wires.Wire3D`
    """
    face_class = 'RuledFace3D'

    def __init__(self, wire1: wires.Wire3D, wire2: wires.Wire3D, name: str = ''):
        self.wire1 = wire1
        self.wire2 = wire2
        self.length1 = wire1.length()
        self.length2 = wire2.length()
        Surface3D.__init__(self, name=name)

    def point2d_to_3d(self, point2d: volmdlr.Point2D):
        """
        Coverts a parametric coordinate on the surface into a 3D spatial point (x, y, z).

        :param point2d: Point at the ToroidalSuface3D
        :type point2d: `volmdlr.`Point2D`
        """
        x, y = point2d
        point1 = self.wire1.point_at_abscissa(x * self.length1)
        point2 = self.wire2.point_at_abscissa(x * self.length2)
        joining_line = edges.LineSegment3D(point1, point2)
        point = joining_line.point_at_abscissa(y * joining_line.length())
        return point

    def point3d_to_2d(self, point3d):
        """
        Returns the parametric coordinates volmdlr.Point2D(u, v) of a cartesian coordinates point (x, y, z).

        :param point3d: Point at the CylindricalSuface3D
        :type point3d: `volmdlr.`Point3D`
        """
        raise NotImplementedError

    def rectangular_cut(self, x1: float, x2: float,
                        y1: float, y2: float, name: str = ''):
        """Deprecated method, Use RuledFace3D from_surface_rectangular_cut method."""
        raise NotImplementedError('Use RuledFace3D from_surface_rectangular_cut method')


class ExtrusionSurface3D(Surface3D):
    """
    Defines a surface of extrusion.

    An extrusion surface is a surface that is a generic cylindrical surface generated by the linear
    extrusion of a curve, generally an Ellipse or a B-Spline curve.

    :param edge: edge.
    :type edge: Union[:class:`vmw.Wire3D`, :class:`vmw.Contour3D`]
    :param axis_point: Axis placement
    :type axis_point: :class:`volmdlr.Point3D`
    :param axis: Axis of extrusion
    :type axis: :class:`volmdlr.Vector3D`
    """
    face_class = 'ExtrusionFace3D'
    y_periodicity = None

    def __init__(self, edge: Union[edges.FullArcEllipse3D, edges.BSplineCurve3D],
                 direction: volmdlr.Vector3D, name: str = ''):
        self.edge = edge
        direction.normalize()
        self.direction = direction
        if hasattr(edge, "center"):
            self.frame = volmdlr.Frame3D.from_point_and_vector(edge.center, direction, volmdlr.Z3D)
        else:
            self.frame = volmdlr.Frame3D.from_point_and_vector(edge.start, direction, volmdlr.Z3D)
        self._x_periodicity = False

        Surface3D.__init__(self, frame=self.frame, name=name)

    @property
    def x_periodicity(self):
        """Returns the periodicity in x direction."""
        if self._x_periodicity:
            return self._x_periodicity
        start = self.edge.start
        end = self.edge.end
        if start.is_close(end, 1e-4):
            return math.pi
        return None

    @x_periodicity.setter
    def x_periodicity(self, value):
        """X periodicity setter."""
        self._x_periodicity = value

    def point2d_to_3d(self, point2d: volmdlr.Point2D):
        """
        Transform a parametric (u, v) point into a 3D Cartesian point (x, y, z).

        # u = [0, 1] and v = z
        """
        u, v = point2d
        if abs(u) < 1e-7:
            u = 0.0
        if abs(v) < 1e-7:
            v = 0.0

        point_at_curve_global = self.edge.point_at_abscissa(u * self.edge.length()/math.pi)
        point_at_curve_local = self.frame.global_to_local_coordinates(point_at_curve_global)
        # x, y, z = point_at_curve_local
        point_local = point_at_curve_local.translation(volmdlr.Vector3D(0, 0, v))
        return self.frame.local_to_global_coordinates(point_local)

    def point3d_to_2d(self, point3d):
        """
        Transform a 3D Cartesian point (x, y, z) into a parametric (u, v) point.
        """
        x, y, z = self.frame.global_to_local_coordinates(point3d)
        if abs(x) < 1e-7:
            x = 0.0
        if abs(y) < 1e-7:
            y = 0.0
        if abs(z) < 1e-7:
            z = 0.0
        v = z
        point_at_curve_local = volmdlr.Point3D(x, y, 0)
        point_at_curve_global = self.frame.local_to_global_coordinates(point_at_curve_local)
        # multiplying by math.pi is a quick fix to the triangulation
        u = self.edge.abscissa(point_at_curve_global, tol=1e-3) / self.edge.length() * math.pi
        u = min(u, math.pi)

<<<<<<< HEAD
=======
        u = self.edge.abscissa(point_at_curve_global, tol=1e-6) / self.edge.length()
        u = min(u, 1.0)
>>>>>>> 915b4d8d
        return volmdlr.Point2D(u, v)

    def rectangular_cut(self, x1: float = 0.0, x2: float = 1.0,
                        y1: float = 0.0, y2: float = 1.0, name: str = ''):
        """Deprecated method, Use ExtrusionFace3D from_surface_rectangular_cut method."""
        raise AttributeError('Use ExtrusionFace3D from_surface_rectangular_cut method')

    def plot(self, ax=None, color='grey', alpha=0.5, z: float = 0.5, **kwargs):
        if ax is None:
            fig = plt.figure()
            ax = fig.add_subplot(111, projection='3d')
        self.frame.plot(ax=ax, ratio=self.edge.length())
        for i in range(21):
            step = i / 20. * z
            wire = self.edge.translation(step * self.frame.w)
            wire.plot(ax=ax, edge_style=EdgeStyle(color=color, alpha=alpha))

        return ax

    @classmethod
    def from_step(cls, arguments, object_dict, **kwargs):
        """Creates an extrusion surface from step data."""
        name = arguments[0][1:-1]
        edge = object_dict[arguments[1]]
        if edge.__class__ is curves.Ellipse3D:
            start_end = edge.center + edge.major_axis * edge.major_dir
            fullarcellipse = edges.FullArcEllipse3D(edge, start_end, edge.name)
            direction = -object_dict[arguments[2]]
            surface = cls(edge=fullarcellipse, direction=direction, name=name)
            surface._x_periodicity = math.pi
        elif edge.__class__ is curves.Circle3D:
            start_end = edge.center + edge.frame.u * edge.radius
            fullarc = edges.FullArc3D(edge, start_end)
            direction = object_dict[arguments[2]]
            surface = cls(edge=fullarc, direction=direction, name=name)
            surface._x_periodicity = math.pi

        else:
            direction = object_dict[arguments[2]]
            surface = cls(edge=edge, direction=direction, name=name)
        return surface

    def to_step(self, current_id):
        """
        Translate volmdlr primitive to step syntax.
        """
        content_edge, edge_id = self.edge.to_step(current_id)
        current_id = edge_id + 1
        content_vector, vector_id = self.direction.to_step(current_id)
        current_id = vector_id + 1
        content = content_edge + content_vector
        content += f"#{current_id} = SURFACE_OF_LINEAR_EXTRUSION('{self.name}',#{edge_id},#{vector_id});\n"
        return content, [current_id]

    def arc3d_to_2d(self, arc3d):
        """
        Converts the primitive from 3D spatial coordinates to its equivalent 2D primitive in the parametric space.
        """
        # todo: needs detailed investigation
        start = self.point3d_to_2d(arc3d.start)
        end = self.point3d_to_2d(arc3d.end)
        if start.is_close(end):
            print("surfaces.py")
        if self.x_periodicity:
            start, end = self._verify_start_end_parametric_points(start, end, arc3d)
        return [edges.LineSegment2D(start, end, name="arc")]

    def arcellipse3d_to_2d(self, arcellipse3d):
        """
        Transformation of an arc-ellipse 3d to 2d, in a cylindrical surface.

        """
        if isinstance(self.edge, edges.FullArcEllipse3D):
            start2d = self.point3d_to_2d(arcellipse3d.start)
            end2d = self.point3d_to_2d(arcellipse3d.end)
            return [edges.LineSegment2D(start2d, end2d)]
        points = [self.point3d_to_2d(p)
                  for p in arcellipse3d.discretization_points(number_points=15)]
        if self.x_periodicity:
            start, end = self._verify_start_end_parametric_points(points[0], points[-1], arcellipse3d)
            points[0] = start
            points[-1] = end
        bsplinecurve2d = edges.BSplineCurve2D.from_points_interpolation(points, degree=2)
        return [bsplinecurve2d]

    def fullarcellipse3d_to_2d(self, fullarcellipse3d):
        """
        Converts a 3D full elliptical arc to a 2D line segment in the current plane.

        This method converts a 3D full elliptical arc to a 2D line segment in the current plane.
        It first calculates the length of the arc using the `length` method of the `fullarcellipse3d`
        object. Then, it converts the start and end points of the arc to 2D points using the `point3d_to_2d`
        method. Additionally, it calculates a point on the arc at a small abscissa value (0.01 * length)
        and converts it to a 2D point. Based on the relative position of this point, the method determines
        the start and end points of the line segment in 2D. If the abscissa point is closer to the start
        point, the line segment starts from (0, start.y) and ends at (1, end.y). If the abscissa point is
        closer to the end point, the line segment starts from (1, start.y) and ends at (0, end.y). If the
        abscissa point lies exactly at the midpoint of the arc, a NotImplementedError is raised. The resulting
        line segment is returned as a list.

        :param fullarcellipse3d: The 3D full elliptical arc object to convert.
        :return: A list containing a 2D line segment representing the converted arc.
        :raises: NotImplementedError: If the abscissa point lies exactly at the midpoint of the arc.
        """

        length = fullarcellipse3d.length()
        start = self.point3d_to_2d(fullarcellipse3d.start)
        end = self.point3d_to_2d(fullarcellipse3d.end)

        u3, _ = self.point3d_to_2d(fullarcellipse3d.point_at_abscissa(0.01 * length))
        if u3 > 0.5:
            p1 = volmdlr.Point2D(1, start.y)
            p2 = volmdlr.Point2D(0, end.y)
        elif u3 < 0.5:
            p1 = volmdlr.Point2D(0, start.y)
            p2 = volmdlr.Point2D(1, end.y)
        else:
            raise NotImplementedError
        return [edges.LineSegment2D(p1, p2)]

    def linesegment2d_to_3d(self, linesegment2d):
        """
        Converts a BREP line segment 2D onto a 3D primitive on the surface.
        """
        start3d = self.point2d_to_3d(linesegment2d.start)
        end3d = self.point2d_to_3d(linesegment2d.end)
        u1, param_z1 = linesegment2d.start
        u2, param_z2 = linesegment2d.end
        if math.isclose(u1, u2, abs_tol=1e-4):
            return [edges.LineSegment3D(start3d, end3d)]
        if math.isclose(param_z1, param_z2, abs_tol=1e-6):
            primitive = self.edge.translation(self.direction * (param_z1 + param_z2) * 0.5)
            if primitive.point_belongs(start3d) and primitive.point_belongs(end3d):
                if math.isclose(abs(u1 - u2), 1.0, abs_tol=1e-4):
                    if primitive.start.is_close(start3d) and primitive.end.is_close(end3d):
                        return [primitive]
                    if primitive.start.is_close(end3d) and primitive.end.is_close(start3d):
                        return [primitive.reverse()]
                primitive = primitive.split_between_two_points(start3d, end3d)
                return [primitive]
        n = 10
        degree = 3
        points = [self.point2d_to_3d(point2d) for point2d in linesegment2d.discretization_points(number_points=n)]
        return [edges.BSplineCurve3D.from_points_interpolation(points, degree)]

    def bsplinecurve3d_to_2d(self, bspline_curve3d):
        n = len(bspline_curve3d.control_points)
        points = [self.point3d_to_2d(point)
                  for point in bspline_curve3d.discretization_points(number_points=n)]
        if self.x_periodicity:
            start, end = self._verify_start_end_parametric_points(points[0], points[-1], bspline_curve3d)
            points[0] = start
            points[-1] = end
        return [edges.BSplineCurve2D.from_points_interpolation(points, bspline_curve3d.degree)]

    def frame_mapping(self, frame: volmdlr.Frame3D, side: str):
        """
        Returns a new Extrusion Surface positioned in the specified frame.

        :param frame: Frame of reference
        :type frame: `volmdlr.Frame3D`
        :param side: 'old' or 'new'
        """
        new_frame = self.frame.frame_mapping(frame, side)
        direction = new_frame.w
        new_edge = self.edge.frame_mapping(frame, side)
        return ExtrusionSurface3D(new_edge, direction, name=self.name)

    def _verify_start_end_parametric_points(self, start, end, edge3d):
        """
        When the generatrix of the surface is periodic we need to verify if the u parameter should be 0 or 1.
        """
        start_ref1 = self.point3d_to_2d(edge3d.point_at_abscissa(0.01 * edge3d.length()))
        start_ref2 = self.point3d_to_2d(edge3d.point_at_abscissa(0.02 * edge3d.length()))
        end_ref1 = self.point3d_to_2d(edge3d.point_at_abscissa(0.99 * edge3d.length()))
        end_ref2 = self.point3d_to_2d(edge3d.point_at_abscissa(0.98 * edge3d.length()))
        if math.isclose(start.x, self.x_periodicity, abs_tol=1e-4):
            vec1 = start_ref1 - start
            vec2 = start_ref2 - start_ref1
            if vec2.dot(vec1) < 0:
                start.x = 0
        if math.isclose(end.x, self.x_periodicity, abs_tol=1e-4):
            vec1 = end - end_ref1
            vec2 = end_ref1 - end_ref2
            if vec2.dot(vec1) < 0:
                end.x = 0
        if math.isclose(start.x, 0, abs_tol=1e-4):
            vec1 = start_ref1 - start
            vec2 = start_ref2 - start_ref1
            if vec2.dot(vec1) < 0:
                start.x = self.x_periodicity
        if math.isclose(end.x, 0, abs_tol=1e-4):
            vec1 = end - end_ref1
            vec2 = end_ref1 - end_ref2
            if vec2.dot(vec1) < 0:
                end.x = self.x_periodicity
        return start, end


class RevolutionSurface3D(PeriodicalSurface):
    """
    Defines a surface of revolution.

    :param edge: Edge.
    :type edge: edges.Edge
    :param axis_point: Axis placement
    :type axis_point: :class:`volmdlr.Point3D`
    :param axis: Axis of revolution
    :type axis: :class:`volmdlr.Vector3D`
    """
    face_class = 'RevolutionFace3D'
    x_periodicity = volmdlr.TWO_PI
    y_periodicity = None

    def __init__(self, edge,
                 axis_point: volmdlr.Point3D, axis: volmdlr.Vector3D, name: str = ''):
        self.edge = edge
        self.axis_point = axis_point
        self.axis = axis

        point1 = edge.point_at_abscissa(0)
        vector1 = point1 - axis_point
        w_vector = axis
        w_vector = w_vector.unit_vector()
        if point1.is_close(axis_point) or w_vector.is_colinear_to(vector1):
            if edge.__class__.__name__ != "Line3D":
                point1 = edge.point_at_abscissa(0.5 * edge.length())
            else:
                point1 = edge.point_at_abscissa(0.05)
            vector1 = point1 - axis_point
        u_vector = vector1 - vector1.vector_projection(w_vector)
        u_vector = u_vector.unit_vector()
        v_vector = w_vector.cross(u_vector)
        self.frame = volmdlr.Frame3D(origin=axis_point, u=u_vector, v=v_vector, w=w_vector)

        PeriodicalSurface.__init__(self, frame=self.frame, name=name)

    def point2d_to_3d(self, point2d: volmdlr.Point2D):
        """
        Transform a parametric (u, v) point into a 3D Cartesian point (x, y, z).

        u = [0, 2pi] and v = [0, 1] into a
        """
        u, v = point2d
        point_at_curve = self.edge.point_at_abscissa(v)
        point = point_at_curve.rotation(self.axis_point, self.axis, u)
        return point

    def point3d_to_2d(self, point3d):
        """
        Transform a 3D Cartesian point (x, y, z) into a parametric (u, v) point.
        """
        x, y, _ = self.frame.global_to_local_coordinates(point3d)
        if abs(x) < 1e-12:
            x = 0
        if abs(y) < 1e-12:
            y = 0
        u = math.atan2(y, x)

        point_at_curve = point3d.rotation(self.axis_point, self.axis, -u)
        v = self.edge.abscissa(point_at_curve)
        return volmdlr.Point2D(u, v)

    def rectangular_cut(self, x1: float, x2: float,
                        y1: float, y2: float, name: str = ''):
        """Deprecated method, Use RevolutionFace3D from_surface_rectangular_cut method."""
        raise AttributeError('Use RevolutionFace3D from_surface_rectangular_cut method')

    def plot(self, ax=None, color='grey', alpha=0.5, number_curves: int = 20, **kwargs):
        """
        Plot rotated Revolution surface generatrix.

        :param number_curves: Number of curves to display.
        :type number_curves: int
        """
        if ax is None:
            fig = plt.figure()
            ax = fig.add_subplot(111, projection='3d')
        for i in range(number_curves + 1):
            theta = i / number_curves * volmdlr.TWO_PI
            wire = self.edge.rotation(self.axis_point, self.axis, theta)
            wire.plot(ax=ax, edge_style=EdgeStyle(color=color, alpha=alpha))

        return ax

    @classmethod
    def from_step(cls, arguments, object_dict, **kwargs):
        """
        Converts a step primitive to a RevolutionSurface3D.

        :param arguments: The arguments of the step primitive.
        :type arguments: list
        :param object_dict: The dictionary containing all the step primitives
            that have already been instantiated.
        :type object_dict: dict
        :return: The corresponding RevolutionSurface3D object.
        :rtype: :class:`volmdlr.faces.RevolutionSurface3D`
        """
        y_periodicity = None
        name = arguments[0][1:-1]
        edge = object_dict[arguments[1]]
        if edge.__class__ is curves.Circle3D:
            start_end = edge.center + edge.frame.u * edge.radius
            edge = edges.FullArc3D(edge, start_end, edge.name)
            y_periodicity = edge.length()

        axis_point, axis = object_dict[arguments[2]]
        surface = cls(edge=edge, axis_point=axis_point, axis=axis, name=name)
        surface.y_periodicity = y_periodicity
        return surface.simplify()

    def to_step(self, current_id):
        """
        Translate volmdlr primitive to step syntax.
        """
        content_wire, wire_id = self.edge.to_step(current_id)
        current_id = wire_id + 1
        content_axis_point, axis_point_id = self.axis_point.to_step(current_id)
        current_id = axis_point_id + 1
        content_axis, axis_id = self.axis.to_step(current_id)
        current_id = axis_id + 1
        content = content_wire + content_axis_point + content_axis
        content += f"#{current_id} = AXIS1_PLACEMENT('',#{axis_point_id},#{axis_id});\n"
        current_id += 1
        content += f"#{current_id} = SURFACE_OF_REVOLUTION('{self.name}',#{wire_id},#{current_id - 1});\n"
        return content, [current_id]

    def arc3d_to_2d(self, arc3d):
        """
        Converts the primitive from 3D spatial coordinates to its equivalent 2D primitive in the parametric space.
        """
        start = self.point3d_to_2d(arc3d.start)
        end = self.point3d_to_2d(arc3d.end)
        if self.edge.__class__.__name__ != "Line3D" and hasattr(self.edge.simplify, "circle") and \
                math.isclose(self.edge.simplify.circle.radius, arc3d.circle.radius, rel_tol=0.01):
            if self.edge.is_point_edge_extremity(arc3d.start):
                middle_point = self.point3d_to_2d(arc3d.middle_point())
                if middle_point.x == math.pi:
                    middle_point.x = -math.pi
                    if end.x == math.pi:
                        end.x = middle_point.x
                start.x = middle_point.x
            if self.edge.is_point_edge_extremity(arc3d.end):
                middle_point = self.point3d_to_2d(arc3d.middle_point())
                if middle_point.x == math.pi:
                    middle_point.x = -math.pi
                    if start.x == math.pi:
                        start.x = middle_point.x
                end.x = middle_point.x
        if math.isclose(start.y, end.y, rel_tol=0.01):
            point_after_start, point_before_end = self._reference_points(arc3d)
            point_theta_discontinuity = self.point2d_to_3d(volmdlr.Point2D(math.pi, start.y))
            discontinuity = arc3d.point_belongs(point_theta_discontinuity) and not \
                arc3d.is_point_edge_extremity(point_theta_discontinuity)

            undefined_start_theta = arc3d.start.is_close(point_theta_discontinuity)
            undefined_end_theta = arc3d.end.is_close(point_theta_discontinuity)
            start, end = vm_parametric.arc3d_to_cylindrical_coordinates_verification(
                [start, end], [undefined_start_theta, undefined_end_theta],
                [point_after_start.x, point_before_end.x], discontinuity)
        if math.isclose(start.y, end.y, rel_tol=0.01) or math.isclose(start.x, end.x, rel_tol=0.01):
            return [edges.LineSegment2D(start, end, name="arc")]
        n = 10
        degree = 3
        points = [self.point3d_to_2d(point3d) for point3d in arc3d.discretization_points(number_points=n)]
        return [edges.BSplineCurve2D.from_points_interpolation(points, degree)]

    def fullarc3d_to_2d(self, fullarc3d):
        """
        Converts the primitive from 3D spatial coordinates to its equivalent 2D primitive in the parametric space.
        """
        start = self.point3d_to_2d(fullarc3d.start)
        end = self.point3d_to_2d(fullarc3d.end)
        point_after_start, point_before_end = self._reference_points(fullarc3d)
        point_theta_discontinuity = self.point2d_to_3d(volmdlr.Point2D(math.pi, start.y))
        discontinuity = fullarc3d.point_belongs(point_theta_discontinuity) and not \
            fullarc3d.is_point_edge_extremity(point_theta_discontinuity)

        undefined_start_theta = fullarc3d.start.is_close(point_theta_discontinuity)
        undefined_end_theta = fullarc3d.end.is_close(point_theta_discontinuity)
        start, end = vm_parametric.arc3d_to_cylindrical_coordinates_verification(
            [start, end], [undefined_start_theta, undefined_end_theta],
            [point_after_start.x, point_before_end.x], discontinuity)
        theta1, z1 = start
        theta2, _ = end
        _, z3 = point_after_start

        if self.frame.w.is_colinear_to(fullarc3d.circle.normal):
            normal_dot_product = self.frame.w.dot(fullarc3d.circle.normal)
            start, end = vm_parametric.fullarc_to_cylindrical_coordinates_verification(start, end, normal_dot_product)
            return [edges.LineSegment2D(start, end, name="parametric.fullarc")]
        if math.isclose(theta1, theta2, abs_tol=1e-3):
            # Treating one case from Revolution Surface
            if z1 > z3:
                point1 = volmdlr.Point2D(theta1, 1)
                point2 = volmdlr.Point2D(theta1, 0)
            else:
                point1 = volmdlr.Point2D(theta1, 0)
                point2 = volmdlr.Point2D(theta1, 1)
            return [edges.LineSegment2D(point1, point2, name="parametric.fullarc")]
        if math.isclose(abs(theta1 - theta2), math.pi, abs_tol=1e-3):
            if z1 > z3:
                point1 = volmdlr.Point2D(theta1, 1)
                point2 = volmdlr.Point2D(theta1, 0)
                point3 = volmdlr.Point2D(theta2, 0)
                point4 = volmdlr.Point2D(theta2, 1)
            else:
                point1 = volmdlr.Point2D(theta1, 0)
                point2 = volmdlr.Point2D(theta1, 1)
                point3 = volmdlr.Point2D(theta2, 1)
                point4 = volmdlr.Point2D(theta2, 0)
            return [edges.LineSegment2D(point1, point2, name="parametric.arc"),
                    edges.LineSegment2D(point2, point3, name="parametric.singularity"),
                    edges.LineSegment2D(point3, point4, name="parametric.arc")
                    ]

        raise NotImplementedError

    def linesegment2d_to_3d(self, linesegment2d):
        """
        Converts a BREP line segment 2D onto a 3D primitive on the surface.
        """
        start3d = self.point2d_to_3d(linesegment2d.start)
        end3d = self.point2d_to_3d(linesegment2d.end)
        theta1, abscissa1 = linesegment2d.start
        theta2, abscissa2 = linesegment2d.end

        if self.edge.point_at_abscissa(abscissa1).is_close(self.edge.point_at_abscissa(abscissa2)):
            theta_i = 0.5 * (theta1 + theta2)
            interior = self.point2d_to_3d(volmdlr.Point2D(theta_i, abscissa1))
            if start3d.is_close(end3d):
                theta_e = 0.25 * (theta1 + theta2)
                extra_point = self.point2d_to_3d(volmdlr.Point2D(theta_e, abscissa1))
                temp_arc = edges.Arc3D.from_3_points(start3d, extra_point, interior)
                circle = temp_arc.circle
                if theta1 > theta2:
                    circle = temp_arc.circle.reverse()
                return [edges.FullArc3D.from_curve(circle, start3d)]
            return [edges.Arc3D.from_3_points(start3d, interior, end3d)]

        if math.isclose(theta1, theta2, abs_tol=1e-3):
            primitive = self.edge.rotation(self.axis_point, self.axis, 0.5 * (theta1 + theta2))
            if primitive.point_belongs(start3d) and primitive.point_belongs(end3d):
                if isinstance(self.edge, (curves.Line3D, edges.LineSegment3D)):
                    return [edges.LineSegment3D(start3d, end3d)]
                if self.edge.is_point_edge_extremity(start3d) and self.edge.is_point_edge_extremity(end3d):
                    primitive = primitive.simplify
                    if primitive.start.is_close(end3d) and primitive.end.is_close(start3d):
                        primitive = primitive.reverse()
                    return [primitive]
                primitive = primitive.split_between_two_points(start3d, end3d)
                if abscissa1 > abscissa2:
                    primitive = primitive.reverse()
                return [primitive]
        n = 10
        degree = 3
        points = [self.point2d_to_3d(point2d) for point2d in linesegment2d.discretization_points(number_points=n)]
        return [edges.BSplineCurve3D.from_points_interpolation(points, degree).simplify]

    def bsplinecurve2d_to_3d(self, bspline_curve2d):
        """
        Is this right?.
        """
        n = len(bspline_curve2d.control_points)
        points = [self.point2d_to_3d(p)
                  for p in bspline_curve2d.discretization_points(number_points=n)]
        return [edges.BSplineCurve3D.from_points_interpolation(points, bspline_curve2d.degree)]

    def frame_mapping(self, frame: volmdlr.Frame3D, side: str):
        """
        Returns a new Revolution Surface positioned in the specified frame.

        :param frame: Frame of reference
        :type frame: `volmdlr.Frame3D`
        :param side: 'old' or 'new'
        """
        new_frame = self.frame.frame_mapping(frame, side)
        axis = new_frame.w
        axis_point = new_frame.origin
        new_edge = self.edge.frame_mapping(frame, side)
        return RevolutionSurface3D(new_edge, axis_point, axis, name=self.name)

    def translation(self, offset):
        """
        Returns a new translated Revolution Surface.

        :param offset: translation vector.
        """
        new_edge = self.edge.translation(offset)
        new_axis_point = self.axis_point.translation(offset)
        return RevolutionSurface3D(new_edge, new_axis_point, self.axis)

    def rotation(self, center: volmdlr.Point3D, axis: volmdlr.Vector3D, angle: float):
        """
        Revolution Surface 3D rotation.

        :param center: rotation center
        :param axis: rotation axis
        :param angle: angle rotation
        :return: a new rotated Revolution Surface 3D
        """
        new_edge = self.edge.rotation(center, axis, angle)
        new_axis_point = self.axis_point.rotation(center, axis, angle)
        new_axis = self.axis.rotation(center, axis, angle)
        return RevolutionSurface3D(new_edge, new_axis_point, new_axis)

    def simplify(self):
        line3d = curves.Line3D(self.axis_point, self.axis_point + self.axis)
        # if isinstance(self.wire, edges.Arc3D):
        #     tore_center, _ = line3d.point_projection(self.wire.center)
        #     # Sphere
        #     if math.isclose(tore_center.point_distance(self.wire.center), 0., abs_tol=1e-6):
        #         return SphericalSurface3D(self.frame, self.wire.radius, self.name)
        if isinstance(self.edge, (edges.LineSegment3D, curves.Line3D)):
            if isinstance(self.edge, edges.LineSegment3D):
                generatrix_line = self.edge.line
            else:
                generatrix_line = self.edge
            intersections = line3d.intersection(generatrix_line)
            if intersections:
                generatrix_line_direction = generatrix_line.unit_direction_vector()
                if self.axis.dot(generatrix_line_direction) > 0:
                    semi_angle = volmdlr.geometry.vectors3d_angle(self.axis, generatrix_line_direction)
                else:
                    semi_angle = volmdlr.geometry.vectors3d_angle(self.axis, -generatrix_line_direction)
                if not self.axis_point.is_close(intersections):
                    new_w = self.axis_point - intersections
                    new_w = new_w.unit_vector()
                    new_frame = volmdlr.Frame3D(intersections, self.frame.u, new_w.cross(self.frame.u), new_w)
                else:
                    new_frame = volmdlr.Frame3D(intersections, self.frame.u, self.frame.v, self.frame.w)
                return ConicalSurface3D(new_frame, semi_angle, self.name)
            generatrix_line_direction = generatrix_line.unit_direction_vector()
            if self.axis.is_colinear_to(generatrix_line_direction):
                radius = self.edge.point_distance(self.axis_point)
                return CylindricalSurface3D(self.frame, radius, self.name)
        return self

    def is_singularity_point(self, point):
        """Verifies if point is on the surface singularity."""
        if self.edge.__class__.__name__ == "Line3D":
            return False
        return self.edge.is_point_edge_extremity(point)




class BSplineSurface3D(Surface3D):
    """
    A class representing a 3D B-spline surface.

    A B-spline surface is a smooth surface defined by a set of control points and
    a set of basis functions called B-spline basis functions. The shape of the
    surface is determined by the position of the control points and can be
    modified by moving the control points.

    :param degree_u: The degree of the B-spline curve in the u direction.
    :type degree_u: int
    :param degree_v: The degree of the B-spline curve in the v direction.
    :type degree_v: int
    :param control_points: A list of 3D control points that define the shape of
        the surface.
    :type control_points: List[`volmdlr.Point3D`]
    :param nb_u: The number of control points in the u direction.
    :type nb_u: int
    :param nb_v: The number of control points in the v direction.
    :type nb_v: int
    :param u_multiplicities: A list of multiplicities for the knots in the u direction.
        The multiplicity of a knot is the number of times it appears in the knot vector.
    :type u_multiplicities: List[int]
    :param v_multiplicities: A list of multiplicities for the knots in the v direction.
        The multiplicity of a knot is the number of times it appears in the knot vector.
    :type v_multiplicities: List[int]
    :param u_knots: A list of knots in the u direction. The knots are real numbers that
        define the position of the control points along the u direction.
    :type u_knots: List[float]
    :param v_knots: A list of knots in the v direction. The knots are real numbers that
        define the position of the control points along the v direction.
    :type v_knots: List[float]
    :param weights: (optional) A list of weights for the control points. The weights
        can be used to adjust the influence of each control point on the shape of the
        surface. Default is None.
    :type weights: List[float]
    :param name: (optional) A name for the surface. Default is an empty string.
    :type name: str
    """
    face_class = "BSplineFace3D"
    _eq_is_data_eq = False
    def __init__(self, degree_u: int, degree_v: int, control_points: List[volmdlr.Point3D], nb_u: int, nb_v: int,
                 u_multiplicities: List[int], v_multiplicities: List[int], u_knots: List[float], v_knots: List[float],
                 weights: List[float] = None, name: str = ''):
        self.ctrlpts = npy.asarray([npy.asarray([*point], dtype=npy.float64) for point in control_points],
                                   dtype=npy.float64)
        self.degree_u = int(degree_u)
        self.degree_v = int(degree_v)
        self.nb_u = int(nb_u)
        self.nb_v = int(nb_v)

        u_knots = nurbs_helpers.standardize_knot_vector(u_knots)
        v_knots = nurbs_helpers.standardize_knot_vector(v_knots)
        self.u_knots = u_knots
        self.v_knots = v_knots
        self.u_multiplicities = u_multiplicities
        self.v_multiplicities = v_multiplicities
        self._weights = weights
        self.rational = False
        if weights is not None:
            self.rational = True
            self._weights = npy.asarray(weights, dtype=npy.float64)

        self._surface = None
        Surface3D.__init__(self, name=name)

        # Hidden Attributes
        self._displacements = None
        self._grids2d = None
        self._grids2d_deformed = None
        self._bbox = None
        self._surface_curves = None
        self._knotvector = None
        self.ctrlptsw = None
        if self._weights is not None:
            ctrlptsw = []
            for point, w in zip(self.ctrlpts, self._weights):
                temp = [float(c * w) for c in point]
                temp.append(float(w))
                ctrlptsw.append(temp)
            self.ctrlptsw = npy.asarray(ctrlptsw, dtype=npy.float64)

        self._delta = [0.05, 0.05]
        self._eval_points = None
        self._vertices = None
        self._domain = None

        self._x_periodicity = False  # Use False instead of None because None is a possible value of x_periodicity
        self._y_periodicity = False

    def __hash__(self):
        """
        Creates custom hash to the surface.
        """
        control_points = self.control_points
        weights = self.weights
        if weights is None:
            weights = tuple(1.0 for _ in range(len(control_points)))
        else:
            weights = tuple(weights)
        return hash((tuple(control_points),
                     self.degree_u, tuple(self.u_multiplicities), tuple(self.u_knots), self.nb_u,
                     self.degree_v, tuple(self.v_multiplicities), tuple(self.v_knots), self.nb_v, weights))

    def __eq__(self, other):
        """
        Defines the BSpline surface equality operation.
        """
        if not isinstance(other, self.__class__):
            return False

        if (self.rational != other.rational or self.degree_u != other.degree_u or self.degree_v != other.degree_v or
            self.nb_u != other.nb_u or self.nb_v != other.nb_v):
            return False

        for s_k, o_k in zip(self.knotvector, other.knotvector):
            if len(s_k) != len(o_k) or any(not math.isclose(s, o, abs_tol=1e-8) for s, o in zip(s_k, o_k)):
                return False
        self_control_points = self.control_points
        other_control_points = other.control_points
        if len(self_control_points) != len(other_control_points) or \
                any(not s_point.is_close(o_point) for s_point, o_point in
                    zip(self_control_points, other_control_points)):
            return False
        if self.rational and other.rational:
            if len(self.weights) != len(other.weights) or \
                    any(not math.isclose(s_w, o_w, abs_tol=1e-8) for s_w, o_w in zip(self.weights, other.weights)):
                return False
        return True

    def _data_eq(self, other):
        """
        Defines dessia common object equality.
        """
        return self == other

    @property
    def data(self):
        """
        Returns a dictionary of the BSpline data.
        """
        datadict = {
            "degree": (self.degree_u, self.degree_v),
            "knotvector": self.knotvector,
            "size": (self.nb_u, self.nb_v),
            "sample_size": self.sample_size,
            "rational": not (self._weights is None),
            "precision": 18
        }
        if self._weights is not None:
            datadict["control_points"] = self.ctrlptsw
        else:
            datadict["control_points"] = self.ctrlpts
        return datadict

    @property
    def control_points(self):
        return [volmdlr.Point3D(*point) for point in self.ctrlpts]

    @property
    def control_points_table(self):
        """Creates control points table."""
        control_points_table = []
        points_row = []
        i = 1
        for point in self.control_points:
            points_row.append(point)
            if i == self.nb_v:
                control_points_table.append(points_row)
                points_row = []
                i = 1
            else:
                i += 1
        return control_points_table

    @property
    def knots_vector_u(self):
        """
        Compute the global knot vector (u direction) based on knot elements and multiplicities.

        """

        knots = self.u_knots
        multiplicities = self.u_multiplicities

        knots_vec = []
        for i, knot in enumerate(knots):
            for _ in range(0, multiplicities[i]):
                knots_vec.append(knot)
        return knots_vec

    @property
    def knots_vector_v(self):
        """
        Compute the global knot vector (v direction) based on knot elements and multiplicities.

        """

        knots = self.v_knots
        multiplicities = self.v_multiplicities

        knots_vec = []
        for i, knot in enumerate(knots):
            for _ in range(0, multiplicities[i]):
                knots_vec.append(knot)
        return knots_vec

    @property
    def knotvector(self):
        """
        Knot vector in u and v direction respectively.
        """
        if not self._knotvector:
            self._knotvector = [self.knots_vector_u, self.knots_vector_v]
        return self._knotvector

    @property
    def sample_size_u(self):
        """
        Sample size for the u-direction.

        :getter: Gets sample size for the u-direction
        :setter: Sets sample size for the u-direction
        :type: int
        """
        s_size = math.floor((1.0 / self.delta_u) + 0.5)
        return int(s_size)

    @sample_size_u.setter
    def sample_size_u(self, value):
        if not isinstance(value, int):
            raise ValueError("Sample size must be an integer value")
        knotvector_u = self.knots_vector_u

        # To make it operate like linspace, we have to know the starting and ending points.
        start_u = knotvector_u[self.degree_u]
        stop_u = knotvector_u[-(self.degree_u + 1)]

        # Set delta values
        self.delta_u = (stop_u - start_u) / float(value)

    @property
    def sample_size_v(self):
        """
        Sample size for the v-direction.

        :getter: Gets sample size for the v-direction
        :setter: Sets sample size for the v-direction
        :type: int
        """
        s_size = math.floor((1.0 / self.delta_v) + 0.5)
        return int(s_size)

    @sample_size_v.setter
    def sample_size_v(self, value):
        if not isinstance(value, int):
            raise ValueError("Sample size must be an integer value")
        knotvector_v = self.knots_vector_v

        # To make it operate like linspace, we have to know the starting and ending points.
        start_v = knotvector_v[self.degree_v]
        stop_v = knotvector_v[-(self.degree_v + 1)]

        # Set delta values
        self.delta_v = (stop_v - start_v) / float(value)

    @property
    def sample_size(self):
        """
        Sample size for both u- and v-directions.

        :getter: Gets sample size as a tuple of values corresponding to u- and v-directions
        :setter: Sets sample size for both u- and v-directions
        :type: int
        """
        sample_size_u = math.floor((1.0 / self.delta_u) + 0.5)
        sample_size_v = math.floor((1.0 / self.delta_v) + 0.5)
        return int(sample_size_u), int(sample_size_v)

    @sample_size.setter
    def sample_size(self, value):
        knotvector_u = self.knots_vector_u
        knotvector_v = self.knots_vector_v

        # To make it operate like linspace, we have to know the starting and ending points.
        start_u = knotvector_u[self.degree_u]
        stop_u = knotvector_u[-(self.degree_u + 1)]
        start_v = knotvector_v[self.degree_v]
        stop_v = knotvector_v[-(self.degree_v + 1)]

        # Set delta values
        self.delta_u = (stop_u - start_u) / float(value)
        self.delta_v = (stop_v - start_v) / float(value)

    @property
    def delta_u(self):
        """
        Evaluation delta for the u-direction.

        :getter: Gets evaluation delta for the u-direction
        :setter: Sets evaluation delta for the u-direction
        :type: float
        """
        return self._delta[0]

    @delta_u.setter
    def delta_u(self, value):
        # Delta value for surface evaluation should be between 0 and 1
        if float(value) <= 0 or float(value) >= 1:
            raise ValueError("Surface evaluation delta (u-direction) must be between 0.0 and 1.0")

        # Set new delta value
        self._delta[0] = float(value)

    @property
    def delta_v(self):
        """
        Evaluation delta for the v-direction.

        :getter: Gets evaluation delta for the v-direction
        :setter: Sets evaluation delta for the v-direction
        :type: float
        """
        return self._delta[1]

    @delta_v.setter
    def delta_v(self, value):
        # Delta value for surface evaluation should be between 0 and 1
        if float(value) <= 0 or float(value) >= 1:
            raise ValueError("Surface evaluation delta (v-direction) should be between 0.0 and 1.0")

        # Set new delta value
        self._delta[1] = float(value)

    @property
    def delta(self):
        """
        Evaluation delta for both u- and v-directions.

        :getter: Gets evaluation delta as a tuple of values corresponding to u- and v-directions
        :setter: Sets evaluation delta for both u- and v-directions
        :type: float
        """
        return self.delta_u, self.delta_v

    @delta.setter
    def delta(self, value):
        if isinstance(value, (int, float)):
            self.delta_u = value
            self.delta_v = value
        elif isinstance(value, (list, tuple)):
            if len(value) == 2:
                self.delta_u = value[0]
                self.delta_v = value[1]
            else:
                raise ValueError("Surface requires 2 delta values")
        else:
            raise ValueError("Cannot set delta. Please input a numeric value or a list or tuple with 2 numeric values")

    @property
    def surface(self):
        """Create nurbs surface for special evaluations."""
        if not self._surface:
            if self._weights is None:
                surface = BSpline.Surface()
                points = self.ctrlpts.tolist()

            else:
                surface = NURBS.Surface()
                points = [(control_point[0] * self._weights[i], control_point[1] * self._weights[i],
                           control_point[2] * self._weights[i], self._weights[i])
                          for i, control_point in enumerate(self.control_points)]
            surface.degree_u = self.degree_u
            surface.degree_v = self.degree_v
            surface.set_ctrlpts(points, self.nb_u, self.nb_v)
            knot_vector = self.knotvector
            surface.knotvector_u = knot_vector[0]
            surface.knotvector_v = knot_vector[1]
            surface.delta = 0.05
            self._surface = surface
        return self._surface

    @property
    def curves(self):
        """Extract curves from surface."""
        return extract_curves(self.surface, extract_u=True, extract_v=True)

    def to_dict(self, *args, **kwargs):
        """Avoids storing points in memo that makes serialization slow."""
        dict_ = self.base_dict()
        dict_['degree_u'] = self.degree_u
        dict_['degree_v'] = self.degree_v
        dict_['control_points'] = [point.to_dict() for point in self.control_points]
        dict_['nb_u'] = self.nb_u
        dict_['nb_v'] = self.nb_v
        dict_['u_multiplicities'] = self.u_multiplicities
        dict_['v_multiplicities'] = self.v_multiplicities
        dict_['u_knots'] = self.u_knots
        dict_['v_knots'] = self.v_knots
        dict_['weights'] = self.weights
        return dict_

    @property
    def weights(self):
        if self._weights is None:
            return self._weights
        return self._weights.tolist()

    @property
    def x_periodicity(self):
        """
        Evaluates the periodicity of the surface in u direction.
        """
        if self._x_periodicity is False:
            a, b = self.surface.domain[0]
            c, d = self.surface.domain[1]
            point_at_a = self.point2d_to_3d(volmdlr.Point2D(a, 0.5 * (d - c)))
            point_at_b = self.point2d_to_3d(volmdlr.Point2D(b, 0.5 * (d - c)))
            if point_at_b.is_close(point_at_a) or self.u_closed():
                self._x_periodicity = b - a
            else:
                self._x_periodicity = None
        return self._x_periodicity

    @property
    def y_periodicity(self):
        """
        Evaluates the periodicity of the surface in v direction.
        """
        if self._y_periodicity is False:
            a, b = self.surface.domain[0]
            c, d = self.surface.domain[1]
            point_at_c = self.point2d_to_3d(volmdlr.Point2D(0.5 * (b - a), c))
            point_at_d = self.point2d_to_3d(volmdlr.Point2D(0.5 * (b - a), d))
            if point_at_d.is_close(point_at_c) or self.v_closed():
                self._y_periodicity = d - c
            else:
                self._y_periodicity = None
        return self._y_periodicity

    @property
    def bounding_box(self):
        if not self._bbox:
            self._bbox = self._bounding_box()
        return self._bbox

    def _bounding_box(self):
        """
        Computes the bounding box of the surface.

        """
        min_bounds, max_bounds = self.surface.bbox
        xmin, ymin, zmin = min_bounds
        xmax, ymax, zmax = max_bounds
        return volmdlr.core.BoundingBox(xmin, xmax, ymin, ymax, zmin, zmax)

    @property
    def surface_curves(self):
        """
        Extracts curves from a surface.
        """
        if not self._surface_curves:
            self._surface_curves = self.get_surface_curves()
        return self._surface_curves

    def get_surface_curves(self):
        """
        Converts the surface curves from geomdl curve to volmdlr.
        """
        # v-direction
        crvlist_v = []
        surf_curves = self.curves
        v_curves = surf_curves["v"]
        for curve in v_curves:
            crvlist_v.append(edges.BSplineCurve3D.from_geomdl_curve(curve))
        # u-direction
        crvlist_u = []
        u_curves = surf_curves["u"]
        for curve in u_curves:
            crvlist_u.append(edges.BSplineCurve3D.from_geomdl_curve(curve))

        # Return shapes as a dict object
        return {"u": crvlist_u, "v": crvlist_v}

    def evaluate(self, **kwargs):
        """
        Evaluates the surface.

        The evaluated points are stored in :py:attr:`evalpts` property.

        Keyword Arguments:
            * ``start_u``: start parameter on the u-direction
            * ``stop_u``: stop parameter on the u-direction
            * ``start_v``: start parameter on the v-direction
            * ``stop_v``: stop parameter on the v-direction

        The ``start_u``, ``start_v`` and ``stop_u`` and ``stop_v`` parameters allow evaluation of a surface segment
        in the range  *[start_u, stop_u][start_v, stop_v]* i.e. the surface will also be evaluated at the ``stop_u``
        and ``stop_v`` parameter values.

        """
        knotvector_u = self.knots_vector_u
        knotvector_v = self.knots_vector_v
        # Find evaluation start and stop parameter values
        start_u = kwargs.get('start_u', knotvector_u[self.degree_u])
        stop_u = kwargs.get('stop_u', knotvector_u[-(self.degree_u + 1)])
        start_v = kwargs.get('start_v', knotvector_v[self.degree_v])
        stop_v = kwargs.get('stop_v', knotvector_v[-(self.degree_v + 1)])

        # # Check parameters
        # if self._kv_normalize:
        #     if not utilities.check_params([start_u, stop_u, start_v, stop_v]):
        #         raise GeomdlException("Parameters should be between 0 and 1")

        # Evaluate and cache
        self._eval_points = npy.asarray(evaluate_surface(self.data,
                                                         start=(start_u, start_v),
                                                         stop=(stop_u, stop_v)), dtype=npy.float64)

    @property
    def evalpts(self):
        """
        Evaluated points.

        :getter: Gets the coordinates of the evaluated points
        :type: list
        """
        if self._eval_points is None or len(self._eval_points) == 0:
            self.evaluate()
        return self._eval_points

    @property
    def domain(self):
        """
        Domain.

        Domain is determined using the knot vector(s).

        :getter: Gets the domain
        """
        if not self._domain:
            knotvector_u = self.knots_vector_u
            knotvector_v = self.knots_vector_v
            # Find evaluation start and stop parameter values
            start_u = knotvector_u[self.degree_u]
            stop_u = knotvector_u[-(self.degree_u + 1)]
            start_v = knotvector_v[self.degree_v]
            stop_v = knotvector_v[-(self.degree_v + 1)]
            self._domain = start_u, stop_u, start_v, stop_v
        return self._domain

    @property
    def vertices(self):
        """
        Evaluated points.

        :getter: Gets the coordinates of the evaluated points
        :type: list
        """
        u_min, u_max, v_min, v_max = self.domain
        if self._vertices is None or len(self._vertices) == 0:
            vertices = []
            u_vector = npy.linspace(u_min, u_max, self.sample_size_u, dtype=npy.float64)
            v_vector = npy.linspace(v_min, v_max, self.sample_size_v, dtype=npy.float64)
            for u in u_vector:
                for v in v_vector:
                    vertices.append((u, v))
            self._vertices = vertices
            # u_vector = npy.linspace(u_min, u_max, self.sample_size_u, dtype=npy.float64)
            # v_vector = npy.linspace(v_min, v_max, self.sample_size_v, dtype=npy.float64)
            #
            # u_mesh, v_mesh = npy.meshgrid(u_vector, v_vector)
            # self._vertices = npy.column_stack((u_mesh.ravel(), v_mesh.ravel()))

        return self._vertices

    def control_points_matrix(self, coordinates):
        """
        Define control points like a matrix, for each coordinate: x:0, y:1, z:2.

        """

        points = npy.empty((self.nb_u, self.nb_v))
        for i in range(0, self.nb_u):
            for j in range(0, self.nb_v):
                points[i][j] = self.control_points_table[i][j][coordinates]
        return points

    def basis_functions_u(self, u, k, i):
        """
        Compute basis functions Bi in u direction for u=u and degree=k.

        """

        # k = self.degree_u
        knots_vector_u = self.knots_vector_u

        if k == 0:
            return 1.0 if knots_vector_u[i] <= u < knots_vector_u[i + 1] else 0.0
        if knots_vector_u[i + k] == knots_vector_u[i]:
            param_c1 = 0.0
        else:
            param_c1 = (u - knots_vector_u[i]) / (knots_vector_u[i + k] - knots_vector_u[i]) \
                       * self.basis_functions_u(u, k - 1, i)
        if knots_vector_u[i + k + 1] == knots_vector_u[i + 1]:
            param_c2 = 0.0
        else:
            param_c2 = (knots_vector_u[i + k + 1] - u) / (knots_vector_u[i + k + 1] - knots_vector_u[i + 1]) * \
                       self.basis_functions_u(u, k - 1, i + 1)
        return param_c1 + param_c2

    def basis_functions_v(self, v, k, i):
        """
        Compute basis functions Bi in v direction for v=v and degree=k.

        """

        # k = self.degree_u
        knots = self.knots_vector_v

        if k == 0:
            return 1.0 if knots[i] <= v < knots[i + 1] else 0.0
        if knots[i + k] == knots[i]:
            param_c1 = 0.0
        else:
            param_c1 = (v - knots[i]) / (knots[i + k] - knots[i]) * self.basis_functions_v(v, k - 1, i)
        if knots[i + k + 1] == knots[i + 1]:
            param_c2 = 0.0
        else:
            param_c2 = (knots[i + k + 1] - v) / (knots[i + k + 1] - knots[i + 1]) * self.basis_functions_v(v, k - 1,
                                                                                                           i + 1)
        return param_c1 + param_c2

    def derivatives(self, u, v, order):
        """
        Evaluates n-th order surface derivatives at the given (u, v) parameter pair.

        :param u: Point's u coordinate.
        :type u: float
        :param v: Point's v coordinate.
        :type v: float
        :param order: Order of the derivatives.
        :type order: int
        :return: A list SKL, where SKL[k][l] is the derivative of the surface S(u,v) with respect
        to u k times and v l times
        :rtype: List[`volmdlr.Vector3D`]
        """
        # if self.surface.rational:
        #     # derivatives = self._rational_derivatives(self.surface.data,(u, v), order)
        #     derivatives = volmdlr.rational_derivatives(self.surface.data, (u, v), order)
        # else:
        #     # derivatives = self._derivatives(self.surface.data, (u, v), order)
        #     derivatives = volmdlr.derivatives(self.surface.data, (u, v), order)
        if self._weights is not None:
            control_points = self.ctrlptsw
        else:
            control_points = self.ctrlpts
        derivatives = derivatives_surface([self.degree_u, self.degree_v], self.knotvector, control_points,
                                          [self.nb_u, self.nb_v], self.rational, [u, v], order)
        for i in range(order + 1):
            for j in range(order + 1):
                derivatives[i][j] = volmdlr.Vector3D(*derivatives[i][j])
        return derivatives

    def blending_vector_u(self, u):
        """
        Compute a vector of basis_functions in u direction for u=u.
        """

        blending_vect = npy.empty((1, self.nb_u))
        for j in range(0, self.nb_u):
            blending_vect[0][j] = self.basis_functions_u(u, self.degree_u, j)

        return blending_vect

    def blending_vector_v(self, v):
        """
        Compute a vector of basis_functions in v direction for v=v.

        """

        blending_vect = npy.empty((1, self.nb_v))
        for j in range(0, self.nb_v):
            blending_vect[0][j] = self.basis_functions_v(v, self.degree_v, j)

        return blending_vect

    def blending_matrix_u(self, u):
        """
        Compute a matrix of basis_functions in u direction for a vector u like [0,1].

        """

        blending_mat = npy.empty((len(u), self.nb_u))
        for i, u_i in enumerate(u):
            for j in range(self.nb_u):
                blending_mat[i][j] = self.basis_functions_u(u_i, self.degree_u, j)
        return blending_mat

    def blending_matrix_v(self, v):
        """
        Compute a matrix of basis_functions in v direction for a vector v like [0,1].

        """

        blending_mat = npy.empty((len(v), self.nb_v))
        for i, v_i in enumerate(v):
            for j in range(self.nb_v):
                blending_mat[i][j] = self.basis_functions_v(v_i, self.degree_v, j)
        return blending_mat

    def point2d_to_3d(self, point2d: volmdlr.Point2D):
        u, v = point2d
        u = float(min(max(u, 0.0), 1.0))
        v = float(min(max(v, 0.0), 1.0))
        point_array = evaluate_surface(self.data, start=(u, v), stop=(u, v))[0]
        return volmdlr.Point3D(*point_array)

    def _get_grid_bounds(self, params, delta_u, delta_v, sample_size_u, sample_size_v):
        """
        Update bounds and grid_size at each iteration of point inversion grid search.
        """
        u, v = params
        if u == self.domain[0]:
            u_start = self.domain[0]
            u_stop = self.domain[0]
            sample_size_u = 1

        elif u == self.domain[1]:
            u_start = self.domain[1]
            u_stop = self.domain[1]
            sample_size_u = 1
        else:
            u_start = max(u - delta_u, self.domain[0])
            u_stop = min(u + delta_u, self.domain[1])

        if v == self.domain[2]:
            v_start = self.domain[2]
            v_stop = self.domain[2]
            sample_size_v = 1
        elif v == self.domain[3]:
            v_start = self.domain[3]
            v_stop = self.domain[3]
            sample_size_v = 1
        else:
            v_start = max(v - delta_v, self.domain[2])
            v_stop = min(v + delta_v, self.domain[3])
        return u_start, u_stop, v_start, v_stop, sample_size_u, sample_size_v

    @staticmethod
    def _update_parameters(bounds, sample_size_u, sample_size_v, index):
        """
        Helper function to update parameters of point inversion grid search at each iteration.
        """
        u_start, u_stop, v_start, v_stop = bounds
        if sample_size_u == 1:
            delta_u = 0.0
            u = u_start
            delta_v = (v_stop - v_start) / (sample_size_v - 1)
            v = v_start + index * delta_v
        elif sample_size_v == 1:
            delta_u = (u_stop - u_start) / (sample_size_u - 1)
            u = u_start + index * delta_u
            delta_v = 0.0
            v = v_start
        else:
            if index == 0:
                u_idx, v_idx = 0, 0
            else:
                u_idx = int(index / sample_size_v)
                v_idx = index % sample_size_v
            delta_u = (u_stop - u_start) / (sample_size_u - 1)
            delta_v = (v_stop - v_start) / (sample_size_v - 1)
            u = u_start + u_idx * delta_u
            v = v_start + v_idx * delta_v
        return u, v, delta_u, delta_v

    @staticmethod
    def _find_index_min(matrix_points, point):
        # Calculate distances
        distances = npy.linalg.norm(matrix_points - point, axis=1)

        return npy.argmin(distances), distances.min()

    def _point_inversion_initialization(self, point3d_array):
        """
        Helper function to initialize parameters.
        """
        sample_size_u = 10
        sample_size_v = 10
        initial_index, minimal_distance = self._find_index_min(self.evalpts, point3d_array)

        if initial_index == 0:
            u_idx, v_idx = 0, 0
        else:
            u_idx = int(initial_index / self.sample_size_v)
            v_idx = initial_index % self.sample_size_v

        u_start, u_stop, v_start, v_stop = self.domain
        delta_u = (u_stop - u_start) / (self.sample_size_u - 1)
        delta_v = (v_stop - v_start) / (self.sample_size_v - 1)
        u = u_start + u_idx * delta_u
        v = v_start + v_idx * delta_v

        if u == u_start:
            u_stop = u + delta_u
            sample_size_u = 2
        elif u == u_stop:
            u_start = u - delta_u
            sample_size_u = 2
        else:
            u_start = max(u - delta_u, self.domain[0])
            u_stop = min(u + delta_u, self.domain[1])

        if v == v_start:
            v_stop = v + delta_v
            sample_size_v = 2
        elif v == v_stop:
            v_start = v - delta_v
            sample_size_v = 2
        else:
            v_start = max(v - delta_v, self.domain[2])
            v_stop = min(v + delta_v, self.domain[3])
        return u, v, u_start, u_stop, v_start, v_stop, delta_u, delta_v, sample_size_u, sample_size_v, minimal_distance

    def point_inversion_grid_search(self, point3d, acceptable_distance):
        """
        Find the parameters (u, v) of a 3D point on the BSpline surface using a grid search algorithm.
        """
        point3d_array = npy.array([point3d[0], point3d[1], point3d[2]], dtype=npy.float64)
        u, v, u_start, u_stop, v_start, v_stop, delta_u, delta_v, sample_size_u, sample_size_v, minimal_distance = \
            self._point_inversion_initialization(point3d_array)
        datadict = {
            "degree": (self.degree_u, self.degree_v),
            "knotvector": self.knotvector,
            "size": (self.nb_u, self.nb_v),
            "sample_size": [sample_size_u, sample_size_v],
            "rational": not (self._weights is None),
            "precision": 18
        }
        if self._weights is not None:
            datadict["control_points"] = self.ctrlptsw
        else:
            datadict["control_points"] = self.ctrlpts
        last_distance = 0.0
        count = 0
        while minimal_distance > acceptable_distance and count < 15:
            if count > 0:
                u_start, u_stop, v_start, v_stop, sample_size_u, sample_size_v = self._get_grid_bounds(
                    (u, v), delta_u, delta_v, sample_size_u, sample_size_v)

            if sample_size_u == 1 and sample_size_v == 1:
                return (u, v), minimal_distance
            datadict["sample_size"] = [sample_size_u, sample_size_v]
            matrix = npy.asarray(evaluate_surface(datadict,
                                         start=(u_start, v_start),
                                         stop=(u_stop, v_stop)), dtype=npy.float64)
            index, distance = self._find_index_min(matrix, point3d_array)
            if distance < minimal_distance:
                minimal_distance = distance
            if abs(distance - last_distance) < acceptable_distance * 0.01:
                return (u, v), minimal_distance
            u, v, delta_u, delta_v = self._update_parameters([u_start, u_stop, v_start, v_stop], sample_size_u,
                                                             sample_size_v, index)
            last_distance = distance
            count += 1

        return (u, v), minimal_distance

    def point3d_to_2d(self, point3d: volmdlr.Point3D, tol=1e-6):
        """
        Evaluates the parametric coordinates (u, v) of a 3D point (x, y, z).

        :param point3d: A 3D point to be evaluated.
        :type point3d: :class:`volmdlr.Point3D`
        :param tol: Tolerance to accept the results.
        :type tol: float
        :return: The parametric coordinates (u, v) of the point.
        :rtype: :class:`volmdlr.Point2D`
        """
        def sort_func(x):
            return point3d.point_distance(self.point2d_to_3d(volmdlr.Point2D(x[0], x[1])))

        def fun(x):
            derivatives = self.derivatives(x[0], x[1], 1)
            vector = derivatives[0][0] - point3d
            f_value = vector.norm()
            if f_value == 0.0:
                jacobian = npy.array([0.0, 0.0])
            else:
                jacobian = npy.array([vector.dot(derivatives[1][0]) / f_value,
                                      vector.dot(derivatives[0][1]) / f_value])
            return f_value, jacobian

        x0, distance = self.point_inversion_grid_search(point3d, tol)
        if distance < tol:
            return volmdlr.Point2D(*x0)

        min_bound_x, max_bound_x, min_bound_y, max_bound_y = self.domain
        res = minimize(fun, x0=npy.array(x0), jac=True,
                       bounds=[(min_bound_x, max_bound_x),
                               (min_bound_y, max_bound_y)])
        if res.fun <= tol:
            return volmdlr.Point2D(*res.x)

        point3d_array = npy.array([point3d[0], point3d[1], point3d[2]], dtype=npy.float64)
        delta_bound_x = max_bound_x - min_bound_x
        delta_bound_y = max_bound_y - min_bound_y
        x0s = [((min_bound_x + max_bound_x) / 2, (min_bound_y + max_bound_y) / 2),
               ((min_bound_x + max_bound_x) / 2, min_bound_y + delta_bound_y / 10),
               ((min_bound_x + max_bound_x) / 2, max_bound_y - delta_bound_y / 10),
               ((min_bound_x + max_bound_x) / 4, min_bound_y + delta_bound_y / 10),
               (max_bound_x - delta_bound_x / 4, min_bound_y + delta_bound_y / 10),
               ((min_bound_x + max_bound_x) / 4, max_bound_y - delta_bound_y / 10),
               (max_bound_x - delta_bound_x / 4, max_bound_y - delta_bound_y / 10),
               (min_bound_x + delta_bound_x / 10, min_bound_y + delta_bound_y / 10),
               (min_bound_x + delta_bound_x / 10, max_bound_y - delta_bound_y / 10),
               (max_bound_x - delta_bound_x / 10, min_bound_y + delta_bound_y / 10),
               (max_bound_x - delta_bound_x / 10, max_bound_y - delta_bound_y / 10),
               (0.33333333, 0.009), (0.5555555, 0.0099)]
        #Sort the initial conditions
        x0s.sort(key=sort_func)
        x0s = [x0] + x0s
        if self.weights is not None:
            control_points = self.ctrlptsw
        else:
            control_points = self.ctrlpts
        bounds = [(min_bound_x, max_bound_x), (min_bound_y, max_bound_y)]
        results = []
        for x0 in x0s:
            res = point_inversion(point3d_array, x0, bounds, [self.degree_u, self.degree_v],
                                  self.knotvector, control_points, [self.nb_u, self.nb_v], self.rational)
            if res.fun <= tol:
                return volmdlr.Point2D(*res.x)

            results.append((res.x, res.fun))

        return volmdlr.Point2D(*min(results, key=lambda r: r[1])[0])

    def linesegment2d_to_3d(self, linesegment2d):
        """Evaluates the Euclidean form for the parametric line segment."""
        points = []
        for point in linesegment2d.discretization_points(number_points=20):
            point3d = self.point2d_to_3d(point)
            if not volmdlr.core.point_in_list(point3d, points):
                points.append(point3d)
        if len(points) < 2:
            return None
        if len(points) == 2:
            return [volmdlr.edges.LineSegment3D(points[0], points[-1])]
        if len(points) < min(self.degree_u, self.degree_v) + 1:
            bspline = edges.BSplineCurve3D.from_points_interpolation(points, 2)
            return [bspline]

        bspline = edges.BSplineCurve3D.from_points_interpolation(points, min(self.degree_u, self.degree_v))
        return [bspline.simplify]

    def linesegment3d_to_2d(self, linesegment3d):
        """
        A line segment on a BSplineSurface3D will be in any case a line in 2D?.

        """
        tol = 1e-6 if linesegment3d.length() > 1e-5 else 1e-8
        start = self.point3d_to_2d(linesegment3d.start, tol)
        end = self.point3d_to_2d(linesegment3d.end, tol)
        if self.x_periodicity:
            if start.x != end.x:
                end = volmdlr.Point2D(start.x, end.y)
            if not start.is_close(end):
                return [edges.LineSegment2D(start, end)]
            return None
        if self.y_periodicity:
            if start.y != end.y:
                end = volmdlr.Point2D(end.x, start.y)
            if not start.is_close(end):
                return [edges.LineSegment2D(start, end)]
            return None
        if start.is_close(end):
            return None
        return [edges.LineSegment2D(start, end)]

    def _repair_periodic_boundary_points(self, curve3d, points_2d, direction_periodicity):
        """
        Verifies points at boundary on a periodic BSplineSurface3D.

        :param points_2d: List of `volmdlr.Point2D` after transformation from 3D Cartesian coordinates
        :type points_2d: List[volmdlr.Point2D]
        :param direction_periodicity: should be 'x' if x_periodicity or 'y' if y periodicity
        :type direction_periodicity: str
        """
        lth = curve3d.length()
        start = points_2d[0]
        end = points_2d[-1]
        points = points_2d
        pt_after_start = self.point3d_to_2d(curve3d.point_at_abscissa(0.15 * lth))
        pt_before_end = self.point3d_to_2d(curve3d.point_at_abscissa(0.85 * lth))
        # pt_after_start = points[1]
        # pt_before_end = points[-2]

        if direction_periodicity == 'x':
            i = 0
        else:
            i = 1
        min_bound, max_bound = self.surface.domain[i]
        delta = max_bound + min_bound

        if math.isclose(start[i], min_bound, abs_tol=1e-4) and pt_after_start[i] > 0.5 * delta:
            start[i] = max_bound
        elif math.isclose(start[i], max_bound, abs_tol=1e-4) and pt_after_start[i] < 0.5 * delta:
            start[i] = min_bound

        if math.isclose(end[i], min_bound, abs_tol=1e-4) and pt_before_end[i] > 0.5 * delta:
            end[i] = max_bound
        elif math.isclose(end[i], max_bound, abs_tol=1e-4) and pt_before_end[i] < 0.5 * delta:
            end[i] = min_bound

        points[0] = start
        points[-1] = end

        if all((math.isclose(p[i], max_bound, abs_tol=1e-4) or math.isclose(p[i], min_bound, abs_tol=1e-4)) for
               p in points):
            # if the line is at the boundary of the surface domain, we take the first point as reference
            t_param = max_bound if math.isclose(points[0][i], max_bound, abs_tol=1e-4) else min_bound
            if direction_periodicity == 'x':
                points = [volmdlr.Point2D(t_param, p[1]) for p in points]
            else:
                points = [volmdlr.Point2D(p[0], t_param) for p in points]

        return points

    def bsplinecurve3d_to_2d(self, bspline_curve3d):
        """
        Converts the primitive from 3D spatial coordinates to its equivalent 2D primitive in the parametric space.
        """
        lth = bspline_curve3d.length()

        if lth <= 1e-6:
            print('BSplineCurve3D skipped because it is too small')
            return []

        n = min(len(bspline_curve3d.control_points), 20)  # Limit points to avoid non-convergence
        points3d = bspline_curve3d.discretization_points(number_points=n)
        tol = 1e-6 if lth > 1e-5 else 1e-8
        points = [self.point3d_to_2d(p, tol) for p in points3d]

        if self.u_closed() or self.v_closed():
            points = self.check_start_end_parametric_points(bspline_curve3d, points, points3d)

        if self.x_periodicity:
            points = self._repair_periodic_boundary_points(bspline_curve3d, points, 'x')
            if bspline_curve3d.periodic:
                points = self._handle_periodic_curve(bspline_curve3d.domain, points, 'x')

        if self.y_periodicity:
            points = self._repair_periodic_boundary_points(bspline_curve3d, points, 'y')
            if bspline_curve3d.periodic:
                points = self._handle_periodic_curve(bspline_curve3d.domain, points, 'y')

        if self._is_line_segment(points):
            return [edges.LineSegment2D(points[0], points[-1])]
        brep = edges.BSplineCurve2D.from_points_interpolation(points=points, degree=bspline_curve3d.degree)
        if brep:
            return [brep]
        return None

    @staticmethod
    def _handle_periodic_curve(curve_domain, points, axis):
        """Helper function to check the consistency of 2D parameters of the 3D discretization points of an edge."""
        u_min, u_max = curve_domain
        start_param = points[0].x if axis == 'x' else points[0].y
        param_after_start = points[1].x if axis == 'x' else points[1].y
        should_be_umax = (u_max - param_after_start) < (param_after_start - u_min)
        if math.isclose(start_param, u_min, abs_tol=1e-6):
            if axis == 'x':
                if should_be_umax:
                    points[0] = volmdlr.Point2D(u_max, points[0].y)
                else:
                    points[-1] = volmdlr.Point2D(u_max, points[-1].y)
            else:
                if should_be_umax:
                    points[0] = volmdlr.Point2D(points[0].x, u_max)
                else:
                    points[-1] = volmdlr.Point2D(points[-1].x, u_max)
        elif math.isclose(start_param, u_max, abs_tol=1e-6):
            should_be_umin = (u_max - param_after_start) > (param_after_start - u_min)
            if axis == 'x':
                if should_be_umin:
                    points[0] = volmdlr.Point2D(u_min, points[0].y)
                else:
                    points[-1] = volmdlr.Point2D(u_min, points[-1].y)
            else:
                if should_be_umin:
                    points[0] = volmdlr.Point2D(points[0].x, u_min)
                else:
                    points[-1] = volmdlr.Point2D(points[-1].x, u_min)
        return points

    @staticmethod
    def _is_line_segment(points):
        """Helper function to check if the BREP can be a line segment."""
        if points[0].is_close(points[-1]):
            return False
        linesegment = edges.LineSegment2D(points[0], points[-1])
        for point in points:
            if not linesegment.point_belongs(point, abs_tol=1e-4):
                return False
        return True

    def bsplinecurve2d_to_3d(self, bspline_curve2d):
        """
        Converts the parametric boundary representation into a 3D primitive.
        """
        if bspline_curve2d.name == "parametric.arc":
            start = self.point2d_to_3d(bspline_curve2d.start)
            interior = self.point2d_to_3d(bspline_curve2d.evaluate_single(0.5))
            end = self.point2d_to_3d(bspline_curve2d.end)
            vector_u1 = interior - start
            vector_u2 = interior - end
            dot_product = vector_u2.dot(vector_u1)
            if dot_product and abs(dot_product) != 1.0:
                return [edges.Arc3D.from_3_points(start, interior, end)]

        number_points = len(bspline_curve2d.control_points)
        points = []
        for point in bspline_curve2d.discretization_points(number_points=number_points):
            point3d = self.point2d_to_3d(point)
            if not volmdlr.core.point_in_list(point3d, points):
                points.append(point3d)
        if len(points) < bspline_curve2d.degree + 1:
            return None
        return [edges.BSplineCurve3D.from_points_interpolation(points, bspline_curve2d.degree)]

    def arc3d_to_2d(self, arc3d):
        """
        Converts the primitive from 3D spatial coordinates to its equivalent 2D primitive in the parametric space.
        """
        number_points = min(self.nb_u, self.nb_v)
        degree = min(self.degree_u, self.degree_v)
        points = []
        tol = 1e-6 if arc3d.length() > 1e-5 else 1e-8
        for point3d in arc3d.discretization_points(number_points=number_points):
            point2d = self.point3d_to_2d(point3d, tol)
            if not volmdlr.core.point_in_list(point2d, points):
                points.append(point2d)
        start = points[0]
        end = points[-1]

        min_bound_x, max_bound_x, min_bound_y, max_bound_y = self.domain
        if self.x_periodicity:
            points = self._repair_periodic_boundary_points(arc3d, points, 'x')
            start = points[0]
            end = points[-1]
            if start.is_close(end):
                if math.isclose(start.x, min_bound_x, abs_tol=1e-4):
                    end.x = max_bound_x
                else:
                    end.x = min_bound_x
        if self.y_periodicity:
            points = self._repair_periodic_boundary_points(arc3d, points, 'y')
            start = points[0]
            end = points[-1]
            if start.is_close(end):
                if math.isclose(start.y, min_bound_y, abs_tol=1e-4):
                    end.y = max_bound_y
                else:
                    end.y = min_bound_y
        if start.is_close(end):
            return []
        linesegment = edges.LineSegment2D(start, end, name="parametric.arc")
        flag = True
        for point in points:
            if not linesegment.point_belongs(point):
                flag = False
                break
        if flag:
            return [linesegment]
        if degree > len(points) - 1:
            degree = len(points) - 1
        return [edges.BSplineCurve2D.from_points_interpolation(points, degree, name="parametric.arc")]

    def arcellipse3d_to_2d(self, arcellipse3d):
        """
        Converts the primitive from 3D spatial coordinates to its equivalent 2D primitive in the parametric space.
        """
        # todo: Is this right? Needs detailed investigation
        number_points = max(self.nb_u, self.nb_v)
        degree = max(self.degree_u, self.degree_v)
        tol = 1e-6 if arcellipse3d.length() > 1e-5 else 1e-8
        points = [self.point3d_to_2d(point3d, tol) for point3d in
                  arcellipse3d.discretization_points(number_points=number_points)]
        start = points[0]
        end = points[-1]
        min_bound_x, max_bound_x = self.surface.domain[0]
        min_bound_y, max_bound_y = self.surface.domain[1]
        if self.x_periodicity:
            points = self._repair_periodic_boundary_points(arcellipse3d, points, 'x')
            start = points[0]
            end = points[-1]
            if start.is_close(end):
                if math.isclose(start.x, min_bound_x, abs_tol=1e-4):
                    end.x = max_bound_x
                else:
                    end.x = min_bound_x
        if self.y_periodicity:
            points = self._repair_periodic_boundary_points(arcellipse3d, points, 'y')
            start = points[0]
            end = points[-1]
            if start.is_close(end):
                if math.isclose(start.y, min_bound_y, abs_tol=1e-4):
                    end.y = max_bound_y
                else:
                    end.y = min_bound_y
        if start.is_close(end):
            return []
        linesegment = edges.LineSegment2D(start, end, name="parametric.arc")
        flag = True
        for point in points:
            if not linesegment.point_belongs(point, 1e-3):
                flag = False
                break
        if flag:
            return [linesegment]
        return [edges.BSplineCurve2D.from_points_interpolation(points, degree, name="parametric.arc")]

    def arc2d_to_3d(self, arc2d):
        number_points = math.ceil(arc2d.angle * 7) + 1  # 7 points per radian
        length = arc2d.length()
        points = [self.point2d_to_3d(arc2d.point_at_abscissa(i * length / (number_points - 1)))
                  for i in range(number_points)]
        return [edges.BSplineCurve3D.from_points_interpolation(
            points, max(self.degree_u, self.degree_v))]

    def rectangular_cut(self, u1: float, u2: float,
                        v1: float, v2: float, name: str = ''):
        """Deprecated method, Use BSplineFace3D from_surface_rectangular_cut method."""
        raise AttributeError("BSplineSurface3D.rectangular_cut is deprecated."
                             " Use the class_method from_surface_rectangular_cut in BSplineFace3D instead")

    def rotation(self, center: volmdlr.Vector3D,
                 axis: volmdlr.Vector3D, angle: float):
        """
        BSplineSurface3D rotation.

        :param center: rotation center
        :param axis: rotation axis
        :param angle: angle rotation
        :return: a new rotated BSplineSurface3D
        """
        new_control_points = [p.rotation(center, axis, angle)
                              for p in self.control_points]
        new_bsplinesurface3d = BSplineSurface3D(self.degree_u, self.degree_v,
                                                new_control_points, self.nb_u,
                                                self.nb_v,
                                                self.u_multiplicities,
                                                self.v_multiplicities,
                                                self.u_knots, self.v_knots,
                                                self.weights, self.name)
        return new_bsplinesurface3d

    def translation(self, offset: volmdlr.Vector3D):
        """
        BSplineSurface3D translation.

        :param offset: translation vector
        :return: A new translated BSplineSurface3D
        """
        new_control_points = [p.translation(offset) for p in
                              self.control_points]
        new_bsplinesurface3d = BSplineSurface3D(self.degree_u, self.degree_v,
                                                new_control_points, self.nb_u,
                                                self.nb_v,
                                                self.u_multiplicities,
                                                self.v_multiplicities,
                                                self.u_knots, self.v_knots,
                                                self.weights, self.name)

        return new_bsplinesurface3d

    def frame_mapping(self, frame: volmdlr.Frame3D, side: str):
        """
        Changes frame_mapping and return a new BSplineSurface3D.

        side = 'old' or 'new'
        """
        new_control_points = [p.frame_mapping(frame, side) for p in
                              self.control_points]
        new_bsplinesurface3d = BSplineSurface3D(self.degree_u, self.degree_v,
                                                new_control_points, self.nb_u,
                                                self.nb_v,
                                                self.u_multiplicities,
                                                self.v_multiplicities,
                                                self.u_knots, self.v_knots,
                                                self.weights, self.name)
        return new_bsplinesurface3d

    def plot(self, ax=None, color='grey', alpha=0.5, **kwargs):
        u_curves = [edges.BSplineCurve3D.from_geomdl_curve(u) for u in self.curves['u']]
        v_curves = [edges.BSplineCurve3D.from_geomdl_curve(v) for v in self.curves['v']]
        if ax is None:
            ax = plt.figure().add_subplot(111, projection='3d')
        for u in u_curves:
            u.plot(ax=ax, edge_style=EdgeStyle(color=color, alpha=alpha))
        for v in v_curves:
            v.plot(ax=ax, edge_style=EdgeStyle(color=color, alpha=alpha))
        for point in self.control_points:
            point.plot(ax, color=color, alpha=alpha)
        return ax

    def simplify_surface(self):
        """
        Verifies if BSplineSurface3D could be a Plane3D.

        :return: A planar surface if possible, otherwise, returns self.
        """
        points = [self.control_points[0]]
        vector_list = []
        for point in self.control_points[1:]:
            vector = point - points[0]
            is_colinear = any(vector.is_colinear_to(other_vector) for other_vector in vector_list)
            if not point_in_list(point, points) and not is_colinear:
                points.append(point)
                vector_list.append(vector)
                if len(points) == 3:
                    plane3d = Plane3D.from_3_points(*points)
                    if all(plane3d.point_on_surface(point) for point in self.control_points):
                        return plane3d
                    break
        return self

    @classmethod
    def from_step(cls, arguments, object_dict, **kwargs):
        """
        Converts a step primitive to a BSplineSurface3D.

        :param arguments: The arguments of the step primitive.
        :type arguments: list
        :param object_dict: The dictionary containing all the step primitives
            that have already been instantiated.
        :type object_dict: dict
        :return: The corresponding BSplineSurface3D object.
        :rtype: :class:`volmdlr.faces.BSplineSurface3D`
        """
        name = arguments[0][1:-1]
        degree_u = int(arguments[1])
        degree_v = int(arguments[2])
        points_sets = arguments[3][1:-1].split("),")
        points_sets = [elem + ")" for elem in points_sets[:-1]] + [
            points_sets[-1]]
        control_points = []
        for points_set in points_sets:
            points = [object_dict[int(i[1:])] for i in
                      points_set[1:-1].split(",")]
            nb_v = len(points)
            control_points.extend(points)
        nb_u = int(len(control_points) / nb_v)

        u_multiplicities = [int(i) for i in arguments[8][1:-1].split(",")]
        v_multiplicities = [int(i) for i in arguments[9][1:-1].split(",")]
        u_knots = [float(i) for i in arguments[10][1:-1].split(",")]
        v_knots = [float(i) for i in arguments[11][1:-1].split(",")]
        # knot_spec = arguments[12]

        if 13 in range(len(arguments)):
            weight_data = [
                float(i) for i in
                arguments[13][1:-1].replace("(", "").replace(")", "").split(",")
            ]
        else:
            weight_data = None

        bsplinesurface = cls(degree_u, degree_v, control_points, nb_u, nb_v,
                             u_multiplicities, v_multiplicities, u_knots,
                             v_knots, weight_data, name)
        if not bsplinesurface.x_periodicity and not bsplinesurface.y_periodicity:
            bsplinesurface = bsplinesurface.simplify_surface()

        return bsplinesurface

    def to_step(self, current_id):
        content = ''
        point_matrix_ids = '('
        for points in self.control_points_table:
            point_ids = '('
            for point in points:
                point_content, point_id = point.to_step(current_id)
                content += point_content
                point_ids += f'#{point_id},'
                current_id = point_id + 1
            point_ids = point_ids[:-1]
            point_ids += '),'
            point_matrix_ids += point_ids
        point_matrix_ids = point_matrix_ids[:-1]
        point_matrix_ids += ')'

        u_close = '.T.' if self.x_periodicity else '.F.'
        v_close = '.T.' if self.y_periodicity else '.F.'

        content += f"#{current_id} = B_SPLINE_SURFACE_WITH_KNOTS('{self.name}',{self.degree_u},{self.degree_v}," \
                   f"{point_matrix_ids},.UNSPECIFIED.,{u_close},{v_close},.F.,{tuple(self.u_multiplicities)}," \
                   f"{tuple(self.v_multiplicities)},{tuple(self.u_knots)},{tuple(self.v_knots)},.UNSPECIFIED.);\n"
        return content, [current_id]

    def grid3d(self, grid2d: grid.Grid2D):
        """
        Generate 3d grid points of a Bspline surface, based on a Grid2D.

        """

        if not self._grids2d:
            self._grids2d = grid2d

        points_2d = grid2d.points
        points_3d = [self.point2d_to_3d(point2d) for point2d in points_2d]

        return points_3d

    def grid2d_deformed(self, grid2d: grid.Grid2D):
        """
        Dimension and deform a Grid2D points based on a Bspline surface.

        """

        points_2d = grid2d.points
        points_3d = self.grid3d(grid2d)

        points_x, points_y = grid2d.points_xy

        # Parameters
        index_x = {}  # grid point position(i,j), x coordinates position in X(unknown variable)
        index_y = {}  # grid point position(i,j), y coordinates position in X(unknown variable)
        index_points = {}  # grid point position(j,i), point position in points_2d (or points_3d)
        k_index, p_index = 0, 0
        for i in range(0, points_x):
            for j in range(0, points_y):
                index_x.update({(j, i): k_index})
                index_y.update({(j, i): k_index + 1})
                index_points.update({(j, i): p_index})
                k_index = k_index + 2
                p_index = p_index + 1

        equation_points = []  # points combination to compute distances between 2D and 3D grid points
        for i in range(0, points_y):  # row from (0,i)
            for j in range(1, points_x):
                equation_points.append(((0, i), (j, i)))
        for i in range(0, points_x):  # column from (i,0)
            for j in range(1, points_y):
                equation_points.append(((i, 0), (i, j)))
        for i in range(0, points_y):  # row
            for j in range(0, points_x - 1):
                equation_points.append(((j, i), (j + 1, i)))
        for i in range(0, points_x):  # column
            for j in range(0, points_x - 1):
                equation_points.append(((i, j), (i, j + 1)))
        for i in range(0, points_y - 1):  # diagonal
            for j in range(0, points_x - 1):
                equation_points.append(((j, i), (j + 1, i + 1)))

        for i in range(0, points_y):  # row 2segments (before.point.after)
            for j in range(1, points_x - 1):
                equation_points.append(((j - 1, i), (j + 1, i)))

        for i in range(0, points_x):  # column 2segments (before.point.after)
            for j in range(1, points_y - 1):
                equation_points.append(((i, j - 1), (i, j + 1)))

        # geodesic distances between 3D grid points (based on points combination [equation_points])
        geodesic_distances = []
        for point in equation_points:
            geodesic_distances.append((self.geodesic_distance(
                points_3d[index_points[point[0]]], points_3d[index_points[point[1]]])) ** 2)

        # System of nonlinear equations
        def non_linear_equations(xparam):
            vector_f = npy.empty(len(equation_points) + 2)
            idx = 0
            for idx, point_ in enumerate(equation_points):
                vector_f[idx] = abs((xparam[index_x[point_[0]]] ** 2 +
                                     xparam[index_x[point_[1]]] ** 2 +
                                     xparam[index_y[point_[0]]] ** 2 +
                                     xparam[index_y[point_[1]]] ** 2 -
                                     2 *
                                     xparam[index_x[point_[0]]] *
                                     xparam[index_x[point_[1]]] -
                                     2 *
                                     xparam[index_y[point_[0]]] *
                                     xparam[index_y[point_[1]]] -
                                     geodesic_distances[idx]) /
                                    geodesic_distances[idx])

            vector_f[idx + 1] = xparam[0] * 1000
            vector_f[idx + 2] = xparam[1] * 1000

            return vector_f

        # Solution with "least_squares"
        x_init = []  # initial guess (2D grid points)
        for point in points_2d:
            x_init.append(point[0])
            x_init.append(point[1])
        z = least_squares(non_linear_equations, x_init)

        points_2d_deformed = [volmdlr.Point2D(z.x[i], z.x[i + 1])
                              for i in range(0, len(z.x), 2)]  # deformed 2d grid points

        grid2d_deformed = grid.Grid2D.from_points(points=points_2d_deformed,
                                                  points_dim_1=points_x,
                                                  direction=grid2d.direction)

        self._grids2d_deformed = grid2d_deformed

        return points_2d_deformed

    def grid2d_deformation(self, grid2d: grid.Grid2D):
        """
        Compute the deformation/displacement (dx/dy) of a Grid2D based on a Bspline surface.

        """

        if not self._grids2d_deformed:
            self.grid2d_deformed(grid2d)

        displacement = self._grids2d_deformed.displacement_compared_to(grid2d)
        self._displacements = displacement

        return displacement

    def point2d_parametric_to_dimension(self, point2d: volmdlr.Point3D, grid2d: grid.Grid2D):
        """
        Convert a point 2d from the parametric to the dimensioned frame.

        """

        # Check if the 0<point2d.x<1 and 0<point2d.y<1
        if point2d.x < 0:
            point2d.x = 0
        elif point2d.x > 1:
            point2d.x = 1
        if point2d.y < 0:
            point2d.y = 0
        elif point2d.y > 1:
            point2d.y = 1

        if self._grids2d == grid2d:
            points_2d = self._grids2d.points
        else:
            points_2d = grid2d.points
            self._grids2d = grid2d

        if self._displacements is not None:
            displacement = self._displacements
        else:
            displacement = self.grid2d_deformation(grid2d)

        points_x, points_y = grid2d.points_xy

        # Parameters
        index_points = {}  # grid point position(j,i), point position in points_2d (or points_3d)
        p_index = 0
        for i in range(0, points_x):
            for j in range(0, points_y):
                index_points.update({(j, i): p_index})
                p_index = p_index + 1

        # Form function "Finite Elements"
        def form_function(s_param, t_param):
            empty_n = npy.empty(4)
            empty_n[0] = (1 - s_param) * (1 - t_param) / 4
            empty_n[1] = (1 + s_param) * (1 - t_param) / 4
            empty_n[2] = (1 + s_param) * (1 + t_param) / 4
            empty_n[3] = (1 - s_param) * (1 + t_param) / 4
            return empty_n

        finite_elements_points = []  # 2D grid points index that define one element
        for j in range(0, points_y - 1):
            for i in range(0, points_x - 1):
                finite_elements_points.append(((i, j), (i + 1, j), (i + 1, j + 1), (i, j + 1)))
        finite_elements = []  # finite elements defined with closed polygon
        for point in finite_elements_points:
            finite_elements.append(
                wires.ClosedPolygon2D((points_2d[index_points[point[0]]],
                                       points_2d[index_points[point[1]]],
                                       points_2d[index_points[point[2]]],
                                       points_2d[index_points[point[3]]])))
        k = 0
        for k, point in enumerate(finite_elements_points):
            if (wires.Contour2D(finite_elements[k].primitives).point_belongs(point2d)
                    or wires.Contour2D(finite_elements[k].primitives).point_over_contour(point2d)
                    or ((points_2d[index_points[point[0]]][0] < point2d.x <
                         points_2d[index_points[point[1]]][0])
                        and point2d.y == points_2d[index_points[point[0]]][1])
                    or ((points_2d[index_points[point[1]]][1] < point2d.y <
                         points_2d[index_points[point[2]]][1])
                        and point2d.x == points_2d[index_points[point[1]]][0])
                    or ((points_2d[index_points[point[3]]][0] < point2d.x <
                         points_2d[index_points[point[2]]][0])
                        and point2d.y == points_2d[index_points[point[1]]][1])
                    or ((points_2d[index_points[point[0]]][1] < point2d.y <
                         points_2d[index_points[point[3]]][1])
                        and point2d.x == points_2d[index_points[point[0]]][0])):
                break

        x0 = points_2d[index_points[finite_elements_points[k][0]]][0]
        y0 = points_2d[index_points[finite_elements_points[k][0]]][1]
        x1 = points_2d[index_points[finite_elements_points[k][1]]][0]
        y2 = points_2d[index_points[finite_elements_points[k][2]]][1]
        x = point2d.x
        y = point2d.y
        s_param = 2 * ((x - x0) / (x1 - x0)) - 1
        t_param = 2 * ((y - y0) / (y2 - y0)) - 1

        n = form_function(s_param, t_param)
        dx = npy.array([displacement[index_points[finite_elements_points[k][0]]][0],
                        displacement[index_points[finite_elements_points[k][1]]][0],
                        displacement[index_points[finite_elements_points[k][2]]][0],
                        displacement[index_points[finite_elements_points[k][3]]][0]])
        dy = npy.array([displacement[index_points[finite_elements_points[k][0]]][1],
                        displacement[index_points[finite_elements_points[k][1]]][1],
                        displacement[index_points[finite_elements_points[k][2]]][1],
                        displacement[index_points[finite_elements_points[k][3]]][1]])

        return volmdlr.Point2D(point2d.x + npy.transpose(n).dot(dx), point2d.y + npy.transpose(n).dot(dy))

    def point3d_to_2d_with_dimension(self, point3d: volmdlr.Point3D, grid2d: grid.Grid2D):
        """
        Compute the point2d of a point3d, on a Bspline surface, in the dimensioned frame.
        """

        point2d = self.point3d_to_2d(point3d)

        point2d_with_dimension = self.point2d_parametric_to_dimension(point2d, grid2d)

        return point2d_with_dimension

    def point2d_with_dimension_to_parametric_frame(self, point2d, grid2d: grid.Grid2D):
        """
        Convert a point 2d from the dimensioned to the parametric frame.

        """

        if self._grids2d != grid2d:
            self._grids2d = grid2d
        if not self._grids2d_deformed:
            self.grid2d_deformed(grid2d)

        points_2d = grid2d.points
        points_2d_deformed = self._grids2d_deformed.points
        points_x, points_y = grid2d.points_xy

        # Parameters
        index_points = {}  # grid point position(j,i), point position in points_2d (or points_3d)
        p_index = 0
        for i in range(0, points_x):
            for j in range(0, points_y):
                index_points.update({(j, i): p_index})
                p_index = p_index + 1

        finite_elements_points = []  # 2D grid points index that define one element
        for j in range(0, points_y - 1):
            for i in range(0, points_x - 1):
                finite_elements_points.append(((i, j), (i + 1, j), (i + 1, j + 1), (i, j + 1)))
        finite_elements = []  # finite elements defined with closed polygon  DEFORMED
        for point in finite_elements_points:
            finite_elements.append(
                wires.ClosedPolygon2D((points_2d_deformed[index_points[point[0]]],
                                       points_2d_deformed[index_points[point[1]]],
                                       points_2d_deformed[index_points[point[2]]],
                                       points_2d_deformed[index_points[point[3]]])))

        finite_elements_initial = []  # finite elements defined with closed polygon  INITIAL
        for point in finite_elements_points:
            finite_elements_initial.append(
                wires.ClosedPolygon2D((points_2d[index_points[point[0]]],
                                       points_2d[index_points[point[1]]],
                                       points_2d[index_points[point[2]]],
                                       points_2d[index_points[point[3]]])))
        k = 0
        for k, point in enumerate(finite_elements_points):
            if (finite_elements[k].point_belongs(point2d)
                    or ((points_2d_deformed[index_points[point[0]]][0] < point2d.x <
                         points_2d_deformed[index_points[point[1]]][0])
                        and point2d.y == points_2d_deformed[index_points[point[0]]][1])
                    or ((points_2d_deformed[index_points[finite_elements_points[k][1]]][1] < point2d.y <
                         points_2d_deformed[index_points[finite_elements_points[k][2]]][1])
                        and point2d.x == points_2d_deformed[index_points[point[1]]][0])
                    or ((points_2d_deformed[index_points[point[3]]][0] < point2d.x <
                         points_2d_deformed[index_points[point[2]]][0])
                        and point2d.y == points_2d_deformed[index_points[point[1]]][1])
                    or ((points_2d_deformed[index_points[point[0]]][1] < point2d.y <
                         points_2d_deformed[index_points[point[3]]][1])
                        and point2d.x == points_2d_deformed[index_points[point[0]]][0])
                    or finite_elements[k].primitives[0].point_belongs(point2d) or finite_elements[k].primitives[
                        1].point_belongs(point2d)
                    or finite_elements[k].primitives[2].point_belongs(point2d) or finite_elements[k].primitives[
                        3].point_belongs(point2d)):
                break

        frame_deformed = volmdlr.Frame2D(
            finite_elements[k].center_of_mass(),
            volmdlr.Vector2D(finite_elements[k].primitives[1].middle_point()[0] -
                             finite_elements[k].center_of_mass()[0],
                             finite_elements[k].primitives[1].middle_point()[1] -
                             finite_elements[k].center_of_mass()[1]),
            volmdlr.Vector2D(finite_elements[k].primitives[0].middle_point()[0] -
                             finite_elements[k].center_of_mass()[0],
                             finite_elements[k].primitives[0].middle_point()[1] -
                             finite_elements[k].center_of_mass()[1]))

        point2d_frame_deformed = volmdlr.Point2D(point2d.frame_mapping(frame_deformed, 'new')[0],
                                                 point2d.frame_mapping(frame_deformed, 'new')[1])

        frame_inital = volmdlr.Frame2D(
            finite_elements_initial[k].center_of_mass(),
            volmdlr.Vector2D(finite_elements_initial[k].primitives[1].middle_point()[0] -
                             finite_elements_initial[k].center_of_mass()[0],
                             finite_elements_initial[k].primitives[1].middle_point()[1] -
                             finite_elements_initial[k].center_of_mass()[1]),
            volmdlr.Vector2D(finite_elements_initial[k].primitives[0].middle_point()[0] -
                             finite_elements_initial[k].center_of_mass()[0],
                             finite_elements_initial[k].primitives[0].middle_point()[1] -
                             finite_elements_initial[k].center_of_mass()[1]))

        point2d = point2d_frame_deformed.frame_mapping(frame_inital, 'old')
        if point2d.x < 0:
            point2d.x = 0
        elif point2d.x > 1:
            point2d.x = 1
        if point2d.y < 0:
            point2d.y = 0
        elif point2d.y > 1:
            point2d.y = 1

        return point2d

    def point2d_with_dimension_to_3d(self, point2d, grid2d: grid.Grid2D):
        """
        Compute the point 3d, on a Bspline surface, of a point 2d define in the dimensioned frame.

        """

        point2d_01 = self.point2d_with_dimension_to_parametric_frame(point2d, grid2d)

        return self.point2d_to_3d(point2d_01)

    def linesegment2d_parametric_to_dimension(self, linesegment2d, grid2d: grid.Grid2D):
        """
        Convert a linesegment2d from the parametric to the dimensioned frame.

        """

        points = linesegment2d.discretization_points(number_points=20)
        points_dim = [
            self.point2d_parametric_to_dimension(
                point, grid2d) for point in points]

        return edges.BSplineCurve2D.from_points_interpolation(
            points_dim, max(self.degree_u, self.degree_v))

    def linesegment3d_to_2d_with_dimension(self, linesegment3d, grid2d: grid.Grid2D):
        """
        Compute the linesegment2d of a linesegment3d, on a Bspline surface, in the dimensioned frame.

        """

        linesegment2d = self.linesegment3d_to_2d(linesegment3d)
        bsplinecurve2d_with_dimension = self.linesegment2d_parametric_to_dimension(linesegment2d, grid2d)

        return bsplinecurve2d_with_dimension

    def linesegment2d_with_dimension_to_parametric_frame(self, linesegment2d):
        """
        Convert a linesegment2d from the dimensioned to the parametric frame.

        """

        try:
            linesegment2d = edges.LineSegment2D(
                self.point2d_with_dimension_to_parametric_frame(linesegment2d.start, self._grids2d),
                self.point2d_with_dimension_to_parametric_frame(linesegment2d.end, self._grids2d))
        except NotImplementedError:
            return None

        return linesegment2d

    def linesegment2d_with_dimension_to_3d(self, linesegment2d):
        """
        Compute the linesegment3d, on a Bspline surface, of a linesegment2d defined in the dimensioned frame.

        """

        linesegment2d_01 = self.linesegment2d_with_dimension_to_parametric_frame(linesegment2d)
        linesegment3d = self.linesegment2d_to_3d(linesegment2d_01)

        return linesegment3d

    def bsplinecurve2d_parametric_to_dimension(self, bsplinecurve2d, grid2d: grid.Grid2D):
        """
        Convert a bsplinecurve2d from the parametric to the dimensioned frame.

        """

        # check if bsplinecurve2d is in a list
        if isinstance(bsplinecurve2d, list):
            bsplinecurve2d = bsplinecurve2d[0]
        points = bsplinecurve2d.control_points
        points_dim = []

        for point in points:
            points_dim.append(self.point2d_parametric_to_dimension(point, grid2d))

        bsplinecurve2d_with_dimension = edges.BSplineCurve2D(bsplinecurve2d.degree, points_dim,
                                                             bsplinecurve2d.knot_multiplicities,
                                                             bsplinecurve2d.knots,
                                                             bsplinecurve2d.weights,
                                                             bsplinecurve2d.periodic)

        return bsplinecurve2d_with_dimension

    def bsplinecurve3d_to_2d_with_dimension(self, bsplinecurve3d, grid2d: grid.Grid2D):
        """
        Compute the bsplinecurve2d of a bsplinecurve3d, on a Bspline surface, in the dimensioned frame.

        """

        bsplinecurve2d_01 = self.bsplinecurve3d_to_2d(bsplinecurve3d)
        bsplinecurve2d_with_dimension = self.bsplinecurve2d_parametric_to_dimension(
            bsplinecurve2d_01, grid2d)

        return bsplinecurve2d_with_dimension

    def bsplinecurve2d_with_dimension_to_parametric_frame(self, bsplinecurve2d):
        """
        Convert a bsplinecurve2d from the dimensioned to the parametric frame.

        """

        points_dim = bsplinecurve2d.control_points
        points = []
        for point in points_dim:
            points.append(
                self.point2d_with_dimension_to_parametric_frame(point, self._grids2d))

        bsplinecurve2d = edges.BSplineCurve2D(bsplinecurve2d.degree, points,
                                              bsplinecurve2d.knot_multiplicities,
                                              bsplinecurve2d.knots,
                                              bsplinecurve2d.weights,
                                              bsplinecurve2d.periodic)
        return bsplinecurve2d

    def bsplinecurve2d_with_dimension_to_3d(self, bsplinecurve2d):
        """
        Compute the bsplinecurve3d, on a Bspline surface, of a bsplinecurve2d defined in the dimensioned frame.

        """

        bsplinecurve2d_01 = self.bsplinecurve2d_with_dimension_to_parametric_frame(bsplinecurve2d)
        bsplinecurve3d = self.bsplinecurve2d_to_3d(bsplinecurve2d_01)

        return bsplinecurve3d

    def arc2d_parametric_to_dimension(self, arc2d, grid2d: grid.Grid2D):
        """
        Convert an arc 2d from the parametric to the dimensioned frame.

        """

        number_points = math.ceil(arc2d.angle * 7) + 1
        length = arc2d.length()
        points = [self.point2d_parametric_to_dimension(arc2d.point_at_abscissa(
            i * length / (number_points - 1)), grid2d) for i in range(number_points)]

        return edges.BSplineCurve2D.from_points_interpolation(
            points, max(self.degree_u, self.degree_v))

    def arc3d_to_2d_with_dimension(self, arc3d, grid2d: grid.Grid2D):
        """
        Compute the arc 2d of an arc 3d, on a Bspline surface, in the dimensioned frame.

        """

        bsplinecurve2d = self.arc3d_to_2d(arc3d)[0]  # it's a bsplinecurve2d
        arc2d_with_dimension = self.bsplinecurve2d_parametric_to_dimension(bsplinecurve2d, grid2d)

        return arc2d_with_dimension  # it's a bsplinecurve2d-dimension

    def arc2d_with_dimension_to_parametric_frame(self, arc2d):
        """
        Convert an arc 2d from the dimensioned to the parametric frame.

        """

        number_points = math.ceil(arc2d.angle * 7) + 1
        length = arc2d.length()

        points = [self.point2d_with_dimension_to_parametric_frame(arc2d.point_at_abscissa(
            i * length / (number_points - 1)), self._grids2d) for i in range(number_points)]

        return edges.BSplineCurve2D.from_points_interpolation(points, max(self.degree_u, self.degree_v))

    def arc2d_with_dimension_to_3d(self, arc2d):
        """
        Compute the arc 3d, on a Bspline surface, of an arc 2d in the dimensioned frame.

        """

        arc2d_01 = self.arc2d_with_dimension_to_parametric_frame(arc2d)
        arc3d = self.arc2d_to_3d(arc2d_01)

        return arc3d  # it's a bsplinecurve3d

    def contour2d_parametric_to_dimension(self, contour2d: wires.Contour2D,
                                          grid2d: grid.Grid2D):
        """
        Convert a contour 2d from the parametric to the dimensioned frame.

        """

        primitives2d_dim = []

        for primitive2d in contour2d.primitives:
            method_name = f'{primitive2d.__class__.__name__.lower()}_parametric_to_dimension'

            if hasattr(self, method_name):
                primitives = getattr(self, method_name)(primitive2d, grid2d)
                if primitives:
                    primitives2d_dim.append(primitives)

            else:
                raise NotImplementedError(
                    f'Class {self.__class__.__name__} does not implement {method_name}')

        return wires.Contour2D(primitives2d_dim)

    def contour3d_to_2d_with_dimension(self, contour3d: wires.Contour3D,
                                       grid2d: grid.Grid2D):
        """
        Compute the Contour 2d of a Contour 3d, on a Bspline surface, in the dimensioned frame.

        """

        contour2d_01 = self.contour3d_to_2d(contour3d)

        return self.contour2d_parametric_to_dimension(contour2d_01, grid2d)

    def contour2d_with_dimension_to_parametric_frame(self, contour2d):
        """
        Convert a contour 2d from the dimensioned to the parametric frame.

        """

        # TODO: check and avoid primitives with start=end
        primitives2d = []

        for primitive2d in contour2d.primitives:
            method_name = f'{primitive2d.__class__.__name__.lower()}_with_dimension_to_parametric_frame'

            if hasattr(self, method_name):
                primitives = getattr(self, method_name)(primitive2d)
                if primitives:
                    primitives2d.append(primitives)

            else:
                raise NotImplementedError(
                    f'Class {self.__class__.__name__} does not implement {method_name}')

        # #Avoid to have primitives with start=end
        # start_points = []
        # for i in range(0, len(new_start_points)-1):
        #     if new_start_points[i] != new_start_points[i+1]:
        #         start_points.append(new_start_points[i])
        # if new_start_points[-1] != new_start_points[0]:
        #     start_points.append(new_start_points[-1])

        return wires.Contour2D(primitives2d)

    def contour2d_with_dimension_to_3d(self, contour2d):
        """
        Compute the contour3d, on a Bspline surface, of a contour2d define in the dimensioned frame.

        """

        contour01 = self.contour2d_with_dimension_to_parametric_frame(contour2d)

        return self.contour2d_to_3d(contour01)

    @classmethod
    def from_geomdl_surface(cls, surface):
        """
        Create a volmdlr BSpline_Surface3D from a geomdl's one.

        """

        control_points = []
        for point in surface.ctrlpts:
            control_points.append(volmdlr.Point3D(point[0], point[1], point[2]))

        (u_knots, u_multiplicities) = knots_vector_inv(surface.knotvector_u)
        (v_knots, v_multiplicities) = knots_vector_inv(surface.knotvector_v)

        bspline_surface = cls(degree_u=surface.degree_u,
                              degree_v=surface.degree_v,
                              control_points=control_points,
                              nb_u=surface.ctrlpts_size_u,
                              nb_v=surface.ctrlpts_size_v,
                              u_multiplicities=u_multiplicities,
                              v_multiplicities=v_multiplicities,
                              u_knots=u_knots,
                              v_knots=v_knots)

        return bspline_surface

    @classmethod
    def points_fitting_into_bspline_surface(cls, points_3d, size_u, size_v, degree_u, degree_v):
        """
        Bspline Surface interpolation through 3d points.

        Parameters
        ----------
        points_3d : volmdlr.Point3D
            data points
        size_u : int
            number of data points on the u-direction.
        size_v : int
            number of data points on the v-direction.
        degree_u : int
            degree of the output surface for the u-direction.
        degree_v : int
            degree of the output surface for the v-direction.

        Returns
        -------
        B-spline surface

        """

        points = []
        for point in points_3d:
            points.append((point.x, point.y, point.z))

        surface = interpolate_surface(points, size_u, size_v, degree_u, degree_v)

        return cls.from_geomdl_surface(surface)

    @classmethod
    def points_approximate_into_bspline_surface(cls, points_3d, size_u, size_v, degree_u, degree_v, **kwargs):
        """
        Bspline Surface approximate through 3d points.

        Parameters
        ----------
        points_3d : volmdlr.Point3D
            data points
        size_u : int
            number of data points on the u-direction.
        size_v : int
            number of data points on the v-direction.
        degree_u : int
            degree of the output surface for the u-direction.
        degree_v : int
            degree of the output surface for the v-direction.

        Keyword Arguments:
            * ``ctrlpts_size_u``: number of control points on the u-direction. *Default: size_u - 1*
            * ``ctrlpts_size_v``: number of control points on the v-direction. *Default: size_v - 1*

        Returns
        -------
        B-spline surface: volmdlr.faces.BSplineSurface3D

        """

        # Keyword arguments
        # number of data points, r + 1 > number of control points, n + 1
        num_cpts_u = kwargs.get('ctrlpts_size_u', size_u - 1)
        # number of data points, s + 1 > number of control points, m + 1
        num_cpts_v = kwargs.get('ctrlpts_size_v', size_v - 1)

        points = [tuple([*point]) for point in points_3d]

        surface = approximate_surface(points, size_u, size_v, degree_u, degree_v,
                                      ctrlpts_size_u=num_cpts_u, num_cpts_v=num_cpts_v)

        return cls.from_geomdl_surface(surface)

    @classmethod
    def from_cylindrical_faces(cls, cylindrical_faces, degree_u, degree_v,
                               points_x: int = 10, points_y: int = 10):
        """
        Define a bspline surface from a list of cylindrical faces.

        Parameters
        ----------
        cylindrical_faces : List[volmdlr.faces.CylindricalFace3D]
            faces 3d
        degree_u : int
            degree of the output surface for the u-direction
        degree_v : int
            degree of the output surface for the v-direction
        points_x : int
            number of points in x-direction
        points_y : int
            number of points in y-direction

        Returns
        -------
        B-spline surface

        """
        if len(cylindrical_faces) < 1:
            raise NotImplementedError
        if len(cylindrical_faces) == 1:
            return cls.from_cylindrical_face(cylindrical_faces[0], degree_u, degree_v, points_x=50, points_y=50)
        bspline_surfaces = []
        direction = cylindrical_faces[0].adjacent_direction(cylindrical_faces[1])

        if direction == 'x':
            bounding_rectangle_0 = cylindrical_faces[0].surface2d.outer_contour.bounding_rectangle
            ymin = bounding_rectangle_0[2]
            ymax = bounding_rectangle_0[3]
            for face in cylindrical_faces:
                bounding_rectangle = face.surface2d.outer_contour.bounding_rectangle
                ymin = min(ymin, bounding_rectangle[2])
                ymax = max(ymax, bounding_rectangle[3])
            for face in cylindrical_faces:
                bounding_rectangle = face.surface2d.outer_contour.bounding_rectangle

                points_3d = face.surface3d.grid3d(
                    grid.Grid2D.from_properties(
                        x_limits=(bounding_rectangle[0], bounding_rectangle[1]),
                        y_limits=(ymin, ymax),
                        points_nbr=(points_x, points_y)))

                bspline_surfaces.append(
                    cls.points_fitting_into_bspline_surface(
                        points_3d, points_x, points_y, degree_u, degree_v))

        elif direction == 'y':
            bounding_rectangle_0 = cylindrical_faces[0].surface2d.outer_contour.bounding_rectangle
            xmin = bounding_rectangle_0[0]
            xmax = bounding_rectangle_0[1]
            for face in cylindrical_faces:
                bounding_rectangle = face.surface2d.outer_contour.bounding_rectangle
                xmin = min(xmin, bounding_rectangle[0])
                xmax = max(xmax, bounding_rectangle[1])
            for face in cylindrical_faces:
                bounding_rectangle = face.surface2d.outer_contour.bounding_rectangle

                points_3d = face.surface3d.grid3d(
                    grid.Grid2D.from_properties(
                        x_limits=(xmin, xmax),
                        y_limits=(bounding_rectangle[2], bounding_rectangle[3]),
                        points_nbr=(points_x, points_y)))

                bspline_surfaces.append(
                    cls.points_fitting_into_bspline_surface(
                        points_3d, points_x, points_y, degree_u, degree_v))

        to_be_merged = bspline_surfaces[0]
        for i in range(0, len(bspline_surfaces) - 1):
            merged = to_be_merged.merge_with(bspline_surfaces[i + 1])
            to_be_merged = merged

        bspline_surface = to_be_merged

        return bspline_surface

    @classmethod
    def from_cylindrical_face(cls, cylindrical_face, degree_u, degree_v,
                              **kwargs):  # points_x: int = 50, points_y: int = 50
        """
        Define a bspline surface from a cylindrical face.

        Parameters
        ----------
        cylindrical_face : volmdlr.faces.CylindricalFace3D
            face 3d
        degree_u : int
            degree of the output surface for the u-direction.
        degree_v : int
            degree of the output surface for the v-direction.
        points_x : int
            number of points in x-direction
        points_y : int
            number of points in y-direction

        Returns
        -------
        B-spline surface

        """

        points_x = kwargs['points_x']
        points_y = kwargs['points_y']
        bounding_rectangle = cylindrical_face.surface2d.outer_contour.bounding_rectangle
        points_3d = cylindrical_face.surface3d.grid3d(
            grid.Grid2D.from_properties(x_limits=(bounding_rectangle[0],
                                                  bounding_rectangle[1]),
                                        y_limits=(bounding_rectangle[2],
                                                  bounding_rectangle[3]),
                                        points_nbr=(points_x, points_y)))

        return cls.points_fitting_into_bspline_surface(points_3d, points_x, points_x, degree_u, degree_v)

    def intersection_with(self, other_bspline_surface3d):
        """
        Compute intersection points between two Bspline surfaces.

        return u,v parameters for intersection points for both surfaces
        """

        def fun(param):
            return (self.point2d_to_3d(volmdlr.Point2D(param[0], param[1])) -
                    other_bspline_surface3d.point2d_to_3d(volmdlr.Point2D(param[2], param[3]))).norm()

        x = npy.linspace(0, 1, 10)
        x_init = []
        for xi in x:
            for yi in x:
                x_init.append((xi, yi, xi, yi))

        u1, v1, u2, v2 = [], [], [], []
        solutions = []
        for x0 in x_init:
            z = least_squares(fun, x0=x0, bounds=([0, 1]))
            # print(z.cost)
            if z.fun < 1e-5:
                solution = z.x
                if solution not in solutions:
                    solutions.append(solution)
                    u1.append(solution[0])
                    v1.append(solution[1])
                    u2.append(solution[2])
                    v2.append(solution[3])

        # uv1 = [[min(u1),max(u1)],[min(v1),max(v1)]]
        # uv2 = [[min(u2),max(u2)],[min(v2),max(v2)]]

        return (u1, v1), (u2, v2)  # (uv1, uv2)

    def plane_intersection(self, plane3d):
        """
        Compute intersection points between a Bspline surface and a plane 3d.

        """

        def fun(param):
            return ((self.surface.evaluate_single((param[0], param[1]))[0]) * plane3d.equation_coefficients()[0] +
                    (self.surface.evaluate_single((param[0], param[1]))[1]) * plane3d.equation_coefficients()[1] +
                    (self.surface.evaluate_single((param[0], param[1]))[2]) * plane3d.equation_coefficients()[2] +
                    plane3d.equation_coefficients()[3])

        x = npy.linspace(0, 1, 20)
        x_init = []
        for xi in x:
            for yi in x:
                x_init.append((xi, yi))

        intersection_points = []

        for x0 in x_init:
            z = least_squares(fun, x0=x0, bounds=([0, 1]))
            if z.fun < 1e-20:
                solution = z.x
                intersection_points.append(volmdlr.Point3D(
                    self.surface.evaluate_single((solution[0], solution[1]))[0],
                    self.surface.evaluate_single((solution[0], solution[1]))[1],
                    self.surface.evaluate_single((solution[0], solution[1]))[2]))
        return intersection_points

    def error_with_point3d(self, point3d):
        """
        Compute the error/distance between the Bspline surface and a point 3d.

        """

        def fun(x):
            return (point3d - self.point2d_to_3d(volmdlr.Point2D(x[0], x[1]))).norm()

        cost = []

        for x0 in [(0, 0), (0, 1), (1, 0), (1, 1), (0.5, 0.5)]:
            z = least_squares(fun, x0=x0, bounds=([0, 1]))
            cost.append(z.fun)

        return min(cost)

    def error_with_edge3d(self, edge3d):
        """
        Compute the error/distance between the Bspline surface and an edge 3d.

        it's the mean of the start and end points errors'
        """

        return (self.error_with_point3d(edge3d.start) + self.error_with_point3d(edge3d.end)) / 2

    def nearest_edges3d(self, contour3d, threshold: float):
        """
        Compute the nearest edges of a contour 3d to a Bspline_surface3d based on a threshold.

        """

        nearest = []
        for primitive in contour3d.primitives:
            if self.error_with_edge3d(primitive) <= threshold:
                nearest.append(primitive)
        nearest_primitives = wires.Wire3D(nearest)

        return nearest_primitives

    def edge3d_to_2d_with_dimension(self, edge3d, grid2d: grid.Grid2D):
        """
        Compute the edge 2d of an edge 3d, on a Bspline surface, in the dimensioned frame.

        """
        method_name = f'{edge3d.__class__.__name__.lower()}_to_2d_with_dimension'

        if hasattr(self, method_name):
            edge2d_dim = getattr(self, method_name)(edge3d, grid2d)
            if edge2d_dim:
                return edge2d_dim
            raise NotImplementedError
        raise NotImplementedError(
            f'Class {self.__class__.__name__} does not implement {method_name}')

    def wire3d_to_2d(self, wire3d):
        """
        Compute the 2d of a wire 3d, on a Bspline surface.

        """

        contour = self.contour3d_to_2d(wire3d)

        return wires.Wire2D(contour.primitives)

    def wire3d_to_2d_with_dimension(self, wire3d):
        """
        Compute the 2d of a wire 3d, on a Bspline surface, in the dimensioned frame.

        """

        contour = self.contour3d_to_2d_with_dimension(wire3d, self._grids2d)

        return wires.Wire2D(contour.primitives)

    def split_surface_u(self, u: float):
        """
        Splits the surface at the input parametric coordinate on the u-direction.

        :param u: Parametric coordinate u chosen between 0 and 1
        :type u: float
        :return: Two split surfaces
        :rtype: List[:class:`volmdlr.faces.BSplineSurface3D`]
        """

        surfaces_geo = split_surface_u(self.surface, u)
        surfaces = [BSplineSurface3D.from_geomdl_surface(surface) for surface in surfaces_geo]
        return surfaces

    def split_surface_v(self, v: float):
        """
        Splits the surface at the input parametric coordinate on the v-direction.

        :param v: Parametric coordinate v chosen between 0 and 1
        :type v: float
        :return: Two split surfaces
        :rtype: List[:class:`volmdlr.faces.BSplineSurface3D`]
        """

        surfaces_geo = split_surface_v(self.surface, v)
        surfaces = [BSplineSurface3D.from_geomdl_surface(surface) for surface in surfaces_geo]
        return surfaces

    def split_surface_with_bspline_curve(self, bspline_curve3d: edges.BSplineCurve3D):
        """
        Cuts the surface into two pieces with a bspline curve.

        :param bspline_curve3d: A BSplineCurve3d used for cutting
        :type bspline_curve3d: :class:`edges.BSplineCurve3D`
        :return: Two split surfaces
        :rtype: List[:class:`volmdlr.faces.BSplineSurface3D`]
        """

        surfaces = []
        bspline_curve2d = self.bsplinecurve3d_to_2d(bspline_curve3d)[0]
        # if type(bspline_curve2d) == list:
        #     points = [bspline_curve2d[0].start]
        #     for edge in bspline_curve2d:
        #         points.append(edge.end)
        #     bspline_curve2d = edges.BSplineCurve2D.from_points_approximation(points, 2, ctrlpts_size = 5)
        contour = volmdlr.faces.BSplineFace3D.from_surface_rectangular_cut(self, 0, 1, 0, 1).surface2d.outer_contour
        contours = contour.cut_by_bspline_curve(bspline_curve2d)

        du, dv = bspline_curve2d.end - bspline_curve2d.start
        resolution = 8

        for contour in contours:
            u_min, u_max, v_min, v_max = contour.bounding_rectangle.bounds()
            if du > dv:
                delta_u = u_max - u_min
                nlines_x = int(delta_u * resolution)
                lines_x = [curves.Line2D(volmdlr.Point2D(u_min, v_min),
                                         volmdlr.Point2D(u_min, v_max))]
                for i in range(nlines_x):
                    u = u_min + (i + 1) / (nlines_x + 1) * delta_u
                    lines_x.append(curves.Line2D(volmdlr.Point2D(u, v_min),
                                                 volmdlr.Point2D(u, v_max)))
                lines_x.append(curves.Line2D(volmdlr.Point2D(u_max, v_min),
                                             volmdlr.Point2D(u_max, v_max)))
                lines = lines_x

            else:
                delta_v = v_max - v_min
                nlines_y = int(delta_v * resolution)
                lines_y = [curves.Line2D(volmdlr.Point2D(v_min, v_min),
                                         volmdlr.Point2D(v_max, v_min))]
                for i in range(nlines_y):
                    v = v_min + (i + 1) / (nlines_y + 1) * delta_v
                    lines_y.append(curves.Line2D(volmdlr.Point2D(v_min, v),
                                                 volmdlr.Point2D(v_max, v)))
                lines_y.append(curves.Line2D(volmdlr.Point2D(v_min, v_max),
                                             volmdlr.Point2D(v_max, v_max)))
                lines = lines_y

            pt0 = volmdlr.O2D
            points = []

            for line in lines:
                inter = contour.line_intersections(line)
                if inter:
                    pt_ = set()
                    for point_intersection in inter:
                        pt_.add(point_intersection[0])
                else:
                    raise NotImplementedError

                pt_ = sorted(pt_, key=pt0.point_distance)
                pt0 = pt_[0]
                edge = edges.LineSegment2D(pt_[0], pt_[1])

                points.extend(edge.discretization_points(number_points=10))

            points3d = []
            for point in points:
                points3d.append(self.point2d_to_3d(point))

            size_u, size_v, degree_u, degree_v = 10, 10, self.degree_u, self.degree_v
            surfaces.append(
                BSplineSurface3D.points_fitting_into_bspline_surface(points3d, size_u, size_v, degree_u, degree_v))

        return surfaces

    def point_belongs(self, point3d):
        """
        Check if a point 3d belongs to the bspline_surface or not.

        """

        def fun(param):
            p3d = self.point2d_to_3d(volmdlr.Point2D(param[0], param[1]))
            return point3d.point_distance(p3d)

        x = npy.linspace(0, 1, 5)
        x_init = []
        for xi in x:
            for yi in x:
                x_init.append((xi, yi))

        for x0 in x_init:
            z = least_squares(fun, x0=x0, bounds=([0, 1]))
            if z.fun < 1e-10:
                return True
        return False

    def is_intersected_with(self, other_bspline_surface3d):
        """
        Check if the two surfaces are intersected or not.

        return True, when there are more 50points on the intersection zone.

        """

        # intersection_results = self.intersection_with(other_bspline_surface3d)
        # if len(intersection_results[0][0]) >= 50:
        #     return True
        # else:
        #     return False

        def fun(param):
            return (self.point2d_to_3d(volmdlr.Point2D(param[0], param[1])) -
                    other_bspline_surface3d.point2d_to_3d(volmdlr.Point2D(param[2], param[3]))).norm()

        x = npy.linspace(0, 1, 10)
        x_init = []
        for xi in x:
            for yi in x:
                x_init.append((xi, yi, xi, yi))

        i = 0
        for x0 in x_init:
            z = least_squares(fun, x0=x0, bounds=([0, 1]))
            if z.fun < 1e-5:
                i += 1
                if i >= 50:
                    return True
        return False

    def merge_with(self, other_bspline_surface3d, abs_tol: float = 1e-6):
        """
        Merges two adjacent surfaces based on their faces.

        :param other_bspline_surface3d: Other adjacent surface
        :type other_bspline_surface3d: :class:`volmdlr.faces.BSplineSurface3D`
        :param abs_tol: tolerance.
        :type abs_tol: float.

        :return: Merged surface
        :rtype: :class:`volmdlr.faces.BSplineSurface3D`
        """

        bspline_face3d = volmdlr.faces.BSplineFace3D.from_surface_rectangular_cut(self, 0, 1, 0, 1)
        other_bspline_face3d = volmdlr.faces.BSplineFace3D.from_surface_rectangular_cut(
            other_bspline_surface3d, 0, 1, 0, 1)

        bsplines = [self, other_bspline_surface3d]
        bsplines_new = bsplines

        center = [bspline_face3d.surface2d.outer_contour.center_of_mass(),
                  other_bspline_face3d.surface2d.outer_contour.center_of_mass()]
        grid2d_direction = (bspline_face3d.pair_with(other_bspline_face3d))[1]

        if (not bspline_face3d.outer_contour3d.is_sharing_primitives_with(
                other_bspline_face3d.outer_contour3d, abs_tol)
                and self.is_intersected_with(other_bspline_surface3d)):
            # find primitives to split with
            contour1 = bspline_face3d.outer_contour3d
            contour2 = other_bspline_face3d.outer_contour3d

            distances = []
            for prim1 in contour1.primitives:
                dis = []
                for prim2 in contour2.primitives:
                    point1 = (prim1.start + prim1.end) / 2
                    point2 = (prim2.start + prim2.end) / 2
                    dis.append(point1.point_distance(point2))
                distances.append(dis)

            i = distances.index((min(distances)))
            j = distances[i].index(min(distances[i]))

            curves_ = [contour2.primitives[j], contour1.primitives[i]]

            # split surface
            for i, bspline in enumerate(bsplines):
                surfaces = bspline.split_surface_with_bspline_curve(curves_[i])

                errors = []
                for surface in surfaces:
                    errors.append(surface.error_with_point3d(bsplines[i].point2d_to_3d(center[i])))

                bsplines_new[i] = surfaces[errors.index(min(errors))]

            grid2d_direction = (
                bsplines_new[0].rectangular_cut(
                    0, 1, 0, 1).pair_with(
                    bsplines_new[1].rectangular_cut(
                        0, 1, 0, 1)))[1]

        # grid3d
        number_points = 10
        points3d = []
        is_true = (bspline_face3d.outer_contour3d.is_sharing_primitives_with(
            other_bspline_face3d.outer_contour3d, abs_tol) or self.is_intersected_with(other_bspline_surface3d))

        for i, bspline in enumerate(bsplines_new):
            grid3d = bspline.grid3d(grid.Grid2D.from_properties(x_limits=(0, 1),
                                                                y_limits=(0, 1),
                                                                points_nbr=(number_points, number_points),
                                                                direction=grid2d_direction[i]))

            if is_true and i == 1:
                points3d.extend(grid3d[number_points:number_points * number_points])
            else:
                points3d.extend(grid3d)

        # fitting
        size_u, size_v, degree_u, degree_v = (number_points * 2) - 1, number_points, 3, 3

        merged_surface = BSplineSurface3D.points_fitting_into_bspline_surface(
            points3d, size_u, size_v, degree_u, degree_v)

        return merged_surface

    def xy_limits(self, other_bspline_surface3d):
        """
        Compute x, y limits to define grid2d.

        """

        grid2d_direction = (
            self.rectangular_cut(
                0, 1, 0, 1).pair_with(
                other_bspline_surface3d.rectangular_cut(
                    0, 1, 0, 1)))[1]

        xmin, xmax, ymin, ymax = [], [], [], []
        if grid2d_direction[0][1] == '+y':
            xmin.append(0)
            xmax.append(1)
            ymin.append(0)
            ymax.append(0.99)
        elif grid2d_direction[0][1] == '+x':
            xmin.append(0)
            xmax.append(0.99)
            ymin.append(0)
            ymax.append(1)
        elif grid2d_direction[0][1] == '-x':
            xmin.append(0.01)
            xmax.append(1)
            ymin.append(0)
            ymax.append(1)
        elif grid2d_direction[0][1] == '-y':
            xmin.append(0)
            xmax.append(1)
            ymin.append(0.01)
            ymax.append(1)

        xmin.append(0)
        xmax.append(1)
        ymin.append(0)
        ymax.append(1)

        return xmin, xmax, ymin, ymax

    def _determine_contour_params(self, outer_contour_start, outer_contour_end, inner_contour_start,
                                  inner_contour_end):
        """
        Helper function.
        """
        u1, v1 = outer_contour_start
        u2, v2 = outer_contour_end
        u3, v3 = inner_contour_start
        u4, v4 = inner_contour_end
        if self.x_periodicity and self.y_periodicity:
            raise NotImplementedError
        if self.x_periodicity:
            outer_contour_param = [u1, u2]
            inner_contour_param = [u3, u4]
        elif self.y_periodicity:
            outer_contour_param = [v1, v2]
            inner_contour_param = [v3, v4]
        else:
            raise NotImplementedError
        return outer_contour_param, inner_contour_param

    def connect_contours(self, outer_contour, inner_contours):
        """
        Create connections between contours on parametric domain.

        :param outer_contour: Outer contour 2D.
        :type inner_contours: wires.Contour2D
        :param inner_contours: List of 2D contours.
        :type inner_contours: list
        """
        new_inner_contours = []
        new_outer_contour = outer_contour
        point1 = outer_contour.primitives[0].start
        point2 = outer_contour.primitives[-1].end

        for inner_contour in inner_contours:
            if not inner_contour.is_ordered():
                outer_contour_param, inner_contour_param = self._determine_contour_params(
                    point1, point2, inner_contour.primitives[0].start, inner_contour.primitives[-1].end)

                outer_contour_direction = outer_contour_param[0] < outer_contour_param[1]
                inner_contour_direction = inner_contour_param[0] < inner_contour_param[1]
                if outer_contour_direction == inner_contour_direction:
                    inner_contour = inner_contour.invert()

                closing_linesegment1 = edges.LineSegment2D(outer_contour.primitives[-1].end,
                                                           inner_contour.primitives[0].start)
                closing_linesegment2 = edges.LineSegment2D(inner_contour.primitives[-1].end,
                                                           outer_contour.primitives[0].start)
                new_outer_contour_primitives = outer_contour.primitives + [closing_linesegment1] + \
                                               inner_contour.primitives + [closing_linesegment2]
                new_outer_contour = wires.Contour2D(primitives=new_outer_contour_primitives)
                new_outer_contour.order_contour(tol=1e-3)
            else:
                new_inner_contours.append(inner_contour)
        return new_outer_contour, new_inner_contours

    @staticmethod
    def _get_overlapping_theta(outer_contour_startend_theta, inner_contour_startend_theta):
        """
        Find overlapping theta domain between two contours on periodical Surfaces.
        """
        oc_xmin_index, outer_contour_xmin = min(enumerate(outer_contour_startend_theta), key=lambda x: x[1])
        oc_xmax_index, outer_contour_xman = max(enumerate(outer_contour_startend_theta), key=lambda x: x[1])
        inner_contour_xmin = min(inner_contour_startend_theta)
        inner_contour_xmax = max(inner_contour_startend_theta)

        # check if tetha3 or theta4 is in [theta1, theta2] interval
        overlap = outer_contour_xmin <= inner_contour_xmax and outer_contour_xman >= inner_contour_xmin

        if overlap:
            if inner_contour_xmin < outer_contour_xmin:
                overlapping_theta = outer_contour_startend_theta[oc_xmin_index]
                outer_contour_side = oc_xmin_index
                side = 0
                return overlapping_theta, outer_contour_side, side
            overlapping_theta = outer_contour_startend_theta[oc_xmax_index]
            outer_contour_side = oc_xmax_index
            side = 1
            return overlapping_theta, outer_contour_side, side

        # if not direct intersection -> find intersection at periodicity
        if inner_contour_xmin < outer_contour_xmin:
            overlapping_theta = outer_contour_startend_theta[oc_xmin_index] - 2 * math.pi
            outer_contour_side = oc_xmin_index
            side = 0
            return overlapping_theta, outer_contour_side, side
        overlapping_theta = outer_contour_startend_theta[oc_xmax_index] + 2 * math.pi
        outer_contour_side = oc_xmax_index
        side = 1
        return overlapping_theta, outer_contour_side, side

    def to_plane3d(self):
        """
        Converts a Bspline surface3d to a Plane3d.

        :return: A Plane
        :rtype: Plane3D
        """

        points_2d = [volmdlr.Point2D(0.1, 0.1),
                     volmdlr.Point2D(0.1, 0.8),
                     volmdlr.Point2D(0.8, 0.5)]
        points = [self.point2d_to_3d(pt) for pt in points_2d]

        surface3d = Plane3D.from_3_points(points[0],
                                          points[1],
                                          points[2])
        return surface3d

    def u_closed_lower(self):
        """
        Returns True if the surface is close in any of the u boundaries.
        """
        a, b = self.surface.domain[0]
        c, _ = self.surface.domain[1]
        point_at_a_lower = self.point2d_to_3d(volmdlr.Point2D(a, c))
        point_at_b_lower = self.point2d_to_3d(volmdlr.Point2D(b, c))
        if point_at_b_lower.is_close(point_at_a_lower):
            return True
        return False

    def u_closed_upper(self):
        """
        Returns True if the surface is close in any of the u boundaries.
        """
        a, b = self.surface.domain[0]
        _, d = self.surface.domain[1]
        point_at_a_upper = self.point2d_to_3d(volmdlr.Point2D(a, d))
        point_at_b_upper = self.point2d_to_3d(volmdlr.Point2D(b, d))
        if point_at_b_upper.is_close(point_at_a_upper):
            return True
        return False

    def v_closed_lower(self):
        """
        Returns True if the surface is close in any of the u boundaries.
        """
        a, _ = self.surface.domain[0]
        c, d = self.surface.domain[1]
        point_at_c_lower = self.point2d_to_3d(volmdlr.Point2D(a, c))
        point_at_d_lower = self.point2d_to_3d(volmdlr.Point2D(a, d))
        if point_at_d_lower.is_close(point_at_c_lower):
            return True
        return False

    def v_closed_upper(self):
        """
        Returns True if the surface is close in any of the u boundaries.
        """
        _, b = self.surface.domain[0]
        c, d = self.surface.domain[1]
        point_at_c_upper = self.point2d_to_3d(volmdlr.Point2D(b, c))
        point_at_d_upper = self.point2d_to_3d(volmdlr.Point2D(b, d))
        if point_at_d_upper.is_close(point_at_c_upper):
            return True
        return False

    def u_closed(self):
        """
        Returns True if the surface is close in any of the u boundaries.
        """
        return bool(self.u_closed_lower() or self.u_closed_upper())

    def v_closed(self):
        """
        Returns True if the surface is close in any of the u boundaries.
        """
        return bool(self.v_closed_lower() or self.v_closed_upper())

    def is_singularity_point(self, point, *args):
        """Returns True if the point belongs to the surface singularity and False otherwise."""
        if not self.u_closed() and not self.v_closed():
            return False
        u_min, u_max = self.surface.domain[0]
        v_min, v_max = self.surface.domain[1]
        delta_u = u_max - u_min
        delta_v = v_max - v_min

        test_u_lower = [self.point2d_to_3d(volmdlr.Point2D(u_min, v_min)),
                        self.point2d_to_3d(volmdlr.Point2D(0.5 * delta_u, v_min))]
        test_u_upper = [self.point2d_to_3d(volmdlr.Point2D(u_min, v_max)),
                        self.point2d_to_3d(volmdlr.Point2D(0.5 * delta_u, v_max))]
        test_v_lower = [self.point2d_to_3d(volmdlr.Point2D(u_min, v_min)),
                        self.point2d_to_3d(volmdlr.Point2D(u_min, 0.5 * delta_v))]
        test_v_upper = [self.point2d_to_3d(volmdlr.Point2D(u_max, v_min)),
                        self.point2d_to_3d(volmdlr.Point2D(u_max, 0.5 * delta_v))]
        if all(test_point.is_close(point) for test_point in test_u_lower) and self.u_closed_lower():
            return True
        if all(test_point.is_close(point) for test_point in test_u_upper) and self.u_closed_upper():
            return True
        if all(test_point.is_close(point) for test_point in test_v_lower) and self.v_closed_lower():
            return True
        if all(test_point.is_close(point) for test_point in test_v_upper) and self.v_closed_upper():
            return True
        return False

    def check_start_end_parametric_points(self, edge3d, points, points3d):
        """
        Helper function.

        Uses local discretization and line intersection with the tangent line at the point just before the undefined
        point on the BREP of the 3D edge to find the real values on parametric domain.
        """

        def get_local_discretization_points(start_point, end_points):
            distance = start_point.point_distance(end_points)
            maximum_linear_distance_reference_point = 1e-4
            if distance < maximum_linear_distance_reference_point:
                return []
            number_points = max(int(distance / maximum_linear_distance_reference_point), 2)

            local_discretization = [self.point3d_to_2d(point, 1e-8)
                                    for point in edge3d.local_discretization(
                    start_point, end_points, number_points)]
            return local_discretization

        def get_singularity_line(a, b, c, d, test_point):
            lines = []
            if self.u_closed():
                if self.u_closed_lower():
                    lines.append(curves.Line2D(volmdlr.Point2D(a, c), volmdlr.Point2D(b, c)))
                if self.u_closed_upper():
                    lines.append(curves.Line2D(volmdlr.Point2D(a, d), volmdlr.Point2D(b, d)))
            else:
                if self.v_closed_lower():
                    lines.append(curves.Line2D(volmdlr.Point2D(a, c), volmdlr.Point2D(a, d)))
                if self.v_closed_upper():
                    lines.append(curves.Line2D(volmdlr.Point2D(b, c), volmdlr.Point2D(b, d)))
            if len(lines) == 1:
                return lines[0]
            return min(lines, key=lambda x: x.point_distance(test_point))

        def get_temp_edge2d(_points):
            if len(_points) == 2:
                edge2d = edges.LineSegment2D(_points[0], _points[1])
            else:
                edge2d = edges.BSplineCurve2D.from_points_interpolation(_points, 2)
            return edge2d

        umin, umax = self.surface.domain[0]
        vmin, vmax = self.surface.domain[1]
        if self.is_singularity_point(points3d[0]):
            local_discretization_points = get_local_discretization_points(start_point=points3d[0],
                                                                          end_points=points3d[1])
            if local_discretization_points:
                temp_points = local_discretization_points[1:] + points[2:]
            else:
                temp_points = points
            temp_edge2d = get_temp_edge2d(temp_points)
            singularity_line = get_singularity_line(umin, umax, vmin, vmax, temp_points[0])
            points[0] = self.fix_start_end_singularity_point_at_parametric_domain(temp_edge2d,
                                                                                  reference_point=temp_points[1],
                                                                                  singularity_line=singularity_line)
        if self.is_singularity_point(points3d[-1]):
            local_discretization_points = get_local_discretization_points(start_point=points3d[-2],
                                                                          end_points=points3d[-1])
            if local_discretization_points:
                temp_points = points[:-2] + local_discretization_points[:-1]
            else:
                temp_points = points[:-1]
            temp_edge2d = get_temp_edge2d(temp_points)
            singularity_line = get_singularity_line(umin, umax, vmin, vmax, temp_points[-1])
            points[-1] = self.fix_start_end_singularity_point_at_parametric_domain(temp_edge2d,
                                                                                   reference_point=temp_points[-2],
                                                                                   singularity_line=singularity_line)
        return points

    @staticmethod
    def fix_start_end_singularity_point_at_parametric_domain(edge, reference_point, singularity_line):
        """Uses tangent line to find real theta angle of the singularity point on parametric domain."""
        abscissa_before_singularity = edge.abscissa(reference_point)
        direction_vector = edge.direction_vector(abscissa_before_singularity)
        direction_line = curves.Line2D(reference_point, reference_point + direction_vector)
        return direction_line.line_intersections(singularity_line)[0]


class BezierSurface3D(BSplineSurface3D):
    """
    A 3D Bezier surface.

    :param degree_u: The degree of the Bezier surface in the u-direction.
    :type degree_u: int
    :param degree_v: The degree of the Bezier surface in the v-direction.
    :type degree_v: int
    :param control_points: A list of lists of control points defining the Bezier surface.
    :type control_points: List[List[`volmdlr.Point3D`]]
    :param nb_u: The number of control points in the u-direction.
    :type nb_u: int
    :param nb_v: The number of control points in the v-direction.
    :type nb_v: int
    :param name: (Optional) name for the Bezier surface.
    :type name: str
    """

    def __init__(self, degree_u: int, degree_v: int,
                 control_points: List[List[volmdlr.Point3D]],
                 nb_u: int, nb_v: int, name=''):
        u_knots = utilities.generate_knot_vector(degree_u, nb_u)
        v_knots = utilities.generate_knot_vector(degree_v, nb_v)

        u_multiplicities = [1] * len(u_knots)
        v_multiplicities = [1] * len(v_knots)

        BSplineSurface3D.__init__(self, degree_u, degree_v,
                                  control_points, nb_u, nb_v,
                                  u_multiplicities, v_multiplicities,
                                  u_knots, v_knots, None, name)<|MERGE_RESOLUTION|>--- conflicted
+++ resolved
@@ -4027,14 +4027,9 @@
         point_at_curve_local = volmdlr.Point3D(x, y, 0)
         point_at_curve_global = self.frame.local_to_global_coordinates(point_at_curve_local)
         # multiplying by math.pi is a quick fix to the triangulation
-        u = self.edge.abscissa(point_at_curve_global, tol=1e-3) / self.edge.length() * math.pi
+        u = self.edge.abscissa(point_at_curve_global, tol=1e-6) / self.edge.length() * math.pi
         u = min(u, math.pi)
 
-<<<<<<< HEAD
-=======
-        u = self.edge.abscissa(point_at_curve_global, tol=1e-6) / self.edge.length()
-        u = min(u, 1.0)
->>>>>>> 915b4d8d
         return volmdlr.Point2D(u, v)
 
     def rectangular_cut(self, x1: float = 0.0, x2: float = 1.0,
