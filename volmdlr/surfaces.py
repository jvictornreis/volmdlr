--- conflicted
+++ resolved
@@ -7455,35 +7455,10 @@
                 u_idx = int(index / self.sample_size_v)
                 v_idx = index % self.sample_size_v
 
-<<<<<<< HEAD
-        min_bound_x, max_bound_x, min_bound_y, max_bound_y = self.domain
-        results = []
-        distances = npy.linalg.norm(self.evalpts - npy.array(point3d), axis=1)
-        indexes = npy.argsort(distances)
-        x0s = []
-        u_start, u_stop, v_start, v_stop = self.domain
-        delta_u = (u_stop - u_start) / (self.sample_size_u - 1)
-        delta_v = (v_stop - v_start) / (self.sample_size_v - 1)
-        for index in indexes[:8]:
-            if index == 0:
-                u_idx, v_idx = 0, 0
-            else:
-                u_idx = int(index / self.sample_size_v)
-                v_idx = index % self.sample_size_v
-
-=======
->>>>>>> 6b8c916d
             u = u_start + u_idx * delta_u
             v = v_start + v_idx * delta_v
             x0s.append((u, v))
 
-<<<<<<< HEAD
-        for x0 in x0s:
-            res = minimize(fun, x0=npy.array(x0), jac=True,
-                           bounds=[(min_bound_x, max_bound_x),
-                                   (min_bound_y, max_bound_y)], args=self)
-            if res.fun <= 5e-6:
-=======
         if self.weights is not None:
             control_points = self.ctrlptsw
         else:
@@ -7495,7 +7470,6 @@
                                   self.knotvector, control_points, [self.nb_u, self.nb_v], self.rational)
 
             if res.fun < 1e-5:
->>>>>>> 6b8c916d
                 return volmdlr.Point2D(*res.x)
 
             results.append((res.x, res.fun))
