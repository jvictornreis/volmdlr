"""volmdlr module for 3D Surfaces."""
import math
import warnings
from itertools import chain
from typing import List, Union
import traceback

import matplotlib.pyplot as plt
import numpy as npy
import triangle as triangle_lib
from geomdl import NURBS, BSpline, utilities
from geomdl.construct import extract_curves
<<<<<<< HEAD
# from geomdl.operations import split_surface_u, split_surface_v
=======
# from geomdl.fitting import approximate_surface, interpolate_surface
from geomdl.operations import split_surface_u, split_surface_v
>>>>>>> cfec7e9d
from scipy.optimize import least_squares, minimize

from dessia_common.core import DessiaObject, PhysicalObject
from volmdlr.nurbs.core import evaluate_surface, derivatives_surface, point_inversion
from volmdlr.nurbs.fitting import approximate_surface, interpolate_surface
<<<<<<< HEAD
from volmdlr.nurbs.operations import split_surface_u, split_surface_v
import volmdlr.bspline_compiled
=======
>>>>>>> cfec7e9d
import volmdlr.core
from volmdlr import display, edges, grid, wires, curves
import volmdlr.geometry
import volmdlr.utils.parametric as vm_parametric
from volmdlr.core import EdgeStyle
from volmdlr.core import point_in_list
import volmdlr.nurbs.helpers as nurbs_helpers
from volmdlr.utils.parametric import array_range_search, repair_start_end_angle_periodicity, angle_discontinuity
import volmdlr.utils.intersections as vm_utils_intersections


def knots_vector_inv(knots_vector):
    """
    Compute knot-elements and multiplicities based on the global knot vector.

    """

    knots = sorted(set(knots_vector))
    multiplicities = [knots_vector.count(knot) for knot in knots]

    return knots, multiplicities


class Surface2D(PhysicalObject):
    """
    A surface bounded by an outer contour.

    """

    def __init__(self, outer_contour: wires.Contour2D,
                 inner_contours: List[wires.Contour2D],
                 name: str = 'name'):
        self.outer_contour = outer_contour
        self.inner_contours = inner_contours
        self._area = None

        PhysicalObject.__init__(self, name=name)

    def __hash__(self):
        return hash((self.outer_contour, tuple(self.inner_contours)))

    def _data_hash(self):
        return hash(self)

    def copy(self, deep=True, memo=None):
        """
        Copies the surface2d.

        """
        return self.__class__(outer_contour=self.outer_contour.copy(deep, memo),
                              inner_contours=[c.copy(deep, memo) for c in self.inner_contours],
                              name='copy_' + self.name)

    def area(self):
        """
        Computes the area of the surface.

        """
        if not self._area:
            self._area = self.outer_contour.area() - sum(contour.area() for contour in self.inner_contours)
        return self._area

    def second_moment_area(self, point: volmdlr.Point2D):
        """
        Computes the second moment area of the surface.

        """
        i_x, i_y, i_xy = self.outer_contour.second_moment_area(point)
        for contour in self.inner_contours:
            i_xc, i_yc, i_xyc = contour.second_moment_area(point)
            i_x -= i_xc
            i_y -= i_yc
            i_xy -= i_xyc
        return i_x, i_y, i_xy

    def center_of_mass(self):
        """
        Compute the center of mass of the 2D surface.

        :return: The center of mass of the surface.
        :rtype: :class:`volmdlr.Point2D`
        """
        center = self.outer_contour.area() * self.outer_contour.center_of_mass()
        for contour in self.inner_contours:
            center -= contour.area() * contour.center_of_mass()
        return center / self.area()

    def point_belongs(self, point2d: volmdlr.Point2D, include_edge_points: bool = True):
        """
        Check whether a point belongs to the 2D surface.

        :param point2d: The point to check.
        :type point2d: :class:`volmdlr.Point2D`
        :return: True if the point belongs to the surface, False otherwise.
        :rtype: bool
        """
        if not self.outer_contour.point_belongs(point2d, include_edge_points=include_edge_points):
            return False

        for inner_contour in self.inner_contours:
            if inner_contour.point_belongs(point2d, include_edge_points=False):
                return False
        return True

    def random_point_inside(self):
        """
        Generate a random point inside the 2D surface.

        Taking into account any inner contours (holes) it may have.

        :return: A random point inside the surface.
        :rtype: :class:`volmdlr.Point2D`
        """
        point_inside_outer_contour = None
        center_of_mass = self.center_of_mass()
        if self.point_belongs(center_of_mass, False):
            point_inside_outer_contour = center_of_mass
        if not point_inside_outer_contour:
            point_inside_outer_contour = self.outer_contour.random_point_inside()
        while True:
            inside_inner_contour = False
            for inner_contour in self.inner_contours:
                if inner_contour.point_belongs(point_inside_outer_contour):
                    inside_inner_contour = True
            if not inside_inner_contour and \
                    point_inside_outer_contour is not None:
                break
            point_inside_outer_contour = self.outer_contour.random_point_inside()

        return point_inside_outer_contour

    @staticmethod
    def triangulation_without_holes(vertices, segments, points_grid, tri_opt):
        """
        Triangulates a surface without holes.

        :param vertices: vertices of the surface.
        :param segments: segments defined as tuples of vertices.
        :param points_grid: to do.
        :param tri_opt: triangulation option: "p"
        :return:
        """
        vertices_grid = [(p.x, p.y) for p in points_grid]
        vertices.extend(vertices_grid)
        tri = {'vertices': npy.array(vertices).reshape((-1, 2)),
               'segments': npy.array(segments).reshape((-1, 2)),
               }
        triagulation = triangle_lib.triangulate(tri, tri_opt)
        triangles = triagulation['triangles'].tolist()
        number_points = triagulation['vertices'].shape[0]
        points = [display.Node2D(*triagulation['vertices'][i, :]) for i in range(number_points)]
        return display.DisplayMesh2D(points, triangles=triangles)

    def triangulation(self, number_points_x: int = 15, number_points_y: int = 15):
        """
        Triangulates the Surface2D using the Triangle library.

        :param number_points_x: Number of discretization points in x direction.
        :type number_points_x: int
        :param number_points_y: Number of discretization points in y direction.
        :type number_points_y: int
        :return: The triangulated surface as a display mesh.
        :rtype: :class:`volmdlr.display.DisplayMesh2D`
        """
        area = self.bounding_rectangle().area()
        tri_opt = "p"
        if math.isclose(area, 0., abs_tol=1e-8):
            return display.DisplayMesh2D([], triangles=[])

        triangulates_with_grid = number_points_x > 0 and number_points_y > 0
        discretize_line = number_points_x > 0 or number_points_y > 0
        if not triangulates_with_grid:
            tri_opt = "pq"

        discretize_line_direction = "xy"
        if number_points_y == 0 or number_points_x > 25 * number_points_y:
            discretize_line_direction = "x"
        elif number_points_y > 20 * number_points_x:
            discretize_line_direction = "y"
        outer_polygon = self.outer_contour.to_polygon(angle_resolution=15, discretize_line=discretize_line,
                                                      discretize_line_direction=discretize_line_direction)

        if not self.inner_contours and not triangulates_with_grid:
            return outer_polygon.triangulation()

        points_grid, x, y, grid_point_index = outer_polygon.grid_triangulation_points(number_points_x=number_points_x,
                                                                                      number_points_y=number_points_y)
        points = [display.Node2D(*point) for point in outer_polygon.points]
        vertices = [(point.x, point.y) for point in points]
        n = len(points)
        segments = [(i, i + 1) for i in range(n - 1)]
        segments.append((n - 1, 0))

        if not self.inner_contours:  # No holes
            return self.triangulation_without_holes(vertices, segments, points_grid, tri_opt)

        point_index = {p: i for i, p in enumerate(points)}
        holes = []
        for inner_contour in self.inner_contours:
            inner_polygon = inner_contour.to_polygon(angle_resolution=5, discretize_line=discretize_line,
                                                     discretize_line_direction=discretize_line_direction)
            inner_polygon_nodes = [display.Node2D.from_point(p) for p in inner_polygon.points]
            for point in inner_polygon_nodes:
                if point not in point_index:
                    points.append(point)
                    vertices.append((point.x, point.y))
                    point_index[point] = n
                    n += 1

            for point1, point2 in zip(inner_polygon_nodes[:-1],
                                      inner_polygon_nodes[1:]):
                segments.append((point_index[point1], point_index[point2]))
            segments.append((point_index[inner_polygon_nodes[-1]], point_index[inner_polygon_nodes[0]]))
            rpi = inner_polygon.barycenter()
            if not inner_polygon.point_belongs(rpi, include_edge_points=False):
                rpi = inner_polygon.random_point_inside(include_edge_points=False)
            holes.append([rpi.x, rpi.y])

            if triangulates_with_grid:
                # removes with a region search the grid points that are in the inner contour
                xmin, xmax, ymin, ymax = inner_polygon.bounding_rectangle.bounds()
                x_grid_range = array_range_search(x, xmin, xmax)
                y_grid_range = array_range_search(y, ymin, ymax)
                for i in x_grid_range:
                    for j in y_grid_range:
                        point = grid_point_index.get((i, j))
                        if not point:
                            continue
                        if inner_polygon.point_belongs(point):
                            points_grid.remove(point)
                            grid_point_index.pop((i, j))

        if triangulates_with_grid:
            vertices_grid = [(p.x, p.y) for p in points_grid]
            vertices.extend(vertices_grid)

        tri = {'vertices': npy.array(vertices).reshape((-1, 2)),
               'segments': npy.array(segments).reshape((-1, 2)),
               'holes': npy.array(holes).reshape((-1, 2))
               }
        triangulation = triangle_lib.triangulate(tri, tri_opt)
        triangles = triangulation['triangles'].tolist()
        number_points = triangulation['vertices'].shape[0]
        points = [display.Node2D(*triangulation['vertices'][i, :]) for i in range(number_points)]
        return display.DisplayMesh2D(points, triangles=triangles)

    def split_by_lines(self, lines):
        """
        Returns a list of cut surfaces given by the lines provided as argument.
        """
        cutted_surfaces = []
        iteration_surfaces = self.cut_by_line(lines[0])

        for line in lines[1:]:
            iteration_surfaces2 = []
            for surface in iteration_surfaces:
                line_cutted_surfaces = surface.cut_by_line(line)

                llcs = len(line_cutted_surfaces)

                if llcs == 1:
                    cutted_surfaces.append(line_cutted_surfaces[0])
                else:
                    iteration_surfaces2.extend(line_cutted_surfaces)

            iteration_surfaces = iteration_surfaces2[:]

        cutted_surfaces.extend(iteration_surfaces)
        return cutted_surfaces

    def split_regularly(self, n):
        """
        Split in n slices.
        """
        bounding_rectangle = self.outer_contour.bounding_rectangle
        lines = []
        for i in range(n - 1):
            xi = bounding_rectangle[0] + (i + 1) * (bounding_rectangle[1] - bounding_rectangle[0]) / n
            lines.append(curves.Line2D(volmdlr.Point2D(xi, 0),
                                       volmdlr.Point2D(xi, 1)))
        return self.split_by_lines(lines)

    def cut_by_line(self, line: curves.Line2D):
        """
        Returns a list of cut Surface2D by the given line.

        :param line: The line to cut the Surface2D with.
        :type line: :class:`curves.Line2D`
        :return: A list of 2D surfaces resulting from the cut.
        :rtype: List[:class:`volmdlr.faces.Surface2D`]
        """
        surfaces = []
        splitted_outer_contours = self.outer_contour.cut_by_line(line)
        splitted_inner_contours_table = []
        for inner_contour in self.inner_contours:
            splitted_inner_contours = inner_contour.cut_by_line(line)
            splitted_inner_contours_table.append(splitted_inner_contours)

        # First part of the external contour
        for outer_split in splitted_outer_contours:
            inner_contours = []
            for splitted_inner_contours in splitted_inner_contours_table:
                for inner_split in splitted_inner_contours:
                    inner_split.order_contour()
                    point = inner_split.random_point_inside()
                    if outer_split.point_belongs(point):
                        inner_contours.append(inner_split)

            if inner_contours:
                surface2d = self.from_contours(outer_split, inner_contours)
                surfaces.append(surface2d)
            else:
                surfaces.append(Surface2D(outer_split, []))
        return surfaces

    def line_crossings(self, line: curves.Line2D):
        """
        Find intersection points between a line and the 2D surface.

        :param line: The line to intersect with the shape.
        :type line: :class:`curves.Line2D`
        :return: A list of intersection points sorted by increasing abscissa
            along the line. Each intersection point is a tuple
            (point, primitive) where point is the intersection point and
            primitive is the intersected primitive.
        :rtype: List[Tuple[:class:`volmdlr.Point2D`,
            :class:`volmdlr.core.Primitive2D`]]

        """
        intersection_points = []
        for primitive in self.outer_contour.primitives:
            for point in primitive.line_crossings(line):
                if (point, primitive) not in intersection_points:
                    intersection_points.append((point, primitive))
        for inner_contour in self.inner_contours:
            for primitive in inner_contour.primitives:
                for point in primitive.line_crossings(line):
                    if (point, primitive) not in intersection_points:
                        intersection_points.append((point, primitive))
        return sorted(intersection_points, key=lambda ip: line.abscissa(ip[0]))

    def split_at_centers(self):
        """
        Split in n slices.

        # TODO: is this used ?
        """

        cutted_contours = []
        center_of_mass1 = self.inner_contours[0].center_of_mass()
        center_of_mass2 = self.inner_contours[1].center_of_mass()
        cut_line = curves.Line2D(center_of_mass1, center_of_mass2)

        iteration_contours2 = []

        surface_cut = self.cut_by_line(cut_line)

        iteration_contours2.extend(surface_cut)

        iteration_contours = iteration_contours2[:]
        cutted_contours.extend(iteration_contours)

        return cutted_contours

    def cut_by_line2(self, line):
        """
        Cuts a Surface2D with line (2).

        :param line: DESCRIPTION
        :type line: TYPE
        :raises NotImplementedError: DESCRIPTION
        :return: DESCRIPTION
        :rtype: TYPE

        """

        all_contours = []
        inner_1 = self.inner_contours[0]
        inner_2 = self.inner_contours[1]

        inner_intersections_1 = inner_1.line_intersections(line)
        inner_intersections_2 = inner_2.line_intersections(line)

        arc1, arc2 = inner_1.split(inner_intersections_1[1],
                                   inner_intersections_1[0])
        arc3, arc4 = inner_2.split(inner_intersections_2[1],
                                   inner_intersections_2[0])
        new_inner_1 = wires.Contour2D([arc1, arc2])
        new_inner_2 = wires.Contour2D([arc3, arc4])

        intersections = [(inner_intersections_1[0], arc1), (inner_intersections_1[1], arc2)]
        intersections += self.outer_contour.line_intersections(line)
        intersections.append((inner_intersections_2[0], arc3))
        intersections.append((inner_intersections_2[1], arc4))
        intersections += self.outer_contour.line_intersections(line)

        if not intersections:
            all_contours.extend([self])
        if len(intersections) < 4:
            return [self]
        if len(intersections) >= 4:
            if isinstance(intersections[0][0], volmdlr.Point2D) and \
                    isinstance(intersections[1][0], volmdlr.Point2D):
                ip1, ip2 = sorted(
                    [new_inner_1.primitives.index(intersections[0][1]),
                     new_inner_1.primitives.index(intersections[1][1])])
                ip5, ip6 = sorted(
                    [new_inner_2.primitives.index(intersections[4][1]),
                     new_inner_2.primitives.index(intersections[5][1])])
                ip3, ip4 = sorted(
                    [self.outer_contour.primitives.index(intersections[2][1]),
                     self.outer_contour.primitives.index(intersections[3][1])])

                # sp11, sp12 = intersections[2][1].split(intersections[2][0])
                # sp21, sp22 = intersections[3][1].split(intersections[3][0])
                sp33, sp34 = intersections[6][1].split(intersections[6][0])
                sp44, sp43 = intersections[7][1].split(intersections[7][0])

                primitives1 = [edges.LineSegment2D(intersections[6][0], intersections[1][0]),
                               new_inner_1.primitives[ip1],
                               edges.LineSegment2D(intersections[0][0], intersections[5][0]),
                               new_inner_2.primitives[ip5],
                               edges.LineSegment2D(intersections[4][0], intersections[7][0]),
                               sp44
                               ]
                primitives1.extend(self.outer_contour.primitives[ip3 + 1:ip4])
                primitives1.append(sp34)

                primitives2 = [edges.LineSegment2D(intersections[7][0], intersections[4][0]),
                               new_inner_2.primitives[ip6],
                               edges.LineSegment2D(intersections[5][0], intersections[0][0]),
                               new_inner_1.primitives[ip2],
                               edges.LineSegment2D(intersections[1][0], intersections[6][0]),
                               sp33
                               ]

                primitives2.extend(self.outer_contour.primitives[:ip3].reverse())
                primitives2.append(sp43)

                all_contours.extend([wires.Contour2D(primitives1),
                                     wires.Contour2D(primitives2)])

            else:
                raise NotImplementedError(
                    'Non convex contour not supported yet')

        return all_contours

    def bounding_rectangle(self):
        """
        Returns bounding rectangle.

        :return: Returns a python object with useful methods
        :rtype: :class:`volmdlr.core.BoundingRectangle
        """

        return self.outer_contour.bounding_rectangle

    @classmethod
    def from_contours(cls, outer_contour, inner_contours):
        """
        Create a Surface2D object from an outer contour and a list of inner contours.

        :param outer_contour: The outer contour that bounds the surface.
        :type outer_contour: wires.Contour2D
        :param inner_contours: The list of inner contours that define the holes of the surface.
        :type inner_contours : List[wires.Contour2D]
        :return: Surface2D defined by the given contours.
        """
        surface2d_inner_contours = []
        surface2d_outer_contour = outer_contour
        for inner_contour in inner_contours:
            if surface2d_outer_contour.shared_primitives_extremities(
                    inner_contour):
                # inner_contour will be merged with outer_contour
                merged_contours = surface2d_outer_contour.merge_with(
                    inner_contour)
                if len(merged_contours) >= 2:
                    raise NotImplementedError
                surface2d_outer_contour = merged_contours[0]
            else:
                # inner_contour will be added to the inner contours of the
                # Surface2D
                surface2d_inner_contours.append(inner_contour)
        return cls(surface2d_outer_contour, surface2d_inner_contours)

    def plot(self, ax=None, color='k', alpha=1, equal_aspect=False, **kwargs):
        """Plot surface 2d using Matplotlib."""

        if ax is None:
            _, ax = plt.subplots()
        self.outer_contour.plot(ax=ax, edge_style=EdgeStyle(color=color, alpha=alpha,
                                                            equal_aspect=equal_aspect))
        for inner_contour in self.inner_contours:
            inner_contour.plot(ax=ax, edge_style=EdgeStyle(color=color, alpha=alpha,
                                                           equal_aspect=equal_aspect))

        if equal_aspect:
            ax.set_aspect('equal')

        ax.margins(0.1)
        return ax

    def axial_symmetry(self, line):
        """
        Finds out the symmetric 2D surface according to a line.

        """

        outer_contour = self.outer_contour.axial_symmetry(line)
        inner_contours = []
        if self.inner_contours:
            inner_contours = [contour.axial_symmetry(line) for contour in self.inner_contours]

        return self.__class__(outer_contour=outer_contour,
                              inner_contours=inner_contours)

    def rotation(self, center, angle):
        """
        Surface2D rotation.

        :param center: rotation center.
        :param angle: angle rotation.
        :return: a new rotated Surface2D.
        """

        outer_contour = self.outer_contour.rotation(center, angle)
        if self.inner_contours:
            inner_contours = [contour.rotation(center, angle) for contour in self.inner_contours]
        else:
            inner_contours = []

        return self.__class__(outer_contour, inner_contours)

    def translation(self, offset: volmdlr.Vector2D):
        """
        Surface2D translation.

        :param offset: translation vector.
        :return: A new translated Surface2D.
        """
        outer_contour = self.outer_contour.translation(offset)
        inner_contours = [contour.translation(offset) for contour in self.inner_contours]
        return self.__class__(outer_contour, inner_contours)

    def frame_mapping(self, frame: volmdlr.Frame2D, side: str):
        """Frame mapping of a surface 2d."""
        outer_contour = self.outer_contour.frame_mapping(frame, side)
        inner_contours = [contour.frame_mapping(frame, side) for contour in self.inner_contours]
        return self.__class__(outer_contour, inner_contours)

    def geo_lines(self):  # , mesh_size_list=None):
        """
        Gets the lines that define a Surface2D in a .geo file.
        """

        i, i_p = None, None
        lines, line_surface, lines_tags = [], [], []
        point_account, line_account, line_loop_account = 0, 0, 1
        for outer_contour, contour in enumerate(list(chain(*[[self.outer_contour], self.inner_contours]))):
            if isinstance(contour, curves.Circle2D):
                points = [volmdlr.Point2D(contour.center.x - contour.radius, contour.center.y),
                          contour.center,
                          volmdlr.Point2D(contour.center.x + contour.radius, contour.center.y)]
                index = []
                for i, point in enumerate(points):
                    lines.append(point.get_geo_lines(tag=point_account + i + 1,
                                                     point_mesh_size=None))
                    index.append(point_account + i + 1)

                lines.append('Circle(' + str(line_account + 1) +
                             ') = {' + str(index[0]) + ', ' + str(index[1]) + ', ' + str(index[2]) + '};')
                lines.append('Circle(' + str(line_account + 2) +
                             ') = {' + str(index[2]) + ', ' + str(index[1]) + ', ' + str(index[0]) + '};')

                lines_tags.append(line_account + 1)
                lines_tags.append(line_account + 2)

                lines.append('Line Loop(' + str(outer_contour + 1) + ') = {' + str(lines_tags)[1:-1] + '};')
                line_surface.append(line_loop_account)

                point_account = point_account + 2 + 1
                line_account, line_loop_account = line_account + 1 + 1, line_loop_account + 1
                lines_tags = []

            elif isinstance(contour, (wires.Contour2D, wires.ClosedPolygon2D)):
                if not isinstance(contour, wires.ClosedPolygon2D):
                    contour = contour.to_polygon(1)
                for i, point in enumerate(contour.points):
                    lines.append(point.get_geo_lines(tag=point_account + i + 1,
                                                     point_mesh_size=None))

                for i_p, primitive in enumerate(contour.primitives):
                    if i_p != len(contour.primitives) - 1:
                        lines.append(primitive.get_geo_lines(tag=line_account + i_p + 1,
                                                             start_point_tag=point_account + i_p + 1,
                                                             end_point_tag=point_account + i_p + 2))
                    else:
                        lines.append(primitive.get_geo_lines(tag=line_account + i_p + 1,
                                                             start_point_tag=point_account + i_p + 1,
                                                             end_point_tag=point_account + 1))
                    lines_tags.append(line_account + i_p + 1)

                lines.append('Line Loop(' + str(outer_contour + 1) + ') = {' + str(lines_tags)[1:-1] + '};')
                line_surface.append(line_loop_account)
                point_account = point_account + i + 1
                line_account, line_loop_account = line_account + i_p + 1, line_loop_account + 1
                lines_tags = []

        lines.append('Plane Surface(' + str(1) + ') = {' + str(line_surface)[1:-1] + '};')

        return lines

    def mesh_lines(self,
                   factor: float,
                   curvature_mesh_size: int = None,
                   min_points: int = None,
                   initial_mesh_size: float = 5):
        """
        Gets the lines that define mesh parameters for a Surface2D, to be added to a .geo file.

        :param factor: A float, between 0 and 1, that describes the mesh quality
        (1 for coarse mesh - 0 for fine mesh)
        :type factor: float
        :param curvature_mesh_size: Activate the calculation of mesh element sizes based on curvature
        (with curvature_mesh_size elements per 2*Pi radians), defaults to 0
        :type curvature_mesh_size: int, optional
        :param min_points: Check if there are enough points on small edges (if it is not, we force to have min_points
        on that edge), defaults to None
        :type min_points: int, optional
        :param initial_mesh_size: If factor=1, it will be initial_mesh_size elements per dimension, defaults to 5
        :type initial_mesh_size: float, optional

        :return: A list of lines that describe mesh parameters
        :rtype: List[str]
        """

        lines = []
        if factor == 0:
            factor = 1e-3

        size = (math.sqrt(self.area()) / initial_mesh_size) * factor

        if min_points:
            lines.extend(self.get_mesh_lines_with_transfinite_curves(
                [[self.outer_contour], self.inner_contours], min_points, size))

        lines.append('Field[1] = MathEval;')
        lines.append('Field[1].F = "' + str(size) + '";')
        lines.append('Background Field = 1;')
        if curvature_mesh_size:
            lines.append('Mesh.MeshSizeFromCurvature = ' + str(curvature_mesh_size) + ';')

        return lines

    @staticmethod
    def get_mesh_lines_with_transfinite_curves(lists_contours, min_points, size):
        """Gets Surface 2d mesh lines with transfinite curves."""
        lines, primitives, primitives_length = [], [], []
        circle_class_ = getattr(wires, 'Circle' + lists_contours[0][0].__class__.__name__[-2:])
        for contour in list(chain(*lists_contours)):
            if isinstance(contour, circle_class_):
                primitives.append(contour)
                primitives.append(contour)
                primitives_length.append(contour.length() / 2)
                primitives_length.append(contour.length() / 2)
            else:
                for primitive in contour.primitives:
                    if (primitive not in primitives) and (primitive.reverse() not in primitives):
                        primitives.append(primitive)
                        primitives_length.append(primitive.length())

        for i, length in enumerate(primitives_length):
            if length < min_points * size:
                lines.append('Transfinite Curve {' + str(i) + '} = ' +
                             str(min_points) + ' Using Progression 1;')
        return lines

    def to_geo(self, file_name: str,
               factor: float, **kwargs):
        # curvature_mesh_size: int = None,
        # min_points: int = None,
        # initial_mesh_size: float = 5):
        """
        Gets the .geo file for the Surface2D.
        """

        for element in [('curvature_mesh_size', 0), ('min_points', None), ('initial_mesh_size', 5)]:
            if element[0] not in kwargs:
                kwargs[element[0]] = element[1]

        lines = self.geo_lines()
        lines.extend(self.mesh_lines(factor, kwargs['curvature_mesh_size'],
                                     kwargs['min_points'], kwargs['initial_mesh_size']))

        with open(file_name + '.geo', 'w', encoding="utf-8") as file:
            for line in lines:
                file.write(line)
                file.write('\n')
        file.close()

    def to_msh(self, file_name: str, mesh_dimension: int, mesh_order: int,
               factor: float, **kwargs):
        # curvature_mesh_size: int = 0,
        # min_points: int = None,
        # initial_mesh_size: float = 5):
        """
        Gets .msh file for the Surface2D generated by gmsh.

        :param file_name: The msh. file name
        :type file_name: str
        :param mesh_dimension: The mesh dimension (1: 1D-Edge, 2: 2D-Triangle, 3D-Tetrahedra)
        :type mesh_dimension: int
        :param factor: A float, between 0 and 1, that describes the mesh quality
        (1 for coarse mesh - 0 for fine mesh)
        :type factor: float
        :param curvature_mesh_size: Activate the calculation of mesh element sizes based on curvature
        (with curvature_mesh_size elements per 2*Pi radians), defaults to 0
        :type curvature_mesh_size: int, optional
        :param min_points: Check if there are enough points on small edges (if it is not, we force to have min_points
        on that edge), defaults to None
        :type min_points: int, optional
        :param initial_mesh_size: If factor=1, it will be initial_mesh_size elements per dimension, defaults to 5
        :type initial_mesh_size: float, optional

        :return: A txt file
        :rtype: .txt
        """

        for element in [('curvature_mesh_size', 0), ('min_points', None), ('initial_mesh_size', 5)]:
            if element[0] not in kwargs:
                kwargs[element[0]] = element[1]

        self.to_geo(file_name=file_name, mesh_dimension=mesh_dimension,
                    factor=factor, curvature_mesh_size=kwargs['curvature_mesh_size'],
                    min_points=kwargs['min_points'], initial_mesh_size=kwargs['initial_mesh_size'])

        volmdlr.core.VolumeModel.generate_msh_file(file_name, mesh_dimension, mesh_order)

        # gmsh.initialize()
        # gmsh.open(file_name + ".geo")

        # gmsh.model.geo.synchronize()
        # gmsh.model.mesh.generate(mesh_dimension)

        # gmsh.write(file_name + ".msh")

        # gmsh.finalize()


class Surface3D(DessiaObject):
    """
    Abstract class.

    """
    x_periodicity = None
    y_periodicity = None
    face_class = None

    def __init__(self, frame: volmdlr.Frame3D = None, name: str = ''):
        self.frame = frame
        DessiaObject.__init__(self, name=name)

    def plot(self, ax=None, edge_style: EdgeStyle = EdgeStyle(color='grey', alpha=0.5), **kwargs):
        """
        Abstract method.
        """
        raise NotImplementedError(f"plot method is not implemented for {self.__class__.__name__}")

    def point2d_to_3d(self, point2d):
        raise NotImplementedError(f'point2d_to_3d is abstract and should be implemented in {self.__class__.__name__}')

    def point3d_to_2d(self, point3d):
        """
        Abstract method. Convert a 3D point to a 2D parametric point.

        :param point3d: The 3D point to convert, represented by 3 coordinates (x, y, z).
        :type point3d: `volmdlr.Point3D`
        :return: NotImplementedError: If the method is not implemented in the subclass.
        """
        raise NotImplementedError(f'point3d_to_2d is abstract and should be implemented in {self.__class__.__name__}')

    def face_from_contours3d(self, contours3d: List[wires.Contour3D], name: str = ''):
        """Deprecated method, 'Use Face3D from_contours3d method'."""
        raise AttributeError('Use Face3D from_contours3d method')

    def repair_primitives_periodicity(self, primitives2d):
        """
        Repairs the continuity of the 2D contour while using contour3d_to_2d on periodic surfaces.

        :param primitives2d: The primitives in parametric surface domain.
        :type primitives2d: list
        :return: A list of primitives.
        :rtype: list
        """
        x_periodicity = self.x_periodicity
        y_periodicity = self.y_periodicity

        if x_periodicity or y_periodicity:
            if self.is_undefined_brep(primitives2d[0]):
                primitives2d[0] = self.fix_undefined_brep_with_neighbors(primitives2d[0], primitives2d[-1],
                                                                         primitives2d[1])
        if x_periodicity is None:
            x_periodicity = -1
        if y_periodicity is None:
            y_periodicity = -1
        i = 1
        while i < len(primitives2d):
            previous_primitive = primitives2d[i - 1]
            current_primitive = primitives2d[i]
            delta = previous_primitive.end - current_primitive.start
            distance = delta.norm()
            is_connected = math.isclose(distance, 0, abs_tol=1e-2)

            if not is_connected:
                if math.isclose(current_primitive.length(), x_periodicity, abs_tol=1e-2) or \
                        math.isclose(current_primitive.length(), y_periodicity, abs_tol=1e-2):
                    delta_end = previous_primitive.end - current_primitive.end
                    delta_min_index, _ = min(enumerate([distance, delta_end.norm()]), key=lambda x: x[1])
                    if self.is_undefined_brep(primitives2d[i]):
                        primitives2d[i] = self.fix_undefined_brep_with_neighbors(primitives2d[i], previous_primitive,
                                                                                 primitives2d[
                                                                                     (i + 1) % len(primitives2d)])
                        delta = previous_primitive.end - primitives2d[i].start
                        if not math.isclose(delta.norm(), 0, abs_tol=1e-3):
                            primitives2d.insert(i, edges.LineSegment2D(previous_primitive.end, primitives2d[i].start,
                                                                       name="construction"))
                            i += 1
                    elif self.is_singularity_point(self.point2d_to_3d(previous_primitive.end)) and \
                            self.is_singularity_point(self.point2d_to_3d(current_primitive.start)):
                        primitives2d.insert(i, edges.LineSegment2D(previous_primitive.end, current_primitive.start,
                                                                   name="construction"))
                        if i < len(primitives2d):
                            i += 1
                    elif current_primitive.end.is_close(previous_primitive.end, tol=1e-2):
                        primitives2d[i] = current_primitive.reverse()
                    elif delta_min_index == 0:
                        primitives2d[i] = current_primitive.translation(delta)
                    else:
                        new_primitive = current_primitive.reverse()
                        primitives2d[i] = new_primitive.translation(delta_end)

                elif current_primitive.end.is_close(previous_primitive.end, tol=1e-2):
                    primitives2d[i] = current_primitive.reverse()
                elif self.is_singularity_point(self.point2d_to_3d(previous_primitive.end)) and \
                        self.is_singularity_point(self.point2d_to_3d(current_primitive.start)):
                    primitives2d.insert(i, edges.LineSegment2D(previous_primitive.end, current_primitive.start,
                                                               name="construction"))
                    i += 1
                else:
                    primitives2d[i] = current_primitive.translation(delta)
            i += 1
        previous_primitive = primitives2d[-1]
        delta = previous_primitive.end - primitives2d[0].start
        distance = delta.norm()
        is_connected = math.isclose(distance, 0, abs_tol=1e-2)
        if not is_connected and self.is_singularity_point(self.point2d_to_3d(previous_primitive.end)) and \
                self.is_singularity_point(self.point2d_to_3d(primitives2d[0].start)):
            primitives2d.append(edges.LineSegment2D(previous_primitive.end, primitives2d[0].start,
                                                    name="construction"))

        return primitives2d

    def connect_contours(self, outer_contour, inner_contours):
        """
        Abstract method. Repair 2D contours of a face on the parametric domain.

        :param outer_contour: Outer contour 2D.
        :type inner_contours: wires.Contour2D
        :param inner_contours: List of 2D contours.
        :type inner_contours: list
        :return: NotImplementedError: If the method is not implemented in the subclass.
        """
        raise NotImplementedError(f'connect_contours is abstract and should be implemented in '
                                  f'{self.__class__.__name__}')

    def primitives3d_to_2d(self, primitives3d):
        """
        Helper function to perform conversion of 3D primitives into B-Rep primitives.

        :param primitives3d: List of 3D primitives from a 3D contour.
        :type primitives3d: List[edges.Edge]
        :return: A list of 2D primitives on parametric domain.
        :rtype: List[edges.Edge]
        """
        primitives2d = []
        for primitive3d in primitives3d:
            method_name = f'{primitive3d.__class__.__name__.lower()}_to_2d'
            if hasattr(self, method_name):
                primitives = getattr(self, method_name)(primitive3d)

                if primitives is None:
                    continue
                primitives2d.extend(primitives)
            else:
                raise AttributeError(f'Class {self.__class__.__name__} does not implement {method_name}')
        return primitives2d

    def contour3d_to_2d(self, contour3d):
        """
        Transforms a Contour3D into a Contour2D in the parametric domain of the surface.

        :param contour3d: The contour to be transformed.
        :type contour3d: :class:`wires.Contour3D`
        :return: A 2D contour object.
        :rtype: :class:`wires.Contour2D`
        """
        primitives2d = self.primitives3d_to_2d(contour3d.primitives)

        wire2d = wires.Wire2D(primitives2d)
        if self.x_periodicity and not self.is_singularity_point(self.point2d_to_3d(wire2d.primitives[0].start)) and \
                not self.is_singularity_point(self.point2d_to_3d(wire2d.primitives[-1].end)):
            delta_x = abs(wire2d.primitives[0].start.x - wire2d.primitives[-1].end.x)
            if math.isclose(delta_x, self.x_periodicity, rel_tol=0.01) and wire2d.is_ordered(1e-3):
                return wires.Contour2D(primitives2d)
        if self.y_periodicity and not self.is_singularity_point(self.point2d_to_3d(wire2d.primitives[0].start)) and \
                not self.is_singularity_point(self.point2d_to_3d(wire2d.primitives[-1].end)):
            delta_y = abs(wire2d.primitives[0].start.y - wire2d.primitives[-1].end.y)
            if math.isclose(delta_y, self.y_periodicity, rel_tol=0.01) and wire2d.is_ordered(1e-3):
                return wires.Contour2D(primitives2d)
        # Fix contour
        if self.x_periodicity or self.y_periodicity:
            primitives2d = self.repair_primitives_periodicity(primitives2d)
        return wires.Contour2D(primitives2d)

    def contour2d_to_3d(self, contour2d):
        """
        Transforms a Contour2D in the parametric domain of the surface into a Contour3D in Cartesian coordinate.

        :param contour2d: The contour to be transformed.
        :type contour2d: :class:`wires.Contour2D`
        :return: A 3D contour object.
        :rtype: :class:`wires.Contour3D`
        """
        primitives3d = []
        for primitive2d in contour2d.primitives:
            if primitive2d.name == "construction":
                continue
            method_name = f'{primitive2d.__class__.__name__.lower()}_to_3d'
            if hasattr(self, method_name):
                try:
                    primitives = getattr(self, method_name)(primitive2d)
                    if primitives is None:
                        continue
                    primitives3d.extend(primitives)
                except AttributeError:
                    print(traceback.format_exc())
                    print(f'Class {self.__class__.__name__} does not implement {method_name}'
                          f'with {primitive2d.__class__.__name__}')
            else:
                raise AttributeError(
                    f'Class {self.__class__.__name__} does not implement {method_name}')
        if not primitives3d:
            raise ValueError("no primitives to create contour")
        return wires.Contour3D(primitives3d)

    def linesegment3d_to_2d(self, linesegment3d):
        """
        A line segment on a surface will be in any case a line in 2D?.

        """
        return [edges.LineSegment2D(self.point3d_to_2d(linesegment3d.start),
                                    self.point3d_to_2d(linesegment3d.end))]

    def bsplinecurve3d_to_2d(self, bspline_curve3d):
        """
        Is this right?.
        """
        n = len(bspline_curve3d.control_points)
        points = [self.point3d_to_2d(p)
                  for p in bspline_curve3d.discretization_points(number_points=n)]
        return [edges.BSplineCurve2D.from_points_interpolation(points, bspline_curve3d.degree)]

    def bsplinecurve2d_to_3d(self, bspline_curve2d):
        """
        Is this right?.

        """
        n = len(bspline_curve2d.control_points)
        points = [self.point2d_to_3d(p)
                  for p in bspline_curve2d.discretization_points(number_points=n)]
        return [edges.BSplineCurve3D.from_points_interpolation(points, bspline_curve2d.degree)]

    def normal_from_point2d(self, point2d):

        raise NotImplementedError('NotImplemented')

    def normal_from_point3d(self, point3d):
        """
        Evaluates the normal vector of the bspline surface at this 3D point.
        """

        return (self.normal_from_point2d(self.point3d_to_2d(point3d)))[1]

    def geodesic_distance_from_points2d(self, point1_2d: volmdlr.Point2D,
                                        point2_2d: volmdlr.Point2D, number_points: int = 50):
        """
        Approximation of geodesic distance via line segments length sum in 3D.
        """
        # points = [point1_2d]
        current_point3d = self.point2d_to_3d(point1_2d)
        distance = 0.
        for i in range(number_points):
            next_point3d = self.point2d_to_3d(point1_2d + (i + 1) / number_points * (point2_2d - point1_2d))
            distance += next_point3d.point_distance(current_point3d)
            current_point3d = next_point3d
        return distance

    def geodesic_distance(self, point1_3d: volmdlr.Point3D, point2_3d: volmdlr.Point3D):
        """
        Approximation of geodesic distance between 2 3D points supposed to be on the surface.
        """
        point1_2d = self.point3d_to_2d(point1_3d)
        point2_2d = self.point3d_to_2d(point2_3d)
        return self.geodesic_distance_from_points2d(point1_2d, point2_2d)

    def point_projection(self, point3d):
        """
        Returns the projection of the point on the surface.

        :param point3d: Point to project.
        :type point3d: volmdlr.Point3D
        :return: A point on the surface
        :rtype: volmdlr.Point3D
        """
        return self.point2d_to_3d(self.point3d_to_2d(point3d))

    def point_distance(self, point3d: volmdlr.Point3D):
        """
        Calculates the minimal distance from a given point and the surface.

        :param point3d: point to verify distance.
        :type point3d: volmdlr.Point3D
        :return: point distance to the surface.
        :rtype: float
        """
        proj_point = self.point_projection(point3d)
        return proj_point.point_distance(point3d)

    def edge_intersections(self, edge):
        """
        Gets intersections between a Surface 3D, and an edge 3D.

        :param edge: any 3D edge.
        :return: list of points.
        """
        intersections = []
        method_name = f'{edge.__class__.__name__.lower()[:-2]}_intersections'
        if hasattr(self, method_name):
            intersections = getattr(self, method_name)(edge)
        return intersections

    def contour_intersections(self, contour3d: wires.Contour3D):
        outer_contour_intersections_with_plane = []
        for primitive in contour3d.primitives:
            primitive_plane_intersections = self.edge_intersections(primitive)
            for primitive_plane_intersection in primitive_plane_intersections:
                if not volmdlr.core.point_in_list(primitive_plane_intersection,
                                                  outer_contour_intersections_with_plane):
                    outer_contour_intersections_with_plane.append(primitive_plane_intersection)
        return outer_contour_intersections_with_plane

    def is_singularity_point(self, *args):
        """Verifies if point is on the surface singularity."""
        return False

    @staticmethod
    def is_undefined_brep(*args):
        """Verifies if the edge is contained within the periodicity boundary."""
        return False


class Plane3D(Surface3D):
    """
    Defines a plane 3d.

    :param frame: u and v of frame describe the plane, w is the normal
    """
    face_class = 'PlaneFace3D'

    def __init__(self, frame: volmdlr.Frame3D, name: str = ''):

        self.frame = frame
        self.name = name
        Surface3D.__init__(self, frame=frame, name=name)

    def __hash__(self):
        return hash(('plane 3d', self.frame))

    def __eq__(self, other_plane):
        if other_plane.__class__.__name__ != self.__class__.__name__:
            return False
        return self.frame == other_plane.frame

    @classmethod
    def from_step(cls, arguments, object_dict, **kwargs):
        """
        Converts a step primitive to a Plane3D.

        :param arguments: The arguments of the step primitive.
        :type arguments: list
        :param object_dict: The dictionary containing all the step primitives
            that have already been instantiated
        :type object_dict: dict
        :return: The corresponding Plane3D object.
        :rtype: :class:`volmdlr.faces.Plane3D`
        """
        frame = object_dict[arguments[1]]
        frame = frame.normalize()
        return cls(frame, arguments[0][1:-1])

    def to_step(self, current_id):
        """
        Converts the object to a STEP representation.

        :param current_id: The ID of the last written primitive.
        :type current_id: int
        :return: The STEP representation of the object and the last ID.
        :rtype: tuple[str, list[int]]
        """
        content, frame_id = self.frame.to_step(current_id)
        plane_id = frame_id + 1
        content += f"#{plane_id} = PLANE('{self.name}',#{frame_id});\n"
        return content, [plane_id]

    @classmethod
    def from_3_points(cls, *args, name: str = ''):
        """
        Point 1 is used as origin of the plane.
        """
        point1, point2, point3 = args
        vector1 = point2 - point1
        vector1 = vector1.to_vector()
        vector2 = point3 - point1
        vector2 = vector2.to_vector()
        vector1 = vector1.unit_vector()
        vector2 = vector2.unit_vector()
        normal = vector1.cross(vector2)
        normal = normal.unit_vector()
        frame = volmdlr.Frame3D(point1, vector1, normal.cross(vector1), normal)
        return cls(frame, name=name)

    @classmethod
    def from_normal(cls, point, normal, name: str = ''):
        """Creates a Plane 3D form a point and a normal vector."""
        v1 = normal.deterministic_unit_normal_vector()
        v2 = v1.cross(normal)
        return cls(volmdlr.Frame3D(point, v1, v2, normal), name=name)

    @classmethod
    def from_plane_vectors(cls, plane_origin: volmdlr.Point3D,
                           plane_x: volmdlr.Vector3D, plane_y: volmdlr.Vector3D, name: str = ''):
        """
        Initializes a 3D plane object with a given plane origin and plane x and y vectors.

        :param plane_origin: A volmdlr.Point3D representing the origin of the plane.
        :param plane_x: A volmdlr.Vector3D representing the x-axis of the plane.
        :param plane_y: A volmdlr.Vector3D representing the y-axis of the plane.
        :param name: object's name.
        :return: A Plane3D object initialized from the provided plane origin and plane x and y vectors.
        """
        normal = plane_x.cross(plane_y)
        return cls(volmdlr.Frame3D(plane_origin, plane_x, plane_y, normal), name=name)

    @classmethod
    def from_points(cls, points, name: str = ''):
        """
        Returns a 3D plane that goes through the 3 first points on the list.

        Why for more than 3 points we only do some check and never raise error?
        """
        if len(points) < 3:
            raise ValueError
        if len(points) == 3:
            return cls.from_3_points(points[0],
                                     points[1],
                                     points[2], name=name)
        points = [p.copy() for p in points]
        indexes_to_del = []
        for i, point in enumerate(points[1:]):
            if point.is_close(points[0]):
                indexes_to_del.append(i)
        for index in indexes_to_del[::-1]:
            del points[index + 1]

        origin = points[0]
        vector1 = points[1] - origin
        vector1 = vector1.unit_vector()
        vector2_min = points[2] - origin
        vector2_min = vector2_min.unit_vector()
        dot_min = abs(vector1.dot(vector2_min))
        for point in points[3:]:
            vector2 = point - origin
            vector2 = vector2.unit_vector()
            dot = abs(vector1.dot(vector2))
            if dot < dot_min:
                vector2_min = vector2
                dot_min = dot
        return cls.from_3_points(origin, vector1 + origin, vector2_min + origin, name=name)

    def angle_between_planes(self, plane2):
        """
        Get angle between 2 planes.

        :param plane2: the second plane.
        :return: the angle between the two planes.
        """
        angle = math.acos(self.frame.w.dot(plane2.frame.w))
        return angle

    def point_on_surface(self, point):
        """
        Return if the point belongs to the plane at a tolerance of 1e-6.

        """
        if math.isclose(self.frame.w.dot(point - self.frame.origin), 0,
                        abs_tol=1e-6):
            return True
        return False

    def point_distance(self, point3d):
        """
        Calculates the distance of a point to plane.

        :param point3d: point to verify distance.
        :return: a float, point distance to plane.
        """
        coefficient_a, coefficient_b, coefficient_c, coefficient_d = self.equation_coefficients()
        return abs(self.frame.w.dot(point3d) + coefficient_d) / math.sqrt(coefficient_a ** 2 +
                                                                          coefficient_b ** 2 + coefficient_c ** 2)

    def line_intersections(self, line):
        """
        Find the intersection with a line.

        :param line: Line to evaluate the intersection
        :type line: :class:`edges.Line`
        :return: ADD DESCRIPTION
        :rtype: List[volmdlr.Point3D]
        """
        return vm_utils_intersections.get_plane_line_intersections(self.frame, line)

    def linesegment_intersections(self, linesegment: edges.LineSegment3D, abs_tol: float = 1e-6) \
            -> List[volmdlr.Point3D]:
        """
        Gets the intersections of a plane a line segment 3d.

        :param linesegment: other line segment.
        :param abs_tol: tolerance allowed.
        :return: a list with the intersecting point.
        """
        return vm_utils_intersections.get_plane_linesegment_intersections(self.frame, linesegment, abs_tol)

    def fullarc_intersections(self, fullarc: edges.FullArc3D):
        """
        Calculates the intersections between a Plane 3D and a FullArc 3D.

        :param fullarc: full arc to verify intersections.
        :return: list of intersections: List[volmdlr.Point3D].
        """
        fullarc_plane = Plane3D(fullarc.circle.frame)
        plane_intersections = self.plane_intersection(fullarc_plane)
        if not plane_intersections:
            return []
        fullarc2d = fullarc.to_2d(fullarc.circle.center, fullarc_plane.frame.u, fullarc_plane.frame.v)
        line2d = plane_intersections[0].to_2d(fullarc.circle.center, fullarc_plane.frame.u, fullarc_plane.frame.v)
        fullarc2d_inters_line2d = fullarc2d.line_intersections(line2d)
        intersections = []
        for inter in fullarc2d_inters_line2d:
            intersections.append(inter.to_3d(fullarc.circle.center, fullarc_plane.frame.u, fullarc_plane.frame.v))
        return intersections

    def arc_intersections(self, arc):
        """
        Calculates the intersections between a Plane 3D and an Arc 3D.

        :param arc: arc to verify intersections.
        :return: list of intersections: List[volmdlr.Point3D].
        """
        return self.fullarc_intersections(arc)

    def bsplinecurve_intersections(self, bspline_curve):
        """
        Calculates the intersections between a Plane 3D and a Bspline Curve 3D.

        :param bspline_curve: bspline_curve to verify intersections.
        :return: list of intersections: List[volmdlr.Point3D].
        """
        return vm_utils_intersections.get_bsplinecurve_intersections(self, bspline_curve)

    def equation_coefficients(self):
        """
        Returns the a,b,c,d coefficient from equation ax+by+cz+d = 0.

        """
        a, b, c = self.frame.w
        d = -self.frame.origin.dot(self.frame.w)
        return round(a, 12), round(b, 12), round(c, 12), round(d, 12)

    def plane_intersection(self, other_plane):
        """
        Computes intersection points between two Planes 3D.

        """
        if self.is_parallel(other_plane):
            return []
        line_direction = self.frame.w.cross(other_plane.frame.w)

        if line_direction.norm() < 1e-6:
            return None

        a1, b1, c1, d1 = self.equation_coefficients()
        a2, b2, c2, d2 = other_plane.equation_coefficients()
        if not math.isclose(a1 * b2 - a2 * b1, 0.0, abs_tol=1e-10):
            x0 = (b1 * d2 - b2 * d1) / (a1 * b2 - a2 * b1)
            y0 = (a2 * d1 - a1 * d2) / (a1 * b2 - a2 * b1)
            point1 = volmdlr.Point3D(x0, y0, 0)
        elif a2 * c1 != a1 * c2:
            x0 = (c2 * d1 - c1 * d2) / (a2 * c1 - a1 * c2)
            z0 = (a1 * d2 - a2 * d1) / (a2 * c1 - a1 * c2)
            point1 = volmdlr.Point3D(x0, 0, z0)
        elif c1 * b2 != b1 * c2:
            y0 = (- c2 * d1 + c1 * d2) / (b1 * c2 - c1 * b2)
            z0 = (- b1 * d2 + b2 * d1) / (b1 * c2 - c1 * b2)
            point1 = volmdlr.Point3D(0, y0, z0)
        else:
            raise NotImplementedError
        return [curves.Line3D(point1, point1 + line_direction)]

    def is_coincident(self, plane2):
        """
        Verifies if two planes are parallel and coincident.

        """
        if not isinstance(self, plane2.__class__):
            return False
        if self.is_parallel(plane2):
            if plane2.point_on_surface(self.frame.origin):
                return True
        return False

    def is_parallel(self, plane2):
        """
        Verifies if two planes are parallel.

        """
        if self.frame.w.is_colinear_to(plane2.frame.w):
            return True
        return False

    @classmethod
    def plane_betweeen_two_planes(cls, plane1, plane2, name: str = ''):
        """
        Calculates a plane between two other planes.

        :param plane1: plane1.
        :param plane2: plane2.
        :param name: object's name.
        :return: resulting plane.
        """
        plane1_plane2_intersection = plane1.plane_intersection(plane2)[0]
        u = plane1_plane2_intersection.unit_direction_vector()
        v = plane1.frame.w + plane2.frame.w
        v = v.unit_vector()
        w = u.cross(v)
        point = (plane1.frame.origin + plane2.frame.origin) / 2
        return cls(volmdlr.Frame3D(point, u, w, v), name=name)

    def rotation(self, center: volmdlr.Point3D, axis: volmdlr.Vector3D, angle: float):
        """
        Plane3D rotation.

        :param center: rotation center
        :param axis: rotation axis
        :param angle: angle rotation
        :return: a new rotated Plane3D
        """
        new_frame = self.frame.rotation(center=center, axis=axis, angle=angle)
        return Plane3D(new_frame)

    def translation(self, offset: volmdlr.Vector3D):
        """
        Plane3D translation.

        :param offset: translation vector
        :return: A new translated Plane3D
        """
        new_frame = self.frame.translation(offset)
        return Plane3D(new_frame)

    def frame_mapping(self, frame: volmdlr.Frame3D, side: str):
        """
        Changes frame_mapping and return a new Frame3D.

        :param frame: Frame of reference
        :type frame: `volmdlr.Frame3D`
        :param side: 'old' or 'new'
        """
        new_frame = self.frame.frame_mapping(frame, side)
        return Plane3D(new_frame, self.name)

    def copy(self, deep=True, memo=None):
        """Creates a copy of the plane."""
        new_frame = self.frame.copy(deep, memo)
        return Plane3D(new_frame, self.name)

    def plot(self, ax=None, edge_style: EdgeStyle = EdgeStyle(color='grey'), length: float = 1., **kwargs):
        """
        Plot the cylindrical surface in the local frame normal direction.

        :param ax: Matplotlib Axes3D object to plot on. If None, create a new figure.
        :type ax: Axes3D or None
        :param edge_style: edge styles.
        :type edge_style: EdgeStyle.
        :param length: plotted length
        :type length: float
        :return: Matplotlib Axes3D object containing the plotted wire-frame.
        :rtype: Axes3D
        """
        grid_size = 10

        if ax is None:
            fig = plt.figure()
            ax = fig.add_subplot(111, projection='3d')
            ax.set_aspect('auto')

        self.frame.plot(ax=ax, color=edge_style.color, ratio=length)
        for i in range(grid_size):
            for v1, v2 in [(self.frame.u, self.frame.v), (self.frame.v, self.frame.u)]:
                start = self.frame.origin - 0.5 * length * v1 + (-0.5 + i / (grid_size - 1)) * length * v2
                end = self.frame.origin + 0.5 * length * v1 + (-0.5 + i / (grid_size - 1)) * length * v2
                edges.LineSegment3D(start, end).plot(ax=ax, edge_style=edge_style)
        return ax

    def point2d_to_3d(self, point2d):
        """
        Converts a 2D parametric point into a 3D point on the surface.
        """
        return point2d.to_3d(self.frame.origin, self.frame.u, self.frame.v)

    def point3d_to_2d(self, point3d):
        """
        Converts a 3D point into a 2D parametric point.
        """
        return point3d.to_2d(self.frame.origin, self.frame.u, self.frame.v)

    def contour2d_to_3d(self, contour2d):
        """
        Converts a contour 2D on parametric surface into a 3D contour.
        """
        return contour2d.to_3d(self.frame.origin, self.frame.u, self.frame.v)

    def contour3d_to_2d(self, contour3d):
        """
        Converts a contour 3D into a 2D parametric contour.
        """
        return contour3d.to_2d(self.frame.origin, self.frame.u, self.frame.v)

    def bsplinecurve3d_to_2d(self, bspline_curve3d):
        """
        Converts a 3D B-Spline in spatial domain into a 2D B-Spline in parametric domain.

        :param bspline_curve3d: The B-Spline curve to perform the transformation.
        :type bspline_curve3d: edges.BSplineCurve3D
        :return: A 2D B-Spline.
        :rtype: edges.BSplineCurve2D
        """
        control_points = [self.point3d_to_2d(p)
                          for p in bspline_curve3d.control_points]
        return [edges.BSplineCurve2D(
            bspline_curve3d.degree,
            control_points=control_points,
            knot_multiplicities=bspline_curve3d.knot_multiplicities,
            knots=bspline_curve3d.knots,
            weights=bspline_curve3d.weights)]

    def bsplinecurve2d_to_3d(self, bspline_curve2d):
        """
        Converts a 2D B-Spline in parametric domain into a 3D B-Spline in spatial domain.

        :param bspline_curve2d: The B-Spline curve to perform the transformation.
        :type bspline_curve2d: edges.BSplineCurve2D
        :return: A 3D B-Spline.
        :rtype: edges.BSplineCurve3D
        """
        control_points = [self.point2d_to_3d(point)
                          for point in bspline_curve2d.control_points]
        return [edges.BSplineCurve3D(
            bspline_curve2d.degree,
            control_points=control_points,
            knot_multiplicities=bspline_curve2d.knot_multiplicities,
            knots=bspline_curve2d.knots,
            weights=bspline_curve2d.weights)]

    def rectangular_cut(self, x1: float, x2: float,
                        y1: float, y2: float, name: str = ''):
        """Deprecated method, Use PlaneFace3D from_surface_rectangular_cut method."""

        raise AttributeError('Use PlaneFace3D from_surface_rectangular_cut method')


PLANE3D_OXY = Plane3D(volmdlr.OXYZ)
PLANE3D_OYZ = Plane3D(volmdlr.OYZX)
PLANE3D_OZX = Plane3D(volmdlr.OZXY)
PLANE3D_OXZ = Plane3D(volmdlr.Frame3D(volmdlr.O3D, volmdlr.X3D, volmdlr.Z3D, volmdlr.Y3D))


class PeriodicalSurface(Surface3D):
    """
    Abstract class for surfaces with two-pi periodicity that creates some problems.
    """

    def point2d_to_3d(self, point2d):
        """
        Abstract method.
        """
        raise NotImplementedError(f'point2d_to_3d is abstract and should be implemented in {self.__class__.__name__}')

    def point3d_to_2d(self, point3d):
        """
        Abstract method. Convert a 3D point to a 2D parametric point.

        :param point3d: The 3D point to convert, represented by 3 coordinates (x, y, z).
        :type point3d: `volmdlr.Point3D`
        :return: NotImplementedError: If the method is not implemented in the subclass.
        """
        raise NotImplementedError(f'point3d_to_2d is abstract and should be implemented in {self.__class__.__name__}')

    def _align_contours(self, inner_contour, theta_contours, z_outer_contour, z_inner_contour):
        """
        Helper function to align contours' BREP on periodical surfaces that need to be connected.
        """
        outer_contour_theta, inner_contour_theta = theta_contours
        overlapping_theta, outer_contour_side, inner_contour_side, side = self._get_overlapping_theta(
            outer_contour_theta,
            inner_contour_theta)
        line = curves.Line2D(volmdlr.Point2D(overlapping_theta, z_outer_contour),
                             volmdlr.Point2D(overlapping_theta, z_inner_contour))
        cutted_contours = inner_contour.split_by_line(line)
        number_contours = len(cutted_contours)
        if number_contours == 2:
            contour1, contour2 = cutted_contours
            increasing_theta = inner_contour_theta[0] < inner_contour_theta[1]
            # side = 0 --> left  side = 1 --> right
            if (not side and increasing_theta) or (
                    side and not increasing_theta):
                theta_offset = outer_contour_theta[outer_contour_side] - contour2.primitives[0].start.x
                translation_vector = volmdlr.Vector2D(theta_offset, 0)
                contour2_positionned = contour2.translation(offset=translation_vector)
                theta_offset = contour2_positionned.primitives[-1].end.x - contour1.primitives[0].start.x
                translation_vector = volmdlr.Vector2D(theta_offset, 0)
                contour1_positionned = contour1.translation(offset=translation_vector)
                primitives2d = contour2_positionned.primitives
                primitives2d.extend(contour1_positionned.primitives)
                old_innner_contour_positioned = wires.Wire2D(primitives2d)
            else:
                theta_offset = outer_contour_theta[outer_contour_side] - contour1.primitives[-1].end.x
                translation_vector = volmdlr.Vector2D(theta_offset, 0)
                contour1_positionned = contour1.translation(offset=translation_vector)
                theta_offset = contour1_positionned.primitives[0].start.x - contour2.primitives[-1].end.x
                translation_vector = volmdlr.Vector2D(theta_offset, 0)
                contour2_positionned = contour2.translation(offset=translation_vector)
                primitives2d = contour1_positionned.primitives
                primitives2d.extend(contour2_positionned.primitives)
                old_innner_contour_positioned = wires.Wire2D(primitives2d)
            old_innner_contour_positioned = old_innner_contour_positioned.order_wire(tol=1e-4)
        elif number_contours == 1:
            contour = cutted_contours[0]
            theta_offset = outer_contour_theta[outer_contour_side] - inner_contour_theta[inner_contour_side]
            translation_vector = volmdlr.Vector2D(theta_offset, 0)
            old_innner_contour_positioned = contour.translation(offset=translation_vector)

        else:
            raise NotImplementedError

        return old_innner_contour_positioned

    @staticmethod
    def _get_closing_points(old_outer_contour_positioned, old_innner_contour_positioned):
        """
        Helper function to get points to connect contours with line segments.
        """
        point1 = old_outer_contour_positioned.primitives[0].start
        point2 = old_outer_contour_positioned.primitives[-1].end
        point3 = old_innner_contour_positioned.primitives[0].start
        point4 = old_innner_contour_positioned.primitives[-1].end

        outer_contour_direction = point1.x < point2.x
        inner_contour_direction = point3.x < point4.x
        if outer_contour_direction == inner_contour_direction:
            old_innner_contour_positioned = old_innner_contour_positioned.invert()
            point3 = old_innner_contour_positioned.primitives[0].start
            point4 = old_innner_contour_positioned.primitives[-1].end
        if not math.isclose(point2.x, point3.x, abs_tol=1e-4) or \
                not math.isclose(point4.x, point1.x, abs_tol=1e-4):
            ideal_x = []
            delta = math.inf
            found = False
            for x1 in [point2.x, point3.x]:
                for x2 in [point4.x, point1.x]:
                    delta_x = abs(abs(x1 - x2) - volmdlr.TWO_PI)
                    if delta_x == 0.0:
                        ideal_x = [x1, x2]
                        found = True
                        break
                    if delta_x < delta:
                        delta = delta_x
                        ideal_x = [x1, x2]
                if found:
                    break
            x1, x2 = ideal_x
            point2.x = x1
            point3.x = x1
            point4.x = x2
            point1.x = x2

        return point1, point2, point3, point4

    def connect_contours(self, outer_contour, inner_contours):
        """
        Repair contours on parametric domain.

        :param outer_contour: Outer contour 2D.
        :type inner_contours: wires.Contour2D
        :param inner_contours: List of 2D contours.
        :type inner_contours: list
        """
        new_inner_contours = []
        point1 = outer_contour.primitives[0].start
        point2 = outer_contour.primitives[-1].end

        theta1, z1 = point1
        theta2, _ = point2

        new_outer_contour = outer_contour
        for inner_contour in inner_contours:
            theta3, z3 = inner_contour.primitives[0].start
            theta4, _ = inner_contour.primitives[-1].end

            if not inner_contour.is_ordered():
                # Contours are aligned
                if (math.isclose(theta1, theta3, abs_tol=1e-3) and math.isclose(theta2, theta4, abs_tol=1e-3)) \
                        or (math.isclose(theta1, theta4, abs_tol=1e-3) and math.isclose(theta2, theta3, abs_tol=1e-3)):
                    old_innner_contour_positioned = inner_contour

                else:
                    old_innner_contour_positioned = self._align_contours(inner_contour, [[theta1, theta2],
                                                                                         [theta3, theta4]], z1, z3)
                point1, point2, point3, point4 = self._get_closing_points(outer_contour,
                                                                          old_innner_contour_positioned)
                closing_linesegment1 = edges.LineSegment2D(point2, point3)
                closing_linesegment2 = edges.LineSegment2D(point4, point1)
                new_outer_contour_primitives = outer_contour.primitives + [closing_linesegment1] + \
                    old_innner_contour_positioned.primitives + [closing_linesegment2]
                new_outer_contour = wires.Contour2D(primitives=new_outer_contour_primitives)
                new_outer_contour.order_contour(tol=1e-4)
            else:
                new_inner_contours.append(inner_contour)
        return new_outer_contour, new_inner_contours

    @staticmethod
    def _get_overlapping_theta(outer_contour_startend_theta, inner_contour_startend_theta):
        """
        Find overlapping theta domain between two contours on periodical Surfaces.
        """
        oc_xmin_index, outer_contour_xmin = min(enumerate(outer_contour_startend_theta), key=lambda x: x[1])
        oc_xmax_index, outer_contour_xman = max(enumerate(outer_contour_startend_theta), key=lambda x: x[1])
        ic_xmin_index, inner_contour_xmin = min(enumerate(inner_contour_startend_theta), key=lambda x: x[1])
        ic_xmax_index, inner_contour_xmax = max(enumerate(inner_contour_startend_theta), key=lambda x: x[1])

        # check if tetha3 or theta4 is in [theta1, theta2] interval
        overlap = outer_contour_xmin <= inner_contour_xmax and outer_contour_xman >= inner_contour_xmin

        if overlap:
            if inner_contour_xmin < outer_contour_xmin:
                overlapping_theta = outer_contour_startend_theta[oc_xmin_index]
                side = 0
                return overlapping_theta, oc_xmin_index, ic_xmin_index, side
            overlapping_theta = outer_contour_startend_theta[oc_xmax_index]
            side = 1
            return overlapping_theta, oc_xmax_index, ic_xmax_index, side

        # if not direct intersection -> find intersection at periodicity
        if inner_contour_xmin < outer_contour_xmin:
            overlapping_theta = outer_contour_startend_theta[oc_xmin_index] - 2 * math.pi
            side = 0
            return overlapping_theta, oc_xmin_index, ic_xmin_index, side
        overlapping_theta = outer_contour_startend_theta[oc_xmax_index] + 2 * math.pi
        side = 1
        return overlapping_theta, oc_xmax_index, ic_xmax_index, side

    def _reference_points(self, edge):
        """
        Helper function to return points of reference on the edge to fix some parametric periodical discontinuities.
        """
        length = edge.length()
        point_after_start = self.point3d_to_2d(edge.point_at_abscissa(0.01 * length))
        point_before_end = self.point3d_to_2d(edge.point_at_abscissa(0.98 * length))
        theta3, _ = point_after_start
        theta4, _ = point_before_end
        if abs(theta3) == math.pi or abs(theta3) == 0.5 * math.pi:
            point_after_start = self.point3d_to_2d(edge.point_at_abscissa(0.02 * length))
        if abs(theta4) == math.pi or abs(theta4) == 0.5 * math.pi:
            point_before_end = self.point3d_to_2d(edge.point_at_abscissa(0.97 * length))
        return point_after_start, point_before_end

    def _verify_start_end_angles(self, edge, theta1, theta2):
        """
        Verify if there is some incoherence with start and end angles. If so, return fixed angles.
        """
        length = edge.length()
        theta3, _ = self.point3d_to_2d(edge.point_at_abscissa(0.001 * length))
        # make sure that the reference angle is not undefined
        if abs(theta3) == math.pi or abs(theta3) == 0.5 * math.pi:
            theta3, _ = self.point3d_to_2d(edge.point_at_abscissa(0.002 * length))

        # Verify if theta1 or theta2 point should be -pi because atan2() -> ]-pi, pi]
        # And also atan2 discontinuity in 0.5 * math.pi
        if math.isclose(abs(theta1), math.pi, abs_tol=1e-4) or abs(theta1) == 0.5 * math.pi:
            theta1 = repair_start_end_angle_periodicity(theta1, theta3)
        if abs(theta2) == math.pi or abs(theta2) == 0.5 * math.pi:
            theta4, _ = self.point3d_to_2d(edge.point_at_abscissa(0.98 * length))
            # make sure that the reference angle is not undefined
            if math.isclose(abs(theta2), math.pi, abs_tol=1e-4) or abs(theta4) == 0.5 * math.pi:
                theta4, _ = self.point3d_to_2d(edge.point_at_abscissa(0.97 * length))
            theta2 = repair_start_end_angle_periodicity(theta2, theta4)

        return theta1, theta2

    def _helper_fix_angle_discontinuity(self, points, index_angle_discontinuity, i):
        sign = round(points[index_angle_discontinuity - 1][i] / abs(points[index_angle_discontinuity - 1][i]), 2)
        if i == 0:
            points = [p + volmdlr.Point2D(sign * volmdlr.TWO_PI, 0) if i >= index_angle_discontinuity else p
                      for i, p in enumerate(points)]
        else:
            points = [p + volmdlr.Point2D(0, sign * volmdlr.TWO_PI) if i >= index_angle_discontinuity else p
                      for i, p in enumerate(points)]
        return points

    def _fix_angle_discontinuity_on_discretization_points(self, points, indexes_angle_discontinuity, direction):
        i = 0 if direction == "x" else 1
        if len(indexes_angle_discontinuity) == 1:
            index_angle_discontinuity = indexes_angle_discontinuity[0]
            points = self._helper_fix_angle_discontinuity(points, index_angle_discontinuity, i)
        else:
            for j, index_angle_discontinuity in enumerate(indexes_angle_discontinuity[:-1]):
                next_angle_discontinuity_index = indexes_angle_discontinuity[j + 1]
                temp_points = points[:next_angle_discontinuity_index]
                temp_points = self._helper_fix_angle_discontinuity(temp_points, index_angle_discontinuity, i)
                points = temp_points + points[next_angle_discontinuity_index:]
        return points

    def _helper_arc3d_to_2d_periodicity_verifications(self, arc3d, start):
        """
        Verifies if arc 3D contains discontinuity and undefined start/end points on parametric domain.
        """
        point_theta_discontinuity = self.point2d_to_3d(volmdlr.Point2D(math.pi, start.y))
        discontinuity = arc3d.point_belongs(point_theta_discontinuity) and not \
            arc3d.is_point_edge_extremity(point_theta_discontinuity)

        undefined_start_theta = arc3d.start.is_close(point_theta_discontinuity)
        undefined_end_theta = arc3d.end.is_close(point_theta_discontinuity)
        return discontinuity, undefined_start_theta, undefined_end_theta

    def linesegment3d_to_2d(self, linesegment3d):
        """
        Converts the primitive from 3D spatial coordinates to its equivalent 2D primitive in the parametric space.

        For cylindrical or conical surfaces, a line segment in 3D space is typically projected onto
        the 2D parametric space as a vertical line segment. This is because a 3D line that lies on a
        cylindrical or conical surface corresponds to a generatrix of the surface, and it extends along
        the height of the surface without bending or deviating in the other directions.
        Therefore, the BREP of a line segment on cylindrical or conical surface is a vertical line segment.
        """
        start = self.point3d_to_2d(linesegment3d.start)
        end = self.point3d_to_2d(linesegment3d.end)
        _, _, z1 = self.frame.global_to_local_coordinates(linesegment3d.start)
        _, _, z2 = self.frame.global_to_local_coordinates(linesegment3d.end)
        if math.isclose(z1, z2, rel_tol=0.005):
            # special case when there is a small line segment that should be a small arc of circle instead
            return [edges.LineSegment2D(start, end)]
        if start.x != end.x:
            end = volmdlr.Point2D(start.x, end.y)
        if not start.is_close(end):
            return [edges.LineSegment2D(start, end, name="parametric.linesegment")]
        return None

    def arc3d_to_2d(self, arc3d):
        """
        Converts the primitive from 3D spatial coordinates to its equivalent 2D primitive in the parametric space.

        The BREP of an arc of circle on a cylindrical or a conical surface is a horizontal line segment.
        """
        start = self.point3d_to_2d(arc3d.start)
        end = self.point3d_to_2d(arc3d.end)
        point_after_start, point_before_end = self._reference_points(arc3d)
        discontinuity, undefined_start_theta, undefined_end_theta = self._helper_arc3d_to_2d_periodicity_verifications(
            arc3d, start)
        start, end = vm_parametric.arc3d_to_cylindrical_coordinates_verification(
            [start, end], [undefined_start_theta, undefined_end_theta],
            [point_after_start.x, point_before_end.x], discontinuity)
        return [edges.LineSegment2D(start, end, name="parametric.arc")]

    def fullarc3d_to_2d(self, fullarc3d):
        """
        Converts the primitive from 3D spatial coordinates to its equivalent 2D primitive in the parametric space.

        The BREP of a circle on a cylindrical or a conical surface is a horizontal line segment with length of two pi.
        """
        start = self.point3d_to_2d(fullarc3d.start)
        end = self.point3d_to_2d(fullarc3d.end)

        if self.frame.w.is_colinear_to(fullarc3d.circle.normal):
            normal_dot_product = self.frame.w.dot(fullarc3d.circle.normal)
            start, end = vm_parametric.fullarc_to_cylindrical_coordinates_verification(start, end, normal_dot_product)
            return [edges.LineSegment2D(start, end, name="parametric.fullarc")]
        raise NotImplementedError("This case must be treated in child class.")

    def bsplinecurve3d_to_2d(self, bspline_curve3d):
        """
        Converts the primitive from 3D spatial coordinates to its equivalent 2D primitive in the parametric space.
        """
        n = len(bspline_curve3d.control_points)
        points3d = bspline_curve3d.discretization_points(number_points=n)
        points = [self.point3d_to_2d(point) for point in points3d]
        theta1, z1 = points[0]
        theta2, z2 = points[-1]
        theta1, theta2 = self._verify_start_end_angles(bspline_curve3d, theta1, theta2)
        points[0] = volmdlr.Point2D(theta1, z1)
        points[-1] = volmdlr.Point2D(theta2, z2)

        theta_list = [point.x for point in points]
        theta_discontinuity, indexes_theta_discontinuity = angle_discontinuity(theta_list)
        if theta_discontinuity:
            points = self._fix_angle_discontinuity_on_discretization_points(points,
                                                                            indexes_theta_discontinuity, "x")

        return [edges.BSplineCurve2D.from_points_interpolation(points, degree=bspline_curve3d.degree)]

    def arcellipse3d_to_2d(self, arcellipse3d):
        """
        Transformation of a 3D arc of ellipse to a 2D primitive in a cylindrical surface.

        """
        points = [self.point3d_to_2d(p)
                  for p in arcellipse3d.discretization_points(number_points=50)]

        theta1, z1 = points[0]
        theta2, z2 = points[-1]

        # theta3, _ = self.point3d_to_2d(arcellipse3d.point_at_abscissa(0.001 * length))
        theta3, _ = points[1]
        # make sure that the reference angle is not undefined
        if abs(theta3) == math.pi:
            theta3, _ = points[1]

        # Verify if theta1 or theta2 point should be -pi because atan2() -> ]-pi, pi]
        if abs(theta1) == math.pi:
            theta1 = vm_parametric.repair_start_end_angle_periodicity(theta1, theta3)
        if abs(theta2) == math.pi:
            theta4, _ = points[-2]
            # make sure that the reference angle is not undefined
            if abs(theta4) == math.pi:
                theta4, _ = points[-3]
            theta2 = vm_parametric.repair_start_end_angle_periodicity(theta2, theta4)

        points[0] = volmdlr.Point2D(theta1, z1)
        points[-1] = volmdlr.Point2D(theta2, z2)

        theta_list = [point.x for point in points]
        theta_discontinuity, indexes_theta_discontinuity = angle_discontinuity(theta_list)
        if theta_discontinuity:
            points = self._fix_angle_discontinuity_on_discretization_points(points,
                                                                            indexes_theta_discontinuity, "x")

        return [edges.BSplineCurve2D.from_points_interpolation(points, degree=2, name="parametric.arcellipse")]

    def fullarcellipse3d_to_2d(self, fullarcellipse3d):
        """
        Transformation of a 3D arc ellipse to 2D, in a cylindrical surface.

        """
        points = [self.point3d_to_2d(p)
                  for p in fullarcellipse3d.discretization_points(number_points=100)]
        start, end = points[0], points[-1]
        normal_dot_product = self.frame.w.dot(fullarcellipse3d.ellipse.normal)
        start, end = vm_parametric.fullarc_to_cylindrical_coordinates_verification(start, end, normal_dot_product)
        theta1, z1 = start
        theta2, z2 = end
        theta1, theta2 = self._verify_start_end_angles(fullarcellipse3d, theta1, theta2)
        points[0] = volmdlr.Point2D(theta1, z1)
        points[-1] = volmdlr.Point2D(theta2, z2)

        theta_list = [point.x for point in points]
        theta_discontinuity, indexes_theta_discontinuity = angle_discontinuity(theta_list)
        if theta_discontinuity:
            points = self._fix_angle_discontinuity_on_discretization_points(points,
                                                                            indexes_theta_discontinuity, "x")

        return [edges.BSplineCurve2D.from_points_interpolation(points, degree=2,
                                                               name="parametric.fullarcellipse")]

    def bsplinecurve2d_to_3d(self, bspline_curve2d):
        """
        Is this right?.
        """
        n = len(bspline_curve2d.control_points)
        points = [self.point2d_to_3d(p)
                  for p in bspline_curve2d.discretization_points(number_points=n)]
        return [edges.BSplineCurve3D.from_points_interpolation(points, bspline_curve2d.degree)]

    def linesegment2d_to_3d(self, linesegment2d):
        """
        Converts a BREP line segment 2D onto a 3D primitive on the surface.
        """
        theta1, param_z1 = linesegment2d.start
        theta2, param_z2 = linesegment2d.end
        start3d = self.point2d_to_3d(linesegment2d.start)
        end3d = self.point2d_to_3d(linesegment2d.end)
        center = self.frame.origin + param_z1 * self.frame.w
        if theta1 > theta2:
            circle3d = curves.Circle3D(volmdlr.Frame3D(
                center, self.frame.u, -self.frame.v, self.frame.u.cross(-self.frame.v)),
                start3d.point_distance(center))
        else:
            circle3d = curves.Circle3D(
                volmdlr.Frame3D(center, self.frame.u, self.frame.v, self.frame.w),
                start3d.point_distance(center))
        if math.isclose(theta1, theta2, abs_tol=1e-4) or linesegment2d.name == "parametic.linesegment":
            if start3d.is_close(end3d):
                return None
            return [edges.LineSegment3D(start3d, end3d)]

        if math.isclose(param_z1, param_z2, abs_tol=1e-4) or linesegment2d.name == "parametric.arc" or \
                linesegment2d.name == "parametric.fullarc":
            if math.isclose(abs(theta1 - theta2), volmdlr.TWO_PI, abs_tol=1e-4):
                return [edges.FullArc3D(circle=circle3d, start_end=self.point2d_to_3d(linesegment2d.start))]
            # interior_point = self.point2d_to_3d(volmdlr.Point2D(0.5 * (theta1 + theta2), param_z1))
            return [edges.Arc3D(circle3d, self.point2d_to_3d(linesegment2d.start),
                                self.point2d_to_3d(linesegment2d.end))]
        if start3d.is_close(end3d):
            return None
        n = 10
        points = [self.point2d_to_3d(p)
                  for p in linesegment2d.discretization_points(number_points=n)]
        return [edges.BSplineCurve3D.from_points_interpolation(points, 3)]

    @staticmethod
    def is_undefined_brep(edge):
        """Returns True if the edge is contained within the periodicity boundary."""
        if isinstance(edge.simplify, edges.LineSegment2D) and \
                edge.simplify.line.unit_direction_vector().is_colinear_to(volmdlr.Y2D) \
                and math.isclose(abs(edge.start.x), math.pi, abs_tol=1e-6):
            return True
        return False

    def fix_undefined_brep_with_neighbors(self, edge, previous_edge, next_edge):
        """Uses neighbors edges to fix edge contained within the periodicity boundary."""
        delta_previous = previous_edge.end - edge.start
        delta_next = next_edge.start - edge.end
        if not self.is_undefined_brep(previous_edge) and \
                math.isclose(delta_previous.norm(), self.x_periodicity, abs_tol=1e-3):
            edge = edge.translation(delta_previous)
        elif not self.is_undefined_brep(next_edge) and \
                math.isclose(delta_next.norm(), self.x_periodicity, abs_tol=1e-3):
            edge = edge.translation(delta_next)
        return edge


class CylindricalSurface3D(PeriodicalSurface):
    """
    The local plane is defined by (theta, z).

    :param frame: frame.w is axis, frame.u is theta=0 frame.v theta=pi/2
    :param frame:
    :param radius: Cylinder's radius
    :type radius: float
    """
    face_class = 'CylindricalFace3D'
    x_periodicity = volmdlr.TWO_PI
    y_periodicity = None

    def __init__(self, frame, radius: float, name: str = ''):
        self.frame = frame
        self.radius = radius
        PeriodicalSurface.__init__(self, frame=frame, name=name)

    def plot(self, ax=None, edge_style: EdgeStyle = EdgeStyle(color='grey', alpha=0.5),
             length: float = 1, **kwargs):
        """
        Plot the cylindrical surface in the local frame normal direction.

        :param ax: Matplotlib Axes3D object to plot on. If None, create a new figure.
        :type ax: Axes3D or None
        :param edge_style: edge styles.
        :type edge_style: EdgeStyle.
        :param length: plotted length
        :type length: float
        :return: Matplotlib Axes3D object containing the plotted wire-frame.
        :rtype: Axes3D
        """
        ncircles = 10
        nlines = 30

        if ax is None:
            fig = plt.figure()
            ax = fig.add_subplot(111, projection='3d')

        self.frame.plot(ax=ax, color=edge_style.color, ratio=self.radius)
        for i in range(nlines):
            theta = i / (nlines - 1) * volmdlr.TWO_PI
            start = self.point2d_to_3d(volmdlr.Point2D(theta, -0.5 * length))
            end = self.point2d_to_3d(volmdlr.Point2D(theta, 0.5 * length))
            edges.LineSegment3D(start, end).plot(ax=ax, edge_style=edge_style)

        for j in range(ncircles):
            circle_frame = self.frame.copy()
            circle_frame.origin += (-0.5 + j / (ncircles - 1)) * length * circle_frame.w
            circle = curves.Circle3D(circle_frame, self.radius)
            circle.plot(ax=ax, edge_style=edge_style)
        return ax

    def point2d_to_3d(self, point2d: volmdlr.Point2D):
        """
        Coverts a parametric coordinate on the surface into a 3D spatial point (x, y, z).

        :param point2d: Point at the ToroidalSuface3D
        :type point2d: `volmdlr.`Point2D`
        """

        point = volmdlr.Point3D(self.radius * math.cos(point2d.x),
                                self.radius * math.sin(point2d.x),
                                point2d.y)
        return self.frame.local_to_global_coordinates(point)

    def point3d_to_2d(self, point3d):
        """
        Returns the cylindrical coordinates volmdlr.Point2D(theta, z) of a Cartesian coordinates point (x, y, z).

        :param point3d: Point at the CylindricalSuface3D
        :type point3d: `volmdlr.`Point3D`
        """
        x, y, z = self.frame.global_to_local_coordinates(point3d)
        # Do not delete this, mathematical problem when x and y close to zero but not 0
        if abs(x) < 1e-12:
            x = 0
        if abs(y) < 1e-12:
            y = 0

        theta = math.atan2(y, x)
        if abs(theta) < 1e-9:
            theta = 0.0

        return volmdlr.Point2D(theta, z)

    @classmethod
    def from_step(cls, arguments, object_dict, **kwargs):
        """
        Converts a step primitive to a CylindricalSurface3D.

        :param arguments: The arguments of the step primitive.
        :type arguments: list
        :param object_dict: The dictionary containing all the step primitives
            that have already been instantiated
        :type object_dict: dict
        :return: The corresponding CylindricalSurface3D object.
        :rtype: :class:`volmdlr.faces.CylindricalSurface3D`
        """

        length_conversion_factor = kwargs.get("length_conversion_factor", 1)
        frame = object_dict[arguments[1]]
        radius = float(arguments[2]) * length_conversion_factor
        return cls(frame, radius, arguments[0][1:-1])

    def to_step(self, current_id):
        """
        Converts the object to a STEP representation.

        :param current_id: The ID of the last written primitive.
        :type current_id: int
        :return: The STEP representation of the object and the last ID.
        :rtype: tuple[str, list[int]]
        """
        content, frame_id = self.frame.to_step(current_id)
        current_id = frame_id + 1
        content += f"#{current_id} = CYLINDRICAL_SURFACE('{self.name}',#{frame_id},{round(1000 * self.radius, 4)});\n"
        return content, [current_id]

    def frame_mapping(self, frame: volmdlr.Frame3D, side: str):
        """
        Changes frame_mapping and return a new CylindricalSurface3D.

        :param side: 'old' or 'new'
        """
        new_frame = self.frame.frame_mapping(frame, side)
        return CylindricalSurface3D(new_frame, self.radius,
                                    name=self.name)

    def rectangular_cut(self, theta1: float, theta2: float,
                        param_z1: float, param_z2: float, name: str = ''):
        """Deprecated method, Use CylindricalFace3D from_surface_rectangular_cut method."""
        raise AttributeError('Use CylindricalFace3D from_surface_rectangular_cut method')

    def rotation(self, center: volmdlr.Point3D, axis: volmdlr.Vector3D, angle: float):
        """
        CylindricalFace3D rotation.

        :param center: rotation center.
        :param axis: rotation axis.
        :param angle: angle rotation.
        :return: a new rotated Plane3D.
        """
        new_frame = self.frame.rotation(center=center, axis=axis,
                                        angle=angle)
        return CylindricalSurface3D(new_frame, self.radius)

    def translation(self, offset: volmdlr.Vector3D):
        """
        CylindricalFace3D translation.

        :param offset: translation vector.
        :return: A new translated CylindricalFace3D.
        """
        return CylindricalSurface3D(self.frame.translation(offset), self.radius)

    def grid3d(self, grid2d: grid.Grid2D):
        """
        Generate 3d grid points of a Cylindrical surface, based on a Grid2D.

        """

        points_2d = grid2d.points
        points_3d = [self.point2d_to_3d(point2d) for point2d in points_2d]

        return points_3d

    def line_intersections(self, line: curves.Line3D):
        """Gets intersections between a line and a Cylindrical Surface 3D."""
        line_2d = line.to_2d(self.frame.origin, self.frame.u, self.frame.v)
        if line_2d is None:
            return []
        origin2d = self.frame.origin.to_2d(self.frame.origin, self.frame.u, self.frame.v)
        distance_line2d_to_origin = line_2d.point_distance(origin2d)
        if distance_line2d_to_origin > self.radius:
            return []
        a_prime = line_2d.point1
        b_prime = line_2d.point2
        a_prime_minus_b_prime = a_prime - b_prime
        t_param = a_prime.dot(a_prime_minus_b_prime) / a_prime_minus_b_prime.dot(a_prime_minus_b_prime)
        k_param = math.sqrt(
            (self.radius ** 2 - distance_line2d_to_origin ** 2) / a_prime_minus_b_prime.dot(a_prime_minus_b_prime))
        intersection1 = line.point1 + (t_param + k_param) * (line.direction_vector())
        intersection2 = line.point1 + (t_param - k_param) * (line.direction_vector())
        if intersection1 == intersection2:
            return [intersection1]

        return [intersection1, intersection2]

    def linesegment_intersections(self, linesegment: edges.LineSegment3D):
        """Gets intersections between a line segment and a Cylindrical Surface 3D."""
        line = linesegment.line
        line_intersections = self.line_intersections(line)
        linesegment_intersections = [inters for inters in line_intersections if linesegment.point_belongs(inters)]
        return linesegment_intersections

    def parallel_plane_intersection(self, plane3d):
        """
        Cylinder plane intersections when plane's normal is perpendicular with the cylinder axis.

        :param plane3d: intersecting plane
        :return: list of intersecting curves
        """
        distance_plane_cylinder_axis = plane3d.point_distance(self.frame.origin)
        if distance_plane_cylinder_axis > self.radius:
            return []
        if math.isclose(self.frame.w.dot(plane3d.frame.u), 0, abs_tol=1e-6):
            line = curves.Line3D(plane3d.frame.origin, plane3d.frame.origin + plane3d.frame.u)
        else:
            line = curves.Line3D(plane3d.frame.origin, plane3d.frame.origin + plane3d.frame.v)
        line_intersections = self.line_intersections(line)
        lines = []
        for intersection in line_intersections:
            lines.append(curves.Line3D(intersection, intersection + self.frame.w))
        return lines

    def perpendicular_plane_intersection(self, plane3d):
        """
        Cylinder plane intersections when plane's normal is parallel with the cylinder axis.

        :param plane3d: intersecting plane
        :return: list of intersecting curves
        """
        line = curves.Line3D(self.frame.origin, self.frame.origin + self.frame.w)
        center3d_plane = plane3d.line_intersections(line)[0]
        circle3d = curves.Circle3D(volmdlr.Frame3D(center3d_plane, plane3d.frame.u,
                                                   plane3d.frame.v, plane3d.frame.w), self.radius)
        return [circle3d]

    def concurrent_plane_intersection(self, plane3d):
        """
        Cylinder plane intersections when plane's normal is concurrent with the cylinder axis, but not orthogonal.

        Heavily based on the implementation available in this link:
        https://www.geometrictools.com/Documentation/IntersectionCylinderPlane.pdf

        :param plane3d: intersecting plane.
        :return: list of intersecting curves.
        """
        a_plane_vector = npy.array([[plane3d.frame.u.x],
                                    [plane3d.frame.u.y],
                                    [plane3d.frame.u.z]])
        b_plane_vector = npy.array([[plane3d.frame.v.x],
                                    [plane3d.frame.v.y],
                                    [plane3d.frame.v.z]])
        c_point = npy.array([[self.frame.origin.x],
                             [self.frame.origin.y],
                             [self.frame.origin.z]])
        i_matrix = npy.identity(3)
        w_vector = npy.array([[self.frame.w.x],
                              [self.frame.w.y],
                              [self.frame.w.z]])
        point_on_plane = npy.array([[plane3d.frame.origin.x],
                                    [plane3d.frame.origin.y],
                                    [plane3d.frame.origin.z]])
        delta = point_on_plane - c_point
        m_matrix = i_matrix - npy.dot(w_vector, w_vector.T)
        q_2 = npy.array([[npy.dot(npy.dot(a_plane_vector.T, m_matrix), a_plane_vector)[0][0],
                          npy.dot(npy.dot(a_plane_vector.T, m_matrix), b_plane_vector)[0][0]],
                         [npy.dot(npy.dot(a_plane_vector.T, m_matrix), b_plane_vector)[0][0],
                          npy.dot(npy.dot(b_plane_vector.T, m_matrix), b_plane_vector)[0][0]]])
        q_1 = 2 * npy.array([[npy.dot(npy.dot(a_plane_vector.T, m_matrix), delta)[0][0]],
                             [npy.dot(npy.dot(b_plane_vector.T, m_matrix), delta)[0][0]]])
        k_vector = - npy.dot(npy.linalg.inv(q_2), q_1)
        q_0 = npy.dot(npy.dot(delta.T, m_matrix), delta) - self.radius ** 2
        s_matrix = q_2 / (npy.dot(npy.dot(k_vector.T, q_2), k_vector) - q_0)
        eigenvalues, eigenvectors = npy.linalg.eig(s_matrix)
        k_0, k_1 = k_vector[0][0], k_vector[1][0]
        ellipse_center = point_on_plane + k_0 * a_plane_vector + k_1 * b_plane_vector
        ellipse_center = volmdlr.Point3D(ellipse_center[0][0], ellipse_center[1][0], ellipse_center[2][0])
        major_dir = eigenvectors[0][0] * a_plane_vector + eigenvectors[1][0] * b_plane_vector
        major_dir = volmdlr.Point3D(major_dir[0][0], major_dir[1][0], major_dir[2][0]).unit_vector()
        minor_dir = eigenvectors[0][1] * a_plane_vector + eigenvectors[1][1] * b_plane_vector
        minor_dir = volmdlr.Point3D(minor_dir[0][0], minor_dir[1][0], minor_dir[2][0]).unit_vector()
        lineseg1 = edges.LineSegment3D(ellipse_center, ellipse_center + major_dir * 10 * self.radius)
        lineseg2 = edges.LineSegment3D(ellipse_center, ellipse_center + minor_dir * 10 * self.radius)
        inters_lineseg1 = self.linesegment_intersections(lineseg1)
        inters_lineseg2 = self.linesegment_intersections(lineseg2)
        major_axis = ellipse_center.point_distance(inters_lineseg1[0])
        minor_axis = ellipse_center.point_distance(inters_lineseg2[0])
        if minor_axis > major_axis:
            major_axis, minor_axis = minor_axis, major_axis
            major_dir, minor_dir = minor_dir, major_dir
        ellipse = curves.Ellipse3D(major_axis, minor_axis,
                                   volmdlr.Frame3D(ellipse_center, major_dir,
                                                   minor_dir, plane3d.frame.w))
        return [ellipse]

    def plane_intersection(self, plane3d):
        """
        Cylinder intersections with a plane.

        :param plane3d: intersecting plane.
        :return: list of intersecting curves.
        """
        if math.isclose(abs(plane3d.frame.w.dot(self.frame.w)), 0, abs_tol=1e-6):
            return self.parallel_plane_intersection(plane3d)
        if math.isclose(abs(plane3d.frame.w.dot(self.frame.w)), 1, abs_tol=1e-6):
            return self.perpendicular_plane_intersection(plane3d)
        return self.concurrent_plane_intersection(plane3d)

    def is_coincident(self, surface3d):
        """
        Verifies if two CylindricalSurfaces are coincident.

        :param surface3d: surface to verify.
        :return: True if they are coincident, False otherwise.
        """
        if not isinstance(self, surface3d.__class__):
            return False
        if math.isclose(abs(self.frame.w.dot(surface3d.frame.w)), 1.0, abs_tol=1e-6) and \
                self.radius == surface3d.radius:
            return True
        return False

    def point_on_surface(self, point3d):
        """
        Verifies if a given point is on the CylindricalSurface3D.

        :param point3d: point to verify.
        :return: True if point on surface, False otherwise.
        """
        new_point = self.frame.global_to_local_coordinates(point3d)
        if math.isclose(new_point.x ** 2 + new_point.y ** 2, self.radius ** 2, abs_tol=1e-6):
            return True
        return False


class ToroidalSurface3D(PeriodicalSurface):
    """
    The local plane is defined by (theta, phi).

    Theta is the angle around the big (R) circle and phi around the small (r).

    :param frame: Tore's frame: origin is the center, u is pointing at theta=0.
    :param tore_radius: Tore's radius.
    :param r: Circle to revolute radius.

    See Also Definitions of R and r according to https://en.wikipedia.org/wiki/Torus.

    """
    face_class = 'ToroidalFace3D'
    x_periodicity = volmdlr.TWO_PI
    y_periodicity = volmdlr.TWO_PI

    def __init__(self, frame: volmdlr.Frame3D, tore_radius: float, small_radius: float, name: str = ''):
        self.frame = frame
        self.tore_radius = tore_radius
        self.small_radius = small_radius
        PeriodicalSurface.__init__(self, frame=frame, name=name)

        self._bbox = None

    @property
    def bounding_box(self):
        """
        Returns the surface bounding box.
        """
        if not self._bbox:
            self._bbox = self._bounding_box()
        return self._bbox

    def _bounding_box(self):
        distance = self.tore_radius + self.small_radius
        point1 = self.frame.origin + \
            self.frame.u * distance + self.frame.v * distance + self.frame.w * self.small_radius
        point2 = self.frame.origin + \
            self.frame.u * distance + self.frame.v * distance - self.frame.w * self.small_radius
        point3 = self.frame.origin + \
            self.frame.u * distance - self.frame.v * distance + self.frame.w * self.small_radius
        point4 = self.frame.origin + \
            self.frame.u * distance - self.frame.v * distance - self.frame.w * self.small_radius
        point5 = self.frame.origin - \
            self.frame.u * distance + self.frame.v * distance + self.frame.w * self.small_radius
        point6 = self.frame.origin - \
            self.frame.u * distance + self.frame.v * distance - self.frame.w * self.small_radius
        point7 = self.frame.origin - \
            self.frame.u * distance - self.frame.v * distance + self.frame.w * self.small_radius
        point8 = self.frame.origin - \
            self.frame.u * distance - self.frame.v * distance - self.frame.w * self.small_radius

        return volmdlr.core.BoundingBox.from_points(
            [point1, point2, point3, point4, point5, point6, point7, point8])

    def point2d_to_3d(self, point2d: volmdlr.Point2D):
        """
        Coverts a parametric coordinate on the surface into a 3D spatial point (x, y, z).

        :param point2d: Point at the ToroidalSuface3D
        :type point2d: `volmdlr.`Point2D`
        """
        theta, phi = point2d
        x = (self.tore_radius + self.small_radius * math.cos(phi)) * math.cos(theta)
        y = (self.tore_radius + self.small_radius * math.cos(phi)) * math.sin(theta)
        z = self.small_radius * math.sin(phi)
        return self.frame.local_to_global_coordinates(volmdlr.Point3D(x, y, z))

    def point3d_to_2d(self, point3d):
        """
        Transform a 3D spatial point (x, y, z) into a 2D spherical parametric point (theta, phi).
        """
        x, y, z = self.frame.global_to_local_coordinates(point3d)
        z = min(self.small_radius, max(-self.small_radius, z))

        # Do not delete this, mathematical problem when x and y close to zero (should be zero) but not 0
        # Generally this is related to uncertainty of step files.

        if abs(x) < 1e-6:
            x = 0
        if abs(y) < 1e-6:
            y = 0
        if abs(z) < 1e-6:
            z = 0

        z_r = z / self.small_radius
        phi = math.asin(z_r)
        if abs(phi) < 1e-9:
            phi = 0

        u = self.tore_radius + math.sqrt((self.small_radius ** 2) - (z ** 2))
        u1, u2 = round(x / u, 5), round(y / u, 5)
        theta = math.atan2(u2, u1)

        vector_to_tube_center = volmdlr.Vector3D(self.tore_radius * math.cos(theta),
                                                 self.tore_radius * math.sin(theta), 0)
        vector_from_tube_center_to_point = volmdlr.Vector3D(x, y, z) - vector_to_tube_center
        phi2 = volmdlr.geometry.vectors3d_angle(vector_to_tube_center, vector_from_tube_center_to_point)

        if phi >= 0 and phi2 > 0.5 * math.pi:
            phi = math.pi - phi
        elif phi < 0 and phi2 > 0.5 * math.pi:
            phi = -math.pi - phi
        if abs(theta) < 1e-9:
            theta = 0.0
        if abs(phi) < 1e-9:
            phi = 0.0
        return volmdlr.Point2D(theta, phi)

    @classmethod
    def from_step(cls, arguments, object_dict, **kwargs):
        """
        Converts a step primitive to a ToroidalSurface3D.

        :param arguments: The arguments of the step primitive.
        :type arguments: list
        :param object_dict: The dictionary containing all the step primitives
            that have already been instantiated.
        :type object_dict: dict
        :return: The corresponding ToroidalSurface3D object.
        :rtype: :class:`volmdlr.faces.ToroidalSurface3D`
        """

        length_conversion_factor = kwargs.get("length_conversion_factor", 1)

        frame = object_dict[arguments[1]]
        rcenter = float(arguments[2]) * length_conversion_factor
        rcircle = float(arguments[3]) * length_conversion_factor
        return cls(frame, rcenter, rcircle, arguments[0][1:-1])

    def to_step(self, current_id):
        """
        Converts the object to a STEP representation.

        :param current_id: The ID of the last written primitive.
        :type current_id: int
        :return: The STEP representation of the object and the last ID.
        :rtype: tuple[str, list[int]]
        """
        content, frame_id = self.frame.to_step(current_id)
        current_id = frame_id + 1
        content += f"#{current_id} = TOROIDAL_SURFACE('{self.name}',#{frame_id}," \
                   f"{round(1000 * self.tore_radius, 4)},{round(1000 * self.small_radius, 4)});\n"
        return content, [current_id]

    def frame_mapping(self, frame: volmdlr.Frame3D, side: str):
        """
        Changes frame_mapping and return a new ToroidalSurface3D.

        :param frame: The new frame to map to.
        :type frame: `volmdlr.Frame3D
        :param side: Indicates whether the frame should be mapped to the 'old' or 'new' frame.
            Acceptable values are 'old' or 'new'.
        :type side: str
        """
        new_frame = self.frame.frame_mapping(frame, side)
        return ToroidalSurface3D(new_frame, self.tore_radius, self.small_radius, name=self.name)

    def rectangular_cut(self, theta1: float, theta2: float, phi1: float, phi2: float, name: str = ""):
        """Deprecated method, Use ToroidalFace3D from_surface_rectangular_cut method."""
        raise AttributeError('Use ToroidalFace3D from_surface_rectangular_cut method')

    def linesegment2d_to_3d(self, linesegment2d):
        """
        Converts the parametric boundary representation into a 3D primitive.
        """
        theta1, phi1 = linesegment2d.start
        theta2, phi2 = linesegment2d.end

        if math.isclose(theta1, theta2, abs_tol=1e-4):
            center = self.frame.origin + self.tore_radius * self.frame.u
            center = center.rotation(self.frame.origin, self.frame.w, angle=theta1)  # todo Is this Correct?
            u_vector = center - self.frame.origin
            u_vector = u_vector.unit_vector()
            if phi1 < phi2:
                w_vector = u_vector.cross(self.frame.w)
            else:
                w_vector = self.frame.w.cross(u_vector)
            v_vector = w_vector.cross(u_vector)
            start3d = self.point2d_to_3d(linesegment2d.start)
            frame = volmdlr.Frame3D(center, u_vector, v_vector, w_vector)
            circle = curves.Circle3D(frame, start3d.point_distance(center))
            if math.isclose(abs(phi1 - phi2), volmdlr.TWO_PI, abs_tol=1e-4):
                return [edges.FullArc3D(circle, start_end=center + self.small_radius * u_vector)]
            # interior_point = self.point2d_to_3d(volmdlr.Point2D(theta1, 0.5 * (phi1 + phi2)))
            return [edges.Arc3D(circle, start3d, self.point2d_to_3d(linesegment2d.end))]
        if math.isclose(phi1, phi2, abs_tol=1e-4):
            center = self.frame.origin + self.small_radius * math.sin(phi1) * self.frame.w
            if theta1 > theta2:
                frame = volmdlr.Frame3D(center, self.frame.u, -self.frame.v, self.frame.u.cross(-self.frame.v))
            else:
                frame = volmdlr.Frame3D(center, self.frame.u, self.frame.v, self.frame.w)
            start3d = self.point2d_to_3d(linesegment2d.start)
            circle = curves.Circle3D(frame, start3d.point_distance(center))
            if math.isclose(abs(theta1 - theta2), volmdlr.TWO_PI, abs_tol=1e-4):
                start_end = center + self.frame.u * (self.small_radius + self.tore_radius)
                return [edges.FullArc3D(circle=circle, start_end=start_end)]
            return [edges.Arc3D(circle, start3d, self.point2d_to_3d(linesegment2d.end))]
        points = [self.point2d_to_3d(point2d) for point2d in linesegment2d.discretization_points(number_points=10)]
        return [edges.BSplineCurve3D.from_points_interpolation(points, degree=3).simplify]

    def bsplinecurve2d_to_3d(self, bspline_curve2d):
        """
        Converts the parametric boundary representation into a 3D primitive.
        """
        n = len(bspline_curve2d.control_points)
        points = [self.point2d_to_3d(p)
                  for p in bspline_curve2d.discretization_points(number_points=n)]
        return [edges.BSplineCurve3D.from_points_interpolation(points, bspline_curve2d.degree)]

    def _helper_arc3d_to_2d_periodicity_verifications(self, arc3d, start):
        """
        Verifies if arc 3D contains discontinuity and undefined start/end points on parametric domain.
        """

        point_theta_discontinuity = self.point2d_to_3d(volmdlr.Point2D(math.pi, start.y))
        theta_discontinuity = arc3d.point_belongs(point_theta_discontinuity) and \
            not arc3d.is_point_edge_extremity(point_theta_discontinuity)
        point_phi_discontinuity = self.point2d_to_3d(volmdlr.Point2D(start.x, math.pi))
        phi_discontinuity = arc3d.point_belongs(point_phi_discontinuity) and \
            not arc3d.is_point_edge_extremity(point_phi_discontinuity)
        undefined_start_theta = arc3d.start.is_close(point_theta_discontinuity)
        undefined_end_theta = arc3d.end.is_close(point_theta_discontinuity)
        undefined_start_phi = arc3d.start.is_close(point_phi_discontinuity)
        undefined_end_phi = arc3d.end.is_close(point_phi_discontinuity)

        return theta_discontinuity, phi_discontinuity, undefined_start_theta, undefined_end_theta, \
            undefined_start_phi, undefined_end_phi

    def fullarc3d_to_2d(self, fullarc3d):
        """
        Converts the primitive from 3D spatial coordinates to its equivalent 2D primitive in the parametric space.
        """
        start = self.point3d_to_2d(fullarc3d.start)
        end = self.point3d_to_2d(fullarc3d.end)
        point_after_start, point_before_end = self._reference_points(fullarc3d)
        theta_discontinuity, phi_discontinuity, undefined_start_theta, undefined_end_theta, \
            undefined_start_phi, undefined_end_phi = self._helper_arc3d_to_2d_periodicity_verifications(
                fullarc3d, start)
        start, end = vm_parametric.arc3d_to_toroidal_coordinates_verification(
            [start, end],
            [undefined_start_theta, undefined_end_theta, undefined_start_phi, undefined_end_phi],
            [point_after_start, point_before_end],
            [theta_discontinuity, phi_discontinuity])

        theta1, phi1 = start
        # theta2, phi2 = end
        theta3, phi3 = point_after_start
        # theta4, phi4 = point_before_end
        if self.frame.w.is_colinear_to(fullarc3d.circle.normal, abs_tol=1e-4):
            point1 = start
            if theta1 > theta3:
                point2 = volmdlr.Point2D(theta1 - volmdlr.TWO_PI, phi1)
            elif theta1 < theta3:
                point2 = volmdlr.Point2D(theta1 + volmdlr.TWO_PI, phi1)
            return [edges.LineSegment2D(point1, point2)]
        point1 = start
        if phi1 > phi3:
            point2 = volmdlr.Point2D(theta1, phi1 - volmdlr.TWO_PI)
        elif phi1 < phi3:
            point2 = volmdlr.Point2D(theta1, phi1 + volmdlr.TWO_PI)
        return [edges.LineSegment2D(point1, point2)]

    def arc3d_to_2d(self, arc3d):
        """
        Converts the arc from 3D spatial coordinates to its equivalent 2D primitive in the parametric space.
        """
        start = self.point3d_to_2d(arc3d.start)
        end = self.point3d_to_2d(arc3d.end)

        point_after_start, point_before_end = self._reference_points(arc3d)
        theta_discontinuity, phi_discontinuity, undefined_start_theta, undefined_end_theta, \
            undefined_start_phi, undefined_end_phi = self._helper_arc3d_to_2d_periodicity_verifications(arc3d, start)
        start, end = vm_parametric.arc3d_to_toroidal_coordinates_verification(
            [start, end],
            [undefined_start_theta, undefined_end_theta, undefined_start_phi, undefined_end_phi],
            [point_after_start, point_before_end],
            [theta_discontinuity, phi_discontinuity])
        return [edges.LineSegment2D(start, end)]

    def bsplinecurve3d_to_2d(self, bspline_curve3d):
        """
        Converts the primitive from 3D spatial coordinates to its equivalent 2D primitive in the parametric space.
        """
        point_after_start, point_before_end = self._reference_points(bspline_curve3d)
        theta3, phi3 = point_after_start
        theta4, phi4 = point_before_end
        n = len(bspline_curve3d.control_points)
        points3d = bspline_curve3d.discretization_points(number_points=n)
        points = [self.point3d_to_2d(p) for p in points3d]
        theta1, phi1 = points[0]
        theta2, phi2 = points[-1]

        # Verify if theta1 or theta2 point should be -pi because atan2() -> ]-pi, pi]
        if abs(theta1) == math.pi:
            theta1 = repair_start_end_angle_periodicity(theta1, theta3)
        if abs(theta2) == math.pi:
            theta2 = repair_start_end_angle_periodicity(theta2, theta4)

        # Verify if phi1 or phi2 point should be -pi because phi -> ]-pi, pi]
        if abs(phi1) == math.pi:
            phi1 = repair_start_end_angle_periodicity(phi1, phi3)
        if abs(phi2) == math.pi:
            phi2 = repair_start_end_angle_periodicity(phi2, phi4)

        points[0] = volmdlr.Point2D(theta1, phi1)
        points[-1] = volmdlr.Point2D(theta2, phi2)

        theta_list = [point.x for point in points]
        phi_list = [point.y for point in points]
        theta_discontinuity, indexes_theta_discontinuity = angle_discontinuity(theta_list)
        phi_discontinuity, indexes_phi_discontinuity = angle_discontinuity(phi_list)

        if theta_discontinuity:
            points = self._fix_angle_discontinuity_on_discretization_points(points,
                                                                            indexes_theta_discontinuity, "x")
        if phi_discontinuity:
            points = self._fix_angle_discontinuity_on_discretization_points(points,
                                                                            indexes_phi_discontinuity, "y")

        return [edges.BSplineCurve2D.from_points_interpolation(points, bspline_curve3d.degree)]

    def triangulation(self):
        """
        Triangulation.

        :rtype: display.DisplayMesh3D
        """
        face = self.rectangular_cut(0, volmdlr.TWO_PI, 0, volmdlr.TWO_PI)
        return face.triangulation()

    def translation(self, offset: volmdlr.Vector3D):
        """
        ToroidalSurface3D translation.

        :param offset: translation vector
        :return: A new translated ToroidalSurface3D
        """
        return ToroidalSurface3D(self.frame.translation(
            offset), self.tore_radius, self.small_radius)

    def rotation(self, center: volmdlr.Point3D, axis: volmdlr.Vector3D, angle: float):
        """
        ToroidalSurface3D rotation.

        :param center: rotation center.
        :param axis: rotation axis.
        :param angle: angle rotation.
        :return: a new rotated ToroidalSurface3D.
        """
        new_frame = self.frame.rotation(center=center, axis=axis,
                                        angle=angle)
        return self.__class__(new_frame, self.tore_radius, self.small_radius)

    def plot(self, ax=None, edge_style: EdgeStyle = EdgeStyle(color='grey', alpha=0.5), **kwargs):
        """Plot torus arcs."""
        if ax is None:
            fig = plt.figure()
            ax = fig.add_subplot(111, projection='3d')

        self.frame.plot(ax=ax, ratio=self.tore_radius)
        number_arcs = 50
        for i in range(number_arcs):
            theta = i / number_arcs * volmdlr.TWO_PI
            t_points = []
            for j in range(number_arcs):
                phi = j / number_arcs * volmdlr.TWO_PI
                t_points.append(self.point2d_to_3d(volmdlr.Point2D(theta, phi)))
            ax = wires.ClosedPolygon3D(t_points).plot(ax=ax, edge_style=edge_style)

        return ax

    def point_projection(self, point3d):
        """
        Returns the projection of the point on the toroidal surface.

        :param point3d: Point to project.
        :type point3d: volmdlr.Point3D
        :return: A point on the surface
        :rtype: volmdlr.Point3D
        """
        x, y, z = self.frame.global_to_local_coordinates(point3d)

        if abs(x) < 1e-12:
            x = 0
        if abs(y) < 1e-12:
            y = 0

        theta = math.atan2(y, x)

        vector_to_tube_center = volmdlr.Vector3D(self.tore_radius * math.cos(theta),
                                                 self.tore_radius * math.sin(theta), 0)
        vector_from_tube_center_to_point = volmdlr.Vector3D(x, y, z) - vector_to_tube_center
        phi = volmdlr.geometry.vectors3d_angle(vector_to_tube_center, vector_from_tube_center_to_point)
        if z < 0:
            phi = 2 * math.pi - phi
        if abs(theta) < 1e-9:
            theta = 0.0
        if abs(phi) < 1e-9:
            phi = 0.0
        return self.point2d_to_3d(volmdlr.Point2D(theta, phi))

    def _reference_points(self, edge):
        """
        Helper function to return points of reference on the edge to fix some parametric periodical discontinuities.
        """
        length = edge.length()
        point_after_start = self.point3d_to_2d(edge.point_at_abscissa(0.01 * length))
        point_before_end = self.point3d_to_2d(edge.point_at_abscissa(0.98 * length))
        theta3, phi3 = point_after_start
        theta4, phi4 = point_before_end
        if abs(theta3) == math.pi or abs(theta3) == 0.5 * math.pi or \
                abs(phi3) == math.pi or abs(phi3) == 0.5 * math.pi:
            point_after_start = self.point3d_to_2d(edge.point_at_abscissa(0.02 * length))
        if abs(theta4) == math.pi or abs(theta4) == 0.5 * math.pi or \
                abs(phi4) == math.pi or abs(phi4) == 0.5 * math.pi:
            point_before_end = self.point3d_to_2d(edge.point_at_abscissa(0.97 * length))
        return point_after_start, point_before_end


class ConicalSurface3D(PeriodicalSurface):
    """
    The local plane is defined by (theta, z).

    :param frame: Cone's frame to position it: frame.w is axis of cone frame. Origin is at the angle of the cone.
    :param semi_angle: cone's semi-angle.
    """
    face_class = 'ConicalFace3D'
    x_periodicity = volmdlr.TWO_PI
    y_periodicity = None

    def __init__(self, frame: volmdlr.Frame3D, semi_angle: float,
                 name: str = ''):
        self.frame = frame
        self.semi_angle = semi_angle
        PeriodicalSurface.__init__(self, frame=frame, name=name)

    def plot(self, ax=None, color='grey', alpha=0.5, **kwargs):
        """
        Plots the ConicalSurface3D.
        """
        z = kwargs.get("z", 0.5)
        if ax is None:
            fig = plt.figure()
            ax = fig.add_subplot(111, projection='3d')

        self.frame.plot(ax=ax, ratio=z)
        x = z * math.tan(self.semi_angle)
        # point1 = self.frame.local_to_global_coordinates(volmdlr.Point3D(-x, 0, -z))
        point1 = self.frame.origin
        point2 = self.frame.local_to_global_coordinates(volmdlr.Point3D(x, 0, z))
        generatrix = edges.LineSegment3D(point1, point2)
        for i in range(37):
            theta = i / 36. * volmdlr.TWO_PI
            wire = generatrix.rotation(self.frame.origin, self.frame.w, theta)
            wire.plot(ax=ax, edge_style=EdgeStyle(color=color, alpha=alpha))
        return ax

    @classmethod
    def from_step(cls, arguments, object_dict, **kwargs):
        """
        Converts a step primitive to a ConicalSurface3D.

        :param arguments: The arguments of the step primitive.
        :type arguments: list
        :param object_dict: The dictionary containing all the step primitives
            that have already been instantiated.
        :type object_dict: dict
        :return: The corresponding ConicalSurface3D object.
        :rtype: :class:`volmdlr.faces.ConicalSurface3D`
        """

        length_conversion_factor = kwargs.get("length_conversion_factor", 1)
        angle_conversion_factor = kwargs.get("angle_conversion_factor", 1)

        frame = object_dict[arguments[1]]
        radius = float(arguments[2]) * length_conversion_factor
        semi_angle = float(arguments[3]) * angle_conversion_factor
        frame.origin = frame.origin - radius / math.tan(semi_angle) * frame.w
        return cls(frame, semi_angle, arguments[0][1:-1])

    def to_step(self, current_id):
        """
        Converts the object to a STEP representation.

        :param current_id: The ID of the last written primitive.
        :type current_id: int
        :return: The STEP representation of the object and the last ID.
        :rtype: tuple[str, list[int]]
        """
        content, frame_id = self.frame.to_step(current_id)
        current_id = frame_id + 1
        content += f"#{current_id} = CONICAL_SURFACE('{self.name}',#{frame_id},{0.},{self.semi_angle});\n"
        return content, [current_id]

    def frame_mapping(self, frame: volmdlr.Frame3D, side: str):
        """
        Changes frame_mapping and return a new ConicalSurface3D.

        :param side: 'old' or 'new'
        """
        new_frame = self.frame.frame_mapping(frame, side)
        return ConicalSurface3D(new_frame, self.semi_angle, name=self.name)

    def point2d_to_3d(self, point2d: volmdlr.Point2D):
        """
        Coverts a parametric coordinate on the surface into a 3D spatial point (x, y, z).

        :param point2d: Point at the ConicalSuface3D
        :type point2d: `volmdlr.`Point2D`
        """
        theta, z = point2d
        radius = math.tan(self.semi_angle) * z
        new_point = volmdlr.Point3D(radius * math.cos(theta),
                                    radius * math.sin(theta),
                                    z)
        return self.frame.local_to_global_coordinates(new_point)

    def point3d_to_2d(self, point3d: volmdlr.Point3D):
        """
        Returns the cylindrical coordinates volmdlr.Point2D(theta, z) of a Cartesian coordinates point (x, y, z).

        :param point3d: Point at the CylindricalSuface3D.
        :type point3d: :class:`volmdlr.`Point3D`
        """
        x, y, z = self.frame.global_to_local_coordinates(point3d)
        # Do not delete this, mathematical problem when x and y close to zero (should be zero) but not 0
        # Generally this is related to uncertainty of step files.
        if abs(x) < 1e-12:
            x = 0
        if abs(y) < 1e-12:
            y = 0
        theta = math.atan2(y, x)
        if abs(theta) < 1e-9:
            theta = 0.0
        return volmdlr.Point2D(theta, z)

    def rectangular_cut(self, theta1: float, theta2: float,
                        param_z1: float, param_z2: float, name: str = ''):
        """Deprecated method, Use ConicalFace3D from_surface_rectangular_cut method."""
        raise AttributeError("ConicalSurface3D.rectangular_cut is deprecated."
                             "Use the class_method from_surface_rectangular_cut in ConicalFace3D instead")

    def linesegment3d_to_2d(self, linesegment3d):
        """
        Converts the primitive from 3D spatial coordinates to its equivalent 2D primitive in the parametric space.
        """
        start = self.point3d_to_2d(linesegment3d.start)
        end = self.point3d_to_2d(linesegment3d.end)
        if start.x != end.x and start.is_close(volmdlr.Point2D(0, 0)):
            start = volmdlr.Point2D(end.x, 0)
        elif start.x != end.x and end == volmdlr.Point2D(0, 0):
            end = volmdlr.Point2D(start.x, 0)
        elif start.x != end.x:
            end = volmdlr.Point2D(start.x, end.y)
        if not start.is_close(end):
            return [edges.LineSegment2D(start, end)]
        self.save_to_file("conicalsurface_linesegment3d_to_2d.json")
        linesegment3d.save_to_file("conicalsurface_linesegment3d_to_2d_linesegment3d.json")
        return None

    def linesegment2d_to_3d(self, linesegment2d):
        """
        Converts the primitive from parametric space to 3D spatial coordinates.
        """
        if linesegment2d.name == "construction":
            return None
        theta1, param_z1 = linesegment2d.start
        theta2, param_z2 = linesegment2d.end

        if math.isclose(theta1, theta2, abs_tol=1e-4):
            return [edges.LineSegment3D(self.point2d_to_3d(linesegment2d.start),
                                        self.point2d_to_3d(linesegment2d.end))]
        if math.isclose(param_z1, param_z2, abs_tol=1e-4) and math.isclose(param_z1, 0., abs_tol=1e-6):
            return []
        start3d = self.point2d_to_3d(linesegment2d.start)
        center = self.frame.origin + param_z1 * self.frame.w
        if linesegment2d.unit_direction_vector().dot(volmdlr.X2D) > 0:
            circle = curves.Circle3D(volmdlr.Frame3D(
                center, self.frame.u, self.frame.v, self.frame.w), center.point_distance(start3d))
        else:
            circle = curves.Circle3D(volmdlr.Frame3D(
                center, self.frame.u, -self.frame.v, -self.frame.w), center.point_distance(start3d))
        if math.isclose(param_z1, param_z2, abs_tol=1e-4):
            if abs(theta1 - theta2) == volmdlr.TWO_PI:
                return [edges.FullArc3D(circle, start3d)]
            interior = self.point2d_to_3d(volmdlr.Point2D(0.5 * (theta1 + theta2), param_z1))
            end3d = self.point2d_to_3d(linesegment2d.end)
            arc = edges.Arc3D(circle, start3d, end3d)
            if not arc.point_belongs(interior):
                circle = circle.reverse()
                arc = edges.Arc3D(circle, start3d, end3d)
            return [arc]
        raise NotImplementedError('Ellipse?')

    def contour3d_to_2d(self, contour3d):
        """
        Transforms a Contour3D into a Contour2D in the parametric domain of the surface.

        :param contour3d: The contour to be transformed.
        :type contour3d: :class:`wires.Contour3D`
        :return: A 2D contour object.
        :rtype: :class:`wires.Contour2D`
        """
        primitives2d = self.primitives3d_to_2d(contour3d.primitives)

        wire2d = wires.Wire2D(primitives2d)
        delta_x = abs(wire2d.primitives[0].start.x - wire2d.primitives[-1].end.x)
        if math.isclose(delta_x, volmdlr.TWO_PI, abs_tol=1e-3) and wire2d.is_ordered():
            if len(primitives2d) > 1:
                # very specific conical case due to the singularity in the point z = 0 on parametric domain.
                if primitives2d[-2].start.y == 0.0:
                    primitives2d = self.repair_primitives_periodicity(primitives2d)
            return wires.Contour2D(primitives2d)
        # Fix contour
        primitives2d = self.repair_primitives_periodicity(primitives2d)
        return wires.Contour2D(primitives2d)

    def translation(self, offset: volmdlr.Vector3D):
        """
        ConicalSurface3D translation.

        :param offset: translation vector.
        :return: A new translated ConicalSurface3D.
        """
        return self.__class__(self.frame.translation(offset),
                              self.semi_angle)

    def rotation(self, center: volmdlr.Point3D,
                 axis: volmdlr.Vector3D, angle: float):
        """
        ConicalSurface3D rotation.

        :param center: rotation center.
        :param axis: rotation axis.
        :param angle: angle rotation.
        :return: a new rotated ConicalSurface3D.
        """
        new_frame = self.frame.rotation(center=center, axis=axis, angle=angle)
        return self.__class__(new_frame, self.semi_angle)

    def repair_primitives_periodicity(self, primitives2d):
        """
        Repairs the continuity of the 2D contour while using contour3d_to_2d on periodic surfaces.

        :param primitives2d: The primitives in parametric surface domain.
        :type primitives2d: list
        :return: A list of primitives.
        :rtype: list
        """
        # Search for a primitive that can be used as reference for repairing periodicity
        pos = vm_parametric.find_index_defined_brep_primitive_on_periodical_surface(primitives2d,
                                                                                    [self.x_periodicity,
                                                                                     self.y_periodicity])
        if pos != 0:
            primitives2d = primitives2d[pos:] + primitives2d[:pos]

        i = 1
        while i < len(primitives2d):
            previous_primitive = primitives2d[i - 1]
            delta = previous_primitive.end - primitives2d[i].start
            if not math.isclose(delta.norm(), 0, abs_tol=1e-5):
                if primitives2d[i].end.is_close(primitives2d[i - 1].end, tol=1e-4) and \
                        math.isclose(primitives2d[i].length(), volmdlr.TWO_PI, abs_tol=1e-4):
                    primitives2d[i] = primitives2d[i].reverse()
                elif delta.norm() and math.isclose(abs(previous_primitive.end.y), 0, abs_tol=1e-6):
                    primitives2d.insert(i, edges.LineSegment2D(previous_primitive.end, primitives2d[i].start,
                                                               name="construction"))
                    i += 1
                else:
                    primitives2d[i] = primitives2d[i].translation(delta)
            # treat very specific case of conical surfaces when the previous primitive and the primitive are a
            # linesegment3d with singularity
            elif math.isclose(primitives2d[i].start.y, 0.0, abs_tol=1e-6) and \
                    math.isclose(primitives2d[i].start.x, primitives2d[i].end.x, abs_tol=1e-6) and \
                    math.isclose(primitives2d[i].start.x, previous_primitive.end.x, abs_tol=1e-6):

                if primitives2d[i + 1].end.x < primitives2d[i].end.x:
                    theta_offset = volmdlr.TWO_PI
                elif primitives2d[i + 1].end.x > primitives2d[i].end.x:
                    theta_offset = -volmdlr.TWO_PI
                primitive1 = edges.LineSegment2D(previous_primitive.end,
                                                 previous_primitive.end + volmdlr.Point2D(theta_offset, 0),
                                                 name="construction")
                primitive2 = primitives2d[i].translation(volmdlr.Vector2D(theta_offset, 0))
                primitive3 = primitives2d[i + 1].translation(volmdlr.Vector2D(theta_offset, 0))
                primitives2d[i] = primitive1
                primitives2d.insert(i + 1, primitive2)
                primitives2d[i + 2] = primitive3
                i += 1
            i += 1
        if not primitives2d[0].start.is_close(primitives2d[-1].end) \
                and primitives2d[0].start.y == 0.0 and primitives2d[-1].end.y == 0.0:
            primitives2d.append(edges.LineSegment2D(primitives2d[-1].end, primitives2d[0].start))

        return primitives2d

    def face_from_base_and_vertex(self, contour: wires.Contour3D, vertex: volmdlr.Point3D, name: str = ''):

        raise AttributeError(f'Use method from ConicalFace3D{volmdlr.faces.ConicalFace3D.from_base_and_vertex}')


class SphericalSurface3D(PeriodicalSurface):
    """
    Defines a spherical surface.

    :param frame: Sphere's frame to position it
    :type frame: volmdlr.Frame3D
    :param radius: Sphere's radius
    :type radius: float
    """
    face_class = 'SphericalFace3D'
    x_periodicity = volmdlr.TWO_PI
    y_periodicity = math.pi

    def __init__(self, frame, radius, name=''):
        self.frame = frame
        self.radius = radius
        PeriodicalSurface.__init__(self, frame=frame, name=name)

        # Hidden Attributes
        self._bbox = None

    @property
    def bounding_box(self):
        """Bounding Box for Spherical Surface 3D."""

        if not self._bbox:
            self._bbox = self._bounding_box()
        return self._bbox

    def _bounding_box(self):
        points = [self.frame.origin + volmdlr.Point3D(-self.radius,
                                                      -self.radius,
                                                      -self.radius),
                  self.frame.origin + volmdlr.Point3D(self.radius,
                                                      self.radius,
                                                      self.radius),

                  ]
        return volmdlr.core.BoundingBox.from_points(points)

    def contour2d_to_3d(self, contour2d):
        """
        Converts the primitive from parametric 2D space to 3D spatial coordinates.
        """
        primitives3d = []
        for primitive2d in contour2d.primitives:
            if primitive2d.name == "construction":
                continue
            method_name = f'{primitive2d.__class__.__name__.lower()}_to_3d'
            if hasattr(self, method_name):
                try:
                    primitives_list = getattr(self, method_name)(primitive2d)
                    if primitives_list:
                        primitives3d.extend(primitives_list)
                    else:
                        continue
                except AttributeError:
                    print(f'Class {self.__class__.__name__} does not implement {method_name}'
                          f'with {primitive2d.__class__.__name__}')
            else:
                raise AttributeError(f'Class {self.__class__.__name__} does not implement {method_name}')

        return wires.Contour3D(primitives3d)

    @classmethod
    def from_step(cls, arguments, object_dict, **kwargs):
        """
        Converts a step primitive to a SphericalSurface3D.

        :param arguments: The arguments of the step primitive.
        :type arguments: list
        :param object_dict: The dictionary containing all the step primitives
            that have already been instantiated.
        :type object_dict: dict
        :return: The corresponding SphericalSurface3D object.
        :rtype: :class:`volmdlr.faces.SphericalSurface3D`
        """
        length_conversion_factor = kwargs.get("length_conversion_factor", 1)

        frame = object_dict[arguments[1]]
        radius = float(arguments[2]) * length_conversion_factor
        return cls(frame, radius, arguments[0][1:-1])

    def to_step(self, current_id):
        """
        Converts the object to a STEP representation.

        :param current_id: The ID of the last written primitive.
        :type current_id: int
        :return: The STEP representation of the object and the last ID.
        :rtype: tuple[str, list[int]]
        """
        content, frame_id = self.frame.to_step(current_id)
        current_id = frame_id + 1
        content += f"#{current_id} = SPHERICAL_SURFACE('{self.name}',#{frame_id},{round(1000 * self.radius, 4)});\n"
        return content, [current_id]

    def point2d_to_3d(self, point2d):
        """
        Coverts a parametric coordinate on the surface into a 3D spatial point (x, y, z).

        source: https://mathcurve.com/surfaces/sphere
        # -pi<theta<pi, -pi/2<phi<pi/2

        :param point2d: Point at the CylindricalSuface3D.
        :type point2d: `volmdlr.`Point2D`
        """
        theta, phi = point2d
        x = self.radius * math.cos(phi) * math.cos(theta)
        y = self.radius * math.cos(phi) * math.sin(theta)
        z = self.radius * math.sin(phi)
        return self.frame.local_to_global_coordinates(volmdlr.Point3D(x, y, z))

    def point3d_to_2d(self, point3d):
        """
        Transform a 3D spatial point (x, y, z) into a 2D spherical parametric point (theta, phi).
        """
        x, y, z = self.frame.global_to_local_coordinates(point3d)
        z = min(self.radius, max(-self.radius, z))

        if z == -0.0:
            z = 0.0

        # Do not delete this, mathematical problem when x and y close to zero (should be zero) but not 0
        # Generally this is related to uncertainty of step files.
        if abs(x) < 1e-7:
            x = 0
        if abs(y) < 1e-7:
            y = 0

        theta = math.atan2(y, x)
        if abs(theta) < 1e-10:
            theta = 0

        z_over_r = z / self.radius
        phi = math.asin(z_over_r)
        if abs(phi) < 1e-10:
            phi = 0

        return volmdlr.Point2D(theta, phi)

    def linesegment2d_to_3d(self, linesegment2d):
        """
        Converts a BREP line segment 2D onto a 3D primitive on the surface.
        """
        if linesegment2d.name == "construction":
            return []
        start = self.point2d_to_3d(linesegment2d.start)
        interior = self.point2d_to_3d(0.5 * (linesegment2d.start + linesegment2d.end))
        end = self.point2d_to_3d(linesegment2d.end)
        if start.is_close(interior) and interior.is_close(end) and end.is_close(start):
            return []
        u_vector = start - self.frame.origin
        u_vector = u_vector.unit_vector()
        v_vector = interior - self.frame.origin
        v_vector = v_vector.unit_vector()
        normal = u_vector.cross(v_vector)
        circle = curves.Circle3D(volmdlr.Frame3D(self.frame.origin, u_vector, v_vector, normal),
                                 start.point_distance(self.frame.origin))
        if start.is_close(end) or linesegment2d.length() == 2 * math.pi:
            return [edges.FullArc3D(circle, start)]
        arc = edges.Arc3D(circle, start, end)
        if not arc.point_belongs(interior):
            arc = edges.Arc3D(circle.reverse(), start, end)
        return [arc]

    def contour3d_to_2d(self, contour3d):
        """
        Transforms a Contour3D into a Contour2D in the parametric domain of the surface.

        :param contour3d: The contour to be transformed.
        :type contour3d: :class:`wires.Contour3D`
        :return: A 2D contour object.
        :rtype: :class:`wires.Contour2D`
        """
        primitives2d = []

        # Transform the contour's primitives to parametric domain
        for primitive3d in contour3d.primitives:
            primitive3d = primitive3d.simplify if primitive3d.simplify.__class__.__name__ != "LineSegment3D" else \
                primitive3d
            method_name = f'{primitive3d.__class__.__name__.lower()}_to_2d'
            if hasattr(self, method_name):
                primitives = getattr(self, method_name)(primitive3d)

                if primitives is None:
                    continue
                primitives2d.extend(primitives)
            else:
                raise NotImplementedError(
                    f'Class {self.__class__.__name__} does not implement {method_name}')
        contour2d = wires.Contour2D(primitives2d)
        if contour2d.is_ordered(1e-2):
            return contour2d
        primitives2d = self.repair_primitives_periodicity(primitives2d)
        return wires.Contour2D(primitives2d)

    def is_lat_long_curve(self, arc):
        """
        Checks if a curve defined on the sphere is a latitude/longitude curve.

        Returns True if it is, False otherwise.
        """
        # Check if curve is a longitude curve (phi is constant)
        if self.frame.w.is_colinear_to(arc.circle.normal, abs_tol=1e-4):
            return True
        # Check if curve is a latitude curve (theta is constant)
        if self.frame.w.is_perpendicular_to(arc.circle.normal, abs_tol=1e-4) and \
                arc.circle.center.is_close(self.frame.origin, 1e-4):
            return True
        return False

    def _arc_start_end_3d_to_2d(self, arc3d):
        """
        Helper function to fix periodicity issues while performing transformations into parametric domain.
        """
        start = self.point3d_to_2d(arc3d.start)
        end = self.point3d_to_2d(arc3d.end)
        theta_i, _ = self.point3d_to_2d(arc3d.middle_point())
        theta1, phi1 = start
        theta2, phi2 = end
        point_after_start, point_before_end = self._reference_points(arc3d)
        theta3, _ = point_after_start
        theta4, _ = point_before_end

        # Fix sphere singularity point
        if math.isclose(abs(phi1), 0.5 * math.pi, abs_tol=1e-2) and theta1 == 0.0 \
                and math.isclose(theta3, theta_i, abs_tol=1e-2) and math.isclose(theta4, theta_i, abs_tol=1e-2):
            theta1 = theta_i
            start = volmdlr.Point2D(theta1, phi1)
        if math.isclose(abs(phi2), 0.5 * math.pi, abs_tol=1e-2) and theta2 == 0.0 \
                and math.isclose(theta3, theta_i, abs_tol=1e-2) and math.isclose(theta4, theta_i, abs_tol=1e-2):
            theta2 = theta_i
            end = volmdlr.Point2D(theta2, phi2)
        discontinuity, _, _ = self._helper_arc3d_to_2d_periodicity_verifications(arc3d, start)

        start, end = vm_parametric.arc3d_to_spherical_coordinates_verification(
            [start, end], [point_after_start, point_before_end], discontinuity)
        return start, end

    def edge_passes_on_singularity_point(self, edge):
        """Helper function to verify id edge passes on the sphere singularity point."""
        half_pi = 0.5 * math.pi
        point_positive_singularity = self.point2d_to_3d(volmdlr.Point2D(0, half_pi))
        point_negative_singularity = self.point2d_to_3d(volmdlr.Point2D(0, -half_pi))
        positive_singularity = edge.point_belongs(point_positive_singularity, 1e-6)
        negative_singularity = edge.point_belongs(point_negative_singularity, 1e-6)
        if positive_singularity and negative_singularity:
            return [point_positive_singularity, point_negative_singularity]
        if positive_singularity:
            return [point_positive_singularity, None]
        if negative_singularity:
            return [None, point_negative_singularity]
        return [None, None]

    def arc3d_to_2d(self, arc3d):
        """
        Converts the primitive from 3D spatial coordinates to its equivalent 2D primitive in the parametric space.
        """
        is_lat_long_curve = self.is_lat_long_curve(arc3d)
        if is_lat_long_curve:
            start, end = self._arc_start_end_3d_to_2d(arc3d)
            singularity_points = self.edge_passes_on_singularity_point(arc3d)
            if any(singularity_points):
                return self.arc3d_to_2d_with_singularity(arc3d, start, end, singularity_points)
            return [edges.LineSegment2D(start, end)]
        return self.arc3d_to_2d_any_direction(arc3d)

    def helper_arc3d_to_2d_with_singularity(self, arc3d, start, end, point_singularity, half_pi):
        """Helper function to arc3d_to_2d_with_singularity."""
        theta1, phi1 = start
        theta2, phi2 = end
        if arc3d.is_point_edge_extremity(point_singularity):
            return [edges.LineSegment2D(start, end)]
        primitives = []
        if math.isclose(abs(theta2 - theta1), math.pi, abs_tol=1e-2):
            if theta1 == math.pi and theta2 != math.pi:
                theta1 = -math.pi
            if theta2 == math.pi and theta1 != math.pi:
                theta2 = -math.pi

            primitives = [edges.LineSegment2D(volmdlr.Point2D(theta1, phi1),
                                              volmdlr.Point2D(theta1, half_pi)),
                          edges.LineSegment2D(volmdlr.Point2D(theta1, half_pi),
                                              volmdlr.Point2D(theta2, half_pi),
                                              name="construction"),
                          edges.LineSegment2D(
                              volmdlr.Point2D(
                                  theta2, half_pi), volmdlr.Point2D(
                                  theta2, phi2))
                          ]
            return primitives
        n = 20
        degree = 2
        points = [self.point3d_to_2d(point3d) for point3d in arc3d.discretization_points(number_points=n)]
        return [edges.BSplineCurve2D.from_points_interpolation(points, degree)]

    def arc3d_to_2d_with_singularity(self, arc3d, start, end, singularity_points):
        """
        Converts the primitive from 3D spatial coordinates to its equivalent 2D primitive in the parametric space.
        """
        # trying to treat when the arc starts at theta1 passes at the singularity at |phi| = 0.5*math.pi
        # and ends at theta2 = theta1 + math.pi
        theta1, phi1 = start
        theta2, phi2 = end

        half_pi = 0.5 * math.pi
        point_positive_singularity, point_negative_singularity = singularity_points

        if point_positive_singularity and point_negative_singularity:
            if arc3d.is_point_edge_extremity(point_positive_singularity) and \
                    arc3d.is_point_edge_extremity(point_negative_singularity):
                return [edges.LineSegment2D(start, end)]
            direction_vector = arc3d.direction_vector(0)
            dot = self.frame.w.dot(direction_vector)
            if dot == 0:
                direction_vector = arc3d.direction_vector(0.01 * arc3d.length())
                dot = self.frame.w.dot(direction_vector)
            if dot > 0:
                half_pi = 0.5 * math.pi
                thetai = theta1 - math.pi
            else:
                half_pi = -0.5 * math.pi
                thetai = theta1 + math.pi
            if arc3d.is_point_edge_extremity(point_positive_singularity):
                return [
                    edges.LineSegment2D(start, volmdlr.Point2D(start.x, -0.5 * math.pi)),
                    edges.LineSegment2D(volmdlr.Point2D(start.x, -0.5 * math.pi),
                                        volmdlr.Point2D(theta2, -0.5 * math.pi),
                                        name="construction"),
                    edges.LineSegment2D(volmdlr.Point2D(theta2, -0.5 * math.pi),
                                        volmdlr.Point2D(theta2, phi2))
                ]
            if arc3d.is_point_edge_extremity(point_negative_singularity):
                return [
                    edges.LineSegment2D(start, volmdlr.Point2D(start.x, 0.5 * math.pi)),
                    edges.LineSegment2D(volmdlr.Point2D(start.x, 0.5 * math.pi),
                                        volmdlr.Point2D(theta2, 0.5 * math.pi),
                                        name="construction"),
                    edges.LineSegment2D(volmdlr.Point2D(theta2, 0.5 * math.pi),
                                        volmdlr.Point2D(theta2, phi2))
                ]
            return [edges.LineSegment2D(volmdlr.Point2D(theta1, phi1), volmdlr.Point2D(theta1, half_pi)),
                    edges.LineSegment2D(volmdlr.Point2D(theta1, half_pi), volmdlr.Point2D(thetai, half_pi),
                                        name="construction"),
                    edges.LineSegment2D(volmdlr.Point2D(thetai, half_pi),
                                        volmdlr.Point2D(thetai, -half_pi)),
                    edges.LineSegment2D(volmdlr.Point2D(thetai, -half_pi),
                                        volmdlr.Point2D(theta2, -half_pi),
                                        name="construction"),
                    edges.LineSegment2D(volmdlr.Point2D(theta2, -half_pi), volmdlr.Point2D(theta2, phi2))
                    ]
        if point_positive_singularity:
            return self.helper_arc3d_to_2d_with_singularity(arc3d, start, end, point_positive_singularity, half_pi)
        if point_negative_singularity:
            return self.helper_arc3d_to_2d_with_singularity(arc3d, start, end, point_negative_singularity, -half_pi)

        raise NotImplementedError

    @staticmethod
    def fix_start_end_singularity_point_at_parametric_domain(edge, reference_point, point_at_singularity):
        """Uses tangent line to find real theta angle of the singularity point on parametric domain."""
        _, phi = point_at_singularity
        abscissa_before_singularity = edge.abscissa(reference_point)
        direction_vector = edge.direction_vector(abscissa_before_singularity)
        direction_line = curves.Line2D(reference_point, reference_point + direction_vector)
        if phi > 0:
            line_positive_singularity = curves.Line2D(volmdlr.Point2D(-math.pi, 0.5 * math.pi),
                                                      volmdlr.Point2D(math.pi, 0.5 * math.pi))
            return direction_line.line_intersections(line_positive_singularity)[0]

        line_negative_singularity = curves.Line2D(volmdlr.Point2D(-math.pi, -0.5 * math.pi),
                                                  volmdlr.Point2D(math.pi, -0.5 * math.pi))

        return direction_line.line_intersections(line_negative_singularity)[0]

    def is_point2d_on_sphere_singularity(self, point2d, tol=1e-5):
        """Verifies if point is on the spherical singularity point on parametric domain."""
        half_pi = 0.5 * math.pi
        point = self.point2d_to_3d(point2d)
        point_positive_singularity = self.point2d_to_3d(volmdlr.Point2D(0, half_pi))
        point_negative_singularity = self.point2d_to_3d(volmdlr.Point2D(0, -half_pi))
        if point.is_close(point_positive_singularity, tol) or point.is_close(point_negative_singularity, tol):
            return True
        return False

    def is_point3d_on_sphere_singularity(self, point3d):
        """Verifies if point is on the spherical singularity point on parametric domain."""
        half_pi = 0.5 * math.pi
        point_positive_singularity = self.point2d_to_3d(volmdlr.Point2D(0, half_pi))
        point_negative_singularity = self.point2d_to_3d(volmdlr.Point2D(0, -half_pi))
        if point3d.is_close(point_positive_singularity) or point3d.is_close(point_negative_singularity):
            return True
        return False

    def find_edge_start_end_undefined_parametric_points(self, edge3d, points, points3d):
        """
        Helper function.

        Uses local discretization and line intersection with the tangent line at the point just before the undefined
        point on the BREP of the 3D edge to find the real value of theta on the sphere parametric domain.
        """
        if self.is_point3d_on_sphere_singularity(points3d[0]):
            distance = points3d[0].point_distance(points3d[1])
            maximum_linear_distance_reference_point = 1e-5
            if distance < maximum_linear_distance_reference_point:
                temp_points = points[1:]
            else:
                number_points = int(distance / maximum_linear_distance_reference_point)

                local_discretization = [self.point3d_to_2d(point)
                                        for point in edge3d.local_discretization(
                        points3d[0], points3d[1], number_points)]
                temp_points = local_discretization[1:] + points[2:]

            theta_list = [point.x for point in temp_points]
            theta_discontinuity, indexes_theta_discontinuity = angle_discontinuity(theta_list)

            if theta_discontinuity:
                temp_points = self._fix_angle_discontinuity_on_discretization_points(temp_points,
                                                                                     indexes_theta_discontinuity, "x")

            edge = edges.BSplineCurve2D.from_points_interpolation(temp_points, 2)
            points[0] = self.fix_start_end_singularity_point_at_parametric_domain(edge,
                                                                                  reference_point=temp_points[1],
                                                                                  point_at_singularity=points[0])
        if self.is_point3d_on_sphere_singularity(points3d[-1]):
            distance = points3d[-2].point_distance(points3d[-1])
            maximum_linear_distance_reference_point = 1e-5
            if distance < maximum_linear_distance_reference_point:
                temp_points = points[:-1]
            else:
                number_points = int(distance / maximum_linear_distance_reference_point)

                local_discretization = [self.point3d_to_2d(point)
                                        for point in edge3d.local_discretization(
                        points3d[-2], points3d[-1], number_points)]
                temp_points = points[:-2] + local_discretization[:-1]

            theta_list = [point.x for point in temp_points]
            theta_discontinuity, indexes_theta_discontinuity = angle_discontinuity(theta_list)

            if theta_discontinuity:
                temp_points = self._fix_angle_discontinuity_on_discretization_points(temp_points,
                                                                                     indexes_theta_discontinuity, "x")

            edge = edges.BSplineCurve2D.from_points_interpolation(temp_points, 2)
            points[-1] = self.fix_start_end_singularity_point_at_parametric_domain(edge,
                                                                                   reference_point=temp_points[-2],
                                                                                   point_at_singularity=points[-1])
        return points

    def arc3d_to_2d_any_direction(self, arc3d):
        """
        Converts the primitive from 3D spatial coordinates to its equivalent 2D primitive in the parametric space.
        """
        singularity_points = self.edge_passes_on_singularity_point(arc3d)
        half_pi = 0.5 * math.pi  # this variable avoid doing this multiplication several times (performance)
        point_positive_singularity, point_negative_singularity = singularity_points

        if point_positive_singularity and point_negative_singularity:
            raise ValueError("Impossible. This case should be treated by arc3d_to_2d_with_singularity method."
                             "See arc3d_to_2d method for detail.")
        if point_positive_singularity and not arc3d.is_point_edge_extremity(point_positive_singularity):
            split = arc3d.split(point_positive_singularity)
            primitive0 = self.arc3d_to_2d_any_direction(split[0])[0]
            primitive2 = self.arc3d_to_2d_any_direction(split[1])[0]
            primitive1 = edges.LineSegment2D(volmdlr.Point2D(primitive0.end.x, half_pi),
                                             volmdlr.Point2D(primitive2.start.x, half_pi))
            return [primitive0, primitive1, primitive2]
        if point_negative_singularity and not arc3d.is_point_edge_extremity(point_negative_singularity):
            split = arc3d.split(point_negative_singularity)
            primitive0 = self.arc3d_to_2d_any_direction(split[0])[0]
            primitive2 = self.arc3d_to_2d_any_direction(split[1])[0]
            primitive1 = edges.LineSegment2D(volmdlr.Point2D(primitive0.end.x, -half_pi),
                                             volmdlr.Point2D(primitive2.start.x, -half_pi))
            return [primitive0, primitive1, primitive2]

        angle3d = arc3d.angle
        number_points = math.ceil(angle3d * 50) + 1  # 50 points per radian
        number_points = max(number_points, 5)
        points3d = arc3d.discretization_points(number_points=number_points)
        points = [self.point3d_to_2d(p) for p in points3d]
        point_after_start, point_before_end = self._reference_points(arc3d)
        start, end = vm_parametric.spherical_repair_start_end_angle_periodicity(
            points[0], points[-1], point_after_start, point_before_end)
        points[0] = start
        points[-1] = end

        points = self.find_edge_start_end_undefined_parametric_points(arc3d, points, points3d)

        theta_list = [point.x for point in points]
        theta_discontinuity, indexes_theta_discontinuity = angle_discontinuity(theta_list)

        if theta_discontinuity:
            points = self._fix_angle_discontinuity_on_discretization_points(points,
                                                                            indexes_theta_discontinuity, "x")

        return [edges.BSplineCurve2D.from_points_interpolation(points, 2)]

    def bsplinecurve3d_to_2d(self, bspline_curve3d):
        """
        Converts the primitive from 3D spatial coordinates to its equivalent 2D primitive in the parametric space.
        """
        n = len(bspline_curve3d.control_points)
        points3d = bspline_curve3d.discretization_points(number_points=n)
        points = [self.point3d_to_2d(point) for point in points3d]

        point_after_start, point_before_end = self._reference_points(bspline_curve3d)
        start, end = vm_parametric.spherical_repair_start_end_angle_periodicity(
            points[0], points[-1], point_after_start, point_before_end)
        points[0] = start
        points[-1] = end

        points = self.find_edge_start_end_undefined_parametric_points(bspline_curve3d, points, points3d)
        theta_list = [point.x for point in points]
        theta_discontinuity, indexes_theta_discontinuity = angle_discontinuity(theta_list)
        if theta_discontinuity:
            points = self._fix_angle_discontinuity_on_discretization_points(points,
                                                                            indexes_theta_discontinuity, "x")

        return [edges.BSplineCurve2D.from_points_interpolation(points, degree=bspline_curve3d.degree).simplify]

    def bsplinecurve2d_to_3d(self, bspline_curve2d):
        """
        Converts a BREP BSpline curve 2D onto a 3D primitive on the surface.
        """
        # TODO: this is incomplete, a bspline_curve2d can be also a bspline_curve3d
        i = round(0.5 * len(bspline_curve2d.points))
        start = self.point2d_to_3d(bspline_curve2d.points[0])
        interior = self.point2d_to_3d(bspline_curve2d.points[i])
        end = self.point2d_to_3d(bspline_curve2d.points[-1])
        arc3d = edges.Arc3D.from_3_points(start, interior, end)
        flag = True
        points3d = [self.point2d_to_3d(p) for p in bspline_curve2d.points]
        for point in points3d:
            if not arc3d.point_belongs(point, 1e-4):
                flag = False
                break
        if flag:
            return [arc3d]

        return [edges.BSplineCurve3D.from_points_interpolation(points3d, degree=bspline_curve2d.degree)]

    def arc2d_to_3d(self, arc2d):
        """
        Converts a BREP arc 2D onto a 3D primitive on the surface.
        """
        n = 10
        degree = 2
        points = [self.point2d_to_3d(point2d) for point2d in arc2d.discretization_points(number_points=n)]
        return [edges.BSplineCurve3D.from_points_interpolation(points, degree).simplify]

    def fullarc3d_to_2d(self, fullarc3d):
        """
        Converts the primitive from 3D spatial coordinates to its equivalent 2D primitive in the parametric space.
        """
        # TODO: On a spherical surface we can have fullarc3d in any plane
        start, end = self._arc_start_end_3d_to_2d(fullarc3d)
        theta1, phi1 = start
        theta2, phi2 = end

        point_after_start, point_before_end = self._reference_points(fullarc3d)
        theta3, phi3 = point_after_start
        theta4, _ = point_before_end

        if self.frame.w.is_colinear_to(fullarc3d.circle.normal, abs_tol=1e-4):
            point1 = volmdlr.Point2D(theta1, phi1)
            if theta1 > theta3:
                point2 = volmdlr.Point2D(theta1 - volmdlr.TWO_PI, phi2)
            elif theta1 < theta3:
                point2 = volmdlr.Point2D(theta1 + volmdlr.TWO_PI, phi2)
            return [edges.LineSegment2D(point1, point2)]

        if self.frame.w.is_perpendicular_to(fullarc3d.circle.normal, abs_tol=1e-4) and \
                self.frame.origin.is_close(fullarc3d.center):
            if theta1 > theta3:
                theta_plus_pi = theta1 - math.pi
            else:
                theta_plus_pi = theta1 + math.pi
            if phi1 > phi3:
                half_pi = 0.5 * math.pi
            else:
                half_pi = -0.5 * math.pi
            if abs(phi1) == 0.5 * math.pi:
                return [edges.LineSegment2D(volmdlr.Point2D(theta3, phi1),
                                            volmdlr.Point2D(theta3, -half_pi)),
                        edges.LineSegment2D(volmdlr.Point2D(theta4, -half_pi),
                                            volmdlr.Point2D(theta4, phi2))]

            return [edges.LineSegment2D(volmdlr.Point2D(theta1, phi1), volmdlr.Point2D(theta1, -half_pi)),
                    edges.LineSegment2D(volmdlr.Point2D(theta_plus_pi, -half_pi),
                                        volmdlr.Point2D(theta_plus_pi, half_pi)),
                    edges.LineSegment2D(volmdlr.Point2D(theta1, half_pi), volmdlr.Point2D(theta1, phi2))]

        points = [self.point3d_to_2d(p) for p in fullarc3d.discretization_points(angle_resolution=25)]

        # Verify if theta1 or theta2 point should be -pi because atan2() -> ]-pi, pi]
        theta1 = vm_parametric.repair_start_end_angle_periodicity(theta1, theta3)
        theta2 = vm_parametric.repair_start_end_angle_periodicity(theta2, theta4)

        points[0] = volmdlr.Point2D(theta1, phi1)
        points[-1] = volmdlr.Point2D(theta2, phi2)

        theta_list = [point.x for point in points]
        theta_discontinuity, indexes_theta_discontinuity = angle_discontinuity(theta_list)
        if theta_discontinuity:
            points = self._fix_angle_discontinuity_on_discretization_points(points, indexes_theta_discontinuity, "x")

        return [edges.BSplineCurve2D.from_points_interpolation(points, 2)]

    def plot(self, ax=None, color='grey', alpha=0.5, **kwargs):
        """Plot sphere arcs."""
        if ax is None:
            fig = plt.figure()
            ax = fig.add_subplot(111, projection='3d')

        self.frame.plot(ax=ax, ratio=self.radius)
        for i in range(20):
            theta = i / 20. * volmdlr.TWO_PI
            t_points = []
            for j in range(20):
                phi = j / 20. * volmdlr.TWO_PI
                t_points.append(self.point2d_to_3d(volmdlr.Point2D(theta, phi)))
            ax = wires.ClosedPolygon3D(t_points).plot(ax=ax, edge_style=EdgeStyle(color=color, alpha=alpha))

        return ax

    def rectangular_cut(self, theta1, theta2, phi1, phi2, name=''):
        """Deprecated method, Use ShericalFace3D from_surface_rectangular_cut method."""
        raise AttributeError('Use ShericalFace3D from_surface_rectangular_cut method')

    def triangulation(self):
        face = self.rectangular_cut(0, volmdlr.TWO_PI, -0.5 * math.pi, 0.5 * math.pi)
        return face.triangulation()

    def repair_primitives_periodicity(self, primitives2d):
        """
        Repairs the continuity of the 2D contour while using contour3d_to_2d on periodic surfaces.

        :param primitives2d: The primitives in parametric surface domain.
        :type primitives2d: list
        :return: A list of primitives.
        :rtype: list
        """
        if self.is_undefined_brep(primitives2d[0]):
            primitives2d[0] = self.fix_undefined_brep_with_neighbors(primitives2d[0], primitives2d[-1],
                                                                     primitives2d[1])
        i = 1
        while i < len(primitives2d):
            previous_primitive = primitives2d[i - 1]
            delta = previous_primitive.end - primitives2d[i].start
            if not math.isclose(delta.norm(), 0, abs_tol=1e-3):
                if primitives2d[i].end.is_close(previous_primitive.end, 1e-3) and \
                        primitives2d[i].length() == volmdlr.TWO_PI:
                    primitives2d[i] = primitives2d[i].reverse()
                elif self.is_undefined_brep(primitives2d[i]):
                    primitives2d[i] = self.fix_undefined_brep_with_neighbors(primitives2d[i], previous_primitive,
                                                                             primitives2d[(i + 1) % len(primitives2d)])
                    delta = previous_primitive.end - primitives2d[i].start
                    if not math.isclose(delta.norm(), 0, abs_tol=1e-3):
                        primitives2d.insert(i, edges.LineSegment2D(previous_primitive.end, primitives2d[i].start,
                                                                   name="construction"))
                        if i < len(primitives2d):
                            i += 1
                elif self.is_point2d_on_sphere_singularity(previous_primitive.end, 1e-5):
                    primitives2d.insert(i, edges.LineSegment2D(previous_primitive.end, primitives2d[i].start,
                                                               name="construction"))
                    if i < len(primitives2d):
                        i += 1
                else:
                    primitives2d[i] = primitives2d[i].translation(delta)
            i += 1
        #     return primitives2d
        # primitives2d = repair(primitives2d)
        last_end = primitives2d[-1].end
        first_start = primitives2d[0].start
        if not last_end.is_close(first_start, tol=1e-2):
            last_end_3d = self.point2d_to_3d(last_end)
            first_start_3d = self.point2d_to_3d(first_start)
            if last_end_3d.is_close(first_start_3d, 1e-6) and \
                    not self.is_point2d_on_sphere_singularity(last_end):
                if first_start.x > last_end.x:
                    half_pi = -0.5 * math.pi
                else:
                    half_pi = 0.5 * math.pi
                if not first_start.is_close(volmdlr.Point2D(first_start.x, half_pi)):
                    lines = [edges.LineSegment2D(
                        last_end, volmdlr.Point2D(last_end.x, half_pi), name="construction"),
                        edges.LineSegment2D(volmdlr.Point2D(last_end.x, half_pi),
                                            volmdlr.Point2D(first_start.x, half_pi), name="construction"),
                        edges.LineSegment2D(volmdlr.Point2D(first_start.x, half_pi),
                                            first_start, name="construction")]
                    primitives2d.extend(lines)
            else:
                primitives2d.append(edges.LineSegment2D(last_end, first_start, name="construction"))
        return primitives2d

    def rotation(self, center: volmdlr.Point3D, axis: volmdlr.Vector3D, angle: float):
        """
        Spherical Surface 3D rotation.

        :param center: rotation center
        :param axis: rotation axis
        :param angle: angle rotation
        :return: a new rotated Spherical Surface 3D
        """
        new_frame = self.frame.rotation(center=center, axis=axis, angle=angle)
        return SphericalSurface3D(new_frame, self.radius)

    def translation(self, offset: volmdlr.Vector3D):
        """
        Spherical Surface 3D translation.

        :param offset: translation vector
        :return: A new translated Spherical Surface 3D
        """
        new_frame = self.frame.translation(offset)
        return SphericalSurface3D(new_frame, self.radius)

    def frame_mapping(self, frame: volmdlr.Frame3D, side: str):
        """
        Changes Spherical Surface 3D's frame and return a new Spherical Surface 3D.

        :param frame: Frame of reference
        :type frame: `volmdlr.Frame3D`
        :param side: 'old' or 'new'
        """
        new_frame = self.frame.frame_mapping(frame, side)
        return SphericalSurface3D(new_frame, self.radius)

    def plane_intersection(self, plane3d):
        """
        Sphere intersections with a plane.

        :param plane3d: intersecting plane.
        :return: list of intersecting curves.
        """
        dist = plane3d.point_distance(self.frame.origin)
        if dist > self.radius:
            return []
        if dist == self.radius:
            line = curves.Line3D(self.frame.origin, self.frame.origin + plane3d.frame.w)
            return plane3d.line_intersections(line)
        line = curves.Line3D(self.frame.origin, self.frame.origin + plane3d.frame.w)
        circle_radius = math.sqrt(self.radius ** 2 - dist ** 2)
        circle_center = plane3d.line_intersections(line)[0]
        start_end = circle_center + plane3d.frame.u * circle_radius
        circle = curves.Circle3D(volmdlr.Frame3D(circle_center, plane3d.frame.u,
                                                 plane3d.frame.v, plane3d.frame.w),
                                 circle_radius)
        return [edges.FullArc3D(circle, start_end)]

    def line_intersections(self, line3d: curves.Line3D):
        """
        Calculates the intersection points between a 3D line and a spherical surface.

        The method calculates the intersection points between a 3D line and a sphere using
        the equation of the line and the equation of the sphere. It returns a list of intersection
        points, which can be empty if there are no intersections. The intersection points are
        represented as 3D points using the `volmdlr.Point3D` class.

        :param line3d: The 3D line object to intersect with the sphere.
        :type line3d:curves.Line3D
        :return: A list of intersection points between the line and the sphere. The list may be empty if there
        are no intersections.
        :rtype: List[volmdlr.Point3D]

        :Example:
        >>> from volmdlr import Point3D, edges, surfaces, OXYZ
        >>> spherical_surface3d = SphericalSurface3D(OXYZ, 1)
        >>> line2 = curves.Line3D(Point3D(0, 1, -0.5), Point3D(0, 1, 0.5))
        >>> line_intersections2 = spherical_surface3d.line_intersections(line2) #returns [Point3D(0.0, 1.0, 0.0)]
        """
        line_direction_vector = line3d.direction_vector()
        vector_linept1_center = self.frame.origin - line3d.point1
        vector_linept1_center = vector_linept1_center.to_vector()
        a_param = line_direction_vector[0] ** 2 + line_direction_vector[1] ** 2 + line_direction_vector[2] ** 2
        b_param = -2 * (line_direction_vector[0] * vector_linept1_center[0] +
                        line_direction_vector[1] * vector_linept1_center[1] +
                        line_direction_vector[2] * vector_linept1_center[2])
        c_param = (vector_linept1_center[0] ** 2 + vector_linept1_center[1] ** 2 +
                   vector_linept1_center[2] ** 2 - self.radius ** 2)
        b2_minus4ac = b_param ** 2 - 4 * a_param * c_param
        if math.isclose(b2_minus4ac, 0, abs_tol=1e-8):
            t_param = -b_param / (2 * a_param)
            return [line3d.point1 + line_direction_vector * t_param]
        if b2_minus4ac < 0:
            return []
        t_param1 = (-b_param + math.sqrt(b2_minus4ac)) / (2 * a_param)
        t_param2 = (-b_param - math.sqrt(b2_minus4ac)) / (2 * a_param)
        return line3d.point1 + line_direction_vector * t_param1, line3d.point1 + line_direction_vector * t_param2

    def linesegment_intersections(self, linesegment3d: edges.LineSegment3D):
        """
        Calculates the intersection points between a 3D line segment and a spherical surface.

        The method calculates the intersection points between a 3D line segment and a sphere by first
        finding the intersection points between the infinite line containing the line segment and the sphere,
        and then filtering out the points that are not within the line segment. It returns a list of intersection
        points, which can be empty if there are no intersections. The intersection points are represented as
        3D points using the `volmdlr.Point3D` class.
        Note: The method assumes that the line segment and the sphere are in the same coordinate system.

        :param linesegment3d: The 3D line segment object to intersect with the sphere.
        :type linesegment3d: edges.LineSegment3D.
        :return: A list of intersection points between the line segment and the sphere.
        The list may be empty if there are no intersections.
        :rtype: List[volmdlr.Point3D]:

        :Example:
        >>> from volmdlr import Point3D, edges, surfaces, OXYZ
        >>> spherical_surface3d = SphericalSurface3D(OXYZ, 1)
        >>> linesegment2 = edges.LineSegment3D(Point3D(-0.8, -0.8, -0.8), Point3D(0.8, 0.8, 0.8))
        >>> linesegment2_intersections = spherical_surface3d.linesegment_intersections(linesegment2)
            '[Point3D: [0.5773502691896257, 0.5773502691896257, 0.5773502691896257],
              Point3D: [-0.5773502691896257, -0.5773502691896257, -0.5773502691896257]]'
        """
        line_intersections = self.line_intersections(linesegment3d.line)
        intersections = []
        for intersection in line_intersections:
            if linesegment3d.point_belongs(intersection):
                intersections.append(intersection)
        return intersections


class RuledSurface3D(Surface3D):
    """
    Defines a ruled surface between two wires.

    :param wire1: Wire
    :type wire1: :class:`vmw.Wire3D`
    :param wire2: Wire
    :type wire2: :class:`wires.Wire3D`
    """
    face_class = 'RuledFace3D'

    def __init__(self, wire1: wires.Wire3D, wire2: wires.Wire3D, name: str = ''):
        self.wire1 = wire1
        self.wire2 = wire2
        self.length1 = wire1.length()
        self.length2 = wire2.length()
        Surface3D.__init__(self, name=name)

    def point2d_to_3d(self, point2d: volmdlr.Point2D):
        """
        Coverts a parametric coordinate on the surface into a 3D spatial point (x, y, z).

        :param point2d: Point at the ToroidalSuface3D
        :type point2d: `volmdlr.`Point2D`
        """
        x, y = point2d
        point1 = self.wire1.point_at_abscissa(x * self.length1)
        point2 = self.wire2.point_at_abscissa(x * self.length2)
        joining_line = edges.LineSegment3D(point1, point2)
        point = joining_line.point_at_abscissa(y * joining_line.length())
        return point

    def point3d_to_2d(self, point3d):
        """
        Returns the parametric coordinates volmdlr.Point2D(u, v) of a cartesian coordinates point (x, y, z).

        :param point3d: Point at the CylindricalSuface3D
        :type point3d: `volmdlr.`Point3D`
        """
        raise NotImplementedError

    def rectangular_cut(self, x1: float, x2: float,
                        y1: float, y2: float, name: str = ''):
        """Deprecated method, Use RuledFace3D from_surface_rectangular_cut method."""
        raise NotImplementedError('Use RuledFace3D from_surface_rectangular_cut method')


class ExtrusionSurface3D(Surface3D):
    """
    Defines a surface of extrusion.

    An extrusion surface is a surface that is a generic cylindrical surface generated by the linear
    extrusion of a curve, generally an Ellipse or a B-Spline curve.

    :param edge: edge.
    :type edge: Union[:class:`vmw.Wire3D`, :class:`vmw.Contour3D`]
    :param axis_point: Axis placement
    :type axis_point: :class:`volmdlr.Point3D`
    :param axis: Axis of extrusion
    :type axis: :class:`volmdlr.Vector3D`
    """
    face_class = 'ExtrusionFace3D'
    y_periodicity = None

    def __init__(self, edge: Union[edges.FullArcEllipse3D, edges.BSplineCurve3D],
                 direction: volmdlr.Vector3D, name: str = ''):
        self.edge = edge
        direction = direction.unit_vector()
        self.direction = direction
        if hasattr(edge, "center"):
            self.frame = volmdlr.Frame3D.from_point_and_vector(edge.center, direction, volmdlr.Z3D)
        else:
            self.frame = volmdlr.Frame3D.from_point_and_vector(edge.start, direction, volmdlr.Z3D)
        self._x_periodicity = False

        Surface3D.__init__(self, frame=self.frame, name=name)

    @property
    def x_periodicity(self):
        """Returns the periodicity in x direction."""
        if self._x_periodicity:
            return self._x_periodicity
        start = self.edge.start
        end = self.edge.end
        if start.is_close(end, 1e-4):
            return 1
        return None

    @x_periodicity.setter
    def x_periodicity(self, value):
        """X periodicity setter."""
        self._x_periodicity = value

    def point2d_to_3d(self, point2d: volmdlr.Point2D):
        """
        Transform a parametric (u, v) point into a 3D Cartesian point (x, y, z).

        # u = [0, 1] and v = z
        """
        u, v = point2d
        if abs(u) < 1e-7:
            u = 0.0
        if abs(v) < 1e-7:
            v = 0.0

        point_at_curve_global = self.edge.point_at_abscissa(u * self.edge.length())
        point_at_curve_local = self.frame.global_to_local_coordinates(point_at_curve_global)
        # x, y, z = point_at_curve_local
        point_local = point_at_curve_local.translation(volmdlr.Vector3D(0, 0, v))
        return self.frame.local_to_global_coordinates(point_local)

    def point3d_to_2d(self, point3d):
        """
        Transform a 3D Cartesian point (x, y, z) into a parametric (u, v) point.
        """
        x, y, z = self.frame.global_to_local_coordinates(point3d)
        if abs(x) < 1e-7:
            x = 0.0
        if abs(y) < 1e-7:
            y = 0.0
        if abs(z) < 1e-7:
            z = 0.0
        v = z
        point_at_curve_local = volmdlr.Point3D(x, y, 0)
        point_at_curve_global = self.frame.local_to_global_coordinates(point_at_curve_local)

        u = self.edge.abscissa(point_at_curve_global, tol=1e-6) / self.edge.length()
        u = min(u, 1.0)
        return volmdlr.Point2D(u, v)

    def rectangular_cut(self, x1: float = 0.0, x2: float = 1.0,
                        y1: float = 0.0, y2: float = 1.0, name: str = ''):
        """Deprecated method, Use ExtrusionFace3D from_surface_rectangular_cut method."""
        raise AttributeError('Use ExtrusionFace3D from_surface_rectangular_cut method')

    def plot(self, ax=None, color='grey', alpha=0.5, z: float = 0.5, **kwargs):
        if ax is None:
            fig = plt.figure()
            ax = fig.add_subplot(111, projection='3d')
        self.frame.plot(ax=ax, ratio=self.edge.length())
        for i in range(21):
            step = i / 20. * z
            wire = self.edge.translation(step * self.frame.w)
            wire.plot(ax=ax, edge_style=EdgeStyle(color=color, alpha=alpha))

        return ax

    @classmethod
    def from_step(cls, arguments, object_dict, **kwargs):
        """Creates an extrusion surface from step data."""
        name = arguments[0][1:-1]
        edge = object_dict[arguments[1]]
        if edge.__class__ is curves.Ellipse3D:
            start_end = edge.center + edge.major_axis * edge.major_dir
            fullarcellipse = edges.FullArcEllipse3D(edge, start_end, edge.name)
            direction = -object_dict[arguments[2]]
            surface = cls(edge=fullarcellipse, direction=direction, name=name)
            surface.x_periodicity = 1
        elif edge.__class__ is curves.Circle3D:
            start_end = edge.center + edge.frame.u * edge.radius
            fullarc = edges.FullArc3D(edge, start_end)
            direction = object_dict[arguments[2]]
            surface = cls(edge=fullarc, direction=direction, name=name)
            surface.x_periodicity = 1

        else:
            direction = object_dict[arguments[2]]
            surface = cls(edge=edge, direction=direction, name=name)
        return surface

    def to_step(self, current_id):
        """
        Translate volmdlr primitive to step syntax.
        """
        content_edge, edge_id = self.edge.to_step(current_id)
        current_id = edge_id + 1
        content_vector, vector_id = self.direction.to_step(current_id)
        current_id = vector_id + 1
        content = content_edge + content_vector
        content += f"#{current_id} = SURFACE_OF_LINEAR_EXTRUSION('{self.name}',#{edge_id},#{vector_id});\n"
        return content, [current_id]

    def arc3d_to_2d(self, arc3d):
        """
        Converts the primitive from 3D spatial coordinates to its equivalent 2D primitive in the parametric space.
        """
        # todo: needs detailed investigation
        start = self.point3d_to_2d(arc3d.start)
        end = self.point3d_to_2d(arc3d.end)
        if start.is_close(end):
            print("surfaces.py")
        if self.x_periodicity:
            start, end = self._verify_start_end_parametric_points(start, end, arc3d)
        return [edges.LineSegment2D(start, end, name="arc")]

    def arcellipse3d_to_2d(self, arcellipse3d):
        """
        Transformation of an arc-ellipse 3d to 2d, in a cylindrical surface.

        """
        if isinstance(self.edge, edges.FullArcEllipse3D):
            start2d = self.point3d_to_2d(arcellipse3d.start)
            end2d = self.point3d_to_2d(arcellipse3d.end)
            return [edges.LineSegment2D(start2d, end2d)]
        points = [self.point3d_to_2d(p)
                  for p in arcellipse3d.discretization_points(number_points=15)]
        if self.x_periodicity:
            start, end = self._verify_start_end_parametric_points(points[0], points[-1], arcellipse3d)
            points[0] = start
            points[-1] = end
        bsplinecurve2d = edges.BSplineCurve2D.from_points_interpolation(points, degree=2)
        return [bsplinecurve2d]

    def fullarcellipse3d_to_2d(self, fullarcellipse3d):
        """
        Converts a 3D full elliptical arc to a 2D line segment in the current plane.

        This method converts a 3D full elliptical arc to a 2D line segment in the current plane.
        It first calculates the length of the arc using the `length` method of the `fullarcellipse3d`
        object. Then, it converts the start and end points of the arc to 2D points using the `point3d_to_2d`
        method. Additionally, it calculates a point on the arc at a small abscissa value (0.01 * length)
        and converts it to a 2D point. Based on the relative position of this point, the method determines
        the start and end points of the line segment in 2D. If the abscissa point is closer to the start
        point, the line segment starts from (0, start.y) and ends at (1, end.y). If the abscissa point is
        closer to the end point, the line segment starts from (1, start.y) and ends at (0, end.y). If the
        abscissa point lies exactly at the midpoint of the arc, a NotImplementedError is raised. The resulting
        line segment is returned as a list.

        :param fullarcellipse3d: The 3D full elliptical arc object to convert.
        :return: A list containing a 2D line segment representing the converted arc.
        :raises: NotImplementedError: If the abscissa point lies exactly at the midpoint of the arc.
        """

        length = fullarcellipse3d.length()
        start = self.point3d_to_2d(fullarcellipse3d.start)
        end = self.point3d_to_2d(fullarcellipse3d.end)

        u3, _ = self.point3d_to_2d(fullarcellipse3d.point_at_abscissa(0.01 * length))
        if u3 > 0.5:
            p1 = volmdlr.Point2D(1, start.y)
            p2 = volmdlr.Point2D(0, end.y)
        elif u3 < 0.5:
            p1 = volmdlr.Point2D(0, start.y)
            p2 = volmdlr.Point2D(1, end.y)
        else:
            raise NotImplementedError
        return [edges.LineSegment2D(p1, p2)]

    def linesegment2d_to_3d(self, linesegment2d):
        """
        Converts a BREP line segment 2D onto a 3D primitive on the surface.
        """
        start3d = self.point2d_to_3d(linesegment2d.start)
        end3d = self.point2d_to_3d(linesegment2d.end)
        u1, param_z1 = linesegment2d.start
        u2, param_z2 = linesegment2d.end
        if math.isclose(u1, u2, abs_tol=1e-4):
            return [edges.LineSegment3D(start3d, end3d)]
        if math.isclose(param_z1, param_z2, abs_tol=1e-6):
            primitive = self.edge.translation(self.direction * (param_z1 + param_z2) * 0.5)
            if primitive.point_belongs(start3d) and primitive.point_belongs(end3d):
                if math.isclose(abs(u1 - u2), 1.0, abs_tol=1e-4):
                    if primitive.start.is_close(start3d) and primitive.end.is_close(end3d):
                        return [primitive]
                    if primitive.start.is_close(end3d) and primitive.end.is_close(start3d):
                        return [primitive.reverse()]
                primitive = primitive.split_between_two_points(start3d, end3d)
                return [primitive]
        n = 10
        degree = 3
        points = [self.point2d_to_3d(point2d) for point2d in linesegment2d.discretization_points(number_points=n)]
        return [edges.BSplineCurve3D.from_points_interpolation(points, degree)]

    def bsplinecurve3d_to_2d(self, bspline_curve3d):
        n = len(bspline_curve3d.control_points)
        points = [self.point3d_to_2d(point)
                  for point in bspline_curve3d.discretization_points(number_points=n)]
        if self.x_periodicity:
            start, end = self._verify_start_end_parametric_points(points[0], points[-1], bspline_curve3d)
            points[0] = start
            points[-1] = end
        return [edges.BSplineCurve2D.from_points_interpolation(points, bspline_curve3d.degree)]

    def frame_mapping(self, frame: volmdlr.Frame3D, side: str):
        """
        Returns a new Extrusion Surface positioned in the specified frame.

        :param frame: Frame of reference
        :type frame: `volmdlr.Frame3D`
        :param side: 'old' or 'new'
        """
        new_frame = self.frame.frame_mapping(frame, side)
        direction = new_frame.w
        new_edge = self.edge.frame_mapping(frame, side)
        return ExtrusionSurface3D(new_edge, direction, name=self.name)

    def _verify_start_end_parametric_points(self, start, end, edge3d):
        """
        When the generatrix of the surface is periodic we need to verify if the u parameter should be 0 or 1.
        """
        start_ref1 = self.point3d_to_2d(edge3d.point_at_abscissa(0.01 * edge3d.length()))
        start_ref2 = self.point3d_to_2d(edge3d.point_at_abscissa(0.02 * edge3d.length()))
        end_ref1 = self.point3d_to_2d(edge3d.point_at_abscissa(0.99 * edge3d.length()))
        end_ref2 = self.point3d_to_2d(edge3d.point_at_abscissa(0.98 * edge3d.length()))
        if math.isclose(start.x, self.x_periodicity, abs_tol=1e-4):
            vec1 = start_ref1 - start
            vec2 = start_ref2 - start_ref1
            if vec2.dot(vec1) < 0:
                start.x = 0
        if math.isclose(end.x, self.x_periodicity, abs_tol=1e-4):
            vec1 = end - end_ref1
            vec2 = end_ref1 - end_ref2
            if vec2.dot(vec1) < 0:
                end.x = 0
        if math.isclose(start.x, 0, abs_tol=1e-4):
            vec1 = start_ref1 - start
            vec2 = start_ref2 - start_ref1
            if vec2.dot(vec1) < 0:
                start.x = self.x_periodicity
        if math.isclose(end.x, 0, abs_tol=1e-4):
            vec1 = end - end_ref1
            vec2 = end_ref1 - end_ref2
            if vec2.dot(vec1) < 0:
                end.x = self.x_periodicity
        return start, end


class RevolutionSurface3D(PeriodicalSurface):
    """
    Defines a surface of revolution.

    :param edge: Edge.
    :type edge: edges.Edge
    :param axis_point: Axis placement
    :type axis_point: :class:`volmdlr.Point3D`
    :param axis: Axis of revolution
    :type axis: :class:`volmdlr.Vector3D`
    """
    face_class = 'RevolutionFace3D'
    x_periodicity = volmdlr.TWO_PI
    y_periodicity = None

    def __init__(self, edge,
                 axis_point: volmdlr.Point3D, axis: volmdlr.Vector3D, name: str = ''):
        self.edge = edge
        self.axis_point = axis_point
        self.axis = axis

        point1 = edge.point_at_abscissa(0)
        vector1 = point1 - axis_point
        w_vector = axis
        w_vector = w_vector.unit_vector()
        if point1.is_close(axis_point) or w_vector.is_colinear_to(vector1):
            if edge.__class__.__name__ != "Line3D":
                point1 = edge.point_at_abscissa(0.5 * edge.length())
            else:
                point1 = edge.point_at_abscissa(0.05)
            vector1 = point1 - axis_point
        u_vector = vector1 - vector1.vector_projection(w_vector)
        u_vector = u_vector.unit_vector()
        v_vector = w_vector.cross(u_vector)
        self.frame = volmdlr.Frame3D(origin=axis_point, u=u_vector, v=v_vector, w=w_vector)

        PeriodicalSurface.__init__(self, frame=self.frame, name=name)

    def point2d_to_3d(self, point2d: volmdlr.Point2D):
        """
        Transform a parametric (u, v) point into a 3D Cartesian point (x, y, z).

        u = [0, 2pi] and v = [0, 1] into a
        """
        u, v = point2d
        point_at_curve = self.edge.point_at_abscissa(v)
        point = point_at_curve.rotation(self.axis_point, self.axis, u)
        return point

    def point3d_to_2d(self, point3d):
        """
        Transform a 3D Cartesian point (x, y, z) into a parametric (u, v) point.
        """
        x, y, _ = self.frame.global_to_local_coordinates(point3d)
        if abs(x) < 1e-12:
            x = 0
        if abs(y) < 1e-12:
            y = 0
        u = math.atan2(y, x)

        point_at_curve = point3d.rotation(self.axis_point, self.axis, -u)
        v = self.edge.abscissa(point_at_curve)
        return volmdlr.Point2D(u, v)

    def rectangular_cut(self, x1: float, x2: float,
                        y1: float, y2: float, name: str = ''):
        """Deprecated method, Use RevolutionFace3D from_surface_rectangular_cut method."""
        raise AttributeError('Use RevolutionFace3D from_surface_rectangular_cut method')

    def plot(self, ax=None, edge_style: EdgeStyle = EdgeStyle(color='grey', alpha=0.5),
             number_curves: int = 20, **kwargs):
        """
        Plot rotated Revolution surface generatrix.

        :param number_curves: Number of curves to display.
        :type number_curves: int
        """
        if ax is None:
            fig = plt.figure()
            ax = fig.add_subplot(111, projection='3d')
        for i in range(number_curves + 1):
            theta = i / number_curves * volmdlr.TWO_PI
            wire = self.edge.rotation(self.axis_point, self.axis, theta)
            wire.plot(ax=ax, edge_style=edge_style)

        return ax

    @classmethod
    def from_step(cls, arguments, object_dict, **kwargs):
        """
        Converts a step primitive to a RevolutionSurface3D.

        :param arguments: The arguments of the step primitive.
        :type arguments: list
        :param object_dict: The dictionary containing all the step primitives
            that have already been instantiated.
        :type object_dict: dict
        :return: The corresponding RevolutionSurface3D object.
        :rtype: :class:`volmdlr.faces.RevolutionSurface3D`
        """
        y_periodicity = None
        name = arguments[0][1:-1]
        edge = object_dict[arguments[1]]
        if edge.__class__ is curves.Circle3D:
            start_end = edge.center + edge.frame.u * edge.radius
            edge = edges.FullArc3D(edge, start_end, edge.name)
            y_periodicity = edge.length()

        axis_point, axis = object_dict[arguments[2]]
        surface = cls(edge=edge, axis_point=axis_point, axis=axis, name=name)
        surface.y_periodicity = y_periodicity
        return surface.simplify()

    def to_step(self, current_id):
        """
        Translate volmdlr primitive to step syntax.
        """
        content_wire, wire_id = self.edge.to_step(current_id)
        current_id = wire_id + 1
        content_axis_point, axis_point_id = self.axis_point.to_step(current_id)
        current_id = axis_point_id + 1
        content_axis, axis_id = self.axis.to_step(current_id)
        current_id = axis_id + 1
        content = content_wire + content_axis_point + content_axis
        content += f"#{current_id} = AXIS1_PLACEMENT('',#{axis_point_id},#{axis_id});\n"
        current_id += 1
        content += f"#{current_id} = SURFACE_OF_REVOLUTION('{self.name}',#{wire_id},#{current_id - 1});\n"
        return content, [current_id]

    def arc3d_to_2d(self, arc3d):
        """
        Converts the primitive from 3D spatial coordinates to its equivalent 2D primitive in the parametric space.
        """
        start = self.point3d_to_2d(arc3d.start)
        end = self.point3d_to_2d(arc3d.end)
        if self.edge.__class__.__name__ != "Line3D" and hasattr(self.edge.simplify, "circle") and \
                math.isclose(self.edge.simplify.circle.radius, arc3d.circle.radius, rel_tol=0.01):
            if self.edge.is_point_edge_extremity(arc3d.start):
                middle_point = self.point3d_to_2d(arc3d.middle_point())
                if middle_point.x == math.pi:
                    middle_point.x = -math.pi
                    if end.x == math.pi:
                        end.x = middle_point.x
                start.x = middle_point.x
            if self.edge.is_point_edge_extremity(arc3d.end):
                middle_point = self.point3d_to_2d(arc3d.middle_point())
                if middle_point.x == math.pi:
                    middle_point.x = -math.pi
                    if start.x == math.pi:
                        start.x = middle_point.x
                end.x = middle_point.x
        if math.isclose(start.y, end.y, rel_tol=0.01):
            point_after_start, point_before_end = self._reference_points(arc3d)
            point_theta_discontinuity = self.point2d_to_3d(volmdlr.Point2D(math.pi, start.y))
            discontinuity = arc3d.point_belongs(point_theta_discontinuity) and not \
                arc3d.is_point_edge_extremity(point_theta_discontinuity)

            undefined_start_theta = arc3d.start.is_close(point_theta_discontinuity)
            undefined_end_theta = arc3d.end.is_close(point_theta_discontinuity)
            start, end = vm_parametric.arc3d_to_cylindrical_coordinates_verification(
                [start, end], [undefined_start_theta, undefined_end_theta],
                [point_after_start.x, point_before_end.x], discontinuity)
        if math.isclose(start.y, end.y, rel_tol=0.01) or math.isclose(start.x, end.x, rel_tol=0.01):
            return [edges.LineSegment2D(start, end, name="arc")]
        n = 10
        degree = 3
        points = [self.point3d_to_2d(point3d) for point3d in arc3d.discretization_points(number_points=n)]
        return [edges.BSplineCurve2D.from_points_interpolation(points, degree)]

    def fullarc3d_to_2d(self, fullarc3d):
        """
        Converts the primitive from 3D spatial coordinates to its equivalent 2D primitive in the parametric space.
        """
        start = self.point3d_to_2d(fullarc3d.start)
        end = self.point3d_to_2d(fullarc3d.end)
        point_after_start, point_before_end = self._reference_points(fullarc3d)
        point_theta_discontinuity = self.point2d_to_3d(volmdlr.Point2D(math.pi, start.y))
        discontinuity = fullarc3d.point_belongs(point_theta_discontinuity) and not \
            fullarc3d.is_point_edge_extremity(point_theta_discontinuity)

        undefined_start_theta = fullarc3d.start.is_close(point_theta_discontinuity)
        undefined_end_theta = fullarc3d.end.is_close(point_theta_discontinuity)
        start, end = vm_parametric.arc3d_to_cylindrical_coordinates_verification(
            [start, end], [undefined_start_theta, undefined_end_theta],
            [point_after_start.x, point_before_end.x], discontinuity)
        theta1, z1 = start
        theta2, _ = end
        _, z3 = point_after_start

        if self.frame.w.is_colinear_to(fullarc3d.circle.normal):
            normal_dot_product = self.frame.w.dot(fullarc3d.circle.normal)
            start, end = vm_parametric.fullarc_to_cylindrical_coordinates_verification(start, end, normal_dot_product)
            return [edges.LineSegment2D(start, end, name="parametric.fullarc")]
        if math.isclose(theta1, theta2, abs_tol=1e-3):
            # Treating one case from Revolution Surface
            if z1 > z3:
                point1 = volmdlr.Point2D(theta1, 1)
                point2 = volmdlr.Point2D(theta1, 0)
            else:
                point1 = volmdlr.Point2D(theta1, 0)
                point2 = volmdlr.Point2D(theta1, 1)
            return [edges.LineSegment2D(point1, point2, name="parametric.fullarc")]
        if math.isclose(abs(theta1 - theta2), math.pi, abs_tol=1e-3):
            if z1 > z3:
                point1 = volmdlr.Point2D(theta1, 1)
                point2 = volmdlr.Point2D(theta1, 0)
                point3 = volmdlr.Point2D(theta2, 0)
                point4 = volmdlr.Point2D(theta2, 1)
            else:
                point1 = volmdlr.Point2D(theta1, 0)
                point2 = volmdlr.Point2D(theta1, 1)
                point3 = volmdlr.Point2D(theta2, 1)
                point4 = volmdlr.Point2D(theta2, 0)
            return [edges.LineSegment2D(point1, point2, name="parametric.arc"),
                    edges.LineSegment2D(point2, point3, name="parametric.singularity"),
                    edges.LineSegment2D(point3, point4, name="parametric.arc")
                    ]

        raise NotImplementedError

    def linesegment2d_to_3d(self, linesegment2d):
        """
        Converts a BREP line segment 2D onto a 3D primitive on the surface.
        """
        start3d = self.point2d_to_3d(linesegment2d.start)
        end3d = self.point2d_to_3d(linesegment2d.end)
        theta1, abscissa1 = linesegment2d.start
        theta2, abscissa2 = linesegment2d.end

        if self.edge.point_at_abscissa(abscissa1).is_close(self.edge.point_at_abscissa(abscissa2)):
            theta_i = 0.5 * (theta1 + theta2)
            interior = self.point2d_to_3d(volmdlr.Point2D(theta_i, abscissa1))
            if start3d.is_close(end3d):
                theta_e = 0.25 * (theta1 + theta2)
                extra_point = self.point2d_to_3d(volmdlr.Point2D(theta_e, abscissa1))
                temp_arc = edges.Arc3D.from_3_points(start3d, extra_point, interior)
                circle = temp_arc.circle
                if theta1 > theta2:
                    circle = temp_arc.circle.reverse()
                return [edges.FullArc3D.from_curve(circle, start3d)]
            return [edges.Arc3D.from_3_points(start3d, interior, end3d)]

        if math.isclose(theta1, theta2, abs_tol=1e-3):
            primitive = self.edge.rotation(self.axis_point, self.axis, 0.5 * (theta1 + theta2))
            if primitive.point_belongs(start3d) and primitive.point_belongs(end3d):
                if isinstance(self.edge, (curves.Line3D, edges.LineSegment3D)):
                    return [edges.LineSegment3D(start3d, end3d)]
                if self.edge.is_point_edge_extremity(start3d) and self.edge.is_point_edge_extremity(end3d):
                    primitive = primitive.simplify
                    if primitive.start.is_close(end3d) and primitive.end.is_close(start3d):
                        primitive = primitive.reverse()
                    return [primitive]
                primitive = primitive.split_between_two_points(start3d, end3d)
                if abscissa1 > abscissa2:
                    primitive = primitive.reverse()
                return [primitive]
        n = 10
        degree = 3
        points = [self.point2d_to_3d(point2d) for point2d in linesegment2d.discretization_points(number_points=n)]
        return [edges.BSplineCurve3D.from_points_interpolation(points, degree).simplify]

    def bsplinecurve2d_to_3d(self, bspline_curve2d):
        """
        Is this right?.
        """
        n = len(bspline_curve2d.control_points)
        points = [self.point2d_to_3d(p)
                  for p in bspline_curve2d.discretization_points(number_points=n)]
        return [edges.BSplineCurve3D.from_points_interpolation(points, bspline_curve2d.degree)]

    def frame_mapping(self, frame: volmdlr.Frame3D, side: str):
        """
        Returns a new Revolution Surface positioned in the specified frame.

        :param frame: Frame of reference
        :type frame: `volmdlr.Frame3D`
        :param side: 'old' or 'new'
        """
        new_frame = self.frame.frame_mapping(frame, side)
        axis = new_frame.w
        axis_point = new_frame.origin
        new_edge = self.edge.frame_mapping(frame, side)
        return RevolutionSurface3D(new_edge, axis_point, axis, name=self.name)

    def translation(self, offset):
        """
        Returns a new translated Revolution Surface.

        :param offset: translation vector.
        """
        new_edge = self.edge.translation(offset)
        new_axis_point = self.axis_point.translation(offset)
        return RevolutionSurface3D(new_edge, new_axis_point, self.axis)

    def rotation(self, center: volmdlr.Point3D, axis: volmdlr.Vector3D, angle: float):
        """
        Revolution Surface 3D rotation.

        :param center: rotation center
        :param axis: rotation axis
        :param angle: angle rotation
        :return: a new rotated Revolution Surface 3D
        """
        new_edge = self.edge.rotation(center, axis, angle)
        new_axis_point = self.axis_point.rotation(center, axis, angle)
        new_axis = self.axis.rotation(center, axis, angle)
        return RevolutionSurface3D(new_edge, new_axis_point, new_axis)

    def simplify(self):
        line3d = curves.Line3D(self.axis_point, self.axis_point + self.axis)
        if isinstance(self.edge, edges.Arc3D):
            tore_center, _ = line3d.point_projection(self.edge.center)
            # Sphere
            if math.isclose(tore_center.point_distance(self.edge.center), 0., abs_tol=1e-6):
                return SphericalSurface3D(self.frame, self.edge.circle.radius, self.name)
        if isinstance(self.edge, (edges.LineSegment3D, curves.Line3D)):
            if isinstance(self.edge, edges.LineSegment3D):
                generatrix_line = self.edge.line
            else:
                generatrix_line = self.edge
            intersections = line3d.intersection(generatrix_line)
            if intersections:
                generatrix_line_direction = generatrix_line.unit_direction_vector()
                if self.axis.dot(generatrix_line_direction) > 0:
                    semi_angle = volmdlr.geometry.vectors3d_angle(self.axis, generatrix_line_direction)
                else:
                    semi_angle = volmdlr.geometry.vectors3d_angle(self.axis, -generatrix_line_direction)
                if not self.axis_point.is_close(intersections):
                    new_w = self.axis_point - intersections
                    new_w = new_w.unit_vector()
                    new_frame = volmdlr.Frame3D(intersections, self.frame.u, new_w.cross(self.frame.u), new_w)
                else:
                    new_frame = volmdlr.Frame3D(intersections, self.frame.u, self.frame.v, self.frame.w)
                return ConicalSurface3D(new_frame, semi_angle, self.name)
            generatrix_line_direction = generatrix_line.unit_direction_vector()
            if self.axis.is_colinear_to(generatrix_line_direction):
                radius = self.edge.point_distance(self.axis_point)
                return CylindricalSurface3D(self.frame, radius, self.name)
        return self

    def is_singularity_point(self, point):
        """Verifies if point is on the surface singularity."""
        if self.edge.__class__.__name__ == "Line3D":
            return False
        return self.edge.is_point_edge_extremity(point)


class BSplineSurface3D(Surface3D):
    """
    A class representing a 3D B-spline surface.

    A B-spline surface is a smooth surface defined by a set of control points and
    a set of basis functions called B-spline basis functions. The shape of the
    surface is determined by the position of the control points and can be
    modified by moving the control points.

    :param degree_u: The degree of the B-spline curve in the u direction.
    :type degree_u: int
    :param degree_v: The degree of the B-spline curve in the v direction.
    :type degree_v: int
    :param control_points: A list of 3D control points that define the shape of
        the surface.
    :type control_points: List[`volmdlr.Point3D`]
    :param nb_u: The number of control points in the u direction.
    :type nb_u: int
    :param nb_v: The number of control points in the v direction.
    :type nb_v: int
    :param u_multiplicities: A list of multiplicities for the knots in the u direction.
        The multiplicity of a knot is the number of times it appears in the knot vector.
    :type u_multiplicities: List[int]
    :param v_multiplicities: A list of multiplicities for the knots in the v direction.
        The multiplicity of a knot is the number of times it appears in the knot vector.
    :type v_multiplicities: List[int]
    :param u_knots: A list of knots in the u direction. The knots are real numbers that
        define the position of the control points along the u direction.
    :type u_knots: List[float]
    :param v_knots: A list of knots in the v direction. The knots are real numbers that
        define the position of the control points along the v direction.
    :type v_knots: List[float]
    :param weights: (optional) A list of weights for the control points. The weights
        can be used to adjust the influence of each control point on the shape of the
        surface. Default is None.
    :type weights: List[float]
    :param name: (optional) A name for the surface. Default is an empty string.
    :type name: str
    """
    face_class = "BSplineFace3D"
    _eq_is_data_eq = False

    def __init__(self, degree_u: int, degree_v: int, control_points: List[volmdlr.Point3D], nb_u: int, nb_v: int,
                 u_multiplicities: List[int], v_multiplicities: List[int], u_knots: List[float], v_knots: List[float],
                 weights: List[float] = None, name: str = ''):
        self.ctrlpts = npy.asarray([npy.asarray([*point], dtype=npy.float64) for point in control_points],
                                   dtype=npy.float64)
        self.degree_u = int(degree_u)
        self.degree_v = int(degree_v)
        self.nb_u = int(nb_u)
        self.nb_v = int(nb_v)

        u_knots = nurbs_helpers.standardize_knot_vector(u_knots)
        v_knots = nurbs_helpers.standardize_knot_vector(v_knots)
        self.u_knots = u_knots
        self.v_knots = v_knots
        self.u_multiplicities = u_multiplicities
        self.v_multiplicities = v_multiplicities
        self._weights = weights
        self.rational = False
        if weights is not None:
            self.rational = True
            self._weights = npy.asarray(weights, dtype=npy.float64)

        self._surface = None
        Surface3D.__init__(self, name=name)

        # Hidden Attributes
        self._displacements = None
        self._grids2d = None
        self._grids2d_deformed = None
        self._bbox = None
        self._surface_curves = None
        self._knotvector = None
        self.ctrlptsw = None
        if self._weights is not None:
            ctrlptsw = []
            for point, w in zip(self.ctrlpts, self._weights):
                temp = [float(c * w) for c in point]
                temp.append(float(w))
                ctrlptsw.append(temp)
            self.ctrlptsw = npy.asarray(ctrlptsw, dtype=npy.float64)

        self._delta = [0.05, 0.05]
        self._eval_points = None
        self._vertices = None
        self._domain = None

        self._x_periodicity = False  # Use False instead of None because None is a possible value of x_periodicity
        self._y_periodicity = False

    def __hash__(self):
        """
        Creates custom hash to the surface.
        """
        control_points = self.control_points
        weights = self.weights
        if weights is None:
            weights = tuple(1.0 for _ in range(len(control_points)))
        else:
            weights = tuple(weights)
        return hash((tuple(control_points),
                     self.degree_u, tuple(self.u_multiplicities), tuple(self.u_knots), self.nb_u,
                     self.degree_v, tuple(self.v_multiplicities), tuple(self.v_knots), self.nb_v, weights))

    def __eq__(self, other):
        """
        Defines the BSpline surface equality operation.
        """
        if not isinstance(other, self.__class__):
            return False

        if (self.rational != other.rational or self.degree_u != other.degree_u or self.degree_v != other.degree_v or
                self.nb_u != other.nb_u or self.nb_v != other.nb_v):
            return False

        for s_k, o_k in zip(self.knotvector, other.knotvector):
            if len(s_k) != len(o_k) or any(not math.isclose(s, o, abs_tol=1e-8) for s, o in zip(s_k, o_k)):
                return False
        self_control_points = self.control_points
        other_control_points = other.control_points
        if len(self_control_points) != len(other_control_points) or \
                any(not s_point.is_close(o_point) for s_point, o_point in
                    zip(self_control_points, other_control_points)):
            return False
        if self.rational and other.rational:
            if len(self.weights) != len(other.weights) or \
                    any(not math.isclose(s_w, o_w, abs_tol=1e-8) for s_w, o_w in zip(self.weights, other.weights)):
                return False
        return True

    def _data_eq(self, other_object):
        """
        Defines dessia common object equality.
        """
        return self == other_object

    @property
    def data(self):
        """
        Returns a dictionary of the BSpline data.
        """
        datadict = {
            "degree": (self.degree_u, self.degree_v),
            "knotvector": self.knotvector,
            "size": (self.nb_u, self.nb_v),
            "sample_size": self.sample_size,
            "rational": not (self._weights is None),
            "precision": 18
        }
        if self._weights is not None:
            datadict["control_points"] = self.ctrlptsw
        else:
            datadict["control_points"] = self.ctrlpts
        return datadict

    @property
    def control_points(self):
        return [volmdlr.Point3D(*point) for point in self.ctrlpts]

    @property
    def control_points_table(self):
        """Creates control points table."""
        control_points_table = []
        points_row = []
        i = 1
        for point in self.control_points:
            points_row.append(point)
            if i == self.nb_v:
                control_points_table.append(points_row)
                points_row = []
                i = 1
            else:
                i += 1
        return control_points_table

    @property
    def knots_vector_u(self):
        """
        Compute the global knot vector (u direction) based on knot elements and multiplicities.

        """

        knots = self.u_knots
        multiplicities = self.u_multiplicities

        knots_vec = []
        for i, knot in enumerate(knots):
            for _ in range(0, multiplicities[i]):
                knots_vec.append(knot)
        return knots_vec

    @property
    def knots_vector_v(self):
        """
        Compute the global knot vector (v direction) based on knot elements and multiplicities.

        """

        knots = self.v_knots
        multiplicities = self.v_multiplicities

        knots_vec = []
        for i, knot in enumerate(knots):
            for _ in range(0, multiplicities[i]):
                knots_vec.append(knot)
        return knots_vec

    @property
    def knotvector(self):
        """
        Knot vector in u and v direction respectively.
        """
        if not self._knotvector:
            self._knotvector = [self.knots_vector_u, self.knots_vector_v]
        return self._knotvector

    @property
    def sample_size_u(self):
        """
        Sample size for the u-direction.

        :getter: Gets sample size for the u-direction
        :setter: Sets sample size for the u-direction
        :type: int
        """
        s_size = math.floor((1.0 / self.delta_u) + 0.5)
        return int(s_size)

    @sample_size_u.setter
    def sample_size_u(self, value):
        if not isinstance(value, int):
            raise ValueError("Sample size must be an integer value")
        knotvector_u = self.knots_vector_u

        # To make it operate like linspace, we have to know the starting and ending points.
        start_u = knotvector_u[self.degree_u]
        stop_u = knotvector_u[-(self.degree_u + 1)]

        # Set delta values
        self.delta_u = (stop_u - start_u) / float(value)

    @property
    def sample_size_v(self):
        """
        Sample size for the v-direction.

        :getter: Gets sample size for the v-direction
        :setter: Sets sample size for the v-direction
        :type: int
        """
        s_size = math.floor((1.0 / self.delta_v) + 0.5)
        return int(s_size)

    @sample_size_v.setter
    def sample_size_v(self, value):
        if not isinstance(value, int):
            raise ValueError("Sample size must be an integer value")
        knotvector_v = self.knots_vector_v

        # To make it operate like linspace, we have to know the starting and ending points.
        start_v = knotvector_v[self.degree_v]
        stop_v = knotvector_v[-(self.degree_v + 1)]

        # Set delta values
        self.delta_v = (stop_v - start_v) / float(value)

    @property
    def sample_size(self):
        """
        Sample size for both u- and v-directions.

        :getter: Gets sample size as a tuple of values corresponding to u- and v-directions
        :setter: Sets sample size for both u- and v-directions
        :type: int
        """
        sample_size_u = math.floor((1.0 / self.delta_u) + 0.5)
        sample_size_v = math.floor((1.0 / self.delta_v) + 0.5)
        return int(sample_size_u), int(sample_size_v)

    @sample_size.setter
    def sample_size(self, value):
        knotvector_u = self.knots_vector_u
        knotvector_v = self.knots_vector_v

        # To make it operate like linspace, we have to know the starting and ending points.
        start_u = knotvector_u[self.degree_u]
        stop_u = knotvector_u[-(self.degree_u + 1)]
        start_v = knotvector_v[self.degree_v]
        stop_v = knotvector_v[-(self.degree_v + 1)]

        # Set delta values
        self.delta_u = (stop_u - start_u) / float(value)
        self.delta_v = (stop_v - start_v) / float(value)

    @property
    def delta_u(self):
        """
        Evaluation delta for the u-direction.

        :getter: Gets evaluation delta for the u-direction
        :setter: Sets evaluation delta for the u-direction
        :type: float
        """
        return self._delta[0]

    @delta_u.setter
    def delta_u(self, value):
        # Delta value for surface evaluation should be between 0 and 1
        if float(value) <= 0 or float(value) >= 1:
            raise ValueError("Surface evaluation delta (u-direction) must be between 0.0 and 1.0")

        # Set new delta value
        self._delta[0] = float(value)

    @property
    def delta_v(self):
        """
        Evaluation delta for the v-direction.

        :getter: Gets evaluation delta for the v-direction
        :setter: Sets evaluation delta for the v-direction
        :type: float
        """
        return self._delta[1]

    @delta_v.setter
    def delta_v(self, value):
        # Delta value for surface evaluation should be between 0 and 1
        if float(value) <= 0 or float(value) >= 1:
            raise ValueError("Surface evaluation delta (v-direction) should be between 0.0 and 1.0")

        # Set new delta value
        self._delta[1] = float(value)

    @property
    def delta(self):
        """
        Evaluation delta for both u- and v-directions.

        :getter: Gets evaluation delta as a tuple of values corresponding to u- and v-directions
        :setter: Sets evaluation delta for both u- and v-directions
        :type: float
        """
        return self.delta_u, self.delta_v

    @delta.setter
    def delta(self, value):
        if isinstance(value, (int, float)):
            self.delta_u = value
            self.delta_v = value
        elif isinstance(value, (list, tuple)):
            if len(value) == 2:
                self.delta_u = value[0]
                self.delta_v = value[1]
            else:
                raise ValueError("Surface requires 2 delta values")
        else:
            raise ValueError("Cannot set delta. Please input a numeric value or a list or tuple with 2 numeric values")

    @property
    def surface(self):
        """Create nurbs surface for special evaluations."""
        if not self._surface:
            if self._weights is None:
                surface = BSpline.Surface()
                points = self.ctrlpts.tolist()

            else:
                surface = NURBS.Surface()
                points = [(control_point[0] * self._weights[i], control_point[1] * self._weights[i],
                           control_point[2] * self._weights[i], self._weights[i])
                          for i, control_point in enumerate(self.control_points)]
            surface.degree_u = self.degree_u
            surface.degree_v = self.degree_v
            surface.set_ctrlpts(points, self.nb_u, self.nb_v)
            knot_vector = self.knotvector
            surface.knotvector_u = knot_vector[0]
            surface.knotvector_v = knot_vector[1]
            surface.delta = 0.05
            self._surface = surface
        return self._surface

    @property
    def curves(self):
        """Extract curves from surface."""
        return extract_curves(self.surface, extract_u=True, extract_v=True)

    def to_dict(self, *args, **kwargs):
        """Avoids storing points in memo that makes serialization slow."""
        dict_ = self.base_dict()
        dict_['degree_u'] = self.degree_u
        dict_['degree_v'] = self.degree_v
        dict_['control_points'] = [point.to_dict() for point in self.control_points]
        dict_['nb_u'] = self.nb_u
        dict_['nb_v'] = self.nb_v
        dict_['u_multiplicities'] = self.u_multiplicities
        dict_['v_multiplicities'] = self.v_multiplicities
        dict_['u_knots'] = self.u_knots
        dict_['v_knots'] = self.v_knots
        dict_['weights'] = self.weights
        return dict_

    @property
    def weights(self):
        if self._weights is None:
            return self._weights
        return self._weights.tolist()

    @property
    def x_periodicity(self):
        """
        Evaluates the periodicity of the surface in u direction.
        """
        if self._x_periodicity is False:
            a, b = self.surface.domain[0]
            c, d = self.surface.domain[1]
            point_at_a = self.point2d_to_3d(volmdlr.Point2D(a, 0.5 * (d - c)))
            point_at_b = self.point2d_to_3d(volmdlr.Point2D(b, 0.5 * (d - c)))
            if point_at_b.is_close(point_at_a) or self.u_closed():
                self._x_periodicity = b - a
            else:
                self._x_periodicity = None
        return self._x_periodicity

    @property
    def y_periodicity(self):
        """
        Evaluates the periodicity of the surface in v direction.
        """
        if self._y_periodicity is False:
            a, b = self.surface.domain[0]
            c, d = self.surface.domain[1]
            point_at_c = self.point2d_to_3d(volmdlr.Point2D(0.5 * (b - a), c))
            point_at_d = self.point2d_to_3d(volmdlr.Point2D(0.5 * (b - a), d))
            if point_at_d.is_close(point_at_c) or self.v_closed():
                self._y_periodicity = d - c
            else:
                self._y_periodicity = None
        return self._y_periodicity

    @property
    def bounding_box(self):
        if not self._bbox:
            self._bbox = self._bounding_box()
        return self._bbox

    def _bounding_box(self):
        """
        Computes the bounding box of the surface.

        """
        min_bounds, max_bounds = self.surface.bbox
        xmin, ymin, zmin = min_bounds
        xmax, ymax, zmax = max_bounds
        return volmdlr.core.BoundingBox(xmin, xmax, ymin, ymax, zmin, zmax)

    @property
    def surface_curves(self):
        """
        Extracts curves from a surface.
        """
        if not self._surface_curves:
            self._surface_curves = self.get_surface_curves()
        return self._surface_curves

    def get_surface_curves(self):
        """
        Converts the surface curves from geomdl curve to volmdlr.
        """
        # v-direction
        crvlist_v = []
        surf_curves = self.curves
        v_curves = surf_curves["v"]
        for curve in v_curves:
            crvlist_v.append(edges.BSplineCurve3D.from_geomdl_curve(curve))
        # u-direction
        crvlist_u = []
        u_curves = surf_curves["u"]
        for curve in u_curves:
            crvlist_u.append(edges.BSplineCurve3D.from_geomdl_curve(curve))

        # Return shapes as a dict object
        return {"u": crvlist_u, "v": crvlist_v}

    def evaluate(self, **kwargs):
        """
        Evaluates the surface.

        The evaluated points are stored in :py:attr:`evalpts` property.

        Keyword Arguments:
            * ``start_u``: start parameter on the u-direction
            * ``stop_u``: stop parameter on the u-direction
            * ``start_v``: start parameter on the v-direction
            * ``stop_v``: stop parameter on the v-direction

        The ``start_u``, ``start_v`` and ``stop_u`` and ``stop_v`` parameters allow evaluation of a surface segment
        in the range  *[start_u, stop_u][start_v, stop_v]* i.e. the surface will also be evaluated at the ``stop_u``
        and ``stop_v`` parameter values.

        """
        knotvector_u = self.knots_vector_u
        knotvector_v = self.knots_vector_v
        # Find evaluation start and stop parameter values
        start_u = kwargs.get('start_u', knotvector_u[self.degree_u])
        stop_u = kwargs.get('stop_u', knotvector_u[-(self.degree_u + 1)])
        start_v = kwargs.get('start_v', knotvector_v[self.degree_v])
        stop_v = kwargs.get('stop_v', knotvector_v[-(self.degree_v + 1)])

        # Evaluate and cache
        self._eval_points = npy.asarray(evaluate_surface(self.data,
                                                         start=(start_u, start_v),
                                                         stop=(stop_u, stop_v)), dtype=npy.float64)

    @property
    def evalpts(self):
        """
        Evaluated points.

        :getter: Gets the coordinates of the evaluated points
        :type: list
        """
        if self._eval_points is None or len(self._eval_points) == 0:
            self.evaluate()
        return self._eval_points

    @property
    def domain(self):
        """
        Domain.

        Domain is determined using the knot vector(s).

        :getter: Gets the domain
        """
        if not self._domain:
            knotvector_u = self.knots_vector_u
            knotvector_v = self.knots_vector_v
            # Find evaluation start and stop parameter values
            start_u = knotvector_u[self.degree_u]
            stop_u = knotvector_u[-(self.degree_u + 1)]
            start_v = knotvector_v[self.degree_v]
            stop_v = knotvector_v[-(self.degree_v + 1)]
            self._domain = start_u, stop_u, start_v, stop_v
        return self._domain

<<<<<<< HEAD
    def ctrlpts2d(self):
        """
        Each row represents the control points in u direction and each column the points in v direction.
        """
        ctrlpts = self.ctrlptsw if self.rational else self.ctrlpts
        control_points_table = []
        points_row = []
        i = 1
        for point in ctrlpts:
            points_row.append(point)
            if i == self.nb_v:
                control_points_table.append(points_row)
                points_row = []
                i = 1
            else:
                i += 1
        return control_points_table


=======
>>>>>>> cfec7e9d
    def vertices(self):
        """
        Evaluated points.

        :getter: Gets the coordinates of the evaluated points
        :type: list
        """
        u_min, u_max, v_min, v_max = self.domain
        if self._vertices is None or len(self._vertices) == 0:
            vertices = []
            u_vector = npy.linspace(u_min, u_max, self.sample_size_u, dtype=npy.float64)
            v_vector = npy.linspace(v_min, v_max, self.sample_size_v, dtype=npy.float64)
            for u in u_vector:
                for v in v_vector:
                    vertices.append((u, v))
            self._vertices = vertices
        return self._vertices

    def points(self):
        """
<<<<<<< HEAD
        Returns surface points
=======
        Returns surface points.
>>>>>>> cfec7e9d
        """
        return [volmdlr.Point3D(*point) for point in self.evalpts]

    def control_points_matrix(self, coordinates):
        """
        Define control points like a matrix, for each coordinate: x:0, y:1, z:2.
        """

        points = npy.empty((self.nb_u, self.nb_v))
        for i in range(0, self.nb_u):
            for j in range(0, self.nb_v):
                points[i][j] = self.control_points_table[i][j][coordinates]
        return points

    def basis_functions_u(self, u, k, i):
        """
        Compute basis functions Bi in u direction for u=u and degree=k.

        """

        # k = self.degree_u
        knots_vector_u = self.knots_vector_u

        if k == 0:
            return 1.0 if knots_vector_u[i] <= u < knots_vector_u[i + 1] else 0.0
        if knots_vector_u[i + k] == knots_vector_u[i]:
            param_c1 = 0.0
        else:
            param_c1 = (u - knots_vector_u[i]) / (knots_vector_u[i + k] - knots_vector_u[i]) \
                       * self.basis_functions_u(u, k - 1, i)
        if knots_vector_u[i + k + 1] == knots_vector_u[i + 1]:
            param_c2 = 0.0
        else:
            param_c2 = (knots_vector_u[i + k + 1] - u) / (knots_vector_u[i + k + 1] - knots_vector_u[i + 1]) * \
                       self.basis_functions_u(u, k - 1, i + 1)
        return param_c1 + param_c2

    def basis_functions_v(self, v, k, i):
        """
        Compute basis functions Bi in v direction for v=v and degree=k.

        """

        # k = self.degree_u
        knots = self.knots_vector_v

        if k == 0:
            return 1.0 if knots[i] <= v < knots[i + 1] else 0.0
        if knots[i + k] == knots[i]:
            param_c1 = 0.0
        else:
            param_c1 = (v - knots[i]) / (knots[i + k] - knots[i]) * self.basis_functions_v(v, k - 1, i)
        if knots[i + k + 1] == knots[i + 1]:
            param_c2 = 0.0
        else:
            param_c2 = (knots[i + k + 1] - v) / (knots[i + k + 1] - knots[i + 1]) * self.basis_functions_v(v, k - 1,
                                                                                                           i + 1)
        return param_c1 + param_c2

    def derivatives(self, u, v, order):
        """
        Evaluates n-th order surface derivatives at the given (u, v) parameter pair.

        :param u: Point's u coordinate.
        :type u: float
        :param v: Point's v coordinate.
        :type v: float
        :param order: Order of the derivatives.
        :type order: int
        :return: A list SKL, where SKL[k][l] is the derivative of the surface S(u,v) with respect
        to u k times and v l times
        :rtype: List[`volmdlr.Vector3D`]
        """
        if self.weights is not None:
            control_points = self.ctrlptsw
        else:
            control_points = self.ctrlpts
        derivatives = derivatives_surface([self.degree_u, self.degree_v], self.knotvector, control_points,
                                          [self.nb_u, self.nb_v], self.rational, [u, v], order)
        for i in range(order + 1):
            for j in range(order + 1):
                derivatives[i][j] = volmdlr.Vector3D(*derivatives[i][j])
        return derivatives

    def blending_vector_u(self, u):
        """
        Compute a vector of basis_functions in u direction for u=u.
        """

        blending_vect = npy.empty((1, self.nb_u))
        for j in range(0, self.nb_u):
            blending_vect[0][j] = self.basis_functions_u(u, self.degree_u, j)

        return blending_vect

    def blending_vector_v(self, v):
        """
        Compute a vector of basis_functions in v direction for v=v.

        """

        blending_vect = npy.empty((1, self.nb_v))
        for j in range(0, self.nb_v):
            blending_vect[0][j] = self.basis_functions_v(v, self.degree_v, j)

        return blending_vect

    def blending_matrix_u(self, u):
        """
        Compute a matrix of basis_functions in u direction for a vector u like [0,1].

        """

        blending_mat = npy.empty((len(u), self.nb_u))
        for i, u_i in enumerate(u):
            for j in range(self.nb_u):
                blending_mat[i][j] = self.basis_functions_u(u_i, self.degree_u, j)
        return blending_mat

    def blending_matrix_v(self, v):
        """
        Compute a matrix of basis_functions in v direction for a vector v like [0,1].

        """

        blending_mat = npy.empty((len(v), self.nb_v))
        for i, v_i in enumerate(v):
            for j in range(self.nb_v):
                blending_mat[i][j] = self.basis_functions_v(v_i, self.degree_v, j)
        return blending_mat

    def point2d_to_3d(self, point2d: volmdlr.Point2D):
        """
        Evaluate the surface at a given parameter coordinate.
        """
        u, v = point2d
        u = float(min(max(u, 0.0), 1.0))
        v = float(min(max(v, 0.0), 1.0))
        point_array = evaluate_surface(self.data, start=(u, v), stop=(u, v))[0]
        return volmdlr.Point3D(*point_array)

    def _get_grid_bounds(self, params, delta_u, delta_v, sample_size_u, sample_size_v):
        """
        Update bounds and grid_size at each iteration of point inversion grid search.
        """
        u, v = params
        if u == self.domain[0]:
            u_start = self.domain[0]
            u_stop = self.domain[0]
            sample_size_u = 1

        elif u == self.domain[1]:
            u_start = self.domain[1]
            u_stop = self.domain[1]
            sample_size_u = 1
        else:
            u_start = max(u - delta_u, self.domain[0])
            u_stop = min(u + delta_u, self.domain[1])

        if v == self.domain[2]:
            v_start = self.domain[2]
            v_stop = self.domain[2]
            sample_size_v = 1
        elif v == self.domain[3]:
            v_start = self.domain[3]
            v_stop = self.domain[3]
            sample_size_v = 1
        else:
            v_start = max(v - delta_v, self.domain[2])
            v_stop = min(v + delta_v, self.domain[3])
        return u_start, u_stop, v_start, v_stop, sample_size_u, sample_size_v

    @staticmethod
    def _update_parameters(bounds, sample_size_u, sample_size_v, index):
        """
        Helper function to update parameters of point inversion grid search at each iteration.
        """
        u_start, u_stop, v_start, v_stop = bounds
        if sample_size_u == 1:
            delta_u = 0.0
            u = u_start
            delta_v = (v_stop - v_start) / (sample_size_v - 1)
            v = v_start + index * delta_v
        elif sample_size_v == 1:
            delta_u = (u_stop - u_start) / (sample_size_u - 1)
            u = u_start + index * delta_u
            delta_v = 0.0
            v = v_start
        else:
            if index == 0:
                u_idx, v_idx = 0, 0
            else:
                u_idx = int(index / sample_size_v)
                v_idx = index % sample_size_v
            delta_u = (u_stop - u_start) / (sample_size_u - 1)
            delta_v = (v_stop - v_start) / (sample_size_v - 1)
            u = u_start + u_idx * delta_u
            v = v_start + v_idx * delta_v
        return u, v, delta_u, delta_v

    @staticmethod
    def _find_index_min(matrix_points, point):
        # Calculate distances
        distances = npy.linalg.norm(matrix_points - point, axis=1)

        return npy.argmin(distances), distances.min()

    def _point_inversion_initialization(self, point3d_array):
        """
        Helper function to initialize parameters.
        """
        sample_size_u = 10
        sample_size_v = 10
        initial_index, minimal_distance = self._find_index_min(self.evalpts, point3d_array)

        if initial_index == 0:
            u_idx, v_idx = 0, 0
        else:
            u_idx = int(initial_index / self.sample_size_v)
            v_idx = initial_index % self.sample_size_v

        u_start, u_stop, v_start, v_stop = self.domain
        delta_u = (u_stop - u_start) / (self.sample_size_u - 1)
        delta_v = (v_stop - v_start) / (self.sample_size_v - 1)
        u = u_start + u_idx * delta_u
        v = v_start + v_idx * delta_v

        if u == u_start:
            u_stop = u + delta_u
            sample_size_u = 2
        elif u == u_stop:
            u_start = u - delta_u
            sample_size_u = 2
        else:
            u_start = max(u - delta_u, self.domain[0])
            u_stop = min(u + delta_u, self.domain[1])

        if v == v_start:
            v_stop = v + delta_v
            sample_size_v = 2
        elif v == v_stop:
            v_start = v - delta_v
            sample_size_v = 2
        else:
            v_start = max(v - delta_v, self.domain[2])
            v_stop = min(v + delta_v, self.domain[3])
        return u, v, u_start, u_stop, v_start, v_stop, delta_u, delta_v, sample_size_u, sample_size_v, minimal_distance

    def point_inversion_grid_search(self, point3d, acceptable_distance):
        """
        Find the parameters (u, v) of a 3D point on the BSpline surface using a grid search algorithm.
        """
        point3d_array = npy.array([point3d[0], point3d[1], point3d[2]], dtype=npy.float64)
        u, v, u_start, u_stop, v_start, v_stop, delta_u, delta_v, sample_size_u, sample_size_v, minimal_distance = \
            self._point_inversion_initialization(point3d_array)
        datadict = {
            "degree": (self.degree_u, self.degree_v),
            "knotvector": self.knotvector,
            "size": (self.nb_u, self.nb_v),
            "sample_size": [sample_size_u, sample_size_v],
            "rational": not (self._weights is None),
            "precision": 18
        }
        if self._weights is not None:
            datadict["control_points"] = self.ctrlptsw
        else:
            datadict["control_points"] = self.ctrlpts
        last_distance = 0.0
        count = 0
        while minimal_distance > acceptable_distance and count < 15:
            if count > 0:
                u_start, u_stop, v_start, v_stop, sample_size_u, sample_size_v = self._get_grid_bounds(
                    (u, v), delta_u, delta_v, sample_size_u, sample_size_v)

            if sample_size_u == 1 and sample_size_v == 1:
                return (u, v), minimal_distance
            datadict["sample_size"] = [sample_size_u, sample_size_v]
            matrix = npy.asarray(evaluate_surface(datadict,
                                                  start=(u_start, v_start),
                                                  stop=(u_stop, v_stop)), dtype=npy.float64)
            index, distance = self._find_index_min(matrix, point3d_array)
            if distance < minimal_distance:
                minimal_distance = distance
            if abs(distance - last_distance) < acceptable_distance * 0.01:
                return (u, v), minimal_distance
            u, v, delta_u, delta_v = self._update_parameters([u_start, u_stop, v_start, v_stop], sample_size_u,
                                                             sample_size_v, index)
            last_distance = distance
            count += 1

        return (u, v), minimal_distance

    def point3d_to_2d(self, point3d: volmdlr.Point3D, tol=1e-6):
        """
        Evaluates the parametric coordinates (u, v) of a 3D point (x, y, z).

        :param point3d: A 3D point to be evaluated.
        :type point3d: :class:`volmdlr.Point3D`
        :param tol: Tolerance to accept the results.
        :type tol: float
        :return: The parametric coordinates (u, v) of the point.
        :rtype: :class:`volmdlr.Point2D`
        """
        def sort_func(x):
            return point3d.point_distance(self.point2d_to_3d(volmdlr.Point2D(x[0], x[1])))

        def fun(x):
            derivatives = self.derivatives(x[0], x[1], 1)
            vector = derivatives[0][0] - point3d
            f_value = vector.norm()
            if f_value == 0.0:
                jacobian = npy.array([0.0, 0.0])
            else:
                jacobian = npy.array([vector.dot(derivatives[1][0]) / f_value,
                                      vector.dot(derivatives[0][1]) / f_value])
            return f_value, jacobian

        x0, distance = self.point_inversion_grid_search(point3d, tol)
        if distance < tol:
            return volmdlr.Point2D(*x0)
        min_bound_x, max_bound_x, min_bound_y, max_bound_y = self.domain
        res = minimize(fun, x0=npy.array(x0), jac=True,
                       bounds=[(min_bound_x, max_bound_x),
                               (min_bound_y, max_bound_y)])
        if res.fun <= tol:
            return volmdlr.Point2D(*res.x)

        point3d_array = npy.array([point3d[0], point3d[1], point3d[2]], dtype=npy.float64)
        delta_bound_x = max_bound_x - min_bound_x
        delta_bound_y = max_bound_y - min_bound_y
        x0s = [((min_bound_x + max_bound_x) / 2, (min_bound_y + max_bound_y) / 2),
               ((min_bound_x + max_bound_x) / 2, min_bound_y + delta_bound_y / 10),
               ((min_bound_x + max_bound_x) / 2, max_bound_y - delta_bound_y / 10),
               ((min_bound_x + max_bound_x) / 4, min_bound_y + delta_bound_y / 10),
               (max_bound_x - delta_bound_x / 4, min_bound_y + delta_bound_y / 10),
               ((min_bound_x + max_bound_x) / 4, max_bound_y - delta_bound_y / 10),
               (max_bound_x - delta_bound_x / 4, max_bound_y - delta_bound_y / 10),
               (min_bound_x + delta_bound_x / 10, min_bound_y + delta_bound_y / 10),
               (min_bound_x + delta_bound_x / 10, max_bound_y - delta_bound_y / 10),
               (max_bound_x - delta_bound_x / 10, min_bound_y + delta_bound_y / 10),
               (max_bound_x - delta_bound_x / 10, max_bound_y - delta_bound_y / 10),
               (0.33333333, 0.009), (0.5555555, 0.0099)]
        # Sort the initial conditions
        x0s.sort(key=sort_func)
        x0s = [x0] + x0s
        if self.weights is not None:
            control_points = self.ctrlptsw
        else:
            control_points = self.ctrlpts
        bounds = [(min_bound_x, max_bound_x), (min_bound_y, max_bound_y)]
        results = []
        for x0 in x0s:
            res = point_inversion(point3d_array, x0, bounds, [self.degree_u, self.degree_v],
                                  self.knotvector, control_points, [self.nb_u, self.nb_v], self.rational)
            if res.fun <= tol:
                return volmdlr.Point2D(*res.x)

            results.append((res.x, res.fun))

        return volmdlr.Point2D(*min(results, key=lambda r: r[1])[0])

    def linesegment2d_to_3d(self, linesegment2d):
        """Evaluates the Euclidean form for the parametric line segment."""
        points = []
        for point in linesegment2d.discretization_points(number_points=20):
            point3d = self.point2d_to_3d(point)
            if not volmdlr.core.point_in_list(point3d, points):
                points.append(point3d)
        if len(points) < 2:
            return None
        if len(points) == 2:
            return [volmdlr.edges.LineSegment3D(points[0], points[-1])]
        if len(points) < min(self.degree_u, self.degree_v) + 1:
            bspline = edges.BSplineCurve3D.from_points_interpolation(points, 2)
            return [bspline]

        bspline = edges.BSplineCurve3D.from_points_interpolation(points, min(self.degree_u, self.degree_v))
        return [bspline.simplify]

    def linesegment3d_to_2d(self, linesegment3d):
        """
        A line segment on a BSplineSurface3D will be in any case a line in 2D?.

        """
        tol = 1e-6 if linesegment3d.length() > 1e-5 else 1e-8
        start = self.point3d_to_2d(linesegment3d.start, tol)
        end = self.point3d_to_2d(linesegment3d.end, tol)
        if self.x_periodicity:
            if start.x != end.x:
                end = volmdlr.Point2D(start.x, end.y)
            if not start.is_close(end):
                return [edges.LineSegment2D(start, end)]
            return None
        if self.y_periodicity:
            if start.y != end.y:
                end = volmdlr.Point2D(end.x, start.y)
            if not start.is_close(end):
                return [edges.LineSegment2D(start, end)]
            return None
        if start.is_close(end):
            return None
        return [edges.LineSegment2D(start, end)]

    def _repair_periodic_boundary_points(self, curve3d, points_2d, direction_periodicity):
        """
        Verifies points at boundary on a periodic BSplineSurface3D.

        :param points_2d: List of `volmdlr.Point2D` after transformation from 3D Cartesian coordinates
        :type points_2d: List[volmdlr.Point2D]
        :param direction_periodicity: should be 'x' if x_periodicity or 'y' if y periodicity
        :type direction_periodicity: str
        """
        lth = curve3d.length()
        start = points_2d[0]
        end = points_2d[-1]
        points = points_2d
        pt_after_start = self.point3d_to_2d(curve3d.point_at_abscissa(0.15 * lth))
        pt_before_end = self.point3d_to_2d(curve3d.point_at_abscissa(0.85 * lth))
        # pt_after_start = points[1]
        # pt_before_end = points[-2]

        if direction_periodicity == 'x':
            i = 0
        else:
            i = 1
        min_bound, max_bound = self.surface.domain[i]
        delta = max_bound + min_bound

        if math.isclose(start[i], min_bound, abs_tol=1e-4) and pt_after_start[i] > 0.5 * delta:
            start[i] = max_bound
        elif math.isclose(start[i], max_bound, abs_tol=1e-4) and pt_after_start[i] < 0.5 * delta:
            start[i] = min_bound

        if math.isclose(end[i], min_bound, abs_tol=1e-4) and pt_before_end[i] > 0.5 * delta:
            end[i] = max_bound
        elif math.isclose(end[i], max_bound, abs_tol=1e-4) and pt_before_end[i] < 0.5 * delta:
            end[i] = min_bound

        points[0] = start
        points[-1] = end

        if all((math.isclose(p[i], max_bound, abs_tol=1e-4) or math.isclose(p[i], min_bound, abs_tol=1e-4)) for
               p in points):
            # if the line is at the boundary of the surface domain, we take the first point as reference
            t_param = max_bound if math.isclose(points[0][i], max_bound, abs_tol=1e-4) else min_bound
            if direction_periodicity == 'x':
                points = [volmdlr.Point2D(t_param, p[1]) for p in points]
            else:
                points = [volmdlr.Point2D(p[0], t_param) for p in points]

        return points

    def bsplinecurve3d_to_2d(self, bspline_curve3d):
        """
        Converts the primitive from 3D spatial coordinates to its equivalent 2D primitive in the parametric space.
        """
        lth = bspline_curve3d.length()

        if lth <= 1e-6:
            print('BSplineCurve3D skipped because it is too small')
            return []

        n = min(len(bspline_curve3d.control_points), 20)  # Limit points to avoid non-convergence
        points3d = bspline_curve3d.discretization_points(number_points=n)
        tol = 1e-6 if lth > 1e-5 else 1e-8
        points = [self.point3d_to_2d(p, tol) for p in points3d]

        if self.u_closed() or self.v_closed():
            points = self.check_start_end_parametric_points(bspline_curve3d, points, points3d)

        if self.x_periodicity:
            points = self._repair_periodic_boundary_points(bspline_curve3d, points, 'x')
            if bspline_curve3d.periodic:
                points = self._handle_periodic_curve(bspline_curve3d.domain, points, 'x')

        if self.y_periodicity:
            points = self._repair_periodic_boundary_points(bspline_curve3d, points, 'y')
            if bspline_curve3d.periodic:
                points = self._handle_periodic_curve(bspline_curve3d.domain, points, 'y')

        if self._is_line_segment(points):
            return [edges.LineSegment2D(points[0], points[-1])]
        brep = edges.BSplineCurve2D.from_points_interpolation(points=points, degree=bspline_curve3d.degree)
        if brep:
            return [brep]
        return None

    @staticmethod
    def _handle_periodic_curve(curve_domain, points, axis):
        """Helper function to check the consistency of 2D parameters of the 3D discretization points of an edge."""
        u_min, u_max = curve_domain
        start_param = points[0].x if axis == 'x' else points[0].y
        param_after_start = points[1].x if axis == 'x' else points[1].y
        should_be_umax = (u_max - param_after_start) < (param_after_start - u_min)
        if math.isclose(start_param, u_min, abs_tol=1e-6):
            if axis == 'x':
                if should_be_umax:
                    points[0] = volmdlr.Point2D(u_max, points[0].y)
                else:
                    points[-1] = volmdlr.Point2D(u_max, points[-1].y)
            else:
                if should_be_umax:
                    points[0] = volmdlr.Point2D(points[0].x, u_max)
                else:
                    points[-1] = volmdlr.Point2D(points[-1].x, u_max)
        elif math.isclose(start_param, u_max, abs_tol=1e-6):
            should_be_umin = (u_max - param_after_start) > (param_after_start - u_min)
            if axis == 'x':
                if should_be_umin:
                    points[0] = volmdlr.Point2D(u_min, points[0].y)
                else:
                    points[-1] = volmdlr.Point2D(u_min, points[-1].y)
            else:
                if should_be_umin:
                    points[0] = volmdlr.Point2D(points[0].x, u_min)
                else:
                    points[-1] = volmdlr.Point2D(points[-1].x, u_min)
        return points

    @staticmethod
    def _is_line_segment(points):
        """Helper function to check if the BREP can be a line segment."""
        if points[0].is_close(points[-1]):
            return False
        linesegment = edges.LineSegment2D(points[0], points[-1])
        for point in points:
            if not linesegment.point_belongs(point, abs_tol=1e-4):
                return False
        return True

    def bsplinecurve2d_to_3d(self, bspline_curve2d):
        """
        Converts the parametric boundary representation into a 3D primitive.
        """
        if bspline_curve2d.name == "parametric.arc":
            start = self.point2d_to_3d(bspline_curve2d.start)
            interior = self.point2d_to_3d(bspline_curve2d.evaluate_single(0.5))
            end = self.point2d_to_3d(bspline_curve2d.end)
            vector_u1 = interior - start
            vector_u2 = interior - end
            dot_product = vector_u2.dot(vector_u1)
            if dot_product and abs(dot_product) != 1.0:
                return [edges.Arc3D.from_3_points(start, interior, end)]

        number_points = len(bspline_curve2d.control_points)
        points = []
        for point in bspline_curve2d.discretization_points(number_points=number_points):
            point3d = self.point2d_to_3d(point)
            if not volmdlr.core.point_in_list(point3d, points):
                points.append(point3d)
        if len(points) < bspline_curve2d.degree + 1:
            return None
        return [edges.BSplineCurve3D.from_points_interpolation(points, bspline_curve2d.degree)]

    def arc3d_to_2d(self, arc3d):
        """
        Converts the primitive from 3D spatial coordinates to its equivalent 2D primitive in the parametric space.
        """
        number_points = max(self.nb_u, self.nb_v)
        degree = min(self.degree_u, self.degree_v)
        points = []
        tol = 1e-6 if arc3d.length() > 1e-5 else 1e-8
        for point3d in arc3d.discretization_points(number_points=number_points):
            point2d = self.point3d_to_2d(point3d, tol)
            if not volmdlr.core.point_in_list(point2d, points):
                points.append(point2d)
        start = points[0]
        end = points[-1]
        min_bound_x, max_bound_x, min_bound_y, max_bound_y = self.domain
        if self.x_periodicity:
            points = self._repair_periodic_boundary_points(arc3d, points, 'x')
            start = points[0]
            end = points[-1]
            if start.is_close(end):
                if math.isclose(start.x, min_bound_x, abs_tol=1e-4):
                    end.x = max_bound_x
                else:
                    end.x = min_bound_x
        if self.y_periodicity:
            points = self._repair_periodic_boundary_points(arc3d, points, 'y')
            start = points[0]
            end = points[-1]
            if start.is_close(end):
                if math.isclose(start.y, min_bound_y, abs_tol=1e-4):
                    end.y = max_bound_y
                else:
                    end.y = min_bound_y
        if start.is_close(end):
            return []
        linesegment = edges.LineSegment2D(start, end, name="parametric.arc")
        flag = True
        for point in points:
            if not linesegment.point_belongs(point):
                flag = False
                break
        if flag:
            return [linesegment]
        if degree > len(points) - 1:
            degree = len(points) - 1
        return [edges.BSplineCurve2D.from_points_interpolation(points, degree, name="parametric.arc")]

    def arcellipse3d_to_2d(self, arcellipse3d):
        """
        Converts the primitive from 3D spatial coordinates to its equivalent 2D primitive in the parametric space.
        """
        # todo: Is this right? Needs detailed investigation
        number_points = max(self.nb_u, self.nb_v)
        degree = max(self.degree_u, self.degree_v)
        tol = 1e-6 if arcellipse3d.length() > 1e-5 else 1e-8
        points = [self.point3d_to_2d(point3d, tol) for point3d in
                  arcellipse3d.discretization_points(number_points=number_points)]
        start = points[0]
        end = points[-1]
        min_bound_x, max_bound_x = self.surface.domain[0]
        min_bound_y, max_bound_y = self.surface.domain[1]
        if self.x_periodicity:
            points = self._repair_periodic_boundary_points(arcellipse3d, points, 'x')
            start = points[0]
            end = points[-1]
            if start.is_close(end):
                if math.isclose(start.x, min_bound_x, abs_tol=1e-4):
                    end.x = max_bound_x
                else:
                    end.x = min_bound_x
        if self.y_periodicity:
            points = self._repair_periodic_boundary_points(arcellipse3d, points, 'y')
            start = points[0]
            end = points[-1]
            if start.is_close(end):
                if math.isclose(start.y, min_bound_y, abs_tol=1e-4):
                    end.y = max_bound_y
                else:
                    end.y = min_bound_y
        if start.is_close(end):
            return []
        linesegment = edges.LineSegment2D(start, end, name="parametric.arc")
        flag = True
        for point in points:
            if not linesegment.point_belongs(point, 1e-3):
                flag = False
                break
        if flag:
            return [linesegment]
        return [edges.BSplineCurve2D.from_points_interpolation(points, degree, name="parametric.arc")]

    def arc2d_to_3d(self, arc2d):
        number_points = math.ceil(arc2d.angle * 7) + 1  # 7 points per radian
        length = arc2d.length()
        points = [self.point2d_to_3d(arc2d.point_at_abscissa(i * length / (number_points - 1)))
                  for i in range(number_points)]
        return [edges.BSplineCurve3D.from_points_interpolation(
            points, max(self.degree_u, self.degree_v))]

    def rectangular_cut(self, u1: float, u2: float,
                        v1: float, v2: float, name: str = ''):
        """Deprecated method, Use BSplineFace3D from_surface_rectangular_cut method."""
        raise AttributeError("BSplineSurface3D.rectangular_cut is deprecated."
                             " Use the class_method from_surface_rectangular_cut in BSplineFace3D instead")

    def rotation(self, center: volmdlr.Vector3D,
                 axis: volmdlr.Vector3D, angle: float):
        """
        BSplineSurface3D rotation.

        :param center: rotation center
        :param axis: rotation axis
        :param angle: angle rotation
        :return: a new rotated BSplineSurface3D
        """
        new_control_points = [p.rotation(center, axis, angle)
                              for p in self.control_points]
        new_bsplinesurface3d = BSplineSurface3D(self.degree_u, self.degree_v,
                                                new_control_points, self.nb_u,
                                                self.nb_v,
                                                self.u_multiplicities,
                                                self.v_multiplicities,
                                                self.u_knots, self.v_knots,
                                                self.weights, self.name)
        return new_bsplinesurface3d

    def translation(self, offset: volmdlr.Vector3D):
        """
        BSplineSurface3D translation.

        :param offset: translation vector
        :return: A new translated BSplineSurface3D
        """
        new_control_points = [p.translation(offset) for p in
                              self.control_points]
        new_bsplinesurface3d = BSplineSurface3D(self.degree_u, self.degree_v,
                                                new_control_points, self.nb_u,
                                                self.nb_v,
                                                self.u_multiplicities,
                                                self.v_multiplicities,
                                                self.u_knots, self.v_knots,
                                                self.weights, self.name)

        return new_bsplinesurface3d

    def frame_mapping(self, frame: volmdlr.Frame3D, side: str):
        """
        Changes frame_mapping and return a new BSplineSurface3D.

        side = 'old' or 'new'
        """
        new_control_points = [p.frame_mapping(frame, side) for p in
                              self.control_points]
        new_bsplinesurface3d = BSplineSurface3D(self.degree_u, self.degree_v,
                                                new_control_points, self.nb_u,
                                                self.nb_v,
                                                self.u_multiplicities,
                                                self.v_multiplicities,
                                                self.u_knots, self.v_knots,
                                                self.weights, self.name)
        return new_bsplinesurface3d

    def plot(self, ax=None, color='grey', alpha=0.5, **kwargs):
        u_curves = [edges.BSplineCurve3D.from_geomdl_curve(u) for u in self.curves['u']]
        v_curves = [edges.BSplineCurve3D.from_geomdl_curve(v) for v in self.curves['v']]
        if ax is None:
            ax = plt.figure().add_subplot(111, projection='3d')
        for u in u_curves:
            u.plot(ax=ax, edge_style=EdgeStyle(color=color, alpha=alpha))
        for v in v_curves:
            v.plot(ax=ax, edge_style=EdgeStyle(color=color, alpha=alpha))
        for point in self.control_points:
            point.plot(ax, color=color, alpha=alpha)
        return ax

    def simplify_surface(self):
        """
        Verifies if BSplineSurface3D could be a Plane3D.

        :return: A planar surface if possible, otherwise, returns self.
        """
        points = [self.control_points[0]]
        vector_list = []
        for point in self.control_points[1:]:
            vector = point - points[0]
            is_colinear = any(vector.is_colinear_to(other_vector) for other_vector in vector_list)
            if not point_in_list(point, points) and not is_colinear:
                points.append(point)
                vector_list.append(vector)
                if len(points) == 3:
                    plane3d = Plane3D.from_3_points(*points)
                    if all(plane3d.point_on_surface(point) for point in self.control_points):
                        return plane3d
                    break
        return self

    @classmethod
    def from_step(cls, arguments, object_dict, **kwargs):
        """
        Converts a step primitive to a BSplineSurface3D.

        :param arguments: The arguments of the step primitive.
        :type arguments: list
        :param object_dict: The dictionary containing all the step primitives
            that have already been instantiated.
        :type object_dict: dict
        :return: The corresponding BSplineSurface3D object.
        :rtype: :class:`volmdlr.faces.BSplineSurface3D`
        """
        name = arguments[0][1:-1]
        degree_u = int(arguments[1])
        degree_v = int(arguments[2])
        points_sets = arguments[3][1:-1].split("),")
        points_sets = [elem + ")" for elem in points_sets[:-1]] + [
            points_sets[-1]]
        control_points = []
        for points_set in points_sets:
            points = [object_dict[int(i[1:])] for i in
                      points_set[1:-1].split(",")]
            nb_v = len(points)
            control_points.extend(points)
        nb_u = int(len(control_points) / nb_v)

        u_multiplicities = [int(i) for i in arguments[8][1:-1].split(",")]
        v_multiplicities = [int(i) for i in arguments[9][1:-1].split(",")]
        u_knots = [float(i) for i in arguments[10][1:-1].split(",")]
        v_knots = [float(i) for i in arguments[11][1:-1].split(",")]
        # knot_spec = arguments[12]

        if 13 in range(len(arguments)):
            weight_data = [
                float(i) for i in
                arguments[13][1:-1].replace("(", "").replace(")", "").split(",")
            ]
        else:
            weight_data = None

        bsplinesurface = cls(degree_u, degree_v, control_points, nb_u, nb_v,
                             u_multiplicities, v_multiplicities, u_knots,
                             v_knots, weight_data, name)
        if not bsplinesurface.x_periodicity and not bsplinesurface.y_periodicity:
            bsplinesurface = bsplinesurface.simplify_surface()

        return bsplinesurface

    def to_step(self, current_id):
        content = ''
        point_matrix_ids = '('
        for points in self.control_points_table:
            point_ids = '('
            for point in points:
                point_content, point_id = point.to_step(current_id)
                content += point_content
                point_ids += f'#{point_id},'
                current_id = point_id + 1
            point_ids = point_ids[:-1]
            point_ids += '),'
            point_matrix_ids += point_ids
        point_matrix_ids = point_matrix_ids[:-1]
        point_matrix_ids += ')'

        u_close = '.T.' if self.x_periodicity else '.F.'
        v_close = '.T.' if self.y_periodicity else '.F.'

        content += f"#{current_id} = B_SPLINE_SURFACE_WITH_KNOTS('{self.name}',{self.degree_u},{self.degree_v}," \
                   f"{point_matrix_ids},.UNSPECIFIED.,{u_close},{v_close},.F.,{tuple(self.u_multiplicities)}," \
                   f"{tuple(self.v_multiplicities)},{tuple(self.u_knots)},{tuple(self.v_knots)},.UNSPECIFIED.);\n"
        return content, [current_id]

    def grid3d(self, grid2d: grid.Grid2D):
        """
        Generate 3d grid points of a Bspline surface, based on a Grid2D.

        """

        if not self._grids2d:
            self._grids2d = grid2d

        points_2d = grid2d.points
        points_3d = [self.point2d_to_3d(point2d) for point2d in points_2d]

        return points_3d

    def grid2d_deformed(self, grid2d: grid.Grid2D):
        """
        Dimension and deform a Grid2D points based on a Bspline surface.

        """

        points_2d = grid2d.points
        points_3d = self.grid3d(grid2d)

        points_x, points_y = grid2d.points_xy

        # Parameters
        index_x = {}  # grid point position(i,j), x coordinates position in X(unknown variable)
        index_y = {}  # grid point position(i,j), y coordinates position in X(unknown variable)
        index_points = {}  # grid point position(j,i), point position in points_2d (or points_3d)
        k_index, p_index = 0, 0
        for i in range(0, points_x):
            for j in range(0, points_y):
                index_x.update({(j, i): k_index})
                index_y.update({(j, i): k_index + 1})
                index_points.update({(j, i): p_index})
                k_index = k_index + 2
                p_index = p_index + 1

        equation_points = []  # points combination to compute distances between 2D and 3D grid points
        for i in range(0, points_y):  # row from (0,i)
            for j in range(1, points_x):
                equation_points.append(((0, i), (j, i)))
        for i in range(0, points_x):  # column from (i,0)
            for j in range(1, points_y):
                equation_points.append(((i, 0), (i, j)))
        for i in range(0, points_y):  # row
            for j in range(0, points_x - 1):
                equation_points.append(((j, i), (j + 1, i)))
        for i in range(0, points_x):  # column
            for j in range(0, points_x - 1):
                equation_points.append(((i, j), (i, j + 1)))
        for i in range(0, points_y - 1):  # diagonal
            for j in range(0, points_x - 1):
                equation_points.append(((j, i), (j + 1, i + 1)))

        for i in range(0, points_y):  # row 2segments (before.point.after)
            for j in range(1, points_x - 1):
                equation_points.append(((j - 1, i), (j + 1, i)))

        for i in range(0, points_x):  # column 2segments (before.point.after)
            for j in range(1, points_y - 1):
                equation_points.append(((i, j - 1), (i, j + 1)))

        # geodesic distances between 3D grid points (based on points combination [equation_points])
        geodesic_distances = []
        for point in equation_points:
            geodesic_distances.append((self.geodesic_distance(
                points_3d[index_points[point[0]]], points_3d[index_points[point[1]]])) ** 2)

        # System of nonlinear equations
        def non_linear_equations(xparam):
            vector_f = npy.empty(len(equation_points) + 2)
            idx = 0
            for idx, point_ in enumerate(equation_points):
                vector_f[idx] = abs((xparam[index_x[point_[0]]] ** 2 +
                                     xparam[index_x[point_[1]]] ** 2 +
                                     xparam[index_y[point_[0]]] ** 2 +
                                     xparam[index_y[point_[1]]] ** 2 -
                                     2 *
                                     xparam[index_x[point_[0]]] *
                                     xparam[index_x[point_[1]]] -
                                     2 *
                                     xparam[index_y[point_[0]]] *
                                     xparam[index_y[point_[1]]] -
                                     geodesic_distances[idx]) /
                                    geodesic_distances[idx])

            vector_f[idx + 1] = xparam[0] * 1000
            vector_f[idx + 2] = xparam[1] * 1000

            return vector_f

        # Solution with "least_squares"
        x_init = []  # initial guess (2D grid points)
        for point in points_2d:
            x_init.append(point[0])
            x_init.append(point[1])
        z = least_squares(non_linear_equations, x_init)

        points_2d_deformed = [volmdlr.Point2D(z.x[i], z.x[i + 1])
                              for i in range(0, len(z.x), 2)]  # deformed 2d grid points

        grid2d_deformed = grid.Grid2D.from_points(points=points_2d_deformed,
                                                  points_dim_1=points_x,
                                                  direction=grid2d.direction)

        self._grids2d_deformed = grid2d_deformed

        return points_2d_deformed

    def grid2d_deformation(self, grid2d: grid.Grid2D):
        """
        Compute the deformation/displacement (dx/dy) of a Grid2D based on a Bspline surface.

        """

        if not self._grids2d_deformed:
            self.grid2d_deformed(grid2d)

        displacement = self._grids2d_deformed.displacement_compared_to(grid2d)
        self._displacements = displacement

        return displacement

    def point2d_parametric_to_dimension(self, point2d: volmdlr.Point3D, grid2d: grid.Grid2D):
        """
        Convert a point 2d from the parametric to the dimensioned frame.

        """

        # Check if the 0<point2d.x<1 and 0<point2d.y<1
        if point2d.x < 0:
            point2d.x = 0
        elif point2d.x > 1:
            point2d.x = 1
        if point2d.y < 0:
            point2d.y = 0
        elif point2d.y > 1:
            point2d.y = 1

        if self._grids2d == grid2d:
            points_2d = self._grids2d.points
        else:
            points_2d = grid2d.points
            self._grids2d = grid2d

        if self._displacements is not None:
            displacement = self._displacements
        else:
            displacement = self.grid2d_deformation(grid2d)

        points_x, points_y = grid2d.points_xy

        # Parameters
        index_points = {}  # grid point position(j,i), point position in points_2d (or points_3d)
        p_index = 0
        for i in range(0, points_x):
            for j in range(0, points_y):
                index_points.update({(j, i): p_index})
                p_index = p_index + 1

        # Form function "Finite Elements"
        def form_function(s_param, t_param):
            empty_n = npy.empty(4)
            empty_n[0] = (1 - s_param) * (1 - t_param) / 4
            empty_n[1] = (1 + s_param) * (1 - t_param) / 4
            empty_n[2] = (1 + s_param) * (1 + t_param) / 4
            empty_n[3] = (1 - s_param) * (1 + t_param) / 4
            return empty_n

        finite_elements_points = []  # 2D grid points index that define one element
        for j in range(0, points_y - 1):
            for i in range(0, points_x - 1):
                finite_elements_points.append(((i, j), (i + 1, j), (i + 1, j + 1), (i, j + 1)))
        finite_elements = []  # finite elements defined with closed polygon
        for point in finite_elements_points:
            finite_elements.append(
                wires.ClosedPolygon2D((points_2d[index_points[point[0]]],
                                       points_2d[index_points[point[1]]],
                                       points_2d[index_points[point[2]]],
                                       points_2d[index_points[point[3]]])))
        k = 0
        for k, point in enumerate(finite_elements_points):
            if (wires.Contour2D(finite_elements[k].primitives).point_belongs(point2d)
                    or wires.Contour2D(finite_elements[k].primitives).point_over_contour(point2d)
                    or ((points_2d[index_points[point[0]]][0] < point2d.x <
                         points_2d[index_points[point[1]]][0])
                        and point2d.y == points_2d[index_points[point[0]]][1])
                    or ((points_2d[index_points[point[1]]][1] < point2d.y <
                         points_2d[index_points[point[2]]][1])
                        and point2d.x == points_2d[index_points[point[1]]][0])
                    or ((points_2d[index_points[point[3]]][0] < point2d.x <
                         points_2d[index_points[point[2]]][0])
                        and point2d.y == points_2d[index_points[point[1]]][1])
                    or ((points_2d[index_points[point[0]]][1] < point2d.y <
                         points_2d[index_points[point[3]]][1])
                        and point2d.x == points_2d[index_points[point[0]]][0])):
                break

        x0 = points_2d[index_points[finite_elements_points[k][0]]][0]
        y0 = points_2d[index_points[finite_elements_points[k][0]]][1]
        x1 = points_2d[index_points[finite_elements_points[k][1]]][0]
        y2 = points_2d[index_points[finite_elements_points[k][2]]][1]
        x = point2d.x
        y = point2d.y
        s_param = 2 * ((x - x0) / (x1 - x0)) - 1
        t_param = 2 * ((y - y0) / (y2 - y0)) - 1

        n = form_function(s_param, t_param)
        dx = npy.array([displacement[index_points[finite_elements_points[k][0]]][0],
                        displacement[index_points[finite_elements_points[k][1]]][0],
                        displacement[index_points[finite_elements_points[k][2]]][0],
                        displacement[index_points[finite_elements_points[k][3]]][0]])
        dy = npy.array([displacement[index_points[finite_elements_points[k][0]]][1],
                        displacement[index_points[finite_elements_points[k][1]]][1],
                        displacement[index_points[finite_elements_points[k][2]]][1],
                        displacement[index_points[finite_elements_points[k][3]]][1]])

        return volmdlr.Point2D(point2d.x + npy.transpose(n).dot(dx), point2d.y + npy.transpose(n).dot(dy))

    def point3d_to_2d_with_dimension(self, point3d: volmdlr.Point3D, grid2d: grid.Grid2D):
        """
        Compute the point2d of a point3d, on a Bspline surface, in the dimensioned frame.
        """

        point2d = self.point3d_to_2d(point3d)

        point2d_with_dimension = self.point2d_parametric_to_dimension(point2d, grid2d)

        return point2d_with_dimension

    def point2d_with_dimension_to_parametric_frame(self, point2d, grid2d: grid.Grid2D):
        """
        Convert a point 2d from the dimensioned to the parametric frame.

        """

        if self._grids2d != grid2d:
            self._grids2d = grid2d
        if not self._grids2d_deformed:
            self.grid2d_deformed(grid2d)

        points_2d = grid2d.points
        points_2d_deformed = self._grids2d_deformed.points
        points_x, points_y = grid2d.points_xy

        # Parameters
        index_points = {}  # grid point position(j,i), point position in points_2d (or points_3d)
        p_index = 0
        for i in range(0, points_x):
            for j in range(0, points_y):
                index_points.update({(j, i): p_index})
                p_index = p_index + 1

        finite_elements_points = []  # 2D grid points index that define one element
        for j in range(0, points_y - 1):
            for i in range(0, points_x - 1):
                finite_elements_points.append(((i, j), (i + 1, j), (i + 1, j + 1), (i, j + 1)))
        finite_elements = []  # finite elements defined with closed polygon  DEFORMED
        for point in finite_elements_points:
            finite_elements.append(
                wires.ClosedPolygon2D((points_2d_deformed[index_points[point[0]]],
                                       points_2d_deformed[index_points[point[1]]],
                                       points_2d_deformed[index_points[point[2]]],
                                       points_2d_deformed[index_points[point[3]]])))

        finite_elements_initial = []  # finite elements defined with closed polygon  INITIAL
        for point in finite_elements_points:
            finite_elements_initial.append(
                wires.ClosedPolygon2D((points_2d[index_points[point[0]]],
                                       points_2d[index_points[point[1]]],
                                       points_2d[index_points[point[2]]],
                                       points_2d[index_points[point[3]]])))
        k = 0
        for k, point in enumerate(finite_elements_points):
            if (finite_elements[k].point_belongs(point2d)
                    or ((points_2d_deformed[index_points[point[0]]][0] < point2d.x <
                         points_2d_deformed[index_points[point[1]]][0])
                        and point2d.y == points_2d_deformed[index_points[point[0]]][1])
                    or ((points_2d_deformed[index_points[finite_elements_points[k][1]]][1] < point2d.y <
                         points_2d_deformed[index_points[finite_elements_points[k][2]]][1])
                        and point2d.x == points_2d_deformed[index_points[point[1]]][0])
                    or ((points_2d_deformed[index_points[point[3]]][0] < point2d.x <
                         points_2d_deformed[index_points[point[2]]][0])
                        and point2d.y == points_2d_deformed[index_points[point[1]]][1])
                    or ((points_2d_deformed[index_points[point[0]]][1] < point2d.y <
                         points_2d_deformed[index_points[point[3]]][1])
                        and point2d.x == points_2d_deformed[index_points[point[0]]][0])
                    or finite_elements[k].primitives[0].point_belongs(point2d) or finite_elements[k].primitives[
                        1].point_belongs(point2d)
                    or finite_elements[k].primitives[2].point_belongs(point2d) or finite_elements[k].primitives[
                        3].point_belongs(point2d)):
                break

        frame_deformed = volmdlr.Frame2D(
            finite_elements[k].center_of_mass(),
            volmdlr.Vector2D(finite_elements[k].primitives[1].middle_point()[0] -
                             finite_elements[k].center_of_mass()[0],
                             finite_elements[k].primitives[1].middle_point()[1] -
                             finite_elements[k].center_of_mass()[1]),
            volmdlr.Vector2D(finite_elements[k].primitives[0].middle_point()[0] -
                             finite_elements[k].center_of_mass()[0],
                             finite_elements[k].primitives[0].middle_point()[1] -
                             finite_elements[k].center_of_mass()[1]))

        point2d_frame_deformed = volmdlr.Point2D(point2d.frame_mapping(frame_deformed, 'new')[0],
                                                 point2d.frame_mapping(frame_deformed, 'new')[1])

        frame_inital = volmdlr.Frame2D(
            finite_elements_initial[k].center_of_mass(),
            volmdlr.Vector2D(finite_elements_initial[k].primitives[1].middle_point()[0] -
                             finite_elements_initial[k].center_of_mass()[0],
                             finite_elements_initial[k].primitives[1].middle_point()[1] -
                             finite_elements_initial[k].center_of_mass()[1]),
            volmdlr.Vector2D(finite_elements_initial[k].primitives[0].middle_point()[0] -
                             finite_elements_initial[k].center_of_mass()[0],
                             finite_elements_initial[k].primitives[0].middle_point()[1] -
                             finite_elements_initial[k].center_of_mass()[1]))

        point2d = point2d_frame_deformed.frame_mapping(frame_inital, 'old')
        if point2d.x < 0:
            point2d.x = 0
        elif point2d.x > 1:
            point2d.x = 1
        if point2d.y < 0:
            point2d.y = 0
        elif point2d.y > 1:
            point2d.y = 1

        return point2d

    def point2d_with_dimension_to_3d(self, point2d, grid2d: grid.Grid2D):
        """
        Compute the point 3d, on a Bspline surface, of a point 2d define in the dimensioned frame.

        """

        point2d_01 = self.point2d_with_dimension_to_parametric_frame(point2d, grid2d)

        return self.point2d_to_3d(point2d_01)

    def linesegment2d_parametric_to_dimension(self, linesegment2d, grid2d: grid.Grid2D):
        """
        Convert a linesegment2d from the parametric to the dimensioned frame.

        """

        points = linesegment2d.discretization_points(number_points=20)
        points_dim = [
            self.point2d_parametric_to_dimension(
                point, grid2d) for point in points]

        return edges.BSplineCurve2D.from_points_interpolation(
            points_dim, max(self.degree_u, self.degree_v))

    def linesegment3d_to_2d_with_dimension(self, linesegment3d, grid2d: grid.Grid2D):
        """
        Compute the linesegment2d of a linesegment3d, on a Bspline surface, in the dimensioned frame.

        """

        linesegment2d = self.linesegment3d_to_2d(linesegment3d)
        bsplinecurve2d_with_dimension = self.linesegment2d_parametric_to_dimension(linesegment2d, grid2d)

        return bsplinecurve2d_with_dimension

    def linesegment2d_with_dimension_to_parametric_frame(self, linesegment2d):
        """
        Convert a linesegment2d from the dimensioned to the parametric frame.

        """

        try:
            linesegment2d = edges.LineSegment2D(
                self.point2d_with_dimension_to_parametric_frame(linesegment2d.start, self._grids2d),
                self.point2d_with_dimension_to_parametric_frame(linesegment2d.end, self._grids2d))
        except NotImplementedError:
            return None

        return linesegment2d

    def linesegment2d_with_dimension_to_3d(self, linesegment2d):
        """
        Compute the linesegment3d, on a Bspline surface, of a linesegment2d defined in the dimensioned frame.

        """

        linesegment2d_01 = self.linesegment2d_with_dimension_to_parametric_frame(linesegment2d)
        linesegment3d = self.linesegment2d_to_3d(linesegment2d_01)

        return linesegment3d

    def bsplinecurve2d_parametric_to_dimension(self, bsplinecurve2d, grid2d: grid.Grid2D):
        """
        Convert a bsplinecurve2d from the parametric to the dimensioned frame.

        """

        # check if bsplinecurve2d is in a list
        if isinstance(bsplinecurve2d, list):
            bsplinecurve2d = bsplinecurve2d[0]
        points = bsplinecurve2d.control_points
        points_dim = []

        for point in points:
            points_dim.append(self.point2d_parametric_to_dimension(point, grid2d))

        bsplinecurve2d_with_dimension = edges.BSplineCurve2D(bsplinecurve2d.degree, points_dim,
                                                             bsplinecurve2d.knot_multiplicities,
                                                             bsplinecurve2d.knots,
                                                             bsplinecurve2d.weights,
                                                             bsplinecurve2d.periodic)

        return bsplinecurve2d_with_dimension

    def bsplinecurve3d_to_2d_with_dimension(self, bsplinecurve3d, grid2d: grid.Grid2D):
        """
        Compute the bsplinecurve2d of a bsplinecurve3d, on a Bspline surface, in the dimensioned frame.

        """

        bsplinecurve2d_01 = self.bsplinecurve3d_to_2d(bsplinecurve3d)
        bsplinecurve2d_with_dimension = self.bsplinecurve2d_parametric_to_dimension(
            bsplinecurve2d_01, grid2d)

        return bsplinecurve2d_with_dimension

    def bsplinecurve2d_with_dimension_to_parametric_frame(self, bsplinecurve2d):
        """
        Convert a bsplinecurve2d from the dimensioned to the parametric frame.

        """

        points_dim = bsplinecurve2d.control_points
        points = []
        for point in points_dim:
            points.append(
                self.point2d_with_dimension_to_parametric_frame(point, self._grids2d))

        bsplinecurve2d = edges.BSplineCurve2D(bsplinecurve2d.degree, points,
                                              bsplinecurve2d.knot_multiplicities,
                                              bsplinecurve2d.knots,
                                              bsplinecurve2d.weights,
                                              bsplinecurve2d.periodic)
        return bsplinecurve2d

    def bsplinecurve2d_with_dimension_to_3d(self, bsplinecurve2d):
        """
        Compute the bsplinecurve3d, on a Bspline surface, of a bsplinecurve2d defined in the dimensioned frame.

        """

        bsplinecurve2d_01 = self.bsplinecurve2d_with_dimension_to_parametric_frame(bsplinecurve2d)
        bsplinecurve3d = self.bsplinecurve2d_to_3d(bsplinecurve2d_01)

        return bsplinecurve3d

    def arc2d_parametric_to_dimension(self, arc2d, grid2d: grid.Grid2D):
        """
        Convert an arc 2d from the parametric to the dimensioned frame.

        """

        number_points = math.ceil(arc2d.angle * 7) + 1
        length = arc2d.length()
        points = [self.point2d_parametric_to_dimension(arc2d.point_at_abscissa(
            i * length / (number_points - 1)), grid2d) for i in range(number_points)]

        return edges.BSplineCurve2D.from_points_interpolation(
            points, max(self.degree_u, self.degree_v))

    def arc3d_to_2d_with_dimension(self, arc3d, grid2d: grid.Grid2D):
        """
        Compute the arc 2d of an arc 3d, on a Bspline surface, in the dimensioned frame.

        """

        bsplinecurve2d = self.arc3d_to_2d(arc3d)[0]  # it's a bsplinecurve2d
        arc2d_with_dimension = self.bsplinecurve2d_parametric_to_dimension(bsplinecurve2d, grid2d)

        return arc2d_with_dimension  # it's a bsplinecurve2d-dimension

    def arc2d_with_dimension_to_parametric_frame(self, arc2d):
        """
        Convert an arc 2d from the dimensioned to the parametric frame.

        """

        number_points = math.ceil(arc2d.angle * 7) + 1
        length = arc2d.length()

        points = [self.point2d_with_dimension_to_parametric_frame(arc2d.point_at_abscissa(
            i * length / (number_points - 1)), self._grids2d) for i in range(number_points)]

        return edges.BSplineCurve2D.from_points_interpolation(points, max(self.degree_u, self.degree_v))

    def arc2d_with_dimension_to_3d(self, arc2d):
        """
        Compute the arc 3d, on a Bspline surface, of an arc 2d in the dimensioned frame.

        """

        arc2d_01 = self.arc2d_with_dimension_to_parametric_frame(arc2d)
        arc3d = self.arc2d_to_3d(arc2d_01)

        return arc3d  # it's a bsplinecurve3d

    def contour2d_parametric_to_dimension(self, contour2d: wires.Contour2D,
                                          grid2d: grid.Grid2D):
        """
        Convert a contour 2d from the parametric to the dimensioned frame.

        """

        primitives2d_dim = []

        for primitive2d in contour2d.primitives:
            method_name = f'{primitive2d.__class__.__name__.lower()}_parametric_to_dimension'

            if hasattr(self, method_name):
                primitives = getattr(self, method_name)(primitive2d, grid2d)
                if primitives:
                    primitives2d_dim.append(primitives)

            else:
                raise NotImplementedError(
                    f'Class {self.__class__.__name__} does not implement {method_name}')

        return wires.Contour2D(primitives2d_dim)

    def contour3d_to_2d_with_dimension(self, contour3d: wires.Contour3D,
                                       grid2d: grid.Grid2D):
        """
        Compute the Contour 2d of a Contour 3d, on a Bspline surface, in the dimensioned frame.

        """

        contour2d_01 = self.contour3d_to_2d(contour3d)

        return self.contour2d_parametric_to_dimension(contour2d_01, grid2d)

    def contour2d_with_dimension_to_parametric_frame(self, contour2d):
        """
        Convert a contour 2d from the dimensioned to the parametric frame.

        """

        # TODO: check and avoid primitives with start=end
        primitives2d = []

        for primitive2d in contour2d.primitives:
            method_name = f'{primitive2d.__class__.__name__.lower()}_with_dimension_to_parametric_frame'

            if hasattr(self, method_name):
                primitives = getattr(self, method_name)(primitive2d)
                if primitives:
                    primitives2d.append(primitives)

            else:
                raise NotImplementedError(
                    f'Class {self.__class__.__name__} does not implement {method_name}')

        # #Avoid to have primitives with start=end
        # start_points = []
        # for i in range(0, len(new_start_points)-1):
        #     if new_start_points[i] != new_start_points[i+1]:
        #         start_points.append(new_start_points[i])
        # if new_start_points[-1] != new_start_points[0]:
        #     start_points.append(new_start_points[-1])

        return wires.Contour2D(primitives2d)

    def contour2d_with_dimension_to_3d(self, contour2d):
        """
        Compute the contour3d, on a Bspline surface, of a contour2d define in the dimensioned frame.

        """

        contour01 = self.contour2d_with_dimension_to_parametric_frame(contour2d)

        return self.contour2d_to_3d(contour01)

    @classmethod
    def from_geomdl_surface(cls, surface, name: str = ""):
        """
        Create a volmdlr BSpline_Surface3D from a geomdl's one.

        """

        control_points = []
        for point in surface.ctrlpts:
            control_points.append(volmdlr.Point3D(point[0], point[1], point[2]))

        (u_knots, u_multiplicities) = knots_vector_inv(surface.knotvector_u)
        (v_knots, v_multiplicities) = knots_vector_inv(surface.knotvector_v)

        bspline_surface = cls(degree_u=surface.degree_u,
                              degree_v=surface.degree_v,
                              control_points=control_points,
                              nb_u=surface.ctrlpts_size_u,
                              nb_v=surface.ctrlpts_size_v,
                              u_multiplicities=u_multiplicities,
                              v_multiplicities=v_multiplicities,
                              u_knots=u_knots,
                              v_knots=v_knots, weights=surface.weights, name=name)

        return bspline_surface

    @classmethod
<<<<<<< HEAD
    def points_fitting_into_bspline_surface(cls, points_3d, size_u, size_v, degree_u, degree_v, name: str = ''):
        warnings.warn("points_fitting_into_bspline_surface is deprecated. Use from_points_interpolation instead")
        return cls.from_points_interpolation(points_3d, size_u, size_v, degree_u, degree_v, name)

    @classmethod
    def from_points_interpolation(cls, points_3d, size_u: int, size_v: int,
                                  degree_u: int, degree_v: int, name: str = ""):
        """
        Bspline Surface interpolation through 3d points.

        Parameters
        ----------
        points_3d : list[volmdlr.Point3D]
            data points
        size_u : int
            number of data points on the u-direction.
        size_v : int
            number of data points on the v-direction.
        degree_u : int
            degree of the output surface for the u-direction.
        degree_v : int
            degree of the output surface for the v-direction.
        name: str
            object's name.

        Returns
        -------
        B-spline surface
=======
    def points_fitting_into_bspline_surface(cls, points_3d, size_u, size_v, degree_u, degree_v, name: str = ""):
        warnings.warn("points_fitting_into_bspline_surface is deprecated. Use from_points_interpolation instead")
        return cls.from_points_interpolation(points_3d, size_u, size_v, degree_u, degree_v, name)
>>>>>>> cfec7e9d

    @classmethod
    def from_points_interpolation(cls, points_3d: List[volmdlr.Point3D], size_u: int, size_v: int,
                                  degree_u: int, degree_v: int, name: str = ""):
        """
        Bspline Surface interpolation through 3d points.

<<<<<<< HEAD
=======
        :param points_3d: data points.
        :type points_3d: List[volmdlr.Point3D]
        :param size_u: number of data points on the u-direction.
        :type size_u: int
        :param size_v: number of data points on the v-direction.
        :type size_v: int
        :param degree_u: degree of the output surface for the u-direction.
        :type degree_u: int
        :param degree_v: degree of the output surface for the v-direction.
        :type degree_v: int
        :param name: (Optional) instance name.
        :type name: str
        :return: B-spline surface.
        :rtype: BSplineSurface3D
        """

>>>>>>> cfec7e9d
        points = npy.asarray([npy.asarray([*point], dtype=npy.float64) for point in points_3d], dtype=npy.float64)

        ctrlpts, knots_u, knot_multiplicities_u, knots_v, knot_multiplicities_v = \
            interpolate_surface(points, size_u, size_v, degree_u, degree_v)
        ctrlpts = [volmdlr.Point3D(*point) for point in ctrlpts]
        return cls(degree_u, degree_v, ctrlpts, size_u, size_v, knot_multiplicities_u, knot_multiplicities_v, knots_u,
                   knots_v, name=name)

    @classmethod
    def points_approximate_into_bspline_surface(cls, points_3d, size_u, size_v, degree_u, degree_v,
                                                name: str = "", **kwargs):
        warnings.warn("points_approximate_into_bspline_surface is deprecated. Use from_points_approximation instead")
        return cls.from_points_approximation(points_3d, size_u, size_v, degree_u, degree_v, name, **kwargs)

    @classmethod
<<<<<<< HEAD
    def from_points_approximation(cls, points_3d, size_u: int, size_v: int,
                                  degree_u: int, degree_v: int, name: str = "", **kwargs):
        """
        Bspline Surface approximate through 3d points.

        Parameters
        ----------
        points_3d : list[volmdlr.Point3D]
            data points
        size_u : int
            number of data points on the u-direction.
        size_v : int
            number of data points on the v-direction.
        degree_u : int
            degree of the output surface for the u-direction.
        degree_v : int
            degree of the output surface for the v-direction.
        name: str
            object's name.
=======
    def from_points_approximation(cls, points_3d: List[volmdlr.Point3D], size_u: int, size_v: int, degree_u: int,
                                  degree_v: int, name: str = "", **kwargs):
        """
        Bspline Surface approximate through 3d points.

        :param points_3d: data points.
        :type points_3d: List[volmdlr.Point3D]
        :param size_u: number of data points on the u-direction.
        :type size_u: int
        :param size_v: number of data points on the v-direction.
        :type size_v: int
        :param degree_u: degree of the output surface for the u-direction.
        :type degree_u: int
        :param degree_v: degree of the output surface for the v-direction.
        :type degree_v: int
        :param name: (Optional) instance name.
        :type name: str
>>>>>>> cfec7e9d

        Keyword Arguments:
            * ``ctrlpts_size_u``: number of control points on the u-direction. *Default: size_u - 1*
            * ``ctrlpts_size_v``: number of control points on the v-direction. *Default: size_v - 1*

        :return: B-spline surface.
        :rtype: BSplineSurface3D

        """

        # Keyword arguments
        # number of data points, r + 1 > number of control points, n + 1
        num_cpts_u = kwargs.get('ctrlpts_size_u', size_u - 1)
        # number of data points, s + 1 > number of control points, m + 1
        num_cpts_v = kwargs.get('ctrlpts_size_v', size_v - 1)

        points = npy.asarray([npy.asarray([*point], dtype=npy.float64) for point in points_3d], dtype=npy.float64)

        ctrlpts, knots_u, knot_multiplicities_u, knots_v, knot_multiplicities_v = \
            approximate_surface(points, size_u, size_v, degree_u, degree_v,
                                ctrlpts_size_u=num_cpts_u, ctrlpts_size_v=num_cpts_v)

        ctrlpts = [volmdlr.Point3D(*point) for point in ctrlpts]
        return cls(degree_u, degree_v, ctrlpts, size_u, size_v, knot_multiplicities_u, knot_multiplicities_v, knots_u,
                   knots_v, name=name)

    @classmethod
    def from_cylindrical_faces(cls, cylindrical_faces, degree_u, degree_v,
                               points_x: int = 10, points_y: int = 10, name: str = ''):
        """
        Define a bspline surface from a list of cylindrical faces.

        Parameters
        ----------
        cylindrical_faces : List[volmdlr.faces.CylindricalFace3D]
            faces 3d
        degree_u : int
            degree of the output surface for the u-direction
        degree_v : int
            degree of the output surface for the v-direction
        points_x : int
            number of points in x-direction
        points_y : int
            number of points in y-direction
        name: str
            object's name.

        Returns
        -------
        B-spline surface

        """
        if len(cylindrical_faces) < 1:
            raise NotImplementedError
        if len(cylindrical_faces) == 1:
            return cls.from_cylindrical_face(cylindrical_faces[0], degree_u, degree_v, points_x=50, points_y=50)
        bspline_surfaces = []
        direction = cylindrical_faces[0].adjacent_direction(cylindrical_faces[1])

        if direction == 'x':
            bounding_rectangle_0 = cylindrical_faces[0].surface2d.outer_contour.bounding_rectangle
            ymin = bounding_rectangle_0[2]
            ymax = bounding_rectangle_0[3]
            for face in cylindrical_faces:
                bounding_rectangle = face.surface2d.outer_contour.bounding_rectangle
                ymin = min(ymin, bounding_rectangle[2])
                ymax = max(ymax, bounding_rectangle[3])
            for face in cylindrical_faces:
                bounding_rectangle = face.surface2d.outer_contour.bounding_rectangle

                points_3d = face.surface3d.grid3d(
                    grid.Grid2D.from_properties(
                        x_limits=(bounding_rectangle[0], bounding_rectangle[1]),
                        y_limits=(ymin, ymax),
                        points_nbr=(points_x, points_y)))

                bspline_surfaces.append(
                    cls.points_fitting_into_bspline_surface(
                        points_3d, points_x, points_y, degree_u, degree_v))

        elif direction == 'y':
            bounding_rectangle_0 = cylindrical_faces[0].surface2d.outer_contour.bounding_rectangle
            xmin = bounding_rectangle_0[0]
            xmax = bounding_rectangle_0[1]
            for face in cylindrical_faces:
                bounding_rectangle = face.surface2d.outer_contour.bounding_rectangle
                xmin = min(xmin, bounding_rectangle[0])
                xmax = max(xmax, bounding_rectangle[1])
            for face in cylindrical_faces:
                bounding_rectangle = face.surface2d.outer_contour.bounding_rectangle

                points_3d = face.surface3d.grid3d(
                    grid.Grid2D.from_properties(
                        x_limits=(xmin, xmax),
                        y_limits=(bounding_rectangle[2], bounding_rectangle[3]),
                        points_nbr=(points_x, points_y)))

                bspline_surfaces.append(
                    cls.points_fitting_into_bspline_surface(
                        points_3d, points_x, points_y, degree_u, degree_v))

        to_be_merged = bspline_surfaces[0]
        for i in range(0, len(bspline_surfaces) - 1):
            merged = to_be_merged.merge_with(bspline_surfaces[i + 1])
            to_be_merged = merged

        bspline_surface = to_be_merged
        bspline_surface.name = name
        return bspline_surface

    @classmethod
    def from_cylindrical_face(cls, cylindrical_face, degree_u, degree_v, name: str = '',
                              **kwargs):  # points_x: int = 50, points_y: int = 50
        """
        Define a bspline surface from a cylindrical face.

        Parameters
        ----------
        cylindrical_face : volmdlr.faces.CylindricalFace3D
            face 3d
        degree_u : int
            degree of the output surface for the u-direction.
        degree_v : int
            degree of the output surface for the v-direction.
        points_x : int
            number of points in x-direction
        points_y : int
            number of points in y-direction
        name: str
            object's name.

        Returns
        -------
        B-spline surface

        """

        points_x = kwargs['points_x']
        points_y = kwargs['points_y']
        bounding_rectangle = cylindrical_face.surface2d.outer_contour.bounding_rectangle
        points_3d = cylindrical_face.surface3d.grid3d(
            grid.Grid2D.from_properties(x_limits=(bounding_rectangle[0],
                                                  bounding_rectangle[1]),
                                        y_limits=(bounding_rectangle[2],
                                                  bounding_rectangle[3]),
                                        points_nbr=(points_x, points_y)))

        return cls.points_fitting_into_bspline_surface(points_3d, points_x, points_x, degree_u, degree_v, name=name)

    def intersection_with(self, other_bspline_surface3d):
        """
        Compute intersection points between two Bspline surfaces.

        return u,v parameters for intersection points for both surfaces
        """

        def fun(param):
            return (self.point2d_to_3d(volmdlr.Point2D(param[0], param[1])) -
                    other_bspline_surface3d.point2d_to_3d(volmdlr.Point2D(param[2], param[3]))).norm()

        x = npy.linspace(0, 1, 10)
        x_init = []
        for xi in x:
            for yi in x:
                x_init.append((xi, yi, xi, yi))

        u1, v1, u2, v2 = [], [], [], []
        solutions = []
        for x0 in x_init:
            z = least_squares(fun, x0=x0, bounds=([0, 1]))
            # print(z.cost)
            if z.fun < 1e-5:
                solution = z.x
                if solution not in solutions:
                    solutions.append(solution)
                    u1.append(solution[0])
                    v1.append(solution[1])
                    u2.append(solution[2])
                    v2.append(solution[3])

        # uv1 = [[min(u1),max(u1)],[min(v1),max(v1)]]
        # uv2 = [[min(u2),max(u2)],[min(v2),max(v2)]]

        return (u1, v1), (u2, v2)  # (uv1, uv2)

    def plane_intersection(self, plane3d):
        """
        Compute intersection points between a Bspline surface and a plane 3d.

        """

        def fun(param):
            return ((self.surface.evaluate_single((param[0], param[1]))[0]) * plane3d.equation_coefficients()[0] +
                    (self.surface.evaluate_single((param[0], param[1]))[1]) * plane3d.equation_coefficients()[1] +
                    (self.surface.evaluate_single((param[0], param[1]))[2]) * plane3d.equation_coefficients()[2] +
                    plane3d.equation_coefficients()[3])

        x = npy.linspace(0, 1, 20)
        x_init = []
        for xi in x:
            for yi in x:
                x_init.append((xi, yi))

        intersection_points = []

        for x0 in x_init:
            z = least_squares(fun, x0=x0, bounds=([0, 1]))
            if z.fun < 1e-20:
                solution = z.x
                intersection_points.append(volmdlr.Point3D(
                    self.surface.evaluate_single((solution[0], solution[1]))[0],
                    self.surface.evaluate_single((solution[0], solution[1]))[1],
                    self.surface.evaluate_single((solution[0], solution[1]))[2]))
        return intersection_points

    def error_with_point3d(self, point3d):
        """
        Compute the error/distance between the Bspline surface and a point 3d.

        """

        def fun(x):
            return (point3d - self.point2d_to_3d(volmdlr.Point2D(x[0], x[1]))).norm()

        cost = []

        for x0 in [(0, 0), (0, 1), (1, 0), (1, 1), (0.5, 0.5)]:
            z = least_squares(fun, x0=x0, bounds=([0, 1]))
            cost.append(z.fun)

        return min(cost)

    def error_with_edge3d(self, edge3d):
        """
        Compute the error/distance between the Bspline surface and an edge 3d.

        it's the mean of the start and end points errors'
        """

        return (self.error_with_point3d(edge3d.start) + self.error_with_point3d(edge3d.end)) / 2

    def nearest_edges3d(self, contour3d, threshold: float):
        """
        Compute the nearest edges of a contour 3d to a Bspline_surface3d based on a threshold.

        """

        nearest = []
        for primitive in contour3d.primitives:
            if self.error_with_edge3d(primitive) <= threshold:
                nearest.append(primitive)
        nearest_primitives = wires.Wire3D(nearest)

        return nearest_primitives

    def edge3d_to_2d_with_dimension(self, edge3d, grid2d: grid.Grid2D):
        """
        Compute the edge 2d of an edge 3d, on a Bspline surface, in the dimensioned frame.

        """
        method_name = f'{edge3d.__class__.__name__.lower()}_to_2d_with_dimension'

        if hasattr(self, method_name):
            edge2d_dim = getattr(self, method_name)(edge3d, grid2d)
            if edge2d_dim:
                return edge2d_dim
            raise NotImplementedError
        raise NotImplementedError(
            f'Class {self.__class__.__name__} does not implement {method_name}')

    def wire3d_to_2d(self, wire3d):
        """
        Compute the 2d of a wire 3d, on a Bspline surface.

        """

        contour = self.contour3d_to_2d(wire3d)

        return wires.Wire2D(contour.primitives)

    def wire3d_to_2d_with_dimension(self, wire3d):
        """
        Compute the 2d of a wire 3d, on a Bspline surface, in the dimensioned frame.

        """

        contour = self.contour3d_to_2d_with_dimension(wire3d, self._grids2d)

        return wires.Wire2D(contour.primitives)

    def split_surface_u(self, u: float):
        """
        Splits the surface at the input parametric coordinate on the u-direction.

        :param u: Parametric coordinate u chosen between 0 and 1
        :type u: float
        :return: Two split surfaces
        :rtype: List[:class:`volmdlr.faces.BSplineSurface3D`]
        """
        return split_surface_u(self, u)

    def split_surface_v(self, v: float):
        """
        Splits the surface at the input parametric coordinate on the v-direction.

        :param v: Parametric coordinate v chosen between 0 and 1
        :type v: float
        :return: Two split surfaces
        :rtype: List[:class:`volmdlr.faces.BSplineSurface3D`]
        """
        return split_surface_v(self, v)

    def split_surface_with_bspline_curve(self, bspline_curve3d: edges.BSplineCurve3D):
        """
        Cuts the surface into two pieces with a bspline curve.

        :param bspline_curve3d: A BSplineCurve3d used for cutting
        :type bspline_curve3d: :class:`edges.BSplineCurve3D`
        :return: Two split surfaces
        :rtype: List[:class:`volmdlr.faces.BSplineSurface3D`]
        """

        surfaces = []
        bspline_curve2d = self.bsplinecurve3d_to_2d(bspline_curve3d)[0]
        # if type(bspline_curve2d) == list:
        #     points = [bspline_curve2d[0].start]
        #     for edge in bspline_curve2d:
        #         points.append(edge.end)
        #     bspline_curve2d = edges.BSplineCurve2D.from_points_approximation(points, 2, ctrlpts_size = 5)
        contour = volmdlr.faces.BSplineFace3D.from_surface_rectangular_cut(self, 0, 1, 0, 1).surface2d.outer_contour
        contours = contour.cut_by_bspline_curve(bspline_curve2d)

        du, dv = bspline_curve2d.end - bspline_curve2d.start
        resolution = 8

        for contour in contours:
            u_min, u_max, v_min, v_max = contour.bounding_rectangle.bounds()
            if du > dv:
                delta_u = u_max - u_min
                nlines_x = int(delta_u * resolution)
                lines_x = [curves.Line2D(volmdlr.Point2D(u_min, v_min),
                                         volmdlr.Point2D(u_min, v_max))]
                for i in range(nlines_x):
                    u = u_min + (i + 1) / (nlines_x + 1) * delta_u
                    lines_x.append(curves.Line2D(volmdlr.Point2D(u, v_min),
                                                 volmdlr.Point2D(u, v_max)))
                lines_x.append(curves.Line2D(volmdlr.Point2D(u_max, v_min),
                                             volmdlr.Point2D(u_max, v_max)))
                lines = lines_x

            else:
                delta_v = v_max - v_min
                nlines_y = int(delta_v * resolution)
                lines_y = [curves.Line2D(volmdlr.Point2D(v_min, v_min),
                                         volmdlr.Point2D(v_max, v_min))]
                for i in range(nlines_y):
                    v = v_min + (i + 1) / (nlines_y + 1) * delta_v
                    lines_y.append(curves.Line2D(volmdlr.Point2D(v_min, v),
                                                 volmdlr.Point2D(v_max, v)))
                lines_y.append(curves.Line2D(volmdlr.Point2D(v_min, v_max),
                                             volmdlr.Point2D(v_max, v_max)))
                lines = lines_y

            pt0 = volmdlr.O2D
            points = []

            for line in lines:
                inter = contour.line_intersections(line)
                if inter:
                    pt_ = set()
                    for point_intersection in inter:
                        pt_.add(point_intersection[0])
                else:
                    raise NotImplementedError

                pt_ = sorted(pt_, key=pt0.point_distance)
                pt0 = pt_[0]
                edge = edges.LineSegment2D(pt_[0], pt_[1])

                points.extend(edge.discretization_points(number_points=10))

            points3d = []
            for point in points:
                points3d.append(self.point2d_to_3d(point))

            size_u, size_v, degree_u, degree_v = 10, 10, self.degree_u, self.degree_v
            surfaces.append(
                BSplineSurface3D.points_fitting_into_bspline_surface(points3d, size_u, size_v, degree_u, degree_v))

        return surfaces

    def point_belongs(self, point3d):
        """
        Check if a point 3d belongs to the bspline_surface or not.

        """

        def fun(param):
            p3d = self.point2d_to_3d(volmdlr.Point2D(param[0], param[1]))
            return point3d.point_distance(p3d)

        x = npy.linspace(0, 1, 5)
        x_init = []
        for xi in x:
            for yi in x:
                x_init.append((xi, yi))

        for x0 in x_init:
            z = least_squares(fun, x0=x0, bounds=([0, 1]))
            if z.fun < 1e-10:
                return True
        return False

    def is_intersected_with(self, other_bspline_surface3d):
        """
        Check if the two surfaces are intersected or not.

        return True, when there are more 50points on the intersection zone.

        """

        # intersection_results = self.intersection_with(other_bspline_surface3d)
        # if len(intersection_results[0][0]) >= 50:
        #     return True
        # else:
        #     return False

        def fun(param):
            return (self.point2d_to_3d(volmdlr.Point2D(param[0], param[1])) -
                    other_bspline_surface3d.point2d_to_3d(volmdlr.Point2D(param[2], param[3]))).norm()

        x = npy.linspace(0, 1, 10)
        x_init = []
        for xi in x:
            for yi in x:
                x_init.append((xi, yi, xi, yi))

        i = 0
        for x0 in x_init:
            z = least_squares(fun, x0=x0, bounds=([0, 1]))
            if z.fun < 1e-5:
                i += 1
                if i >= 50:
                    return True
        return False

    def merge_with(self, other_bspline_surface3d, abs_tol: float = 1e-6):
        """
        Merges two adjacent surfaces based on their faces.

        :param other_bspline_surface3d: Other adjacent surface
        :type other_bspline_surface3d: :class:`volmdlr.faces.BSplineSurface3D`
        :param abs_tol: tolerance.
        :type abs_tol: float.

        :return: Merged surface
        :rtype: :class:`volmdlr.faces.BSplineSurface3D`
        """

        bspline_face3d = volmdlr.faces.BSplineFace3D.from_surface_rectangular_cut(self, 0, 1, 0, 1)
        other_bspline_face3d = volmdlr.faces.BSplineFace3D.from_surface_rectangular_cut(
            other_bspline_surface3d, 0, 1, 0, 1)

        bsplines = [self, other_bspline_surface3d]
        bsplines_new = bsplines

        center = [bspline_face3d.surface2d.outer_contour.center_of_mass(),
                  other_bspline_face3d.surface2d.outer_contour.center_of_mass()]
        grid2d_direction = (bspline_face3d.pair_with(other_bspline_face3d))[1]

        if (not bspline_face3d.outer_contour3d.is_sharing_primitives_with(
                other_bspline_face3d.outer_contour3d, abs_tol)
                and self.is_intersected_with(other_bspline_surface3d)):
            # find primitives to split with
            contour1 = bspline_face3d.outer_contour3d
            contour2 = other_bspline_face3d.outer_contour3d

            distances = []
            for prim1 in contour1.primitives:
                dis = []
                for prim2 in contour2.primitives:
                    point1 = (prim1.start + prim1.end) / 2
                    point2 = (prim2.start + prim2.end) / 2
                    dis.append(point1.point_distance(point2))
                distances.append(dis)

            i = distances.index((min(distances)))
            j = distances[i].index(min(distances[i]))

            curves_ = [contour2.primitives[j], contour1.primitives[i]]

            # split surface
            for i, bspline in enumerate(bsplines):
                surfaces = bspline.split_surface_with_bspline_curve(curves_[i])

                errors = []
                for surface in surfaces:
                    errors.append(surface.error_with_point3d(bsplines[i].point2d_to_3d(center[i])))

                bsplines_new[i] = surfaces[errors.index(min(errors))]

            grid2d_direction = (
                bsplines_new[0].rectangular_cut(
                    0, 1, 0, 1).pair_with(
                    bsplines_new[1].rectangular_cut(
                        0, 1, 0, 1)))[1]

        # grid3d
        number_points = 10
        points3d = []
        is_true = (bspline_face3d.outer_contour3d.is_sharing_primitives_with(
            other_bspline_face3d.outer_contour3d, abs_tol) or self.is_intersected_with(other_bspline_surface3d))

        for i, bspline in enumerate(bsplines_new):
            grid3d = bspline.grid3d(grid.Grid2D.from_properties(x_limits=(0, 1),
                                                                y_limits=(0, 1),
                                                                points_nbr=(number_points, number_points),
                                                                direction=grid2d_direction[i]))

            if is_true and i == 1:
                points3d.extend(grid3d[number_points:number_points * number_points])
            else:
                points3d.extend(grid3d)

        # fitting
        size_u, size_v, degree_u, degree_v = (number_points * 2) - 1, number_points, 3, 3

        merged_surface = BSplineSurface3D.points_fitting_into_bspline_surface(
            points3d, size_u, size_v, degree_u, degree_v)

        return merged_surface

    def xy_limits(self, other_bspline_surface3d):
        """
        Compute x, y limits to define grid2d.

        """

        grid2d_direction = (
            self.rectangular_cut(
                0, 1, 0, 1).pair_with(
                other_bspline_surface3d.rectangular_cut(
                    0, 1, 0, 1)))[1]

        xmin, xmax, ymin, ymax = [], [], [], []
        if grid2d_direction[0][1] == '+y':
            xmin.append(0)
            xmax.append(1)
            ymin.append(0)
            ymax.append(0.99)
        elif grid2d_direction[0][1] == '+x':
            xmin.append(0)
            xmax.append(0.99)
            ymin.append(0)
            ymax.append(1)
        elif grid2d_direction[0][1] == '-x':
            xmin.append(0.01)
            xmax.append(1)
            ymin.append(0)
            ymax.append(1)
        elif grid2d_direction[0][1] == '-y':
            xmin.append(0)
            xmax.append(1)
            ymin.append(0.01)
            ymax.append(1)

        xmin.append(0)
        xmax.append(1)
        ymin.append(0)
        ymax.append(1)

        return xmin, xmax, ymin, ymax

    def _determine_contour_params(self, outer_contour_start, outer_contour_end, inner_contour_start,
                                  inner_contour_end):
        """
        Helper function.
        """
        u1, v1 = outer_contour_start
        u2, v2 = outer_contour_end
        u3, v3 = inner_contour_start
        u4, v4 = inner_contour_end
        if self.x_periodicity and self.y_periodicity:
            raise NotImplementedError
        if self.x_periodicity:
            outer_contour_param = [u1, u2]
            inner_contour_param = [u3, u4]
        elif self.y_periodicity:
            outer_contour_param = [v1, v2]
            inner_contour_param = [v3, v4]
        else:
            raise NotImplementedError
        return outer_contour_param, inner_contour_param

    def connect_contours(self, outer_contour, inner_contours):
        """
        Create connections between contours on parametric domain.

        :param outer_contour: Outer contour 2D.
        :type inner_contours: wires.Contour2D
        :param inner_contours: List of 2D contours.
        :type inner_contours: list
        """
        new_inner_contours = []
        new_outer_contour = outer_contour
        point1 = outer_contour.primitives[0].start
        point2 = outer_contour.primitives[-1].end

        for inner_contour in inner_contours:
            if not inner_contour.is_ordered():
                outer_contour_param, inner_contour_param = self._determine_contour_params(
                    point1, point2, inner_contour.primitives[0].start, inner_contour.primitives[-1].end)

                outer_contour_direction = outer_contour_param[0] < outer_contour_param[1]
                inner_contour_direction = inner_contour_param[0] < inner_contour_param[1]
                if outer_contour_direction == inner_contour_direction:
                    inner_contour = inner_contour.invert()

                closing_linesegment1 = edges.LineSegment2D(outer_contour.primitives[-1].end,
                                                           inner_contour.primitives[0].start)
                closing_linesegment2 = edges.LineSegment2D(inner_contour.primitives[-1].end,
                                                           outer_contour.primitives[0].start)
                new_outer_contour_primitives = outer_contour.primitives + [closing_linesegment1] + \
                    inner_contour.primitives + [closing_linesegment2]
                new_outer_contour = wires.Contour2D(primitives=new_outer_contour_primitives)
                new_outer_contour.order_contour(tol=1e-3)
            else:
                new_inner_contours.append(inner_contour)
        return new_outer_contour, new_inner_contours

    @staticmethod
    def _get_overlapping_theta(outer_contour_startend_theta, inner_contour_startend_theta):
        """
        Find overlapping theta domain between two contours on periodical Surfaces.
        """
        oc_xmin_index, outer_contour_xmin = min(enumerate(outer_contour_startend_theta), key=lambda x: x[1])
        oc_xmax_index, outer_contour_xman = max(enumerate(outer_contour_startend_theta), key=lambda x: x[1])
        inner_contour_xmin = min(inner_contour_startend_theta)
        inner_contour_xmax = max(inner_contour_startend_theta)

        # check if tetha3 or theta4 is in [theta1, theta2] interval
        overlap = outer_contour_xmin <= inner_contour_xmax and outer_contour_xman >= inner_contour_xmin

        if overlap:
            if inner_contour_xmin < outer_contour_xmin:
                overlapping_theta = outer_contour_startend_theta[oc_xmin_index]
                outer_contour_side = oc_xmin_index
                side = 0
                return overlapping_theta, outer_contour_side, side
            overlapping_theta = outer_contour_startend_theta[oc_xmax_index]
            outer_contour_side = oc_xmax_index
            side = 1
            return overlapping_theta, outer_contour_side, side

        # if not direct intersection -> find intersection at periodicity
        if inner_contour_xmin < outer_contour_xmin:
            overlapping_theta = outer_contour_startend_theta[oc_xmin_index] - 2 * math.pi
            outer_contour_side = oc_xmin_index
            side = 0
            return overlapping_theta, outer_contour_side, side
        overlapping_theta = outer_contour_startend_theta[oc_xmax_index] + 2 * math.pi
        outer_contour_side = oc_xmax_index
        side = 1
        return overlapping_theta, outer_contour_side, side

    def to_plane3d(self):
        """
        Converts a Bspline surface3d to a Plane3d.

        :return: A Plane
        :rtype: Plane3D
        """

        points_2d = [volmdlr.Point2D(0.1, 0.1),
                     volmdlr.Point2D(0.1, 0.8),
                     volmdlr.Point2D(0.8, 0.5)]
        points = [self.point2d_to_3d(pt) for pt in points_2d]

        surface3d = Plane3D.from_3_points(points[0],
                                          points[1],
                                          points[2])
        return surface3d

    def u_closed_lower(self):
        """
        Returns True if the surface is close in any of the u boundaries.
        """
        a, b = self.surface.domain[0]
        c, _ = self.surface.domain[1]
        point_at_a_lower = self.point2d_to_3d(volmdlr.Point2D(a, c))
        point_at_b_lower = self.point2d_to_3d(volmdlr.Point2D(b, c))
        if point_at_b_lower.is_close(point_at_a_lower):
            return True
        return False

    def u_closed_upper(self):
        """
        Returns True if the surface is close in any of the u boundaries.
        """
        a, b = self.surface.domain[0]
        _, d = self.surface.domain[1]
        point_at_a_upper = self.point2d_to_3d(volmdlr.Point2D(a, d))
        point_at_b_upper = self.point2d_to_3d(volmdlr.Point2D(b, d))
        if point_at_b_upper.is_close(point_at_a_upper):
            return True
        return False

    def v_closed_lower(self):
        """
        Returns True if the surface is close in any of the u boundaries.
        """
        a, _ = self.surface.domain[0]
        c, d = self.surface.domain[1]
        point_at_c_lower = self.point2d_to_3d(volmdlr.Point2D(a, c))
        point_at_d_lower = self.point2d_to_3d(volmdlr.Point2D(a, d))
        if point_at_d_lower.is_close(point_at_c_lower):
            return True
        return False

    def v_closed_upper(self):
        """
        Returns True if the surface is close in any of the u boundaries.
        """
        _, b = self.surface.domain[0]
        c, d = self.surface.domain[1]
        point_at_c_upper = self.point2d_to_3d(volmdlr.Point2D(b, c))
        point_at_d_upper = self.point2d_to_3d(volmdlr.Point2D(b, d))
        if point_at_d_upper.is_close(point_at_c_upper):
            return True
        return False

    def u_closed(self):
        """
        Returns True if the surface is close in any of the u boundaries.
        """
        return bool(self.u_closed_lower() or self.u_closed_upper())

    def v_closed(self):
        """
        Returns True if the surface is close in any of the u boundaries.
        """
        return bool(self.v_closed_lower() or self.v_closed_upper())

    def is_singularity_point(self, point, *args):
        """Returns True if the point belongs to the surface singularity and False otherwise."""
        if not self.u_closed() and not self.v_closed():
            return False
        u_min, u_max = self.surface.domain[0]
        v_min, v_max = self.surface.domain[1]
        delta_u = u_max - u_min
        delta_v = v_max - v_min

        test_u_lower = [self.point2d_to_3d(volmdlr.Point2D(u_min, v_min)),
                        self.point2d_to_3d(volmdlr.Point2D(0.5 * delta_u, v_min))]
        test_u_upper = [self.point2d_to_3d(volmdlr.Point2D(u_min, v_max)),
                        self.point2d_to_3d(volmdlr.Point2D(0.5 * delta_u, v_max))]
        test_v_lower = [self.point2d_to_3d(volmdlr.Point2D(u_min, v_min)),
                        self.point2d_to_3d(volmdlr.Point2D(u_min, 0.5 * delta_v))]
        test_v_upper = [self.point2d_to_3d(volmdlr.Point2D(u_max, v_min)),
                        self.point2d_to_3d(volmdlr.Point2D(u_max, 0.5 * delta_v))]
        if all(test_point.is_close(point) for test_point in test_u_lower) and self.u_closed_lower():
            return True
        if all(test_point.is_close(point) for test_point in test_u_upper) and self.u_closed_upper():
            return True
        if all(test_point.is_close(point) for test_point in test_v_lower) and self.v_closed_lower():
            return True
        if all(test_point.is_close(point) for test_point in test_v_upper) and self.v_closed_upper():
            return True
        return False

    def check_start_end_parametric_points(self, edge3d, points, points3d):
        """
        Helper function.

        Uses local discretization and line intersection with the tangent line at the point just before the undefined
        point on the BREP of the 3D edge to find the real values on parametric domain.
        """

        def get_local_discretization_points(start_point, end_points):
            distance = start_point.point_distance(end_points)
            maximum_linear_distance_reference_point = 1e-4
            if distance < maximum_linear_distance_reference_point:
                return []
            number_points = max(int(distance / maximum_linear_distance_reference_point), 2)

            local_discretization = [self.point3d_to_2d(point, 1e-8)
                                    for point in edge3d.local_discretization(
                    start_point, end_points, number_points)]
            return local_discretization

        def get_singularity_line(a, b, c, d, test_point):
            lines = []
            if self.u_closed():
                if self.u_closed_lower():
                    lines.append(curves.Line2D(volmdlr.Point2D(a, c), volmdlr.Point2D(b, c)))
                if self.u_closed_upper():
                    lines.append(curves.Line2D(volmdlr.Point2D(a, d), volmdlr.Point2D(b, d)))
            else:
                if self.v_closed_lower():
                    lines.append(curves.Line2D(volmdlr.Point2D(a, c), volmdlr.Point2D(a, d)))
                if self.v_closed_upper():
                    lines.append(curves.Line2D(volmdlr.Point2D(b, c), volmdlr.Point2D(b, d)))
            if len(lines) == 1:
                return lines[0]
            return min(lines, key=lambda x: x.point_distance(test_point))

        def get_temp_edge2d(_points):
            if len(_points) == 2:
                edge2d = edges.LineSegment2D(_points[0], _points[1])
            else:
                edge2d = edges.BSplineCurve2D.from_points_interpolation(_points, 2)
            return edge2d

        umin, umax = self.surface.domain[0]
        vmin, vmax = self.surface.domain[1]
        if self.is_singularity_point(points3d[0]):
            local_discretization_points = get_local_discretization_points(start_point=points3d[0],
                                                                          end_points=points3d[1])
            if local_discretization_points:
                temp_points = local_discretization_points[1:] + points[2:]
            else:
                temp_points = points
            temp_edge2d = get_temp_edge2d(temp_points)
            singularity_line = get_singularity_line(umin, umax, vmin, vmax, temp_points[0])
            points[0] = self.fix_start_end_singularity_point_at_parametric_domain(temp_edge2d,
                                                                                  reference_point=temp_points[1],
                                                                                  singularity_line=singularity_line)
        if self.is_singularity_point(points3d[-1]):
            local_discretization_points = get_local_discretization_points(start_point=points3d[-2],
                                                                          end_points=points3d[-1])
            if local_discretization_points:
                temp_points = points[:-2] + local_discretization_points[:-1]
            else:
                temp_points = points[:-1]
            temp_edge2d = get_temp_edge2d(temp_points)
            singularity_line = get_singularity_line(umin, umax, vmin, vmax, temp_points[-1])
            points[-1] = self.fix_start_end_singularity_point_at_parametric_domain(temp_edge2d,
                                                                                   reference_point=temp_points[-2],
                                                                                   singularity_line=singularity_line)
        return points

    @staticmethod
    def fix_start_end_singularity_point_at_parametric_domain(edge, reference_point, singularity_line):
        """Uses tangent line to find real theta angle of the singularity point on parametric domain."""
        abscissa_before_singularity = edge.abscissa(reference_point)
        direction_vector = edge.direction_vector(abscissa_before_singularity)
        direction_line = curves.Line2D(reference_point, reference_point + direction_vector)
        return direction_line.line_intersections(singularity_line)[0]


class BezierSurface3D(BSplineSurface3D):
    """
    A 3D Bezier surface.

    :param degree_u: The degree of the Bezier surface in the u-direction.
    :type degree_u: int
    :param degree_v: The degree of the Bezier surface in the v-direction.
    :type degree_v: int
    :param control_points: A list of lists of control points defining the Bezier surface.
    :type control_points: List[List[`volmdlr.Point3D`]]
    :param nb_u: The number of control points in the u-direction.
    :type nb_u: int
    :param nb_v: The number of control points in the v-direction.
    :type nb_v: int
    :param name: (Optional) name for the Bezier surface.
    :type name: str
    """

    def __init__(self, degree_u: int, degree_v: int,
                 control_points: List[List[volmdlr.Point3D]],
                 nb_u: int, nb_v: int, name=''):
        u_knots = utilities.generate_knot_vector(degree_u, nb_u)
        v_knots = utilities.generate_knot_vector(degree_v, nb_v)

        u_multiplicities = [1] * len(u_knots)
        v_multiplicities = [1] * len(v_knots)

        BSplineSurface3D.__init__(self, degree_u, degree_v,
                                  control_points, nb_u, nb_v,
                                  u_multiplicities, v_multiplicities,
                                  u_knots, v_knots, None, name)<|MERGE_RESOLUTION|>--- conflicted
+++ resolved
@@ -10,22 +10,12 @@
 import triangle as triangle_lib
 from geomdl import NURBS, BSpline, utilities
 from geomdl.construct import extract_curves
-<<<<<<< HEAD
-# from geomdl.operations import split_surface_u, split_surface_v
-=======
-# from geomdl.fitting import approximate_surface, interpolate_surface
-from geomdl.operations import split_surface_u, split_surface_v
->>>>>>> cfec7e9d
 from scipy.optimize import least_squares, minimize
 
 from dessia_common.core import DessiaObject, PhysicalObject
 from volmdlr.nurbs.core import evaluate_surface, derivatives_surface, point_inversion
 from volmdlr.nurbs.fitting import approximate_surface, interpolate_surface
-<<<<<<< HEAD
 from volmdlr.nurbs.operations import split_surface_u, split_surface_v
-import volmdlr.bspline_compiled
-=======
->>>>>>> cfec7e9d
 import volmdlr.core
 from volmdlr import display, edges, grid, wires, curves
 import volmdlr.geometry
@@ -5073,7 +5063,6 @@
             self._domain = start_u, stop_u, start_v, stop_v
         return self._domain
 
-<<<<<<< HEAD
     def ctrlpts2d(self):
         """
         Each row represents the control points in u direction and each column the points in v direction.
@@ -5093,8 +5082,6 @@
         return control_points_table
 
 
-=======
->>>>>>> cfec7e9d
     def vertices(self):
         """
         Evaluated points.
@@ -5115,11 +5102,7 @@
 
     def points(self):
         """
-<<<<<<< HEAD
-        Returns surface points
-=======
         Returns surface points.
->>>>>>> cfec7e9d
         """
         return [volmdlr.Point3D(*point) for point in self.evalpts]
 
@@ -6552,40 +6535,12 @@
         return bspline_surface
 
     @classmethod
-<<<<<<< HEAD
     def points_fitting_into_bspline_surface(cls, points_3d, size_u, size_v, degree_u, degree_v, name: str = ''):
+        """
+        Bspline Surface interpolation through 3d points.
+        """
         warnings.warn("points_fitting_into_bspline_surface is deprecated. Use from_points_interpolation instead")
         return cls.from_points_interpolation(points_3d, size_u, size_v, degree_u, degree_v, name)
-
-    @classmethod
-    def from_points_interpolation(cls, points_3d, size_u: int, size_v: int,
-                                  degree_u: int, degree_v: int, name: str = ""):
-        """
-        Bspline Surface interpolation through 3d points.
-
-        Parameters
-        ----------
-        points_3d : list[volmdlr.Point3D]
-            data points
-        size_u : int
-            number of data points on the u-direction.
-        size_v : int
-            number of data points on the v-direction.
-        degree_u : int
-            degree of the output surface for the u-direction.
-        degree_v : int
-            degree of the output surface for the v-direction.
-        name: str
-            object's name.
-
-        Returns
-        -------
-        B-spline surface
-=======
-    def points_fitting_into_bspline_surface(cls, points_3d, size_u, size_v, degree_u, degree_v, name: str = ""):
-        warnings.warn("points_fitting_into_bspline_surface is deprecated. Use from_points_interpolation instead")
-        return cls.from_points_interpolation(points_3d, size_u, size_v, degree_u, degree_v, name)
->>>>>>> cfec7e9d
 
     @classmethod
     def from_points_interpolation(cls, points_3d: List[volmdlr.Point3D], size_u: int, size_v: int,
@@ -6593,8 +6548,6 @@
         """
         Bspline Surface interpolation through 3d points.
 
-<<<<<<< HEAD
-=======
         :param points_3d: data points.
         :type points_3d: List[volmdlr.Point3D]
         :param size_u: number of data points on the u-direction.
@@ -6610,8 +6563,6 @@
         :return: B-spline surface.
         :rtype: BSplineSurface3D
         """
-
->>>>>>> cfec7e9d
         points = npy.asarray([npy.asarray([*point], dtype=npy.float64) for point in points_3d], dtype=npy.float64)
 
         ctrlpts, knots_u, knot_multiplicities_u, knots_v, knot_multiplicities_v = \
@@ -6623,33 +6574,16 @@
     @classmethod
     def points_approximate_into_bspline_surface(cls, points_3d, size_u, size_v, degree_u, degree_v,
                                                 name: str = "", **kwargs):
+        """
+        Bspline Surface approximate through 3d points.
+        """
         warnings.warn("points_approximate_into_bspline_surface is deprecated. Use from_points_approximation instead")
         return cls.from_points_approximation(points_3d, size_u, size_v, degree_u, degree_v, name, **kwargs)
 
     @classmethod
-<<<<<<< HEAD
-    def from_points_approximation(cls, points_3d, size_u: int, size_v: int,
-                                  degree_u: int, degree_v: int, name: str = "", **kwargs):
-        """
-        Bspline Surface approximate through 3d points.
-
-        Parameters
-        ----------
-        points_3d : list[volmdlr.Point3D]
-            data points
-        size_u : int
-            number of data points on the u-direction.
-        size_v : int
-            number of data points on the v-direction.
-        degree_u : int
-            degree of the output surface for the u-direction.
-        degree_v : int
-            degree of the output surface for the v-direction.
-        name: str
-            object's name.
-=======
     def from_points_approximation(cls, points_3d: List[volmdlr.Point3D], size_u: int, size_v: int, degree_u: int,
                                   degree_v: int, name: str = "", **kwargs):
+
         """
         Bspline Surface approximate through 3d points.
 
@@ -6665,7 +6599,6 @@
         :type degree_v: int
         :param name: (Optional) instance name.
         :type name: str
->>>>>>> cfec7e9d
 
         Keyword Arguments:
             * ``ctrlpts_size_u``: number of control points on the u-direction. *Default: size_u - 1*
