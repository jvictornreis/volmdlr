"""volmdlr module for 3D Surfaces."""
import math
import warnings
from itertools import chain
from typing import List, Union
import traceback

import matplotlib.pyplot as plt
import numpy as npy
import triangle as triangle_lib
from geomdl import NURBS, BSpline, utilities
from geomdl.construct import extract_curves
from geomdl.fitting import approximate_surface, interpolate_surface
from geomdl.operations import split_surface_u, split_surface_v
from scipy.optimize import least_squares, minimize

from dessia_common.core import DessiaObject
from volmdlr.bspline_evaluators import evaluate_single
import volmdlr.bspline_compiled
import volmdlr.core_compiled
import volmdlr.core
from volmdlr import display, edges, grid, wires
import volmdlr.geometry
import volmdlr.utils.parametric as vm_parametric
from volmdlr.core import EdgeStyle
from volmdlr.core import point_in_list
from volmdlr.utils.parametric import array_range_search, repair_start_end_angle_periodicity, angle_discontinuity


def knots_vector_inv(knots_vector):
    """
    Compute knot-elements and multiplicities based on the global knot vector.

    """

    knots = sorted(set(knots_vector))
    multiplicities = [knots_vector.count(knot) for knot in knots]

    return knots, multiplicities


class Surface2D(volmdlr.core.Primitive2D):
    """
    A surface bounded by an outer contour.

    """

    def __init__(self, outer_contour: wires.Contour2D,
                 inner_contours: List[wires.Contour2D],
                 name: str = 'name'):
        self.outer_contour = outer_contour
        self.inner_contours = inner_contours
        self._area = None

        volmdlr.core.Primitive2D.__init__(self, name=name)

    def __hash__(self):
        return hash((self.outer_contour, tuple(self.inner_contours)))

    def _data_hash(self):
        return hash(self)

    def copy(self, deep=True, memo=None):
        """
        Copies the surface2d.

        """
        return self.__class__(outer_contour=self.outer_contour.copy(deep, memo),
                              inner_contours=[c.copy(deep, memo) for c in self.inner_contours],
                              name='copy_' + self.name)

    def area(self):
        """
        Computes the area of the surface.

        """
        if not self._area:
            self._area = self.outer_contour.area() - sum(contour.area() for contour in self.inner_contours)
        return self._area

    def second_moment_area(self, point: volmdlr.Point2D):
        """
        Computes the second moment area of the surface.

        """
        i_x, i_y, i_xy = self.outer_contour.second_moment_area(point)
        for contour in self.inner_contours:
            i_xc, i_yc, i_xyc = contour.second_moment_area(point)
            i_x -= i_xc
            i_y -= i_yc
            i_xy -= i_xyc
        return i_x, i_y, i_xy

    def center_of_mass(self):
        """
        Compute the center of mass of the 2D surface.

        :return: The center of mass of the surface.
        :rtype: :class:`volmdlr.Point2D`
        """
        center = self.outer_contour.area() * self.outer_contour.center_of_mass()
        for contour in self.inner_contours:
            center -= contour.area() * contour.center_of_mass()
        return center / self.area()

    def point_belongs(self, point2d: volmdlr.Point2D):
        """
        Check whether a point belongs to the 2D surface.

        :param point2d: The point to check.
        :type point2d: :class:`volmdlr.Point2D`
        :return: True if the point belongs to the surface, False otherwise.
        :rtype: bool
        """
        if not self.outer_contour.point_belongs(point2d):
            if self.outer_contour.point_over_contour(point2d):
                return True
            return False

        for inner_contour in self.inner_contours:
            if inner_contour.point_belongs(point2d) and not inner_contour.point_over_contour(point2d):
                return False
        return True

    def random_point_inside(self):
        """
        Generate a random point inside the 2D surface.

        Taking into account any inner contours (holes) it may have.

        :return: A random point inside the surface.
        :rtype: :class:`volmdlr.Point2D`
        """
        valid_point = False
        point_inside_outer_contour = None
        while not valid_point:
            point_inside_outer_contour = self.outer_contour.random_point_inside()
            inside_inner_contour = False
            for inner_contour in self.inner_contours:
                if inner_contour.point_belongs(point_inside_outer_contour):
                    inside_inner_contour = True
            if not inside_inner_contour and \
                    point_inside_outer_contour is not None:
                valid_point = True

        return point_inside_outer_contour

    @staticmethod
    def triangulation_without_holes(vertices, segments, points_grid, tri_opt):
        """
        Triangulates a surface without holes.

        :param vertices: vertices of the surface.
        :param segments: segments defined as tuples of vertices.
        :param points_grid: to do.
        :param tri_opt: triangulation option: "p"
        :return:
        """
        vertices_grid = [(p.x, p.y) for p in points_grid]
        vertices.extend(vertices_grid)
        tri = {'vertices': npy.array(vertices).reshape((-1, 2)),
               'segments': npy.array(segments).reshape((-1, 2)),
               }
        triagulation = triangle_lib.triangulate(tri, tri_opt)
        triangles = triagulation['triangles'].tolist()
        number_points = triagulation['vertices'].shape[0]
        points = [display.Node2D(*triagulation['vertices'][i, :]) for i in range(number_points)]
        return display.DisplayMesh2D(points, triangles=triangles)

    def triangulation(self, number_points_x: int = 15, number_points_y: int = 15):
        """
        Triangulates the Surface2D using the Triangle library.

        :param number_points_x: Number of discretization points in x direction.
        :type number_points_x: int
        :param number_points_y: Number of discretization points in y direction.
        :type number_points_y: int
        :return: The triangulated surface as a display mesh.
        :rtype: :class:`volmdlr.display.DisplayMesh2D`
        """
        area = self.bounding_rectangle().area()
        tri_opt = "p"
        if math.isclose(area, 0., abs_tol=1e-6):
            return display.DisplayMesh2D([], triangles=[])

        triangulates_with_grid = number_points_x > 0 and number_points_y > 0
        discretize_line = number_points_x > 0 or number_points_y > 0
        if not triangulates_with_grid:
            tri_opt = "pq"

        discretize_line_direction = "xy"
        if number_points_y == 0:
            discretize_line_direction = "x"
        outer_polygon = self.outer_contour.to_polygon(angle_resolution=15, discretize_line=discretize_line,
                                                      discretize_line_direction=discretize_line_direction)

        if not self.inner_contours and not triangulates_with_grid:
            return outer_polygon.triangulation()

        points_grid, x, y, grid_point_index = outer_polygon.grid_triangulation_points(number_points_x=number_points_x,
                                                                                      number_points_y=number_points_y)
        points = [display.Node2D(*point) for point in outer_polygon.points]
        vertices = [(point.x, point.y) for point in points]
        n = len(points)
        segments = [(i, i + 1) for i in range(n - 1)]
        segments.append((n - 1, 0))

        if not self.inner_contours:  # No holes
            return self.triangulation_without_holes(vertices, segments, points_grid, tri_opt)

        point_index = {p: i for i, p in enumerate(points)}
        holes = []
        for inner_contour in self.inner_contours:
            inner_polygon = inner_contour.to_polygon(angle_resolution=10, discretize_line=discretize_line,
                                                      discretize_line_direction=discretize_line_direction)
            inner_polygon_nodes = [display.Node2D.from_point(p) for p in inner_polygon.points]
            for point in inner_polygon_nodes:
                if point not in point_index:
                    points.append(point)
                    vertices.append((point.x, point.y))
                    point_index[point] = n
                    n += 1

            for point1, point2 in zip(inner_polygon_nodes[:-1],
                                      inner_polygon_nodes[1:]):
                segments.append((point_index[point1], point_index[point2]))
            segments.append((point_index[inner_polygon_nodes[-1]], point_index[inner_polygon_nodes[0]]))
            rpi = inner_polygon.barycenter()
            if not inner_polygon.point_belongs(rpi, include_edge_points=False):
                rpi = inner_polygon.random_point_inside(include_edge_points=False)
            holes.append([rpi.x, rpi.y])

            if triangulates_with_grid:
                # removes with a region search the grid points that are in the inner contour
                xmin, xmax, ymin, ymax = inner_polygon.bounding_rectangle.bounds()
                x_grid_range = array_range_search(x, xmin, xmax)
                y_grid_range = array_range_search(y, ymin, ymax)
                for i in x_grid_range:
                    for j in y_grid_range:
                        point = grid_point_index.get((i, j))
                        if not point:
                            continue
                        if inner_polygon.point_belongs(point):
                            points_grid.remove(point)
                            grid_point_index.pop((i, j))

        if triangulates_with_grid:
            vertices_grid = [(p.x, p.y) for p in points_grid]
            vertices.extend(vertices_grid)

        tri = {'vertices': npy.array(vertices).reshape((-1, 2)),
               'segments': npy.array(segments).reshape((-1, 2)),
               'holes': npy.array(holes).reshape((-1, 2))
               }
        triangulation = triangle_lib.triangulate(tri, tri_opt)
        triangles = triangulation['triangles'].tolist()
        number_points = triangulation['vertices'].shape[0]
        points = [display.Node2D(*triangulation['vertices'][i, :]) for i in range(number_points)]
        return display.DisplayMesh2D(points, triangles=triangles)

    def split_by_lines(self, lines):
        """
        Returns a list of cut surfaces given by the lines provided as argument.
        """
        cutted_surfaces = []
        iteration_surfaces = self.cut_by_line(lines[0])

        for line in lines[1:]:
            iteration_surfaces2 = []
            for surface in iteration_surfaces:
                line_cutted_surfaces = surface.cut_by_line(line)

                llcs = len(line_cutted_surfaces)

                if llcs == 1:
                    cutted_surfaces.append(line_cutted_surfaces[0])
                else:
                    iteration_surfaces2.extend(line_cutted_surfaces)

            iteration_surfaces = iteration_surfaces2[:]

        cutted_surfaces.extend(iteration_surfaces)
        return cutted_surfaces

    def split_regularly(self, n):
        """
        Split in n slices.
        """
        bounding_rectangle = self.outer_contour.bounding_rectangle
        lines = []
        for i in range(n - 1):
            xi = bounding_rectangle[0] + (i + 1) * (bounding_rectangle[1] - bounding_rectangle[0]) / n
            lines.append(edges.Line2D(volmdlr.Point2D(xi, 0),
                                      volmdlr.Point2D(xi, 1)))
        return self.split_by_lines(lines)

    def cut_by_line(self, line: edges.Line2D):
        """
        Returns a list of cut Surface2D by the given line.

        :param line: The line to cut the Surface2D with.
        :type line: :class:`edges.Line2D`
        :return: A list of 2D surfaces resulting from the cut.
        :rtype: List[:class:`volmdlr.faces.Surface2D`]
        """
        surfaces = []
        splitted_outer_contours = self.outer_contour.cut_by_line(line)
        splitted_inner_contours_table = []
        for inner_contour in self.inner_contours:
            splitted_inner_contours = inner_contour.cut_by_line(line)
            splitted_inner_contours_table.append(splitted_inner_contours)

        # First part of the external contour
        for outer_split in splitted_outer_contours:
            inner_contours = []
            for splitted_inner_contours in splitted_inner_contours_table:
                for inner_split in splitted_inner_contours:
                    inner_split.order_contour()
                    point = inner_split.random_point_inside()
                    if outer_split.point_belongs(point):
                        inner_contours.append(inner_split)

            if inner_contours:
                surface2d = self.from_contours(outer_split, inner_contours)
                surfaces.append(surface2d)
            else:
                surfaces.append(Surface2D(outer_split, []))
        return surfaces

    def line_crossings(self, line: edges.Line2D):
        """
        Find intersection points between a line and the 2D surface.

        :param line: The line to intersect with the shape.
        :type line: :class:`edges.Line2D`
        :return: A list of intersection points sorted by increasing abscissa
            along the line. Each intersection point is a tuple
            (point, primitive) where point is the intersection point and
            primitive is the intersected primitive.
        :rtype: List[Tuple[:class:`volmdlr.Point2D`,
            :class:`volmdlr.core.Primitive2D`]]

        """
        intersection_points = []
        for primitive in self.outer_contour.primitives:
            for point in primitive.line_crossings(line):
                if (point, primitive) not in intersection_points:
                    intersection_points.append((point, primitive))
        for inner_contour in self.inner_contours:
            for primitive in inner_contour.primitives:
                for point in primitive.line_crossings(line):
                    if (point, primitive) not in intersection_points:
                        intersection_points.append((point, primitive))
        return sorted(intersection_points, key=lambda ip: line.abscissa(ip[0]))

    def split_at_centers(self):
        """
        Split in n slices.

        # TODO: is this used ?
        """

        cutted_contours = []
        center_of_mass1 = self.inner_contours[0].center_of_mass()
        center_of_mass2 = self.inner_contours[1].center_of_mass()
        cut_line = edges.Line2D(center_of_mass1, center_of_mass2)

        iteration_contours2 = []

        surface_cut = self.cut_by_line(cut_line)

        iteration_contours2.extend(surface_cut)

        iteration_contours = iteration_contours2[:]
        cutted_contours.extend(iteration_contours)

        return cutted_contours

    def cut_by_line2(self, line):
        """
        Cuts a Surface2D with line (2).

        :param line: DESCRIPTION
        :type line: TYPE
        :raises NotImplementedError: DESCRIPTION
        :return: DESCRIPTION
        :rtype: TYPE

        """

        all_contours = []
        inner_1 = self.inner_contours[0]
        inner_2 = self.inner_contours[1]

        inner_intersections_1 = inner_1.line_intersections(line)
        inner_intersections_2 = inner_2.line_intersections(line)

        arc1, arc2 = inner_1.split(inner_intersections_1[1],
                                   inner_intersections_1[0])
        arc3, arc4 = inner_2.split(inner_intersections_2[1],
                                   inner_intersections_2[0])
        new_inner_1 = wires.Contour2D([arc1, arc2])
        new_inner_2 = wires.Contour2D([arc3, arc4])

        intersections = [(inner_intersections_1[0], arc1), (inner_intersections_1[1], arc2)]
        intersections += self.outer_contour.line_intersections(line)
        intersections.append((inner_intersections_2[0], arc3))
        intersections.append((inner_intersections_2[1], arc4))
        intersections += self.outer_contour.line_intersections(line)

        if not intersections:
            all_contours.extend([self])
        if len(intersections) < 4:
            return [self]
        if len(intersections) >= 4:
            if isinstance(intersections[0][0], volmdlr.Point2D) and \
                    isinstance(intersections[1][0], volmdlr.Point2D):
                ip1, ip2 = sorted(
                    [new_inner_1.primitives.index(intersections[0][1]),
                     new_inner_1.primitives.index(intersections[1][1])])
                ip5, ip6 = sorted(
                    [new_inner_2.primitives.index(intersections[4][1]),
                     new_inner_2.primitives.index(intersections[5][1])])
                ip3, ip4 = sorted(
                    [self.outer_contour.primitives.index(intersections[2][1]),
                     self.outer_contour.primitives.index(intersections[3][1])])

                # sp11, sp12 = intersections[2][1].split(intersections[2][0])
                # sp21, sp22 = intersections[3][1].split(intersections[3][0])
                sp33, sp34 = intersections[6][1].split(intersections[6][0])
                sp44, sp43 = intersections[7][1].split(intersections[7][0])

                primitives1 = [edges.LineSegment2D(intersections[6][0], intersections[1][0]),
                               new_inner_1.primitives[ip1],
                               edges.LineSegment2D(intersections[0][0], intersections[5][0]),
                               new_inner_2.primitives[ip5],
                               edges.LineSegment2D(intersections[4][0], intersections[7][0]),
                               sp44
                               ]
                primitives1.extend(self.outer_contour.primitives[ip3 + 1:ip4])
                primitives1.append(sp34)

                primitives2 = [edges.LineSegment2D(intersections[7][0], intersections[4][0]),
                               new_inner_2.primitives[ip6],
                               edges.LineSegment2D(intersections[5][0], intersections[0][0]),
                               new_inner_1.primitives[ip2],
                               edges.LineSegment2D(intersections[1][0], intersections[6][0]),
                               sp33
                               ]

                primitives2.extend(self.outer_contour.primitives[:ip3].reverse())
                primitives2.append(sp43)

                all_contours.extend([wires.Contour2D(primitives1),
                                     wires.Contour2D(primitives2)])

            else:
                raise NotImplementedError(
                    'Non convex contour not supported yet')

        return all_contours

    def bounding_rectangle(self):
        """
        Returns bounding rectangle.

        :return: Returns a python object with useful methods
        :rtype: :class:`volmdlr.core.BoundingRectangle
        """

        return self.outer_contour.bounding_rectangle

    @classmethod
    def from_contours(cls, outer_contour, inner_contours):
        """
        Create a Surface2D object from an outer contour and a list of inner contours.

        :param outer_contour: The outer contour that bounds the surface.
        :type outer_contour: wires.Contour2D
        :param inner_contours: The list of inner contours that define the holes of the surface.
        :type inner_contours : List[wires.Contour2D]
        :return: Surface2D defined by the given contours.
        """
        surface2d_inner_contours = []
        surface2d_outer_contour = outer_contour
        for inner_contour in inner_contours:
            if surface2d_outer_contour.shared_primitives_extremities(
                    inner_contour):
                # inner_contour will be merged with outer_contour
                merged_contours = surface2d_outer_contour.merge_with(
                    inner_contour)
                if len(merged_contours) >= 2:
                    raise NotImplementedError
                surface2d_outer_contour = merged_contours[0]
            else:
                # inner_contour will be added to the inner contours of the
                # Surface2D
                surface2d_inner_contours.append(inner_contour)
        return cls(surface2d_outer_contour, surface2d_inner_contours)

    def plot(self, ax=None, color='k', alpha=1, equal_aspect=False):
        """Plot surface 2d using Matplotlib."""

        if ax is None:
            _, ax = plt.subplots()
        self.outer_contour.plot(ax=ax, edge_style=EdgeStyle(color=color, alpha=alpha,
                                                            equal_aspect=equal_aspect))
        for inner_contour in self.inner_contours:
            inner_contour.plot(ax=ax, edge_style=EdgeStyle(color=color, alpha=alpha,
                                                           equal_aspect=equal_aspect))

        if equal_aspect:
            ax.set_aspect('equal')

        ax.margins(0.1)
        return ax

    def axial_symmetry(self, line):
        """
        Finds out the symmetric 2D surface according to a line.

        """

        outer_contour = self.outer_contour.axial_symmetry(line)
        inner_contours = []
        if self.inner_contours:
            inner_contours = [contour.axial_symmetry(line) for contour in self.inner_contours]

        return self.__class__(outer_contour=outer_contour,
                              inner_contours=inner_contours)

    def rotation(self, center, angle):
        """
        Surface2D rotation.

        :param center: rotation center.
        :param angle: angle rotation.
        :return: a new rotated Surface2D.
        """

        outer_contour = self.outer_contour.rotation(center, angle)
        if self.inner_contours:
            inner_contours = [contour.rotation(center, angle) for contour in self.inner_contours]
        else:
            inner_contours = []

        return self.__class__(outer_contour, inner_contours)

    def rotation_inplace(self, center, angle):
        """
        Rotate the surface in-place.
        """
        warnings.warn("'in-place' methods are deprecated. Use a not in-place method instead.", DeprecationWarning)

        new_surface2d = self.rotation(center, angle)
        self.outer_contour = new_surface2d.outer_contour
        self.inner_contours = new_surface2d.inner_contours

    def translation(self, offset: volmdlr.Vector2D):
        """
        Surface2D translation.

        :param offset: translation vector.
        :return: A new translated Surface2D.
        """
        outer_contour = self.outer_contour.translation(offset)
        inner_contours = [contour.translation(offset) for contour in self.inner_contours]
        return self.__class__(outer_contour, inner_contours)

    def translation_inplace(self, offset: volmdlr.Vector2D):
        """
        Translate the surface in-place.
        """
        warnings.warn("'in-place' methods are deprecated. Use a not in-place method instead.", DeprecationWarning)

        new_contour = self.translation(offset)
        self.outer_contour = new_contour.outer_contour
        self.inner_contours = new_contour.inner_contours

    def frame_mapping(self, frame: volmdlr.Frame2D, side: str):
        """Frame mapping of a surface 2d."""
        outer_contour = self.outer_contour.frame_mapping(frame, side)
        inner_contours = [contour.frame_mapping(frame, side) for contour in self.inner_contours]
        return self.__class__(outer_contour, inner_contours)

    def frame_mapping_inplace(self, frame: volmdlr.Frame2D, side: str):
        """'in-place' methods are deprecated. Use a not in-place method instead."""
        warnings.warn("'in-place' methods are deprecated. Use a not in-place method instead.", DeprecationWarning)

        new_contour = self.frame_mapping(frame, side)
        self.outer_contour = new_contour.outer_contour
        self.inner_contours = new_contour.inner_contours

    def geo_lines(self):  # , mesh_size_list=None):
        """
        Gets the lines that define a Surface2D in a .geo file.
        """

        i, i_p = None, None
        lines, line_surface, lines_tags = [], [], []
        point_account, line_account, line_loop_account = 0, 0, 1
        for outer_contour, contour in enumerate(list(chain(*[[self.outer_contour], self.inner_contours]))):
            if isinstance(contour, wires.Circle2D):
                points = [volmdlr.Point2D(contour.center.x - contour.radius, contour.center.y),
                          contour.center,
                          volmdlr.Point2D(contour.center.x + contour.radius, contour.center.y)]
                index = []
                for i, point in enumerate(points):
                    lines.append(point.get_geo_lines(tag=point_account + i + 1,
                                                     point_mesh_size=None))
                    index.append(point_account + i + 1)

                lines.append('Circle(' + str(line_account + 1) +
                             ') = {' + str(index[0]) + ', ' + str(index[1]) + ', ' + str(index[2]) + '};')
                lines.append('Circle(' + str(line_account + 2) +
                             ') = {' + str(index[2]) + ', ' + str(index[1]) + ', ' + str(index[0]) + '};')

                lines_tags.append(line_account + 1)
                lines_tags.append(line_account + 2)

                lines.append('Line Loop(' + str(outer_contour + 1) + ') = {' + str(lines_tags)[1:-1] + '};')
                line_surface.append(line_loop_account)

                point_account = point_account + 2 + 1
                line_account, line_loop_account = line_account + 1 + 1, line_loop_account + 1
                lines_tags = []

            elif isinstance(contour, (wires.Contour2D, wires.ClosedPolygon2D)):
                if not isinstance(contour, wires.ClosedPolygon2D):
                    contour = contour.to_polygon(1)
                for i, point in enumerate(contour.points):
                    lines.append(point.get_geo_lines(tag=point_account + i + 1,
                                                     point_mesh_size=None))

                for i_p, primitive in enumerate(contour.primitives):
                    if i_p != len(contour.primitives) - 1:
                        lines.append(primitive.get_geo_lines(tag=line_account + i_p + 1,
                                                             start_point_tag=point_account + i_p + 1,
                                                             end_point_tag=point_account + i_p + 2))
                    else:
                        lines.append(primitive.get_geo_lines(tag=line_account + i_p + 1,
                                                             start_point_tag=point_account + i_p + 1,
                                                             end_point_tag=point_account + 1))
                    lines_tags.append(line_account + i_p + 1)

                lines.append('Line Loop(' + str(outer_contour + 1) + ') = {' + str(lines_tags)[1:-1] + '};')
                line_surface.append(line_loop_account)
                point_account = point_account + i + 1
                line_account, line_loop_account = line_account + i_p + 1, line_loop_account + 1
                lines_tags = []

        lines.append('Plane Surface(' + str(1) + ') = {' + str(line_surface)[1:-1] + '};')

        return lines

    def mesh_lines(self,
                   factor: float,
                   curvature_mesh_size: int = None,
                   min_points: int = None,
                   initial_mesh_size: float = 5):
        """
        Gets the lines that define mesh parameters for a Surface2D, to be added to a .geo file.

        :param factor: A float, between 0 and 1, that describes the mesh quality
        (1 for coarse mesh - 0 for fine mesh)
        :type factor: float
        :param curvature_mesh_size: Activate the calculation of mesh element sizes based on curvature
        (with curvature_mesh_size elements per 2*Pi radians), defaults to 0
        :type curvature_mesh_size: int, optional
        :param min_points: Check if there are enough points on small edges (if it is not, we force to have min_points
        on that edge), defaults to None
        :type min_points: int, optional
        :param initial_mesh_size: If factor=1, it will be initial_mesh_size elements per dimension, defaults to 5
        :type initial_mesh_size: float, optional

        :return: A list of lines that describe mesh parameters
        :rtype: List[str]
        """

        lines = []
        if factor == 0:
            factor = 1e-3

        size = (math.sqrt(self.area()) / initial_mesh_size) * factor

        if min_points:
            lines.extend(self.get_mesh_lines_with_transfinite_curves(
                [[self.outer_contour], self.inner_contours], min_points, size))

        lines.append('Field[1] = MathEval;')
        lines.append('Field[1].F = "' + str(size) + '";')
        lines.append('Background Field = 1;')
        if curvature_mesh_size:
            lines.append('Mesh.MeshSizeFromCurvature = ' + str(curvature_mesh_size) + ';')

        return lines

    @staticmethod
    def get_mesh_lines_with_transfinite_curves(lists_contours, min_points, size):
        """Gets Surface 2d mesh lines with transfinite curves."""
        lines, primitives, primitives_length = [], [], []
        circle_class_ = getattr(wires, 'Circle' + lists_contours[0][0].__class__.__name__[-2:])
        for contour in list(chain(*lists_contours)):
            if isinstance(contour, circle_class_):
                primitives.append(contour)
                primitives.append(contour)
                primitives_length.append(contour.length() / 2)
                primitives_length.append(contour.length() / 2)
            else:
                for primitive in contour.primitives:
                    if (primitive not in primitives) and (primitive.reverse() not in primitives):
                        primitives.append(primitive)
                        primitives_length.append(primitive.length())

        for i, length in enumerate(primitives_length):
            if length < min_points * size:
                lines.append('Transfinite Curve {' + str(i) + '} = ' +
                             str(min_points) + ' Using Progression 1;')
        return lines

    def to_geo(self, file_name: str,
               factor: float, **kwargs):
        # curvature_mesh_size: int = None,
        # min_points: int = None,
        # initial_mesh_size: float = 5):
        """
        Gets the .geo file for the Surface2D.
        """

        for element in [('curvature_mesh_size', 0), ('min_points', None), ('initial_mesh_size', 5)]:
            if element[0] not in kwargs:
                kwargs[element[0]] = element[1]

        lines = self.geo_lines()
        lines.extend(self.mesh_lines(factor, kwargs['curvature_mesh_size'],
                                     kwargs['min_points'], kwargs['initial_mesh_size']))

        with open(file_name + '.geo', 'w', encoding="utf-8") as file:
            for line in lines:
                file.write(line)
                file.write('\n')
        file.close()

    def to_msh(self, file_name: str, mesh_dimension: int, mesh_order: int,
               factor: float, **kwargs):
        # curvature_mesh_size: int = 0,
        # min_points: int = None,
        # initial_mesh_size: float = 5):
        """
        Gets .msh file for the Surface2D generated by gmsh.

        :param file_name: The msh. file name
        :type file_name: str
        :param mesh_dimension: The mesh dimension (1: 1D-Edge, 2: 2D-Triangle, 3D-Tetrahedra)
        :type mesh_dimension: int
        :param factor: A float, between 0 and 1, that describes the mesh quality
        (1 for coarse mesh - 0 for fine mesh)
        :type factor: float
        :param curvature_mesh_size: Activate the calculation of mesh element sizes based on curvature
        (with curvature_mesh_size elements per 2*Pi radians), defaults to 0
        :type curvature_mesh_size: int, optional
        :param min_points: Check if there are enough points on small edges (if it is not, we force to have min_points
        on that edge), defaults to None
        :type min_points: int, optional
        :param initial_mesh_size: If factor=1, it will be initial_mesh_size elements per dimension, defaults to 5
        :type initial_mesh_size: float, optional

        :return: A txt file
        :rtype: .txt
        """

        for element in [('curvature_mesh_size', 0), ('min_points', None), ('initial_mesh_size', 5)]:
            if element[0] not in kwargs:
                kwargs[element[0]] = element[1]

        self.to_geo(file_name=file_name, mesh_dimension=mesh_dimension,
                    factor=factor, curvature_mesh_size=kwargs['curvature_mesh_size'],
                    min_points=kwargs['min_points'], initial_mesh_size=kwargs['initial_mesh_size'])

        volmdlr.core.VolumeModel.generate_msh_file(file_name, mesh_dimension, mesh_order)

        # gmsh.initialize()
        # gmsh.open(file_name + ".geo")

        # gmsh.model.geo.synchronize()
        # gmsh.model.mesh.generate(mesh_dimension)

        # gmsh.write(file_name + ".msh")

        # gmsh.finalize()


class Surface3D(DessiaObject):
    """
    Abstract class.

    """
    x_periodicity = None
    y_periodicity = None
    face_class = None

    def point2d_to_3d(self, point2d):
        raise NotImplementedError(f'point2d_to_3d is abstract and should be implemented in {self.__class__.__name__}')

    def point3d_to_2d(self, point3d):
        """
        Abstract method. Convert a 3D point to a 2D parametric point.

        :param point3d: The 3D point to convert, represented by 3 coordinates (x, y, z).
        :type point3d: `volmdlr.Point3D`
        :return: NotImplementedError: If the method is not implemented in the subclass.
        """
        raise NotImplementedError(f'point3d_to_2d is abstract and should be implemented in {self.__class__.__name__}')

    def face_from_contours3d(self, contours3d: List[wires.Contour3D], name: str = ''):
        """Deprecated method, 'Use Face3D from_contours3d method'."""
        raise AttributeError('Use Face3D from_contours3d method')

    def repair_primitives_periodicity(self, primitives2d):
        """
        Repairs the continuity of the 2D contour while using contour3d_to_2d on periodic surfaces.

        :param primitives2d: The primitives in parametric surface domain.
        :type primitives2d: list
        :return: A list of primitives.
        :rtype: list
        """
        x_periodicity = self.x_periodicity
        y_periodicity = self.y_periodicity
        # Search for a primitive that can be used as reference for repairing periodicity
        if x_periodicity or y_periodicity:
            pos = vm_parametric.find_index_defined_brep_primitive_on_periodical_surface(primitives2d,
                                                                                        [x_periodicity, y_periodicity])
            if pos != 0:
                primitives2d = primitives2d[pos:] + primitives2d[:pos]

        i = 1
        if x_periodicity is None:
            x_periodicity = -1
        if y_periodicity is None:
            y_periodicity = -1
        while i < len(primitives2d):
            previous_primitive = primitives2d[i - 1]
            delta = previous_primitive.end - primitives2d[i].start
            distance = delta.norm()
            is_connected = math.isclose(distance, 0, abs_tol=1e-3)
            if not is_connected and \
<<<<<<< HEAD
                    math.isclose(primitives2d[i].length(), x_periodicity, abs_tol=1e-2):
                delta_end = previous_primitive.end - primitives2d[i].end
                delta_min_index, _ = min(enumerate([distance, delta_end.norm()]), key=lambda x: x[1])
                if primitives2d[i].end.is_close(primitives2d[i - 1].end, tol=1e-2):
                    primitives2d[i] = primitives2d[i].reverse()
                elif delta_min_index == 0:
                    primitives2d[i] = primitives2d[i].translation(delta)
                else:
                    new_primitive = primitives2d[i].reverse()
                    primitives2d[i] = new_primitive.translation(delta_end)

=======
                    primitives2d[i].end.is_close(primitives2d[i - 1].end, tol=1e-2) and \
                    math.isclose(primitives2d[i].length(), x_periodicity, abs_tol=1e-2):
                primitives2d[i] = primitives2d[i].reverse()
>>>>>>> 472f2544
            elif not is_connected and \
                    primitives2d[i].end.is_close(primitives2d[i - 1].end, tol=1e-2):
                primitives2d[i] = primitives2d[i].reverse()
            elif not is_connected and math.isclose(primitives2d[i].length(), x_periodicity, abs_tol=1e-2) or \
                math.isclose(primitives2d[i].length(), y_periodicity, abs_tol=1e-2):
                new_primitive = primitives2d[i].reverse()
                new_delta = previous_primitive.end - new_primitive.start
                primitives2d[i] = new_primitive.translation(new_delta)
            elif not is_connected:
                primitives2d[i] = primitives2d[i].translation(delta)
            i += 1

        return primitives2d

    def repair_contours2d(self, outer_contour, inner_contours):
        """
        Abstract method. Repair 2D contours of a face on the parametric domain.

        :param outer_contour: Outer contour 2D.
        :type inner_contours: wires.Contour2D
        :param inner_contours: List of 2D contours.
        :type inner_contours: list
        :return: NotImplementedError: If the method is not implemented in the subclass.
        """
        raise NotImplementedError(f'repair_contours2d is abstract and should be implemented in '
                                  f'{self.__class__.__name__}')

    def primitives3d_to_2d(self, primitives3d):
        """
        Helper function to perform conversion of 3D primitives into B-Rep primitives.

        :param primitives3d: List of 3D primitives from a 3D contour.
        :type primitives3d: List[edges.Edge]
        :return: A list of 2D primitives on parametric domain.
        :rtype: List[edges.Edge]
        """
        primitives2d = []
        for primitive3d in primitives3d:
            method_name = f'{primitive3d.__class__.__name__.lower()}_to_2d'
            if hasattr(self, method_name):
                primitives = getattr(self, method_name)(primitive3d)

                if primitives is None:
                    continue
                primitives2d.extend(primitives)
            else:
                raise AttributeError(f'Class {self.__class__.__name__} does not implement {method_name}')
        return primitives2d

    def contour3d_to_2d(self, contour3d):
        """
        Transforms a Contour3D into a Contour2D in the parametric domain of the surface.

        :param contour3d: The contour to be transformed.
        :type contour3d: :class:`wires.Contour3D`
        :return: A 2D contour object.
        :rtype: :class:`wires.Contour2D`
        """
        primitives2d = self.primitives3d_to_2d(contour3d.primitives)

        wire2d = wires.Wire2D(primitives2d)
        delta_x = abs(wire2d.primitives[0].start.x - wire2d.primitives[-1].end.x)
        if math.isclose(delta_x, volmdlr.TWO_PI, abs_tol=1e-3) and wire2d.is_ordered():
            return wires.Contour2D(primitives2d)
        # Fix contour
        if self.x_periodicity or self.y_periodicity:
            primitives2d = self.repair_primitives_periodicity(primitives2d)
        return wires.Contour2D(primitives2d)

    def contour2d_to_3d(self, contour2d):
        """
        Transforms a Contour2D in the parametric domain of the surface into a Contour3D in Cartesian coordinate.

        :param contour2d: The contour to be transformed.
        :type contour2d: :class:`wires.Contour2D`
        :return: A 3D contour object.
        :rtype: :class:`wires.Contour3D`
        """
        primitives3d = []
        for primitive2d in contour2d.primitives:
            method_name = f'{primitive2d.__class__.__name__.lower()}_to_3d'
            if hasattr(self, method_name):
                try:
                    primitives = getattr(self, method_name)(primitive2d)
                    if primitives is None:
                        continue
                    primitives3d.extend(primitives)
                except AttributeError:
                    print(traceback.format_exc())
                    print(f'Class {self.__class__.__name__} does not implement {method_name}'
                          f'with {primitive2d.__class__.__name__}')
            else:
                raise AttributeError(
                    f'Class {self.__class__.__name__} does not implement {method_name}')

        return wires.Contour3D(primitives3d)

    def linesegment3d_to_2d(self, linesegment3d):
        """
        A line segment on a surface will be in any case a line in 2D?.

        """
        return [edges.LineSegment2D(self.point3d_to_2d(linesegment3d.start),
                                    self.point3d_to_2d(linesegment3d.end))]

    def bsplinecurve3d_to_2d(self, bspline_curve3d):
        """
        Is this right?.
        """
        n = len(bspline_curve3d.control_points)
        points = [self.point3d_to_2d(p)
                  for p in bspline_curve3d.discretization_points(number_points=n)]
        return [edges.BSplineCurve2D.from_points_interpolation(
            points, bspline_curve3d.degree, bspline_curve3d.periodic)]

    def bsplinecurve2d_to_3d(self, bspline_curve2d):
        """
        Is this right?.

        """
        n = len(bspline_curve2d.control_points)
        points = [self.point2d_to_3d(p)
                  for p in bspline_curve2d.discretization_points(number_points=n)]
        return [edges.BSplineCurve3D.from_points_interpolation(
            points, bspline_curve2d.degree, bspline_curve2d.periodic)]

    def normal_from_point2d(self, point2d):

        raise NotImplementedError('NotImplemented')

    def normal_from_point3d(self, point3d):
        """
        Evaluates the normal vector of the bspline surface at this 3D point.
        """

        return (self.normal_from_point2d(self.point3d_to_2d(point3d)))[1]

    def geodesic_distance_from_points2d(self, point1_2d: volmdlr.Point2D,
                                        point2_2d: volmdlr.Point2D, number_points: int = 50):
        """
        Approximation of geodesic distance via line segments length sum in 3D.
        """
        # points = [point1_2d]
        current_point3d = self.point2d_to_3d(point1_2d)
        distance = 0.
        for i in range(number_points):
            next_point3d = self.point2d_to_3d(point1_2d + (i + 1) / number_points * (point2_2d - point1_2d))
            distance += next_point3d.point_distance(current_point3d)
            current_point3d = next_point3d
        return distance

    def geodesic_distance(self, point1_3d: volmdlr.Point3D, point2_3d: volmdlr.Point3D):
        """
        Approximation of geodesic distance between 2 3D points supposed to be on the surface.
        """
        point1_2d = self.point3d_to_2d(point1_3d)
        point2_2d = self.point3d_to_2d(point2_3d)
        return self.geodesic_distance_from_points2d(point1_2d, point2_2d)

    def point_projection(self, point3d):
        """
        Returns the projection of the point on the surface.

        :param point3d: Point to project.
        :type point3d: volmdlr.Point3D
        :return: A point on the surface
        :rtype: volmdlr.Point3D
        """
        return self.point2d_to_3d(self.point3d_to_2d(point3d))

    def point_distance(self, point3d: volmdlr.Point3D):
        """
        Calculates the minimal distance from a given point and the surface.

        :param point3d: point to verify distance.
        :type point3d: volmdlr.Point3D
        :return: point distance to the surface.
        :rtype: float
        """
        proj_point = self.point_projection(point3d)
        return proj_point.point_distance(point3d)


class Plane3D(Surface3D):
    """
    Defines a plane 3d.

    :param frame: u and v of frame describe the plane, w is the normal
    """
    face_class = 'PlaneFace3D'

    def __init__(self, frame: volmdlr.Frame3D, name: str = ''):

        self.frame = frame
        self.name = name
        Surface3D.__init__(self, name=name)

    def __hash__(self):
        return hash(('plane 3d', self.frame))

    def __eq__(self, other_plane):
        if other_plane.__class__.__name__ != self.__class__.__name__:
            return False
        return self.frame == other_plane.frame

    @classmethod
    def from_step(cls, arguments, object_dict, **kwargs):
        """
        Converts a step primitive to a Plane3D.

        :param arguments: The arguments of the step primitive.
        :type arguments: list
        :param object_dict: The dictionary containing all the step primitives
            that have already been instantiated
        :type object_dict: dict
        :return: The corresponding Plane3D object.
        :rtype: :class:`volmdlr.faces.Plane3D`
        """
        frame3d = object_dict[arguments[1]]
        frame3d.normalize()
        frame = volmdlr.Frame3D(frame3d.origin,
                                frame3d.v, frame3d.w, frame3d.u)
        return cls(frame, arguments[0][1:-1])

    def to_step(self, current_id):
        """
        Transform a Plane 3D to step.

        """
        frame = volmdlr.Frame3D(self.frame.origin, self.frame.w, self.frame.u,
                                self.frame.v)
        content, frame_id = frame.to_step(current_id)
        plane_id = frame_id + 1
        content += f"#{plane_id} = PLANE('{self.name}',#{frame_id});\n"
        return content, [plane_id]

    @classmethod
    def from_3_points(cls, *args):
        """
        Point 1 is used as origin of the plane.
        """
        point1, point2, point3 = args
        vector1 = point2 - point1
        vector2 = point3 - point1
        vector1 = vector1.to_vector()
        vector2 = vector2.to_vector()
        vector1.normalize()
        vector2.normalize()
        normal = vector1.cross(vector2)
        normal.normalize()
        frame = volmdlr.Frame3D(point1, vector1, normal.cross(vector1), normal)
        return cls(frame)

    @classmethod
    def from_normal(cls, point, normal):
        """Creates a Plane 3D form a point and a normal vector."""
        v1 = normal.deterministic_unit_normal_vector()
        v2 = v1.cross(normal)
        return cls(volmdlr.Frame3D(point, v1, v2, normal))

    @classmethod
    def from_plane_vectors(cls, plane_origin: volmdlr.Point3D, plane_x: volmdlr.Vector3D, plane_y: volmdlr.Vector3D):
        """
        Initializes a 3D plane object with a given plane origin and plane x and y vectors.

        :param plane_origin: A volmdlr.Point3D representing the origin of the plane.
        :param plane_x: A volmdlr.Vector3D representing the x-axis of the plane.
        :param plane_y: A volmdlr.Vector3D representing the y-axis of the plane.
        :return: A Plane3D object initialized from the provided plane origin and plane x and y vectors.
        """
        normal = plane_x.cross(plane_y)
        return cls(volmdlr.Frame3D(plane_origin, plane_x, plane_y, normal))

    @classmethod
    def from_points(cls, points):
        """
        Returns a 3D plane that goes through the 3 first points on the list.

        Why for more than 3 points we only do some check and never raise error?
        """
        if len(points) < 3:
            raise ValueError
        if len(points) == 3:
            return cls.from_3_points(points[0],
                                     points[1],
                                     points[2])
        points = [p.copy() for p in points]
        indexes_to_del = []
        for i, point in enumerate(points[1:]):
            if point.is_close(points[0]):
                indexes_to_del.append(i)
        for index in indexes_to_del[::-1]:
            del points[index + 1]

        origin = points[0]
        vector1 = points[1] - origin
        vector1.normalize()
        vector2_min = points[2] - origin
        vector2_min.normalize()
        dot_min = abs(vector1.dot(vector2_min))
        for point in points[3:]:
            vector2 = point - origin
            vector2.normalize()
            dot = abs(vector1.dot(vector2))
            if dot < dot_min:
                vector2_min = vector2
                dot_min = dot
        return cls.from_3_points(origin, vector1 + origin, vector2_min + origin)

    def angle_between_planes(self, plane2):
        """
        Get angle between 2 planes.

        :param plane2: the second plane.
        :return: the angle between the two planes.
        """
        angle = math.acos(self.frame.w.dot(plane2.frame.w))
        return angle

    def point_on_surface(self, point):
        """
        Return if the point belongs to the plane at a tolerance of 1e-6.

        """
        if math.isclose(self.frame.w.dot(point - self.frame.origin), 0,
                        abs_tol=1e-6):
            return True
        return False

    def point_distance(self, point3d):
        """
        Calculates the distance of a point to plane.

        :param point3d: point to verify distance.
        :return: a float, point distance to plane.
        """
        coefficient_a, coefficient_b, coefficient_c, coefficient_d = self.equation_coefficients()
        return abs(self.frame.w.dot(point3d) + coefficient_d) / math.sqrt(coefficient_a ** 2 +
                                                                          coefficient_b ** 2 + coefficient_c ** 2)

    def line_intersections(self, line):
        """
        Find the intersection with a line.

        :param line: Line to evaluate the intersection
        :type line: :class:`edges.Line`
        :return: ADD DESCRIPTION
        :rtype: List[volmdlr.Point3D]
        """
        u_vector = line.point2 - line.point1
        w_vector = line.point1 - self.frame.origin
        if math.isclose(self.frame.w.dot(u_vector), 0, abs_tol=1e-08):
            return []
        intersection_abscissea = - self.frame.w.dot(w_vector) / self.frame.w.dot(u_vector)
        return [line.point1 + intersection_abscissea * u_vector]

    def linesegment_intersections(self, linesegment: edges.LineSegment3D) \
            -> List[volmdlr.Point3D]:
        """
        Gets the intersections of a plane a line segment 3d.

        :param linesegment: other line segment.
        :return: a list with the intersecting point.
        """
        u_vector = linesegment.end - linesegment.start
        w_vector = linesegment.start - self.frame.origin
        normaldotu = self.frame.w.dot(u_vector)
        if normaldotu == 0.0:
            return []
        intersection_abscissea = - self.frame.w.dot(w_vector) / normaldotu
        if intersection_abscissea < 0 or intersection_abscissea > 1:
            return []
        return [linesegment.start + intersection_abscissea * u_vector]

    def fullarc_intersections(self, fullarc: edges.FullArc3D):
        """
        Calculates the intersections between a Plane 3D and a FullArc 3D.

        :param fullarc: full arc to verify intersections.
        :return: list of intersections: List[volmdlr.Point3D].
        """
        fullarc_plane = Plane3D(fullarc.frame)
        plane_intersections = self.plane_intersection(fullarc_plane)
        if not plane_intersections:
            return []
        fullarc2d = fullarc.to_2d(fullarc.center, fullarc_plane.frame.u, fullarc_plane.frame.v)
        line2d = plane_intersections[0].to_2d(fullarc.center, fullarc_plane.frame.u, fullarc_plane.frame.v)
        fullarc2d_inters_line2d = fullarc2d.line_intersections(line2d)
        intersections = []
        for inter in fullarc2d_inters_line2d:
            intersections.append(inter.to_3d(fullarc.center, fullarc_plane.frame.u, fullarc_plane.frame.v))
        return intersections

    def equation_coefficients(self):
        """
        Returns the a,b,c,d coefficient from equation ax+by+cz+d = 0.

        """
        a, b, c = self.frame.w
        d = -self.frame.origin.dot(self.frame.w)
        return round(a, 12), round(b, 12), round(c, 12), round(d, 12)

    def plane_intersection(self, other_plane):
        """
        Computes intersection points between two Planes 3D.

        """
        if self.is_parallel(other_plane):
            return []
        line_direction = self.frame.w.cross(other_plane.frame.w)

        if line_direction.norm() < 1e-6:
            return None

        a1, b1, c1, d1 = self.equation_coefficients()
        a2, b2, c2, d2 = other_plane.equation_coefficients()
        if not math.isclose(a1 * b2 - a2 * b1, 0.0, abs_tol=1e-10):
            x0 = (b1 * d2 - b2 * d1) / (a1 * b2 - a2 * b1)
            y0 = (a2 * d1 - a1 * d2) / (a1 * b2 - a2 * b1)
            point1 = volmdlr.Point3D(x0, y0, 0)
        elif a2 * c1 != a1 * c2:
            x0 = (c2 * d1 - c1 * d2) / (a2 * c1 - a1 * c2)
            z0 = (a1 * d2 - a2 * d1) / (a2 * c1 - a1 * c2)
            point1 = volmdlr.Point3D(x0, 0, z0)
        elif c1 * b2 != b1 * c2:
            y0 = (- c2 * d1 + c1 * d2) / (b1 * c2 - c1 * b2)
            z0 = (- b1 * d2 + b2 * d1) / (b1 * c2 - c1 * b2)
            point1 = volmdlr.Point3D(0, y0, z0)
        else:
            raise NotImplementedError
        return [edges.Line3D(point1, point1 + line_direction)]

    def is_coincident(self, plane2):
        """
        Verifies if two planes are parallel and coincident.

        """
        if not isinstance(self, plane2.__class__):
            return False
        if self.is_parallel(plane2):
            if plane2.point_on_surface(self.frame.origin):
                return True
        return False

    def is_parallel(self, plane2):
        """
        Verifies if two planes are parallel.

        """
        if self.frame.w.is_colinear_to(plane2.frame.w):
            return True
        return False

    @classmethod
    def plane_betweeen_two_planes(cls, plane1, plane2):
        """
        Calculates a plane between two other planes.

        :param plane1: plane1.
        :param plane2: plane2.
        :return: resulting plane.
        """
        plane1_plane2_intersection = plane1.plane_intersection(plane2)[0]
        u = plane1_plane2_intersection.unit_direction_vector()
        v = plane1.frame.w + plane2.frame.w
        v.normalize()
        w = u.cross(v)
        point = (plane1.frame.origin + plane2.frame.origin) / 2
        return cls(volmdlr.Frame3D(point, u, w, v))

    def rotation(self, center: volmdlr.Point3D, axis: volmdlr.Vector3D, angle: float):
        """
        Plane3D rotation.

        :param center: rotation center
        :param axis: rotation axis
        :param angle: angle rotation
        :return: a new rotated Plane3D
        """
        new_frame = self.frame.rotation(center=center, axis=axis, angle=angle)
        return Plane3D(new_frame)

    def rotation_inplace(self, center: volmdlr.Point3D, axis: volmdlr.Vector3D, angle: float):
        """
        Plane3D rotation. Object is updated in-place.

        :param center: rotation center
        :param axis: rotation axis
        :param angle: rotation angle
        """
        warnings.warn("'in-place' methods are deprecated. Use a not in-place method instead.", DeprecationWarning)

        self.frame.rotation_inplace(center=center, axis=axis, angle=angle)

    def translation(self, offset: volmdlr.Vector3D):
        """
        Plane3D translation.

        :param offset: translation vector
        :return: A new translated Plane3D
        """
        new_frame = self.frame.translation(offset)
        return Plane3D(new_frame)

    def translation_inplace(self, offset: volmdlr.Vector3D):
        """
        Plane3D translation. Object is updated in-place.

        :param offset: translation vector
        """
        warnings.warn("'in-place' methods are deprecated. Use a not in-place method instead.", DeprecationWarning)

        self.frame.translation_inplace(offset)

    def frame_mapping(self, frame: volmdlr.Frame3D, side: str):
        """
        Changes frame_mapping and return a new Frame3D.

        :param frame: Frame of reference
        :type frame: `volmdlr.Frame3D`
        :param side: 'old' or 'new'
        """
        new_frame = self.frame.frame_mapping(frame, side)
        return Plane3D(new_frame, self.name)

    def frame_mapping_inplace(self, frame: volmdlr.Frame3D, side: str):
        """
        Changes frame_mapping and the object is updated in-place.

        :param frame: Frame of reference
        :type frame: `volmdlr.Frame3D`
        :param side: 'old' or 'new'
        """
        warnings.warn("'in-place' methods are deprecated. Use a not in-place method instead.", DeprecationWarning)

        new_frame = self.frame.frame_mapping(frame, side)
        self.frame.origin = new_frame.origin
        self.frame.u = new_frame.u
        self.frame.v = new_frame.v
        self.frame.w = new_frame.w

    def copy(self, deep=True, memo=None):
        """Creates a copy of the plane."""
        new_frame = self.frame.copy(deep, memo)
        return Plane3D(new_frame, self.name)

    def plot(self, ax=None, edge_style: EdgeStyle = EdgeStyle(color='grey'), length: float = 1.):
        """
        Plot the cylindrical surface in the local frame normal direction.

        :param ax: Matplotlib Axes3D object to plot on. If None, create a new figure.
        :type ax: Axes3D or None
        :param edge_style: edge styles.
        :type edge_style; EdgeStyle.
        :param length: plotted length
        :type length: float
        :return: Matplotlib Axes3D object containing the plotted wire-frame.
        :rtype: Axes3D
        """
        grid_size = 10

        if ax is None:
            fig = plt.figure()
            ax = fig.add_subplot(111, projection='3d')
            ax.set_aspect('auto')

        self.frame.plot(ax=ax, color=edge_style.color, ratio=length)
        for i in range(grid_size):
            for v1, v2 in [(self.frame.u, self.frame.v), (self.frame.v, self.frame.u)]:
                start = self.frame.origin - 0.5 * length * v1 + (-0.5 + i / (grid_size - 1)) * length * v2
                end = self.frame.origin + 0.5 * length * v1 + (-0.5 + i / (grid_size - 1)) * length * v2
                edges.LineSegment3D(start, end).plot(ax=ax, edge_style=edge_style)
        return ax

    def point2d_to_3d(self, point2d):
        """
        Converts a 2D parametric point into a 3D point on the surface.
        """
        return point2d.to_3d(self.frame.origin, self.frame.u, self.frame.v)

    def point3d_to_2d(self, point3d):
        """
        Converts a 3D point into a 2D parametric point.
        """
        return point3d.to_2d(self.frame.origin, self.frame.u, self.frame.v)

    def contour2d_to_3d(self, contour2d):
        """
        Converts a contour 2D on parametric surface into a 3D contour.
        """
        return contour2d.to_3d(self.frame.origin, self.frame.u, self.frame.v)

    def contour3d_to_2d(self, contour3d):
        """
        Converts a contour 3D into a 2D parametric contour.
        """
        return contour3d.to_2d(self.frame.origin, self.frame.u, self.frame.v)

    def bsplinecurve3d_to_2d(self, bspline_curve3d):
        """
        Converts a 3D B-Spline in spatial domain intoa 2D B-Spline in parametric domain.

        :param bspline_curve3d: The B-Spline curve to perform the transformation.
        :type bspline_curve3d: edges.BSplineCurve3D
        :return: A 2D B-Spline.
        :rtype: edges.BSplineCurve2D
        """
        control_points = [self.point3d_to_2d(p)
                          for p in bspline_curve3d.control_points]
        return [edges.BSplineCurve2D(
            bspline_curve3d.degree,
            control_points=control_points,
            knot_multiplicities=bspline_curve3d.knot_multiplicities,
            knots=bspline_curve3d.knots,
            weights=bspline_curve3d.weights,
            periodic=bspline_curve3d.periodic)]

    def bsplinecurve2d_to_3d(self, bspline_curve2d):
        """
        Converts a 2D B-Spline in parametric domain into a 3D B-Spline in spatial domain.

        :param bspline_curve2d: The B-Spline curve to perform the transformation.
        :type bspline_curve2d: edges.BSplineCurve2D
        :return: A 3D B-Spline.
        :rtype: edges.BSplineCurve3D
        """
        control_points = [self.point2d_to_3d(point)
                          for point in bspline_curve2d.control_points]
        return [edges.BSplineCurve3D(
            bspline_curve2d.degree,
            control_points=control_points,
            knot_multiplicities=bspline_curve2d.knot_multiplicities,
            knots=bspline_curve2d.knots,
            weights=bspline_curve2d.weights,
            periodic=bspline_curve2d.periodic)]

    def rectangular_cut(self, x1: float, x2: float,
                        y1: float, y2: float, name: str = ''):
        """Deprecated method, Use PlaneFace3D from_surface_rectangular_cut method."""

        raise AttributeError('Use PlaneFace3D from_surface_rectangular_cut method')


PLANE3D_OXY = Plane3D(volmdlr.OXYZ)
PLANE3D_OYZ = Plane3D(volmdlr.OYZX)
PLANE3D_OZX = Plane3D(volmdlr.OZXY)


class PeriodicalSurface(Surface3D):
    """
    Abstract class for surfaces with two-pi periodicity that creates some problems.
    """

    def point2d_to_3d(self, point2d):
        raise NotImplementedError(f'point2d_to_3d is abstract and should be implemented in {self.__class__.__name__}')

    def point3d_to_2d(self, point3d):
        """
        Abstract method. Convert a 3D point to a 2D parametric point.

        :param point3d: The 3D point to convert, represented by 3 coordinates (x, y, z).
        :type point3d: `volmdlr.Point3D`
        :return: NotImplementedError: If the method is not implemented in the subclass.
        """
        raise NotImplementedError(f'point3d_to_2d is abstract and should be implemented in {self.__class__.__name__}')

    def repair_contours2d(self, outer_contour, inner_contours):
        """
        Repair contours on parametric domain.

        :param outer_contour: Outer contour 2D.
        :type inner_contours: wires.Contour2D
        :param inner_contours: List of 2D contours.
        :type inner_contours: list
        """
        new_inner_contours = []
        point1 = outer_contour.primitives[0].start
        point2 = outer_contour.primitives[-1].end

        theta1, z1 = point1
        theta2, _ = point2
        old_outer_contour_positioned = outer_contour
        new_outer_contour = old_outer_contour_positioned
        for inner_contour in inner_contours:
            theta3, z3 = inner_contour.primitives[0].start
            theta4, _ = inner_contour.primitives[-1].end

            if not inner_contour.is_ordered():

                outer_contour_theta = [theta1, theta2]
                inner_contour_theta = [theta3, theta4]

                # Contours are aligned
                if (math.isclose(theta1, theta3, abs_tol=1e-3) and math.isclose(theta2, theta4, abs_tol=1e-3)) \
                        or (math.isclose(theta1, theta4, abs_tol=1e-3) and math.isclose(theta2, theta3, abs_tol=1e-3)):
                    old_innner_contour_positioned = inner_contour

                else:
                    overlapping_theta, outer_contour_side, inner_contour_side, side = self._get_overlapping_theta(
                        outer_contour_theta,
                        inner_contour_theta)
                    line = edges.Line2D(volmdlr.Point2D(overlapping_theta, z1),
                                        volmdlr.Point2D(overlapping_theta, z3))
                    cutted_contours = inner_contour.split_by_line(line)
                    number_contours = len(cutted_contours)
                    if number_contours == 2:
                        contour1, contour2 = cutted_contours
                        increasing_theta = theta3 < theta4
                        # side = 0 --> left  side = 1 --> right
                        if (not side and increasing_theta) or (
                                side and not increasing_theta):
                            theta_offset = outer_contour_theta[outer_contour_side] - contour2.primitives[0].start.x
                            translation_vector = volmdlr.Vector2D(theta_offset, 0)
                            contour2_positionned = contour2.translation(offset=translation_vector)
                            theta_offset = contour2_positionned.primitives[-1].end.x - contour1.primitives[0].start.x
                            translation_vector = volmdlr.Vector2D(theta_offset, 0)
                            contour1_positionned = contour1.translation(offset=translation_vector)
                            primitives2d = contour2_positionned.primitives
                            primitives2d.extend(contour1_positionned.primitives)
                            old_innner_contour_positioned = wires.Wire2D(primitives2d)
                        else:
                            theta_offset = outer_contour_theta[outer_contour_side] - contour1.primitives[-1].end.x
                            translation_vector = volmdlr.Vector2D(theta_offset, 0)
                            contour1_positionned = contour1.translation(offset=translation_vector)
                            theta_offset = contour1_positionned.primitives[0].start.x - contour2.primitives[-1].end.x
                            translation_vector = volmdlr.Vector2D(theta_offset, 0)
                            contour2_positionned = contour2.translation(offset=translation_vector)
                            primitives2d = contour1_positionned.primitives
                            primitives2d.extend(contour2_positionned.primitives)
                            old_innner_contour_positioned = wires.Wire2D(primitives2d)
                        old_innner_contour_positioned = old_innner_contour_positioned.order_wire(tol=1e-4)
                    elif number_contours == 1:
                        contour = cutted_contours[0]
                        theta_offset = outer_contour_theta[outer_contour_side] - \
                                       inner_contour_theta[inner_contour_side]
                        translation_vector = volmdlr.Vector2D(theta_offset, 0)
                        old_innner_contour_positioned = contour.translation(offset=translation_vector)

                    else:
                        raise NotImplementedError
                point1 = old_outer_contour_positioned.primitives[0].start
                point2 = old_outer_contour_positioned.primitives[-1].end
                point3 = old_innner_contour_positioned.primitives[0].start
                point4 = old_innner_contour_positioned.primitives[-1].end

                outer_contour_direction = point1.x < point2.x
                inner_contour_direction = point3.x < point4.x
                if outer_contour_direction == inner_contour_direction:
                    old_innner_contour_positioned = old_innner_contour_positioned.invert()
                    point3 = old_innner_contour_positioned.primitives[0].start
                    point4 = old_innner_contour_positioned.primitives[-1].end

                closing_linesegment1 = edges.LineSegment2D(point2, point3)
                closing_linesegment2 = edges.LineSegment2D(point4, point1)
                new_outer_contour_primitives = old_outer_contour_positioned.primitives + [closing_linesegment1] + \
                    old_innner_contour_positioned.primitives + \
                    [closing_linesegment2]
                new_outer_contour = wires.Contour2D(primitives=new_outer_contour_primitives)
                new_outer_contour.order_contour(tol=1e-4)
            else:
                new_inner_contours.append(inner_contour)
        return new_outer_contour, new_inner_contours

    def _get_overlapping_theta(self, outer_contour_startend_theta, inner_contour_startend_theta):
        """
        Find overlapping theta domain between two contours on periodical Surfaces.
        """
        oc_xmin_index, outer_contour_xmin = min(enumerate(outer_contour_startend_theta), key=lambda x: x[1])
        oc_xmax_index, outer_contour_xman = max(enumerate(outer_contour_startend_theta), key=lambda x: x[1])
        ic_xmin_index, inner_contour_xmin = min(enumerate(inner_contour_startend_theta), key=lambda x: x[1])
        ic_xmax_index, inner_contour_xmax = max(enumerate(inner_contour_startend_theta), key=lambda x: x[1])

        # check if tetha3 or theta4 is in [theta1, theta2] interval
        overlap = outer_contour_xmin <= inner_contour_xmax and outer_contour_xman >= inner_contour_xmin

        if overlap:
            if inner_contour_xmin < outer_contour_xmin:
                overlapping_theta = outer_contour_startend_theta[oc_xmin_index]
                side = 0
                return overlapping_theta, oc_xmin_index, ic_xmin_index, side
            overlapping_theta = outer_contour_startend_theta[oc_xmax_index]
            side = 1
            return overlapping_theta, oc_xmax_index, ic_xmax_index, side

        # if not direct intersection -> find intersection at periodicity
        if inner_contour_xmin < outer_contour_xmin:
            overlapping_theta = outer_contour_startend_theta[oc_xmin_index] - 2 * math.pi
            side = 0
            return overlapping_theta, oc_xmin_index, ic_xmin_index, side
        overlapping_theta = outer_contour_startend_theta[oc_xmax_index] + 2 * math.pi
        side = 1
        return overlapping_theta, oc_xmax_index, ic_xmax_index, side

    def _reference_points(self, edge):
        """
        Helper function to return points of reference on the edge to fix some parametric periodical discontinuities.
        """
        length = edge.length()
        point_after_start = self.point3d_to_2d(edge.point_at_abscissa(0.01 * length))
        point_before_end = self.point3d_to_2d(edge.point_at_abscissa(0.98 * length))
        theta3, _ = point_after_start
        theta4, _ = point_before_end
        if abs(theta3) == math.pi or abs(theta3) == 0.5 * math.pi:
            point_after_start = self.point3d_to_2d(edge.point_at_abscissa(0.02 * length))
        if abs(theta4) == math.pi or abs(theta4) == 0.5 * math.pi:
            point_before_end = self.point3d_to_2d(edge.point_at_abscissa(0.97 * length))
        return point_after_start, point_before_end

    def _verify_start_end_angles(self, edge, theta1, theta2):
        """
        Verify if there is some incoherence with start and end angles. If so, return fixed angles.
        """
        length = edge.length()
        theta3, _ = self.point3d_to_2d(edge.point_at_abscissa(0.001 * length))
        # make sure that the reference angle is not undefined
        if abs(theta3) == math.pi or abs(theta3) == 0.5 * math.pi:
            theta3, _ = self.point3d_to_2d(edge.point_at_abscissa(0.002 * length))

        # Verify if theta1 or theta2 point should be -pi because atan2() -> ]-pi, pi]
        # And also atan2 discontinuity in 0.5 * math.pi
        if abs(theta1) == math.pi or abs(theta1) == 0.5 * math.pi:
            theta1 = repair_start_end_angle_periodicity(theta1, theta3)
        if abs(theta2) == math.pi or abs(theta2) == 0.5 * math.pi:
            theta4, _ = self.point3d_to_2d(edge.point_at_abscissa(0.98 * length))
            # make sure that the reference angle is not undefined
            if abs(theta4) == math.pi or abs(theta4) == 0.5 * math.pi:
                theta4, _ = self.point3d_to_2d(edge.point_at_abscissa(0.97 * length))
            theta2 = repair_start_end_angle_periodicity(theta2, theta4)

        return theta1, theta2

    def _helper_fix_angle_discontinuity(self, points, index_angle_discontinuity, i):
        sign = round(points[index_angle_discontinuity - 1][i] / abs(points[index_angle_discontinuity - 1][i]), 2)
        if i == 0:
            points = [p + volmdlr.Point2D(sign * volmdlr.TWO_PI, 0) if i >= index_angle_discontinuity else p
                      for i, p in enumerate(points)]
        else:
            points = [p + volmdlr.Point2D(0, sign * volmdlr.TWO_PI) if i >= index_angle_discontinuity else p
                      for i, p in enumerate(points)]
        return points

    def _fix_angle_discontinuity_on_discretization_points(self, points, indexes_angle_discontinuity, direction):
        i = 0 if direction == "x" else 1
        if len(indexes_angle_discontinuity) == 1:
            index_angle_discontinuity = indexes_angle_discontinuity[0]
            points = self._helper_fix_angle_discontinuity(points, index_angle_discontinuity, i)
        else:
            for j, index_angle_discontinuity in enumerate(indexes_angle_discontinuity[:-1]):
                next_angle_discontinuity_index = indexes_angle_discontinuity[j + 1]
                temp_points = points[:next_angle_discontinuity_index]
                temp_points = self._helper_fix_angle_discontinuity(temp_points, index_angle_discontinuity, i)
                points = temp_points + points[next_angle_discontinuity_index:]
        return points

    def linesegment3d_to_2d(self, linesegment3d):
        """
        Converts the primitive from 3D spatial coordinates to its equivalent 2D primitive in the parametric space.
        """
        start = self.point3d_to_2d(linesegment3d.start)
        end = self.point3d_to_2d(linesegment3d.end)
        if start.x != end.x:
            end = volmdlr.Point2D(start.x, end.y)
        if not start.is_close(end):
            return [edges.LineSegment2D(start, end, name="parametric.linesegment")]
        return None

    def arc3d_to_2d(self, arc3d):
        """
        Converts the primitive from 3D spatial coordinates to its equivalent 2D primitive in the parametric space.
        """
        start = self.point3d_to_2d(arc3d.start)
        end = self.point3d_to_2d(arc3d.end)
        angle3d = arc3d.angle
        point_after_start, point_before_end = self._reference_points(arc3d)

        start, end = vm_parametric.arc3d_to_cylindrical_coordinates_verification(start, end, angle3d,
                                                                                 point_after_start.x,
                                                                                 point_before_end.x)
        return [edges.LineSegment2D(start, end, name="arc")]

    def fullarc3d_to_2d(self, fullarc3d):
        """
        Converts the primitive from 3D spatial coordinates to its equivalent 2D primitive in the parametric space.
        """
        start = self.point3d_to_2d(fullarc3d.start)
        end = self.point3d_to_2d(fullarc3d.end)

        point_after_start, point_before_end = self._reference_points(fullarc3d)

        start, end = vm_parametric.arc3d_to_cylindrical_coordinates_verification(start, end, volmdlr.TWO_PI,
                                                                                 point_after_start.x,
                                                                                 point_before_end.x)
        theta1, z1 = start
        # _, z2 = end
        theta3, z3 = point_after_start

        if self.frame.w.is_colinear_to(fullarc3d.normal):
            if start.is_close(end):
                start, end = vm_parametric.fullarc_to_cylindrical_coordinates_verification(start, end, theta3)
            return [edges.LineSegment2D(start, end, name="parametric.fullarc")]
        # Treating one case from Revolution Surface
        if z1 > z3:
            point1 = volmdlr.Point2D(theta1, 1)
            point2 = volmdlr.Point2D(theta1, 0)
        else:
            point1 = volmdlr.Point2D(theta1, 0)
            point2 = volmdlr.Point2D(theta1, 1)
        return [edges.LineSegment2D(point1, point2, name="parametric.fullarc")]

    def bsplinecurve3d_to_2d(self, bspline_curve3d):
        """
        Converts the primitive from 3D spatial coordinates to its equivalent 2D primitive in the parametric space.
        """
        n = len(bspline_curve3d.control_points)
        points3d = bspline_curve3d.discretization_points(number_points=n)
        points = [self.point3d_to_2d(point) for point in points3d]
        theta1, z1 = points[0]
        theta2, z2 = points[-1]
        theta1, theta2 = self._verify_start_end_angles(bspline_curve3d, theta1, theta2)
        points[0] = volmdlr.Point2D(theta1, z1)
        points[-1] = volmdlr.Point2D(theta2, z2)

        theta_list = [point.x for point in points]
        theta_discontinuity, indexes_theta_discontinuity = angle_discontinuity(theta_list)
        if theta_discontinuity:
            points = self._fix_angle_discontinuity_on_discretization_points(points,
                                                                            indexes_theta_discontinuity, "x")

        return [edges.BSplineCurve2D.from_points_interpolation(points, degree=bspline_curve3d.degree,
                                                               periodic=bspline_curve3d.periodic)]

    def arcellipse3d_to_2d(self, arcellipse3d):
        """
        Transformation of a 3D arc of ellipse to a 2D primitive in a cylindrical surface.

        """
        points = [self.point3d_to_2d(p)
                  for p in arcellipse3d.discretization_points(number_points=50)]

        theta1, z1 = points[0]
        theta2, z2 = points[-1]

        # theta3, _ = self.point3d_to_2d(arcellipse3d.point_at_abscissa(0.001 * length))
        theta3, _ = points[1]
        # make sure that the reference angle is not undefined
        if abs(theta3) == math.pi:
            theta3, _ = points[1]

        # Verify if theta1 or theta2 point should be -pi because atan2() -> ]-pi, pi]
        if abs(theta1) == math.pi:
            theta1 = vm_parametric.repair_start_end_angle_periodicity(theta1, theta3)
        if abs(theta2) == math.pi:
            theta4, _ = points[-2]
            # make sure that the reference angle is not undefined
            if abs(theta4) == math.pi:
                theta4, _ = points[-3]
            theta2 = vm_parametric.repair_start_end_angle_periodicity(theta2, theta4)

        points[0] = volmdlr.Point2D(theta1, z1)
        points[-1] = volmdlr.Point2D(theta2, z2)

        theta_list = [point.x for point in points]
        theta_discontinuity, indexes_theta_discontinuity = angle_discontinuity(theta_list)
        if theta_discontinuity:
            points = self._fix_angle_discontinuity_on_discretization_points(points,
                                                                            indexes_theta_discontinuity, "x")

        return [edges.BSplineCurve2D.from_points_interpolation(points, degree=2, name="parametric.arcellipse")]

    def fullarcellipse3d_to_2d(self, arcellipse3d):
        """
        Transformation of a 3D arc ellipse to 2D, in a cylindrical surface.

        """
        points = [self.point3d_to_2d(p)
                  for p in arcellipse3d.discretization_points(number_points=100)]
        start, end = points[0], points[-1]
        if start.is_close(end, 1e-4):
            start, end = vm_parametric.fullarc_to_cylindrical_coordinates_verification(start, end, points[2])
        theta1, z1 = start
        theta2, z2 = end
        theta1, theta2 = self._verify_start_end_angles(arcellipse3d, theta1, theta2)
        points[0] = volmdlr.Point2D(theta1, z1)
        points[-1] = volmdlr.Point2D(theta2, z2)

        theta_list = [point.x for point in points]
        theta_discontinuity, indexes_theta_discontinuity = angle_discontinuity(theta_list)
        if theta_discontinuity:
            points = self._fix_angle_discontinuity_on_discretization_points(points,
                                                                            indexes_theta_discontinuity, "x")

        return [edges.BSplineCurve2D.from_points_interpolation(points, degree=2, periodic=True,
                                                               name="parametric.fullarcellipse")]

    def bsplinecurve2d_to_3d(self, bspline_curve2d):
        """
        Is this right?.
        """
        if bspline_curve2d.name in ("parametric.arcellipse", "parametric.fullarcellipse"):
            start = self.point2d_to_3d(bspline_curve2d.start)
            middle_point = self.point2d_to_3d(bspline_curve2d.point_at_abscissa(0.5 * bspline_curve2d.length()))
            extra_point = self.point2d_to_3d(bspline_curve2d.point_at_abscissa(0.75 * bspline_curve2d.length()))
            if bspline_curve2d.name == "parametric.arcellipse":
                end = self.point2d_to_3d(bspline_curve2d.end)
                plane3d = Plane3D.from_3_points(start, middle_point, end)
                ellipse = self.concurrent_plane_intersection(plane3d)[0]
                return [edges.ArcEllipse3D(start, middle_point, end, ellipse.center, ellipse.major_dir, ellipse.normal,
                                           extra_point)]
            plane3d = Plane3D.from_3_points(start, middle_point, extra_point)
            ellipse = self.concurrent_plane_intersection(plane3d)[0]
            return [edges.FullArcEllipse3D(start, ellipse.major_axis, ellipse.minor_axis,
                                           ellipse.center, ellipse.normal, ellipse.major_dir)]
        n = len(bspline_curve2d.control_points)
        points = [self.point2d_to_3d(p)
                  for p in bspline_curve2d.discretization_points(number_points=n)]
        return [edges.BSplineCurve3D.from_points_interpolation(points, bspline_curve2d.degree,
                                                               bspline_curve2d.periodic)]

    def linesegment2d_to_3d(self, linesegment2d):
        """
        Converts a BREP line segment 2D onto a 3D primitive on the surface.
        """
        theta1, z1 = linesegment2d.start
        theta2, z2 = linesegment2d.end
        start3d = self.point2d_to_3d(linesegment2d.start)
        end3d = self.point2d_to_3d(linesegment2d.end)
        if math.isclose(theta1, theta2, abs_tol=1e-4) or linesegment2d.name == "parametic.linesegment":
            if start3d.is_close(end3d):
                return None
            return [edges.LineSegment3D(start3d, end3d)]

        if math.isclose(z1, z2, abs_tol=1e-4) or linesegment2d.name == "parametric.arc" or \
                linesegment2d.name == "parametric.fullarc":
            if math.isclose(abs(theta1 - theta2), volmdlr.TWO_PI, abs_tol=1e-4):
                return [edges.FullArc3D(center=self.frame.origin + z1 * self.frame.w,
                                        start_end=self.point2d_to_3d(linesegment2d.start),
                                        normal=self.frame.w)]

            return [edges.Arc3D(
                self.point2d_to_3d(linesegment2d.start),
                self.point2d_to_3d(volmdlr.Point2D(0.5 * (theta1 + theta2), z1)),
                self.point2d_to_3d(linesegment2d.end)
            )]
        if start3d.is_close(end3d):
            return None
        # # Quick implementation for RevolutionSurface
        # # todo: Study this case
        # n = 10
        # points = [self.point2d_to_3d(p)
        #           for p in linesegment2d.discretization_points(number_points=n)]
        # periodic = points[0].is_close(points[-1])
        # return [edges.BSplineCurve3D.from_points_interpolation(points, 3, periodic)]
        raise NotImplementedError("This case is not yet treated")


class CylindricalSurface3D(PeriodicalSurface):
    """
    The local plane is defined by (theta, z).

    :param frame: frame.w is axis, frame.u is theta=0 frame.v theta=pi/2
    :param frame:
    :param radius: Cylinder's radius
    :type radius: float
    """
    face_class = 'CylindricalFace3D'
    x_periodicity = volmdlr.TWO_PI
    y_periodicity = None

    def __init__(self, frame, radius: float, name: str = ''):
        self.frame = frame
        self.radius = radius
        PeriodicalSurface.__init__(self, name=name)

    def plot(self, ax=None, edge_style: EdgeStyle = EdgeStyle(color='grey', alpha=0.5),
             length: float = 1):
        """
        Plot the cylindrical surface in the local frame normal direction.

        :param ax: Matplotlib Axes3D object to plot on. If None, create a new figure.
        :type ax: Axes3D or None
        :param edge_style: edge styles.
        :type edge_style; EdgeStyle.
        :param length: plotted length
        :type length: float
        :return: Matplotlib Axes3D object containing the plotted wire-frame.
        :rtype: Axes3D
        """
        ncircles = 10
        nlines = 30

        if ax is None:
            fig = plt.figure()
            ax = fig.add_subplot(111, projection='3d')

        self.frame.plot(ax=ax, color=edge_style.color, ratio=self.radius)
        for i in range(nlines):
            theta = i / (nlines - 1) * volmdlr.TWO_PI
            start = self.point2d_to_3d(volmdlr.Point2D(theta, -0.5 * length))
            end = self.point2d_to_3d(volmdlr.Point2D(theta, 0.5 * length))
            edges.LineSegment3D(start, end).plot(ax=ax, edge_style=edge_style)

        for j in range(ncircles):
            circle_frame = self.frame.copy()
            circle_frame.origin += (-0.5 + j / (ncircles - 1)) * length * circle_frame.w
            circle = wires.Circle3D(circle_frame, self.radius)
            circle.plot(ax=ax, edge_style=edge_style)
        return ax

    def point2d_to_3d(self, point2d: volmdlr.Point2D):
        """
        Coverts a parametric coordinate on the surface into a 3D spatial point (x, y, z).

        :param point2d: Point at the ToroidalSuface3D
        :type point2d: `volmdlr.`Point2D`
        """

        point = volmdlr.Point3D(self.radius * math.cos(point2d.x),
                                self.radius * math.sin(point2d.x),
                                point2d.y)
        return self.frame.local_to_global_coordinates(point)

    def point3d_to_2d(self, point3d):
        """
        Returns the cylindrical coordinates volmdlr.Point2D(theta, z) of a Cartesian coordinates point (x, y, z).

        :param point3d: Point at the CylindricalSuface3D
        :type point3d: `volmdlr.`Point3D`
        """
        x, y, z = self.frame.global_to_local_coordinates(point3d)
        # Do not delete this, mathematical problem when x and y close to zero but not 0
        if abs(x) < 1e-12:
            x = 0
        if abs(y) < 1e-12:
            y = 0

        theta = math.atan2(y, x)
        if abs(theta) < 1e-9:
            theta = 0.0

        return volmdlr.Point2D(theta, z)

    @classmethod
    def from_step(cls, arguments, object_dict, **kwargs):
        """
        Converts a step primitive to a CylindricalSurface3D.

        :param arguments: The arguments of the step primitive.
        :type arguments: list
        :param object_dict: The dictionary containing all the step primitives
            that have already been instantiated
        :type object_dict: dict
        :return: The corresponding CylindricalSurface3D object.
        :rtype: :class:`volmdlr.faces.CylindricalSurface3D`
        """

        length_conversion_factor = kwargs.get("length_conversion_factor", 1)
        frame3d = object_dict[arguments[1]]
        u_vector, w_vector = frame3d.v, -frame3d.u
        u_vector.normalize()
        w_vector.normalize()
        v_vector = w_vector.cross(u_vector)
        frame_direct = volmdlr.Frame3D(frame3d.origin, u_vector, v_vector, w_vector)
        radius = float(arguments[2]) * length_conversion_factor
        return cls(frame_direct, radius, arguments[0][1:-1])

    def to_step(self, current_id):
        """
        Translate volmdlr primitive to step syntax.
        """
        frame = volmdlr.Frame3D(self.frame.origin, self.frame.w, self.frame.u,
                                self.frame.v)
        content, frame_id = frame.to_step(current_id)
        current_id = frame_id + 1
        content += f"#{current_id} = CYLINDRICAL_SURFACE('{self.name}',#{frame_id},{round(1000 * self.radius, 3)});\n"
        return content, [current_id]

    def frame_mapping(self, frame: volmdlr.Frame3D, side: str):
        """
        Changes frame_mapping and return a new CylindricalSurface3D.

        :param side: 'old' or 'new'
        """
        new_frame = self.frame.frame_mapping(frame, side)
        return CylindricalSurface3D(new_frame, self.radius,
                                    name=self.name)

    def frame_mapping_inplace(self, frame: volmdlr.Frame3D, side: str):
        """
        Changes frame_mapping and the object is updated in-place.

        :param side: 'old' or 'new'
        """
        warnings.warn("'in-place' methods are deprecated. Use a not in-place method instead.", DeprecationWarning)

        new_frame = self.frame.frame_mapping(frame, side)
        self.frame = new_frame

    def rectangular_cut(self, theta1: float, theta2: float,
                        z1: float, z2: float, name: str = ''):
        """Deprecated method, Use CylindricalFace3D from_surface_rectangular_cut method."""
        raise AttributeError('Use CylindricalFace3D from_surface_rectangular_cut method')

    def rotation(self, center: volmdlr.Point3D, axis: volmdlr.Vector3D, angle: float):
        """
        CylindricalFace3D rotation.

        :param center: rotation center.
        :param axis: rotation axis.
        :param angle: angle rotation.
        :return: a new rotated Plane3D.
        """
        new_frame = self.frame.rotation(center=center, axis=axis,
                                        angle=angle)
        return CylindricalSurface3D(new_frame, self.radius)

    def rotation_inplace(self, center: volmdlr.Point3D, axis: volmdlr.Vector3D, angle: float):
        """
        CylindricalFace3D rotation. Object is updated in-place.

        :param center: rotation center.
        :param axis: rotation axis.
        :param angle: rotation angle.
        """
        warnings.warn("'in-place' methods are deprecated. Use a not in-place method instead.", DeprecationWarning)

        self.frame.rotation_inplace(center, axis, angle)

    def translation(self, offset: volmdlr.Vector3D):
        """
        CylindricalFace3D translation.

        :param offset: translation vector.
        :return: A new translated CylindricalFace3D.
        """
        return CylindricalSurface3D(self.frame.translation(offset), self.radius)

    def translation_inplace(self, offset: volmdlr.Vector3D):
        """
        CylindricalFace3D translation. Object is updated in-place.

        :param offset: translation vector
        """
        warnings.warn("'in-place' methods are deprecated. Use a not in-place method instead.", DeprecationWarning)

        self.frame.translation_inplace(offset)

    def grid3d(self, grid2d: grid.Grid2D):
        """
        Generate 3d grid points of a Cylindrical surface, based on a Grid2D.

        """

        points_2d = grid2d.points
        points_3d = [self.point2d_to_3d(point2d) for point2d in points_2d]

        return points_3d

    def line_intersections(self, line: edges.Line3D):
        """Gets intersections between a line and a Cylindrical Surface 3D."""
        line_2d = line.to_2d(self.frame.origin, self.frame.u, self.frame.v)
        if line_2d is None:
            return []
        origin2d = self.frame.origin.to_2d(self.frame.origin, self.frame.u, self.frame.v)
        distance_line2d_to_origin = line_2d.point_distance(origin2d)
        if distance_line2d_to_origin > self.radius:
            return []
        a_prime = line_2d.point1
        b_prime = line_2d.point2
        a_prime_minus_b_prime = a_prime - b_prime
        t_param = a_prime.dot(a_prime_minus_b_prime) / a_prime_minus_b_prime.dot(a_prime_minus_b_prime)
        k_param = math.sqrt(
            (self.radius ** 2 - distance_line2d_to_origin ** 2) / a_prime_minus_b_prime.dot(a_prime_minus_b_prime))
        intersection1 = line.point1 + (t_param + k_param) * (line.direction_vector())
        intersection2 = line.point1 + (t_param - k_param) * (line.direction_vector())
        if intersection1 == intersection2:
            return [intersection1]

        return [intersection1, intersection2]

    def linesegment_intersections(self, linesegment: edges.LineSegment3D):
        """Gets intersections between a line segment and a Cylindrical Surface 3D."""
        line = linesegment.to_line()
        line_intersections = self.line_intersections(line)
        linesegment_intersections = [inters for inters in line_intersections if linesegment.point_belongs(inters)]
        return linesegment_intersections

    def parallel_plane_intersection(self, plane3d):
        """
        Cylinder plane intersections when plane's normal is perpendicular with the cylinder axis.

        :param plane3d: intersecting plane
        :return: list of intersecting curves
        """
        distance_plane_cylinder_axis = plane3d.point_distance(self.frame.origin)
        if distance_plane_cylinder_axis > self.radius:
            return []
        if math.isclose(self.frame.w.dot(plane3d.frame.u), 0, abs_tol=1e-6):
            line = edges.Line3D(plane3d.frame.origin, plane3d.frame.origin + plane3d.frame.u)
        else:
            line = edges.Line3D(plane3d.frame.origin, plane3d.frame.origin + plane3d.frame.v)
        line_intersections = self.line_intersections(line)
        lines = []
        for intersection in line_intersections:
            lines.append(edges.Line3D(intersection, intersection + self.frame.w))
        return lines

    def perpendicular_plane_intersection(self, plane3d):
        """
        Cylinder plane intersections when plane's normal is parallel with the cylinder axis.

        :param plane3d: intersecting plane
        :return: list of intersecting curves
        """
        line = edges.Line3D(self.frame.origin, self.frame.origin + self.frame.w)
        center3d_plane = plane3d.line_intersections(line)[0]
        circle3d = wires.Circle3D(volmdlr.Frame3D(center3d_plane, plane3d.frame.u,
                                                  plane3d.frame.v, plane3d.frame.w), self.radius)
        return [circle3d]

    def concurrent_plane_intersection(self, plane3d):
        """
        Cylinder plane intersections when plane's normal is concurrent with the cylinder axis, but not orthogonal.

        Ellipse vector equation : < r*cos(t), r*sin(t), -(1 / c)*(d + a*r*cos(t) +
        b*r*sin(t)); d = - (ax_0 + by_0 + cz_0).

        :param plane3d: intersecting plane.
        :return: list of intersecting curves.
        """
        line = edges.Line3D(self.frame.origin, self.frame.origin + self.frame.w)
        center3d_plane = plane3d.line_intersections(line)[0]
        plane_coefficient_a, plane_coefficient_b, plane_coefficient_c, plane_coefficient_d = \
            plane3d.equation_coefficients()
        ellipse_0 = volmdlr.Point3D(
            self.radius * math.cos(0),
            self.radius * math.sin(0),
            - (1 / plane_coefficient_c) * (plane_coefficient_d + plane_coefficient_a * self.radius * math.cos(0) +
                                           plane_coefficient_b * self.radius * math.sin(0)))
        ellipse_pi_by_2 = volmdlr.Point3D(
            self.radius * math.cos(math.pi / 2),
            self.radius * math.sin(math.pi / 2),
            - (1 / plane_coefficient_c) * (
                    plane_coefficient_d + plane_coefficient_a * self.radius * math.cos(math.pi / 2)
                    + plane_coefficient_b * self.radius * math.sin(math.pi / 2)))
        axis_1 = center3d_plane.point_distance(ellipse_0)
        axis_2 = center3d_plane.point_distance(ellipse_pi_by_2)
        if axis_1 > axis_2:
            major_axis = axis_1
            minor_axis = axis_2
            major_dir = ellipse_0 - center3d_plane
        else:
            major_axis = axis_2
            minor_axis = axis_1
            major_dir = ellipse_pi_by_2 - center3d_plane
        return [wires.Ellipse3D(major_axis, minor_axis, center3d_plane, plane3d.frame.w, major_dir)]

    def plane_intersection(self, plane3d):
        """
        Cylinder intersections with a plane.

        :param plane3d: intersecting plane.
        :return: list of intersecting curves.
        """
        if math.isclose(abs(plane3d.frame.w.dot(self.frame.w)), 0, abs_tol=1e-6):
            return self.parallel_plane_intersection(plane3d)
        if math.isclose(abs(plane3d.frame.w.dot(self.frame.w)), 1, abs_tol=1e-6):
            return self.perpendicular_plane_intersection(plane3d)
        return self.concurrent_plane_intersection(plane3d)

    def is_coincident(self, surface3d):
        """
        Verifies if two CylindricalSurfaces are coincident.

        :param surface3d: surface to verify.
        :return: True if they are coincident, False otherwise.
        """
        if not isinstance(self, surface3d.__class__):
            return False
        if math.isclose(abs(self.frame.w.dot(surface3d.frame.w)), 1.0, abs_tol=1e-6) and \
                self.radius == surface3d.radius:
            return True
        return False

    def point_on_surface(self, point3d):
        """
        Verifies if a given point is on the CylindricalSurface3D.

        :param point3d: point to verify.
        :return: True if point on surface, False otherwise.
        """
        new_point = self.frame.global_to_local_coordinates(point3d)
        if math.isclose(new_point.x ** 2 + new_point.y ** 2, self.radius ** 2, abs_tol=1e-6):
            return True
        return False


class ToroidalSurface3D(PeriodicalSurface):
    """
    The local plane is defined by (theta, phi).

    Theta is the angle around the big (R) circle and phi around the small (r).

    :param frame: Tore's frame: origin is the center, u is pointing at theta=0.
    :param tore_radius: Tore's radius.
    :param r: Circle to revolute radius.

    See Also Definitions of R and r according to https://en.wikipedia.org/wiki/Torus.

    """
    face_class = 'ToroidalFace3D'
    x_periodicity = volmdlr.TWO_PI
    y_periodicity = volmdlr.TWO_PI

    def __init__(self, frame: volmdlr.Frame3D, tore_radius: float, small_radius: float, name: str = ''):
        self.frame = frame
        self.tore_radius = tore_radius
        self.small_radius = small_radius
        PeriodicalSurface.__init__(self, name=name)

        self._bbox = None

    @property
    def bounding_box(self):
        """
        Returns the surface bounding box.
        """
        if not self._bbox:
            self._bbox = self._bounding_box()
        return self._bbox

    def _bounding_box(self):
        distance = self.tore_radius + self.small_radius
        point1 = self.frame.origin + \
            self.frame.u * distance + self.frame.v * distance + self.frame.w * self.small_radius
        point2 = self.frame.origin + \
            self.frame.u * distance + self.frame.v * distance - self.frame.w * self.small_radius
        point3 = self.frame.origin + \
            self.frame.u * distance - self.frame.v * distance + self.frame.w * self.small_radius
        point4 = self.frame.origin + \
            self.frame.u * distance - self.frame.v * distance - self.frame.w * self.small_radius
        point5 = self.frame.origin - \
            self.frame.u * distance + self.frame.v * distance + self.frame.w * self.small_radius
        point6 = self.frame.origin - \
            self.frame.u * distance + self.frame.v * distance - self.frame.w * self.small_radius
        point7 = self.frame.origin - \
            self.frame.u * distance - self.frame.v * distance + self.frame.w * self.small_radius
        point8 = self.frame.origin - \
            self.frame.u * distance - self.frame.v * distance - self.frame.w * self.small_radius

        return volmdlr.core.BoundingBox.from_points(
            [point1, point2, point3, point4, point5, point6, point7, point8])

    def point2d_to_3d(self, point2d: volmdlr.Point2D):
        """
        Coverts a parametric coordinate on the surface into a 3D spatial point (x, y, z).

        :param point2d: Point at the ToroidalSuface3D
        :type point2d: `volmdlr.`Point2D`
        """
        theta, phi = point2d
        x = (self.tore_radius + self.small_radius * math.cos(phi)) * math.cos(theta)
        y = (self.tore_radius + self.small_radius * math.cos(phi)) * math.sin(theta)
        z = self.small_radius * math.sin(phi)
        return self.frame.local_to_global_coordinates(volmdlr.Point3D(x, y, z))

    def point3d_to_2d(self, point3d):
        """
        Transform a 3D spatial point (x, y, z) into a 2D spherical parametric point (theta, phi).
        """
        x, y, z = self.frame.global_to_local_coordinates(point3d)
        z = min(self.small_radius, max(-self.small_radius, z))

        # Do not delete this, mathematical problem when x and y close to zero (should be zero) but not 0
        # Generally this is related to uncertainty of step files.

        if abs(x) < 1e-6:
            x = 0
        if abs(y) < 1e-6:
            y = 0
        if abs(z) < 1e-6:
            z = 0

        zr = z / self.small_radius
        phi = math.asin(zr)
        if abs(phi) < 1e-9:
            phi = 0

        u = self.tore_radius + math.sqrt((self.small_radius ** 2) - (z ** 2))
        u1, u2 = round(x / u, 5), round(y / u, 5)
        theta = math.atan2(u2, u1)

        vector_to_tube_center = volmdlr.Vector3D(self.tore_radius * math.cos(theta),
                                                 self.tore_radius * math.sin(theta), 0)
        vector_from_tube_center_to_point = volmdlr.Vector3D(x, y, z) - vector_to_tube_center
        phi2 = volmdlr.geometry.vectors3d_angle(vector_to_tube_center, vector_from_tube_center_to_point)

        if phi >= 0 and phi2 > 0.5 * math.pi:
            phi = math.pi - phi
        elif phi < 0 and phi2 > 0.5 * math.pi:
            phi = -math.pi - phi
        if abs(theta) < 1e-9:
            theta = 0.0
        if abs(phi) < 1e-9:
            phi = 0.0
        return volmdlr.Point2D(theta, phi)

    @classmethod
    def from_step(cls, arguments, object_dict, **kwargs):
        """
        Converts a step primitive to a ToroidalSurface3D.

        :param arguments: The arguments of the step primitive.
        :type arguments: list
        :param object_dict: The dictionary containing all the step primitives
            that have already been instantiated.
        :type object_dict: dict
        :return: The corresponding ToroidalSurface3D object.
        :rtype: :class:`volmdlr.faces.ToroidalSurface3D`
        """

        length_conversion_factor = kwargs.get("length_conversion_factor", 1)

        frame3d = object_dict[arguments[1]]
        u_vector, w_vector = frame3d.v, -frame3d.u
        u_vector.normalize()
        w_vector.normalize()
        v_vector = w_vector.cross(u_vector)
        frame_direct = volmdlr.Frame3D(frame3d.origin, u_vector, v_vector, w_vector)
        rcenter = float(arguments[2]) * length_conversion_factor
        rcircle = float(arguments[3]) * length_conversion_factor
        return cls(frame_direct, rcenter, rcircle, arguments[0][1:-1])

    def to_step(self, current_id):
        frame = volmdlr.Frame3D(self.frame.origin, self.frame.w, self.frame.u,
                                self.frame.v)
        content, frame_id = frame.to_step(current_id)
        current_id = frame_id + 1
        content += f"#{current_id} = TOROIDAL_SURFACE('{self.name}',#{frame_id}," \
                   f"{round(1000 * self.tore_radius, 3)},{round(1000 * self.small_radius, 3)});\n"
        return content, [current_id]

    def frame_mapping(self, frame: volmdlr.Frame3D, side: str):
        """
        Changes frame_mapping and return a new ToroidalSurface3D.

        :param frame: The new frame to map to.
        :type frame: `volmdlr.Frame3D
        :param side: Indicates whether the frame should be mapped to the 'old' or 'new' frame.
            Acceptable values are 'old' or 'new'.
        :type side: str
        """
        new_frame = self.frame.frame_mapping(frame, side)
        return ToroidalSurface3D(new_frame, self.tore_radius, self.small_radius, name=self.name)

    def frame_mapping_inplace(self, frame: volmdlr.Frame3D, side: str):
        """
        Changes frame_mapping and the object is updated in-place.

        :param frame: The new frame to map to.
        :type frame: `volmdlr.Frame3D
        :param side: Indicates whether the frame should be mapped to the 'old' or 'new' frame.
            Acceptable values are 'old' or 'new'.
        :type side: str
        """
        warnings.warn("'in-place' methods are deprecated. Use a not in-place method instead.", DeprecationWarning)

        new_frame = self.frame.frame_mapping(frame, side)
        self.frame = new_frame

    def rectangular_cut(self, theta1: float, theta2: float, phi1: float, phi2: float, name: str = ""):
        """Deprecated method, Use ToroidalFace3D from_surface_rectangular_cut method."""
        raise AttributeError('Use ToroidalFace3D from_surface_rectangular_cut method')

    def linesegment2d_to_3d(self, linesegment2d):
        """
        Converts the parametric boundary representation into a 3D primitive.
        """
        theta1, phi1 = linesegment2d.start
        theta2, phi2 = linesegment2d.end
        if math.isclose(theta1, theta2, abs_tol=1e-4):
            if math.isclose(abs(phi1 - phi2), volmdlr.TWO_PI, abs_tol=1e-4):
                u_vector = self.frame.u.rotation(self.frame.origin, self.frame.w, angle=theta1)
                v_vector = self.frame.u.rotation(self.frame.origin, self.frame.w, angle=theta1)
                center = self.frame.origin + self.tore_radius * u_vector
                return [edges.FullArc3D(center=center,
                                        start_end=center + self.small_radius * u_vector,
                                        normal=v_vector)]
            return [edges.Arc3D(
                self.point2d_to_3d(linesegment2d.start),
                self.point2d_to_3d(volmdlr.Point2D(theta1, 0.5 * (phi1 + phi2))),
                self.point2d_to_3d(linesegment2d.end),
            )]
        if math.isclose(phi1, phi2, abs_tol=1e-4):
            if math.isclose(abs(theta1 - theta2), volmdlr.TWO_PI, abs_tol=1e-4):
                center = self.frame.origin + self.small_radius * math.sin(phi1) * self.frame.w
                start_end = center + self.frame.u * (self.small_radius + self.tore_radius)
                return [edges.FullArc3D(center=center,
                                        start_end=start_end,
                                        normal=self.frame.w)]
            return [edges.Arc3D(
                self.point2d_to_3d(linesegment2d.start),
                self.point2d_to_3d(volmdlr.Point2D(0.5 * (theta1 + theta2), phi1)),
                self.point2d_to_3d(linesegment2d.end),
            )]
        n = 10
        degree = 3
        points = [self.point2d_to_3d(point2d) for point2d in linesegment2d.discretization_points(number_points=n)]
        periodic = points[0].is_close(points[-1])
        return [edges.BSplineCurve3D.from_points_interpolation(points, degree, periodic).simplify]

    def bsplinecurve2d_to_3d(self, bspline_curve2d):
        """
        Converts the parametric boundary representation into a 3D primitive.
        """
        n = len(bspline_curve2d.control_points)
        points = [self.point2d_to_3d(p)
                  for p in bspline_curve2d.discretization_points(number_points=n)]
        return [edges.BSplineCurve3D.from_points_interpolation(
            points, bspline_curve2d.degree, bspline_curve2d.periodic)]

    def fullarc3d_to_2d(self, fullarc3d):
        """
        Converts the primitive from 3D spatial coordinates to its equivalent 2D primitive in the parametric space.
        """
        start = self.point3d_to_2d(fullarc3d.start)
        end = self.point3d_to_2d(fullarc3d.end)

        angle3d = fullarc3d.angle
        point_after_start, point_before_end = self._reference_points(fullarc3d)

        start, end = vm_parametric.arc3d_to_toroidal_coordinates_verification(start, end, angle3d,
                                                                               [point_after_start, point_before_end],
                                                                               [self.x_periodicity,
                                                                                self.y_periodicity])
        theta1, phi1 = start
        # theta2, phi2 = end
        theta3, phi3 = point_after_start
        # theta4, phi4 = point_before_end
        if self.frame.w.is_colinear_to(fullarc3d.normal, abs_tol=1e-4):
            point1 = start
            if theta1 > theta3:
                point2 = volmdlr.Point2D(theta1 - volmdlr.TWO_PI, phi1)
            elif theta1 < theta3:
                point2 = volmdlr.Point2D(theta1 + volmdlr.TWO_PI, phi1)
            return [edges.LineSegment2D(point1, point2)]
        point1 = start
        if phi1 > phi3:
            point2 = volmdlr.Point2D(theta1, phi1 - volmdlr.TWO_PI)
        elif phi1 < phi3:
            point2 = volmdlr.Point2D(theta1, phi1 + volmdlr.TWO_PI)
        return [edges.LineSegment2D(point1, point2)]

    def arc3d_to_2d(self, arc3d):
        """
        Converts the arc from 3D spatial coordinates to its equivalent 2D primitive in the parametric space.
        """
        start = self.point3d_to_2d(arc3d.start)
        end = self.point3d_to_2d(arc3d.end)

        angle3d = arc3d.angle
        point_after_start, point_before_end = self._reference_points(arc3d)

        start, end = vm_parametric.arc3d_to_toroidal_coordinates_verification(start, end, angle3d,
                                                                               [point_after_start, point_before_end],
                                                                               [self.x_periodicity,
                                                                                self.y_periodicity])

        return [edges.LineSegment2D(start, end)]

    def bsplinecurve3d_to_2d(self, bspline_curve3d):
        """
        Converts the primitive from 3D spatial coordinates to its equivalent 2D primitive in the parametric space.
        """
        point_after_start, point_before_end = self._reference_points(bspline_curve3d)
        theta3, phi3 = point_after_start
        theta4, phi4 = point_before_end
        n = len(bspline_curve3d.control_points)
        points3d = bspline_curve3d.discretization_points(number_points=n)
        points = [self.point3d_to_2d(p) for p in points3d]
        theta1, phi1 = points[0]
        theta2, phi2 = points[-1]

        # Verify if theta1 or theta2 point should be -pi because atan2() -> ]-pi, pi]
        if abs(theta1) == math.pi:
            theta1 = repair_start_end_angle_periodicity(theta1, theta3)
        if abs(theta2) == math.pi:
            theta2 = repair_start_end_angle_periodicity(theta2, theta4)

        # Verify if phi1 or phi2 point should be -pi because phi -> ]-pi, pi]
        if abs(phi1) == math.pi:
            phi1 = repair_start_end_angle_periodicity(phi1, phi3)
        if abs(phi2) == math.pi:
            phi2 = repair_start_end_angle_periodicity(phi2, phi4)

        points[0] = volmdlr.Point2D(theta1, phi1)
        points[-1] = volmdlr.Point2D(theta2, phi2)

        theta_list = [point.x for point in points]
        phi_list = [point.y for point in points]
        theta_discontinuity, indexes_theta_discontinuity = angle_discontinuity(theta_list)
        phi_discontinuity, indexes_phi_discontinuity = angle_discontinuity(phi_list)

        if theta_discontinuity:
            points = self._fix_angle_discontinuity_on_discretization_points(points,
                                                                            indexes_theta_discontinuity, "x")
        if phi_discontinuity:
            points = self._fix_angle_discontinuity_on_discretization_points(points,
                                                                            indexes_phi_discontinuity, "y")

        return [edges.BSplineCurve2D.from_points_interpolation(
            points, bspline_curve3d.degree, bspline_curve3d.periodic)]

    def triangulation(self):
        """
        Triangulation.

        :rtype: display.DisplayMesh3D
        """
        face = self.rectangular_cut(0, volmdlr.TWO_PI, 0, volmdlr.TWO_PI)
        return face.triangulation()

    def translation(self, offset: volmdlr.Vector3D):
        """
        ToroidalSurface3D translation.

        :param offset: translation vector
        :return: A new translated ToroidalSurface3D
        """
        return ToroidalSurface3D(self.frame.translation(
            offset), self.tore_radius, self.small_radius)

    def translation_inplace(self, offset: volmdlr.Vector3D):
        """
        ToroidalSurface3D translation. Object is updated in-place.

        :param offset: translation vector.
        """
        warnings.warn("'in-place' methods are deprecated. Use a not in-place method instead.", DeprecationWarning)

        self.frame.translation_inplace(offset)

    def rotation(self, center: volmdlr.Point3D, axis: volmdlr.Vector3D, angle: float):
        """
        ToroidalSurface3D rotation.

        :param center: rotation center.
        :param axis: rotation axis.
        :param angle: angle rotation.
        :return: a new rotated ToroidalSurface3D.
        """
        new_frame = self.frame.rotation(center=center, axis=axis,
                                        angle=angle)
        return self.__class__(new_frame, self.tore_radius, self.small_radius)

    def rotation_inplace(self, center: volmdlr.Point3D, axis: volmdlr.Vector3D, angle: float):
        """
        ToroidalSurface3D rotation. Object is updated in-place.

        :param center: rotation center.
        :param axis: rotation axis.
        :param angle: rotation angle.
        """
        warnings.warn("'in-place' methods are deprecated. Use a not in-place method instead.", DeprecationWarning)

        self.frame.rotation_inplace(center, axis, angle)

    def plot(self, ax=None, color='grey', alpha=0.5):
        """Plot torus arcs."""
        if ax is None:
            fig = plt.figure()
            ax = fig.add_subplot(111, projection='3d')

        self.frame.plot(ax=ax)
        number_arcs = 50
        for i in range(number_arcs):
            theta = i / number_arcs * volmdlr.TWO_PI
            t_points = []
            for j in range(number_arcs):
                phi = j / number_arcs * volmdlr.TWO_PI
                t_points.append(self.point2d_to_3d(volmdlr.Point2D(theta, phi)))
            ax = wires.ClosedPolygon3D(t_points).plot(ax=ax, edge_style=EdgeStyle(color=color, alpha=alpha))

        return ax

    def point_projection(self, point3d):
        """
        Returns the projection of the point on the toroidal surface.

        :param point3d: Point to project.
        :type point3d: volmdlr.Point3D
        :return: A point on the surface
        :rtype: volmdlr.Point3D
        """
        x, y, z = self.frame.global_to_local_coordinates(point3d)

        if abs(x) < 1e-12:
            x = 0
        if abs(y) < 1e-12:
            y = 0

        theta = math.atan2(y, x)

        vector_to_tube_center = volmdlr.Vector3D(self.tore_radius * math.cos(theta),
                                                 self.tore_radius * math.sin(theta), 0)
        vector_from_tube_center_to_point = volmdlr.Vector3D(x, y, z) - vector_to_tube_center
        phi = volmdlr.geometry.vectors3d_angle(vector_to_tube_center, vector_from_tube_center_to_point)
        if z < 0:
            phi = 2 * math.pi - phi
        if abs(theta) < 1e-9:
            theta = 0.0
        if abs(phi) < 1e-9:
            phi = 0.0
        return self.point2d_to_3d(volmdlr.Point2D(theta, phi))

    def _reference_points(self, edge):
        """
        Helper function to return points of reference on the edge to fix some parametric periodical discontinuities.
        """
        length = edge.length()
        point_after_start = self.point3d_to_2d(edge.point_at_abscissa(0.01 * length))
        point_before_end = self.point3d_to_2d(edge.point_at_abscissa(0.98 * length))
        theta3, phi3 = point_after_start
        theta4, phi4 = point_before_end
        if abs(theta3) == math.pi or abs(theta3) == 0.5 * math.pi or \
                abs(phi3) == math.pi or abs(phi3) == 0.5 * math.pi:
            point_after_start = self.point3d_to_2d(edge.point_at_abscissa(0.02 * length))
        if abs(theta4) == math.pi or abs(theta4) == 0.5 * math.pi or \
                abs(phi4) == math.pi or abs(phi4) == 0.5 * math.pi:
            point_before_end = self.point3d_to_2d(edge.point_at_abscissa(0.97 * length))
        return point_after_start, point_before_end


class ConicalSurface3D(PeriodicalSurface):
    """
    The local plane is defined by (theta, z).

    :param frame: Cone's frame to position it: frame.w is axis of cone frame. Origin is at the angle of the cone.
    :param semi_angle: cone's semi-angle.
    """
    face_class = 'ConicalFace3D'
    x_periodicity = volmdlr.TWO_PI
    y_periodicity = None

    def __init__(self, frame: volmdlr.Frame3D, semi_angle: float,
                 name: str = ''):
        self.frame = frame
        self.semi_angle = semi_angle
        PeriodicalSurface.__init__(self, name=name)

    def plot(self, ax=None, color='grey', alpha=0.5, **kwargs):
        z = kwargs.get("z", 0.5)
        if ax is None:
            fig = plt.figure()
            ax = fig.add_subplot(111, projection='3d')

        self.frame.plot(ax=ax, ratio=z)
        x = z * math.tan(self.semi_angle)
        # point1 = self.frame.local_to_global_coordinates(volmdlr.Point3D(-x, 0, -z))
        point1 = self.frame.origin
        point2 = self.frame.local_to_global_coordinates(volmdlr.Point3D(x, 0, z))
        generatrix = edges.LineSegment3D(point1, point2)
        for i in range(37):
            theta = i / 36. * volmdlr.TWO_PI
            wire = generatrix.rotation(self.frame.origin, self.frame.w, theta)
            wire.plot(ax=ax, edge_style=EdgeStyle(color=color, alpha=alpha))
        return ax

    @classmethod
    def from_step(cls, arguments, object_dict, **kwargs):
        """
        Converts a step primitive to a ConicalSurface3D.

        :param arguments: The arguments of the step primitive.
        :type arguments: list
        :param object_dict: The dictionary containing all the step primitives
            that have already been instantiated.
        :type object_dict: dict
        :return: The corresponding ConicalSurface3D object.
        :rtype: :class:`volmdlr.faces.ConicalSurface3D`
        """

        length_conversion_factor = kwargs.get("length_conversion_factor", 1)
        angle_conversion_factor = kwargs.get("angle_conversion_factor", 1)

        frame3d = object_dict[arguments[1]]
        u, w = frame3d.v, frame3d.u
        u.normalize()
        w.normalize()
        v = w.cross(u)
        radius = float(arguments[2]) * length_conversion_factor
        semi_angle = float(arguments[3]) * angle_conversion_factor
        origin = frame3d.origin - radius / math.tan(semi_angle) * w
        frame_direct = volmdlr.Frame3D(origin, u, v, w)
        return cls(frame_direct, semi_angle, arguments[0][1:-1])

    def to_step(self, current_id):
        frame = volmdlr.Frame3D(self.frame.origin, self.frame.w, self.frame.u,
                                self.frame.v)
        content, frame_id = frame.to_step(current_id)
        current_id = frame_id + 1
        content += f"#{current_id} = CONICAL_SURFACE('{self.name}',#{frame_id},{0.},{round(self.semi_angle, 3)});\n"
        return content, [current_id]

    def frame_mapping(self, frame: volmdlr.Frame3D, side: str):
        """
        Changes frame_mapping and return a new ConicalSurface3D.

        :param side: 'old' or 'new'
        """
        new_frame = self.frame.frame_mapping(frame, side)
        return ConicalSurface3D(new_frame, self.semi_angle, name=self.name)

    def frame_mapping_inplace(self, frame: volmdlr.Frame3D, side: str):
        """
        Changes frame_mapping and the object is updated in-place.

        :param side:'old' or 'new'
        """
        warnings.warn("'in-place' methods are deprecated. Use a not in-place method instead.", DeprecationWarning)

        new_frame = self.frame.frame_mapping(frame, side)
        self.frame = new_frame

    def point2d_to_3d(self, point2d: volmdlr.Point2D):
        """
        Coverts a parametric coordinate on the surface into a 3D spatial point (x, y, z).

        :param point2d: Point at the ConicalSuface3D
        :type point2d: `volmdlr.`Point2D`
        """
        theta, z = point2d
        radius = math.tan(self.semi_angle) * z
        new_point = volmdlr.Point3D(radius * math.cos(theta),
                                    radius * math.sin(theta),
                                    z)
        return self.frame.local_to_global_coordinates(new_point)

    def point3d_to_2d(self, point3d: volmdlr.Point3D):
        """
        Returns the cylindrical coordinates volmdlr.Point2D(theta, z) of a Cartesian coordinates point (x, y, z).

        :param point3d: Point at the CylindricalSuface3D.
        :type point3d: :class:`volmdlr.`Point3D`
        """
        x, y, z = self.frame.global_to_local_coordinates(point3d)
        # Do not delete this, mathematical problem when x and y close to zero (should be zero) but not 0
        # Generally this is related to uncertainty of step files.
        if abs(x) < 1e-12:
            x = 0
        if abs(y) < 1e-12:
            y = 0
        theta = math.atan2(y, x)
        if abs(theta) < 1e-9:
            theta = 0.0
        return volmdlr.Point2D(theta, z)

    def rectangular_cut(self, theta1: float, theta2: float,
                        z1: float, z2: float, name: str = ''):
        """Deprecated method, Use ConicalFace3D from_surface_rectangular_cut method."""
        raise AttributeError("ConicalSurface3D.rectangular_cut is deprecated."
                             "Use the class_method from_surface_rectangular_cut in ConicalFace3D instead")

    def linesegment3d_to_2d(self, linesegment3d):
        """
        Converts the primitive from 3D spatial coordinates to its equivalent 2D primitive in the parametric space.
        """
        start = self.point3d_to_2d(linesegment3d.start)
        end = self.point3d_to_2d(linesegment3d.end)
        if start.x != end.x and start.is_close(volmdlr.Point2D(0, 0)):
            start = volmdlr.Point2D(end.x, 0)
        elif start.x != end.x and end == volmdlr.Point2D(0, 0):
            end = volmdlr.Point2D(start.x, 0)
        elif start.x != end.x:
            end = volmdlr.Point2D(start.x, end.y)
        if not start.is_close(end):
            return [edges.LineSegment2D(start, end)]
        self.save_to_file("conicalsurface_linesegment3d_to_2d.json")
        linesegment3d.save_to_file("conicalsurface_linesegment3d_to_2d_linesegment3d.json")
        return None

    def linesegment2d_to_3d(self, linesegment2d):
        """
        Converts the primitive from parametric space to 3D spatial coordinates.
        """
        if linesegment2d.name == "construction":
            return None
        theta1, z1 = linesegment2d.start
        theta2, z2 = linesegment2d.end

        if math.isclose(theta1, theta2, abs_tol=1e-4):
            return [edges.LineSegment3D(
                self.point2d_to_3d(linesegment2d.start),
                self.point2d_to_3d(linesegment2d.end),
            )]
        if math.isclose(z1, z2, abs_tol=1e-4) and math.isclose(z1, 0.,
                                                               abs_tol=1e-6):
            return []
        if math.isclose(z1, z2, abs_tol=1e-4):
            if abs(theta1 - theta2) == volmdlr.TWO_PI:
                return [edges.FullArc3D(center=self.frame.origin + z1 * self.frame.w,
                                        start_end=self.point2d_to_3d(linesegment2d.start),
                                        normal=self.frame.w)]

            return [edges.Arc3D(
                self.point2d_to_3d(linesegment2d.start),
                self.point2d_to_3d(
                    volmdlr.Point2D(0.5 * (theta1 + theta2), z1)),
                self.point2d_to_3d(linesegment2d.end))
            ]
        raise NotImplementedError('Ellipse?')

    def contour3d_to_2d(self, contour3d):
        """
        Transforms a Contour3D into a Contour2D in the parametric domain of the surface.

        :param contour3d: The contour to be transformed.
        :type contour3d: :class:`wires.Contour3D`
        :return: A 2D contour object.
        :rtype: :class:`wires.Contour2D`
        """
        primitives2d = self.primitives3d_to_2d(contour3d.primitives)

        wire2d = wires.Wire2D(primitives2d)
        delta_x = abs(wire2d.primitives[0].start.x - wire2d.primitives[-1].end.x)
        if math.isclose(delta_x, volmdlr.TWO_PI, abs_tol=1e-3) and wire2d.is_ordered():
            if len(primitives2d) > 1:
                # very specific conical case due to the singularity in the point z = 0 on parametric domain.
                if primitives2d[-2].start.y == 0.0:
                    primitives2d = self.repair_primitives_periodicity(primitives2d)
            return wires.Contour2D(primitives2d)
        # Fix contour
        primitives2d = self.repair_primitives_periodicity(primitives2d)
        return wires.Contour2D(primitives2d)

    def translation(self, offset: volmdlr.Vector3D):
        """
        ConicalSurface3D translation.

        :param offset: translation vector.
        :return: A new translated ConicalSurface3D.
        """
        return self.__class__(self.frame.translation(offset),
                              self.semi_angle)

    def translation_inplace(self, offset: volmdlr.Vector3D):
        """
        ConicalSurface3D translation. Object is updated in-place.

        :param offset: translation vector.
        """
        warnings.warn("'in-place' methods are deprecated. Use a not in-place method instead.", DeprecationWarning)

        self.frame.translation_inplace(offset)

    def rotation(self, center: volmdlr.Point3D,
                 axis: volmdlr.Vector3D, angle: float):
        """
        ConicalSurface3D rotation.

        :param center: rotation center.
        :param axis: rotation axis.
        :param angle: angle rotation.
        :return: a new rotated ConicalSurface3D.
        """
        new_frame = self.frame.rotation(center=center, axis=axis, angle=angle)
        return self.__class__(new_frame, self.semi_angle)

    def rotation_inplace(self, center: volmdlr.Point3D,
                         axis: volmdlr.Vector3D, angle: float):
        """
        ConicalSurface3D rotation. Object is updated in-place.

        :param center: rotation center.
        :param axis: rotation axis.
        :param angle: rotation angle.
        """
        warnings.warn("'in-place' methods are deprecated. Use a not in-place method instead.", DeprecationWarning)

        self.frame.rotation_inplace(center, axis, angle)

    def repair_primitives_periodicity(self, primitives2d):
        """
        Repairs the continuity of the 2D contour while using contour3d_to_2d on periodic surfaces.

        :param primitives2d: The primitives in parametric surface domain.
        :type primitives2d: list
        :return: A list of primitives.
        :rtype: list
        """
        # Search for a primitive that can be used as reference for repairing periodicity
        pos = vm_parametric.find_index_defined_brep_primitive_on_periodical_surface(primitives2d,
                                                                                    [self.x_periodicity,
                                                                                     self.y_periodicity])
        if pos != 0:
            primitives2d = primitives2d[pos:] + primitives2d[:pos]

        i = 1
        while i < len(primitives2d):
            previous_primitive = primitives2d[i - 1]
            delta = previous_primitive.end - primitives2d[i].start
            if not math.isclose(delta.norm(), 0, abs_tol=1e-5):
                if primitives2d[i].end.is_close(primitives2d[i - 1].end, tol=1e-4) and \
                        math.isclose(primitives2d[i].length(), volmdlr.TWO_PI, abs_tol=1e-4):
                    primitives2d[i] = primitives2d[i].reverse()
                elif delta.norm() and math.isclose(abs(previous_primitive.end.y), 0, abs_tol=1e-6):
                    primitives2d.insert(i, edges.LineSegment2D(previous_primitive.end, primitives2d[i].start,
                                                               name="construction"))
                    i += 1
                else:
                    primitives2d[i] = primitives2d[i].translation(delta)
            # treat very specific case of conical surfaces when the previous primitive and the primitive are a
            # linesegment3d with singularity
            elif math.isclose(primitives2d[i].start.y, 0.0, abs_tol=1e-6) and \
                    math.isclose(primitives2d[i].start.x, primitives2d[i].end.x, abs_tol=1e-6) and \
                    math.isclose(primitives2d[i].start.x, previous_primitive.end.x, abs_tol=1e-6):

                if primitives2d[i + 1].end.x < primitives2d[i].end.x:
                    theta_offset = volmdlr.TWO_PI
                elif primitives2d[i + 1].end.x > primitives2d[i].end.x:
                    theta_offset = -volmdlr.TWO_PI
                primitive1 = edges.LineSegment2D(previous_primitive.end,
                                                 previous_primitive.end + volmdlr.Point2D(theta_offset, 0),
                                                 name="construction")
                primitive2 = primitives2d[i].translation(volmdlr.Vector2D(theta_offset, 0))
                primitive3 = primitives2d[i + 1].translation(volmdlr.Vector2D(theta_offset, 0))
                primitives2d[i] = primitive1
                primitives2d.insert(i + 1, primitive2)
                primitives2d[i + 2] = primitive3
                i += 1
            i += 1
        if not primitives2d[0].start.is_close(primitives2d[-1].end) \
                and primitives2d[0].start.y == 0.0 and primitives2d[-1].end.y == 0.0:
            primitives2d.append(edges.LineSegment2D(primitives2d[-1].end, primitives2d[0].start))

        return primitives2d

    def face_from_base_and_vertex(self, contour: wires.Contour3D, vertex: volmdlr.Point3D, name: str = ''):

        raise AttributeError(f'Use method from ConicalFace3D{volmdlr.faces.ConicalFace3D.face_from_base_and_vertex}')


class SphericalSurface3D(PeriodicalSurface):
    """
    Defines a spherical surface.

    :param frame: Sphere's frame to position it
    :type frame: volmdlr.Frame3D
    :param radius: Sphere's radius
    :type radius: float
    """
    face_class = 'SphericalFace3D'
    x_periodicity = volmdlr.TWO_PI
    y_periodicity = math.pi

    def __init__(self, frame, radius, name=''):
        self.frame = frame
        self.radius = radius
        PeriodicalSurface.__init__(self, name=name)

        # Hidden Attributes
        self._bbox = None

    @property
    def bounding_box(self):
        """Bounding Box for Spherical Surface 3D."""

        if not self._bbox:
            self._bbox = self._bounding_box()
        return self._bbox

    def _bounding_box(self):
        points = [self.frame.origin + volmdlr.Point3D(-self.radius,
                                                      -self.radius,
                                                      -self.radius),
                  self.frame.origin + volmdlr.Point3D(self.radius,
                                                      self.radius,
                                                      self.radius),

                  ]
        return volmdlr.core.BoundingBox.from_points(points)

    def contour2d_to_3d(self, contour2d):
        """
        Converts the primitive from parametric 2D space to 3D spatial coordinates.
        """
        primitives3d = []
        for primitive2d in contour2d.primitives:
            method_name = f'{primitive2d.__class__.__name__.lower()}_to_3d'
            if hasattr(self, method_name):
                try:
                    primitives_list = getattr(self, method_name)(primitive2d)
                    if primitives_list:
                        primitives3d.extend(primitives_list)
                    else:
                        continue
                except AttributeError:
                    print(f'Class {self.__class__.__name__} does not implement {method_name}'
                          f'with {primitive2d.__class__.__name__}')
            else:
                raise AttributeError(f'Class {self.__class__.__name__} does not implement {method_name}')

        return wires.Contour3D(primitives3d)

    @classmethod
    def from_step(cls, arguments, object_dict, **kwargs):
        """
        Converts a step primitive to a SphericalSurface3D.

        :param arguments: The arguments of the step primitive.
        :type arguments: list
        :param object_dict: The dictionary containing all the step primitives
            that have already been instantiated.
        :type object_dict: dict
        :return: The corresponding SphericalSurface3D object.
        :rtype: :class:`volmdlr.faces.SphericalSurface3D`
        """
        length_conversion_factor = kwargs.get("length_conversion_factor", 1)

        frame3d = object_dict[arguments[1]]
        u_vector, w_vector = frame3d.v, frame3d.u
        u_vector.normalize()
        w_vector.normalize()
        v_vector = w_vector.cross(u_vector)
        frame_direct = volmdlr.Frame3D(frame3d.origin, u_vector, v_vector, w_vector)
        radius = float(arguments[2]) * length_conversion_factor
        return cls(frame_direct, radius, arguments[0][1:-1])

    def point2d_to_3d(self, point2d):
        """
        Coverts a parametric coordinate on the surface into a 3D spatial point (x, y, z).

        source: https://mathcurve.com/surfaces/sphere
        # -pi<theta<pi, -pi/2<phi<pi/2

        :param point2d: Point at the CylindricalSuface3D.
        :type point2d: `volmdlr.`Point2D`
        """
        theta, phi = point2d
        x = self.radius * math.cos(phi) * math.cos(theta)
        y = self.radius * math.cos(phi) * math.sin(theta)
        z = self.radius * math.sin(phi)
        return self.frame.local_to_global_coordinates(volmdlr.Point3D(x, y, z))

    def point3d_to_2d(self, point3d):
        """
        Transform a 3D spatial point (x, y, z) into a 2D spherical parametric point (theta, phi).
        """
        x, y, z = self.frame.global_to_local_coordinates(point3d)
        z = min(self.radius, max(-self.radius, z))

        if z == -0.0:
            z = 0.0

        # Do not delete this, mathematical problem when x and y close to zero (should be zero) but not 0
        # Generally this is related to uncertainty of step files.
        if abs(x) < 1e-7:
            x = 0
        if abs(y) < 1e-7:
            y = 0

        theta = math.atan2(y, x)
        if abs(theta) < 1e-10:
            theta = 0

        z_over_r = z / self.radius
        phi = math.asin(z_over_r)
        if abs(phi) < 1e-10:
            phi = 0

        return volmdlr.Point2D(theta, phi)

    def linesegment2d_to_3d(self, linesegment2d):
        """
        Converts a BREP line segment 2D onto a 3D primitive on the surface.
        """
        if linesegment2d.name == "construction":
            return []
        start = self.point2d_to_3d(linesegment2d.start)
        interior = self.point2d_to_3d(0.5 * (linesegment2d.start + linesegment2d.end))
        end = self.point2d_to_3d(linesegment2d.end)
        if start.is_close(end) or linesegment2d.length() == 2 * math.pi:
            u_vector = start - self.frame.origin
            u_vector.normalize()
            v_vector = interior - self.frame.origin
            v_vector.normalize()
            normal = u_vector.cross(v_vector)
            return [edges.FullArc3D(self.frame.origin, start, normal)]
        return [edges.Arc3D(start, interior, end)]

    def contour3d_to_2d(self, contour3d):
        """
        Transforms a Contour3D into a Contour2D in the parametric domain of the surface.

        :param contour3d: The contour to be transformed.
        :type contour3d: :class:`wires.Contour3D`
        :return: A 2D contour object.
        :rtype: :class:`wires.Contour2D`
        """
        primitives2d = []

        # Transform the contour's primitives to parametric domain
        for primitive3d in contour3d.primitives:
            primitive3d = primitive3d.simplify if primitive3d.simplify.__class__.__name__ != "LineSegment3D" else \
                            primitive3d
            method_name = f'{primitive3d.__class__.__name__.lower()}_to_2d'
            if hasattr(self, method_name):
                primitives = getattr(self, method_name)(primitive3d)

                if primitives is None:
                    continue
                primitives2d.extend(primitives)
            else:
                raise NotImplementedError(
                    f'Class {self.__class__.__name__} does not implement {method_name}')
        contour2d = wires.Contour2D(primitives2d)
        if contour2d.is_ordered(1e-2):
            return contour2d
        primitives2d = self.repair_primitives_periodicity(primitives2d)
        return wires.Contour2D(primitives2d)

    def is_lat_long_curve(self, arc):
        """
        Checks if a curve defined on the sphere is a latitude/longitude curve.

        Returns True if it is, False otherwise.
        """
        # Check if curve is a longitude curve (phi is constant)
        if self.frame.w.is_colinear_to(arc.normal, abs_tol=1e-4):
            return True
        # Check if curve is a latitude curve (theta is constant)
        if self.frame.w.is_perpendicular_to(arc.normal, abs_tol=1e-4) and arc.center.is_close(self.frame.origin, 1e-4):
            return True
        return False

    def arc_start_end_3d_to_2d(self, arc3d):
        """
        Helper function to fix periodicity issues while performing transformations into parametric domain.
        """
        start = self.point3d_to_2d(arc3d.start)
        end = self.point3d_to_2d(arc3d.end)
        theta_i, _ = self.point3d_to_2d(arc3d.interior)
        theta1, phi1 = start
        theta2, phi2 = end
        point_after_start, point_before_end = self._reference_points(arc3d)
        theta3, phi3 = point_after_start
        theta4, phi4 = point_before_end

        # Fix sphere singularity point
        if math.isclose(abs(phi1), 0.5 * math.pi, abs_tol=1e-2) and theta1 == 0.0 \
                and math.isclose(theta3, theta_i, abs_tol=1e-2) and math.isclose(theta4, theta_i, abs_tol=1e-2):
            theta1 = theta_i
            start = volmdlr.Point2D(theta1, phi1)
        if math.isclose(abs(phi2), 0.5 * math.pi, abs_tol=1e-2) and theta2 == 0.0 \
                and math.isclose(theta3, theta_i, abs_tol=1e-2) and math.isclose(theta4, theta_i, abs_tol=1e-2):
            theta2 = theta_i
            end = volmdlr.Point2D(theta2, phi2)

        start, end = vm_parametric.arc3d_to_spherical_coordinates_verification(start, end, arc3d.angle,
                                                                               [point_after_start, point_before_end],
                                                                               [self.x_periodicity,
                                                                                self.y_periodicity])
        return start, end

    def edge_passes_on_singularity_point(self, edge):
        """Helper function to verify id edge passes on the sphere singularity point."""
        half_pi = 0.5 * math.pi
        point_positive_singularity = self.point2d_to_3d(volmdlr.Point2D(0, half_pi))
        point_negative_singularity = self.point2d_to_3d(volmdlr.Point2D(0, -half_pi))
        positive_singularity = edge.point_belongs(point_positive_singularity, 1e-6)
        negative_singularity = edge.point_belongs(point_negative_singularity, 1e-6)
        if positive_singularity and negative_singularity:
            return [point_positive_singularity, point_negative_singularity]
        if positive_singularity:
            return [point_positive_singularity, None]
        if negative_singularity:
            return [None, point_negative_singularity]
        return [None, None]

    def arc3d_to_2d(self, arc3d):
        """
        Converts the primitive from 3D spatial coordinates to its equivalent 2D primitive in the parametric space.
        """
        is_lat_long_curve = self.is_lat_long_curve(arc3d)
        if is_lat_long_curve:
            start, end = self.arc_start_end_3d_to_2d(arc3d)
            singularity_points = self.edge_passes_on_singularity_point(arc3d)
            if any(singularity_points):
                return self.arc3d_to_2d_with_singularity(arc3d, start, end, singularity_points)
            return [edges.LineSegment2D(start, end)]
        return self.arc3d_to_2d_any_direction(arc3d)

    @staticmethod
    def helper_arc3d_to_2d_with_singularity(arc3d, start, end, point_singularity, half_pi):
        """Helper function to arc3d_to_2d_with_singularity."""
        theta1, phi1 = start
        theta2, phi2 = end
        if arc3d.is_point_edge_extremity(point_singularity):
            return [edges.LineSegment2D(start, end)]
        if math.isclose(abs(theta2 - theta1), math.pi, abs_tol=1e-4):
            if theta1 == math.pi and theta2 != math.pi:
                theta1 = -math.pi
            if theta2 == math.pi and theta1 != math.pi:
                theta2 = -math.pi

            primitives = [edges.LineSegment2D(volmdlr.Point2D(theta1, phi1), volmdlr.Point2D(theta1, half_pi)),
                edges.LineSegment2D(volmdlr.Point2D(theta1, half_pi), volmdlr.Point2D(theta2, half_pi),
                                    name="construction"),
                edges.LineSegment2D(volmdlr.Point2D(theta2, half_pi), volmdlr.Point2D(theta2, phi2))
                ]
            return primitives

    def arc3d_to_2d_with_singularity(self, arc3d, start, end, singularity_points):
        """
        Converts the primitive from 3D spatial coordinates to its equivalent 2D primitive in the parametric space.
        """
        # trying to treat when the arc starts at theta1 passes at the singularity at |phi| = 0.5*math.pi
        # and ends at theta2 = theta1 + math.pi
        theta1, phi1 = start
        theta2, phi2 = end

        half_pi = 0.5 * math.pi
        point_positive_singularity, point_negative_singularity = singularity_points

        if point_positive_singularity and point_negative_singularity:
            if arc3d.is_point_edge_extremity(point_positive_singularity) and \
                    arc3d.is_point_edge_extremity(point_negative_singularity):
                return [edges.LineSegment2D(start, end)]
            direction_vector = arc3d.direction_vector(0)
            dot = self.frame.w.dot(direction_vector)
            if dot == 0:
                direction_vector = arc3d.direction_vector(0.01 * arc3d.length())
                dot = self.frame.w.dot(direction_vector)
            if dot > 0:
                half_pi = 0.5 * math.pi
                thetai = theta1 - math.pi
            else:
                half_pi = -0.5 * math.pi
                thetai = theta1 + math.pi
            if arc3d.is_point_edge_extremity(point_positive_singularity):
                return [
                    edges.LineSegment2D(start, volmdlr.Point2D(start.x, -0.5 * math.pi)),
                    edges.LineSegment2D(volmdlr.Point2D(start.x, -0.5 * math.pi),
                                        volmdlr.Point2D(theta2, -0.5 * math.pi),
                                        name="construction"),
                    edges.LineSegment2D(volmdlr.Point2D(theta2, -0.5 * math.pi), volmdlr.Point2D(theta2, phi2))
                    ]
            if arc3d.is_point_edge_extremity(point_negative_singularity):
                return [
                    edges.LineSegment2D(start, volmdlr.Point2D(start.x, 0.5 * math.pi)),
                    edges.LineSegment2D(volmdlr.Point2D(start.x, 0.5 * math.pi),
                                        volmdlr.Point2D(theta2, 0.5 * math.pi),
                                        name="construction"),
                    edges.LineSegment2D(volmdlr.Point2D(theta2, 0.5 * math.pi), volmdlr.Point2D(theta2, phi2))
                    ]
            return [edges.LineSegment2D(volmdlr.Point2D(theta1, phi1), volmdlr.Point2D(theta1, half_pi)),
                    edges.LineSegment2D(volmdlr.Point2D(theta1, half_pi), volmdlr.Point2D(thetai, half_pi),
                                        name="construction"),
                    edges.LineSegment2D(volmdlr.Point2D(thetai, half_pi), volmdlr.Point2D(thetai, -half_pi)),
                    edges.LineSegment2D(volmdlr.Point2D(thetai, -half_pi), volmdlr.Point2D(theta2, -half_pi),
                                        name="construction"),
                    edges.LineSegment2D(volmdlr.Point2D(theta2, -half_pi), volmdlr.Point2D(theta2, phi2))
                    ]
        if point_positive_singularity:
            return self.helper_arc3d_to_2d_with_singularity(arc3d, start, end, point_positive_singularity, half_pi)
        if point_negative_singularity:
            return self.helper_arc3d_to_2d_with_singularity(arc3d, start, end, point_negative_singularity, -half_pi)

        raise NotImplementedError

    @staticmethod
    def fix_start_end_singularity_point_at_parametric_domain(edge, reference_point, point_at_singularity):
        """Uses tangent line to find real theta angle of the singularity point on parametric domain."""
        _, phi = point_at_singularity
        abscissa_before_singularity = edge.abscissa(reference_point)
        direction_vector = edge.direction_vector(abscissa_before_singularity)
        direction_line = edges.Line2D(reference_point, reference_point + direction_vector)
        if phi > 0:
            line_positive_singularity = edges.Line2D(volmdlr.Point2D(-math.pi, 0.5 * math.pi),
                                                     volmdlr.Point2D(math.pi, 0.5 * math.pi))
            return direction_line.line_intersections(line_positive_singularity)[0]

        line_negative_singularity = edges.Line2D(volmdlr.Point2D(-math.pi, -0.5 * math.pi),
                                                 volmdlr.Point2D(math.pi, -0.5 * math.pi))

        return direction_line.line_intersections(line_negative_singularity)[0]

    def is_point2d_on_sphere_singularity(self, point2d, tol=1e-5):
        """Verifies if point is on the spherical singularity point on parametric domain."""
        half_pi = 0.5 * math.pi
        point = self.point2d_to_3d(point2d)
        point_positive_singularity = self.point2d_to_3d(volmdlr.Point2D(0, half_pi))
        point_negative_singularity = self.point2d_to_3d(volmdlr.Point2D(0, -half_pi))
        if point.is_close(point_positive_singularity, tol) or point.is_close(point_negative_singularity, tol):
            return True
        return False

    def is_point3d_on_sphere_singularity(self, point3d):
        """Verifies if point is on the spherical singularity point on parametric domain."""
        half_pi = 0.5 * math.pi
        point_positive_singularity = self.point2d_to_3d(volmdlr.Point2D(0, half_pi))
        point_negative_singularity = self.point2d_to_3d(volmdlr.Point2D(0, -half_pi))
        if point3d.is_close(point_positive_singularity) or point3d.is_close(point_negative_singularity):
            return True
        return False

    def find_edge_start_end_undefined_parametric_points(self, edge3d, points, points3d):
        """
        Helper function.

        Uses local discretization and line intersection with the tangent line at the point just before the undefined
        point on the BREP of the 3D edge to find the real value of theta on the sphere parametric domain.
        """
        if self.is_point3d_on_sphere_singularity(points3d[0]):
            distance = points3d[0].point_distance(points3d[1])
            maximum_linear_distance_reference_point = 1e-5
            if distance < maximum_linear_distance_reference_point:
                temp_points = points[1:]
            else:
                number_points = int(distance/maximum_linear_distance_reference_point)

                local_discretization = [self.point3d_to_2d(point)
                                        for point in edge3d.local_discretization(
                        points3d[0], points3d[1], number_points)]
                temp_points = local_discretization[1:] + points[2:]

            theta_list = [point.x for point in temp_points]
            theta_discontinuity, indexes_theta_discontinuity = angle_discontinuity(theta_list)

            if theta_discontinuity:
                temp_points = self._fix_angle_discontinuity_on_discretization_points(temp_points,
                                                                                     indexes_theta_discontinuity, "x")

            edge = edges.BSplineCurve2D.from_points_interpolation(temp_points, 2)
            points[0] = self.fix_start_end_singularity_point_at_parametric_domain(edge,
                                                                                  reference_point=temp_points[1],
                                                                                  point_at_singularity=points[0])
        if self.is_point3d_on_sphere_singularity(points3d[-1]):
            distance = points3d[-2].point_distance(points3d[-1])
            maximum_linear_distance_reference_point = 1e-5
            if distance < maximum_linear_distance_reference_point:
                temp_points = points[:-1]
            else:
                number_points = int(distance/maximum_linear_distance_reference_point)

                local_discretization = [self.point3d_to_2d(point)
                                        for point in edge3d.local_discretization(
                        points3d[-2], points3d[-1], number_points)]
                temp_points = points[:-2] + local_discretization[:-1]

            theta_list = [point.x for point in temp_points]
            theta_discontinuity, indexes_theta_discontinuity = angle_discontinuity(theta_list)

            if theta_discontinuity:
                temp_points = self._fix_angle_discontinuity_on_discretization_points(temp_points,
                                                                                     indexes_theta_discontinuity, "x")

            edge = edges.BSplineCurve2D.from_points_interpolation(temp_points, 2)
            points[-1] = self.fix_start_end_singularity_point_at_parametric_domain(edge,
                                                                                   reference_point=temp_points[-2],
                                                                                   point_at_singularity=points[-1])
        return points

    def arc3d_to_2d_any_direction(self, arc3d):
        """
        Converts the primitive from 3D spatial coordinates to its equivalent 2D primitive in the parametric space.
        """
        singularity_points = self.edge_passes_on_singularity_point(arc3d)
        half_pi = 0.5 * math.pi # this variable avoid doing this multiplication several times (performance)
        point_positive_singularity, point_negative_singularity = singularity_points

        if point_positive_singularity and point_negative_singularity:
            raise ValueError("Impossible. This case should be treated by arc3d_to_2d_with_singularity method."
                             "See arc3d_to_2d method for detail.")
        if point_positive_singularity and not arc3d.is_point_edge_extremity(point_positive_singularity):
            split = arc3d.split(point_positive_singularity)
            primitive0 = self.arc3d_to_2d_any_direction(split[0])[0]
            primitive2 = self.arc3d_to_2d_any_direction(split[1])[0]
            primitive1 = edges.LineSegment2D(volmdlr.Point2D(primitive0.end.x, half_pi),
                                             volmdlr.Point2D(primitive2.start.x, half_pi))
            return [primitive0, primitive1, primitive2]
        if point_negative_singularity and not arc3d.is_point_edge_extremity(point_negative_singularity):
            split = arc3d.split(point_negative_singularity)
            primitive0 = self.arc3d_to_2d_any_direction(split[0])[0]
            primitive2 = self.arc3d_to_2d_any_direction(split[1])[0]
            primitive1 = edges.LineSegment2D(volmdlr.Point2D(primitive0.end.x, -half_pi),
                                             volmdlr.Point2D(primitive2.start.x, -half_pi))
            return [primitive0, primitive1, primitive2]

        angle3d = arc3d.angle
        number_points = math.ceil(angle3d * 50) + 1  # 50 points per radian
        number_points = max(number_points, 5)
        points3d = arc3d.discretization_points(number_points=number_points)
        points = [self.point3d_to_2d(p) for p in points3d]
        point_after_start, point_before_end = self._reference_points(arc3d)
        start, end = vm_parametric.spherical_repair_start_end_angle_periodicity(
            points[0], points[-1], point_after_start, point_before_end)
        points[0] = start
        points[-1] = end

        points = self.find_edge_start_end_undefined_parametric_points(arc3d, points, points3d)

        theta_list = [point.x for point in points]
        theta_discontinuity, indexes_theta_discontinuity = angle_discontinuity(theta_list)

        if theta_discontinuity:
            points = self._fix_angle_discontinuity_on_discretization_points(points,
                                                                            indexes_theta_discontinuity, "x")

        return [edges.BSplineCurve2D.from_points_interpolation(points, 2)]

    def bsplinecurve3d_to_2d(self, bspline_curve3d):
        """
        Converts the primitive from 3D spatial coordinates to its equivalent 2D primitive in the parametric space.
        """
        n = len(bspline_curve3d.control_points)
        points3d = bspline_curve3d.discretization_points(number_points=n)
        points = [self.point3d_to_2d(point) for point in points3d]

        point_after_start, point_before_end = self._reference_points(bspline_curve3d)
        start, end = vm_parametric.spherical_repair_start_end_angle_periodicity(
            points[0], points[-1], point_after_start, point_before_end)
        points[0] = start
        points[-1] = end

        points = self.find_edge_start_end_undefined_parametric_points(bspline_curve3d, points, points3d)
        theta_list = [point.x for point in points]
        theta_discontinuity, indexes_theta_discontinuity = angle_discontinuity(theta_list)
        if theta_discontinuity:
            points = self._fix_angle_discontinuity_on_discretization_points(points,
                                                                            indexes_theta_discontinuity, "x")

        return [edges.BSplineCurve2D.from_points_interpolation(points, degree=bspline_curve3d.degree,
                                                               periodic=bspline_curve3d.periodic).simplify]

    def bsplinecurve2d_to_3d(self, bspline_curve2d):
        """
        Converts a BREP BSpline curve 2D onto a 3D primitive on the surface.
        """
        # TODO: this is incomplete, a bspline_curve2d can be also a bspline_curve3d
        i = round(0.5 * len(bspline_curve2d.points))
        start = self.point2d_to_3d(bspline_curve2d.points[0])
        interior = self.point2d_to_3d(bspline_curve2d.points[i])
        end = self.point2d_to_3d(bspline_curve2d.points[-1])
        arc3d = edges.Arc3D(start, interior, end)
        flag = True
        points3d = [self.point2d_to_3d(p) for p in bspline_curve2d.points]
        for point in points3d:
            if not arc3d.point_belongs(point, 1e-4):
                flag = False
                break
        if flag:
            return [arc3d]

        return [edges.BSplineCurve3D.from_points_interpolation(points3d, degree=bspline_curve2d.degree,
                                                               periodic=bspline_curve2d.periodic)]

    def arc2d_to_3d(self, arc2d):
        """
        Converts a BREP arc 2D onto a 3D primitive on the surface.
        """
        n = 10
        degree = 2
        points = [self.point2d_to_3d(point2d) for point2d in arc2d.discretization_points(number_points=n)]
        periodic = points[0].is_close(points[-1])
        return [edges.BSplineCurve3D.from_points_interpolation(points, degree, periodic).simplify]

    def fullarc3d_to_2d(self, fullarc3d):
        """
        Converts the primitive from 3D spatial coordinates to its equivalent 2D primitive in the parametric space.
        """
        # TODO: On a spherical surface we can have fullarc3d in any plane
        start, end = self.arc_start_end_3d_to_2d(fullarc3d)
        theta1, phi1 = start
        theta2, phi2 = end

        point_after_start, point_before_end = self._reference_points(fullarc3d)
        theta3, phi3 = point_after_start
        theta4, _ = point_before_end

        if self.frame.w.is_colinear_to(fullarc3d.normal, abs_tol=1e-4):
            point1 = volmdlr.Point2D(theta1, phi1)
            if theta1 > theta3:
                point2 = volmdlr.Point2D(theta1 - volmdlr.TWO_PI, phi2)
            elif theta1 < theta3:
                point2 = volmdlr.Point2D(theta1 + volmdlr.TWO_PI, phi2)
            return [edges.LineSegment2D(point1, point2)]

        if self.frame.w.is_perpendicular_to(fullarc3d.normal, abs_tol=1e-4):
            if theta1 > theta3:
                theta_plus_pi = theta1 - math.pi
            else:
                theta_plus_pi = theta1 + math.pi
            if phi1 > phi3:
                half_pi = 0.5 * math.pi
            else:
                half_pi = -0.5 * math.pi
            if abs(phi1) == 0.5 * math.pi:
                return [edges.LineSegment2D(volmdlr.Point2D(theta3, phi1), volmdlr.Point2D(theta3, -half_pi)),
                        edges.LineSegment2D(volmdlr.Point2D(theta4, -half_pi), volmdlr.Point2D(theta4, phi2))]

            return [edges.LineSegment2D(volmdlr.Point2D(theta1, phi1), volmdlr.Point2D(theta1, -half_pi)),
                    edges.LineSegment2D(volmdlr.Point2D(theta_plus_pi, -half_pi),
                                        volmdlr.Point2D(theta_plus_pi, half_pi)),
                    edges.LineSegment2D(volmdlr.Point2D(theta1, half_pi), volmdlr.Point2D(theta1, phi2))]

        points = [self.point3d_to_2d(p) for p in fullarc3d.discretization_points(angle_resolution=25)]

        # Verify if theta1 or theta2 point should be -pi because atan2() -> ]-pi, pi]
        theta1 = vm_parametric.repair_start_end_angle_periodicity(theta1, theta3)
        theta2 = vm_parametric.repair_start_end_angle_periodicity(theta2, theta4)

        points[0] = volmdlr.Point2D(theta1, phi1)
        points[-1] = volmdlr.Point2D(theta2, phi2)

        theta_list = [point.x for point in points]
        theta_discontinuity, indexes_theta_discontinuity = angle_discontinuity(theta_list)
        if theta_discontinuity:
            points = self._fix_angle_discontinuity_on_discretization_points(points, indexes_theta_discontinuity, "x")

        return [edges.BSplineCurve2D.from_points_interpolation(points, 2)]

    def plot(self, ax=None, color='grey', alpha=0.5):
        """Plot sphere arcs."""
        if ax is None:
            fig = plt.figure()
            ax = fig.add_subplot(111, projection='3d')

        self.frame.plot(ax=ax, ratio=self.radius)
        for i in range(20):
            theta = i / 20. * volmdlr.TWO_PI
            t_points = []
            for j in range(20):
                phi = j / 20. * volmdlr.TWO_PI
                t_points.append(self.point2d_to_3d(volmdlr.Point2D(theta, phi)))
            ax = wires.ClosedPolygon3D(t_points).plot(ax=ax, edge_style=EdgeStyle(color=color, alpha=alpha))

        return ax

    def rectangular_cut(self, theta1, theta2, phi1, phi2, name=''):
        """Deprecated method, Use ShericalFace3D from_surface_rectangular_cut method."""
        raise AttributeError('Use ShericalFace3D from_surface_rectangular_cut method')

    def triangulation(self):
        face = self.rectangular_cut(0, volmdlr.TWO_PI, -0.5 * math.pi, 0.5 * math.pi)
        return face.triangulation()

    def repair_primitives_periodicity(self, primitives2d):
        """
        Repairs the continuity of the 2D contour while using contour3d_to_2d on periodic surfaces.

        :param primitives2d: The primitives in parametric surface domain.
        :type primitives2d: list
        :return: A list of primitives.
        :rtype: list
        """
        # # Search for a primitive that can be used as reference for repairing periodicity
        i = 1
        while i < len(primitives2d):
            previous_primitive = primitives2d[i - 1]
            delta = previous_primitive.end - primitives2d[i].start
            if not math.isclose(delta.norm(), 0, abs_tol=1e-3):
                if primitives2d[i].end == primitives2d[i - 1].end and \
                        primitives2d[i].length() == volmdlr.TWO_PI:
                    primitives2d[i] = primitives2d[i].reverse()
                elif self.is_point2d_on_sphere_singularity(previous_primitive.end, 1e-5):
                    primitives2d.insert(i, edges.LineSegment2D(previous_primitive.end, primitives2d[i].start,
                                                               name="construction"))
                    i += 1
                else:
                    primitives2d[i] = primitives2d[i].translation(delta)
            elif self.is_point2d_on_sphere_singularity(primitives2d[i].start, 1e-5) and \
                    math.isclose(primitives2d[i].start.x, primitives2d[i].end.x, abs_tol=1e-3) and \
                    math.isclose(primitives2d[i].start.x, previous_primitive.start.x, abs_tol=1e-3):

                if primitives2d[i + 1].end.x < primitives2d[i].end.x:
                    theta_offset = volmdlr.TWO_PI
                elif primitives2d[i + 1].end.x > primitives2d[i].end.x:
                    theta_offset = -volmdlr.TWO_PI
                primitive1 = edges.LineSegment2D(previous_primitive.end,
                                                 previous_primitive.end + volmdlr.Point2D(theta_offset, 0),
                                                 name="construction")
                primitive2 = primitives2d[i].translation(volmdlr.Vector2D(theta_offset, 0))
                primitive3 = primitives2d[i + 1].translation(volmdlr.Vector2D(theta_offset, 0))
                primitives2d[i] = primitive1
                primitives2d.insert(i + 1, primitive2)
                primitives2d[i + 2] = primitive3
                i += 1
            i += 1
        #     return primitives2d
        # primitives2d = repair(primitives2d)
        last_end = primitives2d[-1].end
        first_start = primitives2d[0].start
        if not last_end.is_close(first_start, tol=1e-2):
            last_end_3d = self.point2d_to_3d(last_end)
            first_start_3d = self.point2d_to_3d(first_start)
            if last_end_3d.is_close(first_start_3d, 1e-6) and \
                    not self.is_point2d_on_sphere_singularity(last_end):
                if first_start.x > last_end.x:
                    half_pi = -0.5 * math.pi
                else:
                    half_pi = 0.5 * math.pi
                if not first_start.is_close(volmdlr.Point2D(first_start.x, half_pi)):
                    lines = [edges.LineSegment2D(last_end, volmdlr.Point2D(last_end.x, half_pi), name="construction"),
                             edges.LineSegment2D(volmdlr.Point2D(last_end.x, half_pi),
                                                 volmdlr.Point2D(first_start.x, half_pi), name="construction"),
                             edges.LineSegment2D(volmdlr.Point2D(first_start.x, half_pi),
                                                 first_start, name="construction")
                             ]
                    primitives2d.extend(lines)
            else:
                primitives2d.append(edges.LineSegment2D(last_end, first_start))
        return primitives2d

    def rotation(self, center: volmdlr.Point3D, axis: volmdlr.Vector3D, angle: float):
        """
        Spherical Surface 3D rotation.

        :param center: rotation center
        :param axis: rotation axis
        :param angle: angle rotation
        :return: a new rotated Spherical Surface 3D
        """
        new_frame = self.frame.rotation(center=center, axis=axis, angle=angle)
        return SphericalSurface3D(new_frame, self.radius)

    def translation(self, offset: volmdlr.Vector3D):
        """
        Spherical Surface 3D translation.

        :param offset: translation vector
        :return: A new translated Spherical Surface 3D
        """
        new_frame = self.frame.translation(offset)
        return SphericalSurface3D(new_frame, self.radius)

    def frame_mapping(self, frame: volmdlr.Frame3D, side: str):
        """
        Changes Spherical Surface 3D's frame and return a new Spherical Surface 3D.

        :param frame: Frame of reference
        :type frame: `volmdlr.Frame3D`
        :param side: 'old' or 'new'
        """
        new_frame = self.frame.frame_mapping(frame, side)
        return SphericalSurface3D(new_frame, self.radius)

    def plane_intersection(self, plane3d):
        """
        Sphere intersections with a plane.

        :param plane3d: intersecting plane.
        :return: list of intersecting curves.
        """
        dist = plane3d.point_distance(self.frame.origin)
        if dist > self.radius:
            return []
        if dist == self.radius:
            line = edges.Line3D(self.frame.origin, self.frame.origin + plane3d.frame.w)
            return plane3d.line_intersections(line)
        line = edges.Line3D(self.frame.origin, self.frame.origin + plane3d.frame.w)
        circle_radius = math.sqrt(self.radius ** 2 - dist ** 2)
        circle_center = plane3d.line_intersections(line)[0]
        circle_normal = plane3d.frame.w
        start_end = circle_center + plane3d.frame.u * circle_radius
        return [edges.FullArc3D(circle_center, start_end, circle_normal)]


class RuledSurface3D(Surface3D):
    """
    Defines a ruled surface between two wires.

    :param wire1: Wire
    :type wire1: :class:`vmw.Wire3D`
    :param wire2: Wire
    :type wire2: :class:`wires.Wire3D`
    """
    face_class = 'RuledFace3D'

    def __init__(self, wire1: wires.Wire3D, wire2: wires.Wire3D, name: str = ''):
        self.wire1 = wire1
        self.wire2 = wire2
        self.length1 = wire1.length()
        self.length2 = wire2.length()
        Surface3D.__init__(self, name=name)

    def point2d_to_3d(self, point2d: volmdlr.Point2D):
        x, y = point2d
        point1 = self.wire1.point_at_abscissa(x * self.length1)
        point2 = self.wire2.point_at_abscissa(x * self.length2)
        joining_line = edges.LineSegment3D(point1, point2)
        point = joining_line.point_at_abscissa(y * joining_line.length())
        return point

    def point3d_to_2d(self, point3d):
        raise NotImplementedError

    def rectangular_cut(self, x1: float, x2: float,
                        y1: float, y2: float, name: str = ''):
        """Deprecated method, Use RuledFace3D from_surface_rectangular_cut method."""
        raise NotImplementedError('Use RuledFace3D from_surface_rectangular_cut method')


class ExtrusionSurface3D(Surface3D):
    """
    Defines a surface of revolution.

    An extrusion surface is a surface that is a generic cylindrical surface generated by the linear
    extrusion of a curve, generally an Ellipse or a B-Spline curve.

    :param edge: edge.
    :type edge: Union[:class:`vmw.Wire3D`, :class:`vmw.Contour3D`]
    :param axis_point: Axis placement
    :type axis_point: :class:`volmdlr.Point3D`
    :param axis: Axis of revolution
    :type axis: :class:`volmdlr.Vector3D`
    """
    face_class = 'ExtrusionFace3D'
    y_periodicity = None

    def __init__(self, edge: Union[edges.FullArcEllipse3D, edges.BSplineCurve3D],
                 direction: volmdlr.Vector3D, name: str = ''):
        self.edge = edge
        direction.normalize()
        self.direction = direction
        if hasattr(edge, "center"):
            self.frame = volmdlr.Frame3D.from_point_and_vector(edge.center, direction, volmdlr.Z3D)
        else:
            self.frame = volmdlr.Frame3D.from_point_and_vector(edge.start, direction, volmdlr.Z3D)
        self._x_periodicity = False

        Surface3D.__init__(self, name=name)

    @property
    def x_periodicity(self):
        if self._x_periodicity:
            return self._x_periodicity
        start = self.edge.start
        end = self.edge.end
        if start.is_close(end, 1e-4):
            return 1
        return None

    @x_periodicity.setter
    def x_periodicity(self, value):
        self._x_periodicity = value

    def point2d_to_3d(self, point2d: volmdlr.Point2D):
        """
        Transform a parametric (u, v) point into a 3D Cartesian point (x, y, z).

        # u = [0, 1] and v = z
        """
        u, v = point2d
        if abs(u) < 1e-7:
            u = 0.0
        if abs(v) < 1e-7:
            v = 0.0

        point_at_curve_global = self.edge.point_at_abscissa(u * self.edge.length())
        point_at_curve_local = self.frame.global_to_local_coordinates(point_at_curve_global)
        # x, y, z = point_at_curve_local
        point_local = point_at_curve_local.translation(volmdlr.Vector3D(0, 0, v))
        return self.frame.local_to_global_coordinates(point_local)

    def point3d_to_2d(self, point3d):
        """
        Transform a 3D Cartesian point (x, y, z) into a parametric (u, v) point.
        """
        x, y, z = self.frame.global_to_local_coordinates(point3d)
        if abs(x) < 1e-7:
            x = 0.0
        if abs(y) < 1e-7:
            y = 0.0
        if abs(z) < 1e-7:
            z = 0.0
        v = z
        point_at_curve_local = volmdlr.Point3D(x, y, 0)
        point_at_curve_global = self.frame.local_to_global_coordinates(point_at_curve_local)
        u = self.edge.abscissa(point_at_curve_global) / self.edge.length()
        u = min(u, 1.0)
        return volmdlr.Point2D(u, v)

    def rectangular_cut(self, x1: float = 0.0, x2: float = 1.0,
                        y1: float = 0.0, y2: float = 1.0, name: str = ''):
        """Deprecated method, Use ExtrusionFace3D from_surface_rectangular_cut method."""
        raise AttributeError('Use ExtrusionFace3D from_surface_rectangular_cut method')

    def plot(self, ax=None, color='grey', alpha=0.5, z: float = 0.5):
        if ax is None:
            fig = plt.figure()
            ax = fig.add_subplot(111, projection='3d')
        self.frame.plot(ax=ax, ratio=z)
        for i in range(21):
            step = i / 20. * z
            wire = self.edge.translation(step * self.frame.w)
            wire.plot(ax=ax, edge_style=EdgeStyle(color=color, alpha=alpha))

        return ax

    @classmethod
    def from_step(cls, arguments, object_dict, **kwargs):
        name = arguments[0][1:-1]
        edge = object_dict[arguments[1]]
        if edge.__class__ is wires.Ellipse3D:
            start_end = edge.center + edge.major_axis * edge.major_dir
            fullarcellipse = edges.FullArcEllipse3D(start_end, edge.major_axis, edge.minor_axis,
                                                    edge.center, edge.normal, edge.major_dir, edge.name)
            direction = -object_dict[arguments[2]]
            surface = cls(edge=fullarcellipse, direction=direction, name=name)
            surface.x_periodicity = 1
        elif edge.__class__ is wires.Circle3D:
            start_end = edge.center + edge.frame.u * edge.radius
            fullarc = edges.FullArc3D(edge.frame.origin, start_end, edge.frame.w)
            direction = object_dict[arguments[2]]
            surface = cls(edge=fullarc, direction=direction, name=name)
            surface.x_periodicity = 1

        else:
            direction = object_dict[arguments[2]]
            surface = cls(edge=edge, direction=direction, name=name)
        return surface

    def arc3d_to_2d(self, arc3d):
        """
        Converts the primitive from 3D spatial coordinates to its equivalent 2D primitive in the parametric space.
        """
        # todo: needs detailed investigation
        start = self.point3d_to_2d(arc3d.start)
        end = self.point3d_to_2d(arc3d.end)
        return [edges.LineSegment2D(start, end, name="arc")]

    def arcellipse3d_to_2d(self, arcellipse3d):
        """
        Transformation of an arc-ellipse 3d to 2d, in a cylindrical surface.

        """
        if isinstance(self.edge, edges.FullArcEllipse3D):
            start2d = self.point3d_to_2d(arcellipse3d.start)
            end2d = self.point3d_to_2d(arcellipse3d.end)
            return [edges.LineSegment2D(start2d, end2d)]
        points = [self.point3d_to_2d(p)
                  for p in arcellipse3d.discretization_points(number_points=15)]

        bsplinecurve2d = edges.BSplineCurve2D.from_points_interpolation(points, degree=2)
        return [bsplinecurve2d]

    def fullarcellipse3d_to_2d(self, fullarcellipse3d):
        length = fullarcellipse3d.length()
        start = self.point3d_to_2d(fullarcellipse3d.start)
        end = self.point3d_to_2d(fullarcellipse3d.end)

        u3, _ = self.point3d_to_2d(fullarcellipse3d.point_at_abscissa(0.01 * length))
        if u3 > 0.5:
            p1 = volmdlr.Point2D(1, start.y)
            p2 = volmdlr.Point2D(0, end.y)
        elif u3 < 0.5:
            p1 = volmdlr.Point2D(0, start.y)
            p2 = volmdlr.Point2D(1, end.y)
        else:
            raise NotImplementedError
        return [edges.LineSegment2D(p1, p2)]

    def linesegment2d_to_3d(self, linesegment2d):
        """
        Converts a BREP line segment 2D onto a 3D primitive on the surface.
        """
        start3d = self.point2d_to_3d(linesegment2d.start)
        end3d = self.point2d_to_3d(linesegment2d.end)
        u1, z1 = linesegment2d.start
        u2, z2 = linesegment2d.end
        if math.isclose(u1, u2, abs_tol=1e-4):
            return [edges.LineSegment3D(start3d, end3d)]
        if math.isclose(z1, z2, abs_tol=1e-6):
            primitive = self.edge.translation(self.direction * (z1 + z2) * 0.5)
            if primitive.point_belongs(start3d) and primitive.point_belongs(end3d):
                if math.isclose(abs(u1 - u2), 1.0, abs_tol=1e-4):
                    if primitive.start.is_close(start3d) and primitive.end.is_close(end3d):
                        return [primitive]
                    if primitive.start.is_close(end3d) and primitive.end.is_close(start3d):
                        return [primitive.reverse()]
                primitive = primitive.split_between_two_points(start3d, end3d)
                return [primitive]
        n = 10
        degree = 3
        points = [self.point2d_to_3d(point2d) for point2d in linesegment2d.discretization_points(number_points=n)]
        periodic = points[0].is_close(points[-1])
        return [edges.BSplineCurve3D.from_points_interpolation(points, degree, periodic)]

    def bsplinecurve3d_to_2d(self, bspline_curve3d):
        n = len(bspline_curve3d.control_points)
        points = [self.point3d_to_2d(point)
                  for point in bspline_curve3d.discretization_points(number_points=n)]
        start = points[0]
        end = points[-1]
        if not start.is_close(end):
            linesegment = edges.LineSegment2D(start, end)
            flag = True
            for point in points:
                if not linesegment.point_belongs(point):
                    flag = False
                    break
            if flag:
                return [linesegment]

        # Is this always True?
        n = len(bspline_curve3d.control_points)
        points = [self.point3d_to_2d(p)
                  for p in bspline_curve3d.discretization_points(number_points=n)]
        return [edges.BSplineCurve2D.from_points_interpolation(
            points, bspline_curve3d.degree, bspline_curve3d.periodic)]

    def frame_mapping(self, frame: volmdlr.Frame3D, side: str):
        """
        Returns a new Extrusion Surface positioned in the specified frame.

        :param frame: Frame of reference
        :type frame: `volmdlr.Frame3D`
        :param side: 'old' or 'new'
        """
        new_frame = self.frame.frame_mapping(frame, side)
        direction = new_frame.w
        new_edge = self.edge.frame_mapping(frame, side)
        return ExtrusionSurface3D(new_edge, direction, name=self.name)


class RevolutionSurface3D(PeriodicalSurface):
    """
    Defines a surface of revolution.

    :param wire: Wire.
    :type wire: Union[:class:`vmw.Wire3D`, :class:`vmw.Contour3D`]
    :param axis_point: Axis placement
    :type axis_point: :class:`volmdlr.Point3D`
    :param axis: Axis of revolution
    :type axis: :class:`volmdlr.Vector3D`
    """
    face_class = 'RevolutionFace3D'
    x_periodicity = volmdlr.TWO_PI
    y_periodicity = None

    def __init__(self, wire: Union[wires.Wire3D, wires.Contour3D],
                 axis_point: volmdlr.Point3D, axis: volmdlr.Vector3D, name: str = ''):
        self.wire = wire
        self.axis_point = axis_point
        self.axis = axis

        point1 = wire.point_at_abscissa(0)
        if point1 == axis_point:
            point1 = wire.point_at_abscissa(wire.length())
        vector1 = point1 - axis_point
        w_vector = axis
        w_vector.normalize()
        u_vector = vector1

        if not w_vector.is_perpendicular_to(u_vector):
            u_vector = vector1 - vector1.vector_projection(w_vector)
        u_vector.normalize()
        v_vector = w_vector.cross(u_vector)
        self.frame = volmdlr.Frame3D(origin=axis_point, u=u_vector, v=v_vector, w=w_vector)

        PeriodicalSurface.__init__(self, name=name)

    def point2d_to_3d(self, point2d: volmdlr.Point2D):
        """
        Transform a parametric (u, v) point into a 3D Cartesian point (x, y, z).

        u = [0, 2pi] and v = [0, 1] into a
        """
        u, v = point2d
        point_at_curve = self.wire.point_at_abscissa(v)
        point = point_at_curve.rotation(self.axis_point, self.axis, u)
        return point

    def point3d_to_2d(self, point3d):
        """
        Transform a 3D Cartesian point (x, y, z) into a parametric (u, v) point.
        """
        x, y, _ = self.frame.global_to_local_coordinates(point3d)
        if abs(x) < 1e-12:
            x = 0
        if abs(y) < 1e-12:
            y = 0
        u = math.atan2(y, x)

        point_at_curve = point3d.rotation(self.axis_point, self.axis, -u)
        v = self.wire.abscissa(point_at_curve)
        return volmdlr.Point2D(u, v)

    def rectangular_cut(self, x1: float, x2: float,
                        y1: float, y2: float, name: str = ''):
        """Deprecated method, Use RevolutionFace3D from_surface_rectangular_cut method."""
        raise AttributeError('Use RevolutionFace3D from_surface_rectangular_cut method')

    def plot(self, ax=None, color='grey', alpha=0.5, number_curves: int = 20):
        """
        Plot rotated Revolution surface generatrix.

        :param number_curves: Number of curves to display.
        :type number_curves: int
        """
        if ax is None:
            fig = plt.figure()
            ax = fig.add_subplot(111, projection='3d')
        for i in range(number_curves + 1):
            theta = i / number_curves * volmdlr.TWO_PI
            wire = self.wire.rotation(self.axis_point, self.axis, theta)
            wire.plot(ax=ax, edge_style=EdgeStyle(color=color, alpha=alpha))

        return ax

    @classmethod
    def from_step(cls, arguments, object_dict, **kwargs):
        """
        Converts a step primitive to a RevolutionSurface3D.

        :param arguments: The arguments of the step primitive.
        :type arguments: list
        :param object_dict: The dictionary containing all the step primitives
            that have already been instantiated.
        :type object_dict: dict
        :return: The corresponding RevolutionSurface3D object.
        :rtype: :class:`volmdlr.faces.RevolutionSurface3D`
        """
        name = arguments[0][1:-1]
        contour3d = object_dict[arguments[1]]
        if hasattr(contour3d, "simplify"):
            contour3d = contour3d.simplify
        axis_point, axis = object_dict[arguments[2]]
        surface = cls(wire=contour3d, axis_point=axis_point, axis=axis, name=name)
        return surface

    def arc3d_to_2d(self, arc3d):
        """
        Converts the primitive from 3D spatial coordinates to its equivalent 2D primitive in the parametric space.
        """
        start = self.point3d_to_2d(arc3d.start)
        end = self.point3d_to_2d(arc3d.end)
        if math.isclose(start.y, end.y, abs_tol=1e-4):
            angle3d = arc3d.angle
            point_after_start, point_before_end = self._reference_points(arc3d)

            start, end = vm_parametric.arc3d_to_cylindrical_coordinates_verification(start, end, angle3d,
                                                                                     point_after_start.x,
                                                                                     point_before_end.x)

        return [edges.LineSegment2D(start, end, name="arc")]

    def fullarc3d_to_2d(self, fullarc3d):
        """
        Converts the primitive from 3D spatial coordinates to its equivalent 2D primitive in the parametric space.
        """
        start = self.point3d_to_2d(fullarc3d.start)
        end = self.point3d_to_2d(fullarc3d.end)

        point_after_start, point_before_end = self._reference_points(fullarc3d)

        start, end = vm_parametric.arc3d_to_cylindrical_coordinates_verification(start, end, volmdlr.TWO_PI,
                                                                                 point_after_start.x,
                                                                                 point_before_end.x)
        theta1, z1 = start
        theta2, _ = end
        theta3, z3 = point_after_start

        if self.frame.w.is_colinear_to(fullarc3d.normal):
            if start.is_close(end):
                start, end = vm_parametric.fullarc_to_cylindrical_coordinates_verification(start, end, theta3)
            return [edges.LineSegment2D(start, end, name="parametric.fullarc")]
        if math.isclose(theta1, theta2, abs_tol=1e-3):
            # Treating one case from Revolution Surface
            if z1 > z3:
                point1 = volmdlr.Point2D(theta1, 1)
                point2 = volmdlr.Point2D(theta1, 0)
            else:
                point1 = volmdlr.Point2D(theta1, 0)
                point2 = volmdlr.Point2D(theta1, 1)
            return [edges.LineSegment2D(point1, point2, name="parametric.fullarc")]
        if math.isclose(abs(theta1 - theta2), math.pi, abs_tol=1e-3):
            if z1 > z3:
                point1 = volmdlr.Point2D(theta1, 1)
                point2 = volmdlr.Point2D(theta1, 0)
                point3 = volmdlr.Point2D(theta2, 0)
                point4 = volmdlr.Point2D(theta2, 1)
            else:
                point1 = volmdlr.Point2D(theta1, 0)
                point2 = volmdlr.Point2D(theta1, 1)
                point3 = volmdlr.Point2D(theta2, 1)
                point4 = volmdlr.Point2D(theta2, 0)
            return [edges.LineSegment2D(point1, point2, name="parametric.arc"),
                    edges.LineSegment2D(point2, point3, name="parametric.singularity"),
                    edges.LineSegment2D(point3, point4, name="parametric.arc")
                    ]


        raise NotImplementedError

    def linesegment2d_to_3d(self, linesegment2d):
        """
        Converts a BREP line segment 2D onto a 3D primitive on the surface.
        """
        start3d = self.point2d_to_3d(linesegment2d.start)
        end3d = self.point2d_to_3d(linesegment2d.end)
        theta1, abscissa1 = linesegment2d.start
        theta2, abscissa2 = linesegment2d.end

        if self.wire.point_at_abscissa(abscissa1).is_close(self.wire.point_at_abscissa(abscissa2)):
            theta_i = 0.5 * (theta1 + theta2)
            interior = self.point2d_to_3d(volmdlr.Point2D(theta_i, abscissa1))
            return [edges.Arc3D(start3d, interior, end3d)]

        if math.isclose(theta1, theta2, abs_tol=1e-3):
            primitive = self.wire.rotation(self.axis_point, self.axis, 0.5 * (theta1 + theta2))
            if primitive.point_belongs(start3d) and primitive.point_belongs(end3d):
                if math.isclose(abs(abscissa1 - abscissa2), self.wire.length(), abs_tol=1e-4):
                    if primitive.start.is_close(start3d) and primitive.end.is_close(end3d):
                        return [primitive]
                    if primitive.start.is_close(end3d) and primitive.end.is_close(start3d):
                        return [primitive.reverse()]
                primitive = primitive.split_between_two_points(start3d, end3d)
                return [primitive]
        n = 10
        degree = 3
        points = [self.point2d_to_3d(point2d) for point2d in linesegment2d.discretization_points(number_points=n)]
        periodic = points[0].is_close(points[-1])
        return [edges.BSplineCurve3D.from_points_interpolation(points, degree, periodic).simplify]

    def frame_mapping(self, frame: volmdlr.Frame3D, side: str):
        """
        Returns a new Revolution Surface positioned in the specified frame.

        :param frame: Frame of reference
        :type frame: `volmdlr.Frame3D`
        :param side: 'old' or 'new'
        """
        new_frame = self.frame.frame_mapping(frame, side)
        axis = new_frame.w
        axis_point = new_frame.origin
        new_wire = self.wire.frame_mapping(frame, side)
        return RevolutionSurface3D(new_wire, axis_point, axis, name=self.name)

    def simplify(self):
        line3d = edges.Line3D(self.axis_point, self.axis_point + self.axis)
        if isinstance(self.wire, edges.Arc3D):
            tore_center, _ = line3d.point_projection(self.wire.center)
            # Sphere
            if math.isclose(tore_center.point_distance(self.wire.center), 0., abs_tol=1e-6):
                return SphericalSurface3D(self.frame, self.wire.radius, self.name)
        if isinstance(self.wire, edges.LineSegment3D):
            generatrix_line = edges.Line3D(self.wire.start, self.wire.end)
            intersections = line3d.intersection(generatrix_line)
            if intersections:
                semi_angle = volmdlr.geometry.vectors3d_angle(self.axis,
                                                              self.wire.end - self.wire.start)
                return ConicalSurface3D(self.frame, semi_angle, self.name)
            start_projection, _ = line3d.point_projection(self.wire.start)
            radius = start_projection.point_distance(self.wire.start)
            return CylindricalSurface3D(self.frame, radius, self.name)
        return self


class BSplineSurface3D(Surface3D):
    """
    A class representing a 3D B-spline surface.

    A B-spline surface is a smooth surface defined by a set of control points and
    a set of basis functions called B-spline basis functions. The shape of the
    surface is determined by the position of the control points and can be
    modified by moving the control points.

    :param degree_u: The degree of the B-spline curve in the u direction.
    :type degree_u: int
    :param degree_v: The degree of the B-spline curve in the v direction.
    :type degree_v: int
    :param control_points: A list of 3D control points that define the shape of
        the surface.
    :type control_points: List[`volmdlr.Point3D`]
    :param nb_u: The number of control points in the u direction.
    :type nb_u: int
    :param nb_v: The number of control points in the v direction.
    :type nb_v: int
    :param u_multiplicities: A list of multiplicities for the knots in the u direction.
        The multiplicity of a knot is the number of times it appears in the knot vector.
    :type u_multiplicities: List[int]
    :param v_multiplicities: A list of multiplicities for the knots in the v direction.
        The multiplicity of a knot is the number of times it appears in the knot vector.
    :type v_multiplicities: List[int]
    :param u_knots: A list of knots in the u direction. The knots are real numbers that
        define the position of the control points along the u direction.
    :type u_knots: List[float]
    :param v_knots: A list of knots in the v direction. The knots are real numbers that
        define the position of the control points along the v direction.
    :type v_knots: List[float]
    :param weights: (optional) A list of weights for the control points. The weights
        can be used to adjust the influence of each control point on the shape of the
        surface. Default is None.
    :type weights: List[float]
    :param name: (optional) A name for the surface. Default is an empty string.
    :type name: str
    """
    face_class = "BSplineFace3D"
    _non_serializable_attributes = ["surface", "curves", "control_points_table"]

    def __init__(self, degree_u: int, degree_v: int, control_points: List[volmdlr.Point3D], nb_u: int, nb_v: int,
                 u_multiplicities: List[int], v_multiplicities: List[int], u_knots: List[float], v_knots: List[float],
                 weights: List[float] = None, name: str = ''):
        self.control_points = control_points
        self.degree_u = degree_u
        self.degree_v = degree_v
        self.nb_u = nb_u
        self.nb_v = nb_v

        u_knots = edges.standardize_knot_vector(u_knots)
        v_knots = edges.standardize_knot_vector(v_knots)
        self.u_knots = u_knots
        self.v_knots = v_knots
        self.u_multiplicities = u_multiplicities
        self.v_multiplicities = v_multiplicities
        self.weights = weights

        self.control_points_table = []
        points_row = []
        i = 1
        for point in control_points:
            points_row.append(point)
            if i == nb_v:
                self.control_points_table.append(points_row)
                points_row = []
                i = 1
            else:
                i += 1
        if weights is None:
            surface = BSpline.Surface()
            points = [(control_points[i][0], control_points[i][1],
                       control_points[i][2]) for i in range(len(control_points))]

        else:
            surface = NURBS.Surface()
            points = [(control_points[i][0] * weights[i], control_points[i][1] * weights[i],
                       control_points[i][2] * weights[i], weights[i]) for i in range(len(control_points))]
        surface.degree_u = degree_u
        surface.degree_v = degree_v
        surface.set_ctrlpts(points, nb_u, nb_v)
        knot_vector_u = []
        for i, u_knot in enumerate(u_knots):
            knot_vector_u.extend([u_knot] * u_multiplicities[i])
        knot_vector_v = []
        for i, v_knot in enumerate(v_knots):
            knot_vector_v.extend([v_knot] * v_multiplicities[i])
        surface.knotvector_u = knot_vector_u
        surface.knotvector_v = knot_vector_v
        surface.delta = 0.05

        self.surface = surface
        self.curves = extract_curves(surface, extract_u=True, extract_v=True)
        Surface3D.__init__(self, name=name)

        # Hidden Attributes
        self._displacements = None
        self._grids2d = None
        self._grids2d_deformed = None
        self._bbox = None

        self._x_periodicity = False  # Use False instead of None because None is a possible value of x_periodicity
        self._y_periodicity = False

    @property
    def x_periodicity(self):
        """
        Evaluates the periodicity of the surface in u direction.
        """
        if self._x_periodicity is False:
            u = self.curves['u']
            a, b = self.surface.domain[0]
            u0 = u[0]
            point_at_a = u0.evaluate_single(a)
            point_at_b = u0.evaluate_single(b)
            if npy.linalg.norm(npy.array(point_at_b) - npy.array(point_at_a)) < 1e-6:
                self._x_periodicity = self.surface.range[0]
            else:
                self._x_periodicity = None
        return self._x_periodicity

    @property
    def y_periodicity(self):
        """
        Evaluates the periodicity of the surface in v direction.
        """
        if self._y_periodicity is False:
            v = self.curves['v']
            c, d = self.surface.domain[1]
            v0 = v[0]
            point_at_c = v0.evaluate_single(c)
            point_at_d = v0.evaluate_single(d)
            if npy.linalg.norm(npy.array(point_at_d) - npy.array(point_at_c)) < 1e-6:
                self._y_periodicity = self.surface.range[1]
            else:
                self._y_periodicity = None
        return self._y_periodicity

    @property
    def bounding_box(self):
        if not self._bbox:
            self._bbox = self._bounding_box()
        return self._bbox

    def _bounding_box(self):
        """
        Computes the bounding box of the surface.

        """
        min_bounds, max_bounds = self.surface.bbox
        xmin, ymin, zmin = min_bounds
        xmax, ymax, zmax = max_bounds
        return volmdlr.core.BoundingBox(xmin, xmax, ymin, ymax, zmin, zmax)

    def control_points_matrix(self, coordinates):
        """
        Define control points like a matrix, for each coordinate: x:0, y:1, z:2.

        """

        points = npy.empty((self.nb_u, self.nb_v))
        for i in range(0, self.nb_u):
            for j in range(0, self.nb_v):
                points[i][j] = self.control_points_table[i][j][coordinates]
        return points

    # Knots_vector
    def knots_vector_u(self):
        """
        Compute the global knot vector (u direction) based on knot elements and multiplicities.

        """

        knots = self.u_knots
        multiplicities = self.u_multiplicities

        knots_vec = []
        for i, knot in enumerate(knots):
            for _ in range(0, multiplicities[i]):
                knots_vec.append(knot)
        return knots_vec

    def knots_vector_v(self):
        """
        Compute the global knot vector (v direction) based on knot elements and multiplicities.

        """

        knots = self.v_knots
        multiplicities = self.v_multiplicities

        knots_vec = []
        for i, knot in enumerate(knots):
            for _ in range(0, multiplicities[i]):
                knots_vec.append(knot)
        return knots_vec

    def basis_functions_u(self, u, k, i):
        """
        Compute basis functions Bi in u direction for u=u and degree=k.

        """

        # k = self.degree_u
        knots_vector_u = self.knots_vector_u()

        if k == 0:
            return 1.0 if knots_vector_u[i] <= u < knots_vector_u[i + 1] else 0.0
        if knots_vector_u[i + k] == knots_vector_u[i]:
            param_c1 = 0.0
        else:
            param_c1 = (u - knots_vector_u[i]) / (knots_vector_u[i + k] - knots_vector_u[i]) \
                       * self.basis_functions_u(u, k - 1, i)
        if knots_vector_u[i + k + 1] == knots_vector_u[i + 1]:
            param_c2 = 0.0
        else:
            param_c2 = (knots_vector_u[i + k + 1] - u) / (knots_vector_u[i + k + 1] - knots_vector_u[i + 1]) * \
                       self.basis_functions_u(u, k - 1, i + 1)
        return param_c1 + param_c2

    def basis_functions_v(self, v, k, i):
        """
        Compute basis functions Bi in v direction for v=v and degree=k.

        """

        # k = self.degree_u
        knots = self.knots_vector_v()

        if k == 0:
            return 1.0 if knots[i] <= v < knots[i + 1] else 0.0
        if knots[i + k] == knots[i]:
            param_c1 = 0.0
        else:
            param_c1 = (v - knots[i]) / (knots[i + k] - knots[i]) * self.basis_functions_v(v, k - 1, i)
        if knots[i + k + 1] == knots[i + 1]:
            param_c2 = 0.0
        else:
            param_c2 = (knots[i + k + 1] - v) / (knots[i + k + 1] - knots[i + 1]) * self.basis_functions_v(v, k - 1,
                                                                                                           i + 1)
        return param_c1 + param_c2

    def blending_vector_u(self, u):
        """
        Compute a vector of basis_functions in u direction for u=u.
        """

        blending_vect = npy.empty((1, self.nb_u))
        for j in range(0, self.nb_u):
            blending_vect[0][j] = self.basis_functions_u(u, self.degree_u, j)

        return blending_vect

    def blending_vector_v(self, v):
        """
        Compute a vector of basis_functions in v direction for v=v.

        """

        blending_vect = npy.empty((1, self.nb_v))
        for j in range(0, self.nb_v):
            blending_vect[0][j] = self.basis_functions_v(v, self.degree_v, j)

        return blending_vect

    def blending_matrix_u(self, u):
        """
        Compute a matrix of basis_functions in u direction for a vector u like [0,1].

        """

        blending_mat = npy.empty((len(u), self.nb_u))
        for i, u_i in enumerate(u):
            for j in range(self.nb_u):
                blending_mat[i][j] = self.basis_functions_u(u_i, self.degree_u, j)
        return blending_mat

    def blending_matrix_v(self, v):
        """
        Compute a matrix of basis_functions in v direction for a vector v like [0,1].

        """

        blending_mat = npy.empty((len(v), self.nb_v))
        for i, v_i in enumerate(v):
            for j in range(self.nb_v):
                blending_mat[i][j] = self.basis_functions_v(v_i, self.degree_v, j)
        return blending_mat

    def point2d_to_3d(self, point2d: volmdlr.Point2D):
        u, v = point2d
        u = min(max(u, 0), 1)
        v = min(max(v, 0), 1)
        return volmdlr.Point3D(*evaluate_single((u, v), self.surface.data,
                                                self.surface.rational,
                                                self.surface.evaluator._span_func))
        # uses derivatives for performance because it's already compiled
        # return volmdlr.Point3D(*self.derivatives(u, v, 0)[0][0])
        # return volmdlr.Point3D(*self.surface.evaluate_single((x, y)))

    def point3d_to_2d(self, point3d: volmdlr.Point3D, tol=1e-5):
        """
        Evaluates the parametric coordinates (u, v) of a 3D point (x, y, z).

        :param point3d: A 3D point to be evaluated.
        :type point3d: :class:`volmdlr.Point3D`
        :param tol: Tolerance to accept the results.
        :type tol: float
        :return: The parametric coordinates (u, v) of the point.
        :rtype: :class:`volmdlr.Point2D`
        """

        def f(x):
            return point3d.point_distance(self.point2d_to_3d(volmdlr.Point2D(x[0], x[1])))

        def fun(x):
            derivatives = self.derivatives(x[0], x[1], 1)
            r = derivatives[0][0] - point3d
            f_value = r.norm() + 1e-32
            jacobian = npy.array([r.dot(derivatives[1][0]) / f_value, r.dot(derivatives[0][1]) / f_value])
            return f_value, jacobian

        min_bound_x, max_bound_x = self.surface.domain[0]
        min_bound_y, max_bound_y = self.surface.domain[1]

        delta_bound_x = max_bound_x - min_bound_x
        delta_bound_y = max_bound_y - min_bound_y
        x0s = [((min_bound_x + max_bound_x) / 2, (min_bound_y + max_bound_y) / 2),
               ((min_bound_x + max_bound_x) / 2, min_bound_y + delta_bound_y / 10),
               ((min_bound_x + max_bound_x) / 2, max_bound_y - delta_bound_y / 10),
               ((min_bound_x + max_bound_x) / 4, min_bound_y + delta_bound_y / 10),
               (max_bound_x - delta_bound_x / 4, min_bound_y + delta_bound_y / 10),
               ((min_bound_x + max_bound_x) / 4, max_bound_y - delta_bound_y / 10),
               (max_bound_x - delta_bound_x / 4, max_bound_y - delta_bound_y / 10),
               (min_bound_x + delta_bound_x / 10, min_bound_y + delta_bound_y / 10),
               (min_bound_x + delta_bound_x / 10, max_bound_y - delta_bound_y / 10),
               (max_bound_x - delta_bound_x / 10, min_bound_y + delta_bound_y / 10),
               (max_bound_x - delta_bound_x / 10, max_bound_y - delta_bound_y / 10)]

        # Sort the initial conditions
        x0s.sort(key=f)

        # Find the parametric coordinates of the point
        results = []
        for x0 in x0s:
            res = minimize(fun, x0=npy.array(x0), jac=True,
                           bounds=[(min_bound_x, max_bound_x),
                                   (min_bound_y, max_bound_y)])
            if res.fun <= tol:
                return volmdlr.Point2D(*res.x)

            results.append((res.x, res.fun))

        return volmdlr.Point2D(*min(results, key=lambda r: r[1])[0])

    def linesegment2d_to_3d(self, linesegment2d):
        """Evaluates the Euclidean form for the parametric line segment."""
        points = []
        for point in linesegment2d.discretization_points(number_points=20):
            point3d = self.point2d_to_3d(point)
            if not volmdlr.core.point_in_list(point3d, points):
                points.append(point3d)
        if len(points) < 2:
            return None
        if len(points) == 2:
            return [volmdlr.edges.LineSegment3D(points[0], points[-1])]
        periodic = points[0].is_close(points[-1], 1e-6)
        if len(points) < min(self.degree_u, self.degree_v) + 1:
            bspline = edges.BSplineCurve3D.from_points_interpolation(
                points, 2, periodic=periodic)
            return [bspline]

        bspline = edges.BSplineCurve3D.from_points_interpolation(
                            points, min(self.degree_u, self.degree_v), periodic=periodic)
        return [bspline.simplify]

    def linesegment3d_to_2d(self, linesegment3d):
        """
        A line segment on a BSplineSurface3D will be in any case a line in 2D?.

        """
        start = self.point3d_to_2d(linesegment3d.start)
        end = self.point3d_to_2d(linesegment3d.end)
        if self.x_periodicity:
            if start.x != end.x:
                end = volmdlr.Point2D(start.x, end.y)
            if not start.is_close(end):
                return [edges.LineSegment2D(start, end)]
            return None
        if self.y_periodicity:
            if start.y != end.y:
                end = volmdlr.Point2D(end.x, start.y)
            if not start.is_close(end):
                return [edges.LineSegment2D(start, end)]
            return None
        if start.is_close(end):
            return None
        return [edges.LineSegment2D(start, end)]

    def _repair_periodic_boundary_points(self, curve3d, points_2d, direction_periodicity):
        """
        Verifies points at boundary on a periodic BSplineSurface3D.

        :param points_2d: List of `volmdlr.Point2D` after transformation from 3D Cartesian coordinates
        :type points_2d: List[volmdlr.Point2D]
        :param direction_periodicity: should be 'x' if x_periodicity or 'y' if y periodicity
        :type direction_periodicity: str
        """
        lth = curve3d.length()
        start = points_2d[0]
        end = points_2d[-1]
        points = points_2d
        pt_after_start = self.point3d_to_2d(curve3d.point_at_abscissa(0.1 * lth))
        pt_before_end = self.point3d_to_2d(curve3d.point_at_abscissa(0.9 * lth))
        # pt_after_start = points[1]
        # pt_before_end = points[-2]

        if direction_periodicity == 'x':
            i = 0
        else:
            i = 1
        min_bound, max_bound = self.surface.domain[i]
        delta = max_bound + min_bound

        if math.isclose(start[i], min_bound, abs_tol=1e-4) and pt_after_start[i] > 0.5 * delta:
            start[i] = max_bound
        elif math.isclose(start[i], max_bound, abs_tol=1e-4) and pt_after_start[i] < 0.5 * delta:
            start[i] = min_bound

        if math.isclose(end[i], min_bound, abs_tol=1e-4) and pt_before_end[i] > 0.5 * delta:
            end[i] = max_bound
        elif math.isclose(end[i], max_bound, abs_tol=1e-4) and pt_before_end[i] < 0.5 * delta:
            end[i] = min_bound

        points[0] = start
        points[-1] = end

        if all((math.isclose(p[i], max_bound, abs_tol=1e-4) or math.isclose(p[i], min_bound, abs_tol=1e-4)) for
                    p in points):
            # if the line is at the boundary of the surface domain, we take the first point as reference
            t_param = max_bound if math.isclose(points[0][i], max_bound, abs_tol=1e-4) else min_bound
            if direction_periodicity == 'x':
                points = [volmdlr.Point2D(t_param, p[1]) for p in points]
            else:
                points = [volmdlr.Point2D(p[0], t_param) for p in points]

        return points

    def bsplinecurve3d_to_2d(self, bspline_curve3d):
        """
        Converts the primitive from 3D spatial coordinates to its equivalent 2D primitive in the parametric space.
        """
        # TODO: enhance this, it is a non exact method!
        # TODO: bsplinecurve can be periodic but not around the bsplinesurface
        flag = False
        if not bspline_curve3d.points[0].is_close(bspline_curve3d.points[-1]):
            bsc_linesegment = edges.LineSegment3D(bspline_curve3d.points[0],
                                                  bspline_curve3d.points[-1])
            flag = True
            for point in bspline_curve3d.points:
                if not bsc_linesegment.point_belongs(point):
                    flag = False
                    break

        if self.x_periodicity and not self.y_periodicity \
                and bspline_curve3d.periodic:
            point1 = self.point3d_to_2d(bspline_curve3d.points[0])
            p1_sup = self.point3d_to_2d(bspline_curve3d.points[0])
            new_x = point1.x - p1_sup.x + self.x_periodicity
            new_x = new_x if 0 <= new_x else 0
            reverse = False
            if new_x < 0:
                new_x = 0
            elif math.isclose(new_x, self.x_periodicity, abs_tol=1e-5):
                new_x = 0
                reverse = True

            linesegments = [
                edges.LineSegment2D(
                    volmdlr.Point2D(new_x, point1.y),
                    volmdlr.Point2D(self.x_periodicity, point1.y))]
            if reverse:
                linesegments[0] = linesegments[0].reverse()

        elif self.y_periodicity and not self.x_periodicity \
                and bspline_curve3d.periodic:
            point1 = self.point3d_to_2d(bspline_curve3d.points[0])
            p1_sup = self.point3d_to_2d(bspline_curve3d.points[0])
            new_y = point1.y - p1_sup.y + self.y_periodicity
            new_y = new_y if 0 <= new_y else 0
            reverse = False
            if new_y < 0:
                new_y = 0
            elif math.isclose(new_y, self.y_periodicity, abs_tol=1e-5):
                new_y = 0
                reverse = True

            linesegments = [
                edges.LineSegment2D(
                    volmdlr.Point2D(point1.x, new_y),
                    volmdlr.Point2D(point1.x, self.y_periodicity))]
            if reverse:
                linesegments[0] = linesegments[0].reverse()

        elif self.x_periodicity and self.y_periodicity \
                and bspline_curve3d.periodic:
            raise NotImplementedError

        if flag:
            x_perio = self.x_periodicity if self.x_periodicity is not None \
                else 1.
            y_perio = self.y_periodicity if self.y_periodicity is not None \
                else 1.

            point1 = self.point3d_to_2d(bspline_curve3d.points[0])
            point2 = self.point3d_to_2d(bspline_curve3d.points[-1])

            if point1.is_close(point2):
                print('BSplineCruve3D skipped because it is too small')
                linesegments = None
            else:
                p1_sup = self.point3d_to_2d(bspline_curve3d.points[0])
                p2_sup = self.point3d_to_2d(bspline_curve3d.points[-1])
                if self.x_periodicity and point1.point_distance(p1_sup) > 1e-5:
                    point1.x -= p1_sup.x - x_perio
                    point2.x -= p2_sup.x - x_perio
                if self.y_periodicity and point1.point_distance(p1_sup) > 1e-5:
                    point1.y -= p1_sup.y - y_perio
                    point2.y -= p2_sup.y - y_perio
                linesegments = [edges.LineSegment2D(point1, point2)]
            # How to check if end of surface overlaps start or the opposite ?
        else:
            lth = bspline_curve3d.length()
            if lth > 1e-5:
                n = len(bspline_curve3d.control_points)
                points = [self.point3d_to_2d(p) for p in bspline_curve3d.discretization_points(number_points=n)]

                if self.x_periodicity:
                    points = self._repair_periodic_boundary_points(bspline_curve3d, points, 'x')
                    if bspline_curve3d.periodic and points[0].is_close(points[-1]):
                        u_min, u_max = bspline_curve3d.curve.domain
                        if math.isclose(points[0].x, u_min, abs_tol=1e-6):
                            should_be_umax = (u_max - points[1].x) < (points[1].x - u_min)
                            if should_be_umax:
                                points[0] = volmdlr.Point2D(u_max, points[0].y)
                            else:
                                points[-1] = volmdlr.Point2D(u_max, points[-1].y)
                        elif math.isclose(points[0].x, u_max, abs_tol=1e-6):
                            should_be_umin = (u_max - points[1].x) > (points[1].x - u_min)
                            if should_be_umin:
                                points[0] = volmdlr.Point2D(u_min, points[0].y)
                            else:
                                points[-1] = volmdlr.Point2D(u_min, points[-1].y)
                if self.y_periodicity:
                    points = self._repair_periodic_boundary_points(bspline_curve3d, points, 'y')
                    if bspline_curve3d.periodic and points[0].is_close(points[-1]):
                        u_min, u_max = bspline_curve3d.curve.domain
                        if math.isclose(points[0].y, u_min, abs_tol=1e-6):
                            should_be_umax = (u_max - points[1].y) < (points[1].y - u_min)
                            if should_be_umax:
                                points[0] = volmdlr.Point2D(points[0].x, u_max)
                            else:
                                points[-1] = volmdlr.Point2D(points[-1].x, u_max)
                        elif math.isclose(points[0].y, u_max, abs_tol=1e-6):
                            should_be_umin = (u_max - points[1].y) > (points[1].y - u_min)
                            if should_be_umin:
                                points[0] = volmdlr.Point2D(points[0].x, u_min)
                            else:
                                points[-1] = volmdlr.Point2D(points[-1].x, u_min)

                if not points[0].is_close(points[-1]) and not bspline_curve3d.periodic:
                    linesegment = edges.LineSegment2D(points[0], points[-1])
                    flag_line = True
                    for point in points:
                        if not linesegment.point_belongs(point, abs_tol=1e-4):
                            flag_line = False
                            break
                    if flag_line:
                        return [linesegment]

                if self.x_periodicity:
                    points = self._repair_periodic_boundary_points(bspline_curve3d, points, 'x')

                if self.y_periodicity:
                    points = self._repair_periodic_boundary_points(bspline_curve3d, points, 'y')

                return [edges.BSplineCurve2D.from_points_interpolation(
                    points=points, degree=bspline_curve3d.degree, periodic=bspline_curve3d.periodic)]

            if 1e-6 < lth <= 1e-5:
                linesegments = [edges.LineSegment2D(
                    self.point3d_to_2d(bspline_curve3d.start),
                    self.point3d_to_2d(bspline_curve3d.end))]
            else:
                print('BSplineCruve3D skipped because it is too small')
                linesegments = None

        return linesegments

    def bsplinecurve2d_to_3d(self, bspline_curve2d):
        """
        Converts the parametric boundary representation into a 3D primitive.
        """
        if bspline_curve2d.name == "parametric.arc":
            start = self.point2d_to_3d(bspline_curve2d.start)
            interior = self.point2d_to_3d(bspline_curve2d.evaluate_single(0.5))
            end = self.point2d_to_3d(bspline_curve2d.end)
            return [edges.Arc3D(start, interior, end)]

        number_points = len(bspline_curve2d.control_points)
        points = []
        for point in bspline_curve2d.discretization_points(number_points=number_points):
            point3d = self.point2d_to_3d(point)
            if not volmdlr.core.point_in_list(point3d, points):
                points.append(point3d)
        if len(points) < bspline_curve2d.degree + 1:
            return None
        return [edges.BSplineCurve3D.from_points_interpolation(
            points, bspline_curve2d.degree, bspline_curve2d.periodic)]

    def arc3d_to_2d(self, arc3d):
        """
        Converts the primitive from 3D spatial coordinates to its equivalent 2D primitive in the parametric space.
        """
        number_points = max(self.nb_u, self.nb_v)
        degree = max(self.degree_u, self.degree_v)
        points = [self.point3d_to_2d(point3d) for point3d in arc3d.discretization_points(number_points=number_points)]
        start = points[0]
        end = points[-1]
        min_bound_x, max_bound_x = self.surface.domain[0]
        min_bound_y, max_bound_y = self.surface.domain[1]
        if self.x_periodicity:
            points = self._repair_periodic_boundary_points(arc3d, points, 'x')
            start = points[0]
            end = points[-1]
            if start.is_close(end):
                if math.isclose(start.x, min_bound_x, abs_tol=1e-4):
                    end.x = max_bound_x
                else:
                    end.x = min_bound_x
        if self.y_periodicity:
            points = self._repair_periodic_boundary_points(arc3d, points, 'y')
            start = points[0]
            end = points[-1]
            if start.is_close(end):
                if math.isclose(start.y, min_bound_y, abs_tol=1e-4):
                    end.y = max_bound_y
                else:
                    end.y = min_bound_y
        if start.is_close(end):
            return []
        linesegment = edges.LineSegment2D(start, end, name="parametric.arc")
        flag = True
        for point in points:
            if not linesegment.point_belongs(point):
                flag = False
                break
        if flag:
            return [linesegment]
        return [edges.BSplineCurve2D.from_points_interpolation(points, degree, name="parametric.arc")]

    def arcellipse3d_to_2d(self, arcellipse3d):
        """
        Converts the primitive from 3D spatial coordinates to its equivalent 2D primitive in the parametric space.
        """
        self.save_to_file("bspline_surface_with_arcellipse.json")
        arcellipse3d.save_to_file("arcellipse_bspline_surface.json")
        print("Got test to BSplineSurface3D.arcellipse3d_to_2d")
        # todo: Is this right? Needs detailed investigation
        number_points = max(self.nb_u, self.nb_v)
        degree = max(self.degree_u, self.degree_v)
        points = [self.point3d_to_2d(point3d) for point3d in
                  arcellipse3d.discretization_points(number_points=number_points)]
        start = points[0]
        end = points[-1]
        min_bound_x, max_bound_x = self.surface.domain[0]
        min_bound_y, max_bound_y = self.surface.domain[1]
        if self.x_periodicity:
            points = self._repair_periodic_boundary_points(arcellipse3d, points, 'x')
            start = points[0]
            end = points[-1]
            if start.is_close(end):
                if math.isclose(start.x, min_bound_x, abs_tol=1e-4):
                    end.x = max_bound_x
                else:
                    end.x = min_bound_x
        if self.y_periodicity:
            points = self._repair_periodic_boundary_points(arcellipse3d, points, 'y')
            start = points[0]
            end = points[-1]
            if start.is_close(end):
                if math.isclose(start.y, min_bound_y, abs_tol=1e-4):
                    end.y = max_bound_y
                else:
                    end.y = min_bound_y
        if start.is_close(end):
            return []
        linesegment = edges.LineSegment2D(start, end, name="parametric.arc")
        flag = True
        for point in points:
            if not linesegment.point_belongs(point):
                flag = False
                break
        if flag:
            return [linesegment]
        return [edges.BSplineCurve2D.from_points_interpolation(points, degree, name="parametric.arc")]

    def arc2d_to_3d(self, arc2d):
        number_points = math.ceil(arc2d.angle * 7) + 1  # 7 points per radian
        length = arc2d.length()
        points = [self.point2d_to_3d(arc2d.point_at_abscissa(i * length / (number_points - 1)))
                  for i in range(number_points)]
        return [edges.BSplineCurve3D.from_points_interpolation(
            points, max(self.degree_u, self.degree_v))]

    def rectangular_cut(self, u1: float, u2: float,
                        v1: float, v2: float, name: str = ''):
        """Deprecated method, Use BSplineFace3D from_surface_rectangular_cut method."""
        raise AttributeError("BSplineSurface3D.rectangular_cut is deprecated."
                             " Use the class_method from_surface_rectangular_cut in BSplineFace3D instead")

    def rotation(self, center: volmdlr.Vector3D,
                 axis: volmdlr.Vector3D, angle: float):
        """
        BSplineSurface3D rotation.

        :param center: rotation center
        :param axis: rotation axis
        :param angle: angle rotation
        :return: a new rotated BSplineSurface3D
        """
        new_control_points = [p.rotation(center, axis, angle)
                              for p in self.control_points]
        new_bsplinesurface3d = BSplineSurface3D(self.degree_u, self.degree_v,
                                                new_control_points, self.nb_u,
                                                self.nb_v,
                                                self.u_multiplicities,
                                                self.v_multiplicities,
                                                self.u_knots, self.v_knots,
                                                self.weights, self.name)
        return new_bsplinesurface3d

    def rotation_inplace(self, center: volmdlr.Vector3D,
                         axis: volmdlr.Vector3D, angle: float):
        """
        BSplineSurface3D rotation. Object is updated in-place.

        :param center: rotation center.
        :type center: `volmdlr.Vector3D`
        :param axis: rotation axis.
        :type axis: `volmdlr.Vector3D`
        :param angle: rotation angle.
        :type angle: float
        :return: None, BSplineSurface3D is updated in-place
        :rtype: None
        """
        warnings.warn("'in-place' methods are deprecated. Use a not in-place method instead.", DeprecationWarning)

        new_bsplinesurface3d = self.rotation(center, axis, angle)
        self.control_points = new_bsplinesurface3d.control_points
        self.surface = new_bsplinesurface3d.surface

    def translation(self, offset: volmdlr.Vector3D):
        """
        BSplineSurface3D translation.

        :param offset: translation vector
        :return: A new translated BSplineSurface3D
        """
        new_control_points = [p.translation(offset) for p in
                              self.control_points]
        new_bsplinesurface3d = BSplineSurface3D(self.degree_u, self.degree_v,
                                                new_control_points, self.nb_u,
                                                self.nb_v,
                                                self.u_multiplicities,
                                                self.v_multiplicities,
                                                self.u_knots, self.v_knots,
                                                self.weights, self.name)

        return new_bsplinesurface3d

    def translation_inplace(self, offset: volmdlr.Vector3D):
        """
        BSplineSurface3D translation. Object is updated in-place.

        :param offset: translation vector
        """
        warnings.warn("'in-place' methods are deprecated. Use a not in-place method instead.", DeprecationWarning)

        new_bsplinesurface3d = self.translation(offset)
        self.control_points = new_bsplinesurface3d.control_points
        self.surface = new_bsplinesurface3d.surface

    def frame_mapping(self, frame: volmdlr.Frame3D, side: str):
        """
        Changes frame_mapping and return a new BSplineSurface3D.

        side = 'old' or 'new'
        """
        new_control_points = [p.frame_mapping(frame, side) for p in
                              self.control_points]
        new_bsplinesurface3d = BSplineSurface3D(self.degree_u, self.degree_v,
                                                new_control_points, self.nb_u,
                                                self.nb_v,
                                                self.u_multiplicities,
                                                self.v_multiplicities,
                                                self.u_knots, self.v_knots,
                                                self.weights, self.name)
        return new_bsplinesurface3d

    def frame_mapping_inplace(self, frame: volmdlr.Frame3D, side: str):
        """
        Changes frame_mapping and the object is updated in-place.

        side = 'old' or 'new'
        """
        warnings.warn("'in-place' methods are deprecated. Use a not in-place method instead.", DeprecationWarning)

        new_bsplinesurface3d = self.frame_mapping(frame, side)
        self.control_points = new_bsplinesurface3d.control_points
        self.surface = new_bsplinesurface3d.surface

    def plot(self, ax=None, color='grey', alpha=0.5):
        u_curves = [edges.BSplineCurve3D.from_geomdl_curve(u) for u in self.curves['u']]
        v_curves = [edges.BSplineCurve3D.from_geomdl_curve(v) for v in self.curves['v']]
        if ax is None:
            ax = plt.figure().add_subplot(111, projection='3d')
        for u in u_curves:
            u.plot(ax=ax, edge_style=EdgeStyle(color=color, alpha=alpha))
        for v in v_curves:
            v.plot(ax=ax, edge_style=EdgeStyle(color=color, alpha=alpha))
        for point in self.control_points:
            point.plot(ax, color=color, alpha=alpha)
        return ax

    def simplify_surface(self):
        """
        Verifies if BSplineSurface3D could be a Plane3D.

        :return: A planar surface if possible, otherwise, returns self.
        """
        points = [self.control_points[0]]
        vector_list = []
        for point in self.control_points[1:]:
            vector = point - points[0]
            is_colinear = any(vector.is_colinear_to(other_vector) for other_vector in vector_list)
            if not point_in_list(point, points) and not is_colinear:
                points.append(point)
                vector_list.append(vector)
                if len(points) == 3:
                    plane3d = Plane3D.from_3_points(*points)
                    if all(plane3d.point_on_surface(point) for point in self.control_points):
                        return plane3d
                    break
        return self

    @classmethod
    def from_step(cls, arguments, object_dict, **kwargs):
        """
        Converts a step primitive to a BSplineSurface3D.

        :param arguments: The arguments of the step primitive.
        :type arguments: list
        :param object_dict: The dictionary containing all the step primitives
            that have already been instantiated.
        :type object_dict: dict
        :return: The corresponding BSplineSurface3D object.
        :rtype: :class:`volmdlr.faces.BSplineSurface3D`
        """
        name = arguments[0][1:-1]
        degree_u = int(arguments[1])
        degree_v = int(arguments[2])
        points_sets = arguments[3][1:-1].split("),")
        points_sets = [elem + ")" for elem in points_sets[:-1]] + [
            points_sets[-1]]
        control_points = []
        for points_set in points_sets:
            points = [object_dict[int(i[1:])] for i in
                      points_set[1:-1].split(",")]
            nb_v = len(points)
            control_points.extend(points)
        nb_u = int(len(control_points) / nb_v)
        surface_form = arguments[4]
        if arguments[5] == '.F.':
            u_closed = False
        elif arguments[5] == '.T.':
            u_closed = True
        else:
            raise ValueError
        if arguments[6] == '.F.':
            v_closed = False
        elif arguments[6] == '.T.':
            v_closed = True
        else:
            raise ValueError
        self_intersect = arguments[7]
        u_multiplicities = [int(i) for i in arguments[8][1:-1].split(",")]
        v_multiplicities = [int(i) for i in arguments[9][1:-1].split(",")]
        u_knots = [float(i) for i in arguments[10][1:-1].split(",")]
        v_knots = [float(i) for i in arguments[11][1:-1].split(",")]
        knot_spec = arguments[12]

        if 13 in range(len(arguments)):
            weight_data = [
                float(i) for i in
                arguments[13][1:-1].replace("(", "").replace(")", "").split(",")
            ]
        else:
            weight_data = None

        bsplinesurface = cls(degree_u, degree_v, control_points, nb_u, nb_v,
                             u_multiplicities, v_multiplicities, u_knots,
                             v_knots, weight_data, name)
        if not bsplinesurface.x_periodicity and not bsplinesurface.y_periodicity:
            bsplinesurface = bsplinesurface.simplify_surface()
        # if u_closed:
        #     bsplinesurface.x_periodicity = bsplinesurface.get_x_periodicity()
        # if v_closed:
        #     bsplinesurface.y_periodicity = bsplinesurface.get_y_periodicity()
        return bsplinesurface

    def to_step(self, current_id):
        content = ''
        point_matrix_ids = '('
        for points in self.control_points_table:
            point_ids = '('
            for point in points:
                point_content, point_id = point.to_step(current_id)
                content += point_content
                point_ids += f'#{point_id},'
                current_id = point_id + 1
            point_ids = point_ids[:-1]
            point_ids += '),'
            point_matrix_ids += point_ids
        point_matrix_ids = point_matrix_ids[:-1]
        point_matrix_ids += ')'

        u_close = '.T.' if self.x_periodicity else '.F.'
        v_close = '.T.' if self.y_periodicity else '.F.'

        content += f"#{current_id} = B_SPLINE_SURFACE_WITH_KNOTS('{self.name}',{self.degree_u},{self.degree_v}," \
                   f"{point_matrix_ids},.UNSPECIFIED.,{u_close},{v_close},.F.,{tuple(self.u_multiplicities)}," \
                   f"{tuple(self.v_multiplicities)},{tuple(self.u_knots)},{tuple(self.v_knots)},.UNSPECIFIED.);\n"
        return content, [current_id]

    def grid3d(self, grid2d: grid.Grid2D):
        """
        Generate 3d grid points of a Bspline surface, based on a Grid2D.

        """

        if not self._grids2d:
            self._grids2d = grid2d

        points_2d = grid2d.points
        points_3d = [self.point2d_to_3d(point2d) for point2d in points_2d]

        return points_3d

    def grid2d_deformed(self, grid2d: grid.Grid2D):
        """
        Dimension and deform a Grid2D points based on a Bspline surface.

        """

        points_2d = grid2d.points
        points_3d = self.grid3d(grid2d)

        points_x, points_y = grid2d.points_xy

        # Parameters
        index_x = {}  # grid point position(i,j), x coordinates position in X(unknown variable)
        index_y = {}  # grid point position(i,j), y coordinates position in X(unknown variable)
        index_points = {}  # grid point position(j,i), point position in points_2d (or points_3d)
        k_index, p_index = 0, 0
        for i in range(0, points_x):
            for j in range(0, points_y):
                index_x.update({(j, i): k_index})
                index_y.update({(j, i): k_index + 1})
                index_points.update({(j, i): p_index})
                k_index = k_index + 2
                p_index = p_index + 1

        equation_points = []  # points combination to compute distances between 2D and 3D grid points
        for i in range(0, points_y):  # row from (0,i)
            for j in range(1, points_x):
                equation_points.append(((0, i), (j, i)))
        for i in range(0, points_x):  # column from (i,0)
            for j in range(1, points_y):
                equation_points.append(((i, 0), (i, j)))
        for i in range(0, points_y):  # row
            for j in range(0, points_x - 1):
                equation_points.append(((j, i), (j + 1, i)))
        for i in range(0, points_x):  # column
            for j in range(0, points_x - 1):
                equation_points.append(((i, j), (i, j + 1)))
        for i in range(0, points_y - 1):  # diagonal
            for j in range(0, points_x - 1):
                equation_points.append(((j, i), (j + 1, i + 1)))

        for i in range(0, points_y):  # row 2segments (before.point.after)
            for j in range(1, points_x - 1):
                equation_points.append(((j - 1, i), (j + 1, i)))

        for i in range(0, points_x):  # column 2segments (before.point.after)
            for j in range(1, points_y - 1):
                equation_points.append(((i, j - 1), (i, j + 1)))

        # geodesic distances between 3D grid points (based on points combination [equation_points])
        geodesic_distances = []
        for point in equation_points:
            geodesic_distances.append((self.geodesic_distance(
                points_3d[index_points[point[0]]], points_3d[index_points[point[1]]])) ** 2)

        # System of nonlinear equations
        def non_linear_equations(xparam):
            vector_f = npy.empty(len(equation_points) + 2)
            idx = 0
            for idx, point_ in enumerate(equation_points):
                vector_f[idx] = abs((xparam[index_x[point_[0]]] ** 2 +
                                     xparam[index_x[point_[1]]] ** 2 +
                                     xparam[index_y[point_[0]]] ** 2 +
                                     xparam[index_y[point_[1]]] ** 2 -
                                     2 *
                                     xparam[index_x[point_[0]]] *
                                     xparam[index_x[point_[1]]] -
                                     2 *
                                     xparam[index_y[point_[0]]] *
                                     xparam[index_y[point_[1]]] -
                                     geodesic_distances[idx]) /
                                    geodesic_distances[idx])

            vector_f[idx + 1] = xparam[0] * 1000
            vector_f[idx + 2] = xparam[1] * 1000

            return vector_f

        # Solution with "least_squares"
        x_init = []  # initial guess (2D grid points)
        for point in points_2d:
            x_init.append(point[0])
            x_init.append(point[1])
        z = least_squares(non_linear_equations, x_init)

        points_2d_deformed = [volmdlr.Point2D(z.x[i], z.x[i + 1])
                              for i in range(0, len(z.x), 2)]  # deformed 2d grid points

        grid2d_deformed = grid.Grid2D.from_points(points=points_2d_deformed,
                                                  points_dim_1=points_x,
                                                  direction=grid2d.direction)

        self._grids2d_deformed = grid2d_deformed

        return points_2d_deformed

    def grid2d_deformation(self, grid2d: grid.Grid2D):
        """
        Compute the deformation/displacement (dx/dy) of a Grid2D based on a Bspline surface.

        """

        if not self._grids2d_deformed:
            self.grid2d_deformed(grid2d)

        displacement = self._grids2d_deformed.displacement_compared_to(grid2d)
        self._displacements = displacement

        return displacement

    def point2d_parametric_to_dimension(self, point2d: volmdlr.Point3D, grid2d: grid.Grid2D):
        """
        Convert a point 2d from the parametric to the dimensioned frame.

        """

        # Check if the 0<point2d.x<1 and 0<point2d.y<1
        if point2d.x < 0:
            point2d.x = 0
        elif point2d.x > 1:
            point2d.x = 1
        if point2d.y < 0:
            point2d.y = 0
        elif point2d.y > 1:
            point2d.y = 1

        if self._grids2d == grid2d:
            points_2d = self._grids2d.points
        else:
            points_2d = grid2d.points
            self._grids2d = grid2d

        if self._displacements is not None:
            displacement = self._displacements
        else:
            displacement = self.grid2d_deformation(grid2d)

        points_x, points_y = grid2d.points_xy

        # Parameters
        index_points = {}  # grid point position(j,i), point position in points_2d (or points_3d)
        p_index = 0
        for i in range(0, points_x):
            for j in range(0, points_y):
                index_points.update({(j, i): p_index})
                p_index = p_index + 1

        # Form function "Finite Elements"
        def form_function(s_param, t_param):
            empty_n = npy.empty(4)
            empty_n[0] = (1 - s_param) * (1 - t_param) / 4
            empty_n[1] = (1 + s_param) * (1 - t_param) / 4
            empty_n[2] = (1 + s_param) * (1 + t_param) / 4
            empty_n[3] = (1 - s_param) * (1 + t_param) / 4
            return empty_n

        finite_elements_points = []  # 2D grid points index that define one element
        for j in range(0, points_y - 1):
            for i in range(0, points_x - 1):
                finite_elements_points.append(((i, j), (i + 1, j), (i + 1, j + 1), (i, j + 1)))
        finite_elements = []  # finite elements defined with closed polygon
        for point in finite_elements_points:
            finite_elements.append(
                wires.ClosedPolygon2D((points_2d[index_points[point[0]]],
                                       points_2d[index_points[point[1]]],
                                       points_2d[index_points[point[2]]],
                                       points_2d[index_points[point[3]]])))
        k = 0
        for k, point in enumerate(finite_elements_points):
            if (wires.Contour2D(finite_elements[k].primitives).point_belongs(
                    point2d)  # finite_elements[k].point_belongs(point2d)
                    or wires.Contour2D(finite_elements[k].primitives).point_over_contour(point2d)
                    or ((points_2d[index_points[point[0]]][0] < point2d.x <
                         points_2d[index_points[point[1]]][0])
                        and point2d.y == points_2d[index_points[point[0]]][1])
                    or ((points_2d[index_points[point[1]]][1] < point2d.y <
                         points_2d[index_points[point[2]]][1])
                        and point2d.x == points_2d[index_points[point[1]]][0])
                    or ((points_2d[index_points[point[3]]][0] < point2d.x <
                         points_2d[index_points[point[2]]][0])
                        and point2d.y == points_2d[index_points[point[1]]][1])
                    or ((points_2d[index_points[point[0]]][1] < point2d.y <
                         points_2d[index_points[point[3]]][1])
                        and point2d.x == points_2d[index_points[point[0]]][0])):
                break

        x0 = points_2d[index_points[finite_elements_points[k][0]]][0]
        y0 = points_2d[index_points[finite_elements_points[k][0]]][1]
        x1 = points_2d[index_points[finite_elements_points[k][1]]][0]
        y2 = points_2d[index_points[finite_elements_points[k][2]]][1]
        x = point2d.x
        y = point2d.y
        s_param = 2 * ((x - x0) / (x1 - x0)) - 1
        t_param = 2 * ((y - y0) / (y2 - y0)) - 1

        n = form_function(s_param, t_param)
        dx = npy.array([displacement[index_points[finite_elements_points[k][0]]][0],
                        displacement[index_points[finite_elements_points[k][1]]][0],
                        displacement[index_points[finite_elements_points[k][2]]][0],
                        displacement[index_points[finite_elements_points[k][3]]][0]])
        dy = npy.array([displacement[index_points[finite_elements_points[k][0]]][1],
                        displacement[index_points[finite_elements_points[k][1]]][1],
                        displacement[index_points[finite_elements_points[k][2]]][1],
                        displacement[index_points[finite_elements_points[k][3]]][1]])

        return volmdlr.Point2D(point2d.x + npy.transpose(n).dot(dx), point2d.y + npy.transpose(n).dot(dy))

    def point3d_to_2d_with_dimension(self, point3d: volmdlr.Point3D, grid2d: grid.Grid2D):
        """
        Compute the point2d of a point3d, on a Bspline surface, in the dimensioned frame.
        """

        point2d = self.point3d_to_2d(point3d)

        point2d_with_dimension = self.point2d_parametric_to_dimension(point2d, grid2d)

        return point2d_with_dimension

    def point2d_with_dimension_to_parametric_frame(self, point2d, grid2d: grid.Grid2D):
        """
        Convert a point 2d from the dimensioned to the parametric frame.

        """

        if self._grids2d != grid2d:
            self._grids2d = grid2d
        if not self._grids2d_deformed:
            self.grid2d_deformed(grid2d)

        points_2d = grid2d.points
        points_2d_deformed = self._grids2d_deformed.points
        points_x, points_y = grid2d.points_xy

        # Parameters
        index_points = {}  # grid point position(j,i), point position in points_2d (or points_3d)
        p_index = 0
        for i in range(0, points_x):
            for j in range(0, points_y):
                index_points.update({(j, i): p_index})
                p_index = p_index + 1

        finite_elements_points = []  # 2D grid points index that define one element
        for j in range(0, points_y - 1):
            for i in range(0, points_x - 1):
                finite_elements_points.append(((i, j), (i + 1, j), (i + 1, j + 1), (i, j + 1)))
        finite_elements = []  # finite elements defined with closed polygon  DEFORMED
        for point in finite_elements_points:
            finite_elements.append(
                wires.ClosedPolygon2D((points_2d_deformed[index_points[point[0]]],
                                       points_2d_deformed[index_points[point[1]]],
                                       points_2d_deformed[index_points[point[2]]],
                                       points_2d_deformed[index_points[point[3]]])))

        finite_elements_initial = []  # finite elements defined with closed polygon  INITIAL
        for point in finite_elements_points:
            finite_elements_initial.append(
                wires.ClosedPolygon2D((points_2d[index_points[point[0]]],
                                       points_2d[index_points[point[1]]],
                                       points_2d[index_points[point[2]]],
                                       points_2d[index_points[point[3]]])))
        k = 0
        for k, point in enumerate(finite_elements_points):
            if (finite_elements[k].point_belongs(point2d)
                    or ((points_2d_deformed[index_points[point[0]]][0] < point2d.x <
                         points_2d_deformed[index_points[point[1]]][0])
                        and point2d.y == points_2d_deformed[index_points[point[0]]][1])
                    or ((points_2d_deformed[index_points[finite_elements_points[k][1]]][1] < point2d.y <
                         points_2d_deformed[index_points[finite_elements_points[k][2]]][1])
                        and point2d.x == points_2d_deformed[index_points[point[1]]][0])
                    or ((points_2d_deformed[index_points[point[3]]][0] < point2d.x <
                         points_2d_deformed[index_points[point[2]]][0])
                        and point2d.y == points_2d_deformed[index_points[point[1]]][1])
                    or ((points_2d_deformed[index_points[point[0]]][1] < point2d.y <
                         points_2d_deformed[index_points[point[3]]][1])
                        and point2d.x == points_2d_deformed[index_points[point[0]]][0])
                    or finite_elements[k].primitives[0].point_belongs(point2d) or finite_elements[k].primitives[
                        1].point_belongs(point2d)
                    or finite_elements[k].primitives[2].point_belongs(point2d) or finite_elements[k].primitives[
                        3].point_belongs(point2d)):
                break

        frame_deformed = volmdlr.Frame2D(finite_elements[k].center_of_mass(),
                                         volmdlr.Vector2D(finite_elements[k].primitives[1].middle_point()[0] -
                                                          finite_elements[k].center_of_mass()[0],
                                                          finite_elements[k].primitives[1].middle_point()[1] -
                                                          finite_elements[k].center_of_mass()[1]),
                                         volmdlr.Vector2D(finite_elements[k].primitives[0].middle_point()[0] -
                                                          finite_elements[k].center_of_mass()[0],
                                                          finite_elements[k].primitives[0].middle_point()[1] -
                                                          finite_elements[k].center_of_mass()[1]))

        point2d_frame_deformed = volmdlr.Point2D(point2d.frame_mapping(frame_deformed, 'new')[0],
                                                 point2d.frame_mapping(frame_deformed, 'new')[1])

        frame_inital = volmdlr.Frame2D(finite_elements_initial[k].center_of_mass(),
                                       volmdlr.Vector2D(finite_elements_initial[k].primitives[1].middle_point()[0] -
                                                        finite_elements_initial[k].center_of_mass()[0],
                                                        finite_elements_initial[k].primitives[1].middle_point()[1] -
                                                        finite_elements_initial[k].center_of_mass()[1]),
                                       volmdlr.Vector2D(finite_elements_initial[k].primitives[0].middle_point()[0] -
                                                        finite_elements_initial[k].center_of_mass()[0],
                                                        finite_elements_initial[k].primitives[0].middle_point()[1] -
                                                        finite_elements_initial[k].center_of_mass()[1]))

        point2d = point2d_frame_deformed.frame_mapping(frame_inital, 'old')
        if point2d.x < 0:
            point2d.x = 0
        elif point2d.x > 1:
            point2d.x = 1
        if point2d.y < 0:
            point2d.y = 0
        elif point2d.y > 1:
            point2d.y = 1

        return point2d

    def point2d_with_dimension_to_3d(self, point2d, grid2d: grid.Grid2D):
        """
        Compute the point 3d, on a Bspline surface, of a point 2d define in the dimensioned frame.

        """

        point2d_01 = self.point2d_with_dimension_to_parametric_frame(point2d, grid2d)

        return self.point2d_to_3d(point2d_01)

    def linesegment2d_parametric_to_dimension(self, linesegment2d, grid2d: grid.Grid2D):
        """
        Convert a linesegment2d from the parametric to the dimensioned frame.

        """

        points = linesegment2d.discretization_points(number_points=20)
        points_dim = [
            self.point2d_parametric_to_dimension(
                point, grid2d) for point in points]

        return edges.BSplineCurve2D.from_points_interpolation(
            points_dim, max(self.degree_u, self.degree_v))

    def linesegment3d_to_2d_with_dimension(self, linesegment3d, grid2d: grid.Grid2D):
        """
        Compute the linesegment2d of a linesegment3d, on a Bspline surface, in the dimensioned frame.

        """

        linesegment2d = self.linesegment3d_to_2d(linesegment3d)
        bsplinecurve2d_with_dimension = self.linesegment2d_parametric_to_dimension(linesegment2d, grid2d)

        return bsplinecurve2d_with_dimension

    def linesegment2d_with_dimension_to_parametric_frame(self, linesegment2d):
        """
        Convert a linesegment2d from the dimensioned to the parametric frame.

        """

        try:
            linesegment2d = edges.LineSegment2D(
                self.point2d_with_dimension_to_parametric_frame(linesegment2d.start, self._grids2d),
                self.point2d_with_dimension_to_parametric_frame(linesegment2d.end, self._grids2d))
        except NotImplementedError:
            return None

        return linesegment2d

    def linesegment2d_with_dimension_to_3d(self, linesegment2d):
        """
        Compute the linesegment3d, on a Bspline surface, of a linesegment2d defined in the dimensioned frame.

        """

        linesegment2d_01 = self.linesegment2d_with_dimension_to_parametric_frame(linesegment2d)
        linesegment3d = self.linesegment2d_to_3d(linesegment2d_01)

        return linesegment3d

    def bsplinecurve2d_parametric_to_dimension(self, bsplinecurve2d, grid2d: grid.Grid2D):
        """
        Convert a bsplinecurve2d from the parametric to the dimensioned frame.

        """

        # check if bsplinecurve2d is in a list
        if isinstance(bsplinecurve2d, list):
            bsplinecurve2d = bsplinecurve2d[0]
        points = bsplinecurve2d.control_points
        points_dim = []

        for point in points:
            points_dim.append(self.point2d_parametric_to_dimension(point, grid2d))

        bsplinecurve2d_with_dimension = edges.BSplineCurve2D(bsplinecurve2d.degree, points_dim,
                                                             bsplinecurve2d.knot_multiplicities,
                                                             bsplinecurve2d.knots,
                                                             bsplinecurve2d.weights,
                                                             bsplinecurve2d.periodic)

        return bsplinecurve2d_with_dimension

    def bsplinecurve3d_to_2d_with_dimension(self, bsplinecurve3d, grid2d: grid.Grid2D):
        """
        Compute the bsplinecurve2d of a bsplinecurve3d, on a Bspline surface, in the dimensioned frame.

        """

        bsplinecurve2d_01 = self.bsplinecurve3d_to_2d(bsplinecurve3d)
        bsplinecurve2d_with_dimension = self.bsplinecurve2d_parametric_to_dimension(
            bsplinecurve2d_01, grid2d)

        return bsplinecurve2d_with_dimension

    def bsplinecurve2d_with_dimension_to_parametric_frame(self, bsplinecurve2d):
        """
        Convert a bsplinecurve2d from the dimensioned to the parametric frame.

        """

        points_dim = bsplinecurve2d.control_points
        points = []
        for point in points_dim:
            points.append(
                self.point2d_with_dimension_to_parametric_frame(point, self._grids2d))

        bsplinecurve2d = edges.BSplineCurve2D(bsplinecurve2d.degree, points,
                                              bsplinecurve2d.knot_multiplicities,
                                              bsplinecurve2d.knots,
                                              bsplinecurve2d.weights,
                                              bsplinecurve2d.periodic)
        return bsplinecurve2d

    def bsplinecurve2d_with_dimension_to_3d(self, bsplinecurve2d):
        """
        Compute the bsplinecurve3d, on a Bspline surface, of a bsplinecurve2d defined in the dimensioned frame.

        """

        bsplinecurve2d_01 = self.bsplinecurve2d_with_dimension_to_parametric_frame(bsplinecurve2d)
        bsplinecurve3d = self.bsplinecurve2d_to_3d(bsplinecurve2d_01)

        return bsplinecurve3d

    def arc2d_parametric_to_dimension(self, arc2d, grid2d: grid.Grid2D):
        """
        Convert an arc 2d from the parametric to the dimensioned frame.

        """

        number_points = math.ceil(arc2d.angle * 7) + 1
        length = arc2d.length()
        points = [self.point2d_parametric_to_dimension(arc2d.point_at_abscissa(
            i * length / (number_points - 1)), grid2d) for i in range(number_points)]

        return edges.BSplineCurve2D.from_points_interpolation(
            points, max(self.degree_u, self.degree_v))

    def arc3d_to_2d_with_dimension(self, arc3d, grid2d: grid.Grid2D):
        """
        Compute the arc 2d of an arc 3d, on a Bspline surface, in the dimensioned frame.

        """

        bsplinecurve2d = self.arc3d_to_2d(arc3d)[0]  # it's a bsplinecurve2d
        arc2d_with_dimension = self.bsplinecurve2d_parametric_to_dimension(bsplinecurve2d, grid2d)

        return arc2d_with_dimension  # it's a bsplinecurve2d-dimension

    def arc2d_with_dimension_to_parametric_frame(self, arc2d):
        """
        Convert an arc 2d from the dimensioned to the parametric frame.

        """

        number_points = math.ceil(arc2d.angle * 7) + 1
        length = arc2d.length()

        points = [self.point2d_with_dimension_to_parametric_frame(arc2d.point_at_abscissa(
            i * length / (number_points - 1)), self._grids2d) for i in range(number_points)]

        return edges.BSplineCurve2D.from_points_interpolation(points, max(self.degree_u, self.degree_v))

    def arc2d_with_dimension_to_3d(self, arc2d):
        """
        Compute the arc 3d, on a Bspline surface, of an arc 2d in the dimensioned frame.

        """

        arc2d_01 = self.arc2d_with_dimension_to_parametric_frame(arc2d)
        arc3d = self.arc2d_to_3d(arc2d_01)

        return arc3d  # it's a bsplinecurve3d

    def contour2d_parametric_to_dimension(self, contour2d: wires.Contour2D,
                                          grid2d: grid.Grid2D):
        """
        Convert a contour 2d from the parametric to the dimensioned frame.

        """

        primitives2d_dim = []

        for primitive2d in contour2d.primitives:
            method_name = f'{primitive2d.__class__.__name__.lower()}_parametric_to_dimension'

            if hasattr(self, method_name):
                primitives = getattr(self, method_name)(primitive2d, grid2d)
                if primitives:
                    primitives2d_dim.append(primitives)

            else:
                raise NotImplementedError(
                    f'Class {self.__class__.__name__} does not implement {method_name}')

        return wires.Contour2D(primitives2d_dim)

    def contour3d_to_2d_with_dimension(self, contour3d: wires.Contour3D,
                                       grid2d: grid.Grid2D):
        """
        Compute the Contour 2d of a Contour 3d, on a Bspline surface, in the dimensioned frame.

        """

        contour2d_01 = self.contour3d_to_2d(contour3d)

        return self.contour2d_parametric_to_dimension(contour2d_01, grid2d)

    def contour2d_with_dimension_to_parametric_frame(self, contour2d):
        """
        Convert a contour 2d from the dimensioned to the parametric frame.

        """

        # TODO: check and avoid primitives with start=end
        primitives2d = []

        for primitive2d in contour2d.primitives:
            method_name = f'{primitive2d.__class__.__name__.lower()}_with_dimension_to_parametric_frame'

            if hasattr(self, method_name):
                primitives = getattr(self, method_name)(primitive2d)
                if primitives:
                    primitives2d.append(primitives)

            else:
                raise NotImplementedError(
                    f'Class {self.__class__.__name__} does not implement {method_name}')

        # #Avoid to have primitives with start=end
        # start_points = []
        # for i in range(0, len(new_start_points)-1):
        #     if new_start_points[i] != new_start_points[i+1]:
        #         start_points.append(new_start_points[i])
        # if new_start_points[-1] != new_start_points[0]:
        #     start_points.append(new_start_points[-1])

        return wires.Contour2D(primitives2d)

    def contour2d_with_dimension_to_3d(self, contour2d):
        """
        Compute the contour3d, on a Bspline surface, of a contour2d define in the dimensioned frame.

        """

        contour01 = self.contour2d_with_dimension_to_parametric_frame(contour2d)

        return self.contour2d_to_3d(contour01)

    @classmethod
    def from_geomdl_surface(cls, surface):
        """
        Create a volmdlr BSpline_Surface3D from a geomdl's one.

        """

        control_points = []
        for point in surface.ctrlpts:
            control_points.append(volmdlr.Point3D(point[0], point[1], point[2]))

        (u_knots, u_multiplicities) = knots_vector_inv(surface.knotvector_u)
        (v_knots, v_multiplicities) = knots_vector_inv(surface.knotvector_v)

        bspline_surface = cls(degree_u=surface.degree_u,
                              degree_v=surface.degree_v,
                              control_points=control_points,
                              nb_u=surface.ctrlpts_size_u,
                              nb_v=surface.ctrlpts_size_v,
                              u_multiplicities=u_multiplicities,
                              v_multiplicities=v_multiplicities,
                              u_knots=u_knots,
                              v_knots=v_knots)

        return bspline_surface

    @classmethod
    def points_fitting_into_bspline_surface(cls, points_3d, size_u, size_v, degree_u, degree_v):
        """
        Bspline Surface interpolation through 3d points.

        Parameters
        ----------
        points_3d : volmdlr.Point3D
            data points
        size_u : int
            number of data points on the u-direction.
        size_v : int
            number of data points on the v-direction.
        degree_u : int
            degree of the output surface for the u-direction.
        degree_v : int
            degree of the output surface for the v-direction.

        Returns
        -------
        B-spline surface

        """

        points = []
        for point in points_3d:
            points.append((point.x, point.y, point.z))

        surface = interpolate_surface(points, size_u, size_v, degree_u, degree_v)

        return cls.from_geomdl_surface(surface)

    @classmethod
    def points_approximate_into_bspline_surface(cls, points_3d, size_u, size_v, degree_u, degree_v, **kwargs):
        """
        Bspline Surface approximate through 3d points.

        Parameters
        ----------
        points_3d : volmdlr.Point3D
            data points
        size_u : int
            number of data points on the u-direction.
        size_v : int
            number of data points on the v-direction.
        degree_u : int
            degree of the output surface for the u-direction.
        degree_v : int
            degree of the output surface for the v-direction.

        Keyword Arguments:
            * ``ctrlpts_size_u``: number of control points on the u-direction. *Default: size_u - 1*
            * ``ctrlpts_size_v``: number of control points on the v-direction. *Default: size_v - 1*

        Returns
        -------
        B-spline surface: volmdlr.faces.BSplineSurface3D

        """

        # Keyword arguments
        # number of data points, r + 1 > number of control points, n + 1
        num_cpts_u = kwargs.get('ctrlpts_size_u', size_u - 1)
        # number of data points, s + 1 > number of control points, m + 1
        num_cpts_v = kwargs.get('ctrlpts_size_v', size_v - 1)

        points = [tuple([*point]) for point in points_3d]

        surface = approximate_surface(points, size_u, size_v, degree_u, degree_v,
                                      ctrlpts_size_u=num_cpts_u, num_cpts_v=num_cpts_v)

        return cls.from_geomdl_surface(surface)

    @classmethod
    def from_cylindrical_faces(cls, cylindrical_faces, degree_u, degree_v,
                               points_x: int = 10, points_y: int = 10):
        """
        Define a bspline surface from a list of cylindrical faces.

        Parameters
        ----------
        cylindrical_faces : List[volmdlr.faces.CylindricalFace3D]
            faces 3d
        degree_u : int
            degree of the output surface for the u-direction
        degree_v : int
            degree of the output surface for the v-direction
        points_x : int
            number of points in x-direction
        points_y : int
            number of points in y-direction

        Returns
        -------
        B-spline surface

        """
        if len(cylindrical_faces) < 1:
            raise NotImplementedError
        if len(cylindrical_faces) == 1:
            return cls.from_cylindrical_face(cylindrical_faces[0], degree_u, degree_v, points_x=50, points_y=50)
        bspline_surfaces = []
        direction = cylindrical_faces[0].adjacent_direction(cylindrical_faces[1])

        if direction == 'x':
            bounding_rectangle_0 = cylindrical_faces[0].surface2d.outer_contour.bounding_rectangle
            ymin = bounding_rectangle_0[2]
            ymax = bounding_rectangle_0[3]
            for face in cylindrical_faces:
                bounding_rectangle = face.surface2d.outer_contour.bounding_rectangle
                ymin = min(ymin, bounding_rectangle[2])
                ymax = max(ymax, bounding_rectangle[3])
            for face in cylindrical_faces:
                bounding_rectangle = face.surface2d.outer_contour.bounding_rectangle

                points_3d = face.surface3d.grid3d(
                    grid.Grid2D.from_properties(
                        x_limits=(bounding_rectangle[0], bounding_rectangle[1]),
                        y_limits=(ymin, ymax),
                        points_nbr=(points_x, points_y)))

                bspline_surfaces.append(
                    cls.points_fitting_into_bspline_surface(
                        points_3d, points_x, points_y, degree_u, degree_v))

        elif direction == 'y':
            bounding_rectangle_0 = cylindrical_faces[0].surface2d.outer_contour.bounding_rectangle
            xmin = bounding_rectangle_0[0]
            xmax = bounding_rectangle_0[1]
            for face in cylindrical_faces:
                bounding_rectangle = face.surface2d.outer_contour.bounding_rectangle
                xmin = min(xmin, bounding_rectangle[0])
                xmax = max(xmax, bounding_rectangle[1])
            for face in cylindrical_faces:
                bounding_rectangle = face.surface2d.outer_contour.bounding_rectangle

                points_3d = face.surface3d.grid3d(
                    grid.Grid2D.from_properties(
                        x_limits=(xmin, xmax),
                        y_limits=(bounding_rectangle[2], bounding_rectangle[3]),
                        points_nbr=(points_x, points_y)))

                bspline_surfaces.append(
                    cls.points_fitting_into_bspline_surface(
                        points_3d, points_x, points_y, degree_u, degree_v))

        to_be_merged = bspline_surfaces[0]
        for i in range(0, len(bspline_surfaces) - 1):
            merged = to_be_merged.merge_with(bspline_surfaces[i + 1])
            to_be_merged = merged

        bspline_surface = to_be_merged

        return bspline_surface

    @classmethod
    def from_cylindrical_face(cls, cylindrical_face, degree_u, degree_v,
                              **kwargs):  # points_x: int = 50, points_y: int = 50
        """
        Define a bspline surface from a cylindrical face.

        Parameters
        ----------
        cylindrical_face : volmdlr.faces.CylindricalFace3D
            face 3d
        degree_u : int
            degree of the output surface for the u-direction.
        degree_v : int
            degree of the output surface for the v-direction.
        points_x : int
            number of points in x-direction
        points_y : int
            number of points in y-direction

        Returns
        -------
        B-spline surface

        """

        points_x = kwargs['points_x']
        points_y = kwargs['points_y']
        bounding_rectangle = cylindrical_face.surface2d.outer_contour.bounding_rectangle
        points_3d = cylindrical_face.surface3d.grid3d(
            grid.Grid2D.from_properties(x_limits=(bounding_rectangle[0],
                                                  bounding_rectangle[1]),
                                        y_limits=(bounding_rectangle[2],
                                                  bounding_rectangle[3]),
                                        points_nbr=(points_x, points_y)))

        return cls.points_fitting_into_bspline_surface(points_3d, points_x, points_x, degree_u, degree_v)

    def intersection_with(self, other_bspline_surface3d):
        """
        Compute intersection points between two Bspline surfaces.

        return u,v parameters for intersection points for both surfaces
        """

        def fun(param):
            return (self.point2d_to_3d(volmdlr.Point2D(param[0], param[1])) -
                    other_bspline_surface3d.point2d_to_3d(volmdlr.Point2D(param[2], param[3]))).norm()

        x = npy.linspace(0, 1, 10)
        x_init = []
        for xi in x:
            for yi in x:
                x_init.append((xi, yi, xi, yi))

        u1, v1, u2, v2 = [], [], [], []
        solutions = []
        for x0 in x_init:
            z = least_squares(fun, x0=x0, bounds=([0, 1]))
            # print(z.cost)
            if z.fun < 1e-5:
                solution = z.x
                if solution not in solutions:
                    solutions.append(solution)
                    u1.append(solution[0])
                    v1.append(solution[1])
                    u2.append(solution[2])
                    v2.append(solution[3])

        # uv1 = [[min(u1),max(u1)],[min(v1),max(v1)]]
        # uv2 = [[min(u2),max(u2)],[min(v2),max(v2)]]

        return (u1, v1), (u2, v2)  # (uv1, uv2)

    def plane_intersection(self, plane3d):
        """
        Compute intersection points between a Bspline surface and a plane 3d.

        """

        def fun(param):
            return ((self.surface.evaluate_single((param[0], param[1]))[0]) * plane3d.equation_coefficients()[0] +
                    (self.surface.evaluate_single((param[0], param[1]))[1]) * plane3d.equation_coefficients()[1] +
                    (self.surface.evaluate_single((param[0], param[1]))[2]) * plane3d.equation_coefficients()[2] +
                    plane3d.equation_coefficients()[3])

        x = npy.linspace(0, 1, 20)
        x_init = []
        for xi in x:
            for yi in x:
                x_init.append((xi, yi))

        intersection_points = []

        for x0 in x_init:
            z = least_squares(fun, x0=x0, bounds=([0, 1]))
            if z.fun < 1e-20:
                solution = z.x
                intersection_points.append(volmdlr.Point3D(self.surface.evaluate_single((solution[0], solution[1]))[0],
                                                           self.surface.evaluate_single((solution[0], solution[1]))[1],
                                                           self.surface.evaluate_single((solution[0], solution[1]))[
                                                               2]))
        return intersection_points

    def error_with_point3d(self, point3d):
        """
        Compute the error/distance between the Bspline surface and a point 3d.

        """

        def fun(x):
            return (point3d - self.point2d_to_3d(volmdlr.Point2D(x[0], x[1]))).norm()

        cost = []

        for x0 in [(0, 0), (0, 1), (1, 0), (1, 1), (0.5, 0.5)]:
            z = least_squares(fun, x0=x0, bounds=([0, 1]))
            cost.append(z.fun)

        return min(cost)

    def error_with_edge3d(self, edge3d):
        """
        Compute the error/distance between the Bspline surface and an edge 3d.

        it's the mean of the start and end points errors'
        """

        return (self.error_with_point3d(edge3d.start) + self.error_with_point3d(edge3d.end)) / 2

    def nearest_edges3d(self, contour3d, threshold: float):
        """
        Compute the nearest edges of a contour 3d to a Bspline_surface3d based on a threshold.

        """

        nearest = []
        for primitive in contour3d.primitives:
            if self.error_with_edge3d(primitive) <= threshold:
                nearest.append(primitive)
        nearest_primitives = wires.Wire3D(nearest)

        return nearest_primitives

    def edge3d_to_2d_with_dimension(self, edge3d, grid2d: grid.Grid2D):
        """
        Compute the edge 2d of an edge 3d, on a Bspline surface, in the dimensioned frame.

        """
        method_name = f'{edge3d.__class__.__name__.lower()}_to_2d_with_dimension'

        if hasattr(self, method_name):
            edge2d_dim = getattr(self, method_name)(edge3d, grid2d)
            if edge2d_dim:
                return edge2d_dim
            raise NotImplementedError
        raise NotImplementedError(
            f'Class {self.__class__.__name__} does not implement {method_name}')

    def wire3d_to_2d(self, wire3d):
        """
        Compute the 2d of a wire 3d, on a Bspline surface.

        """

        contour = self.contour3d_to_2d(wire3d)

        return wires.Wire2D(contour.primitives)

    def wire3d_to_2d_with_dimension(self, wire3d):
        """
        Compute the 2d of a wire 3d, on a Bspline surface, in the dimensioned frame.

        """

        contour = self.contour3d_to_2d_with_dimension(wire3d, self._grids2d)

        return wires.Wire2D(contour.primitives)

    def split_surface_u(self, u: float):
        """
        Splits the surface at the input parametric coordinate on the u-direction.

        :param u: Parametric coordinate u chosen between 0 and 1
        :type u: float
        :return: Two split surfaces
        :rtype: List[:class:`volmdlr.faces.BSplineSurface3D`]
        """

        surfaces_geo = split_surface_u(self.surface, u)
        surfaces = [BSplineSurface3D.from_geomdl_surface(surface) for surface in surfaces_geo]
        return surfaces

    def split_surface_v(self, v: float):
        """
        Splits the surface at the input parametric coordinate on the v-direction.

        :param v: Parametric coordinate v chosen between 0 and 1
        :type v: float
        :return: Two split surfaces
        :rtype: List[:class:`volmdlr.faces.BSplineSurface3D`]
        """

        surfaces_geo = split_surface_v(self.surface, v)
        surfaces = [BSplineSurface3D.from_geomdl_surface(surface) for surface in surfaces_geo]
        return surfaces

    def split_surface_with_bspline_curve(self, bspline_curve3d: edges.BSplineCurve3D):
        """
        Cuts the surface into two pieces with a bspline curve.

        :param bspline_curve3d: A BSplineCurve3d used for cutting
        :type bspline_curve3d: :class:`edges.BSplineCurve3D`
        :return: Two split surfaces
        :rtype: List[:class:`volmdlr.faces.BSplineSurface3D`]
        """

        surfaces = []
        bspline_curve2d = self.bsplinecurve3d_to_2d(bspline_curve3d)[0]
        # if type(bspline_curve2d) == list:
        #     points = [bspline_curve2d[0].start]
        #     for edge in bspline_curve2d:
        #         points.append(edge.end)
        #     bspline_curve2d = edges.BSplineCurve2D.from_points_approximation(points, 2, ctrlpts_size = 5)
        contour = volmdlr.faces.BSplineFace3D.from_surface_rectangular_cut(self, 0, 1, 0, 1).surface2d.outer_contour
        contours = contour.cut_by_bspline_curve(bspline_curve2d)

        du, dv = bspline_curve2d.end - bspline_curve2d.start
        resolution = 8

        for contour in contours:
            u_min, u_max, v_min, v_max = contour.bounding_rectangle.bounds()
            if du > dv:
                delta_u = u_max - u_min
                nlines_x = int(delta_u * resolution)
                lines_x = [edges.Line2D(volmdlr.Point2D(u_min, v_min),
                                        volmdlr.Point2D(u_min, v_max))]
                for i in range(nlines_x):
                    u = u_min + (i + 1) / (nlines_x + 1) * delta_u
                    lines_x.append(edges.Line2D(volmdlr.Point2D(u, v_min),
                                                volmdlr.Point2D(u, v_max)))
                lines_x.append(edges.Line2D(volmdlr.Point2D(u_max, v_min),
                                            volmdlr.Point2D(u_max, v_max)))
                lines = lines_x

            else:
                delta_v = v_max - v_min
                nlines_y = int(delta_v * resolution)
                lines_y = [edges.Line2D(volmdlr.Point2D(v_min, v_min),
                                        volmdlr.Point2D(v_max, v_min))]
                for i in range(nlines_y):
                    v = v_min + (i + 1) / (nlines_y + 1) * delta_v
                    lines_y.append(edges.Line2D(volmdlr.Point2D(v_min, v),
                                                volmdlr.Point2D(v_max, v)))
                lines_y.append(edges.Line2D(volmdlr.Point2D(v_min, v_max),
                                            volmdlr.Point2D(v_max, v_max)))
                lines = lines_y

            pt0 = volmdlr.O2D
            points = []

            for line in lines:
                inter = contour.line_intersections(line)
                if inter:
                    pt_ = set()
                    for point_intersection in inter:
                        pt_.add(point_intersection[0])
                else:
                    raise NotImplementedError

                pt_ = sorted(pt_, key=pt0.point_distance)
                pt0 = pt_[0]
                edge = edges.LineSegment2D(pt_[0], pt_[1])

                points.extend(edge.discretization_points(number_points=10))

            points3d = []
            for point in points:
                points3d.append(self.point2d_to_3d(point))

            size_u, size_v, degree_u, degree_v = 10, 10, self.degree_u, self.degree_v
            surfaces.append(
                BSplineSurface3D.points_fitting_into_bspline_surface(points3d, size_u, size_v, degree_u, degree_v))

        return surfaces

    def point_belongs(self, point3d):
        """
        Check if a point 3d belongs to the bspline_surface or not.

        """

        def fun(param):
            p3d = self.point2d_to_3d(volmdlr.Point2D(param[0], param[1]))
            return point3d.point_distance(p3d)

        x = npy.linspace(0, 1, 5)
        x_init = []
        for xi in x:
            for yi in x:
                x_init.append((xi, yi))

        for x0 in x_init:
            z = least_squares(fun, x0=x0, bounds=([0, 1]))
            if z.fun < 1e-10:
                return True
        return False

    def is_intersected_with(self, other_bspline_surface3d):
        """
        Check if the two surfaces are intersected or not.

        return True, when there are more 50points on the intersection zone.

        """

        # intersection_results = self.intersection_with(other_bspline_surface3d)
        # if len(intersection_results[0][0]) >= 50:
        #     return True
        # else:
        #     return False

        def fun(param):
            return (self.point2d_to_3d(volmdlr.Point2D(param[0], param[1])) -
                    other_bspline_surface3d.point2d_to_3d(volmdlr.Point2D(param[2], param[3]))).norm()

        x = npy.linspace(0, 1, 10)
        x_init = []
        for xi in x:
            for yi in x:
                x_init.append((xi, yi, xi, yi))

        i = 0
        for x0 in x_init:
            z = least_squares(fun, x0=x0, bounds=([0, 1]))
            if z.fun < 1e-5:
                i += 1
                if i >= 50:
                    return True
        return False

    def merge_with(self, other_bspline_surface3d, abs_tol: float = 1e-6):
        """
        Merges two adjacent surfaces based on their faces.

        :param other_bspline_surface3d: Other adjacent surface
        :type other_bspline_surface3d: :class:`volmdlr.faces.BSplineSurface3D`
        :param abs_tol: tolerance.
        :type abs_tol: float.

        :return: Merged surface
        :rtype: :class:`volmdlr.faces.BSplineSurface3D`
        """

        bspline_face3d = volmdlr.faces.BSplineFace3D.from_surface_rectangular_cut(self, 0, 1, 0, 1)
        other_bspline_face3d = volmdlr.faces.BSplineFace3D.from_surface_rectangular_cut(
            other_bspline_surface3d, 0, 1, 0, 1)

        bsplines = [self, other_bspline_surface3d]
        bsplines_new = bsplines

        center = [bspline_face3d.surface2d.outer_contour.center_of_mass(),
                  other_bspline_face3d.surface2d.outer_contour.center_of_mass()]
        grid2d_direction = (bspline_face3d.pair_with(other_bspline_face3d))[1]

        if (not bspline_face3d.outer_contour3d.is_sharing_primitives_with(
                other_bspline_face3d.outer_contour3d, abs_tol)
                and self.is_intersected_with(other_bspline_surface3d)):
            # find primitives to split with
            contour1 = bspline_face3d.outer_contour3d
            contour2 = other_bspline_face3d.outer_contour3d

            distances = []
            for prim1 in contour1.primitives:
                dis = []
                for prim2 in contour2.primitives:
                    point1 = (prim1.start + prim1.end) / 2
                    point2 = (prim2.start + prim2.end) / 2
                    dis.append(point1.point_distance(point2))
                distances.append(dis)

            i = distances.index((min(distances)))
            j = distances[i].index(min(distances[i]))

            curves = [contour2.primitives[j], contour1.primitives[i]]

            # split surface
            for i, bspline in enumerate(bsplines):
                surfaces = bspline.split_surface_with_bspline_curve(curves[i])

                errors = []
                for surface in surfaces:
                    errors.append(surface.error_with_point3d(bsplines[i].point2d_to_3d(center[i])))

                bsplines_new[i] = surfaces[errors.index(min(errors))]

            grid2d_direction = (
                bsplines_new[0].rectangular_cut(
                    0, 1, 0, 1).pair_with(
                    bsplines_new[1].rectangular_cut(
                        0, 1, 0, 1)))[1]

        # grid3d
        number_points = 10
        points3d = []
        is_true = (bspline_face3d.outer_contour3d.is_sharing_primitives_with(
            other_bspline_face3d.outer_contour3d, abs_tol) or self.is_intersected_with(other_bspline_surface3d))

        for i, bspline in enumerate(bsplines_new):
            grid3d = bspline.grid3d(grid.Grid2D.from_properties(x_limits=(0, 1),
                                                                y_limits=(0, 1),
                                                                points_nbr=(number_points, number_points),
                                                                direction=grid2d_direction[i]))

            if is_true and i == 1:
                points3d.extend(grid3d[number_points:number_points * number_points])
            else:
                points3d.extend(grid3d)

        # fitting
        size_u, size_v, degree_u, degree_v = (number_points * 2) - 1, number_points, 3, 3

        merged_surface = BSplineSurface3D.points_fitting_into_bspline_surface(
            points3d, size_u, size_v, degree_u, degree_v)

        return merged_surface

    def xy_limits(self, other_bspline_surface3d):
        """
        Compute x, y limits to define grid2d.

        """

        grid2d_direction = (
            self.rectangular_cut(
                0, 1, 0, 1).pair_with(
                other_bspline_surface3d.rectangular_cut(
                    0, 1, 0, 1)))[1]

        xmin, xmax, ymin, ymax = [], [], [], []
        if grid2d_direction[0][1] == '+y':
            xmin.append(0)
            xmax.append(1)
            ymin.append(0)
            ymax.append(0.99)
        elif grid2d_direction[0][1] == '+x':
            xmin.append(0)
            xmax.append(0.99)
            ymin.append(0)
            ymax.append(1)
        elif grid2d_direction[0][1] == '-x':
            xmin.append(0.01)
            xmax.append(1)
            ymin.append(0)
            ymax.append(1)
        elif grid2d_direction[0][1] == '-y':
            xmin.append(0)
            xmax.append(1)
            ymin.append(0.01)
            ymax.append(1)

        xmin.append(0)
        xmax.append(1)
        ymin.append(0)
        ymax.append(1)

        return xmin, xmax, ymin, ymax

    def derivatives(self, u, v, order):
        """
        Evaluates n-th order surface derivatives at the given (u, v) parameter pair.

        :param u: Point's u coordinate.
        :type u: float
        :param v: Point's v coordinate.
        :type v: float
        :param order: Order of the derivatives.
        :type order: int
        :return: A list SKL, where SKL[k][l] is the derivative of the surface S(u,v) with respect
        to u k times and v l times
        :rtype: List[`volmdlr.Vector3D`]
        """
        if self.surface.rational:
            # derivatives = self._rational_derivatives(self.surface.data,(u, v), order)
            derivatives = volmdlr.bspline_compiled.rational_derivatives(self.surface.data, (u, v), order)
        else:
            # derivatives = self._derivatives(self.surface.data, (u, v), order)
            derivatives = volmdlr.bspline_compiled.derivatives(self.surface.data, (u, v), order)
        for i in range(order + 1):
            for j in range(order + 1):
                derivatives[i][j] = volmdlr.Vector3D(*derivatives[i][j])
        return derivatives

    def repair_contours2d(self, outer_contour, inner_contours):
        """
        Repair contours on parametric domain.

        :param outer_contour: Outer contour 2D.
        :type inner_contours: wires.Contour2D
        :param inner_contours: List of 2D contours.
        :type inner_contours: list
        """
        new_inner_contours = []
        new_outer_contour = outer_contour
        point1 = outer_contour.primitives[0].start
        point2 = outer_contour.primitives[-1].end

        u1, v1 = point1
        u2, v2 = point2

        for inner_contour in inner_contours:
            u3, v3 = inner_contour.primitives[0].start
            u4, v4 = inner_contour.primitives[-1].end

            if not inner_contour.is_ordered():
                if self.x_periodicity and self.y_periodicity:
                    raise NotImplementedError
                if self.x_periodicity:
                    outer_contour_param = [u1, u2]
                    inner_contour_param = [u3, u4]
                elif self.y_periodicity:
                    outer_contour_param = [v1, v2]
                    inner_contour_param = [v3, v4]
                else:
                    raise NotImplementedError

                point1 = outer_contour.primitives[0].start
                point2 = outer_contour.primitives[-1].end
                point3 = inner_contour.primitives[0].start
                point4 = inner_contour.primitives[-1].end

                outer_contour_direction = outer_contour_param[0] < outer_contour_param[1]
                inner_contour_direction = inner_contour_param[0] < inner_contour_param[1]
                if outer_contour_direction == inner_contour_direction:
                    inner_contour = inner_contour.invert()
                    point3 = inner_contour.primitives[0].start
                    point4 = inner_contour.primitives[-1].end

                closing_linesegment1 = edges.LineSegment2D(point2, point3)
                closing_linesegment2 = edges.LineSegment2D(point4, point1)
                new_outer_contour_primitives = outer_contour.primitives + [closing_linesegment1] + \
                    inner_contour.primitives + \
                    [closing_linesegment2]
                new_outer_contour = wires.Contour2D(primitives=new_outer_contour_primitives)
                new_outer_contour.order_contour(tol=1e-4)
            else:
                new_inner_contours.append(inner_contour)
        return new_outer_contour, new_inner_contours

    def _get_overlapping_theta(self, outer_contour_startend_theta, inner_contour_startend_theta):
        """
        Find overlapping theta domain between two contours on periodical Surfaces.
        """
        oc_xmin_index, outer_contour_xmin = min(enumerate(outer_contour_startend_theta), key=lambda x: x[1])
        oc_xmax_index, outer_contour_xman = max(enumerate(outer_contour_startend_theta), key=lambda x: x[1])
        inner_contour_xmin = min(inner_contour_startend_theta)
        inner_contour_xmax = max(inner_contour_startend_theta)

        # check if tetha3 or theta4 is in [theta1, theta2] interval
        overlap = outer_contour_xmin <= inner_contour_xmax and outer_contour_xman >= inner_contour_xmin

        if overlap:
            if inner_contour_xmin < outer_contour_xmin:
                overlapping_theta = outer_contour_startend_theta[oc_xmin_index]
                outer_contour_side = oc_xmin_index
                side = 0
                return overlapping_theta, outer_contour_side, side
            overlapping_theta = outer_contour_startend_theta[oc_xmax_index]
            outer_contour_side = oc_xmax_index
            side = 1
            return overlapping_theta, outer_contour_side, side

        # if not direct intersection -> find intersection at periodicity
        if inner_contour_xmin < outer_contour_xmin:
            overlapping_theta = outer_contour_startend_theta[oc_xmin_index] - 2 * math.pi
            outer_contour_side = oc_xmin_index
            side = 0
            return overlapping_theta, outer_contour_side, side
        overlapping_theta = outer_contour_startend_theta[oc_xmax_index] + 2 * math.pi
        outer_contour_side = oc_xmax_index
        side = 1
        return overlapping_theta, outer_contour_side, side

    def to_plane3d(self):
        """
        Converts a Bspline surface3d to a Plane3d.

        :return: A Plane
        :rtype: Plane3D
        """

        points_2d = [volmdlr.Point2D(0.1, 0.1),
                     volmdlr.Point2D(0.1, 0.8),
                     volmdlr.Point2D(0.8, 0.5)]
        points = [self.point2d_to_3d(pt) for pt in points_2d]

        surface3d = Plane3D.from_3_points(points[0],
                                          points[1],
                                          points[2])
        return surface3d


class BezierSurface3D(BSplineSurface3D):
    """
    A 3D Bezier surface.

    :param degree_u: The degree of the Bezier surface in the u-direction.
    :type degree_u: int
    :param degree_v: The degree of the Bezier surface in the v-direction.
    :type degree_v: int
    :param control_points: A list of lists of control points defining the Bezier surface.
    :type control_points: List[List[`volmdlr.Point3D`]]
    :param nb_u: The number of control points in the u-direction.
    :type nb_u: int
    :param nb_v: The number of control points in the v-direction.
    :type nb_v: int
    :param name: (Optional) name for the Bezier surface.
    :type name: str
    """

    def __init__(self, degree_u: int, degree_v: int,
                 control_points: List[List[volmdlr.Point3D]],
                 nb_u: int, nb_v: int, name=''):
        u_knots = utilities.generate_knot_vector(degree_u, nb_u)
        v_knots = utilities.generate_knot_vector(degree_v, nb_v)

        u_multiplicities = [1] * len(u_knots)
        v_multiplicities = [1] * len(v_knots)

        BSplineSurface3D.__init__(self, degree_u, degree_v,
                                  control_points, nb_u, nb_v,
                                  u_multiplicities, v_multiplicities,
                                  u_knots, v_knots, None, name)<|MERGE_RESOLUTION|>--- conflicted
+++ resolved
@@ -845,7 +845,6 @@
             distance = delta.norm()
             is_connected = math.isclose(distance, 0, abs_tol=1e-3)
             if not is_connected and \
-<<<<<<< HEAD
                     math.isclose(primitives2d[i].length(), x_periodicity, abs_tol=1e-2):
                 delta_end = previous_primitive.end - primitives2d[i].end
                 delta_min_index, _ = min(enumerate([distance, delta_end.norm()]), key=lambda x: x[1])
@@ -856,12 +855,6 @@
                 else:
                     new_primitive = primitives2d[i].reverse()
                     primitives2d[i] = new_primitive.translation(delta_end)
-
-=======
-                    primitives2d[i].end.is_close(primitives2d[i - 1].end, tol=1e-2) and \
-                    math.isclose(primitives2d[i].length(), x_periodicity, abs_tol=1e-2):
-                primitives2d[i] = primitives2d[i].reverse()
->>>>>>> 472f2544
             elif not is_connected and \
                     primitives2d[i].end.is_close(primitives2d[i - 1].end, tol=1e-2):
                 primitives2d[i] = primitives2d[i].reverse()
