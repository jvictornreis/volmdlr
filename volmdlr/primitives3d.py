#!/usr/bin/env python3
# -*- coding: utf-8 -*-
"""
Common primitives 3D.
"""

import math
import warnings
from random import uniform
from typing import Dict, List, Tuple

import plot_data

import dessia_common.core as dc
import matplotlib.pyplot as plt
import numpy as np
from scipy.optimize import Bounds, NonlinearConstraint, minimize
from scipy.stats import qmc

import volmdlr
import volmdlr.core
import volmdlr.edges
import volmdlr.faces
import volmdlr.primitives
import volmdlr.wires
from volmdlr import shells, surfaces, curves


np.seterr(divide='raise')


class RoundedLineSegments3D(volmdlr.primitives.RoundedLineSegments):
    """
    A class representing a series of rounded line segments in 3D.

    This class inherits from the `RoundedLineSegments` class,
    and provides methods to work with rounded line segments in 3D.

    :param points: The list of points defining the line segments.
    :type points: List[volmdlr.Point3D]
    :param radius: The dictionary mapping segment indices to their respective radii.
    :type radius:Dict[int, float]
    :param adapt_radius: Flag indicating whether to adapt the radius based on segment length.
    Defaults to False.
    :type adapt_radius: bool, optional
    :param name: The name of the rounded line segments. Defaults to ''.
    :type name: str, optional
    """
    line_class = volmdlr.edges.LineSegment3D
    arc_class = volmdlr.edges.Arc3D

    def __init__(self, points: List[volmdlr.Point3D], radius: Dict[str, float],
                 adapt_radius: bool = False, name: str = ''):
        volmdlr.primitives.RoundedLineSegments.__init__(self, points, radius, adapt_radius=adapt_radius, name=name)

    def arc_features(self, point_index: int):
<<<<<<< HEAD
        """Get rounded line segments arc features."""
=======
        """
        Gets arc contours.

        """
>>>>>>> 9c409378
        radius = self.radius[point_index]
        point_1, point_i, point_2 = self.get_points(point_index)
        dist1 = (point_1 - point_i).norm()
        dist2 = (point_2 - point_i).norm()
        dist3 = (point_1 - point_2).norm()
        alpha = math.acos(-(dist3**2 - dist1**2 - dist2**2) / (2 * dist1 * dist2)) / 2.
        dist = radius / math.tan(alpha)

        u1 = (point_1 - point_i) / dist1
        u2 = (point_2 - point_i) / dist2

        p3 = point_i + u1 * dist
        p4 = point_i + u2 * dist

        n = u1.cross(u2)
        n /= n.norm()
        v1 = u1.cross(n)
        v2 = u2.cross(n)

        line1 = curves.Line3D(p3, p3 + v1)
        line2 = curves.Line3D(p4, p4 + v2)

        w = u1 + u2  # mean of v1 and v2
        w /= w.norm()

        interior = line1.minimum_distance_points(line2)[0] - w * radius
        return p3, interior, p4, dist, alpha

    def rotation(self, center: volmdlr.Point3D, axis: volmdlr.Vector3D,
                 angle: float):
        """
        OpenRoundedLineSegments3D rotation.

        :param center: rotation center
        :param axis: rotation axis
        :param angle: angle rotation
        :return: a new rotated OpenRoundedLineSegments3D
        """
        return self.__class__([point.rotation(center, axis, angle)
                               for point in self.points],
                              self.radius, self.closed, self.name)

    def translation(self, offset: volmdlr.Vector3D):
        """
        OpenRoundedLineSegments3D translation.

        :param offset: translation vector
        :return: A new translated OpenRoundedLineSegments3D
        """
        return self.__class__([point.translation(offset)
                               for point in self.points],
                              self.radius, self.closed, self.name)


class OpenRoundedLineSegments3D(volmdlr.wires.Wire3D, RoundedLineSegments3D):
    """
    Defines an open rounded line segments.

    :param points: Points used to draw the wire.
    :type points: List of Point3D.
    :param radius: Radius used to connect different parts of the wire.
    :type radius: {position1(n): float which is the radius linked the n-1 and.
    n+1 points, position2(n+1):...}
    """
    _non_data_eq_attributes = ['name']
    _non_data_hash_attributes = ['name']

    def __init__(self, points: List[volmdlr.Point3D], radius: Dict[str, float],
                 adapt_radius: bool = False, name: str = ''):
        RoundedLineSegments3D.__init__(self, points, radius, adapt_radius=adapt_radius, name='')
        self.closed = False

        volmdlr.wires.Wire3D.__init__(self, self._primitives(), name)


class ClosedRoundedLineSegments3D(RoundedLineSegments3D, volmdlr.wires.Contour3D):
    """
    Defines a closed rounded line segment in 3D.

    :param points: Points used to draw the wire
    :type points: List of Point3D
    :param radius: Radius used to connect different parts of the wire
    :type radius: {position1(n): float which is the radius linked the n-1 and
    n+1 points, position2(n+1):...}
    """
    _non_serializable_attributes = []
    _non_data_eq_attributes = ['name']
    _non_data_hash_attributes = ['name']

    def __init__(self, points: List[volmdlr.Point3D], radius: float, adapt_radius: bool = False, name: str = ''):
        RoundedLineSegments3D.__init__(self, points, radius, adapt_radius, name)
        self.closed = True
        volmdlr.wires.Contour3D.__init__(self, primitives=self._primitives(), name=name)


class Block(shells.ClosedShell3D):
    """
    Creates a block.

    :param frame: a frame 3D. The origin of the frame is the center of the block,
     the 3 vectors are defining the edges. The frame has not to be orthogonal
    """
    _standalone_in_db = True
    _non_serializable_attributes = ['size', 'bounding_box', 'faces', 'contours', 'plane', 'points', 'polygon2D']
    _non_data_eq_attributes = ['name', 'color', 'alpha', 'size', 'bounding_box',
                               'faces', 'contours', 'plane', 'points', 'polygon2D']
    _non_data_hash_attributes = []

    def __init__(self, frame: volmdlr.Frame3D, *,
                 color: Tuple[float, float, float] = None, alpha: float = 1.,
                 reference_path: str = volmdlr.PATH_ROOT, name: str = ''):
        self.frame = frame
        self.size = (self.frame.u.norm(),
                     self.frame.v.norm(),
                     self.frame.w.norm())
        self._octree = None
        self._quadtree = None
        faces = self.shell_faces()
        for face in faces:
            face.alpha = alpha
            face.color = color
        shells.ClosedShell3D.__init__(self, faces, color=color, alpha=alpha, reference_path=reference_path, name=name)

    def __eq__(self, other):
        if self.__class__.__name__ != other.__class__.__name__:
            return False
        if self.frame != other.frame:
            return False
        return True

    def __hash__(self):
        return hash((self.__class__.__name__, self.frame))

    def to_dict(self, *args, **kwargs):
        """
        Custom to_dict for performance.

        """
        dict_ = dc.DessiaObject.base_dict(self)
        dict_.update({'color': self.color,
                      'alpha': self.alpha,
                      'frame': self.frame.to_dict(),
                      'reference_path': self.reference_path})

        return dict_

    def volume(self):
        """Returns the volume of the block."""
        return self.size[0] * self.size[1] * self.size[2]

    @classmethod
    def from_bounding_box(cls, bounding_box: volmdlr.core.BoundingBox, name: str = ""):
        """
        Create a block from a bounding box.

        :param bounding_box: the bounding box sued to create the block.
        :type bounding_box: BoundingBox
        :param name: the name of the block, optional.
        :type name: str

        :return: the created block.
        :rtype: Block
        """
        return cls(frame=bounding_box.to_frame(), name=name)

    def get_bounding_box(self) -> volmdlr.core.BoundingBox:
        """
        Get the bounding box of the block.

        :return: the created bounding box.
        :rtype: BoundingBox
        """
        return volmdlr.core.BoundingBox.from_points(
            [
                self.frame.origin - volmdlr.Point3D(self.frame.u.x / 2, self.frame.v.y / 2, self.frame.w.z / 2),
                self.frame.origin + volmdlr.Point3D(self.frame.u.x / 2, self.frame.v.y / 2, self.frame.w.z / 2),
            ]
        )

    def vertices(self):
        """Computes the vertices of the block."""
        return [self.frame.origin - 0.5 * self.frame.u - 0.5 * self.frame.v - 0.5 * self.frame.w,
                self.frame.origin - 0.5 * self.frame.u + 0.5 * self.frame.v - 0.5 * self.frame.w,
                self.frame.origin + 0.5 * self.frame.u + 0.5 * self.frame.v - 0.5 * self.frame.w,
                self.frame.origin + 0.5 * self.frame.u - 0.5 * self.frame.v - 0.5 * self.frame.w,
                self.frame.origin - 0.5 * self.frame.u - 0.5 * self.frame.v + 0.5 * self.frame.w,
                self.frame.origin - 0.5 * self.frame.u + 0.5 * self.frame.v + 0.5 * self.frame.w,
                self.frame.origin + 0.5 * self.frame.u + 0.5 * self.frame.v + 0.5 * self.frame.w,
                self.frame.origin + 0.5 * self.frame.u - 0.5 * self.frame.v + 0.5 * self.frame.w]

    def edges(self):
        """Computes the edges of the block."""
        point1, point2, point3, point4, point5, point6, point7, point8 = self.vertices()
        return [volmdlr.edges.LineSegment3D(point1.copy(), point2.copy()),
                volmdlr.edges.LineSegment3D(point2.copy(), point3.copy()),
                volmdlr.edges.LineSegment3D(point3.copy(), point4.copy()),
                volmdlr.edges.LineSegment3D(point4.copy(), point1.copy()),
                volmdlr.edges.LineSegment3D(point5.copy(), point6.copy()),
                volmdlr.edges.LineSegment3D(point6.copy(), point7.copy()),
                volmdlr.edges.LineSegment3D(point7.copy(), point8.copy()),
                volmdlr.edges.LineSegment3D(point8.copy(), point5.copy()),
                volmdlr.edges.LineSegment3D(point1.copy(), point5.copy()),
                volmdlr.edges.LineSegment3D(point2.copy(), point6.copy()),
                volmdlr.edges.LineSegment3D(point3.copy(), point7.copy()),
                volmdlr.edges.LineSegment3D(point4.copy(), point8.copy())]

    def face_contours3d(self):
<<<<<<< HEAD
        """Get face contours."""
=======
        """
        Gets face's contours.

        """
>>>>>>> 9c409378
        edges = self.edges()
        switched_edges = [edge.reverse() for edge in edges[4:]]
        contours = [
            volmdlr.wires.Contour3D([edge.copy() for edge in edges[:4]]),
            volmdlr.wires.Contour3D([edge.copy() for edge in edges[4:8]]),
            volmdlr.wires.Contour3D([edges[0].copy(), edges[9].copy(),
                                     switched_edges[0].copy(), switched_edges[4].copy()]),
            volmdlr.wires.Contour3D([edges[1].copy(), edges[10].copy(),
                                     switched_edges[1].copy(), switched_edges[5].copy()]),
            volmdlr.wires.Contour3D([edges[2].copy(), edges[11].copy(),
                                     switched_edges[2].copy(), switched_edges[6].copy()]),
            volmdlr.wires.Contour3D([edges[3].copy(), edges[12].copy(),
                                     switched_edges[3].copy(), switched_edges[7].copy()])
        ]
        return contours

    def shell_faces(self):
        """Computes the faces of the block."""
        hlx = 0.5 * self.frame.u.norm()
        hly = 0.5 * self.frame.v.norm()
        hlz = 0.5 * self.frame.w.norm()
        frame = self.frame.copy()
        frame = frame.normalize()
        xm_frame = volmdlr.Frame3D(frame.origin - 0.5 * self.frame.u, frame.v, frame.w, frame.u)
        xp_frame = volmdlr.Frame3D(frame.origin + 0.5 * self.frame.u,  frame.v, frame.w, frame.u)
        ym_frame = volmdlr.Frame3D(frame.origin - 0.5 * self.frame.v, frame.w, frame.u, frame.v)
        yp_frame = volmdlr.Frame3D(frame.origin + 0.5 * self.frame.v, frame.w, frame.u, frame.v)
        zm_frame = volmdlr.Frame3D(frame.origin - 0.5 * self.frame.w, frame.u, frame.v, frame.w)
        zp_frame = volmdlr.Frame3D(frame.origin + 0.5 * self.frame.w, frame.u, frame.v, frame.w)
        block_faces = [
            volmdlr.faces.PlaneFace3D.from_surface_rectangular_cut(surfaces.Plane3D(xm_frame), -hly, hly, -hlz, hlz),
            volmdlr.faces.PlaneFace3D.from_surface_rectangular_cut(surfaces.Plane3D(xp_frame), -hly, hly, -hlz, hlz),
            volmdlr.faces.PlaneFace3D.from_surface_rectangular_cut(surfaces.Plane3D(ym_frame), -hlz, hlz, -hlx, hlx),
            volmdlr.faces.PlaneFace3D.from_surface_rectangular_cut(surfaces.Plane3D(yp_frame), -hlz, hlz, -hlx, hlx),
            volmdlr.faces.PlaneFace3D.from_surface_rectangular_cut(surfaces.Plane3D(zm_frame), -hlx, hlx, -hly, hly),
            volmdlr.faces.PlaneFace3D.from_surface_rectangular_cut(surfaces.Plane3D(zp_frame), -hlx, hlx, -hly, hly)
        ]
        return block_faces

    def faces_center(self):
        """Computes the faces center of the block."""
        return [self.frame.origin - 0.5 * self.frame.u,
                self.frame.origin + 0.5 * self.frame.u,
                self.frame.origin - 0.5 * self.frame.v,
                self.frame.origin + 0.5 * self.frame.v,
                self.frame.origin - 0.5 * self.frame.w,
                self.frame.origin + 0.5 * self.frame.w]

    def rotation(self, center: volmdlr.Point3D, axis: volmdlr.Vector3D,
                 angle: float):
        """
        Block rotation.

        :param center: rotation center
        :param axis: rotation axis
        :param angle: angle rotation
        :return: a new rotated Block
        """
        new_frame = self.frame.rotation(center, axis, angle)
        return Block(new_frame, color=self.color, alpha=self.alpha, reference_path=self.reference_path, name=self.name)

    def translation(self, offset: volmdlr.Vector3D):
        """
        Returns a new translated block.

        :param offset: translation vector.
        :return: A new translated Block.
        """
        new_frame = self.frame.translation(offset)
        return Block(new_frame, color=self.color, alpha=self.alpha, reference_path=self.reference_path, name=self.name)

    def cut_by_orthogonal_plane(self, plane_3d: surfaces.Plane3D):
        """
        Cuts Block by orthogonal plane, and return a plane face at this plane, bounded by the block volume.

        """
        bouding_box = self.bounding_box
        if plane_3d.frame.w.dot(volmdlr.Vector3D(1, 0, 0)) == 0:
            pass
        elif plane_3d.frame.w.dot(volmdlr.Vector3D(0, 1, 0)) == 0:
            pass
        elif plane_3d.frame.w.dot(volmdlr.Vector3D(0, 0, 1)) == 0:
            pass
        else:
            raise KeyError('plane is not orthogonal either with x, y or z')
        point_min = volmdlr.Point3D(bouding_box.xmin, bouding_box.ymin,
                                    bouding_box.zmin)
        point_max = volmdlr.Point3D(bouding_box.xmax, bouding_box.ymax,
                                    bouding_box.zmax)
        point_min_2d = plane_3d.point3d_to_2d(point_min)
        point_max_2d = plane_3d.point3d_to_2d(point_max)
        points = [point_min_2d, volmdlr.Point2D(point_max_2d.x, point_min_2d.y),
                  point_max_2d, volmdlr.Point2D(point_min_2d.x, point_max_2d.y)]
        contour_2d = surfaces.Surface2D(
            volmdlr.wires.ClosedPolygon2D(points), [])

        return volmdlr.faces.PlaneFace3D(plane_3d, contour_2d)

    def frame_mapping_parametres(self, frame: volmdlr.Frame3D, side: str):
        """Helper function to frame mapping."""
        basis = frame.basis()
        if side == 'new':
            new_origin = frame.global_to_local_coordinates(self.frame.origin)
            new_u = basis.global_to_local_coordinates(self.frame.u)
            new_v = basis.global_to_local_coordinates(self.frame.v)
            new_w = basis.global_to_local_coordinates(self.frame.w)
            new_frame = volmdlr.Frame3D(new_origin, new_u, new_v, new_w)
        elif side == 'old':
            new_origin = frame.local_to_global_coordinates(self.frame.origin)
            new_u = basis.local_to_global_coordinates(self.frame.u)
            new_v = basis.local_to_global_coordinates(self.frame.v)
            new_w = basis.local_to_global_coordinates(self.frame.w)
            new_frame = volmdlr.Frame3D(new_origin, new_u, new_v, new_w)
        else:
            raise ValueError('side value not valid, please specify'
                             'a correct value: \'old\' or \'new\'')
        return new_frame

    def frame_mapping(self, frame: volmdlr.Frame3D, side: str):
        """
        Changes frame_mapping and return a new Frame3D.

        :param side: 'old' or 'new'
        """
        new_frame = self.frame_mapping_parametres(frame, side)
        return Block(new_frame, color=self.color, alpha=self.alpha, reference_path=self.reference_path, name=self.name)

    def copy(self, deep=True, memo=None):
        """
        Creates a copy of a Block.

        """
        new_origin = self.frame.origin.copy()
        new_u = self.frame.u.copy()
        new_v = self.frame.v.copy()
        new_w = self.frame.w.copy()
        new_frame = volmdlr.Frame3D(new_origin, new_u, new_v, new_w)
        return Block(new_frame, color=self.color, alpha=self.alpha, reference_path=self.reference_path, name=self.name)

    def plot_data(self, x3d, y3d, edge_style=plot_data.EdgeStyle):
        """Plot the 2D projections of a block."""
        lines = []
        for edge3d in self.edges():
            lines.append(edge3d.plot_data(x3d, y3d, edge_style))

        return lines

    def plot2d(self, x3d, y3d, ax=None):
        """
        Plot 2d with Matplotlib.

        """
        if ax is None:
            fig, ax = plt.subplots()
            ax.set_aspect('equal')
        else:
            fig = None

        for edge3d in self.edges():
            edge3d.plot2d(x3d, y3d, ax=ax)

        return fig, ax

    def octree(self):
        """Subdivide block into eight other blocks."""
        if not self._octree:
            self._octree = self.subdivide_block(2, 2, 2)
        return self._octree

    def quadtree(self):
        """Subdivide block into four other blocks."""
        if not self._quadtree:
            self._quadtree = self.subdivide_block(2, 2, 1)
        return self._quadtree

    def subdivide_block(self, number_blocks_x, number_blocks_y, number_blocks_z):
        """Divide block into sub blocks."""
        filling_boxes_size = [self.size[0] / number_blocks_x, self.size[1] / number_blocks_y,
                              self.size[2] / number_blocks_z]
        initial_frame_center = self.frame.origin.copy(deep=True).translation(
            -volmdlr.Vector3D(self.size[0] / 2 - filling_boxes_size[0] / 2,
                              self.size[1] / 2 - filling_boxes_size[1] / 2,
                              self.size[2] / 2 - filling_boxes_size[2] / 2))
        xyz = [volmdlr.Vector3D(filling_boxes_size[0], 0, 0), volmdlr.Vector3D(0, filling_boxes_size[1], 0),
               volmdlr.Vector3D(0, 0, filling_boxes_size[2])]

        dividing_blocks = []
        for z_box in range(number_blocks_z):
            for y_box in range(number_blocks_y):
                for x_box in range(number_blocks_x):
                    translation_vector = volmdlr.Vector3D(x_box * filling_boxes_size[0], y_box * filling_boxes_size[1],
                                                          z_box * filling_boxes_size[2])
                    origin_point = initial_frame_center.translation(translation_vector)
                    block = Block(frame=volmdlr.Frame3D(origin_point, *xyz))
                    dividing_blocks.append(block)
        return dividing_blocks


class ExtrudedProfile(shells.ClosedShell3D):
    """
    Extrude a profile given by outer and inner contours.

    TODO: In the future change to a frame and a surface2D and an extrusion vector.
    """
    _non_serializable_attributes = ['faces', 'inner_contours3d',
                                    'outer_contour3d']

    def __init__(self, frame: volmdlr.Frame3D,
                 outer_contour2d: volmdlr.wires.Contour2D,
                 inner_contours2d: List[volmdlr.wires.Contour2D],
                 extrusion_length: float,
                 color: Tuple[float, float, float] = None, alpha: float = 1.,
                 reference_path: str = volmdlr.PATH_ROOT, name: str = ''):
        self.frame = frame

        self.outer_contour2d = outer_contour2d
        self.outer_contour3d = outer_contour2d.to_3d(self.frame.origin, self.frame.u, self.frame.v)
        self.extrusion_length = extrusion_length
        self.inner_contours2d = inner_contours2d
        self.extrusion_vector = self.frame.w * extrusion_length
        self.inner_contours3d = []
        self.color = color

        bool_areas = []
        for contour in inner_contours2d:
            self.inner_contours3d.append(contour.to_3d(self.frame.origin, self.frame.u, self.frame.v))
            if contour.area() > outer_contour2d.area():
                bool_areas.append(True)
            else:
                bool_areas.append(False)
        if any(bool_areas):
            raise ValueError('At least one inner contour is not contained in outer_contour.')

        faces = self.shell_faces()

        shells.ClosedShell3D.__init__(self, faces, color=color, alpha=alpha, reference_path=reference_path, name=name)

    def to_dict(self, *args, **kwargs):
        """
        Serialize the ExtrudedProfile.

        """
        dict_ = dc.DessiaObject.base_dict(self)
        dict_.update({'color': self.color,
                      'alpha': self.alpha,
                      'frame': self.frame.to_dict(),
                      'outer_contour2d': self.outer_contour2d.to_dict(),
                      'inner_contours2d': [c.to_dict() for c in self.inner_contours2d],
                      'extrusion_length': self.extrusion_length,
                      'reference_path': self.reference_path
                      })

        return dict_

    def copy(self, deep=True, memo=None):
        """
        Creates a copy of Extruded Profile.

        """
        return self.__class__(
            frame=self.frame.copy(),
            outer_contour2d=self.outer_contour2d.copy(),
            inner_contours2d=[c.copy() for c in self.inner_contours2d],
            extrusion_length=self.extrusion_length,
            color=self.color,
            alpha=self.alpha,
            reference_path=self.reference_path,
            name=self.name)

    def shell_faces(self):
        """
        Computes the shell faces from init data.

        """
        lower_plane = surfaces.Plane3D.from_plane_vectors(
            self.frame.origin, self.frame.u, self.frame.v)
        lower_face = volmdlr.faces.PlaneFace3D(
            lower_plane, surfaces.Surface2D(self.outer_contour2d,
                                            self.inner_contours2d))

        upper_face = lower_face.translation(self.extrusion_vector)
        lateral_faces = []
        for primitive in self.outer_contour3d.primitives:
            lateral_faces.extend(primitive.extrusion(self.extrusion_vector))

        for inner_contour in self.inner_contours3d:
            for primitive in inner_contour.primitives:
                lateral_faces.extend(primitive.extrusion(self.extrusion_vector))

        return [lower_face, upper_face] + lateral_faces

    def area(self):
        """Returns the area of the extruded 2D surface."""
        areas = self.outer_contour2d.area()
        areas -= sum(contour.area() for contour in self.inner_contours2d)
        return areas

    def volume(self):
        """
        Gets the Volume of an extruded profile volume.

        :return:
        """
        z = self.frame.w
        return self.area() * self.extrusion_vector.dot(z)

    def frame_mapping(self, frame: volmdlr.Frame3D, side: str):
        """
        Changes frame_mapping and return a new ExtrudeProfile.

        :param side: = 'old' or 'new'.
        """
        return ExtrudedProfile(
            frame=self.frame.frame_mapping(frame, side),
            outer_contour2d=self.outer_contour2d, inner_contours2d=self.inner_contours2d,
            extrusion_length=self.extrusion_length,
            reference_path=self.reference_path
        )

    def rotation(self, center: volmdlr.Point3D, axis: volmdlr.Vector3D,
                 angle: float):
        """
        Extruded Profile rotation.

        :param center: rotation center.
        :param axis: rotation axis.
        :param angle: angle rotation.
        :return: a new rotated ExtrudedProfile.
        """
        return self.__class__(
            frame=self.frame.rotation(center, axis, angle),
            outer_contour2d=self.outer_contour2d,
            inner_contours2d=self.inner_contours2d,
            extrusion_length=self.extrusion_length,
            color=self.color, alpha=self.alpha,
            reference_path=self.reference_path, name=self.name
        )

    def translation(self, offset: volmdlr.Vector3D):
        """
        Extruded Profile translation.

        :param offset: translation vector
        :return: A new translated ExtrudedProfile
        """
        return self.__class__(
            frame=self.frame.translation(offset),
            outer_contour2d=self.outer_contour2d,
            inner_contours2d=self.inner_contours2d,
            extrusion_length=self.extrusion_length,
            color=self.color, alpha=self.alpha,
            reference_path=self.reference_path, name=self.name
        )


class RevolvedProfile(shells.ClosedShell3D):
    """
    Revolve a 2D profile along an axis around a certain angle.

    """
    _non_serializable_attributes = ['faces', 'contour3D']

    def __init__(self, frame: volmdlr.Frame3D,
                 contour2d: volmdlr.wires.Contour2D,
                 axis_point: volmdlr.Point3D, axis: volmdlr.Vector3D,
                 angle: float = 2 * math.pi, *,
                 color: Tuple[float, float, float] = None, alpha: float = 1,
                 reference_path: str = volmdlr.PATH_ROOT, name: str = ''):
        if frame.w.cross(axis).is_close(volmdlr.Vector3D(0.0, 0.0, 0.0)):
            raise ValueError(f"The normal vector of the Revolution's contour frame should not be parallel \n"
                             f"to revolution axis. frame.w: {frame.w}; revolution_axis: {axis}")
        self.contour2d = contour2d
        self.axis_point = axis_point
        self.axis = axis
        self.angle = angle
        self.frame = frame

        faces = self.shell_faces()
        shells.ClosedShell3D.__init__(self, faces, color=color, alpha=alpha, reference_path=reference_path, name=name)

    def __hash__(self):
        """
        Defines hash.
        """
        return hash((hash(self.contour2d), hash(self.axis_point), hash(self.axis), self.angle, hash(self.frame)))

    def __eq__(self, other):
        """
        Defines equality.
        """
        if not self.__class__.__name__ == other.__class__.__name__:
            return False
        for self_param, other_param in zip([self.frame,
                                            self.contour2d, self.axis_point, self.axis, self.angle],
                                           [other.frame,
                                            other.contour2d, other.axis_point, other.axis, other.angle]
                                           ):
            if not self_param == other_param:
                return False
        return True

    @property
    def contour3d(self):
        """
        Gets the positionned contour for revolution.
        """
        return self.contour2d.to_3d(self.frame.origin, self.frame.u, self.frame.v)

    def to_dict(self, *args, **kwargs):
        """
        Custom to dict for performance.
        """
        dict_ = dc.DessiaObject.base_dict(self)
        dict_.update({'color': self.color,
                      'alpha': self.alpha,
                      'frame': self.frame.to_dict(),
                      'contour2d': self.contour2d.to_dict(),
                      'axis_point': self.axis_point.to_dict(),
                      'angle': self.angle,
                      'axis': self.axis.to_dict(),
                      'reference_path': self.reference_path
                      })

        return dict_

    def copy(self, deep=True, memo=None):
        """
        Creates a copy of Revolved-profile.

        """
        return self.__class__(frame=self.frame.copy(),
                              contour2d=self.contour2d.copy(deep=deep, memo=memo),
                              axis=self.axis.copy(), angle=self.angle,
                              axis_point=self.axis_point.copy(),
                              color=self.color, alpha=self.alpha,
                              reference_path=self.reference_path, name=self.name)

    def shell_faces(self):
        """
        Computes the shell faces from init data.

        """
        faces = []

        for edge in self.contour3d.primitives:
            faces.extend(edge.revolution(self.axis_point, self.axis, self.angle))

        if not math.isclose(self.angle, volmdlr.TWO_PI, abs_tol=1e-9):
            # Adding contours face to close
            plane1 = surfaces.Plane3D(self.frame)
            face1 = volmdlr.faces.PlaneFace3D(
                plane1, surfaces.Surface2D(self.contour2d, []))
            face2 = face1.rotation(self.axis_point, self.axis, self.angle)
            faces.append(face1)
            faces.append(face2)

        return faces

    def volume(self):
        """
        Volume from Guldin formulae.

        """
        point1 = self.axis_point.plane_projection3d(self.frame.origin, self.frame.u, self.frame.v)
        p1_2d = point1.to_2d(self.axis_point, self.frame.u, self.frame.v)
        p2_3d = self.axis_point + volmdlr.Point3D(self.axis.vector)
        p2_2d = p2_3d.to_2d(self.frame.origin, self.frame.u, self.frame.v)
        axis_2d = curves.Line2D(p1_2d, p2_2d)
        com = self.contour2d.center_of_mass()
        if com is not False:
            dist = axis_2d.point_distance(com)
            return self.angle * dist * self.contour2d.area()
        return 0.

    def rotation(self, center: volmdlr.Point3D, axis: volmdlr.Vector3D,
                 angle: float):
        """
        Revolved profile rotation.

        :param center: rotation center
        :type center: volmdlr.Point3D
        :param axis: rotation axis
        :type axis: volmdlr.Vector3D
        :param angle: angle rotation
        :type angle: float
        :return: a new rotated Revolved Profile
        :rtype: Revolved Profile
        """
        return self.__class__(
            frame=self.frame.rotation(center, axis, angle),
            contour2d=self.contour2d,
            axis_point=self.axis_point.rotation(center, axis, angle),
            axis=self.axis.rotation(center=volmdlr.O3D, axis=axis,
                                    angle=angle),
            angle=self.angle,
            color=self.color, alpha=self.alpha,
            reference_path=self.reference_path, name=self.name
        )

    def translation(self, offset: volmdlr.Vector3D):
        """
        Revolved Profile translation.

        :param offset: translation vector.
        :return: A new translated Revolved Profile.
        """
        return self.__class__(
            frame=self.frame.translation(offset),
            contour2d=self.contour2d,
            axis_point=self.axis_point.translation(offset),
            axis=self.axis,
            angle=self.angle,
            color=self.color, alpha=self.alpha,
            reference_path=self.reference_path, name=self.name
        )

    def frame_mapping_parameters(self, frame: volmdlr.Frame3D, side: str):
        """Apply transformation to object's parameters."""
        basis = frame.Basis()
        if side == 'old':
            axis = basis.local_to_global_coordinates(self.axis)
        elif side == 'new':
            axis = basis.global_to_local_coordinates(self.axis)
        else:
            raise ValueError('side must be either old or new')

        return axis

    def frame_mapping(self, frame: volmdlr.Frame3D, side: str):
        """
        Changes frame_mapping and return a new Revolved Profile.

        side = 'old' or 'new'
        """
        axis = self.frame_mapping_parameters(frame, side)
        return RevolvedProfile(
            self.frame.frame_mapping(frame, side),
            self.contour2d,
            self.axis_point.frame_mapping(frame, side),
            axis=axis, angle=self.angle,
            reference_path=self.reference_path
        )


class Cylinder(shells.ClosedShell3D):
    """
    Represents a 3D cylinder defined by its frame, radius, and length.
    """
    # pylint: disable=too-many-arguments

    def __init__(
        self,
        frame: volmdlr.Frame3D,
        radius: float,
        length: float,
        color: Tuple[float, float, float] = None,
        alpha: float = 1.0,
        reference_path: str = volmdlr.PATH_ROOT,
        name: str = "",
    ):
        """
        Initializes the Cylinder instance.

        The `Cylinder` class creates a cylinder with the specified radius and length, positioned using the given frame.
        The axis of revolution of the cylinder corresponds to the local z-axis (w-axis) of the provided frame.

        :param frame: The reference frame defining the position and orientation of the cylinder.
            The w-axis of the frame corresponds to the axis of revolution of the cylinder.
        :type frame: volmdlr.Frame3D
        :param radius: The radius of the cylinder.
        :type radius: float
        :param length: The length of the cylinder.
        :type length: float
        :param color: The color of the cylinder as an RGB tuple. Default is None.
        :type color: Tuple[float, float, float], optional
        :param alpha: The opacity of the cylinder (0.0 to 1.0). Default is 1.0.
        :type alpha: float, optional
        :param reference_path: A path corresponding to the "location"
            of the equivalent python object in the overall structure. "#/path/to/displayed_object"
        :type reference_path: str
        :param name: The name of the cylinder. Default is an empty string.
        :type name: str, optional
        """
        self.frame = frame
        self.position = frame.origin
        self.axis = frame.w
        self.radius = radius
        self.length = length

        faces = self.shell_faces()

        shells.ClosedShell3D.__init__(self, faces=faces, color=color, alpha=alpha,
                                      reference_path=reference_path, name=name)

    def shell_faces(self):
        """
        Computes the shell faces from init data.
        """
        surface3d = surfaces.CylindricalSurface3D(
            self.frame.translation(-self.frame.w * (self.length * 0.5)), self.radius
        )
        cylindrical_face = volmdlr.faces.CylindricalFace3D.from_surface_rectangular_cut(
            surface3d, 0, 2 * math.pi, 0, self.length
        )
        lower_plane = surfaces.Plane3D.from_plane_vectors(
            self.frame.origin.translation(-self.frame.w * (self.length * 0.5)), self.frame.u, self.frame.v
        )
        circle = volmdlr.curves.Circle2D(
            volmdlr.OXY.translation(self.position.to_2d(self.frame.origin, self.frame.u, self.frame.v)), self.radius
        )
        lower_face = volmdlr.faces.PlaneFace3D(
            lower_plane, surfaces.Surface2D(volmdlr.wires.Contour2D([volmdlr.edges.FullArc2D.from_curve(circle)]), [])
        )
        upper_face = lower_face.translation(self.frame.w * self.length)

        return [lower_face, cylindrical_face, upper_face]

    def get_bounding_box(self) -> volmdlr.core.BoundingBox:
        """
        Computes the bounding box of a cylinder.

        :return: The BoundingBox of the Cylinder.
        :rtype: :class:`volmdlr.core.BoundingBox`
        """
        # This was copied for HollowCylinder. Inheritance removed to avoid problems
        radius = self.radius

        point_a = self.position - self.length / 2 * self.axis
        point_b = self.position + self.length / 2 * self.axis

        dx2 = (point_a[0] - point_b[0])**2
        dy2 = (point_a[1] - point_b[1])**2
        dz2 = (point_a[2] - point_b[2])**2

        if point_a[0] > point_b[0]:
            point_a, point_b = point_b, point_a
        xmin = point_a[0] - (((dy2 + dz2) / (dx2 + dy2 + dz2))**0.5) * radius
        xmax = point_b[0] + (((dy2 + dz2) / (dx2 + dy2 + dz2))**0.5) * radius

        if point_a[1] > point_b[1]:
            point_a, point_b = point_b, point_a
        ymin = point_a[1] - (((dx2 + dz2) / (dx2 + dy2 + dz2))**0.5) * radius
        ymax = point_b[1] + (((dx2 + dz2) / (dx2 + dy2 + dz2))**0.5) * radius

        if point_a[2] > point_b[2]:
            point_a, point_b = point_b, point_a
        zmin = point_a[2] - (((dx2 + dy2) / (dx2 + dy2 + dz2))**0.5) * radius
        zmax = point_b[2] + (((dx2 + dy2) / (dx2 + dy2 + dz2))**0.5) * radius

        return volmdlr.core.BoundingBox(xmin, xmax, ymin, ymax, zmin, zmax)

    def volume(self) -> float:
        """
        Compute the volume of the cylinder.

        :return: The computed volume of the Cylinder.
        :rtype: float
        """
        return self.length * math.pi * self.radius**2

    @classmethod
    def from_end_points(
        cls,
        point1: volmdlr.Point3D,
        point2: volmdlr.Point3D,
        radius: float,
        color: Tuple[float, float, float] = None,
        alpha: float = 1,
        reference_path: str = volmdlr.PATH_ROOT,
        name: str = "",
    ):
        """
        Create a cylinder from two end points.

        :param point1: The first end point defining the base of the cylinder.
        :type point1: volmdlr.Point3D
        :param point2: The second end point defining the top of the cylinder.
        :type point2: volmdlr.Point3D
        :param radius: The radius of the cylinder.
        :type radius: float
        :param color: The color of the cylinder as an RGB tuple. Default is None.
        :type color: Tuple[float, float, float], optional
        :param alpha: The opacity of the cylinder (0.0 to 1.0). Default is 1.0.
        :type alpha: float, optional
        :param reference_path: A path corresponding to the "location"
            of the equivalent python object in the overall structure. "#/path/to/displayed_object"
        :type reference_path: str
        :param name: The name of the cylinder. Default is an empty string.
        :type name: str, optional

        :return: A Cylinder instance created from the specified end points.
        :rtype: Cylinder
        """
        position = 0.5 * (point1 + point2)
        length = point1.point_distance(point2)
        axis = (point2 - point1).to_vector()
        axis = axis.unit_vector()
        u_vector = axis.deterministic_unit_normal_vector()
        v_vector = axis.cross(u_vector)

        frame = volmdlr.Frame3D(position, u_vector, v_vector, axis)

        return cls(frame=frame, radius=radius, length=length, color=color, alpha=alpha,
                   reference_path=reference_path, name=name)

    @classmethod
    def from_extremal_points(
        cls,
        point1: volmdlr.Point3D,
        point2: volmdlr.Point3D,
        radius: float,
        color: Tuple[float, float, float] = None,
        alpha: float = 1,
        reference_path: str = volmdlr.PATH_ROOT,
        name: str = "",
    ):
        """Deprecated class method. Use 'from_end_points' instead."""
        warnings.warn("Deprecated classmethod. Use 'from_end_points' instead.", DeprecationWarning)

        return cls.from_end_points(point1, point2, radius, color, alpha, reference_path, name)

    @classmethod
    def from_center_point_and_axis(
        cls,
        center_point: volmdlr.Point3D,
        axis: volmdlr.Vector3D,
        radius: float,
        length: float,
        color: Tuple[float, float, float] = None,
        alpha: float = 1,
        reference_path: str = volmdlr.PATH_ROOT,
        name: str = "",
    ) -> 'Cylinder':
        """
        Create a cylinder from a center point, an axis, radius, and length.

        :param center_point: The center point of the cylinder (i.e. the middle point of the axis of the cylinder).
        :type center_point: volmdlr.Point3D
        :param axis: The axis of revolution for the cylinder.
        :type axis: volmdlr.Vector3D
        :param radius: The radius of the cylinder.
        :type radius: float
        :param length: The length of the cylinder.
        :type length: float
        :param color: The color of the cylinder as an RGB tuple. Default is None.
        :type color: Tuple[float, float, float], optional
        :param alpha: The opacity of the cylinder (0.0 to 1.0). Default is 1.0.
        :type alpha: float, optional
        :param reference_path: A path corresponding to the "location"
            of the equivalent python object in the overall structure. "#/path/to/displayed_object"
        :type reference_path: str
        :param name: The name of the cylinder. Default is an empty string.
        :type name: str, optional

        :return: A Cylinder instance created from the specified center point, axis, radius, and length.
        :rtype: Cylinder
        """
        u_vector = axis.deterministic_unit_normal_vector()
        v_vector = axis.cross(u_vector)
        frame = volmdlr.Frame3D(center_point, u_vector, v_vector, axis)

        return cls(frame=frame, radius=radius, length=length, color=color, alpha=alpha,
                   reference_path=reference_path, name=name)

    def rotation(self, center: volmdlr.Point3D, axis: volmdlr.Vector3D, angle: float) -> 'Cylinder':
        """
        Cylinder rotation.

        :param center: The rotation center.
        :type center: volmdlr.Point3D
        :param axis: The rotation axis.
        :type axis: volmdlr.Vector3D
        :param angle: The angle of rotation.
        :type angle: float

        :return: A new rotated Cylinder.
        :rtype: Cylinder
        """
        return self.__class__(
            frame=self.frame.rotation(center, axis, angle),
            length=self.length,
            radius=self.radius,
            color=self.color,
            alpha=self.alpha,
            reference_path=self.reference_path,
            name=self.name,
        )

    def translation(self, offset: volmdlr.Vector3D) -> 'Cylinder':
        """
        Cylinder translation.

        :param offset: The translation vector.
        :type offset: volmdlr.Vector3D

        :return: A new translated Cylinder.
        :rtype: Cylinder
        """
        return self.__class__(
            frame=self.frame.translation(offset),
            length=self.length,
            radius=self.radius,
            color=self.color,
            alpha=self.alpha,
            reference_path=self.reference_path,
            name=self.name,
        )

    def frame_mapping(self, frame: volmdlr.Frame3D, side: str) -> 'Cylinder':
        """
        Changes frame_mapping and return a new Frame3D.

        side = 'old' or 'new'
        """
        return Cylinder(
            frame=self.frame.frame_mapping(frame, side),
            radius=self.radius,
            length=self.length,
            color=self.color,
            alpha=self.alpha,
            reference_path=self.reference_path,
            name=self.name,
        )

    def copy(self, deep=True, memo=None) -> 'Cylinder':
        """
        Creates a copy of Cylinder.

        :return: A copy of a current Cylinder.
        :rtype: Cylinder
        """
        return Cylinder(
            frame=self.frame.copy(),
            radius=self.radius,
            length=self.length,
            color=self.color,
            alpha=self.alpha,
            reference_path=self.reference_path,
            name=self.name,
        )

    def min_distance_to_other_cylinder(self, other_cylinder: 'Cylinder') -> float:
        """
        Compute the minimal distance between two volmdlr cylinders.

        :param other_cylinder: The other cylinder to compute the distance with.
        :type other_cylinder: Cylinder

        :return: The minimal distance between the two 3D cylinders.
        :rtype: float
        """
        # Basic check
        if self.point_belongs(other_cylinder.position) or other_cylinder.point_belongs(self.position):
            return 0.

        # Local frames of cylinders
        frame0 = volmdlr.Frame3D.from_point_and_vector(
            point=self.position, vector=self.axis, main_axis=volmdlr.Z3D
        )
        frame1 = volmdlr.Frame3D.from_point_and_vector(
            point=other_cylinder.position,
            vector=other_cylinder.axis,
            main_axis=volmdlr.Z3D,
        )

        matrix0 = frame0.transfer_matrix()
        x0, y0, z0 = frame0.origin.x, frame0.origin.y, frame0.origin.z
        matrix1 = frame1.transfer_matrix()
        x1, y1, z1 = frame1.origin.x, frame1.origin.y, frame1.origin.z

        # Euclidean distance
        def dist(point0, point1):
            return math.sqrt(
                (point0[0] - point1[0]) ** 2 + (point0[1] - point1[1]) ** 2 + (point0[2] - point1[2]) ** 2
            )

        # Local coordinates to global coordinates
        def to_global_point(point, matrix, origin):
            return [
                matrix.M11 * point[0] + matrix.M12 * point[1] + matrix.M13 * point[2] + origin[0],
                matrix.M21 * point[0] + matrix.M22 * point[1] + matrix.M23 * point[2] + origin[1],
                matrix.M31 * point[0] + matrix.M32 * point[1] + matrix.M33 * point[2] + origin[2],
            ]

        # Objective function
        def objective(x_param):
            point0_ = to_global_point(x_param[:3], matrix0, [x0, y0, z0])
            point1_ = to_global_point(x_param[3:], matrix1, [x1, y1, z1])

            return dist(point0_, point1_)

        # Gradient of objective function
        def gradient_objective(x_param):
            point0_ = to_global_point(x_param[:3], matrix0, [x0, y0, z0])
            point1_ = to_global_point(x_param[3:], matrix1, [x1, y1, z1])

            distance = dist(point0_, point1_)

            return [
                (point0_[0] - point1_[0]) / distance * matrix0.M11
                + (point0_[1] - point1_[1]) / distance * matrix0.M21
                + (point0_[2] - point1_[2]) / distance * matrix0.M31,
                (point0_[0] - point1_[0]) / distance * matrix0.M12
                + (point0_[1] - point1_[1]) / distance * matrix0.M22
                + (point0_[2] - point1_[2]) / distance * matrix0.M32,
                (point0_[0] - point1_[0]) / distance * matrix0.M13
                + (point0_[1] - point1_[1]) / distance * matrix0.M23
                + (point0_[2] - point1_[2]) / distance * matrix0.M33,
                (point1_[0] - point0_[0]) / distance * matrix1.M11
                + (point1_[1] - point0_[1]) / distance * matrix1.M21
                + (point1_[2] - point0_[2]) / distance * matrix1.M31,
                (point1_[0] - point0_[0]) / distance * matrix1.M12
                + (point1_[1] - point0_[1]) / distance * matrix1.M22
                + (point1_[2] - point0_[2]) / distance * matrix1.M32,
                (point1_[0] - point0_[0]) / distance * matrix1.M13
                + (point1_[1] - point0_[1]) / distance * matrix1.M23
                + (point1_[2] - point0_[2]) / distance * matrix1.M33,
            ]

        # Initial vector
        initial_guess = np.zeros(6)

        # Constraints
        def constraint_radius_0(x):
            # radius of cylinder 0
            return x[0] ** 2 + x[1] ** 2

        def constraint_radius_1(x):
            # radius of cylinder 1
            return x[3] ** 2 + x[4] ** 2

        def gradient_constraint_radius_0(x):
            # gradient of constraint_radius_0
            return [2 * x[0], 2 * x[1], 0, 0, 0, 0]

        def gradient_constraint_radius_1(x):
            # gradient of constraint_radius_1
            return [0, 0, 0, 2 * x[3], 2 * x[4], 0]

        constraints = [
            NonlinearConstraint(
                fun=constraint_radius_0,
                lb=0,
                ub=self.radius**2,
                jac=gradient_constraint_radius_0,
            ),
            NonlinearConstraint(
                fun=constraint_radius_1,
                lb=0,
                ub=other_cylinder.radius**2,
                jac=gradient_constraint_radius_1,
            ),
        ]

        # Bounds
        bounds = Bounds(
            lb=[
                -self.radius,
                -self.radius,
                -self.length / 2,
                -other_cylinder.radius,
                -other_cylinder.radius,
                -other_cylinder.length / 2,
            ],
            ub=[
                self.radius,
                self.radius,
                self.length / 2,
                other_cylinder.radius,
                other_cylinder.radius,
                other_cylinder.length / 2,
            ],
        )

        return minimize(
            fun=objective,
            x0=initial_guess,
            bounds=bounds,
            tol=1e-6,
            constraints=constraints,
            jac=gradient_objective,
        ).fun

    def is_intersecting_other_cylinder(self, other_cylinder: 'Cylinder') -> bool:
        """
        Verifies if two cylinders are intersecting or not.

        :param other_cylinder: The other cylinder to compute if there is an intersection with.
        :type other_cylinder: Cylinder

        :return: True if cylinders are intersecting, False otherwise
        :rtype: bool
        """
        dist = self.min_distance_to_other_cylinder(other_cylinder)

        return dist < 1e-5

    def random_point_inside(self) -> volmdlr.Point3D:
        """
        Return a random point inside a cylinder.

        :return: a random point inside the Cylinder
        :rtype: volmdlr.Point3D
        """
        theta = uniform(0, 2 * math.pi)
        radius = math.sqrt(uniform(0, 1)) * self.radius

        x_local = radius * math.cos(theta)
        y_local = radius * math.sin(theta)
        z_local = uniform(-self.length / 2, self.length / 2)

        local_frame = volmdlr.Frame3D.from_point_and_vector(
            point=self.position, vector=self.axis, main_axis=volmdlr.Z3D
        )

        return local_frame.local_to_global_coordinates(volmdlr.Point3D(x_local, y_local, z_local)).to_point()

    def lhs_points_inside(self, n_points: int) -> List[volmdlr.Point3D]:
        """
        Returns some points inside the cylinder from a LHS samplings.

        :param n_points: The number of points to generate.
        :type n_points: int

        :return: The Latin Hypercube Sampling points inside the cylinder.
        :rtype: list[volmdlr.Point3D]
        """
        local_frame = volmdlr.Frame3D.from_point_and_vector(
            point=self.position, vector=self.axis, main_axis=volmdlr.Z3D
        )

        # sampling point in Cartesian local coordinates
        sampler = qmc.LatinHypercube(d=3, seed=0)
        sample = qmc.scale(
            sampler.random(n=n_points),
            [0, 0, -self.length / 2],
            [1, 2 * math.pi, self.length / 2],
        )

        # converting sampled point in global coordinates volmdlr.Point3D points
        points = []
        for point in sample:
            radius = math.sqrt(point[0]) * self.radius
            theta = point[1]

            x_local = radius * math.cos(theta)
            y_local = radius * math.sin(theta)
            z_local = point[2]

            points.append(
                local_frame.local_to_global_coordinates(volmdlr.Point3D(x_local, y_local, z_local)).to_point()
            )

        return points

    def point_belongs(self, point3d: volmdlr.Point3D, **kwargs) -> bool:
        """
        Check if the point belongs to the cylinder.

        :param point3d: The point to check if it's the cylinder.
        :type point3d: volmdlr.Point3D

        :return: True if the given point is inside the cylinder, False otherwise.
        :rtype: bool
        """
        local_frame = volmdlr.Frame3D.from_point_and_vector(
            point=self.position, vector=self.axis, main_axis=volmdlr.Z3D
        )

        local_point = local_frame.global_to_local_coordinates(point3d)

        return (math.sqrt(local_point.x ** 2 + local_point.y ** 2) <= self.radius) and (
                -self.length / 2 <= local_point.z <= self.length / 2
        )

    def interference_volume_with_other_cylinder(self, other_cylinder: "Cylinder", n_points: int = 1000) -> float:
        """
        Estimation of the interpenetration volume using LHS sampling (inspired by Monte-Carlo method).

        :param other_cylinder: The other cylinder to compute the interference volume with.
        :type other_cylinder: Cylinder
        :param n_points: Optional parameter used for the number of random point used to discretize the cylinder
        :type n_points: int

        :return: An estimation of the interference volume.
        :rtype: float
        """

        # doing the discretization on the smallest cylinder to have better precision
        if self.volume() < other_cylinder.volume():
            smallest_cylinder = self
        else:
            smallest_cylinder = other_cylinder
            other_cylinder = self

        return (
                len(
                    [
                        point
                        for point in smallest_cylinder.lhs_points_inside(n_points)
                        if other_cylinder.point_belongs(point)
                    ]
                )
                / n_points
        ) * smallest_cylinder.volume()


class Cone(shells.ClosedShell3D):
    """
    Represents a 3D cone defined by its frame, radius, and length.
    """
    # pylint: disable=too-many-arguments

    def __init__(
        self,
        frame: volmdlr.Frame3D,
        radius: float,
        length: float,
        color: Tuple[float, float, float] = None,
        alpha: float = 1.0,
        reference_path: str = volmdlr.PATH_ROOT,
        name: str = "",
    ):
        """
        Initializes the Cone instance.

        The `Cone` class creates a cone with the specified radius and length, positioned using the given frame.
        The axis of revolution of the cone corresponds to the local z-axis (w-axis) of the provided frame.
        The top of the cone is oriented according to the local z-axis (w-axis) of the provided frame.
        The center of the cone axis is positioned at the provided frame origin point.

        :param frame: The reference frame defining the position and orientation of the cone.
            The w-axis of the frame corresponds to the axis of revolution of the cone.
        :type frame: volmdlr.Frame3D
        :param radius: The radius of the cone.
        :type radius: float
        :param length: The length of the cone.
        :type length: float
        :param color: The color of the cone as an RGB tuple. Default is None.
        :type color: Tuple[float, float, float], optional
        :param alpha: The opacity of the cone (0.0 to 1.0). Default is 1.0.
        :type alpha: float, optional
        :param name: The name of the cone. Default is an empty string.
        :type name: str, optional
        """
        self.frame = frame
        self.position = frame.origin
        self.axis = frame.w
        self.radius = radius
        self.length = length

        faces = self.shell_faces()

        shells.ClosedShell3D.__init__(self, faces=faces, color=color, alpha=alpha,
                                      reference_path=reference_path, name=name)

    def shell_faces(self):
        """
        Computes the shell faces from init data.
        """
        conical_surface_frame = self.frame.translation(self.frame.w * (self.length * 0.5))
        conical_surface_frame.w = -conical_surface_frame.w
        surface3d = surfaces.ConicalSurface3D(conical_surface_frame, math.atan(self.radius / self.length))

        conical_face = volmdlr.faces.ConicalFace3D.from_surface_rectangular_cut(
            surface3d, 0, 2 * math.pi, 0, self.length
        )
        lower_plane = surfaces.Plane3D.from_plane_vectors(
            self.frame.origin.translation(-self.frame.w * (self.length * 0.5)), self.frame.u, self.frame.v
        )
        circle = volmdlr.curves.Circle2D(
            volmdlr.OXY.translation(self.position.to_2d(self.frame.origin, self.frame.u, self.frame.v)), self.radius
        )
        lower_face = volmdlr.faces.PlaneFace3D(
            lower_plane, surfaces.Surface2D(volmdlr.wires.Contour2D([volmdlr.edges.FullArc2D.from_curve(circle)]), [])
        )

        return [lower_face, conical_face]

    def get_bounding_box(self) -> volmdlr.core.BoundingBox:
        """
        Compute the bounding box of the cone.

        A is the point at the basis.
        B is the top.

        :return: The BoundingBox of the Cone.
        :rtype: :class:`volmdlr.core.BoundingBox`
        """
        point_a = self.position - self.length / 2 * self.axis
        point_b = self.position + self.length / 2 * self.axis

        dx2 = (point_a[0] - point_b[0])**2
        dy2 = (point_a[1] - point_b[1])**2
        dz2 = (point_a[2] - point_b[2])**2

        x_bound = (point_a[0] - (((dy2 + dz2) / (dx2 + dy2 + dz2))**0.5) * self.radius,
                   point_a[0] + (((dy2 + dz2) / (dx2 + dy2 + dz2))**0.5) * self.radius, point_b[0])
        xmin = min(x_bound)
        xmax = max(x_bound)

        y_bound = (point_a[1] - (((dx2 + dz2) / (dx2 + dy2 + dz2))**0.5) * self.radius,
                   point_a[1] + (((dx2 + dz2) / (dx2 + dy2 + dz2))**0.5) * self.radius, point_b[1])
        ymin = min(y_bound)
        ymax = max(y_bound)

        z_bound = (point_a[2] - (((dx2 + dy2) / (dx2 + dy2 + dz2))**0.5) * self.radius,
                   point_a[2] + (((dx2 + dy2) / (dx2 + dy2 + dz2))**0.5) * self.radius, point_b[2])
        zmin = min(z_bound)
        zmax = max(z_bound)

        return volmdlr.core.BoundingBox(xmin, xmax, ymin, ymax, zmin, zmax)

    def rotation(self, center: volmdlr.Point3D, axis: volmdlr.Vector3D, angle: float) -> 'Cone':
        """
        Cone rotation.

        :param center: The rotation center.
        :type center: volmdlr.Point3D
        :param axis: The rotation axis.
        :type axis: volmdlr.Vector3D
        :param angle: The angle of rotation.
        :type angle: float

        :return: A new rotated Cone.
        :rtype: Cone
        """
        return self.__class__(
            frame=self.frame.rotation(center, axis, angle),
            radius=self.radius,
            length=self.length,
            color=self.color,
            alpha=self.alpha,
            reference_path=self.reference_path,
            name=self.name
        )

    def translation(self, offset: volmdlr.Vector3D) -> 'Cone':
        """
        Cone translation.

        :param offset: The translation vector.
        :type offset: volmdlr.Vector3D

        :return: A new translated Cone.
        :rtype: Cone
        """
        return self.__class__(
            frame=self.frame.translation(offset),
            radius=self.radius,
            length=self.length,
            color=self.color,
            alpha=self.alpha,
            reference_path=self.reference_path,
            name=self.name
        )

    def volume(self) -> float:
        """
        Compute the volume of the cone.

        :return: The computed volume of the cone.
        :rtype: float
        """
        return self.length * math.pi * self.radius**2 / 3

    @classmethod
    def from_center_point_and_axis(
        cls,
        center_point: volmdlr.Point3D,
        axis: volmdlr.Vector3D,
        radius: float,
        length: float,
        color: Tuple[float, float, float] = None,
        alpha: float = 1,
        reference_path: str = volmdlr.PATH_ROOT,
        name: str = "",
    ) -> 'Cone':
        """
        Create a cone from a center point, an axis, radius, and length.

        :param center_point: The center point of the cone (i.e. the middle point of the axis of the cone).
        :type center_point: volmdlr.Point3D
        :param axis: The axis of revolution for the cone.
        :type axis: volmdlr.Vector3D
        :param radius: The radius of the cone.
        :type radius: float
        :param length: The length of the cone.
        :type length: float
        :param color: The color of the cone as an RGB tuple. Default is None.
        :type color: Tuple[float, float, float], optional
        :param alpha: The opacity of the cone (0.0 to 1.0). Default is 1.0.
        :type alpha: float, optional
        :param reference_path: A path corresponding to the "location"
            of the equivalent python object in the overall structure. "#/path/to/displayed_object"
        :type reference_path: str
        :param name: The name of the cone. Default is an empty string.
        :type name: str, optional

        :return: A Cone instance created from the specified center point, axis, radius, and length.
        :rtype: Cone
        """
        u_vector = axis.deterministic_unit_normal_vector()
        v_vector = axis.cross(u_vector)
        frame = volmdlr.Frame3D(center_point, u_vector, v_vector, axis)
        return cls(frame=frame, radius=radius, length=length, color=color, alpha=alpha,
                   reference_path=reference_path, name=name)


class HollowCylinder(shells.ClosedShell3D):
    """
    Represents a 3D hollow cylinder defined by its frame, radii, and length.
    """
    # pylint: disable=too-many-arguments

    def __init__(
        self,
        frame: volmdlr.Frame3D,
        inner_radius: float,
        outer_radius: float,
        length: float,
        color: Tuple[float, float, float] = None,
        alpha: float = 1,
        reference_path: str = volmdlr.PATH_ROOT,
        name: str = "",
    ):
        """
        Initializes the HollowCylinder instance.

        The `HollowCylinder` class creates a hollow cylinder with the specified radii and length, positioned using the
        given frame.
        The axis of revolution of the hollow cylinder corresponds to the local z-axis (w-axis) of the provided frame.

        :param frame: The reference frame defining the position and orientation of the hollow cylinder.
            The w-axis of the frame corresponds to the axis of revolution of the hollow cylinder.
        :type frame: volmdlr.Frame3D
        :param inner_radius: The inner radius of the hollow cylinder.
        :type inner_radius: float
        :param outer_radius: The outer radius of the hollow cylinder.
        :type outer_radius: float
        :param length: The length of the hollow cylinder.
        :type length: float
        :param color: The color of the hollow cylinder as an RGB tuple. Default is None.
        :type color: Tuple[float, float, float], optional
        :param alpha: The opacity of the hollow cylinder (0.0 to 1.0). Default is 1.0.
        :type alpha: float, optional
        :param reference_path: A path corresponding to the "location"
            of the equivalent python object in the overall structure. "#/path/to/displayed_object"
        :type reference_path: str
        :param name: The name of the hollow cylinder. Default is an empty string.
        :type name: str, optional
        """
        self.frame = frame
        self.position = frame.origin
        self.axis = frame.w
        self.inner_radius = inner_radius
        self.outer_radius = outer_radius
        self.length = length

        faces = self.shell_faces()
        shells.ClosedShell3D.__init__(self, faces=faces, color=color, alpha=alpha,
                                      reference_path=reference_path, name=name)

    def shell_faces(self):
        """
        Computes the shell faces from init data.
        """
        surface3d_1 = surfaces.CylindricalSurface3D(
            self.frame.translation(-self.frame.w * (self.length * 0.5)), self.outer_radius
        )
        surface3d_2 = surfaces.CylindricalSurface3D(
            self.frame.translation(-self.frame.w * (self.length * 0.5)), self.inner_radius
        )

        cylindrical_face1 = volmdlr.faces.CylindricalFace3D.from_surface_rectangular_cut(
            surface3d_1, 0, 2 * math.pi, 0, self.length
        )
        cylindrical_face2 = volmdlr.faces.CylindricalFace3D.from_surface_rectangular_cut(
            surface3d_2, 0, 2 * math.pi, 0, self.length
        )

        lower_plane = surfaces.Plane3D.from_plane_vectors(
            self.frame.origin.translation(-self.frame.w * (self.length * 0.5)), self.frame.u, self.frame.v
        )

        position_2d = self.position.to_2d(self.frame.origin, self.frame.u, self.frame.v)
        outer_circle = volmdlr.curves.Circle2D(volmdlr.OXY.translation(position_2d), self.outer_radius)
        inner_circle = volmdlr.curves.Circle2D(volmdlr.OXY.translation(position_2d), self.inner_radius)

        lower_face = volmdlr.faces.PlaneFace3D(
            lower_plane,
            surfaces.Surface2D(
                volmdlr.wires.Contour2D([volmdlr.edges.FullArc2D.from_curve(outer_circle)]),
                [volmdlr.wires.Contour2D([volmdlr.edges.FullArc2D.from_curve(inner_circle)])],
            ),
        )
        upper_face = lower_face.translation(self.frame.w * self.length)

        return [lower_face, cylindrical_face1, cylindrical_face2, upper_face]

    def get_bounding_box(self) -> volmdlr.core.BoundingBox:
        """
        Computes the bounding box of a hollow cylinder.

        :return: The BoundingBox of the HollowCylinder.
        :rtype: :class:`volmdlr.core.BoundingBox`
        """
        radius = self.outer_radius

        point_a = self.position - self.length / 2 * self.axis
        point_b = self.position + self.length / 2 * self.axis

        dx2 = (point_a[0] - point_b[0])**2
        dy2 = (point_a[1] - point_b[1])**2
        dz2 = (point_a[2] - point_b[2])**2

        if point_a[0] > point_b[0]:
            point_a, point_b = point_b, point_a
        xmin = point_a[0] - (((dy2 + dz2) / (dx2 + dy2 + dz2))**0.5) * radius
        xmax = point_b[0] + (((dy2 + dz2) / (dx2 + dy2 + dz2))**0.5) * radius

        if point_a[1] > point_b[1]:
            point_a, point_b = point_b, point_a
        ymin = point_a[1] - (((dx2 + dz2) / (dx2 + dy2 + dz2))**0.5) * radius
        ymax = point_b[1] + (((dx2 + dz2) / (dx2 + dy2 + dz2))**0.5) * radius

        if point_a[2] > point_b[2]:
            point_a, point_b = point_b, point_a
        zmin = point_a[2] - (((dx2 + dy2) / (dx2 + dy2 + dz2))**0.5) * radius
        zmax = point_b[2] + (((dx2 + dy2) / (dx2 + dy2 + dz2))**0.5) * radius

        return volmdlr.core.BoundingBox(xmin, xmax, ymin, ymax, zmin, zmax)

    def volume(self) -> float:
        """
        Compute the volume of the hollow cylinder.

        :return: The computed volume of the Cylinder.
        :rtype: float
        """
        return self.length * math.pi * (self.outer_radius**2 - self.inner_radius**2)

    @classmethod
    def from_end_points(
        cls,
        point1: volmdlr.Point3D,
        point2: volmdlr.Point3D,
        inner_radius: float,
        outer_radius: float,
        color: Tuple[float, float, float] = None,
        alpha: float = 1,
        reference_path: str = volmdlr.PATH_ROOT,
        name: str = "",
    ):
        """
        Create a hollow cylinder from two end points.

        :param point1: The first end point defining the base of the hollow cylinder.
        :type point1: volmdlr.Point3D
        :param point2: The second end point defining the top of the hollow cylinder.
        :type point2: volmdlr.Point3D
        :param inner_radius: The inner radius of the hollow cylinder.
        :type inner_radius: float
        :param outer_radius: The outer radius of the hollow cylinder.
        :type outer_radius: float
        :param color: The color of the hollow cylinder as an RGB tuple. Default is None.
        :type color: Tuple[float, float, float], optional
        :param alpha: The opacity of the hollow cylinder (0.0 to 1.0). Default is 1.0.
        :type alpha: float, optional
        :param reference_path: A path corresponding to the "location"
            of the equivalent python object in the overall structure. "#/path/to/displayed_object"
        :type reference_path: str
        :param name: The name of the hollow cylinder. Default is an empty string.
        :type name: str, optional

        :return: A HollowCylinder instance created from the specified end points.
        :rtype: HollowCylinder
        """
        position = 0.5 * (point1 + point2)
        length = point1.point_distance(point2)
        axis = (point2 - point1).to_vector()
        axis = axis.unit_vector()
        u_vector = axis.deterministic_unit_normal_vector()
        v_vector = axis.cross(u_vector)

        frame = volmdlr.Frame3D(position, u_vector, v_vector, axis)

        return cls(
            frame=frame,
            inner_radius=inner_radius,
            outer_radius=outer_radius,
            length=length,
            color=color,
            alpha=alpha,
            reference_path=reference_path,
            name=name
        )

    @classmethod
    def from_extremal_points(
        cls,
        point1: volmdlr.Point3D,
        point2: volmdlr.Point3D,
        inner_radius: float,
        outer_radius: float,
        color: Tuple[float, float, float] = None,
        alpha: float = 1,
        reference_path: str = volmdlr.PATH_ROOT,
        name: str = "",
    ):
        """Deprecated class method. Use 'from_end_points' instead."""
        warnings.warn("Deprecated classmethod. Use 'from_end_points' instead.", DeprecationWarning)

        return cls.from_end_points(point1, point2, inner_radius, outer_radius, color, alpha, reference_path, name)

    @classmethod
    def from_center_point_and_axis(
        cls,
        center_point: volmdlr.Point3D,
        axis: volmdlr.Vector3D,
        inner_radius: float,
        outer_radius: float,
        length: float,
        color: Tuple[float, float, float] = None,
        alpha: float = 1,
        reference_path: str = volmdlr.PATH_ROOT,
        name: str = "",
    ) -> 'HollowCylinder':
        """
        Create a hollow cylinder from a center point, an axis, radius, and length.

        :param center_point: The center point of the hollow cylinder
            (i.e. the middle point of the axis of the hollow cylinder).
        :type center_point: volmdlr.Point3D
        :param axis: The axis of revolution for the hollow cylinder.
        :type axis: volmdlr.Vector3D
        :param inner_radius: The inner radius of the hollow cylinder.
        :type inner_radius: float
        :param outer_radius: The outer radius of the hollow cylinder.
        :type outer_radius: float
        :param length: The length of the hollow cylinder.
        :type length: float
        :param color: The color of the hollow cylinder as an RGB tuple. Default is None.
        :type color: Tuple[float, float, float], optional
        :param alpha: The opacity of the hollow cylinder (0.0 to 1.0). Default is 1.0.
        :type alpha: float, optional
        :param reference_path: A path corresponding to the "location"
            of the equivalent python object in the overall structure. "#/path/to/displayed_object"
        :type reference_path: str
        :param name: The name of the hollow cylinder. Default is an empty string.
        :type name: str, optional

        :return: A HollowCylinder instance created from the specified center point, axis, radii, and length.
        :rtype: HollowCylinder
        """
        u_vector = axis.deterministic_unit_normal_vector()
        v_vector = axis.cross(u_vector)
        frame = volmdlr.Frame3D(center_point, u_vector, v_vector, axis)

        return cls(
            frame=frame,
            inner_radius=inner_radius,
            outer_radius=outer_radius,
            length=length,
            color=color,
            alpha=alpha,
            reference_path=reference_path,
            name=name,
        )

    def rotation(self, center: volmdlr.Point3D, axis: volmdlr.Vector3D, angle: float) -> 'HollowCylinder':
        """
        Hollow cylinder rotation.

        :param center: The rotation center.
        :type center: volmdlr.Point3D
        :param axis: The rotation axis.
        :type axis: volmdlr.Vector3D
        :param angle: The angle of rotation.
        :type angle: float

        :return: A new rotated HollowCylinder.
        :rtype: HollowCylinder
        """
        return self.__class__(
            frame=self.frame.rotation(center, axis, angle),
            length=self.length,
            inner_radius=self.inner_radius,
            outer_radius=self.outer_radius,
            color=self.color,
            alpha=self.alpha,
            reference_path=self.reference_path,
            name=self.name
        )

    def translation(self, offset: volmdlr.Vector3D) -> 'HollowCylinder':
        """
        Hollow cylinder translation.

        :param offset: The translation vector.
        :type offset: volmdlr.Vector3D

        :return: A new translated HollowCylinder.
        :rtype: HollowCylinder
        """
        return self.__class__(
            frame=self.frame.translation(offset),
            length=self.length,
            inner_radius=self.inner_radius,
            outer_radius=self.outer_radius,
            color=self.color,
            alpha=self.alpha,
            reference_path=self.reference_path,
            name=self.name
        )

    def frame_mapping(self, frame: volmdlr.Frame3D, side: str) -> 'HollowCylinder':
        """
        Changes frame_mapping and return a new HollowCylinder.

        side = 'old' or 'new'.
        """
        return HollowCylinder(
            frame=self.frame.frame_mapping(frame, side),
            inner_radius=self.inner_radius,
            outer_radius=self.outer_radius,
            length=self.length,
            color=self.color,
            alpha=self.alpha,
            reference_path=self.reference_path,
            name=self.name
        )

    def copy(self, *args, **kwargs) -> 'HollowCylinder':
        """
        Creates a copy of HollowCylinder.

        :return: A copy of a current HollowCylinder.
        :rtype: HollowCylinder
        """
        return HollowCylinder(
            frame=self.frame.copy(),
            inner_radius=self.inner_radius,
            outer_radius=self.outer_radius,
            length=self.length,
            color=self.color,
            alpha=self.alpha,
            reference_path=self.reference_path,
            name=self.name
        )


class Sweep(shells.ClosedShell3D):
    """
    Sweep a profile along a path.

    The resulting shape is defined by a contour in 2D and a path with C1 continuity provided by
    the 3D wire. The starting frame defines the position and orientation of the profile in the 3D space.

    :param contour2d: The 2D contour, defining the profile to be swept along the wire.
    :type contour2d: volmdlr.wires.Contour2D
    :param wire3d: The 3D wire path along which the contour is swept. The path must be C1 continuous.
    :type wire3d: volmdlr.wires.Wire3D
    :param starting_frame: (optional) The starting frame for the sweep. This parameter is used to control the
        orientation of the profile in 3D space. The frame's origin should be coincident with the start of the path.
        If not provided, it is determined from the orientation of the wire and may provide unexpected sweep
        orientation, if the aspect ratio of the profile is different of 1.
    :type starting_frame: volmdlr.Frame3D
    :param color: (optional) The RGB color of the resulting shell.
    :type color: Tuple[float, float, float]
    :param alpha: (optional) The transparency of the resulting shell.
    :type alpha: float
    :param name: The name of the sweep.
    :type name: str
    """

    def __init__(self, contour2d: volmdlr.wires.Contour2D,
                 wire3d: volmdlr.wires.Wire3D,
                 starting_frame=None, *,
                 color: Tuple[float, float, float] = None, alpha: float = 1,
                 reference_path: str = volmdlr.PATH_ROOT,
                 name: str = ''):
        self.contour2d = contour2d
        self.wire3d = wire3d
        self.starting_frame = starting_frame
        if self.starting_frame is None:
            origin = self.wire3d.primitives[0].start
            w = self.wire3d.primitives[0].unit_direction_vector(0.)
            u = self.wire3d.primitives[0].unit_normal_vector(0.)
            if not u:
                u = w.deterministic_unit_normal_vector()
            v = w.cross(u)
            self.starting_frame = volmdlr.Frame3D(origin, u, v, w)
        faces = self.shell_faces()
        shells.ClosedShell3D.__init__(self, faces, color=color, alpha=alpha, reference_path=reference_path, name=name)

    def to_dict(self, *args, **kwargs):
        """Custom serialization for performance."""
        dict_ = dc.DessiaObject.base_dict(self)
        dict_.update({'color': self.color,
                      'alpha': self.alpha,
                      'wire3d': self.wire3d.to_dict(),
                      'contour2d': self.contour2d.to_dict(),
                      'reference_path': self.reference_path
                      })

        return dict_

    def shell_faces(self):
        """
        Generates the shell faces.

        For now, it does not take into account rotation of sections.
        """
        if not self.wire3d.point_at_abscissa(0.).is_close(self.starting_frame.origin):
            raise ValueError("Frame origin and wire start should be coincident.")
        start_plane = surfaces.Plane3D(self.starting_frame)

        faces = [volmdlr.faces.PlaneFace3D(start_plane, surfaces.Surface2D(self.contour2d, []))]

        last_end_tangent = self.wire3d.primitives[0].unit_direction_vector(0.)
        frame_contour = self.starting_frame
        for wire_primitive in self.wire3d.primitives:
            start_tangent = wire_primitive.unit_direction_vector(0.)
            if not start_tangent.is_close(last_end_tangent):
                raise ValueError("""It seems that the wire3d provided to the sweep is not C1 continuous.
                 If you have a wire with discotinuites you can try to break it down into many sweeps or
                  try to use a OpenRoundedLineSegments3D as path.""")

            if not wire_primitive.start.is_close(frame_contour.origin):
                raise ValueError("Frame origin and edge start should be coincident.")

            faces.extend(wire_primitive.sweep(self.contour2d, frame_contour))
            last_end_tangent = wire_primitive.unit_direction_vector(wire_primitive.length())
            frame_contour = wire_primitive.move_frame_along(frame_contour)
        end_plane = surfaces.Plane3D(frame_contour)
        contour3d = self.contour2d.to_3d(frame_contour.origin, frame_contour.u, frame_contour.v)
        contour2d = end_plane.contour3d_to_2d(contour3d)
        end_face = volmdlr.faces.PlaneFace3D(end_plane, surfaces.Surface2D(contour2d, []))
        faces.append(end_face)
        return faces

    def frame_mapping(self, frame: volmdlr.Frame3D, side: str):
        """
        Changes frame_mapping and return a new Sweep.

        :param frame: Frame to map.
        :param side: 'old' or 'new'
        """
        new_wire = self.wire3d.frame_mapping(frame, side)
        return Sweep(self.contour2d, new_wire, color=self.color,
                     alpha=self.alpha, reference_path=self.reference_path, name=self.name)

    def copy(self, deep=True, memo=None):
        """Creates a copy of the Sweep."""
        new_contour2d = self.contour2d.copy()
        new_wire3d = self.wire3d.copy()
        return Sweep(new_contour2d, new_wire3d, color=self.color,
                     alpha=self.alpha, reference_path=self.reference_path, name=self.name)


class Sphere(shells.ClosedShell3D):
    """
    Defines a sphere at a given position & radius.
    """

    def __init__(self, center: volmdlr.Point3D, radius: float,
                 color: Tuple[float, float, float] = None, alpha: float = 1.,
                 reference_path: str = volmdlr.PATH_ROOT, name: str = ''):
        self.center = center
        self.radius = radius
        self.position = center

        self.frame = volmdlr.Frame3D(center, volmdlr.X3D, volmdlr.Y3D, volmdlr.Z3D)
        spherical_surface = surfaces.SphericalSurface3D(self.frame, self.radius)
        spherical_face = volmdlr.faces.SphericalFace3D.from_surface_rectangular_cut(spherical_surface)
        shells.ClosedShell3D.__init__(self, faces=[spherical_face], color=color, alpha=alpha,
                                      reference_path=reference_path, name=name)

    def volume(self):
        """
        Computes the volume of the sphere.

        :return: sphere's volume (m³)
        """
        return 4 / 3 * math.pi * self.radius**3

    def point_belongs(self, point3d: volmdlr.Point3D, **kwargs) -> bool:
        """
        Returns if the point belongs to the sphere.

        :param point3d: volmdlr Point3D
        :return: True if the given point is inside the sphere, False otherwise
        """
        return self.center.point_distance(point3d) <= self.radius

    def frame_mapping(self, frame: volmdlr.Frame3D, side: str):
        """
        Changes frame_mapping and return a new Sphere.

        :param side: 'old' or 'new'
        """
        return Sphere(self.center.frame_mapping(frame, side), self.radius,
                      reference_path=self.reference_path, name=self.name)

    def skin_points(self, resolution: float = 1e-3):
        """Gives points on the skin with respect to a resolution."""
        if resolution > 2 * self.radius:
            return []

        theta = 2 * math.asin(resolution / (2 * self.radius))

        nb_floor = int(math.pi / theta) + 1
        rota_theta = [n * theta for n in range(nb_floor)]

        point1 = self.center + volmdlr.X3D * self.radius

        skin_points = []

        for theta_ in rota_theta:
            pt_floor_init = point1.rotation(self.center, volmdlr.Y3D, theta_)

            if math.isclose(theta_, 0, abs_tol=1e-6) or math.isclose(theta_, math.pi, abs_tol=1e-6):
                skin_points.append(pt_floor_init)

            else:
                center_floor = volmdlr.Point3D(volmdlr.X3D.dot(pt_floor_init),
                                               self.center.y,
                                               self.center.z)

                r_floor = center_floor.point_distance(pt_floor_init)
                theta_floor = resolution / r_floor

                rota_theta_floor = [n * theta_floor for n in range(int(2 * math.pi / theta_floor) + 1)]

                if (2 * math.pi - rota_theta_floor[-1]) / theta_floor <= 0.1:
                    rota_theta_floor.pop()

                for tetha_f in rota_theta_floor:
                    pt_floor = pt_floor_init.rotation(center_floor, volmdlr.X3D, tetha_f)
                    skin_points.append(pt_floor)

        return skin_points

    def inner_points(self, resolution: float = 1e-3):
        """Gives points inside the sphere with a sub-sphere strategy."""
        in_points = [self.center]
        nb_spheres = int(self.radius / resolution)
        if nb_spheres == 0:
            return in_points

        spheres_radius = [n * resolution for n in range(1, nb_spheres + 1)]

        if (self.radius - spheres_radius[-1]) / resolution <= 0.1:
            spheres_radius.pop()

        for srad in spheres_radius:
            in_sphere = Sphere(self.center, srad)
            in_points.extend(in_sphere.skin_points(resolution=resolution))

        return in_points


class Measure3D:
    """
    Used to create a measure between two points in 3D.
    """

    def __init__(self, point1: volmdlr.Point3D, point2: volmdlr.Point3D,
                 color: Tuple[float, float, float] = (1., 0, 0)):
        self.point1, self.point2 = point1, point2
        self.color = color
        self.distance = (point1 - point2).norm()
        # self.bounding_box = self._bounding_box()

    # !!! no eq defined!
    def __hash__(self):
        return hash(self.point1) + hash(self.point2)


class BSplineExtrusion(volmdlr.core.Primitive3D):
    """
    Defines the extrusion of a BSpline.

    :param vectorextru: extrusion vector.
    """

    def __init__(self, obj, vectorextru: volmdlr.Vector3D, reference_path: str = volmdlr.PATH_ROOT, name: str = ""):
        self.obj = obj
        vectorextru = vectorextru.unit_vector()
        self.vectorextru = vectorextru
        if obj.__class__ is curves.Ellipse3D:
            self.points = obj.tessel_points
        else:
            self.points = obj.points

        volmdlr.core.Primitive3D.__init__(self, reference_path=reference_path, name=name)

    @classmethod
    def from_step(cls, arguments, object_dict, **kwargs):
        """
        Converts a step primitive to a BSplineExtrusion.

        :param arguments: The arguments of the step primitive. The last element represents the unit_conversion_factor.
        :type arguments: list
        :param object_dict: The dictionary containing all the step primitives
            that have already been instantiated.
        :type object_dict: dict
        :return: The corresponding BSplineExtrusion object.
        :rtype: :class:`volmdlr.primitives3d.BSplineExtrusion`
        """
        name = arguments[0][1:-1]
        if object_dict[arguments[1]].__class__ is curves.Ellipse3D:
            ell = object_dict[arguments[1]]
            vectextru = -object_dict[arguments[2]]
            return cls(ell, vectextru, name)

        if object_dict[arguments[1]].__class__ is volmdlr.edges.BSplineCurve3D:
            bsplinecurve = object_dict[arguments[1]]
            vectextru = object_dict[arguments[2]]
            return cls(bsplinecurve, vectextru, name)
        raise NotImplementedError  # to be adapted to bspline<|MERGE_RESOLUTION|>--- conflicted
+++ resolved
@@ -54,14 +54,10 @@
         volmdlr.primitives.RoundedLineSegments.__init__(self, points, radius, adapt_radius=adapt_radius, name=name)
 
     def arc_features(self, point_index: int):
-<<<<<<< HEAD
-        """Get rounded line segments arc features."""
-=======
         """
         Gets arc contours.
 
         """
->>>>>>> 9c409378
         radius = self.radius[point_index]
         point_1, point_i, point_2 = self.get_points(point_index)
         dist1 = (point_1 - point_i).norm()
@@ -269,14 +265,10 @@
                 volmdlr.edges.LineSegment3D(point4.copy(), point8.copy())]
 
     def face_contours3d(self):
-<<<<<<< HEAD
-        """Get face contours."""
-=======
         """
         Gets face's contours.
 
         """
->>>>>>> 9c409378
         edges = self.edges()
         switched_edges = [edge.reverse() for edge in edges[4:]]
         contours = [
