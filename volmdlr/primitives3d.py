#!/usr/bin/env python3
# -*- coding: utf-8 -*-
"""
Common primitives 3D.
<<<<<<< HEAD

=======
>>>>>>> ae699ef9
"""

import math
import warnings
from random import uniform
from typing import Dict, List, Tuple

import dessia_common
import dessia_common.core as dc
import matplotlib.pyplot as plt
import numpy as npy
from scipy.optimize import Bounds, NonlinearConstraint, minimize
from scipy.stats import qmc

import volmdlr
import volmdlr.core
import volmdlr.edges
import volmdlr.faces
import volmdlr.primitives
import volmdlr.wires

# import dessia_common.typings as dct

npy.seterr(divide='raise')


class OpenRoundedLineSegments3D(volmdlr.wires.Wire3D,
                                volmdlr.primitives.RoundedLineSegments):
    """
    Defines an open rounded line segments.

    :param points: Points used to draw the wire.
    :type points: List of Point3D.
    :param radius: Radius used to connect different parts of the wire.
    :type radius: {position1(n): float which is the radius linked the n-1 and.
    n+1 points, position2(n+1):...}
    """
    _non_eq_attributes = ['name']
    _non_hash_attributes = ['name']

    line_class = volmdlr.edges.LineSegment3D
    arc_class = volmdlr.edges.Arc3D

    def __init__(self, points: List[volmdlr.Point3D], radius: Dict[str, float],
                 adapt_radius: bool = False, name: str = ''):
        volmdlr.primitives.RoundedLineSegments.__init__(
            self, points, radius, closed=False, adapt_radius=adapt_radius,
            name='')

        volmdlr.wires.Wire3D.__init__(self, self._primitives(), name)

    def arc_features(self, point_index: int):
        radius = self.radius[point_index]
        if self.closed:
            if point_index == 0:
                pt1 = self.points[-1]
            else:
                pt1 = self.points[point_index - 1]
            pti = self.points[point_index]
            if point_index < self.npoints - 1:
                pt2 = self.points[point_index + 1]
            else:
                pt2 = self.points[0]
        else:
            pt1 = self.points[point_index - 1]
            pti = self.points[point_index]
            pt2 = self.points[point_index + 1]

        dist1 = (pt1 - pti).norm()
        dist2 = (pt2 - pti).norm()
        dist3 = (pt1 - pt2).norm()
        alpha = math.acos(-(dist3**2 - dist1**2 - dist2**2) / (2 * dist1 * dist2)) / 2.
        dist = radius / math.tan(alpha)

        u1 = (pt1 - pti) / dist1
        u2 = (pt2 - pti) / dist2

        p3 = pti + u1 * dist
        p4 = pti + u2 * dist

        n = u1.cross(u2)
        n /= n.norm()
        v1 = u1.cross(n)
        v2 = u2.cross(n)

        l1 = volmdlr.edges.Line3D(p3, p3 + v1)
        l2 = volmdlr.edges.Line3D(p4, p4 + v2)

        u3 = u1 + u2  # mean of v1 and v2
        u3 /= u3.norm()

        interior = l1.minimum_distance_points(l2)[0] - u3 * radius
        return p3, interior, p4, dist, alpha

    def rotation(self, center: volmdlr.Point3D, axis: volmdlr.Vector3D,
                 angle: float):
        """
        OpenRoundedLineSegments3D rotation.

        :param center: rotation center
        :param axis: rotation axis
        :param angle: angle rotation
        :return: a new rotated OpenRoundedLineSegments3D
        """
        return self.__class__([point.rotation(center, axis, angle)
                               for point in self.points],
                              self.radius, self.closed, self.name)

    def rotation_inplace(self, center: volmdlr.Point3D,
                         axis: volmdlr.Vector3D,
                         angle: float):
        """
        OpenRoundedLineSegments3D rotation. Object is updated inplace.

        :param center: rotation center
        :param axis: rotation axis
        :param angle: rotation angle
        """
        warnings.warn("'inplace' methods are deprecated. Use a not inplace method instead.", DeprecationWarning)

        for point in self.points:
            point.rotation_inplace(center, axis, angle)

    def translation(self, offset: volmdlr.Vector3D):
        """
        OpenRoundedLineSegments3D translation.

        :param offset: translation vector
        :return: A new translated OpenRoundedLineSegments3D
        """
        return self.__class__([point.translation(offset)
                               for point in self.points],
                              self.radius, self.closed, self.name)

    def translation_inplace(self, offset: volmdlr.Vector3D):
        """
        OpenRoundedLineSegments3D translation. Object is updated inplace.

        :param offset: translation vector
        """
        warnings.warn("'inplace' methods are deprecated. Use a not inplace method instead.", DeprecationWarning)

        for point in self.points:
            point.translation_inplace(offset)


class ClosedRoundedLineSegments3D(volmdlr.wires.Contour3D,
                                  OpenRoundedLineSegments3D):
    """
    Defines a closed rounded line segment in 3D.

    :param points: Points used to draw the wire
    :type points: List of Point3D
    :param radius: Radius used to connect different parts of the wire
    :type radius: {position1(n): float which is the radius linked the n-1 and
    n+1 points, position2(n+1):...}
    """
    _non_serializable_attributes = []
    _non_eq_attributes = ['name']
    _non_hash_attributes = ['name']

    def __init__(self, points: List[volmdlr.Point3D], radius: float, adapt_radius: bool = False, name: str = ''):
        volmdlr.primitives.RoundedLineSegments.__init__(
                self, points, radius, 'volmdlr.edges.LineSegment3D',
                'volmdlr.edges.Arc3D', closed=True, adapt_radius=adapt_radius,
                name='')

        volmdlr.wires.Contour3D.__init__(self, primitives=self._primitives(), name=name)


class Block(volmdlr.faces.ClosedShell3D):
    """
    Creates a block.

    :param frame: a frame 3D. The origin of the frame is the center of the block,
     the 3 vectors are defining the edges. The frame has not to be orthogonal
    """
    _standalone_in_db = True
    _non_serializable_attributes = ['size', 'bounding_box', 'faces', 'contours', 'plane', 'points', 'polygon2D']
    _non_eq_attributes = ['name', 'color', 'alpha', 'size', 'bounding_box',
                          'faces', 'contours', 'plane', 'points', 'polygon2D']
    _non_hash_attributes = []

    def __init__(self, frame: volmdlr.Frame3D, *,
                 color: Tuple[float, float, float] = None, alpha: float = 1.,
                 name: str = ''):
        self.frame = frame
        self.size = (self.frame.u.norm(),
                     self.frame.v.norm(),
                     self.frame.w.norm())

        faces = self.shell_faces()
        volmdlr.faces.ClosedShell3D.__init__(self, faces, color=color, alpha=alpha, name=name)

    def to_dict(self, *args, **kwargs):
        """
        Custom to_dict for performance.

        """
        dict_ = dc.DessiaObject.base_dict(self)
        dict_.update({'color': self.color,
                      'alpha': self.alpha,
                      'frame': self.frame.to_dict()})

        return dict_

    def volume(self):
        return self.size[0] * self.size[1] * self.size[2]

    @classmethod
    def from_bounding_box(cls, bounding_box):
        """
        Transform a bounding box into a block.
        """
        origin = bounding_box.center
        sx = bounding_box.xmax - bounding_box.xmin
        sy = bounding_box.ymax - bounding_box.ymin
        sz = bounding_box.zmax - bounding_box.zmin
        frame = volmdlr.Frame3D(origin, sx * volmdlr.Vector3D(1, 0, 0),
                                sy * volmdlr.Vector3D(0, 1, 0),
                                sz * volmdlr.Vector3D(0, 0, 1))
        return cls(frame=frame)

    def vertices(self):
        """Computes the vertices of the block."""
        return [self.frame.origin - 0.5 * self.frame.u - 0.5 * self.frame.v - 0.5 * self.frame.w,
                self.frame.origin - 0.5 * self.frame.u + 0.5 * self.frame.v - 0.5 * self.frame.w,
                self.frame.origin + 0.5 * self.frame.u + 0.5 * self.frame.v - 0.5 * self.frame.w,
                self.frame.origin + 0.5 * self.frame.u - 0.5 * self.frame.v - 0.5 * self.frame.w,
                self.frame.origin - 0.5 * self.frame.u - 0.5 * self.frame.v + 0.5 * self.frame.w,
                self.frame.origin - 0.5 * self.frame.u + 0.5 * self.frame.v + 0.5 * self.frame.w,
                self.frame.origin + 0.5 * self.frame.u + 0.5 * self.frame.v + 0.5 * self.frame.w,
                self.frame.origin + 0.5 * self.frame.u - 0.5 * self.frame.v + 0.5 * self.frame.w]

    def edges(self):
        """Computes the edges of the block."""
        point1, point2, point3, point4, point5, point6, point7, point8 = self.vertices()
        return [volmdlr.edges.LineSegment3D(point1.copy(), point2.copy()),
                volmdlr.edges.LineSegment3D(point2.copy(), point3.copy()),
                volmdlr.edges.LineSegment3D(point3.copy(), point4.copy()),
                volmdlr.edges.LineSegment3D(point4.copy(), point1.copy()),
                volmdlr.edges.LineSegment3D(point5.copy(), point6.copy()),
                volmdlr.edges.LineSegment3D(point6.copy(), point7.copy()),
                volmdlr.edges.LineSegment3D(point7.copy(), point8.copy()),
                volmdlr.edges.LineSegment3D(point8.copy(), point5.copy()),
                volmdlr.edges.LineSegment3D(point1.copy(), point5.copy()),
                volmdlr.edges.LineSegment3D(point2.copy(), point6.copy()),
                volmdlr.edges.LineSegment3D(point3.copy(), point7.copy()),
                volmdlr.edges.LineSegment3D(point4.copy(), point8.copy())]

    def face_contours3d(self):
        edge1, edge2, edge3, edge4, edge5, edge6, edge7, edge8, edge9, edge10, edge11, edge12 = self.edges()
        e5_switch = edge5.reverse()
        e6_switch = edge6.reverse()
        e7_switch = edge7.reverse()
        e8_switch = edge8.reverse()
        e9_switch = edge9.reverse()
        e10_switch = edge10.reverse()
        e11_switch = edge11.reverse()
        e12_switch = edge12.reverse()
        return [volmdlr.wires.Contour3D([edge1.copy(), edge2.copy(), edge3.copy(), edge4.copy()]),
                volmdlr.wires.Contour3D([edge5.copy(), edge6.copy(), edge7.copy(), edge8.copy()]),
                # volmdlr.Contour3D([e1.copy(), e9.copy(), e5.copy(), e10.copy()]),
                volmdlr.wires.Contour3D([edge1.copy(), edge10.copy(), e5_switch.copy(), e9_switch.copy()]),
                # volmdlr.Contour3D([e2.copy(), e10.copy(), e6.copy(), e11.copy()]),
                volmdlr.wires.Contour3D([edge2.copy(), edge11.copy(), e6_switch.copy(), e10_switch.copy()]),
                # volmdlr.Contour3D([e3.copy(), e11.copy(), e7.copy(), e12.copy()]),
                volmdlr.wires.Contour3D([edge3.copy(), edge12.copy(), e7_switch.copy(), e11_switch.copy()]),
                # volmdlr.Contour3D([e4.copy(), e12.copy(), e8.copy(), e9.copy()])]
                volmdlr.wires.Contour3D([edge4.copy(), edge9.copy(), e8_switch.copy(), e12_switch.copy()])]

    def shell_faces(self):
        """Computes the faces of the block."""
        hlx = 0.5 * self.frame.u.norm()
        hly = 0.5 * self.frame.v.norm()
        hlz = 0.5 * self.frame.w.norm()
        frame = self.frame.copy()
        frame.normalize()
        xm_frame = volmdlr.Frame3D(frame.origin - 0.5 * self.frame.u,
                                   frame.v, frame.w, frame.u)
        xp_frame = volmdlr.Frame3D(frame.origin + 0.5 * self.frame.u,
                                   frame.v, frame.w, frame.u)
        ym_frame = volmdlr.Frame3D(frame.origin - 0.5 * self.frame.v,
                                   frame.w, frame.u, frame.v)
        yp_frame = volmdlr.Frame3D(frame.origin + 0.5 * self.frame.v,
                                   frame.w, frame.u, frame.v)
        zm_frame = volmdlr.Frame3D(frame.origin - 0.5 * self.frame.w,
                                   frame.u, frame.v, frame.w)
        zp_frame = volmdlr.Frame3D(frame.origin + 0.5 * self.frame.w,
                                   frame.u, frame.v, frame.w)

        xm_face = volmdlr.faces.Plane3D(xm_frame)\
            .rectangular_cut(-hly, hly, -hlz, hlz)
        xp_face = volmdlr.faces.Plane3D(xp_frame)\
            .rectangular_cut(-hly, hly, -hlz, hlz)
        ym_face = volmdlr.faces.Plane3D(ym_frame)\
            .rectangular_cut(-hlz, hlz, -hlx, hlx)
        yp_face = volmdlr.faces.Plane3D(yp_frame)\
            .rectangular_cut(-hlz, hlz, -hlx, hlx)
        zm_face = volmdlr.faces.Plane3D(zm_frame)\
            .rectangular_cut(-hlx, hlx, -hly, hly)
        zp_face = volmdlr.faces.Plane3D(zp_frame)\
            .rectangular_cut(-hlx, hlx, -hly, hly)

        return [xm_face, xp_face, ym_face, yp_face, zm_face, zp_face]

    def faces_center(self):
        """Computes the faces center of the block."""
        return [self.frame.origin - 0.5 * self.frame.u,
                self.frame.origin + 0.5 * self.frame.u,
                self.frame.origin - 0.5 * self.frame.v,
                self.frame.origin + 0.5 * self.frame.v,
                self.frame.origin - 0.5 * self.frame.w,
                self.frame.origin + 0.5 * self.frame.w]

    def rotation(self, center: volmdlr.Point3D, axis: volmdlr.Vector3D,
                 angle: float):
        """
        Block rotation.

        :param center: rotation center
        :param axis: rotation axis
        :param angle: angle rotation
        :return: a new rotated Block
        """
        new_frame = self.frame.rotation(center, axis, angle)
        return Block(new_frame, color=self.color,
                     alpha=self.alpha, name=self.name)

    def rotation_inplace(self, center: volmdlr.Point3D, axis: volmdlr.Vector3D,
                         angle: float):
        """
        Block rotation. Object is updated inplace.

        :param center: rotation center
        :param axis: rotation axis
        :param angle: rotation angle
        """
        warnings.warn("'inplace' methods are deprecated. Use a not inplace method instead.", DeprecationWarning)

        self.frame.rotation_inplace(center, axis, angle)
        self.faces = self.shell_faces()

    def translation(self, offset: volmdlr.Vector3D):
        """
        Block translation.

        :param offset: translation vector.
        :return: A new translated Block.
        """
        new_frame = self.frame.translation(offset)
        return Block(new_frame, color=self.color,
                     alpha=self.alpha, name=self.name)

    def translation_inplace(self, offset: volmdlr.Vector3D):
        """
        Block translation. Object is updated inplace.

        :param offset: translation vector.
        """
        warnings.warn("'inplace' methods are deprecated. Use a not inplace method instead.", DeprecationWarning)

        self.frame.translation_inplace(offset)
        self.faces = self.shell_faces()

    def cut_by_orthogonal_plane(self, plane_3d: volmdlr.faces.Plane3D):
        bouding_box = self.bounding_box
        if plane_3d.frame.w.dot(volmdlr.Vector3D(1, 0, 0)) == 0:
            pass
        elif plane_3d.frame.w.dot(volmdlr.Vector3D(0, 1, 0)) == 0:
            pass
        elif plane_3d.frame.w.dot(volmdlr.Vector3D(0, 0, 1)) == 0:
            pass
        else:
            raise KeyError('plane is not orthogonal either with x, y or z')
        dir1 = plane_3d.frame.u
        dir2 = plane_3d.frame.v
        point_min = volmdlr.Point3D(bouding_box.xmin, bouding_box.ymin,
                                    bouding_box.zmin)
        point_max = volmdlr.Point3D(bouding_box.xmax, bouding_box.ymax,
                                    bouding_box.zmax)
        points = [volmdlr.Point2D(point_min.dot(dir1), point_min.dot(dir2)),
                  volmdlr.Point2D(point_min.dot(dir1), point_max.dot(dir2)),
                  volmdlr.Point2D(point_max.dot(dir1), point_max.dot(dir2)),
                  volmdlr.Point2D(point_max.dot(dir1), point_min.dot(dir2))]
        contour_2d = volmdlr.faces.Surface2D(
            volmdlr.wires.ClosedPolygon2D(points), [])

        return volmdlr.faces.PlaneFace3D(plane_3d, contour_2d)

    def frame_mapping_parametres(self, frame: volmdlr.Frame3D,
                                 side: str):
        basis = frame.basis()
        if side == 'new':
            new_origin = frame.global_to_local_coordinates(self.frame.origin)
            new_u = basis.global_to_local_coordinates(self.frame.u)
            new_v = basis.global_to_local_coordinates(self.frame.v)
            new_w = basis.global_to_local_coordinates(self.frame.w)
            new_frame = volmdlr.Frame3D(new_origin, new_u, new_v, new_w)
        elif side == 'old':
            new_origin = frame.local_to_global_coordinates(self.frame.origin)
            new_u = basis.local_to_global_coordinates(self.frame.u)
            new_v = basis.local_to_global_coordinates(self.frame.v)
            new_w = basis.local_to_global_coordinates(self.frame.w)
            new_frame = volmdlr.Frame3D(new_origin, new_u, new_v, new_w)
        else:
            raise ValueError('side value not valid, please specify'
                             'a correct value: \'old\' or \'new\'')
        return new_frame

    def frame_mapping(self, frame: volmdlr.Frame3D, side: str):
        """
        Changes frame_mapping and return a new Frame3D.

        :param side: 'old' or 'new'
        """
        new_frame = self.frame_mapping_parametres(frame, side)
        return Block(new_frame, color=self.color,
                     alpha=self.alpha, name=self.name)

    def frame_mapping_inplace(self, frame: volmdlr.Frame3D, side: str):
        """
        Changes frame_mapping and the object is updated inplace.

        side = 'old' or 'new'
        """
        warnings.warn("'inplace' methods are deprecated. Use a not inplace method instead.", DeprecationWarning)

        new_frame = self.frame_mapping_parametres(frame, side)
        self.frame = new_frame
        self.faces = self.shell_faces()

    def copy(self, deep=True, memo=None):
        """
        Creates a copy of a Block.

        """
        new_origin = self.frame.origin.copy()
        new_u = self.frame.u.copy()
        new_v = self.frame.v.copy()
        new_w = self.frame.w.copy()
        new_frame = volmdlr.Frame3D(new_origin, new_u, new_v, new_w)
        return Block(new_frame, color=self.color,
                     alpha=self.alpha, name=self.name)

    def plot_data(self, x3d, y3d, marker=None, color='black', stroke_width=1,
                  dash=False, opacity=1, arrow=False):
        lines = []
        for edge3d in self.edges():
            lines.append(edge3d.plot_data(x3d, y3d, marker, color,
                                          stroke_width, dash, opacity, arrow))

        return lines

    def plot2d(self, x3d, y3d, ax=None):
        """
        Plot 2d with matplotlib.

        """
        if ax is None:
            fig, ax = plt.subplots()
            ax.set_aspect('equal')
        else:
            fig = None

        for edge3D in self.edges():
            # edge2D = edge3D.PlaneProjection2D()
            edge3D.plot2d(x3d, y3d, ax=ax)

        return fig, ax


class ExtrudedProfile(volmdlr.faces.ClosedShell3D):
    """
    Extrude a profile given by outer and inner contours.

    TODO: In the future change to a frame and a surface2D and an extrusion vector.
    """
    _non_serializable_attributes = ['faces', 'inner_contours3d',
                                    'outer_contour3d']

    def __init__(self, plane_origin: volmdlr.Point3D,
                 x: volmdlr.Vector3D, y: volmdlr.Vector3D,
                 outer_contour2d: volmdlr.wires.Contour2D,
                 inner_contours2d: List[volmdlr.wires.Contour2D],
                 extrusion_vector: volmdlr.Vector3D,
                 color: Tuple[float, float, float] = None, alpha: float = 1.,
                 name: str = ''):
        self.plane_origin = plane_origin

        self.outer_contour2d = outer_contour2d
        self.outer_contour3d = outer_contour2d.to_3d(plane_origin, x, y)

        self.inner_contours2d = inner_contours2d
        self.extrusion_vector = extrusion_vector
        self.inner_contours3d = []
        self.x = x
        self.y = y
        self.color = color

        bool_areas = []
        for contour in inner_contours2d:
            self.inner_contours3d.append(contour.to_3d(plane_origin, x, y))
            if contour.area() > outer_contour2d.area():
                bool_areas.append(True)
            else:
                bool_areas.append(False)
        if any(bool_areas):
            raise ValueError('At least one inner contour is not contained in outer_contour.')

        faces = self.shell_faces()

        volmdlr.faces.ClosedShell3D.__init__(self, faces, color=color,
                                             alpha=alpha, name=name)

    def to_dict(self, *args, **kwargs):
        """
        Serialize the ExtrudedProfile.

        """
        dict_ = dc.DessiaObject.base_dict(self)
        dict_.update({'color': self.color,
                      'alpha': self.alpha,
                      'plane_origin': self.plane_origin.to_dict(),
                      'outer_contour2d': self.outer_contour2d.to_dict(),
                      'inner_contours2d': [c.to_dict() for c in self.inner_contours2d],
                      'extrusion_vector': self.extrusion_vector.to_dict(),
                      'x': self.x.to_dict(),
                      'y': self.y.to_dict(),
                      })

        return dict_

    def copy(self, deep=True, memo=None):
        """
        Creates a copy of Extruded Profile.

        """
        return self.__class__(plane_origin=self.plane_origin.copy(),
                              x=self.x.copy(),
                              y=self.y.copy(),
                              outer_contour2d=self.outer_contour2d.copy(),
                              inner_contours2d=[c.copy() for c in self.inner_contours2d],
                              extrusion_vector=self.extrusion_vector.copy(),
                              color=self.color,
                              alpha=self.alpha,
                              name=self.name)

    def shell_faces(self):
        """
        Computes the shell faces from init data.

        """
        lower_plane = volmdlr.faces.Plane3D.from_plane_vectors(
            self.plane_origin, self.x, self.y)
        lower_face = volmdlr.faces.PlaneFace3D(
            lower_plane, volmdlr.faces.Surface2D(self.outer_contour2d,
                                                 self.inner_contours2d))

        upper_face = lower_face.translation(self.extrusion_vector)
        lateral_faces = []
        for p in self.outer_contour3d.primitives:
            lateral_faces.extend(p.extrusion(self.extrusion_vector))

        for inner_contour in self.inner_contours3d:
            for p in inner_contour.primitives:
                lateral_faces.extend(p.extrusion(self.extrusion_vector))

        return [lower_face] + [upper_face] + lateral_faces

    # def plot(self, ax=None, color:str='k', alpha:float=1):
    #     if ax is None:
    #         fig, ax = plt.subplots()
    #         ax.set_aspect('equal')
    #     for contour in [self.outer_contour2d]+self.inner_contours2d:
    #         for primitive in contour.primitives:
    #             primitive.plot(ax)
    #     ax.margins(0.1)
    #     return ax

    def area(self):
        areas = self.outer_contour2d.area()
        areas -= sum([contour.area() for contour in self.inner_contours2d])

        # sic=list(npy.argsort(areas))[::-1]# sorted indices of contours
        # area=areas[sic[0]]

        # for i in sic[1:]:
        #     area-=self.contours2D[i].Area()
        return areas

    def volume(self):
        z = self.x.cross(self.y)
        z.normalize()
        return self.area() * self.extrusion_vector.dot(z)

    def frame_mapping_parameters(self, frame: volmdlr.Frame3D,
                                 side: str):
        basis = frame.basis()
        if side == 'old':
            extrusion_vector = basis.local_to_global_coordinates(self.extrusion_vector)
            x = basis.local_to_global_coordinates(self.x)
            y = basis.local_to_global_coordinates(self.y)
        elif side == 'new':
            extrusion_vector = basis.global_to_local_coordinates(self.extrusion_vector)
            x = basis.global_to_local_coordinates(self.x)
            y = basis.global_to_local_coordinates(self.y)
        else:
            raise ValueError('side must be either old or new')
        return extrusion_vector, x, y

    def frame_mapping(self, frame: volmdlr.Frame3D, side: str):
        """
        Changes frame_mapping and return a new ExtrudeProfile.

        :param side: = 'old' or 'new'.
        """
        extrusion_vector, x, y = self.frame_mapping_parameters(frame,
                                                               side)
        return ExtrudedProfile(
            self.plane_origin.frame_mapping(frame, side),
            x, y, self.outer_contour2d, self.inner_contours2d,
            extrusion_vector)

    def frame_mapping_inplace(self, frame: volmdlr.Frame3D, side: str):
        """
        Changes frame_mapping and the object is updated inplace.

        :param side: = 'old' or 'new'
        """
        warnings.warn("'inplace' methods are deprecated. Use a not inplace method instead.", DeprecationWarning)

        self.extrusion_vector, self.x, self.y =\
            self.frame_mapping_parameters(frame, side)
        self.plane_origin.frame_mapping_inplace(frame, side)

    def rotation(self, center: volmdlr.Point3D, axis: volmdlr.Vector3D,
                 angle: float):
        """
        Extruded Profile rotation.

        :param center: rotation center.
        :param axis: rotation axis.
        :param angle: angle rotation.
        :return: a new rotated ExtrudedProfile.
        """
        return self.__class__(
            plane_origin=self.plane_origin.rotation(center, axis, angle),
            x=self.x.rotation(volmdlr.O3D, axis, angle),
            y=self.y.rotation(volmdlr.O3D, axis, angle),
            outer_contour2d=self.outer_contour2d,
            inner_contours2d=self.inner_contours2d,
            extrusion_vector=self.extrusion_vector.rotation(volmdlr.O3D,
                                                            axis, angle),
            color=self.color, alpha=self.alpha)

    def rotation_inplace(self, center: volmdlr.Point3D, axis: volmdlr.Vector3D,
                         angle: float):
        """
        Extruded Profile rotation. Object is updated inplace.

        :param center: rotation center
        :param axis: rotation axis
        :param angle: rotation angle
        """
        warnings.warn("'inplace' methods are deprecated. Use a not inplace method instead.", DeprecationWarning)

        self.plane_origin.rotation_inplace(center, axis, angle)
        self.x.rotation_inplace(volmdlr.O3D, axis, angle)
        self.y.rotation_inplace(volmdlr.O3D, axis, angle)
        self.extrusion_vector.rotation_inplace(volmdlr.O3D, axis, angle)

    def translation(self, offset: volmdlr.Vector3D):
        """
        Extruded Profile translation.

        :param offset: translation vector
        :return: A new translated ExtrudedProfile
        """
        return self.__class__(
            plane_origin=self.plane_origin.translation(offset),
            x=self.x, y=self.y,
            outer_contour2d=self.outer_contour2d,
            inner_contours2d=self.inner_contours2d,
            extrusion_vector=self.extrusion_vector,
            color=self.color, alpha=self.alpha)

    def translation_inplace(self, offset: volmdlr.Vector3D):
        """
        Extruded profile translation. Object is updated inplace.

        :param offset: translation vector
        """
        warnings.warn("'inplace' methods are deprecated. Use a not inplace method instead.", DeprecationWarning)

        self.plane_origin.translation_inplace(offset)


class RevolvedProfile(volmdlr.faces.ClosedShell3D):
    """
    Revolve a 2D profile along an axis around a certain angle.

    """
    _non_serializable_attributes = ['faces', 'contour3D']

    def __init__(self, plane_origin: volmdlr.Point3D,
                 x: volmdlr.Vector3D, y: volmdlr.Vector3D,
                 contour2d: volmdlr.wires.Contour2D,
                 axis_point: volmdlr.Point3D, axis: volmdlr.Vector3D,
                 angle: float = 2 * math.pi, *,
                 color: Tuple[float, float, float] = None, alpha: float = 1,
                 name: str = ''):

        self.contour2d = contour2d
        self.axis_point = axis_point
        self.axis = axis
        self.angle = angle
        self.plane_origin = plane_origin
        self.x = x
        self.y = y
        self.contour3d = self.contour2d.to_3d(plane_origin, x, y)

        faces = self.shell_faces()
        volmdlr.faces.ClosedShell3D.__init__(self, faces, color=color,
                                             alpha=alpha, name=name)

    def to_dict(self, *args, **kwargs):
        """
        Custom to dict for performance.
        """
        dict_ = dc.DessiaObject.base_dict(self)
        dict_.update({'color': self.color,
                      'alpha': self.alpha,
                      'plane_origin': self.plane_origin.to_dict(),
                      'contour2d': self.contour2d.to_dict(),
                      'axis_point': self.axis_point.to_dict(),
                      'x': self.x.to_dict(),
                      'y': self.y.to_dict(),
                      'angle': self.angle,
                      'axis': self.axis.to_dict()
                      })

        return dict_

    def copy(self, deep=True, memo=None):
        """
        Creates a copy of Revolvedprofile.

        """
        return self.__class__(plane_origin=self.plane_origin.copy(),
                              x=self.x.copy(), y=self.y.copy(),
                              contour2d=self.contour2d.copy(),
                              axis=self.axis.copy(), angle=self.angle,
                              axis_point=self.axis_point.copy(),
                              color=self.color, alpha=self.alpha,
                              name=self.name)

    def shell_faces(self):
        faces = []

        for edge in self.contour3d.primitives:
            faces.extend(edge.revolution(self.axis_point,
                                         self.axis, self.angle))

        if not math.isclose(self.angle, volmdlr.TWO_PI, abs_tol=1e-9):
            # Adding contours face to close
            w = self.x.cross(self.y)
            plane1 = volmdlr.faces.Plane3D(volmdlr.Frame3D(self.plane_origin,
                                                           self.x,
                                                           self.y,
                                                           w))
            face1 = volmdlr.faces.PlaneFace3D(
                plane1, volmdlr.faces.Surface2D(self.contour2d, []))
            face2 = face1.rotation(self.axis_point, self.axis, self.angle)
            faces.append(face1)
            faces.append(face2)

        return faces

    def volume(self):
        """
        Volume from Guldin formulae.
        """
        point1 = self.axis_point.PlaneProjection3D(self.plane_origin,
                                                   self.x, self.y)
        p1_2d = point1.To2D(self.axis_point, self.x, self.y)
        p2_3d = self.axis_point + volmdlr.Point3D(self.axis.vector)
        p2_2d = p2_3d.To2D(self.plane_origin, self.x, self.y)
        axis_2d = volmdlr.edges.Line2D(p1_2d, p2_2d)
        com = self.contour2d.center_of_mass()
        if com is not False:
<<<<<<< HEAD
            dist = axis_2d.point_distance(com)
            return self.angle * dist * self.contour2d.area()
        return 0.
=======
            rg = axis_2D.point_distance(com)
            return self.angle * rg * self.contour2d.area()

        return 0
>>>>>>> ae699ef9

    def rotation(self, center: volmdlr.Point3D, axis: volmdlr.Vector3D,
                 angle: float):
        """
        Revolved profile rotation.

        :param center: rotation center
        :type center: volmdlr.Point3D
        :param axis: rotation axis
        :type axis: volmdlr.Vector3D
        :param angle: angle rotation
        :type angle: float
        :return: a new rotated Revolved Profile
        :rtype: Revolved Profile
        """
        return self.__class__(
            plane_origin=self.plane_origin.rotation(center, axis, angle),
            x=self.x.rotation(center=volmdlr.O3D, axis=axis, angle=angle),
            y=self.y.rotation(center=volmdlr.O3D, axis=axis, angle=angle),
            contour2d=self.contour2d,
            axis_point=self.axis_point.rotation(center, axis, angle),
            axis=self.axis.rotation(center=volmdlr.O3D, axis=axis,
                                    angle=angle),
            angle=self.angle,
            color=self.color, alpha=self.alpha)

    def rotation_inplace(self, center: volmdlr.Point3D, axis: volmdlr.Vector3D,
                         angle: float):
        """
        Revolved profile rotation. Object is updated inplace.

        :param center: rotation center.
        :type center: `volmdlr.Point3D`.
        :param axis: rotation axis.
        :type axis: `volmdlr.Vector3D`.
        :param angle: rotation angle.
        :type angle: float.
        """
        warnings.warn("'inplace' methods are deprecated. Use a not inplace method instead.", DeprecationWarning)

        self.plane_origin.rotation_inplace(center, axis, angle)
        self.x.rotation_inplace(center=volmdlr.O3D, axis=axis, angle=angle)
        self.y.rotation_inplace(center=volmdlr.O3D, axis=axis, angle=angle)
        self.axis_point.rotation_inplace(center, axis, angle)
        self.axis.rotation_inplace(volmdlr.O3D, axis, angle)

    def translation(self, offset: volmdlr.Vector3D):
        """
        Revolved Profile translation.

        :param offset: translation vector.
        :return: A new translated Revolved Profile.
        """
        return self.__class__(
            plane_origin=self.plane_origin.translation(offset),
            x=self.x, y=self.y, contour2d=self.contour2d,
            axis_point=self.axis_point.translation(offset),
            axis=self.axis,
            angle=self.angle,
            color=self.color, alpha=self.alpha)

    def translation_inplace(self, offset: volmdlr.Vector3D):
        """
        Revolved Profile translation. Object is updated inplace.

        :param offset: translation vector.
        """
        warnings.warn("'inplace' methods are deprecated. Use a not inplace method instead.", DeprecationWarning)

        self.plane_origin.translation_inplace(offset)
        self.axis_point.translation_inplace(offset)

    def frame_mapping_parameters(self, frame: volmdlr.Frame3D,
                                 side: str):
        basis = frame.Basis()
        if side == 'old':
            axis = basis.local_to_global_coordinates(self.axis)
            x = basis.local_to_global_coordinates(self.x)
            y = basis.local_to_global_coordinates(self.y)
        elif side == 'new':
            axis = basis.global_to_local_coordinates(self.axis)
            x = basis.global_to_local_coordinates(self.x)
            y = basis.global_to_local_coordinates(self.y)
        else:
            raise ValueError('side must be either old or new')

        return axis, x, y

    def frame_mapping(self, frame: volmdlr.Frame3D, side: str):
        """
        Changes frame_mapping and return a new Revolved Profile.

        side = 'old' or 'new'
        """
        axis, x, y = self.frame_mapping_parameters(frame, side)
        return RevolvedProfile(
            self.plane_origin.frame_mapping(frame, side),
            x, y, self.contour2d,
            self.axis_point.frame_mapping(frame, side),
            axis, self.angle)

    def frame_mapping_inplace(self, frame: volmdlr.Frame3D, side: str):
        """
        Changes frame_mapping and the object is updated inplace.

        side = 'old' or 'new'
        """
        warnings.warn("'inplace' methods are deprecated. Use a not inplace method instead.", DeprecationWarning)

        self.axis, self.x, self.y = self.frame_mapping_parameters(frame, side)
        self.plane_origin.frame_mapping_inplace(frame, side)
        self.axis_point.frame_mapping_inplace(frame, side)


class Cylinder(RevolvedProfile):
    """
    Creates a full cylinder with the position, the axis of revolution the radius and the length.
    """

    def __init__(self, position: volmdlr.Point3D, axis: volmdlr.Vector3D,
                 radius: float, length: float,
                 color: Tuple[float, float, float] = None, alpha: float = 1.,
                 name: str = ''):

        self.position = position
        axis.normalize()
        self.axis = axis
        self.radius = radius
        self.length = length
        self.bounding_box = self._bounding_box()

        # Revolved Profile
        point1 = volmdlr.Point2D(-0.5 * self.length, 0.)
        point2 = volmdlr.Point2D(0.5 * self.length, 0.)
        point3 = volmdlr.Point2D(0.5 * self.length, self.radius)
        point4 = volmdlr.Point2D(-0.5 * self.length, self.radius)
        line_seg1 = volmdlr.edges.LineSegment2D(point1, point2)
        line_seg2 = volmdlr.edges.LineSegment2D(point2, point3)
        line_seg3 = volmdlr.edges.LineSegment2D(point3, point4)
        line_seg4 = volmdlr.edges.LineSegment2D(point4, point1)
        contour = volmdlr.wires.Contour2D([line_seg1, line_seg2, line_seg3, line_seg4])
        y = axis.random_unit_normal_vector()
        RevolvedProfile.__init__(self, position, axis, y, contour, position,
                                 axis, color=color, alpha=alpha, name=name)

    def _bounding_box(self):
        """
        Computes the bounding box of a cylinder.

        :return: The BoundingBox
        :rtype: :class:`volmdlr.core.BoundingBox`
        """
        # This was copied for HollowCylinder. Inheritance removed to avoid problems
        radius = self.radius

        point_a = self.position - self.length / 2 * self.axis
        point_b = self.position + self.length / 2 * self.axis

        dx2 = (point_a[0] - point_b[0])**2
        dy2 = (point_a[1] - point_b[1])**2
        dz2 = (point_a[2] - point_b[2])**2

        # kx = ((dy2 + dz2) / (dx2 + dy2 + dz2))**0.5
        # ky = ((dx2 + dz2) / (dx2 + dy2 + dz2))**0.5
        # kz = ((dx2 + dy2) / (dx2 + dy2 + dz2))**0.5

        if point_a[0] > point_b[0]:
            point_a, point_b = point_b, point_a
        xmin = point_a[0] - (((dy2 + dz2) / (dx2 + dy2 + dz2))**0.5) * radius
        xmax = point_b[0] + (((dy2 + dz2) / (dx2 + dy2 + dz2))**0.5) * radius

        if point_a[1] > point_b[1]:
            point_a, point_b = point_b, point_a
        ymin = point_a[1] - (((dx2 + dz2) / (dx2 + dy2 + dz2))**0.5) * radius
        ymax = point_b[1] + (((dx2 + dz2) / (dx2 + dy2 + dz2))**0.5) * radius

        if point_a[2] > point_b[2]:
            point_a, point_b = point_b, point_a
        zmin = point_a[2] - (((dx2 + dy2) / (dx2 + dy2 + dz2))**0.5) * radius
        zmax = point_b[2] + (((dx2 + dy2) / (dx2 + dy2 + dz2))**0.5) * radius

        return volmdlr.core.BoundingBox(xmin, xmax, ymin, ymax, zmin, zmax)

    def volume(self):
        """Computes the volume of the cylinder."""
        return self.length * math.pi * self.radius**2

    @classmethod
    def from_extremal_points(cls, point1: volmdlr.Point3D, point2: volmdlr.Point3D,
                             radius: float,
                             color: Tuple[float, float, float] = None, alpha: float = 1,
                             name: str = ''):
        position = 0.5 * (point1 + point2)
        length = point1.point_distance(point2)
        axis = point2 - point1
        axis.normalize()
        return cls(position, axis, radius, length=length,
                   color=color, alpha=alpha, name=name)

    def rotation(self, center: volmdlr.Point3D, axis: volmdlr.Vector3D,
                 angle: float):
        """
        Cylinder rotation.

        :param center: rotation center
        :param axis: rotation axis
        :param angle: angle rotation
        :return: a new rotated Cylinder
        """
        return self.__class__(
            position=self.position.rotation(center, axis, angle),
            axis=self.axis.rotation(volmdlr.O3D, axis, angle),
            length=self.length, radius=self.radius)

    def rotation_inplace(self, center: volmdlr.Point3D, axis: volmdlr.Vector3D,
                         angle: float):
        """
        Cylinder rotation. Object is updated inplace.

        :param center: rotation center.
        :param axis: rotation axis.
        :param angle: rotation angle.
        """
        warnings.warn("'inplace' methods are deprecated. Use a not inplace method instead.", DeprecationWarning)

        self.position.rotation_inplace(center, axis, angle)
        self.axis.rotation_inplace(volmdlr.O3D, axis, angle)

    def translation(self, offset: volmdlr.Vector3D):
        """
        Cylinder translation.

        :param offset: translation vector
        :return: A new translated Cylinder
        """
        return self.__class__(
            position=self.position.translation(offset),
            axis=self.axis, length=self.length, radius=self.radius)

    def translation_inplace(self, offset: volmdlr.Vector3D):
        """
        Cylinder translation. Object is updated inplace.

        :param offset: translation vector
        """
        warnings.warn("'inplace' methods are deprecated. Use a not inplace method instead.", DeprecationWarning)

        self.position.translation_inplace(offset)

    def frame_mapping(self, frame: volmdlr.Frame3D, side: str):
        """
        Changes frame_mapping and return a new Frame3D.

        side = 'old' or 'new'
        """
        basis = frame.basis()
        if side == 'old':
            axis = basis.local_to_global_coordinates(self.axis)
        elif side == 'new':
            axis = basis.global_to_local_coordinates(self.axis)
        else:
            raise ValueError('side must be either old or new')
        return Cylinder(self.position.frame_mapping(frame, side),
                        axis, self.radius, self.length,
                        color=self.color, alpha=self.alpha)

    def frame_mapping_inplace(self, frame: volmdlr.Frame3D, side: str):
        """
        Changes frame_mapping and the object is updated inplace.

        side = 'old' or 'new'
        """
        warnings.warn("'inplace' methods are deprecated. Use a not inplace method instead.", DeprecationWarning)

        basis = frame.basis()
        if side == 'old':
            axis = basis.local_to_global_coordinates(self.axis)
        elif side == 'new':
            axis = basis.global_to_local_coordinates(self.axis)
        else:
            raise ValueError('side must be either old or new')
        self.position.frame_mapping_inplace(frame, side)
        self.axis = axis

    def to_dict(self, use_pointers: bool = False, memo: bool = None, path: str = '#'):
        """
        Call to DessiaObject.to_dict to avoid calling the to_dict of the inherited class Revolved Profile.
        """
        return dessia_common.DessiaObject.to_dict(self, use_pointers, memo, path)

    def copy(self, deep=True, memo=None):
        """
        Creates a copy of Cylinder.
        """
        new_position = self.position.copy()
        new_axis = self.axis.copy()
        return Cylinder(new_position, new_axis, self.radius, self.length,
                        color=self.color, alpha=self.alpha, name=self.name)

    def min_distance_to_other_cylinder(self, other_cylinder: 'Cylinder') -> float:
        """
        Compute the minimal distance between two volmdlr cylinders.

        :param other_cylinder: volmdlr Cylinder
        :return: minimal distance between two 3D cylinders
        """
        # Basic check
        if self.point_belongs(other_cylinder.position) or other_cylinder.point_belongs(self.position):
            return 0.

        # Local frames of cylinders
        frame0 = volmdlr.Frame3D.from_point_and_vector(
            point=self.position, vector=self.axis, main_axis=volmdlr.Z3D
        )
        frame1 = volmdlr.Frame3D.from_point_and_vector(
            point=other_cylinder.position,
            vector=other_cylinder.axis,
            main_axis=volmdlr.Z3D,
        )

        matrix0 = frame0.transfer_matrix()
        x0, y0, z0 = frame0.origin.x, frame0.origin.y, frame0.origin.z
        matrix1 = frame1.transfer_matrix()
        x1, y1, z1 = frame1.origin.x, frame1.origin.y, frame1.origin.z

        # Euclidean distance
        def dist(point0, point1):
            return math.sqrt(
                (point0[0] - point1[0]) ** 2 + (point0[1] - point1[1]) ** 2 + (point0[2] - point1[2]) ** 2
            )

        # Local coordinates to global coordinates
        def to_global_point(point, matrix, origin):
            return [
                matrix.M11 * point[0] + matrix.M12 * point[1] + matrix.M13 * point[2] + origin[0],
                matrix.M21 * point[0] + matrix.M22 * point[1] + matrix.M23 * point[2] + origin[1],
                matrix.M31 * point[0] + matrix.M32 * point[1] + matrix.M33 * point[2] + origin[2],
            ]

        # Objective function
        def objective(x_param):
            point0_ = to_global_point(x_param[:3], matrix0, [x0, y0, z0])
            point1_ = to_global_point(x_param[3:], matrix1, [x1, y1, z1])

            return dist(point0_, point1_)

        # Gradient of objective function
        def gradient_objective(x_param):
            point0_ = to_global_point(x_param[:3], matrix0, [x0, y0, z0])
            point1_ = to_global_point(x_param[3:], matrix1, [x1, y1, z1])

            distance = dist(point0_, point1_)

            return [
                (point0_[0] - point1_[0]) / distance * matrix0.M11
                + (point0_[1] - point1_[1]) / distance * matrix0.M21
                + (point0_[2] - point1_[2]) / distance * matrix0.M31,
                (point0_[0] - point1_[0]) / distance * matrix0.M12
                + (point0_[1] - point1_[1]) / distance * matrix0.M22
                + (point0_[2] - point1_[2]) / distance * matrix0.M32,
                (point0_[0] - point1_[0]) / distance * matrix0.M13
                + (point0_[1] - point1_[1]) / distance * matrix0.M23
                + (point0_[2] - point1_[2]) / distance * matrix0.M33,
                (point1_[0] - point0_[0]) / distance * matrix1.M11
                + (point1_[1] - point0_[1]) / distance * matrix1.M21
                + (point1_[2] - point0_[2]) / distance * matrix1.M31,
                (point1_[0] - point0_[0]) / distance * matrix1.M12
                + (point1_[1] - point0_[1]) / distance * matrix1.M22
                + (point1_[2] - point0_[2]) / distance * matrix1.M32,
                (point1_[0] - point0_[0]) / distance * matrix1.M13
                + (point1_[1] - point0_[1]) / distance * matrix1.M23
                + (point1_[2] - point0_[2]) / distance * matrix1.M33,
            ]

        # Initial vector
        initial_guess = npy.zeros(6)

        # Constraints
        def constraint_radius_0(x):
            # radius of cylinder 0
            return x[0] ** 2 + x[1] ** 2

        def constraint_radius_1(x):
            # radius of cylinder 1
            return x[3] ** 2 + x[4] ** 2

        def gradient_constraint_radius_0(x):
            # gradient of constraint_radius_0
            return [2 * x[0], 2 * x[1], 0, 0, 0, 0]

        def gradient_constraint_radius_1(x):
            # gradient of constraint_radius_1
            return [0, 0, 0, 2 * x[3], 2 * x[4], 0]

        constraints = [
            NonlinearConstraint(
                fun=constraint_radius_0,
                lb=0,
                ub=self.radius**2,
                jac=gradient_constraint_radius_0,
            ),
            NonlinearConstraint(
                fun=constraint_radius_1,
                lb=0,
                ub=other_cylinder.radius**2,
                jac=gradient_constraint_radius_1,
            ),
        ]

        # Bounds
        bounds = Bounds(
            lb=[
                -self.radius,
                -self.radius,
                -self.length / 2,
                -other_cylinder.radius,
                -other_cylinder.radius,
                -other_cylinder.length / 2,
            ],
            ub=[
                self.radius,
                self.radius,
                self.length / 2,
                other_cylinder.radius,
                other_cylinder.radius,
                other_cylinder.length / 2,
            ],
        )

        return minimize(
            fun=objective,
            x0=initial_guess,
            bounds=bounds,
            tol=1e-6,
            constraints=constraints,
            jac=gradient_objective,
        ).fun

    def is_intersecting_other_cylinder(self, other_cylinder: 'Cylinder') -> bool:
        """
        Verifies if two cylinders are intersecting or not.

        :param other_cylinder: volmdlr Cylinder
        :return: boolean, True if cylinders are intersecting, False otherwise
        """
        dist = self.min_distance_to_other_cylinder(other_cylinder)

        return dist < 1e-5

    def random_point_inside(self) -> volmdlr.Point3D:
        """
        Gets a random point inside a cylindier.

        :return: a random point inside the Cylinder
        """
        theta = uniform(0, 2 * math.pi)
        radius = math.sqrt(uniform(0, 1)) * self.radius

        x_local = radius * math.cos(theta)
        y_local = radius * math.sin(theta)
        z_local = uniform(-self.length / 2, self.length / 2)

        local_frame = volmdlr.Frame3D.from_point_and_vector(
            point=self.position, vector=self.axis, main_axis=volmdlr.Z3D
        )

        return local_frame.local_to_global_coordinates(volmdlr.Point3D(x_local, y_local, z_local))

    def lhs_points_inside(self, n_points: int) -> List[volmdlr.Point3D]:
        """
        Returns some points inside the cylinder from a LHS samplings.

        :param n_points: number of points
        :return: Latin hypercube sampling points inside the cylinder
        """
        local_frame = volmdlr.Frame3D.from_point_and_vector(
            point=self.position, vector=self.axis, main_axis=volmdlr.Z3D
        )

        # sampling point in Cartesian local coordinates
        sampler = qmc.LatinHypercube(d=3, seed=0)
        sample = qmc.scale(
            sampler.random(n=n_points),
            [0, 0, -self.length / 2],
            [1, 2 * math.pi, self.length / 2],
        )

        # converting sampled point in global coordinates volmdlr.Point3D points
        points = []
        for point in sample:
            radius = math.sqrt(point[0]) * self.radius
            theta = point[1]

            x_local = radius * math.cos(theta)
            y_local = radius * math.sin(theta)
            z_local = point[2]

            points.append(
                local_frame.local_to_global_coordinates(volmdlr.Point3D(x_local, y_local, z_local))
            )

        return points

    def point_belongs(self, point3d: volmdlr.Point3D, **kwargs) -> bool:
        """
        Returns if the point belongs to the cylinder.

        :param point3d: volmdlr Point3D
        :return: True if the given point is inside the cylinder, False otherwise
        """
        local_frame = volmdlr.Frame3D.from_point_and_vector(
            point=self.position, vector=self.axis, main_axis=volmdlr.Z3D
        )

        local_point = local_frame.global_to_local_coordinates(point3d)

        return (math.sqrt(local_point.x ** 2 + local_point.y ** 2) <= self.radius) and (
                -self.length / 2 <= local_point.z <= self.length / 2
        )

    def interference_volume_with_other_cylinder(
            self, other_cylinder: "Cylinder", n_points: int = 1000
    ) -> float:
        """
        Estimation of the interpenetration volume using LHS sampling (inspired by Monte-Carlo method).

        :param other_cylinder: volmdlr Cylinder
        :param n_points: optional parameter used for the number of random point used to discretize the cylinder
        :return: an estimation of the interference volume
        """

        # doing the discretization on the smallest cylinder to have better precision
        if self.volume() < other_cylinder.volume():
            smallest_cylinder = self
        else:
            smallest_cylinder = other_cylinder
            other_cylinder = self

        return (
                len(
                    [
                        point
                        # for point in (smallest_cylinder.random_point_inside() for _ in range(n_points))
                        for point in smallest_cylinder.lhs_points_inside(n_points)
                        if other_cylinder.point_belongs(point)
                    ]
                )
                / n_points
        ) * smallest_cylinder.volume()


class Cone(RevolvedProfile):
    """
    Defines a cone at a given position & axis.
    """

    def __init__(self, position: volmdlr.Point3D, axis: volmdlr.Vector3D,
                 radius: float, length: float,
                 color: Tuple[float, float, float] = None, alpha: float = 1.,
                 name: str = ''):

        self.position = position
        axis.normalize()
        self.axis = axis
        self.radius = radius
        self.length = length
        self.bounding_box = self._bounding_box()

        # Revolved Profile
        point1 = volmdlr.Point2D(0., 0.)
        point2 = volmdlr.Point2D(0., self.radius)
        point3 = volmdlr.Point2D(self.length, 0.)

        contour = volmdlr.wires.Contour2D([volmdlr.edges.LineSegment2D(point1, point2),
                                           volmdlr.edges.LineSegment2D(point2, point3),
                                           volmdlr.edges.LineSegment2D(point3, point1)])
        y = axis.random_unit_normal_vector()
        RevolvedProfile.__init__(self, position, axis, y, contour, position,
                                 axis, color=color, alpha=alpha, name=name)

    def _bounding_box(self):
        """
        A is the point at the basis.

        B is the top.
        """
        point_a = self.position - self.length / 2 * self.axis
        point_b = self.position + self.length / 2 * self.axis

        dx2 = (point_a[0] - point_b[0])**2
        dy2 = (point_a[1] - point_b[1])**2
        dz2 = (point_a[2] - point_b[2])**2

        # kx = ((dy2 + dz2) / (dx2 + dy2 + dz2))**0.5
        # ky = ((dx2 + dz2) / (dx2 + dy2 + dz2))**0.5
        # kz = ((dx2 + dy2) / (dx2 + dy2 + dz2))**0.5

        x_bound = (point_a[0] - (((dy2 + dz2) / (dx2 + dy2 + dz2))**0.5) * self.radius,
                   point_a[0] + (((dy2 + dz2) / (dx2 + dy2 + dz2))**0.5) * self.radius, point_b[0])
        xmin = min(x_bound)
        xmax = max(x_bound)

        y_bound = (point_a[1] - (((dx2 + dz2) / (dx2 + dy2 + dz2))**0.5) * self.radius,
                   point_a[1] + (((dx2 + dz2) / (dx2 + dy2 + dz2))**0.5) * self.radius, point_b[1])
        ymin = min(y_bound)
        ymax = max(y_bound)

        z_bound = (point_a[2] - (((dx2 + dy2) / (dx2 + dy2 + dz2))**0.5) * self.radius,
                   point_a[2] + (((dx2 + dy2) / (dx2 + dy2 + dz2))**0.5) * self.radius, point_b[2])
        zmin = min(z_bound)
        zmax = max(z_bound)

        return volmdlr.core.BoundingBox(xmin, xmax, ymin, ymax, zmin, zmax)

    def translation(self, offset: volmdlr.Vector3D):
        """
        Cone translation.

        :param offset: translation vector
        :return: A new translated Cone
        """
        return self.__class__(position=self.position.translation(offset),
                              axis=self.axis,
                              radius=self.radius,
                              length=self.length,
                              color=self.color,
                              alpha=self.alpha)

    def translation_inplace(self, offset: volmdlr.Vector3D):
        """
        Plane3D translation. Object is updated inplace.

        :param offset: translation vector
        """
        warnings.warn("'inplace' methods are deprecated. Use a not inplace method instead.", DeprecationWarning)

        self.position.translation_inplace(offset)

    def rotation(self, center: volmdlr.Point3D, axis: volmdlr.Vector3D,
                 angle: float):
        """
        Cone rotation.

        :param center: rotation center
        :param axis: rotation axis
        :param angle: angle rotation
        :return: a new rotated Cone
        """
        return self.__class__(position=self.position.rotation(
            center, axis, angle), axis=self.axis.rotation(center, axis, angle),
            radius=self.radius, length=self.length, color=self.color,
            alpha=self.alpha)

    def rotation_inplace(self, center: volmdlr.Point3D, axis: volmdlr.Vector3D,
                         angle: float):
        """
        Cone rotation. Object is updated inplace.

        :param center: rotation center.
        :param axis: rotation axis.
        :param angle: rotation angle.
        """
        warnings.warn("'inplace' methods are deprecated. Use a not inplace method instead.", DeprecationWarning)

        self.position.rotation_inplace(center, axis, angle)
        self.axis.rotation_inplace(center, axis, angle)

    def volume(self):
        """
        Returns the volume of the cone.

        """
        return self.length * math.pi * self.radius**2 / 3


class HollowCylinder(RevolvedProfile):
    """
    Creates a hollow cylinder with the position, the axis of revolution the inner and outer radius and the length.

    """

    def __init__(self, position: volmdlr.Point3D, axis: volmdlr.Vector3D,
                 inner_radius: float, outer_radius: float, length: float,
                 color: Tuple[float, float, float] = None, alpha: float = 1,
                 name: str = ''):
        self.position = position
        axis.normalize()
        self.axis = axis
        self.inner_radius = inner_radius
        self.outer_radius = outer_radius
        self.length = length

        # Revolved Profile
        point1 = volmdlr.Point2D(-0.5 * self.length, self.inner_radius)
        point2 = volmdlr.Point2D(0.5 * self.length, self.inner_radius)
        point3 = volmdlr.Point2D(0.5 * self.length, self.outer_radius)
        point4 = volmdlr.Point2D(-0.5 * self.length, self.outer_radius)
        line_seg1 = volmdlr.edges.LineSegment2D(point1, point2)
        line_seg2 = volmdlr.edges.LineSegment2D(point2, point3)
        line_seg3 = volmdlr.edges.LineSegment2D(point3, point4)
        line_seg4 = volmdlr.edges.LineSegment2D(point4, point1)
        contour = volmdlr.wires.Contour2D([line_seg1, line_seg2, line_seg3, line_seg4])
        y = axis.random_unit_normal_vector()
        # contour.plot()
        RevolvedProfile.__init__(self, position, axis, y, contour, position,
                                 axis, color=color, alpha=alpha, name=name)

    def _bounding_box(self):

        radius = self.outer_radius

        point_a = self.position - self.length / 2 * self.axis
        point_b = self.position + self.length / 2 * self.axis

        dx2 = (point_a[0] - point_b[0])**2
        dy2 = (point_a[1] - point_b[1])**2
        dz2 = (point_a[2] - point_b[2])**2

        # kx = ((dy2 + dz2) / (dx2 + dy2 + dz2))**0.5
        # ky = ((dx2 + dz2) / (dx2 + dy2 + dz2))**0.5
        # kz = ((dx2 + dy2) / (dx2 + dy2 + dz2))**0.5

        if point_a[0] > point_b[0]:
            point_a, point_b = point_b, point_a
        xmin = point_a[0] - (((dy2 + dz2) / (dx2 + dy2 + dz2))**0.5) * radius
        xmax = point_b[0] + (((dy2 + dz2) / (dx2 + dy2 + dz2))**0.5) * radius

        if point_a[1] > point_b[1]:
            point_a, point_b = point_b, point_a
        ymin = point_a[1] - (((dx2 + dz2) / (dx2 + dy2 + dz2))**0.5) * radius
        ymax = point_b[1] + (((dx2 + dz2) / (dx2 + dy2 + dz2))**0.5) * radius

        if point_a[2] > point_b[2]:
            point_a, point_b = point_b, point_a
        zmin = point_a[2] - (((dx2 + dy2) / (dx2 + dy2 + dz2))**0.5) * radius
        zmax = point_b[2] + (((dx2 + dy2) / (dx2 + dy2 + dz2))**0.5) * radius

        return volmdlr.core.BoundingBox(xmin, xmax, ymin, ymax, zmin, zmax)

    def volume(self):
        return self.length * math.pi * (self.outer_radius**2
                                        - self.inner_radius**2)

    def copy(self):
        """
        Creates a copy of HollowCylinder.

        """
        new_position = self.position.copy()
        new_axis = self.axis.copy()
        return HollowCylinder(new_position, new_axis, self.inner_radius, self.outer_radius, self.length,
                              color=self.color, alpha=self.alpha, name=self.name)

    @classmethod
    def from_extremal_points(cls, point1: volmdlr.Point3D, point2: volmdlr.Point3D,
                             inner_radius: float, outer_radius: float,
                             color: Tuple[float, float, float] = None, alpha: float = 1,
                             name: str = ''):
        position = 0.5 * (point1 + point2)
        length = point1.point_distance(point2)
        axis = point2 - point1
        axis.normalize()
        return cls(position, axis, inner_radius=inner_radius, outer_radius=outer_radius, length=length,
                   color=color, alpha=alpha, name=name)

    def rotation(self, center: volmdlr.Point3D, axis: volmdlr.Vector3D,
                 angle: float):
        """
        Hollow cylinder rotation.

        :param center: rotation center.
        :type center: volmdlr.Point3D
        :param axis: rotation axis.
        :type axis: volmdlr.Vector3D
        :param angle: angle rotation.
        :type angle: float
        :return: a new rotated HollowCylinder.
        :rtype: HollowCylinder
        """
        return self.__class__(
            position=self.position.rotation(center, axis, angle),
            axis=self.axis.rotation(volmdlr.O3D, axis, angle),
            length=self.length, inner_radius=self.inner_radius,
            outer_radius=self.outer_radius)

    def rotation_inplace(self, center: volmdlr.Point3D, axis: volmdlr.Vector3D,
                         angle: float):
        """
        Hollow cylinder rotation. Object is updated inplace.

        :param center: rotation center
        :param axis: rotation axis
        :param angle: rotation angle
        """
        warnings.warn("'inplace' methods are deprecated. Use a not inplace method instead.", DeprecationWarning)

        self.position.rotation_inplace(center, axis, angle)
        self.axis.rotation_inplace(volmdlr.O3D, axis, angle)

    def translation(self, offset: volmdlr.Vector3D):
        """
        Hollow cylinder translation.

        :param offset: translation vector.
        :return: A new translated HollowCylinder.
        """
        return self.__class__(
            position=self.position.translation(offset), axis=self.axis,
            length=self.length, inner_radius=self.inner_radius,
            outer_radius=self.outer_radius)

    def translation_inplace(self, offset: volmdlr.Vector3D):
        """
        Hollow cylinder translation. Object is updated in-place.

        :param offset: translation vector.
        """
        warnings.warn("'inplace' methods are deprecated. Use a not inplace method instead.", DeprecationWarning)

        self.position.translation_inplace(offset)

    def frame_mapping(self, frame: volmdlr.Frame3D, side: str):
        """
        Changes frame_mapping and return a new HollowCylinder.

        side = 'old' or 'new'.
        """
        basis = frame.basis()
        if side == 'old':
            axis = basis.local_to_global_coordinates(self.axis)
        elif side == 'new':
            axis = basis.global_to_local_coordinates(self.axis)
        else:
            raise ValueError('side must be either old or new')

        return HollowCylinder(
            position=self.position.frame_mapping(frame, side),
            axis=axis, inner_radius=self.inner_radius,
            outer_radius=self.outer_radius, length=self.length)

    def frame_mapping_inplace(self, frame: volmdlr.Frame3D, side: str):
        """
        Changes frame_mapping and the object is updated inplace.

        side = 'old' or 'new'.
        """
        warnings.warn("'inplace' methods are deprecated. Use a not inplace method instead.", DeprecationWarning)

        basis = frame.basis()
        if side == 'old':
            axis = basis.local_to_global_coordinates(self.axis)
        elif side == 'new':
            axis = basis.global_to_local_coordinates(self.axis)
        else:
            raise ValueError('side must be either old or new')
        self.position.frame_mapping_inplace(frame, side)
        self.axis = axis


class Sweep(volmdlr.faces.ClosedShell3D):
    """
    Sweep a 2D contour along a Wire3D.

    """

    def __init__(self, contour2d: List[volmdlr.wires.Contour2D],
                 wire3d: volmdlr.wires.Wire3D, *,
                 color: Tuple[float, float, float] = None, alpha: float = 1,
                 name: str = ''):
        self.contour2d = contour2d
        self.wire3d = wire3d
        self.frames = []

        faces = self.shell_faces()
        volmdlr.faces.ClosedShell3D.__init__(self, faces, color=color,
                                             alpha=alpha, name=name)

    def to_dict(self, *args, **kwargs):
        """Custom serialization for performance."""
        dict_ = dc.DessiaObject.base_dict(self)
        dict_.update({'color': self.color,
                      'alpha': self.alpha,
                      'wire3d': self.wire3d.to_dict(),
                      'contour2d': self.contour2d.to_dict()
                      })

        return dict_

    def shell_faces(self):
        """
        Generates the shell faces.

        For now it does not take into account rotation of sections.
        """

        # End  planar faces
        w = self.wire3d.primitives[0].unit_direction_vector(0.)
        u = self.wire3d.primitives[0].unit_normal_vector(0.)
        if not u:
            u = w.deterministic_unit_normal_vector()
        v = w.cross(u)

        start_plane = volmdlr.faces.Plane3D(
            volmdlr.Frame3D(self.wire3d.point_at_abscissa(0.), u, v, w)
        )

        l_last_primitive = self.wire3d.primitives[-1].length()
        w = self.wire3d.primitives[-1].unit_direction_vector(l_last_primitive)
        u = self.wire3d.primitives[-1].unit_normal_vector(l_last_primitive)
        if not u:
            u = w.deterministic_unit_normal_vector()
        v = w.cross(u)

        end_plane = volmdlr.faces.Plane3D(
            volmdlr.Frame3D(self.wire3d.primitives[-1].point_at_abscissa(
                l_last_primitive),
                            u, v, w))

        faces = [volmdlr.faces.PlaneFace3D(
            start_plane,
            volmdlr.faces.Surface2D(self.contour2d, [])),
                 volmdlr.faces.PlaneFace3D(
            end_plane,
            volmdlr.faces.Surface2D(self.contour2d, []))]

        for wire_primitive in self.wire3d.primitives:
            # tangent, normal = wire_primitive.frenet(0.)
            tangent = wire_primitive.unit_direction_vector(0.)
            normal = wire_primitive.unit_normal_vector(0.)

            if normal is None:
                normal = tangent.deterministic_unit_normal_vector()
            n2 = tangent.cross(normal)
            contour3d = self.contour2d.to_3d(wire_primitive.start, normal, n2)

            if wire_primitive.__class__ is volmdlr.edges.LineSegment3D:
                for contour_primitive in contour3d.primitives:
                    faces.extend(contour_primitive.extrusion(
                        wire_primitive.length()
                        * wire_primitive.unit_direction_vector()))
            elif wire_primitive.__class__ is volmdlr.edges.Arc3D:
                for contour_primitive in contour3d.primitives:
                    faces.extend(contour_primitive.revolution(
                        wire_primitive.center,
                        wire_primitive.normal,
                        wire_primitive.angle))
            elif wire_primitive.__class__ is volmdlr.wires.Circle3D:
                for contour_primitive in contour3d.primitives:
                    faces.extend(contour_primitive.revolution(
                        wire_primitive.center,
                        wire_primitive.normal,
                        volmdlr.TWO_PI))

            elif wire_primitive.__class__ is volmdlr.edges.BSplineCurve3D or \
                    wire_primitive.__class__ is volmdlr.edges.BezierCurve3D:

                tangents = []
                for k, pt in enumerate(wire_primitive.points):
                    position = k / (len(wire_primitive.points) - 1)
                    tangents.append(wire_primitive.tangent(position))

                circles = []
                for pt, tan in zip(wire_primitive.points, tangents):
                    circles.append(volmdlr.wires.Circle3D.from_center_normal(center=pt,
                                                                             normal=tan,
                                                                             radius=self.contour2d.radius))

                polys = [volmdlr.wires.ClosedPolygon3D(c.tessellation_points()) for c in circles]

                size_v, size_u = len(polys[0].points) + 1, len(polys)
                degree_u, degree_v = 3, 3

                points_3d = []
                for poly in polys:
                    points_3d.extend(poly.points)
                    points_3d.append(poly.points[0])

                bezier_surface3d = volmdlr.faces.BezierSurface3D(degree_u,
                                                                 degree_v,
                                                                 points_3d,
                                                                 size_u,
                                                                 size_v)

                outer_contour = volmdlr.wires.Contour2D([volmdlr.edges.LineSegment2D(volmdlr.O2D, volmdlr.X2D),
                                                         volmdlr.edges.LineSegment2D(
                                                             volmdlr.X2D, volmdlr.X2D + volmdlr.Y2D),
                                                         volmdlr.edges.LineSegment2D(
                                                             volmdlr.X2D + volmdlr.Y2D, volmdlr.Y2D),
                                                         volmdlr.edges.LineSegment2D(volmdlr.Y2D, volmdlr.O2D)])
                surf2d = volmdlr.faces.Surface2D(outer_contour, [])

                bsface3d = volmdlr.faces.BSplineFace3D(bezier_surface3d, surf2d)
                faces.append(bsface3d)

            else:
                raise NotImplementedError(f'Unimplemented primitive for sweep: {wire_primitive.__class__.__name__}')

        return faces

    def frame_mapping(self, frame: volmdlr.Frame3D, side: str):
        """
        Changes frame_mapping and return a new Sweep.

        :param side: 'old' or 'new'
        """
        new_wire = self.wire3d.frame_mapping(frame, side)
        return Sweep(self.contour2d, new_wire, color=self.color,
                     alpha=self.alpha, name=self.name)

    def frame_mapping_inplace(self, frame: volmdlr.Frame3D, side: str):
        """
        Changes frame_mapping and the object is updated inplace.

        :param side: 'old' or 'new'
        """
        warnings.warn("'inplace' methods are deprecated. Use a not inplace method instead.", DeprecationWarning)

        self.wire3d.frame_mapping_inplace(frame, side)
        for face in self.faces:
            face.frame_mapping_inplace(frame, side)

    def copy(self, deep=True, memo=None):
        """Creates a copy of the Sweep."""
        new_contour2d = self.contour2d.copy()
        new_wire3d = self.wire3d.copy()
        return Sweep(new_contour2d, new_wire3d, color=self.color,
                     alpha=self.alpha, name=self.name)


# class Sphere(volmdlr.Primitive3D):
class Sphere(RevolvedProfile):
    """
    Defines a sphere at a given position & radius.

    """

    def __init__(self, center: volmdlr.Point3D, radius: float,
                 color: Tuple[float, float, float] = None, alpha: float = 1.,
                 name: str = ''):
        self.center = center
        self.radius = radius
        self.position = center

        # Revolved Profile for complete sphere
        s = volmdlr.Point2D(-self.radius, 0.01 * self.radius)
        i = volmdlr.Point2D(0, 1.01 * self.radius)
        e = volmdlr.Point2D(self.radius, 0.01 * self.radius)  # Not coherent but it works at first, to change !!

        contour = volmdlr.wires.Contour2D([
            volmdlr.edges.Arc2D(s, i, e), volmdlr.edges.LineSegment2D(s, e)])

        axis = volmdlr.X3D
        y = axis.random_unit_normal_vector()
        RevolvedProfile.__init__(self, center, axis, y, contour, center, axis,
                                 color=color, alpha=alpha, name=name)

    def volume(self):
        return 4 / 3 * math.pi * self.radius**3

    def frame_mapping(self, frame: volmdlr.Frame3D, side: str):
        """
        Changes frame_mapping and return a new Sphere.

        :param side: 'old' or 'new'
        """
        return Sphere(self.center.frame_mapping(frame, side), self.radius)

    def frame_mapping_inplace(self, frame: volmdlr.Frame3D, side: str):
        """
        Changes frame_mapping and the object is updated inplace.

        side = 'old' or 'new'
        """
        warnings.warn("'inplace' methods are deprecated. Use a not inplace method instead.", DeprecationWarning)

        self.center.frame_mapping_inplace(frame, side)

    def to_point_skin(self, resolution: float = 1e-3):
        if resolution > 2 * self.radius:
            return []

        theta = 2 * math.asin(resolution / (2 * self.radius))

        nb_floor = int(math.pi / theta) + 1
        rota_theta = [n * theta for n in range(nb_floor)]

<<<<<<< HEAD
        point1 = self.center + volmdlr.X3D * self.radius
        rota_axis = volmdlr.Y3D

        skin_points = []

        for theta_ in rota_theta:
            pt_floor_init = point1.rotation(self.center, rota_axis, theta_)
=======
        p1 = self.center + volmdlr.X3D * self.radius

        skin_points = []

        for t in rota_theta:
            pt_floor_init = p1.rotation(center=self.center, axis=volmdlr.Y3D, angle=t)
>>>>>>> ae699ef9

            if math.isclose(theta_, 0, abs_tol=1e-6) or math.isclose(theta_, math.pi, abs_tol=1e-6):
                skin_points.append(pt_floor_init)

            else:
                center_floor = volmdlr.Point3D(volmdlr.X3D.dot(pt_floor_init),
                                               self.center.y,
                                               self.center.z)

                r_floor = center_floor.point_distance(pt_floor_init)
                theta_floor = resolution / r_floor

                rota_theta_floor = [n * theta_floor for n in range(int(2 * math.pi / theta_floor) + 1)]

                if (2 * math.pi - rota_theta_floor[-1]) / theta_floor <= 0.1:
                    rota_theta_floor.pop()

                for tetha_f in rota_theta_floor:
                    pt_floor = pt_floor_init.rotation(center_floor, volmdlr.X3D, tetha_f)
                    skin_points.append(pt_floor)

        return skin_points

    def to_point_in(self, resolution: float = 1e-3):
        in_points = [self.center]
        nb_spheres = int(self.radius / resolution)
        if nb_spheres == 0:
            return in_points

        spheres_radius = [n * resolution for n in range(1, nb_spheres + 1)]

        if (self.radius - spheres_radius[-1]) / resolution <= 0.1:
            spheres_radius.pop()

        for srad in spheres_radius:
            in_sphere = Sphere(self.center, srad)
            in_points.extend(in_sphere.to_point_skin(resolution=resolution))

        return in_points


class Measure3D:
    """
    Used to create a measure between two points in 3D.
    """

    def __init__(self, point1: volmdlr.Point3D, point2: volmdlr.Point3D,
                 color: Tuple[float, float, float] = (1., 0, 0)):
        self.point1, self.point2 = point1, point2
        self.color = color
        self.distance = (point1 - point2).norm()
        self.bounding_box = self._bounding_box()

    # !!! no eq defined!
    def __hash__(self):
        return hash(self.point1) + hash(self.point2)


class BSplineExtrusion(volmdlr.core.Primitive3D):
    """
    Defines the extrusion of a BSpline.

    :param vectorextru: extrusion vector.
    """

    def __init__(self, obj, vectorextru: volmdlr.Vector3D, name: str = ''):
        self.obj = obj
        vectorextru.normalize()
        self.vectorextru = vectorextru
        if obj.__class__ is volmdlr.wires.Ellipse3D:
            self.points = obj.tessel_points
        else:
            self.points = obj.points

        volmdlr.core.Primitive3D.__init__(self, name=name)

    @classmethod
    def from_step(cls, arguments, object_dict, **kwargs):
        """
        Converts a step primitive to a BSplineExtrusion.

        :param arguments: The arguments of the step primitive. The last element represents the unit_conversion_factor.
        :type arguments: list
        :param object_dict: The dictionary containing all the step primitives
            that have already been instantiated.
        :type object_dict: dict
        :return: The corresponding BSplineExtrusion object.
        :rtype: :class:`volmdlr.primitives3d.BSplineExtrusion`
        """
        name = arguments[0][1:-1]
        if object_dict[arguments[1]].__class__ is volmdlr.wires.Ellipse3D:
            ell = object_dict[arguments[1]]
            vectextru = -object_dict[arguments[2]]
            return cls(ell, vectextru, name)

        if object_dict[arguments[1]].__class__ is volmdlr.edges.BSplineCurve3D:
            bsplinecurve = object_dict[arguments[1]]
            vectextru = object_dict[arguments[2]]
            return cls(bsplinecurve, vectextru, name)
        raise NotImplementedError  # a adapter pour les bpsline<|MERGE_RESOLUTION|>--- conflicted
+++ resolved
@@ -2,10 +2,6 @@
 # -*- coding: utf-8 -*-
 """
 Common primitives 3D.
-<<<<<<< HEAD
-
-=======
->>>>>>> ae699ef9
 """
 
 import math
@@ -797,16 +793,9 @@
         axis_2d = volmdlr.edges.Line2D(p1_2d, p2_2d)
         com = self.contour2d.center_of_mass()
         if com is not False:
-<<<<<<< HEAD
             dist = axis_2d.point_distance(com)
             return self.angle * dist * self.contour2d.area()
         return 0.
-=======
-            rg = axis_2D.point_distance(com)
-            return self.angle * rg * self.contour2d.area()
-
-        return 0
->>>>>>> ae699ef9
 
     def rotation(self, center: volmdlr.Point3D, axis: volmdlr.Vector3D,
                  angle: float):
@@ -1893,7 +1882,6 @@
         nb_floor = int(math.pi / theta) + 1
         rota_theta = [n * theta for n in range(nb_floor)]
 
-<<<<<<< HEAD
         point1 = self.center + volmdlr.X3D * self.radius
         rota_axis = volmdlr.Y3D
 
@@ -1901,14 +1889,6 @@
 
         for theta_ in rota_theta:
             pt_floor_init = point1.rotation(self.center, rota_axis, theta_)
-=======
-        p1 = self.center + volmdlr.X3D * self.radius
-
-        skin_points = []
-
-        for t in rota_theta:
-            pt_floor_init = p1.rotation(center=self.center, axis=volmdlr.Y3D, angle=t)
->>>>>>> ae699ef9
 
             if math.isclose(theta_, 0, abs_tol=1e-6) or math.isclose(theta_, math.pi, abs_tol=1e-6):
                 skin_points.append(pt_floor_init)
