#!/usr/bin/env python3
# -*- coding: utf-8 -*-
"""
Common primitives 3D.
"""

import math
from random import uniform
from typing import Dict, List, Tuple

import plot_data

import dessia_common.core as dc
import matplotlib.pyplot as plt
import numpy as npy
from scipy.optimize import Bounds, NonlinearConstraint, minimize
from scipy.stats import qmc

import volmdlr
import volmdlr.core
import volmdlr.edges
import volmdlr.faces
import volmdlr.primitives
import volmdlr.wires
from volmdlr import shells, surfaces, curves

<<<<<<< HEAD

=======
>>>>>>> 6f572074
npy.seterr(divide='raise')


class RoundedLineSegments3D(volmdlr.primitives.RoundedLineSegments):
    """
    A class representing a series of rounded line segments in 3D.

    This class inherits from the `RoundedLineSegments` class,
    and provides methods to work with rounded line segments in 3D.

    :param points: The list of points defining the line segments.
    :type points: List[volmdlr.Point3D]
    :param radius: The dictionary mapping segment indices to their respective radii.
    :type radius:Dict[int, float]
    :param adapt_radius: Flag indicating whether to adapt the radius based on segment length.
    Defaults to False.
    :type adapt_radius: bool, optional
    :param name: The name of the rounded line segments. Defaults to ''.
    :type name: str, optional
    """
    line_class = volmdlr.edges.LineSegment3D
    arc_class = volmdlr.edges.Arc3D

    def __init__(self, points: List[volmdlr.Point3D], radius: Dict[str, float],
                 adapt_radius: bool = False, name: str = ''):
        volmdlr.primitives.RoundedLineSegments.__init__(self, points, radius, adapt_radius=adapt_radius, name=name)

    def arc_features(self, point_index: int):
        radius = self.radius[point_index]
<<<<<<< HEAD
        pt1, pti, pt2 = self.get_points(point_index)
        dist1 = (pt1 - pti).norm()
        dist2 = (pt2 - pti).norm()
        dist3 = (pt1 - pt2).norm()
        alpha = math.acos(-(dist3 ** 2 - dist1 ** 2 - dist2 ** 2) / (2 * dist1 * dist2)) / 2.
=======
        point_1, point_i, point_2 = self.get_points(point_index)
        dist1 = (point_1 - point_i).norm()
        dist2 = (point_2 - point_i).norm()
        dist3 = (point_1 - point_2).norm()
        alpha = math.acos(-(dist3**2 - dist1**2 - dist2**2) / (2 * dist1 * dist2)) / 2.
>>>>>>> 6f572074
        dist = radius / math.tan(alpha)

        u1 = (point_1 - point_i) / dist1
        u2 = (point_2 - point_i) / dist2

        p3 = point_i + u1 * dist
        p4 = point_i + u2 * dist

        n = u1.cross(u2)
        n /= n.norm()
        v1 = u1.cross(n)
        v2 = u2.cross(n)

        line1 = curves.Line3D(p3, p3 + v1)
        line2 = curves.Line3D(p4, p4 + v2)

        w = u1 + u2  # mean of v1 and v2
        w /= w.norm()

        interior = line1.minimum_distance_points(line2)[0] - w * radius
        return p3, interior, p4, dist, alpha

    def rotation(self, center: volmdlr.Point3D, axis: volmdlr.Vector3D,
                 angle: float):
        """
        OpenRoundedLineSegments3D rotation.

        :param center: rotation center
        :param axis: rotation axis
        :param angle: angle rotation
        :return: a new rotated OpenRoundedLineSegments3D
        """
        return self.__class__([point.rotation(center, axis, angle)
                               for point in self.points],
                              self.radius, self.closed, self.name)

    def translation(self, offset: volmdlr.Vector3D):
        """
        OpenRoundedLineSegments3D translation.

        :param offset: translation vector
        :return: A new translated OpenRoundedLineSegments3D
        """
        return self.__class__([point.translation(offset)
                               for point in self.points],
                              self.radius, self.closed, self.name)


class OpenRoundedLineSegments3D(volmdlr.wires.Wire3D, RoundedLineSegments3D):
    """
    Defines an open rounded line segments.

    :param points: Points used to draw the wire.
    :type points: List of Point3D.
    :param radius: Radius used to connect different parts of the wire.
    :type radius: {position1(n): float which is the radius linked the n-1 and.
    n+1 points, position2(n+1):...}
    """
    _non_data_eq_attributes = ['name']
    _non_data_hash_attributes = ['name']

    def __init__(self, points: List[volmdlr.Point3D], radius: Dict[str, float],
                 adapt_radius: bool = False, name: str = ''):
        RoundedLineSegments3D.__init__(self, points, radius, adapt_radius=adapt_radius, name='')
        self.closed = False

        volmdlr.wires.Wire3D.__init__(self, self._primitives(), name)


class ClosedRoundedLineSegments3D(RoundedLineSegments3D, volmdlr.wires.Contour3D):
    """
    Defines a closed rounded line segment in 3D.

    :param points: Points used to draw the wire
    :type points: List of Point3D
    :param radius: Radius used to connect different parts of the wire
    :type radius: {position1(n): float which is the radius linked the n-1 and
    n+1 points, position2(n+1):...}
    """
    _non_serializable_attributes = []
    _non_data_eq_attributes = ['name']
    _non_data_hash_attributes = ['name']

    def __init__(self, points: List[volmdlr.Point3D], radius: float, adapt_radius: bool = False, name: str = ''):
        RoundedLineSegments3D.__init__(self, points, radius, adapt_radius, name)
        self.closed = True
        volmdlr.wires.Contour3D.__init__(self, primitives=self._primitives(), name=name)


class Block(shells.ClosedShell3D):
    """
    Creates a block.

    :param frame: a frame 3D. The origin of the frame is the center of the block,
     the 3 vectors are defining the edges. The frame has not to be orthogonal
    """
    _standalone_in_db = True
    _non_serializable_attributes = ['size', 'bounding_box', 'faces', 'contours', 'plane', 'points', 'polygon2D']
    _non_data_eq_attributes = ['name', 'color', 'alpha', 'size', 'bounding_box',
                               'faces', 'contours', 'plane', 'points', 'polygon2D']
    _non_data_hash_attributes = []

    def __init__(self, frame: volmdlr.Frame3D, *,
                 color: Tuple[float, float, float] = None, alpha: float = 1.,
                 name: str = ''):
        self.frame = frame
        self.size = (self.frame.u.norm(),
                     self.frame.v.norm(),
                     self.frame.w.norm())
        self._octree = None
        self._quadtree = None
        faces = self.shell_faces()
        for face in faces:
            face.alpha = alpha
            face.color = color
        shells.ClosedShell3D.__init__(self, faces, color=color, alpha=alpha, name=name)

    def __eq__(self, other):
        if self.__class__.__name__ != other.__class__.__name__:
            return False
        if self.frame != other.frame:
            return False
        return True

    def __hash__(self):
        return hash((self.__class__.__name__, self.frame))

    def to_dict(self, *args, **kwargs):
        """
        Custom to_dict for performance.

        """
        dict_ = dc.DessiaObject.base_dict(self)
        dict_.update({'color': self.color,
                      'alpha': self.alpha,
                      'frame': self.frame.to_dict()})

        return dict_

    def volume(self):
        """Returns the volume of the block."""
        return self.size[0] * self.size[1] * self.size[2]

    @classmethod
    def from_bounding_box(cls, bounding_box):
        """
        Transform a bounding box into a block.
        """
        origin = bounding_box.center
<<<<<<< HEAD
        bbox_size = bounding_box.size
        frame = volmdlr.Frame3D(origin, bbox_size[0] * volmdlr.Vector3D(1, 0, 0),
                                bbox_size[1] * volmdlr.Vector3D(0, 1, 0),
                                bbox_size[2] * volmdlr.Vector3D(0, 0, 1))
=======
        length_x = bounding_box.xmax - bounding_box.xmin
        length_y = bounding_box.ymax - bounding_box.ymin
        length_z = bounding_box.zmax - bounding_box.zmin
        frame = volmdlr.Frame3D(origin, length_x * volmdlr.Vector3D(1, 0, 0),
                                length_y * volmdlr.Vector3D(0, 1, 0),
                                length_z * volmdlr.Vector3D(0, 0, 1))
>>>>>>> 6f572074
        return cls(frame=frame)

    def vertices(self):
        """Computes the vertices of the block."""
        return [self.frame.origin - 0.5 * self.frame.u - 0.5 * self.frame.v - 0.5 * self.frame.w,
                self.frame.origin - 0.5 * self.frame.u + 0.5 * self.frame.v - 0.5 * self.frame.w,
                self.frame.origin + 0.5 * self.frame.u + 0.5 * self.frame.v - 0.5 * self.frame.w,
                self.frame.origin + 0.5 * self.frame.u - 0.5 * self.frame.v - 0.5 * self.frame.w,
                self.frame.origin - 0.5 * self.frame.u - 0.5 * self.frame.v + 0.5 * self.frame.w,
                self.frame.origin - 0.5 * self.frame.u + 0.5 * self.frame.v + 0.5 * self.frame.w,
                self.frame.origin + 0.5 * self.frame.u + 0.5 * self.frame.v + 0.5 * self.frame.w,
                self.frame.origin + 0.5 * self.frame.u - 0.5 * self.frame.v + 0.5 * self.frame.w]

    def edges(self):
        """Computes the edges of the block."""
        point1, point2, point3, point4, point5, point6, point7, point8 = self.vertices()
        return [volmdlr.edges.LineSegment3D(point1.copy(), point2.copy()),
                volmdlr.edges.LineSegment3D(point2.copy(), point3.copy()),
                volmdlr.edges.LineSegment3D(point3.copy(), point4.copy()),
                volmdlr.edges.LineSegment3D(point4.copy(), point1.copy()),
                volmdlr.edges.LineSegment3D(point5.copy(), point6.copy()),
                volmdlr.edges.LineSegment3D(point6.copy(), point7.copy()),
                volmdlr.edges.LineSegment3D(point7.copy(), point8.copy()),
                volmdlr.edges.LineSegment3D(point8.copy(), point5.copy()),
                volmdlr.edges.LineSegment3D(point1.copy(), point5.copy()),
                volmdlr.edges.LineSegment3D(point2.copy(), point6.copy()),
                volmdlr.edges.LineSegment3D(point3.copy(), point7.copy()),
                volmdlr.edges.LineSegment3D(point4.copy(), point8.copy())]

    def face_contours3d(self):
        edge1, edge2, edge3, edge4, edge5, edge6, edge7, edge8, edge9, edge10, edge11, edge12 = self.edges()
        e5_switch = edge5.reverse()
        e6_switch = edge6.reverse()
        e7_switch = edge7.reverse()
        e8_switch = edge8.reverse()
        e9_switch = edge9.reverse()
        e10_switch = edge10.reverse()
        e11_switch = edge11.reverse()
        e12_switch = edge12.reverse()
        return [volmdlr.wires.Contour3D([edge1.copy(), edge2.copy(), edge3.copy(), edge4.copy()]),
                volmdlr.wires.Contour3D([edge5.copy(), edge6.copy(), edge7.copy(), edge8.copy()]),
                # volmdlr.Contour3D([e1.copy(), e9.copy(), e5.copy(), e10.copy()]),
                volmdlr.wires.Contour3D([edge1.copy(), edge10.copy(), e5_switch.copy(), e9_switch.copy()]),
                # volmdlr.Contour3D([e2.copy(), e10.copy(), e6.copy(), e11.copy()]),
                volmdlr.wires.Contour3D([edge2.copy(), edge11.copy(), e6_switch.copy(), e10_switch.copy()]),
                # volmdlr.Contour3D([e3.copy(), e11.copy(), e7.copy(), e12.copy()]),
                volmdlr.wires.Contour3D([edge3.copy(), edge12.copy(), e7_switch.copy(), e11_switch.copy()]),
                # volmdlr.Contour3D([e4.copy(), e12.copy(), e8.copy(), e9.copy()])]
                volmdlr.wires.Contour3D([edge4.copy(), edge9.copy(), e8_switch.copy(), e12_switch.copy()])]

    def shell_faces(self):
        """Computes the faces of the block."""
        hlx = 0.5 * self.frame.u.norm()
        hly = 0.5 * self.frame.v.norm()
        hlz = 0.5 * self.frame.w.norm()
        frame = self.frame.copy()
        frame.normalize()
        xm_frame = volmdlr.Frame3D(frame.origin - 0.5 * self.frame.u,
                                   frame.v, frame.w, frame.u)
        xp_frame = volmdlr.Frame3D(frame.origin + 0.5 * self.frame.u,
                                   frame.v, frame.w, frame.u)
        ym_frame = volmdlr.Frame3D(frame.origin - 0.5 * self.frame.v,
                                   frame.w, frame.u, frame.v)
        yp_frame = volmdlr.Frame3D(frame.origin + 0.5 * self.frame.v,
                                   frame.w, frame.u, frame.v)
        zm_frame = volmdlr.Frame3D(frame.origin - 0.5 * self.frame.w,
                                   frame.u, frame.v, frame.w)
        zp_frame = volmdlr.Frame3D(frame.origin + 0.5 * self.frame.w,
                                   frame.u, frame.v, frame.w)

        xm_face = volmdlr.faces.PlaneFace3D.from_surface_rectangular_cut(
            surfaces.Plane3D(xm_frame), -hly, hly, -hlz, hlz)
        xp_face = volmdlr.faces.PlaneFace3D.from_surface_rectangular_cut(
            surfaces.Plane3D(xp_frame), -hly, hly, -hlz, hlz)
        ym_face = volmdlr.faces.PlaneFace3D.from_surface_rectangular_cut(
            surfaces.Plane3D(ym_frame), -hlz, hlz, -hlx, hlx)
        yp_face = volmdlr.faces.PlaneFace3D.from_surface_rectangular_cut(
            surfaces.Plane3D(yp_frame), -hlz, hlz, -hlx, hlx)
        zm_face = volmdlr.faces.PlaneFace3D.from_surface_rectangular_cut(
            surfaces.Plane3D(zm_frame), -hlx, hlx, -hly, hly)
        zp_face = volmdlr.faces.PlaneFace3D.from_surface_rectangular_cut(
            surfaces.Plane3D(zp_frame), -hlx, hlx, -hly, hly)

        return [xm_face, xp_face, ym_face, yp_face, zm_face, zp_face]

    def faces_center(self):
        """Computes the faces center of the block."""
        return [self.frame.origin - 0.5 * self.frame.u,
                self.frame.origin + 0.5 * self.frame.u,
                self.frame.origin - 0.5 * self.frame.v,
                self.frame.origin + 0.5 * self.frame.v,
                self.frame.origin - 0.5 * self.frame.w,
                self.frame.origin + 0.5 * self.frame.w]

    def rotation(self, center: volmdlr.Point3D, axis: volmdlr.Vector3D,
                 angle: float):
        """
        Block rotation.

        :param center: rotation center
        :param axis: rotation axis
        :param angle: angle rotation
        :return: a new rotated Block
        """
        new_frame = self.frame.rotation(center, axis, angle)
        return Block(new_frame, color=self.color,
                     alpha=self.alpha, name=self.name)

    def translation(self, offset: volmdlr.Vector3D):
        """
        Returns a new translated block.

        :param offset: translation vector.
        :return: A new translated Block.
        """
        new_frame = self.frame.translation(offset)
        return Block(new_frame, color=self.color,
                     alpha=self.alpha, name=self.name)

    def cut_by_orthogonal_plane(self, plane_3d: surfaces.Plane3D):
        bouding_box = self.bounding_box
        if plane_3d.frame.w.dot(volmdlr.Vector3D(1, 0, 0)) == 0:
            pass
        elif plane_3d.frame.w.dot(volmdlr.Vector3D(0, 1, 0)) == 0:
            pass
        elif plane_3d.frame.w.dot(volmdlr.Vector3D(0, 0, 1)) == 0:
            pass
        else:
            raise KeyError('plane is not orthogonal either with x, y or z')
        point_min = volmdlr.Point3D(bouding_box.xmin, bouding_box.ymin,
                                    bouding_box.zmin)
        point_max = volmdlr.Point3D(bouding_box.xmax, bouding_box.ymax,
                                    bouding_box.zmax)
        point_min_2d = plane_3d.point3d_to_2d(point_min)
        point_max_2d = plane_3d.point3d_to_2d(point_max)
        points = [point_min_2d, volmdlr.Point2D(point_max_2d.x, point_min_2d.y),
                  point_max_2d, volmdlr.Point2D(point_min_2d.x, point_max_2d.y)]
        contour_2d = surfaces.Surface2D(
            volmdlr.wires.ClosedPolygon2D(points), [])

        return volmdlr.faces.PlaneFace3D(plane_3d, contour_2d)

    def frame_mapping_parametres(self, frame: volmdlr.Frame3D,
                                 side: str):
        basis = frame.basis()
        if side == 'new':
            new_origin = frame.global_to_local_coordinates(self.frame.origin)
            new_u = basis.global_to_local_coordinates(self.frame.u)
            new_v = basis.global_to_local_coordinates(self.frame.v)
            new_w = basis.global_to_local_coordinates(self.frame.w)
            new_frame = volmdlr.Frame3D(new_origin, new_u, new_v, new_w)
        elif side == 'old':
            new_origin = frame.local_to_global_coordinates(self.frame.origin)
            new_u = basis.local_to_global_coordinates(self.frame.u)
            new_v = basis.local_to_global_coordinates(self.frame.v)
            new_w = basis.local_to_global_coordinates(self.frame.w)
            new_frame = volmdlr.Frame3D(new_origin, new_u, new_v, new_w)
        else:
            raise ValueError('side value not valid, please specify'
                             'a correct value: \'old\' or \'new\'')
        return new_frame

    def frame_mapping(self, frame: volmdlr.Frame3D, side: str):
        """
        Changes frame_mapping and return a new Frame3D.

        :param side: 'old' or 'new'
        """
        new_frame = self.frame_mapping_parametres(frame, side)
        return Block(new_frame, color=self.color,
                     alpha=self.alpha, name=self.name)

    def copy(self, deep=True, memo=None):
        """
        Creates a copy of a Block.

        """
        new_origin = self.frame.origin.copy()
        new_u = self.frame.u.copy()
        new_v = self.frame.v.copy()
        new_w = self.frame.w.copy()
        new_frame = volmdlr.Frame3D(new_origin, new_u, new_v, new_w)
        return Block(new_frame, color=self.color,
                     alpha=self.alpha, name=self.name)

    def plot_data(self, x3d, y3d, edge_style = plot_data.EdgeStyle):
        """Plot the 2D projections of a block."""
        lines = []
        for edge3d in self.edges():
            lines.append(edge3d.plot_data(x3d, y3d, edge_style))

        return lines

    def plot2d(self, x3d, y3d, ax=None):
        """
        Plot 2d with Matplotlib.

        """
        if ax is None:
            fig, ax = plt.subplots()
            ax.set_aspect('equal')
        else:
            fig = None

        for edge3d in self.edges():
            edge3d.plot2d(x3d, y3d, ax=ax)

        return fig, ax

    def octree(self):
        """Subdivide block into eight other blocks."""
        if not self._octree:
            self._octree = self.subdivide_block(2, 2, 2)
        return self._octree

    def quadtree(self):
        """Subdivide block into four other blocks."""
        if not self._quadtree:
            self._quadtree = self.subdivide_block(2, 2, 1)
        return self._quadtree

    def subdivide_block(self, number_blocks_x, number_blocks_y, number_blocks_z):
        """Divide block into sub blocks."""
        filling_boxes_size = [self.size[0] / number_blocks_x, self.size[1] / number_blocks_y,
                              self.size[2] / number_blocks_z]
        initial_frame_center = self.frame.origin.copy(deep=True).translation(
            -volmdlr.Vector3D(self.size[0] / 2 - filling_boxes_size[0] / 2,
                              self.size[1] / 2 - filling_boxes_size[1] / 2,
                              self.size[2] / 2 - filling_boxes_size[2] / 2))
        xyz = [volmdlr.Vector3D(filling_boxes_size[0], 0, 0), volmdlr.Vector3D(0, filling_boxes_size[1], 0),
               volmdlr.Vector3D(0, 0, filling_boxes_size[2])]

        dividing_blocks = []
        for z_box in range(number_blocks_z):
            for y_box in range(number_blocks_y):
                for x_box in range(number_blocks_x):
                    translation_vector = volmdlr.Vector3D(x_box * filling_boxes_size[0], y_box * filling_boxes_size[1],
                                                          z_box * filling_boxes_size[2])
                    origin_point = initial_frame_center.translation(translation_vector)
                    block = Block(frame=volmdlr.Frame3D(origin_point, *xyz))
                    dividing_blocks.append(block)
        return dividing_blocks


class ExtrudedProfile(shells.ClosedShell3D):
    """
    Extrude a profile given by outer and inner contours.

    TODO: In the future change to a frame and a surface2D and an extrusion vector.
    """
    _non_serializable_attributes = ['faces', 'inner_contours3d',
                                    'outer_contour3d']

    def __init__(self, plane_origin: volmdlr.Point3D,
                 x: volmdlr.Vector3D, y: volmdlr.Vector3D,
                 outer_contour2d: volmdlr.wires.Contour2D,
                 inner_contours2d: List[volmdlr.wires.Contour2D],
                 extrusion_vector: volmdlr.Vector3D,
                 color: Tuple[float, float, float] = None, alpha: float = 1.,
                 name: str = ''):
        self.plane_origin = plane_origin

        self.outer_contour2d = outer_contour2d
        self.outer_contour3d = outer_contour2d.to_3d(plane_origin, x, y)

        self.inner_contours2d = inner_contours2d
        self.extrusion_vector = extrusion_vector
        self.inner_contours3d = []
        self.x = x
        self.y = y
        self.color = color

        bool_areas = []
        for contour in inner_contours2d:
            self.inner_contours3d.append(contour.to_3d(plane_origin, x, y))
            if contour.area() > outer_contour2d.area():
                bool_areas.append(True)
            else:
                bool_areas.append(False)
        if any(bool_areas):
            raise ValueError('At least one inner contour is not contained in outer_contour.')

        faces = self.shell_faces()

        shells.ClosedShell3D.__init__(self, faces, color=color,
                                      alpha=alpha, name=name)

    def to_dict(self, *args, **kwargs):
        """
        Serialize the ExtrudedProfile.

        """
        dict_ = dc.DessiaObject.base_dict(self)
        dict_.update({'color': self.color,
                      'alpha': self.alpha,
                      'plane_origin': self.plane_origin.to_dict(),
                      'outer_contour2d': self.outer_contour2d.to_dict(),
                      'inner_contours2d': [c.to_dict() for c in self.inner_contours2d],
                      'extrusion_vector': self.extrusion_vector.to_dict(),
                      'x': self.x.to_dict(),
                      'y': self.y.to_dict(),
                      })

        return dict_

    def copy(self, deep=True, memo=None):
        """
        Creates a copy of Extruded Profile.

        """
        return self.__class__(plane_origin=self.plane_origin.copy(),
                              x=self.x.copy(),
                              y=self.y.copy(),
                              outer_contour2d=self.outer_contour2d.copy(),
                              inner_contours2d=[c.copy() for c in self.inner_contours2d],
                              extrusion_vector=self.extrusion_vector.copy(),
                              color=self.color,
                              alpha=self.alpha,
                              name=self.name)

    def shell_faces(self):
        """
        Computes the shell faces from init data.

        """
        lower_plane = surfaces.Plane3D.from_plane_vectors(
            self.plane_origin, self.x, self.y)
        lower_face = volmdlr.faces.PlaneFace3D(
            lower_plane, surfaces.Surface2D(self.outer_contour2d,
                                            self.inner_contours2d))

        upper_face = lower_face.translation(self.extrusion_vector)
        lateral_faces = []
        for primitive in self.outer_contour3d.primitives:
            lateral_faces.extend(primitive.extrusion(self.extrusion_vector))

        for inner_contour in self.inner_contours3d:
            for primitive in inner_contour.primitives:
                lateral_faces.extend(primitive.extrusion(self.extrusion_vector))

        return [lower_face, upper_face] + lateral_faces

    def area(self):
        """Returns the area of the extruded 2D surface."""
        areas = self.outer_contour2d.area()
        areas -= sum([contour.area() for contour in self.inner_contours2d])
        return areas

    def volume(self):
        """Returns the volume of the extruded profile."""
        z = self.x.cross(self.y)
        z.normalize()
        return self.area() * self.extrusion_vector.dot(z)

    def frame_mapping_parameters(self, frame: volmdlr.Frame3D,
                                 side: str):
        basis = frame.basis()
        if side == 'old':
            extrusion_vector = basis.local_to_global_coordinates(self.extrusion_vector)
            x = basis.local_to_global_coordinates(self.x)
            y = basis.local_to_global_coordinates(self.y)
        elif side == 'new':
            extrusion_vector = basis.global_to_local_coordinates(self.extrusion_vector)
            x = basis.global_to_local_coordinates(self.x)
            y = basis.global_to_local_coordinates(self.y)
        else:
            raise ValueError('side must be either old or new')
        return extrusion_vector, x, y

    def frame_mapping(self, frame: volmdlr.Frame3D, side: str):
        """
        Changes frame_mapping and return a new ExtrudeProfile.

        :param side: = 'old' or 'new'.
        """
        extrusion_vector, x, y = self.frame_mapping_parameters(frame,
                                                               side)
        return ExtrudedProfile(
            self.plane_origin.frame_mapping(frame, side),
            x, y, self.outer_contour2d, self.inner_contours2d,
            extrusion_vector)

    def rotation(self, center: volmdlr.Point3D, axis: volmdlr.Vector3D,
                 angle: float):
        """
        Extruded Profile rotation.

        :param center: rotation center.
        :param axis: rotation axis.
        :param angle: angle rotation.
        :return: a new rotated ExtrudedProfile.
        """
        return self.__class__(
            plane_origin=self.plane_origin.rotation(center, axis, angle),
            x=self.x.rotation(volmdlr.O3D, axis, angle),
            y=self.y.rotation(volmdlr.O3D, axis, angle),
            outer_contour2d=self.outer_contour2d,
            inner_contours2d=self.inner_contours2d,
            extrusion_vector=self.extrusion_vector.rotation(volmdlr.O3D,
                                                            axis, angle),
            color=self.color, alpha=self.alpha)

    def translation(self, offset: volmdlr.Vector3D):
        """
        Extruded Profile translation.

        :param offset: translation vector
        :return: A new translated ExtrudedProfile
        """
        return self.__class__(
            plane_origin=self.plane_origin.translation(offset),
            x=self.x, y=self.y,
            outer_contour2d=self.outer_contour2d,
            inner_contours2d=self.inner_contours2d,
            extrusion_vector=self.extrusion_vector,
            color=self.color, alpha=self.alpha)


class RevolvedProfile(shells.ClosedShell3D):
    """
    Revolve a 2D profile along an axis around a certain angle.

    """
    _non_serializable_attributes = ['faces', 'contour3D']

    def __init__(self, plane_origin: volmdlr.Point3D,
                 x: volmdlr.Vector3D, y: volmdlr.Vector3D,
                 contour2d: volmdlr.wires.Contour2D,
                 axis_point: volmdlr.Point3D, axis: volmdlr.Vector3D,
                 angle: float = 2 * math.pi, *,
                 color: Tuple[float, float, float] = None, alpha: float = 1,
                 name: str = ''):

        self.contour2d = contour2d
        self.axis_point = axis_point
        self.axis = axis
        self.angle = angle
        self.plane_origin = plane_origin
        self.x = x
        self.y = y
        self.contour3d = self.contour2d.to_3d(plane_origin, x, y)

        faces = self.shell_faces()
        shells.ClosedShell3D.__init__(self, faces, color=color,
                                      alpha=alpha, name=name)

    def __eq__(self, other):
        if not self.__class__.__name__ == other.__class__.__name__:
            return False
        for self_param, other_param in zip([self.plane_origin, self.x, self.y,
                                            self.contour2d, self.axis_point, self.axis, self.angle],
                                           [other.plane_origin, other.x, other.y,
                                            other.contour2d, other.axis_point, other.axis, other.angle]
                                           ):
            if not self_param == other_param:
                return False
        return True

    def to_dict(self, *args, **kwargs):
        """
        Custom to dict for performance.
        """
        dict_ = dc.DessiaObject.base_dict(self)
        dict_.update({'color': self.color,
                      'alpha': self.alpha,
                      'plane_origin': self.plane_origin.to_dict(),
                      'contour2d': self.contour2d.to_dict(),
                      'axis_point': self.axis_point.to_dict(),
                      'x': self.x.to_dict(),
                      'y': self.y.to_dict(),
                      'angle': self.angle,
                      'axis': self.axis.to_dict()
                      })

        return dict_

    def copy(self, deep=True, memo=None):
        """
        Creates a copy of Revolved-profile.

        """
        return self.__class__(plane_origin=self.plane_origin.copy(),
                              x=self.x.copy(), y=self.y.copy(),
                              contour2d=self.contour2d.copy(deep=deep, memo=memo),
                              axis=self.axis.copy(), angle=self.angle,
                              axis_point=self.axis_point.copy(),
                              color=self.color, alpha=self.alpha,
                              name=self.name)

    def shell_faces(self):
        """
        Computes the shell faces from init data.

        """
        faces = []

        for edge in self.contour3d.primitives:
            faces.extend(edge.revolution(self.axis_point,
                                         self.axis, self.angle))

        if not math.isclose(self.angle, volmdlr.TWO_PI, abs_tol=1e-9):
            # Adding contours face to close
            w = self.x.cross(self.y)
            plane1 = surfaces.Plane3D(volmdlr.Frame3D(self.plane_origin,
                                                      self.x,
                                                      self.y,
                                                      w))
            face1 = volmdlr.faces.PlaneFace3D(
                plane1, surfaces.Surface2D(self.contour2d, []))
            face2 = face1.rotation(self.axis_point, self.axis, self.angle)
            faces.append(face1)
            faces.append(face2)

        return faces

    def volume(self):
        """
        Volume from Guldin formulae.

        """
        point1 = self.axis_point.plane_projection3d(self.plane_origin,
                                                    self.x, self.y)
        p1_2d = point1.to_2d(self.axis_point, self.x, self.y)
        p2_3d = self.axis_point + volmdlr.Point3D(self.axis.vector)
        p2_2d = p2_3d.to_2d(self.plane_origin, self.x, self.y)
        axis_2d = curves.Line2D(p1_2d, p2_2d)
        com = self.contour2d.center_of_mass()
        if com is not False:
            dist = axis_2d.point_distance(com)
            return self.angle * dist * self.contour2d.area()
        return 0.

    def rotation(self, center: volmdlr.Point3D, axis: volmdlr.Vector3D,
                 angle: float):
        """
        Revolved profile rotation.

        :param center: rotation center
        :type center: volmdlr.Point3D
        :param axis: rotation axis
        :type axis: volmdlr.Vector3D
        :param angle: angle rotation
        :type angle: float
        :return: a new rotated Revolved Profile
        :rtype: Revolved Profile
        """
        return self.__class__(
            plane_origin=self.plane_origin.rotation(center, axis, angle),
            x=self.x.rotation(center=volmdlr.O3D, axis=axis, angle=angle),
            y=self.y.rotation(center=volmdlr.O3D, axis=axis, angle=angle),
            contour2d=self.contour2d,
            axis_point=self.axis_point.rotation(center, axis, angle),
            axis=self.axis.rotation(center=volmdlr.O3D, axis=axis,
                                    angle=angle),
            angle=self.angle,
            color=self.color, alpha=self.alpha)

    def translation(self, offset: volmdlr.Vector3D):
        """
        Revolved Profile translation.

        :param offset: translation vector.
        :return: A new translated Revolved Profile.
        """
        return self.__class__(
            plane_origin=self.plane_origin.translation(offset),
            x=self.x, y=self.y, contour2d=self.contour2d,
            axis_point=self.axis_point.translation(offset),
            axis=self.axis,
            angle=self.angle,
            color=self.color, alpha=self.alpha)

    def frame_mapping_parameters(self, frame: volmdlr.Frame3D,
                                 side: str):
        basis = frame.Basis()
        if side == 'old':
            axis = basis.local_to_global_coordinates(self.axis)
            x = basis.local_to_global_coordinates(self.x)
            y = basis.local_to_global_coordinates(self.y)
        elif side == 'new':
            axis = basis.global_to_local_coordinates(self.axis)
            x = basis.global_to_local_coordinates(self.x)
            y = basis.global_to_local_coordinates(self.y)
        else:
            raise ValueError('side must be either old or new')

        return axis, x, y

    def frame_mapping(self, frame: volmdlr.Frame3D, side: str):
        """
        Changes frame_mapping and return a new Revolved Profile.

        side = 'old' or 'new'
        """
        axis, x, y = self.frame_mapping_parameters(frame, side)
        return RevolvedProfile(
            self.plane_origin.frame_mapping(frame, side),
            x, y, self.contour2d,
            self.axis_point.frame_mapping(frame, side),
            axis, self.angle)


class Cylinder(shells.ClosedShell3D):
    """
    Creates a full cylinder with the position, the axis of revolution the radius and the length.
    """

    def __init__(self, position: volmdlr.Point3D, axis: volmdlr.Vector3D,
                 radius: float, length: float,
                 color: Tuple[float, float, float] = None, alpha: float = 1.,
                 name: str = ''):

        self.position = position
        axis.normalize()
        self.axis = axis
        self.radius = radius
        self.length = length
        frame_origin = position - axis * length * 0.5
        self.frame = volmdlr.Frame3D.from_point_and_vector(frame_origin, axis, volmdlr.Z3D)
        faces = self.shell_faces()
        shells.ClosedShell3D.__init__(self, faces=faces, color=color, alpha=alpha, name=name)

    def shell_faces(self):
        """
        Computes the shell faces from init data.

        """
        surface3d = surfaces.CylindricalSurface3D(self.frame, self.radius)
        cylindrical_face = volmdlr.faces.CylindricalFace3D.from_surface_rectangular_cut(
            surface3d, 0, 2 * math.pi, 0, self.length)
        lower_plane = surfaces.Plane3D.from_plane_vectors(
            self.frame.origin, self.frame.u, self.frame.v)
        circle = volmdlr.curves.Circle2D(self.position.to_2d(self.frame.origin, self.frame.u,
                                                             self.frame.v), self.radius)
        lower_face = volmdlr.faces.PlaneFace3D(
            lower_plane, surfaces.Surface2D(volmdlr.wires.Contour2D([volmdlr.edges.FullArc2D.from_curve(circle)]), []))
        upper_face = lower_face.translation(self.frame.w * self.length)
        return [lower_face, cylindrical_face, upper_face]

    def get_bounding_box(self):
        """
        Computes the bounding box of a cylinder.

        :return: The BoundingBox
        :rtype: :class:`volmdlr.core.BoundingBox`
        """
        # This was copied for HollowCylinder. Inheritance removed to avoid problems
        radius = self.radius

        point_a = self.position - self.length / 2 * self.axis
        point_b = self.position + self.length / 2 * self.axis

        dx2 = (point_a[0] - point_b[0])**2
        dy2 = (point_a[1] - point_b[1])**2
        dz2 = (point_a[2] - point_b[2])**2

        if point_a[0] > point_b[0]:
            point_a, point_b = point_b, point_a
        xmin = point_a[0] - (((dy2 + dz2) / (dx2 + dy2 + dz2))**0.5) * radius
        xmax = point_b[0] + (((dy2 + dz2) / (dx2 + dy2 + dz2))**0.5) * radius

        if point_a[1] > point_b[1]:
            point_a, point_b = point_b, point_a
        ymin = point_a[1] - (((dx2 + dz2) / (dx2 + dy2 + dz2))**0.5) * radius
        ymax = point_b[1] + (((dx2 + dz2) / (dx2 + dy2 + dz2))**0.5) * radius

        if point_a[2] > point_b[2]:
            point_a, point_b = point_b, point_a
        zmin = point_a[2] - (((dx2 + dy2) / (dx2 + dy2 + dz2))**0.5) * radius
        zmax = point_b[2] + (((dx2 + dy2) / (dx2 + dy2 + dz2))**0.5) * radius

        return volmdlr.core.BoundingBox(xmin, xmax, ymin, ymax, zmin, zmax)

    def volume(self):
        """Computes the volume of the cylinder."""
        return self.length * math.pi * self.radius**2

    @classmethod
    def from_extremal_points(cls, point1: volmdlr.Point3D, point2: volmdlr.Point3D,
                             radius: float,
                             color: Tuple[float, float, float] = None, alpha: float = 1,
                             name: str = ''):
        position = 0.5 * (point1 + point2)
        length = point1.point_distance(point2)
        axis = point2 - point1
        axis.normalize()
        return cls(position, axis, radius, length=length,
                   color=color, alpha=alpha, name=name)

    def rotation(self, center: volmdlr.Point3D, axis: volmdlr.Vector3D,
                 angle: float):
        """
        Cylinder rotation.

        :param center: rotation center
        :param axis: rotation axis
        :param angle: angle rotation
        :return: a new rotated Cylinder
        """
        return self.__class__(
            position=self.position.rotation(center, axis, angle),
            axis=self.axis.rotation(volmdlr.O3D, axis, angle),
            length=self.length, radius=self.radius)

    def translation(self, offset: volmdlr.Vector3D):
        """
        Cylinder translation.

        :param offset: translation vector
        :return: A new translated Cylinder
        """
        return self.__class__(
            position=self.position.translation(offset),
            axis=self.axis, length=self.length, radius=self.radius)

    def frame_mapping(self, frame: volmdlr.Frame3D, side: str):
        """
        Changes frame_mapping and return a new Frame3D.

        side = 'old' or 'new'
        """
        basis = frame.basis()
        if side == 'old':
            axis = basis.local_to_global_coordinates(self.axis)
        elif side == 'new':
            axis = basis.global_to_local_coordinates(self.axis)
        else:
            raise ValueError('side must be either old or new')
        return Cylinder(self.position.frame_mapping(frame, side),
                        axis, self.radius, self.length,
                        color=self.color, alpha=self.alpha)

    def to_dict(self, *args, **kwargs):
        """
        Call to DessiaObject.to_dict to avoid calling the to_dict of the inherited class Revolved Profile.
        """
        return dc.DessiaObject.to_dict(self, use_pointers=False)

    def copy(self, deep=True, memo=None):
        """
        Creates a copy of Cylinder.
        """
        new_position = self.position.copy()
        new_axis = self.axis.copy()
        return Cylinder(new_position, new_axis, self.radius, self.length,
                        color=self.color, alpha=self.alpha, name=self.name)

    def min_distance_to_other_cylinder(self, other_cylinder: 'Cylinder') -> float:
        """
        Compute the minimal distance between two volmdlr cylinders.

        :param other_cylinder: volmdlr Cylinder
        :return: minimal distance between two 3D cylinders
        """
        # Basic check
        if self.point_belongs(other_cylinder.position) or other_cylinder.point_belongs(self.position):
            return 0.

        # Local frames of cylinders
        frame0 = volmdlr.Frame3D.from_point_and_vector(
            point=self.position, vector=self.axis, main_axis=volmdlr.Z3D
        )
        frame1 = volmdlr.Frame3D.from_point_and_vector(
            point=other_cylinder.position,
            vector=other_cylinder.axis,
            main_axis=volmdlr.Z3D,
        )

        matrix0 = frame0.transfer_matrix()
        x0, y0, z0 = frame0.origin.x, frame0.origin.y, frame0.origin.z
        matrix1 = frame1.transfer_matrix()
        x1, y1, z1 = frame1.origin.x, frame1.origin.y, frame1.origin.z

        # Euclidean distance
        def dist(point0, point1):
            return math.sqrt(
                (point0[0] - point1[0]) ** 2 + (point0[1] - point1[1]) ** 2 + (point0[2] - point1[2]) ** 2
            )

        # Local coordinates to global coordinates
        def to_global_point(point, matrix, origin):
            return [
                matrix.M11 * point[0] + matrix.M12 * point[1] + matrix.M13 * point[2] + origin[0],
                matrix.M21 * point[0] + matrix.M22 * point[1] + matrix.M23 * point[2] + origin[1],
                matrix.M31 * point[0] + matrix.M32 * point[1] + matrix.M33 * point[2] + origin[2],
            ]

        # Objective function
        def objective(x_param):
            point0_ = to_global_point(x_param[:3], matrix0, [x0, y0, z0])
            point1_ = to_global_point(x_param[3:], matrix1, [x1, y1, z1])

            return dist(point0_, point1_)

        # Gradient of objective function
        def gradient_objective(x_param):
            point0_ = to_global_point(x_param[:3], matrix0, [x0, y0, z0])
            point1_ = to_global_point(x_param[3:], matrix1, [x1, y1, z1])

            distance = dist(point0_, point1_)

            return [
                (point0_[0] - point1_[0]) / distance * matrix0.M11
                + (point0_[1] - point1_[1]) / distance * matrix0.M21
                + (point0_[2] - point1_[2]) / distance * matrix0.M31,
                (point0_[0] - point1_[0]) / distance * matrix0.M12
                + (point0_[1] - point1_[1]) / distance * matrix0.M22
                + (point0_[2] - point1_[2]) / distance * matrix0.M32,
                (point0_[0] - point1_[0]) / distance * matrix0.M13
                + (point0_[1] - point1_[1]) / distance * matrix0.M23
                + (point0_[2] - point1_[2]) / distance * matrix0.M33,
                (point1_[0] - point0_[0]) / distance * matrix1.M11
                + (point1_[1] - point0_[1]) / distance * matrix1.M21
                + (point1_[2] - point0_[2]) / distance * matrix1.M31,
                (point1_[0] - point0_[0]) / distance * matrix1.M12
                + (point1_[1] - point0_[1]) / distance * matrix1.M22
                + (point1_[2] - point0_[2]) / distance * matrix1.M32,
                (point1_[0] - point0_[0]) / distance * matrix1.M13
                + (point1_[1] - point0_[1]) / distance * matrix1.M23
                + (point1_[2] - point0_[2]) / distance * matrix1.M33,
            ]

        # Initial vector
        initial_guess = npy.zeros(6)

        # Constraints
        def constraint_radius_0(x):
            # radius of cylinder 0
            return x[0] ** 2 + x[1] ** 2

        def constraint_radius_1(x):
            # radius of cylinder 1
            return x[3] ** 2 + x[4] ** 2

        def gradient_constraint_radius_0(x):
            # gradient of constraint_radius_0
            return [2 * x[0], 2 * x[1], 0, 0, 0, 0]

        def gradient_constraint_radius_1(x):
            # gradient of constraint_radius_1
            return [0, 0, 0, 2 * x[3], 2 * x[4], 0]

        constraints = [
            NonlinearConstraint(
                fun=constraint_radius_0,
                lb=0,
                ub=self.radius**2,
                jac=gradient_constraint_radius_0,
            ),
            NonlinearConstraint(
                fun=constraint_radius_1,
                lb=0,
                ub=other_cylinder.radius**2,
                jac=gradient_constraint_radius_1,
            ),
        ]

        # Bounds
        bounds = Bounds(
            lb=[
                -self.radius,
                -self.radius,
                -self.length / 2,
                -other_cylinder.radius,
                -other_cylinder.radius,
                -other_cylinder.length / 2,
            ],
            ub=[
                self.radius,
                self.radius,
                self.length / 2,
                other_cylinder.radius,
                other_cylinder.radius,
                other_cylinder.length / 2,
            ],
        )

        return minimize(
            fun=objective,
            x0=initial_guess,
            bounds=bounds,
            tol=1e-6,
            constraints=constraints,
            jac=gradient_objective,
        ).fun

    def is_intersecting_other_cylinder(self, other_cylinder: 'Cylinder') -> bool:
        """
        Verifies if two cylinders are intersecting or not.

        :param other_cylinder: volmdlr Cylinder
        :return: boolean, True if cylinders are intersecting, False otherwise
        """
        dist = self.min_distance_to_other_cylinder(other_cylinder)

        return dist < 1e-5

    def random_point_inside(self) -> volmdlr.Point3D:
        """
        Gets a random point inside a cylinder.

        :return: a random point inside the Cylinder
        """
        theta = uniform(0, 2 * math.pi)
        radius = math.sqrt(uniform(0, 1)) * self.radius

        x_local = radius * math.cos(theta)
        y_local = radius * math.sin(theta)
        z_local = uniform(-self.length / 2, self.length / 2)

        local_frame = volmdlr.Frame3D.from_point_and_vector(
            point=self.position, vector=self.axis, main_axis=volmdlr.Z3D
        )

        return local_frame.local_to_global_coordinates(volmdlr.Point3D(x_local, y_local, z_local))

    def lhs_points_inside(self, n_points: int) -> List[volmdlr.Point3D]:
        """
        Returns some points inside the cylinder from a LHS samplings.

        :param n_points: number of points
        :return: Latin hypercube sampling points inside the cylinder
        """
        local_frame = volmdlr.Frame3D.from_point_and_vector(
            point=self.position, vector=self.axis, main_axis=volmdlr.Z3D
        )

        # sampling point in Cartesian local coordinates
        sampler = qmc.LatinHypercube(d=3, seed=0)
        sample = qmc.scale(
            sampler.random(n=n_points),
            [0, 0, -self.length / 2],
            [1, 2 * math.pi, self.length / 2],
        )

        # converting sampled point in global coordinates volmdlr.Point3D points
        points = []
        for point in sample:
            radius = math.sqrt(point[0]) * self.radius
            theta = point[1]

            x_local = radius * math.cos(theta)
            y_local = radius * math.sin(theta)
            z_local = point[2]

            points.append(
                local_frame.local_to_global_coordinates(volmdlr.Point3D(x_local, y_local, z_local))
            )

        return points

    def point_belongs(self, point3d: volmdlr.Point3D, **kwargs) -> bool:
        """
        Returns if the point belongs to the cylinder.

        :param point3d: volmdlr Point3D
        :return: True if the given point is inside the cylinder, False otherwise
        """
        local_frame = volmdlr.Frame3D.from_point_and_vector(
            point=self.position, vector=self.axis, main_axis=volmdlr.Z3D
        )

        local_point = local_frame.global_to_local_coordinates(point3d)

        return (math.sqrt(local_point.x ** 2 + local_point.y ** 2) <= self.radius) and (
                -self.length / 2 <= local_point.z <= self.length / 2
        )

    def interference_volume_with_other_cylinder(
            self, other_cylinder: "Cylinder", n_points: int = 1000
    ) -> float:
        """
        Estimation of the interpenetration volume using LHS sampling (inspired by Monte-Carlo method).

        :param other_cylinder: volmdlr Cylinder
        :param n_points: optional parameter used for the number of random point used to discretize the cylinder
        :return: an estimation of the interference volume
        """

        # doing the discretization on the smallest cylinder to have better precision
        if self.volume() < other_cylinder.volume():
            smallest_cylinder = self
        else:
            smallest_cylinder = other_cylinder
            other_cylinder = self

        return (
                len(
                    [
                        point
                        # for point in (smallest_cylinder.random_point_inside() for _ in range(n_points))
                        for point in smallest_cylinder.lhs_points_inside(n_points)
                        if other_cylinder.point_belongs(point)
                    ]
                )
                / n_points
        ) * smallest_cylinder.volume()


class Cone(RevolvedProfile):
    """
    Defines a cone at a given position & axis.
    """

    def __init__(self, position: volmdlr.Point3D, axis: volmdlr.Vector3D,
                 radius: float, length: float,
                 color: Tuple[float, float, float] = None, alpha: float = 1.,
                 name: str = ''):

        self.position = position
        axis.normalize()
        self.axis = axis
        self.radius = radius
        self.length = length
        self.bounding_box = self._bounding_box()

        # Revolved Profile
        point1 = volmdlr.Point2D(0., 0.)
        point2 = volmdlr.Point2D(0., self.radius)
        point3 = volmdlr.Point2D(self.length, 0.)

        contour = volmdlr.wires.Contour2D([volmdlr.edges.LineSegment2D(point1, point2),
                                           volmdlr.edges.LineSegment2D(point2, point3),
                                           volmdlr.edges.LineSegment2D(point3, point1)])
        y = axis.random_unit_normal_vector()
        RevolvedProfile.__init__(self, position, axis, y, contour, position,
                                 axis, color=color, alpha=alpha, name=name)

    def _bounding_box(self):
        """
        A is the point at the basis.

        B is the top.
        """
        point_a = self.position - self.length / 2 * self.axis
        point_b = self.position + self.length / 2 * self.axis

        dx2 = (point_a[0] - point_b[0])**2
        dy2 = (point_a[1] - point_b[1])**2
        dz2 = (point_a[2] - point_b[2])**2

        x_bound = (point_a[0] - (((dy2 + dz2) / (dx2 + dy2 + dz2))**0.5) * self.radius,
                   point_a[0] + (((dy2 + dz2) / (dx2 + dy2 + dz2))**0.5) * self.radius, point_b[0])
        xmin = min(x_bound)
        xmax = max(x_bound)

        y_bound = (point_a[1] - (((dx2 + dz2) / (dx2 + dy2 + dz2))**0.5) * self.radius,
                   point_a[1] + (((dx2 + dz2) / (dx2 + dy2 + dz2))**0.5) * self.radius, point_b[1])
        ymin = min(y_bound)
        ymax = max(y_bound)

        z_bound = (point_a[2] - (((dx2 + dy2) / (dx2 + dy2 + dz2))**0.5) * self.radius,
                   point_a[2] + (((dx2 + dy2) / (dx2 + dy2 + dz2))**0.5) * self.radius, point_b[2])
        zmin = min(z_bound)
        zmax = max(z_bound)

        return volmdlr.core.BoundingBox(xmin, xmax, ymin, ymax, zmin, zmax)

    def translation(self, offset: volmdlr.Vector3D):
        """
        Cone translation.

        :param offset: translation vector
        :return: A new translated Cone
        """
        return self.__class__(position=self.position.translation(offset),
                              axis=self.axis,
                              radius=self.radius,
                              length=self.length,
                              color=self.color,
                              alpha=self.alpha)

    def rotation(self, center: volmdlr.Point3D, axis: volmdlr.Vector3D,
                 angle: float):
        """
        Cone rotation.

        :param center: rotation center
        :param axis: rotation axis
        :param angle: angle rotation
        :return: a new rotated Cone
        """
        return self.__class__(position=self.position.rotation(
            center, axis, angle), axis=self.axis.rotation(center, axis, angle),
            radius=self.radius, length=self.length, color=self.color,
            alpha=self.alpha)

    def volume(self):
        """
        Returns the volume of the cone.

        """
        return self.length * math.pi * self.radius**2 / 3


class HollowCylinder(RevolvedProfile):
    """
    Creates a hollow cylinder with the position, the axis of revolution the inner and outer radius and the length.

    """

    def __init__(self, position: volmdlr.Point3D, axis: volmdlr.Vector3D,
                 inner_radius: float, outer_radius: float, length: float,
                 color: Tuple[float, float, float] = None, alpha: float = 1,
                 name: str = ''):
        self.position = position
        axis.normalize()
        self.axis = axis
        self.inner_radius = inner_radius
        self.outer_radius = outer_radius
        self.length = length

        # Revolved Profile
        point1 = volmdlr.Point2D(-0.5 * self.length, self.inner_radius)
        point2 = volmdlr.Point2D(0.5 * self.length, self.inner_radius)
        point3 = volmdlr.Point2D(0.5 * self.length, self.outer_radius)
        point4 = volmdlr.Point2D(-0.5 * self.length, self.outer_radius)
        line_seg1 = volmdlr.edges.LineSegment2D(point1, point2)
        line_seg2 = volmdlr.edges.LineSegment2D(point2, point3)
        line_seg3 = volmdlr.edges.LineSegment2D(point3, point4)
        line_seg4 = volmdlr.edges.LineSegment2D(point4, point1)
        contour = volmdlr.wires.Contour2D([line_seg1, line_seg2, line_seg3, line_seg4])
        y = axis.random_unit_normal_vector()
        # contour.plot()
        RevolvedProfile.__init__(self, position, axis, y, contour, position,
                                 axis, color=color, alpha=alpha, name=name)

    def _bounding_box(self):

        radius = self.outer_radius

        point_a = self.position - self.length / 2 * self.axis
        point_b = self.position + self.length / 2 * self.axis

        dx2 = (point_a[0] - point_b[0])**2
        dy2 = (point_a[1] - point_b[1])**2
        dz2 = (point_a[2] - point_b[2])**2

        if point_a[0] > point_b[0]:
            point_a, point_b = point_b, point_a
        xmin = point_a[0] - (((dy2 + dz2) / (dx2 + dy2 + dz2))**0.5) * radius
        xmax = point_b[0] + (((dy2 + dz2) / (dx2 + dy2 + dz2))**0.5) * radius

        if point_a[1] > point_b[1]:
            point_a, point_b = point_b, point_a
        ymin = point_a[1] - (((dx2 + dz2) / (dx2 + dy2 + dz2))**0.5) * radius
        ymax = point_b[1] + (((dx2 + dz2) / (dx2 + dy2 + dz2))**0.5) * radius

        if point_a[2] > point_b[2]:
            point_a, point_b = point_b, point_a
        zmin = point_a[2] - (((dx2 + dy2) / (dx2 + dy2 + dz2))**0.5) * radius
        zmax = point_b[2] + (((dx2 + dy2) / (dx2 + dy2 + dz2))**0.5) * radius

        return volmdlr.core.BoundingBox(xmin, xmax, ymin, ymax, zmin, zmax)

    def volume(self):
        """Returns the volume of the hollow cylinder."""
        return self.length * math.pi * (self.outer_radius**2
                                        - self.inner_radius**2)

    def copy(self, *args, **kwargs):
        """
        Creates a copy of HollowCylinder.

        """
        new_position = self.position.copy()
        new_axis = self.axis.copy()
        return HollowCylinder(new_position, new_axis, self.inner_radius, self.outer_radius, self.length,
                              color=self.color, alpha=self.alpha, name=self.name)

    @classmethod
    def from_extremal_points(cls, point1: volmdlr.Point3D, point2: volmdlr.Point3D,
                             inner_radius: float, outer_radius: float,
                             color: Tuple[float, float, float] = None, alpha: float = 1,
                             name: str = ''):
        position = 0.5 * (point1 + point2)
        length = point1.point_distance(point2)
        axis = point2 - point1
        axis.normalize()
        return cls(position, axis, inner_radius=inner_radius, outer_radius=outer_radius, length=length,
                   color=color, alpha=alpha, name=name)

    def rotation(self, center: volmdlr.Point3D, axis: volmdlr.Vector3D,
                 angle: float):
        """
        Hollow cylinder rotation.

        :param center: rotation center.
        :type center: volmdlr.Point3D
        :param axis: rotation axis.
        :type axis: volmdlr.Vector3D
        :param angle: angle rotation.
        :type angle: float
        :return: a new rotated HollowCylinder.
        :rtype: HollowCylinder
        """
        return self.__class__(
            position=self.position.rotation(center, axis, angle),
            axis=self.axis.rotation(volmdlr.O3D, axis, angle),
            length=self.length, inner_radius=self.inner_radius,
            outer_radius=self.outer_radius)

    def translation(self, offset: volmdlr.Vector3D):
        """
        Hollow cylinder translation.

        :param offset: translation vector.
        :return: A new translated HollowCylinder.
        """
        return self.__class__(
            position=self.position.translation(offset), axis=self.axis,
            length=self.length, inner_radius=self.inner_radius,
            outer_radius=self.outer_radius)

    def frame_mapping(self, frame: volmdlr.Frame3D, side: str):
        """
        Changes frame_mapping and return a new HollowCylinder.

        side = 'old' or 'new'.
        """
        basis = frame.basis()
        if side == 'old':
            axis = basis.local_to_global_coordinates(self.axis)
        elif side == 'new':
            axis = basis.global_to_local_coordinates(self.axis)
        else:
            raise ValueError('side must be either old or new')

        return HollowCylinder(
            position=self.position.frame_mapping(frame, side),
            axis=axis, inner_radius=self.inner_radius,
            outer_radius=self.outer_radius, length=self.length)


class Sweep(shells.ClosedShell3D):
    """
    Sweep a 2D contour along a Wire3D.

    """

    def __init__(self, contour2d: List[volmdlr.wires.Contour2D],
                 wire3d: volmdlr.wires.Wire3D, *,
                 color: Tuple[float, float, float] = None, alpha: float = 1,
                 name: str = ''):
        self.contour2d = contour2d
        self.wire3d = wire3d
        self.frames = []

        faces = self.shell_faces()
        shells.ClosedShell3D.__init__(self, faces, color=color,
                                      alpha=alpha, name=name)

    def to_dict(self, *args, **kwargs):
        """Custom serialization for performance."""
        dict_ = dc.DessiaObject.base_dict(self)
        dict_.update({'color': self.color,
                      'alpha': self.alpha,
                      'wire3d': self.wire3d.to_dict(),
                      'contour2d': self.contour2d.to_dict()
                      })

        return dict_

    def shell_faces(self):
        """
        Generates the shell faces.

        For now, it does not take into account rotation of sections.
        """
        def get_sweep_profile_section(profile_section_face, touching_faces):
            primitives_on_section_face = []
            for face in touching_faces:
                for prim in face.outer_contour3d.primitives:
                    if profile_section_face.edge3d_inside(prim):
                        primitives_on_section_face.append(prim)
            contour3d_ = volmdlr.wires.Contour3D.contours_from_edges(primitives_on_section_face)[0]
            return contour3d_

        # End  planar faces
        w = self.wire3d.primitives[0].unit_direction_vector(0.)
        u = self.wire3d.primitives[0].unit_normal_vector(0.)
        if not u:
            u = w.deterministic_unit_normal_vector()
        v = w.cross(u)

        start_plane = surfaces.Plane3D(
            volmdlr.Frame3D(self.wire3d.point_at_abscissa(0.), u, v, w))

        length_last_primitive = self.wire3d.primitives[-1].length()
        w = self.wire3d.primitives[-1].unit_direction_vector(length_last_primitive)
        u = self.wire3d.primitives[-1].unit_normal_vector(length_last_primitive)
        if not u:
            u = w.deterministic_unit_normal_vector()
        v = w.cross(u)

        end_plane = surfaces.Plane3D(
            volmdlr.Frame3D(self.wire3d.primitives[-1].point_at_abscissa(length_last_primitive), u, v, w))

        faces = [volmdlr.faces.PlaneFace3D(start_plane, surfaces.Surface2D(self.contour2d, []))]

        max_brectangle = max(self.contour2d.bounding_rectangle.bounds()) * 4
        cutting_face_contour = volmdlr.wires.Contour2D.from_points(
                    [volmdlr.Point2D(-max_brectangle, -max_brectangle),
                     volmdlr.Point2D(max_brectangle, -max_brectangle),
                     volmdlr.Point2D(max_brectangle, max_brectangle),
                     volmdlr.Point2D(-max_brectangle, max_brectangle)])
        new_faces = None

        for i, wire_primitive in enumerate(self.wire3d.primitives):
            # tangent, normal = wire_primitive.frenet(0.)
            tangent = wire_primitive.unit_direction_vector(0.)
            normal = wire_primitive.unit_normal_vector(0.)
            if normal is None:
                normal = tangent.deterministic_unit_normal_vector()
            tangent_normal_orthonormal = tangent.cross(normal)
            if i == 0:
                contour3d = self.contour2d.to_3d(wire_primitive.start, normal, tangent_normal_orthonormal)
            else:
                plane = surfaces.Plane3D(volmdlr.Frame3D(wire_primitive.start, normal,
                                                         tangent_normal_orthonormal, tangent))
                cutting_face = volmdlr.faces.PlaneFace3D(plane, surfaces.Surface2D(cutting_face_contour, []))
                contour3d = get_sweep_profile_section(cutting_face, new_faces)
            new_faces = []
            if wire_primitive.__class__ is volmdlr.edges.LineSegment3D:
                for contour_primitive in contour3d.primitives:
                    new_faces.extend(contour_primitive.extrusion(wire_primitive.length()
                                                                 * wire_primitive.unit_direction_vector()))
            elif wire_primitive.__class__ is volmdlr.edges.Arc3D:
                for contour_primitive in contour3d.primitives:
                    new_faces.extend(contour_primitive.revolution(
                        wire_primitive.circle.center, wire_primitive.circle.normal, wire_primitive.angle))
            elif wire_primitive.__class__ is curves.Circle3D:
                for contour_primitive in contour3d.primitives:
                    new_faces.extend(contour_primitive.revolution(
                        wire_primitive.center, wire_primitive.normal, volmdlr.TWO_PI))

            elif wire_primitive.__class__ is volmdlr.edges.BSplineCurve3D or \
                    wire_primitive.__class__ is volmdlr.edges.BezierCurve3D:

                tangents = []
                for k, _ in enumerate(wire_primitive.points):
                    position = k / (len(wire_primitive.points) - 1)
                    tangents.append(wire_primitive.unit_direction_vector(position * wire_primitive.length()))

                circles = []
                for point, tan in zip(wire_primitive.points, tangents):
                    # TODO: replace circle by real contour!
<<<<<<< HEAD
                    normal = tan.deterministic_unit_normal_vector()
                    v_vector = tan.cross(normal)
                    circles.append(self.contour2d.to_3d(pt, normal, v_vector))
                    # circles.append(curves.Circle3D.from_center_normal(
                    #     center=pt, normal=tan, radius=self.contour2d.primitives[0].circle.radius))
=======
                    circles.append(volmdlr.wires.Circle3D.from_center_normal(center=point,
                                                                             normal=tan,
                                                                             radius=self.contour2d.radius))
>>>>>>> 6f572074

                polys = [volmdlr.wires.ClosedPolygon3D(c.discretization_points(number_points=36)) for c in circles]

                size_v, size_u = len(polys[0].points) + 1, len(polys)
                degree_u, degree_v = 3, 3

                points_3d = []
                for poly in polys:
                    points_3d.extend(poly.points)
                    points_3d.append(poly.points[0])

                bezier_surface3d = surfaces.BezierSurface3D(degree_u, degree_v, points_3d, size_u, size_v)

                outer_contour = volmdlr.wires.Contour2D([volmdlr.edges.LineSegment2D(volmdlr.O2D, volmdlr.X2D),
                                                         volmdlr.edges.LineSegment2D(
                                                             volmdlr.X2D, volmdlr.X2D + volmdlr.Y2D),
                                                         volmdlr.edges.LineSegment2D(
                                                             volmdlr.X2D + volmdlr.Y2D, volmdlr.Y2D),
                                                         volmdlr.edges.LineSegment2D(volmdlr.Y2D, volmdlr.O2D)])
                surf2d = surfaces.Surface2D(outer_contour, [])

                bsface3d = volmdlr.faces.BSplineFace3D(bezier_surface3d, surf2d)
                new_faces.append(bsface3d)

            else:
                raise NotImplementedError(f'Unimplemented primitive for sweep: {wire_primitive.__class__.__name__}')
            faces.extend(new_faces)
        cutting_face = volmdlr.faces.PlaneFace3D(end_plane, surfaces.Surface2D(cutting_face_contour, []))
        contour3d = get_sweep_profile_section(cutting_face, new_faces)
        contour2d = cutting_face.surface3d.contour3d_to_2d(contour3d)
        end_face = volmdlr.faces.PlaneFace3D(end_plane, surfaces.Surface2D(contour2d, []))
        faces.append(end_face)
        return faces

    def frame_mapping(self, frame: volmdlr.Frame3D, side: str):
        """
        Changes frame_mapping and return a new Sweep.

        :param side: 'old' or 'new'
        """
        new_wire = self.wire3d.frame_mapping(frame, side)
        return Sweep(self.contour2d, new_wire, color=self.color,
                     alpha=self.alpha, name=self.name)

    def copy(self, deep=True, memo=None):
        """Creates a copy of the Sweep."""
        new_contour2d = self.contour2d.copy()
        new_wire3d = self.wire3d.copy()
        return Sweep(new_contour2d, new_wire3d, color=self.color,
                     alpha=self.alpha, name=self.name)


class Sphere(shells.ClosedShell3D):
    """
    Defines a sphere at a given position & radius.
    """

    def __init__(self, center: volmdlr.Point3D, radius: float,
                 color: Tuple[float, float, float] = None, alpha: float = 1.,
                 name: str = ''):
        self.center = center
        self.radius = radius
        self.position = center

        self.frame = volmdlr.Frame3D(center, volmdlr.X3D, volmdlr.Y3D, volmdlr.Z3D)
        spherical_surface = surfaces.SphericalSurface3D(self.frame, self.radius)
        spherical_face = volmdlr.faces.SphericalFace3D.from_surface_rectangular_cut(spherical_surface)
        shells.ClosedShell3D.__init__(self, faces=[spherical_face], color=color, alpha=alpha, name=name)

    def volume(self):
<<<<<<< HEAD
        """
        Computes the volume of the sphere.
=======
        """Returns the volume of the sphere."""
        return 4 / 3 * math.pi * self.radius**3
>>>>>>> 6f572074

        :return: sphere's volume (m³)
        """
        return 4 / 3 * math.pi * self.radius**3

    def point_belongs(self, point3d: volmdlr.Point3D, **kwargs) -> bool:
        """
        Returns if the point belongs to the sphere.

        :param point3d: volmdlr Point3D
        :return: True if the given point is inside the sphere, False otherwise
        """
        return self.center.point_distance(point3d) <= self.radius

    def frame_mapping(self, frame: volmdlr.Frame3D, side: str):
        """
        Changes frame_mapping and return a new Sphere.

        :param side: 'old' or 'new'
        """
        return Sphere(self.center.frame_mapping(frame, side), self.radius)

    def skin_points(self, resolution: float = 1e-3):
        """Gives points on the skin with respect to a resolution."""
        if resolution > 2 * self.radius:
            return []

        theta = 2 * math.asin(resolution / (2 * self.radius))

        nb_floor = int(math.pi / theta) + 1
        rota_theta = [n * theta for n in range(nb_floor)]

        point1 = self.center + volmdlr.X3D * self.radius
        rota_axis = volmdlr.Y3D

        skin_points = []

        for theta_ in rota_theta:
            pt_floor_init = point1.rotation(self.center, rota_axis, theta_)

            if math.isclose(theta_, 0, abs_tol=1e-6) or math.isclose(theta_, math.pi, abs_tol=1e-6):
                skin_points.append(pt_floor_init)

            else:
                center_floor = volmdlr.Point3D(volmdlr.X3D.dot(pt_floor_init),
                                               self.center.y,
                                               self.center.z)

                r_floor = center_floor.point_distance(pt_floor_init)
                theta_floor = resolution / r_floor

                rota_theta_floor = [n * theta_floor for n in range(int(2 * math.pi / theta_floor) + 1)]

                if (2 * math.pi - rota_theta_floor[-1]) / theta_floor <= 0.1:
                    rota_theta_floor.pop()

                for tetha_f in rota_theta_floor:
                    pt_floor = pt_floor_init.rotation(center_floor, volmdlr.X3D, tetha_f)
                    skin_points.append(pt_floor)

        return skin_points

    def inner_points(self, resolution: float = 1e-3):
        """Gives points inside the sphere with a sub-sphere strategy."""
        in_points = [self.center]
        nb_spheres = int(self.radius / resolution)
        if nb_spheres == 0:
            return in_points

        spheres_radius = [n * resolution for n in range(1, nb_spheres + 1)]

        if (self.radius - spheres_radius[-1]) / resolution <= 0.1:
            spheres_radius.pop()

        for srad in spheres_radius:
            in_sphere = Sphere(self.center, srad)
            in_points.extend(in_sphere.skin_points(resolution=resolution))

        return in_points


class Measure3D:
    """
    Used to create a measure between two points in 3D.
    """

    def __init__(self, point1: volmdlr.Point3D, point2: volmdlr.Point3D,
                 color: Tuple[float, float, float] = (1., 0, 0)):
        self.point1, self.point2 = point1, point2
        self.color = color
        self.distance = (point1 - point2).norm()
        # self.bounding_box = self._bounding_box()

    # !!! no eq defined!
    def __hash__(self):
        return hash(self.point1) + hash(self.point2)


class BSplineExtrusion(volmdlr.core.Primitive3D):
    """
    Defines the extrusion of a BSpline.

    :param vectorextru: extrusion vector.
    """

    def __init__(self, obj, vectorextru: volmdlr.Vector3D, name: str = ''):
        self.obj = obj
        vectorextru.normalize()
        self.vectorextru = vectorextru
        if obj.__class__ is curves.Ellipse3D:
            self.points = obj.tessel_points
        else:
            self.points = obj.points

        volmdlr.core.Primitive3D.__init__(self, name=name)

    @classmethod
    def from_step(cls, arguments, object_dict, **kwargs):
        """
        Converts a step primitive to a BSplineExtrusion.

        :param arguments: The arguments of the step primitive. The last element represents the unit_conversion_factor.
        :type arguments: list
        :param object_dict: The dictionary containing all the step primitives
            that have already been instantiated.
        :type object_dict: dict
        :return: The corresponding BSplineExtrusion object.
        :rtype: :class:`volmdlr.primitives3d.BSplineExtrusion`
        """
        name = arguments[0][1:-1]
        if object_dict[arguments[1]].__class__ is curves.Ellipse3D:
            ell = object_dict[arguments[1]]
            vectextru = -object_dict[arguments[2]]
            return cls(ell, vectextru, name)

        if object_dict[arguments[1]].__class__ is volmdlr.edges.BSplineCurve3D:
            bsplinecurve = object_dict[arguments[1]]
            vectextru = object_dict[arguments[2]]
            return cls(bsplinecurve, vectextru, name)
        raise NotImplementedError  # to be adapted to bspline<|MERGE_RESOLUTION|>--- conflicted
+++ resolved
@@ -24,10 +24,7 @@
 import volmdlr.wires
 from volmdlr import shells, surfaces, curves
 
-<<<<<<< HEAD
-
-=======
->>>>>>> 6f572074
+
 npy.seterr(divide='raise')
 
 
@@ -57,19 +54,11 @@
 
     def arc_features(self, point_index: int):
         radius = self.radius[point_index]
-<<<<<<< HEAD
-        pt1, pti, pt2 = self.get_points(point_index)
-        dist1 = (pt1 - pti).norm()
-        dist2 = (pt2 - pti).norm()
-        dist3 = (pt1 - pt2).norm()
-        alpha = math.acos(-(dist3 ** 2 - dist1 ** 2 - dist2 ** 2) / (2 * dist1 * dist2)) / 2.
-=======
         point_1, point_i, point_2 = self.get_points(point_index)
         dist1 = (point_1 - point_i).norm()
         dist2 = (point_2 - point_i).norm()
         dist3 = (point_1 - point_2).norm()
         alpha = math.acos(-(dist3**2 - dist1**2 - dist2**2) / (2 * dist1 * dist2)) / 2.
->>>>>>> 6f572074
         dist = radius / math.tan(alpha)
 
         u1 = (point_1 - point_i) / dist1
@@ -219,19 +208,10 @@
         Transform a bounding box into a block.
         """
         origin = bounding_box.center
-<<<<<<< HEAD
         bbox_size = bounding_box.size
         frame = volmdlr.Frame3D(origin, bbox_size[0] * volmdlr.Vector3D(1, 0, 0),
                                 bbox_size[1] * volmdlr.Vector3D(0, 1, 0),
                                 bbox_size[2] * volmdlr.Vector3D(0, 0, 1))
-=======
-        length_x = bounding_box.xmax - bounding_box.xmin
-        length_y = bounding_box.ymax - bounding_box.ymin
-        length_z = bounding_box.zmax - bounding_box.zmin
-        frame = volmdlr.Frame3D(origin, length_x * volmdlr.Vector3D(1, 0, 0),
-                                length_y * volmdlr.Vector3D(0, 1, 0),
-                                length_z * volmdlr.Vector3D(0, 0, 1))
->>>>>>> 6f572074
         return cls(frame=frame)
 
     def vertices(self):
@@ -1579,17 +1559,9 @@
                 circles = []
                 for point, tan in zip(wire_primitive.points, tangents):
                     # TODO: replace circle by real contour!
-<<<<<<< HEAD
                     normal = tan.deterministic_unit_normal_vector()
                     v_vector = tan.cross(normal)
-                    circles.append(self.contour2d.to_3d(pt, normal, v_vector))
-                    # circles.append(curves.Circle3D.from_center_normal(
-                    #     center=pt, normal=tan, radius=self.contour2d.primitives[0].circle.radius))
-=======
-                    circles.append(volmdlr.wires.Circle3D.from_center_normal(center=point,
-                                                                             normal=tan,
-                                                                             radius=self.contour2d.radius))
->>>>>>> 6f572074
+                    circles.append(self.contour2d.to_3d(point, normal, v_vector))
 
                 polys = [volmdlr.wires.ClosedPolygon3D(c.discretization_points(number_points=36)) for c in circles]
 
@@ -1660,13 +1632,8 @@
         shells.ClosedShell3D.__init__(self, faces=[spherical_face], color=color, alpha=alpha, name=name)
 
     def volume(self):
-<<<<<<< HEAD
         """
         Computes the volume of the sphere.
-=======
-        """Returns the volume of the sphere."""
-        return 4 / 3 * math.pi * self.radius**3
->>>>>>> 6f572074
 
         :return: sphere's volume (m³)
         """
