#!/usr/bin/env python3
# -*- coding: utf-8 -*-
"""
Common primitives 3D.
"""

import math
import warnings
from random import uniform
from typing import Dict, List, Tuple

import plot_data

import dessia_common.core as dc
import matplotlib.pyplot as plt
import numpy as np
from scipy.optimize import Bounds, NonlinearConstraint, minimize
from scipy.stats import qmc

import volmdlr
import volmdlr.core
import volmdlr.edges
import volmdlr.faces
import volmdlr.primitives
import volmdlr.wires
from volmdlr import shells, surfaces, curves


np.seterr(divide='raise')


class RoundedLineSegments3D(volmdlr.primitives.RoundedLineSegments):
    """
    A class representing a series of rounded line segments in 3D.

    This class inherits from the `RoundedLineSegments` class,
    and provides methods to work with rounded line segments in 3D.

    :param points: The list of points defining the line segments.
    :type points: List[volmdlr.Point3D]
    :param radius: The dictionary mapping segment indices to their respective radii.
    :type radius:Dict[int, float]
    :param adapt_radius: Flag indicating whether to adapt the radius based on segment length.
    Defaults to False.
    :type adapt_radius: bool, optional
    :param name: The name of the rounded line segments. Defaults to ''.
    :type name: str, optional
    """
    line_class = volmdlr.edges.LineSegment3D
    arc_class = volmdlr.edges.Arc3D

    def __init__(self, points: List[volmdlr.Point3D], radius: Dict[str, float],
                 adapt_radius: bool = False, name: str = ''):
        volmdlr.primitives.RoundedLineSegments.__init__(self, points, radius, adapt_radius=adapt_radius, name=name)

    def arc_features(self, point_index: int):
        radius = self.radius[point_index]
        point_1, point_i, point_2 = self.get_points(point_index)
        dist1 = (point_1 - point_i).norm()
        dist2 = (point_2 - point_i).norm()
        dist3 = (point_1 - point_2).norm()
        alpha = math.acos(-(dist3**2 - dist1**2 - dist2**2) / (2 * dist1 * dist2)) / 2.
        dist = radius / math.tan(alpha)

        u1 = (point_1 - point_i) / dist1
        u2 = (point_2 - point_i) / dist2

        p3 = point_i + u1 * dist
        p4 = point_i + u2 * dist

        n = u1.cross(u2)
        n /= n.norm()
        v1 = u1.cross(n)
        v2 = u2.cross(n)

        line1 = curves.Line3D(p3, p3 + v1)
        line2 = curves.Line3D(p4, p4 + v2)

        w = u1 + u2  # mean of v1 and v2
        w /= w.norm()

        interior = line1.minimum_distance_points(line2)[0] - w * radius
        return p3, interior, p4, dist, alpha

    def rotation(self, center: volmdlr.Point3D, axis: volmdlr.Vector3D,
                 angle: float):
        """
        OpenRoundedLineSegments3D rotation.

        :param center: rotation center
        :param axis: rotation axis
        :param angle: angle rotation
        :return: a new rotated OpenRoundedLineSegments3D
        """
        return self.__class__([point.rotation(center, axis, angle)
                               for point in self.points],
                              self.radius, self.closed, self.name)

    def translation(self, offset: volmdlr.Vector3D):
        """
        OpenRoundedLineSegments3D translation.

        :param offset: translation vector
        :return: A new translated OpenRoundedLineSegments3D
        """
        return self.__class__([point.translation(offset)
                               for point in self.points],
                              self.radius, self.closed, self.name)


class OpenRoundedLineSegments3D(volmdlr.wires.Wire3D, RoundedLineSegments3D):
    """
    Defines an open rounded line segments.

    :param points: Points used to draw the wire.
    :type points: List of Point3D.
    :param radius: Radius used to connect different parts of the wire.
    :type radius: {position1(n): float which is the radius linked the n-1 and.
    n+1 points, position2(n+1):...}
    """
    _non_data_eq_attributes = ['name']
    _non_data_hash_attributes = ['name']

    def __init__(self, points: List[volmdlr.Point3D], radius: Dict[str, float],
                 adapt_radius: bool = False, name: str = ''):
        RoundedLineSegments3D.__init__(self, points, radius, adapt_radius=adapt_radius, name='')
        self.closed = False

        volmdlr.wires.Wire3D.__init__(self, self._primitives(), name)


class ClosedRoundedLineSegments3D(RoundedLineSegments3D, volmdlr.wires.Contour3D):
    """
    Defines a closed rounded line segment in 3D.

    :param points: Points used to draw the wire
    :type points: List of Point3D
    :param radius: Radius used to connect different parts of the wire
    :type radius: {position1(n): float which is the radius linked the n-1 and
    n+1 points, position2(n+1):...}
    """
    _non_serializable_attributes = []
    _non_data_eq_attributes = ['name']
    _non_data_hash_attributes = ['name']

    def __init__(self, points: List[volmdlr.Point3D], radius: float, adapt_radius: bool = False, name: str = ''):
        RoundedLineSegments3D.__init__(self, points, radius, adapt_radius, name)
        self.closed = True
        volmdlr.wires.Contour3D.__init__(self, primitives=self._primitives(), name=name)


class Block(shells.ClosedShell3D):
    """
    Creates a block.

    :param frame: a frame 3D. The origin of the frame is the center of the block,
     the 3 vectors are defining the edges. The frame has not to be orthogonal
    """
    _standalone_in_db = True
    _non_serializable_attributes = ['size', 'bounding_box', 'faces', 'contours', 'plane', 'points', 'polygon2D']
    _non_data_eq_attributes = ['name', 'color', 'alpha', 'size', 'bounding_box',
                               'faces', 'contours', 'plane', 'points', 'polygon2D']
    _non_data_hash_attributes = []

    def __init__(self, frame: volmdlr.Frame3D, *,
                 color: Tuple[float, float, float] = None, alpha: float = 1.,
                 reference_path: str = volmdlr.PATH_ROOT, name: str = ''):
        self.frame = frame
        self.size = (self.frame.u.norm(),
                     self.frame.v.norm(),
                     self.frame.w.norm())
        self._octree = None
        self._quadtree = None
        faces = self.shell_faces()
        for face in faces:
            face.alpha = alpha
            face.color = color
        shells.ClosedShell3D.__init__(self, faces, color=color, alpha=alpha, reference_path=reference_path, name=name)

    def __eq__(self, other):
        if self.__class__.__name__ != other.__class__.__name__:
            return False
        if self.frame != other.frame:
            return False
        return True

    def __hash__(self):
        return hash((self.__class__.__name__, self.frame))

    def to_dict(self, *args, **kwargs):
        """
        Custom to_dict for performance.

        """
        dict_ = dc.DessiaObject.base_dict(self)
        dict_.update({'color': self.color,
                      'alpha': self.alpha,
                      'frame': self.frame.to_dict(),
                      'reference_path': self.reference_path})

        return dict_

    def volume(self):
        """Returns the volume of the block."""
        return self.size[0] * self.size[1] * self.size[2]

    @classmethod
    def from_bounding_box(cls, bounding_box: volmdlr.core.BoundingBox, name: str = ""):
        """
        Create a block from a bounding box.

        :param bounding_box: the bounding box sued to create the block.
        :type bounding_box: BoundingBox
        :param name: the name of the block, optional.
        :type name: str

        :return: the created block.
        :rtype: Block
        """
        return cls(frame=bounding_box.to_frame(), name=name)

    def get_bounding_box(self) -> volmdlr.core.BoundingBox:
        """
        Get the bounding box of the block.

        :return: the created bounding box.
        :rtype: BoundingBox
        """
        return volmdlr.core.BoundingBox.from_points(
            [
                self.frame.origin - volmdlr.Point3D(self.frame.u.x / 2, self.frame.v.y / 2, self.frame.w.z / 2),
                self.frame.origin + volmdlr.Point3D(self.frame.u.x / 2, self.frame.v.y / 2, self.frame.w.z / 2),
            ]
        )

    def vertices(self):
        """Computes the vertices of the block."""
        return [self.frame.origin - 0.5 * self.frame.u - 0.5 * self.frame.v - 0.5 * self.frame.w,
                self.frame.origin - 0.5 * self.frame.u + 0.5 * self.frame.v - 0.5 * self.frame.w,
                self.frame.origin + 0.5 * self.frame.u + 0.5 * self.frame.v - 0.5 * self.frame.w,
                self.frame.origin + 0.5 * self.frame.u - 0.5 * self.frame.v - 0.5 * self.frame.w,
                self.frame.origin - 0.5 * self.frame.u - 0.5 * self.frame.v + 0.5 * self.frame.w,
                self.frame.origin - 0.5 * self.frame.u + 0.5 * self.frame.v + 0.5 * self.frame.w,
                self.frame.origin + 0.5 * self.frame.u + 0.5 * self.frame.v + 0.5 * self.frame.w,
                self.frame.origin + 0.5 * self.frame.u - 0.5 * self.frame.v + 0.5 * self.frame.w]

    def edges(self):
        """Computes the edges of the block."""
        point1, point2, point3, point4, point5, point6, point7, point8 = self.vertices()
        return [volmdlr.edges.LineSegment3D(point1.copy(), point2.copy()),
                volmdlr.edges.LineSegment3D(point2.copy(), point3.copy()),
                volmdlr.edges.LineSegment3D(point3.copy(), point4.copy()),
                volmdlr.edges.LineSegment3D(point4.copy(), point1.copy()),
                volmdlr.edges.LineSegment3D(point5.copy(), point6.copy()),
                volmdlr.edges.LineSegment3D(point6.copy(), point7.copy()),
                volmdlr.edges.LineSegment3D(point7.copy(), point8.copy()),
                volmdlr.edges.LineSegment3D(point8.copy(), point5.copy()),
                volmdlr.edges.LineSegment3D(point1.copy(), point5.copy()),
                volmdlr.edges.LineSegment3D(point2.copy(), point6.copy()),
                volmdlr.edges.LineSegment3D(point3.copy(), point7.copy()),
                volmdlr.edges.LineSegment3D(point4.copy(), point8.copy())]

    def face_contours3d(self):
        """Get face contours."""
        edges = self.edges()
        switched_edges = [edge.reverse() for edge in edges[4:]]
        contours = [
            volmdlr.wires.Contour3D([edge.copy() for edge in edges[:4]]),
            volmdlr.wires.Contour3D([edge.copy() for edge in edges[4:8]]),
            volmdlr.wires.Contour3D([edges[0].copy(), edges[9].copy(),
                                     switched_edges[0].copy(), switched_edges[4].copy()]),
            volmdlr.wires.Contour3D([edges[1].copy(), edges[10].copy(),
                                     switched_edges[1].copy(), switched_edges[5].copy()]),
            volmdlr.wires.Contour3D([edges[2].copy(), edges[11].copy(),
                                     switched_edges[2].copy(), switched_edges[6].copy()]),
            volmdlr.wires.Contour3D([edges[3].copy(), edges[12].copy(),
                                     switched_edges[3].copy(), switched_edges[7].copy()])
        ]
        return contours

    def shell_faces(self):
        """Computes the faces of the block."""
        hlx = 0.5 * self.frame.u.norm()
        hly = 0.5 * self.frame.v.norm()
        hlz = 0.5 * self.frame.w.norm()
        frame = self.frame.copy()
        frame = frame.normalize()
        xm_frame = volmdlr.Frame3D(frame.origin - 0.5 * self.frame.u, frame.v, frame.w, frame.u)
        xp_frame = volmdlr.Frame3D(frame.origin + 0.5 * self.frame.u,  frame.v, frame.w, frame.u)
        ym_frame = volmdlr.Frame3D(frame.origin - 0.5 * self.frame.v, frame.w, frame.u, frame.v)
        yp_frame = volmdlr.Frame3D(frame.origin + 0.5 * self.frame.v, frame.w, frame.u, frame.v)
        zm_frame = volmdlr.Frame3D(frame.origin - 0.5 * self.frame.w, frame.u, frame.v, frame.w)
        zp_frame = volmdlr.Frame3D(frame.origin + 0.5 * self.frame.w, frame.u, frame.v, frame.w)
        block_faces = [
            volmdlr.faces.PlaneFace3D.from_surface_rectangular_cut(surfaces.Plane3D(xm_frame), -hly, hly, -hlz, hlz),
            volmdlr.faces.PlaneFace3D.from_surface_rectangular_cut(surfaces.Plane3D(xp_frame), -hly, hly, -hlz, hlz),
            volmdlr.faces.PlaneFace3D.from_surface_rectangular_cut(surfaces.Plane3D(ym_frame), -hlz, hlz, -hlx, hlx),
            volmdlr.faces.PlaneFace3D.from_surface_rectangular_cut(surfaces.Plane3D(yp_frame), -hlz, hlz, -hlx, hlx),
            volmdlr.faces.PlaneFace3D.from_surface_rectangular_cut(surfaces.Plane3D(zm_frame), -hlx, hlx, -hly, hly),
            volmdlr.faces.PlaneFace3D.from_surface_rectangular_cut(surfaces.Plane3D(zp_frame), -hlx, hlx, -hly, hly)
        ]
        return block_faces

    def faces_center(self):
        """Computes the faces center of the block."""
        return [self.frame.origin - 0.5 * self.frame.u,
                self.frame.origin + 0.5 * self.frame.u,
                self.frame.origin - 0.5 * self.frame.v,
                self.frame.origin + 0.5 * self.frame.v,
                self.frame.origin - 0.5 * self.frame.w,
                self.frame.origin + 0.5 * self.frame.w]

    def rotation(self, center: volmdlr.Point3D, axis: volmdlr.Vector3D,
                 angle: float):
        """
        Block rotation.

        :param center: rotation center
        :param axis: rotation axis
        :param angle: angle rotation
        :return: a new rotated Block
        """
        new_frame = self.frame.rotation(center, axis, angle)
        return Block(new_frame, color=self.color, alpha=self.alpha, reference_path=self.reference_path, name=self.name)

    def translation(self, offset: volmdlr.Vector3D):
        """
        Returns a new translated block.

        :param offset: translation vector.
        :return: A new translated Block.
        """
        new_frame = self.frame.translation(offset)
        return Block(new_frame, color=self.color, alpha=self.alpha, reference_path=self.reference_path, name=self.name)

    def cut_by_orthogonal_plane(self, plane_3d: surfaces.Plane3D):
<<<<<<< HEAD
        """
        Cuts Block by orthogonal plane, and return a plane face at this plane, bounded by the block volume.

        """
=======
        """Cuts Block with an orthogonal plane."""
>>>>>>> f6d580d5
        bouding_box = self.bounding_box
        if plane_3d.frame.w.dot(volmdlr.Vector3D(1, 0, 0)) == 0:
            pass
        elif plane_3d.frame.w.dot(volmdlr.Vector3D(0, 1, 0)) == 0:
            pass
        elif plane_3d.frame.w.dot(volmdlr.Vector3D(0, 0, 1)) == 0:
            pass
        else:
            raise KeyError('plane is not orthogonal either with x, y or z')
        point_min = volmdlr.Point3D(bouding_box.xmin, bouding_box.ymin,
                                    bouding_box.zmin)
        point_max = volmdlr.Point3D(bouding_box.xmax, bouding_box.ymax,
                                    bouding_box.zmax)
        point_min_2d = plane_3d.point3d_to_2d(point_min)
        point_max_2d = plane_3d.point3d_to_2d(point_max)
        points = [point_min_2d, volmdlr.Point2D(point_max_2d.x, point_min_2d.y),
                  point_max_2d, volmdlr.Point2D(point_min_2d.x, point_max_2d.y)]
        contour_2d = surfaces.Surface2D(
            volmdlr.wires.ClosedPolygon2D(points), [])

        return volmdlr.faces.PlaneFace3D(plane_3d, contour_2d)

    def frame_mapping_parametres(self, frame: volmdlr.Frame3D, side: str):
        """Helper function to frame mapping."""
        basis = frame.basis()
        if side == 'new':
            new_origin = frame.global_to_local_coordinates(self.frame.origin)
            new_u = basis.global_to_local_coordinates(self.frame.u)
            new_v = basis.global_to_local_coordinates(self.frame.v)
            new_w = basis.global_to_local_coordinates(self.frame.w)
            new_frame = volmdlr.Frame3D(new_origin, new_u, new_v, new_w)
        elif side == 'old':
            new_origin = frame.local_to_global_coordinates(self.frame.origin)
            new_u = basis.local_to_global_coordinates(self.frame.u)
            new_v = basis.local_to_global_coordinates(self.frame.v)
            new_w = basis.local_to_global_coordinates(self.frame.w)
            new_frame = volmdlr.Frame3D(new_origin, new_u, new_v, new_w)
        else:
            raise ValueError('side value not valid, please specify'
                             'a correct value: \'old\' or \'new\'')
        return new_frame

    def frame_mapping(self, frame: volmdlr.Frame3D, side: str):
        """
        Changes frame_mapping and return a new Frame3D.

        :param side: 'old' or 'new'
        """
        new_frame = self.frame_mapping_parametres(frame, side)
        return Block(new_frame, color=self.color, alpha=self.alpha, reference_path=self.reference_path, name=self.name)

    def copy(self, deep=True, memo=None):
        """
        Creates a copy of a Block.

        """
        new_origin = self.frame.origin.copy()
        new_u = self.frame.u.copy()
        new_v = self.frame.v.copy()
        new_w = self.frame.w.copy()
        new_frame = volmdlr.Frame3D(new_origin, new_u, new_v, new_w)
        return Block(new_frame, color=self.color, alpha=self.alpha, reference_path=self.reference_path, name=self.name)

    def plot_data(self, x3d, y3d, edge_style=plot_data.EdgeStyle):
        """Plot the 2D projections of a block."""
        lines = []
        for edge3d in self.edges():
            lines.append(edge3d.plot_data(x3d, y3d, edge_style))

        return lines

    def plot2d(self, x3d, y3d, ax=None):
        """
        Plot 2d with Matplotlib.

        """
        if ax is None:
            fig, ax = plt.subplots()
            ax.set_aspect('equal')
        else:
            fig = None

        for edge3d in self.edges():
            edge3d.plot2d(x3d, y3d, ax=ax)

        return fig, ax

    def octree(self):
        """Subdivide block into eight other blocks."""
        if not self._octree:
            self._octree = self.subdivide_block(2, 2, 2)
        return self._octree

    def quadtree(self):
        """Subdivide block into four other blocks."""
        if not self._quadtree:
            self._quadtree = self.subdivide_block(2, 2, 1)
        return self._quadtree

    def subdivide_block(self, number_blocks_x, number_blocks_y, number_blocks_z):
        """Divide block into sub blocks."""
        filling_boxes_size = [self.size[0] / number_blocks_x, self.size[1] / number_blocks_y,
                              self.size[2] / number_blocks_z]
        initial_frame_center = self.frame.origin.copy(deep=True).translation(
            -volmdlr.Vector3D(self.size[0] / 2 - filling_boxes_size[0] / 2,
                              self.size[1] / 2 - filling_boxes_size[1] / 2,
                              self.size[2] / 2 - filling_boxes_size[2] / 2))
        xyz = [volmdlr.Vector3D(filling_boxes_size[0], 0, 0), volmdlr.Vector3D(0, filling_boxes_size[1], 0),
               volmdlr.Vector3D(0, 0, filling_boxes_size[2])]

        dividing_blocks = []
        for z_box in range(number_blocks_z):
            for y_box in range(number_blocks_y):
                for x_box in range(number_blocks_x):
                    translation_vector = volmdlr.Vector3D(x_box * filling_boxes_size[0], y_box * filling_boxes_size[1],
                                                          z_box * filling_boxes_size[2])
                    origin_point = initial_frame_center.translation(translation_vector)
                    block = Block(frame=volmdlr.Frame3D(origin_point, *xyz))
                    dividing_blocks.append(block)
        return dividing_blocks


class ExtrudedProfile(shells.ClosedShell3D):
    """
    Extrude a profile given by outer and inner contours.

    TODO: In the future change to a frame and a surface2D and an extrusion vector.
    """
    _non_serializable_attributes = ['faces', 'inner_contours3d',
                                    'outer_contour3d']

    def __init__(self, frame: volmdlr.Frame3D,
                 outer_contour2d: volmdlr.wires.Contour2D,
                 inner_contours2d: List[volmdlr.wires.Contour2D],
                 extrusion_length: float,
                 color: Tuple[float, float, float] = None, alpha: float = 1.,
                 reference_path: str = volmdlr.PATH_ROOT, name: str = ''):
        self.frame = frame

        self.outer_contour2d = outer_contour2d
        self.outer_contour3d = outer_contour2d.to_3d(self.frame.origin, self.frame.u, self.frame.v)
        self.extrusion_length = extrusion_length
        self.inner_contours2d = inner_contours2d
        self.extrusion_vector = self.frame.w * extrusion_length
        self.inner_contours3d = []
        self.color = color

        bool_areas = []
        for contour in inner_contours2d:
            self.inner_contours3d.append(contour.to_3d(self.frame.origin, self.frame.u, self.frame.v))
            if contour.area() > outer_contour2d.area():
                bool_areas.append(True)
            else:
                bool_areas.append(False)
        if any(bool_areas):
            raise ValueError('At least one inner contour is not contained in outer_contour.')

        faces = self.shell_faces()

        shells.ClosedShell3D.__init__(self, faces, color=color, alpha=alpha, reference_path=reference_path, name=name)

    def to_dict(self, *args, **kwargs):
        """
        Serialize the ExtrudedProfile.

        """
        dict_ = dc.DessiaObject.base_dict(self)
        dict_.update({'color': self.color,
                      'alpha': self.alpha,
                      'frame': self.frame.to_dict(),
                      'outer_contour2d': self.outer_contour2d.to_dict(),
                      'inner_contours2d': [c.to_dict() for c in self.inner_contours2d],
                      'extrusion_length': self.extrusion_length,
                      'reference_path': self.reference_path
                      })

        return dict_

    def copy(self, deep=True, memo=None):
        """
        Creates a copy of Extruded Profile.

        """
        return self.__class__(
            frame=self.frame.copy(),
            outer_contour2d=self.outer_contour2d.copy(),
            inner_contours2d=[c.copy() for c in self.inner_contours2d],
            extrusion_length=self.extrusion_length,
            color=self.color,
            alpha=self.alpha,
            reference_path=self.reference_path,
            name=self.name)

    def shell_faces(self):
        """
        Computes the shell faces from init data.

        """
        lower_plane = surfaces.Plane3D.from_plane_vectors(
            self.frame.origin, self.frame.u, self.frame.v)
        lower_face = volmdlr.faces.PlaneFace3D(
            lower_plane, surfaces.Surface2D(self.outer_contour2d,
                                            self.inner_contours2d))

        upper_face = lower_face.translation(self.extrusion_vector)
        lateral_faces = []
        for primitive in self.outer_contour3d.primitives:
            lateral_faces.extend(primitive.extrusion(self.extrusion_vector))

        for inner_contour in self.inner_contours3d:
            for primitive in inner_contour.primitives:
                lateral_faces.extend(primitive.extrusion(self.extrusion_vector))

        return [lower_face, upper_face] + lateral_faces

    def area(self):
        """Returns the area of the extruded 2D surface."""
        areas = self.outer_contour2d.area()
        areas -= sum(contour.area() for contour in self.inner_contours2d)
        return areas

    def volume(self):
        """
        Gets the Volume of an extruded profile volume.

        :return:
        """
        z = self.frame.w
        return self.area() * self.extrusion_vector.dot(z)

    def frame_mapping(self, frame: volmdlr.Frame3D, side: str):
        """
        Changes frame_mapping and return a new ExtrudeProfile.

        :param side: = 'old' or 'new'.
        """
        return ExtrudedProfile(
            frame=self.frame.frame_mapping(frame, side),
            outer_contour2d=self.outer_contour2d, inner_contours2d=self.inner_contours2d,
            extrusion_length=self.extrusion_length,
            reference_path=self.reference_path
        )

    def rotation(self, center: volmdlr.Point3D, axis: volmdlr.Vector3D,
                 angle: float):
        """
        Extruded Profile rotation.

        :param center: rotation center.
        :param axis: rotation axis.
        :param angle: angle rotation.
        :return: a new rotated ExtrudedProfile.
        """
        return self.__class__(
            frame=self.frame.rotation(center, axis, angle),
            outer_contour2d=self.outer_contour2d,
            inner_contours2d=self.inner_contours2d,
            extrusion_length=self.extrusion_length,
            color=self.color, alpha=self.alpha,
            reference_path=self.reference_path, name=self.name
        )

    def translation(self, offset: volmdlr.Vector3D):
        """
        Extruded Profile translation.

        :param offset: translation vector
        :return: A new translated ExtrudedProfile
        """
        return self.__class__(
            frame=self.frame.translation(offset),
            outer_contour2d=self.outer_contour2d,
            inner_contours2d=self.inner_contours2d,
            extrusion_length=self.extrusion_length,
            color=self.color, alpha=self.alpha,
            reference_path=self.reference_path, name=self.name
        )


class RevolvedProfile(shells.ClosedShell3D):
    """
    Revolve a 2D profile along an axis around a certain angle.

    """
    _non_serializable_attributes = ['faces', 'contour3D']

    def __init__(self, frame: volmdlr.Frame3D,
                 contour2d: volmdlr.wires.Contour2D,
                 axis_point: volmdlr.Point3D, axis: volmdlr.Vector3D,
                 angle: float = 2 * math.pi, *,
                 color: Tuple[float, float, float] = None, alpha: float = 1,
                 reference_path: str = volmdlr.PATH_ROOT, name: str = ''):
        if frame.w.cross(axis).is_close(volmdlr.Vector3D(0.0, 0.0, 0.0)):
            raise ValueError(f"The normal vector of the Revolution's contour frame should not be parallel \n"
                             f"to revolution axis. frame.w: {frame.w}; revolution_axis: {axis}")
        self.contour2d = contour2d
        self.axis_point = axis_point
        self.axis = axis
        self.angle = angle
        self.frame = frame

        faces = self.shell_faces()
        shells.ClosedShell3D.__init__(self, faces, color=color, alpha=alpha, reference_path=reference_path, name=name)

    def __hash__(self):
        """
        Defines hash.
        """
        return hash((hash(self.contour2d), hash(self.axis_point), hash(self.axis), self.angle, hash(self.frame)))

    def __eq__(self, other):
        """
        Defines equality.
        """
        if not self.__class__.__name__ == other.__class__.__name__:
            return False
        for self_param, other_param in zip([self.frame,
                                            self.contour2d, self.axis_point, self.axis, self.angle],
                                           [other.frame,
                                            other.contour2d, other.axis_point, other.axis, other.angle]
                                           ):
            if not self_param == other_param:
                return False
        return True

    @property
    def contour3d(self):
        """
        Gets the positionned contour for revolution.
        """
        return self.contour2d.to_3d(self.frame.origin, self.frame.u, self.frame.v)

    def to_dict(self, *args, **kwargs):
        """
        Custom to dict for performance.
        """
        dict_ = dc.DessiaObject.base_dict(self)
        dict_.update({'color': self.color,
                      'alpha': self.alpha,
                      'frame': self.frame.to_dict(),
                      'contour2d': self.contour2d.to_dict(),
                      'axis_point': self.axis_point.to_dict(),
                      'angle': self.angle,
                      'axis': self.axis.to_dict(),
                      'reference_path': self.reference_path
                      })

        return dict_

    def copy(self, deep=True, memo=None):
        """
        Creates a copy of Revolved-profile.

        """
        return self.__class__(frame=self.frame.copy(),
                              contour2d=self.contour2d.copy(deep=deep, memo=memo),
                              axis=self.axis.copy(), angle=self.angle,
                              axis_point=self.axis_point.copy(),
                              color=self.color, alpha=self.alpha,
                              reference_path=self.reference_path, name=self.name)

    def shell_faces(self):
        """
        Computes the shell faces from init data.

        """
        faces = []

        for edge in self.contour3d.primitives:
            faces.extend(edge.revolution(self.axis_point, self.axis, self.angle))

        if not math.isclose(self.angle, volmdlr.TWO_PI, abs_tol=1e-9):
            # Adding contours face to close
            plane1 = surfaces.Plane3D(self.frame)
            face1 = volmdlr.faces.PlaneFace3D(
                plane1, surfaces.Surface2D(self.contour2d, []))
            face2 = face1.rotation(self.axis_point, self.axis, self.angle)
            faces.append(face1)
            faces.append(face2)

        return faces

    def volume(self):
        """
        Volume from Guldin formulae.

        """
        point1 = self.axis_point.plane_projection3d(self.frame.origin, self.frame.u, self.frame.v)
        p1_2d = point1.to_2d(self.axis_point, self.frame.u, self.frame.v)
        p2_3d = self.axis_point + volmdlr.Point3D(self.axis.vector)
        p2_2d = p2_3d.to_2d(self.frame.origin, self.frame.u, self.frame.v)
        axis_2d = curves.Line2D(p1_2d, p2_2d)
        com = self.contour2d.center_of_mass()
        if com is not False:
            dist = axis_2d.point_distance(com)
            return self.angle * dist * self.contour2d.area()
        return 0.

    def rotation(self, center: volmdlr.Point3D, axis: volmdlr.Vector3D,
                 angle: float):
        """
        Revolved profile rotation.

        :param center: rotation center
        :type center: volmdlr.Point3D
        :param axis: rotation axis
        :type axis: volmdlr.Vector3D
        :param angle: angle rotation
        :type angle: float
        :return: a new rotated Revolved Profile
        :rtype: Revolved Profile
        """
        return self.__class__(
            frame=self.frame.rotation(center, axis, angle),
            contour2d=self.contour2d,
            axis_point=self.axis_point.rotation(center, axis, angle),
            axis=self.axis.rotation(center=volmdlr.O3D, axis=axis,
                                    angle=angle),
            angle=self.angle,
            color=self.color, alpha=self.alpha,
            reference_path=self.reference_path, name=self.name
        )

    def translation(self, offset: volmdlr.Vector3D):
        """
        Revolved Profile translation.

        :param offset: translation vector.
        :return: A new translated Revolved Profile.
        """
        return self.__class__(
            frame=self.frame.translation(offset),
            contour2d=self.contour2d,
            axis_point=self.axis_point.translation(offset),
            axis=self.axis,
            angle=self.angle,
            color=self.color, alpha=self.alpha,
            reference_path=self.reference_path, name=self.name
        )

    def frame_mapping_parameters(self, frame: volmdlr.Frame3D, side: str):
        """Apply transformation to object's parameters."""
        basis = frame.Basis()
        if side == 'old':
            axis = basis.local_to_global_coordinates(self.axis)
        elif side == 'new':
            axis = basis.global_to_local_coordinates(self.axis)
        else:
            raise ValueError('side must be either old or new')

        return axis

    def frame_mapping(self, frame: volmdlr.Frame3D, side: str):
        """
        Changes frame_mapping and return a new Revolved Profile.

        side = 'old' or 'new'
        """
        axis = self.frame_mapping_parameters(frame, side)
        return RevolvedProfile(
            self.frame.frame_mapping(frame, side),
            self.contour2d,
            self.axis_point.frame_mapping(frame, side),
            axis=axis, angle=self.angle,
            reference_path=self.reference_path
        )


class Cylinder(shells.ClosedShell3D):
    """
    Represents a 3D cylinder defined by its frame, radius, and length.
    """
    # pylint: disable=too-many-arguments

    def __init__(
        self,
        frame: volmdlr.Frame3D,
        radius: float,
        length: float,
        color: Tuple[float, float, float] = None,
        alpha: float = 1.0,
        reference_path: str = volmdlr.PATH_ROOT,
        name: str = "",
    ):
        """
        Initializes the Cylinder instance.

        The `Cylinder` class creates a cylinder with the specified radius and length, positioned using the given frame.
        The axis of revolution of the cylinder corresponds to the local z-axis (w-axis) of the provided frame.

        :param frame: The reference frame defining the position and orientation of the cylinder.
            The w-axis of the frame corresponds to the axis of revolution of the cylinder.
        :type frame: volmdlr.Frame3D
        :param radius: The radius of the cylinder.
        :type radius: float
        :param length: The length of the cylinder.
        :type length: float
        :param color: The color of the cylinder as an RGB tuple. Default is None.
        :type color: Tuple[float, float, float], optional
        :param alpha: The opacity of the cylinder (0.0 to 1.0). Default is 1.0.
        :type alpha: float, optional
        :param reference_path: A path corresponding to the "location"
            of the equivalent python object in the overall structure. "#/path/to/displayed_object"
        :type reference_path: str
        :param name: The name of the cylinder. Default is an empty string.
        :type name: str, optional
        """
        self.frame = frame
        self.position = frame.origin
        self.axis = frame.w
        self.radius = radius
        self.length = length

        faces = self.shell_faces()

        shells.ClosedShell3D.__init__(self, faces=faces, color=color, alpha=alpha,
                                      reference_path=reference_path, name=name)

    def shell_faces(self):
        """
        Computes the shell faces from init data.
        """
        surface3d = surfaces.CylindricalSurface3D(
            self.frame.translation(-self.frame.w * (self.length * 0.5)), self.radius
        )
        cylindrical_face = volmdlr.faces.CylindricalFace3D.from_surface_rectangular_cut(
            surface3d, 0, 2 * math.pi, 0, self.length
        )
        lower_plane = surfaces.Plane3D.from_plane_vectors(
            self.frame.origin.translation(-self.frame.w * (self.length * 0.5)), self.frame.u, self.frame.v
        )
        circle = volmdlr.curves.Circle2D(
            volmdlr.OXY.translation(self.position.to_2d(self.frame.origin, self.frame.u, self.frame.v)), self.radius
        )
        lower_face = volmdlr.faces.PlaneFace3D(
            lower_plane, surfaces.Surface2D(volmdlr.wires.Contour2D([volmdlr.edges.FullArc2D.from_curve(circle)]), [])
        )
        upper_face = lower_face.translation(self.frame.w * self.length)

        return [lower_face, cylindrical_face, upper_face]

    def get_bounding_box(self) -> volmdlr.core.BoundingBox:
        """
        Computes the bounding box of a cylinder.

        :return: The BoundingBox of the Cylinder.
        :rtype: :class:`volmdlr.core.BoundingBox`
        """
        # This was copied for HollowCylinder. Inheritance removed to avoid problems
        radius = self.radius

        point_a = self.position - self.length / 2 * self.axis
        point_b = self.position + self.length / 2 * self.axis

        dx2 = (point_a[0] - point_b[0])**2
        dy2 = (point_a[1] - point_b[1])**2
        dz2 = (point_a[2] - point_b[2])**2

        if point_a[0] > point_b[0]:
            point_a, point_b = point_b, point_a
        xmin = point_a[0] - (((dy2 + dz2) / (dx2 + dy2 + dz2))**0.5) * radius
        xmax = point_b[0] + (((dy2 + dz2) / (dx2 + dy2 + dz2))**0.5) * radius

        if point_a[1] > point_b[1]:
            point_a, point_b = point_b, point_a
        ymin = point_a[1] - (((dx2 + dz2) / (dx2 + dy2 + dz2))**0.5) * radius
        ymax = point_b[1] + (((dx2 + dz2) / (dx2 + dy2 + dz2))**0.5) * radius

        if point_a[2] > point_b[2]:
            point_a, point_b = point_b, point_a
        zmin = point_a[2] - (((dx2 + dy2) / (dx2 + dy2 + dz2))**0.5) * radius
        zmax = point_b[2] + (((dx2 + dy2) / (dx2 + dy2 + dz2))**0.5) * radius

        return volmdlr.core.BoundingBox(xmin, xmax, ymin, ymax, zmin, zmax)

    def volume(self) -> float:
        """
        Compute the volume of the cylinder.

        :return: The computed volume of the Cylinder.
        :rtype: float
        """
        return self.length * math.pi * self.radius**2

    @classmethod
    def from_end_points(
        cls,
        point1: volmdlr.Point3D,
        point2: volmdlr.Point3D,
        radius: float,
        color: Tuple[float, float, float] = None,
        alpha: float = 1,
        reference_path: str = volmdlr.PATH_ROOT,
        name: str = "",
    ):
        """
        Create a cylinder from two end points.

        :param point1: The first end point defining the base of the cylinder.
        :type point1: volmdlr.Point3D
        :param point2: The second end point defining the top of the cylinder.
        :type point2: volmdlr.Point3D
        :param radius: The radius of the cylinder.
        :type radius: float
        :param color: The color of the cylinder as an RGB tuple. Default is None.
        :type color: Tuple[float, float, float], optional
        :param alpha: The opacity of the cylinder (0.0 to 1.0). Default is 1.0.
        :type alpha: float, optional
        :param reference_path: A path corresponding to the "location"
            of the equivalent python object in the overall structure. "#/path/to/displayed_object"
        :type reference_path: str
        :param name: The name of the cylinder. Default is an empty string.
        :type name: str, optional

        :return: A Cylinder instance created from the specified end points.
        :rtype: Cylinder
        """
        position = 0.5 * (point1 + point2)
        length = point1.point_distance(point2)
        axis = (point2 - point1).to_vector()
        axis = axis.unit_vector()
        u_vector = axis.deterministic_unit_normal_vector()
        v_vector = axis.cross(u_vector)

        frame = volmdlr.Frame3D(position, u_vector, v_vector, axis)

        return cls(frame=frame, radius=radius, length=length, color=color, alpha=alpha,
                   reference_path=reference_path, name=name)

    @classmethod
    def from_extremal_points(
        cls,
        point1: volmdlr.Point3D,
        point2: volmdlr.Point3D,
        radius: float,
        color: Tuple[float, float, float] = None,
        alpha: float = 1,
        reference_path: str = volmdlr.PATH_ROOT,
        name: str = "",
    ):
        """Deprecated class method. Use 'from_end_points' instead."""
        warnings.warn("Deprecated classmethod. Use 'from_end_points' instead.", DeprecationWarning)

        return cls.from_end_points(point1, point2, radius, color, alpha, reference_path, name)

    @classmethod
    def from_center_point_and_axis(
        cls,
        center_point: volmdlr.Point3D,
        axis: volmdlr.Vector3D,
        radius: float,
        length: float,
        color: Tuple[float, float, float] = None,
        alpha: float = 1,
        reference_path: str = volmdlr.PATH_ROOT,
        name: str = "",
    ) -> 'Cylinder':
        """
        Create a cylinder from a center point, an axis, radius, and length.

        :param center_point: The center point of the cylinder (i.e. the middle point of the axis of the cylinder).
        :type center_point: volmdlr.Point3D
        :param axis: The axis of revolution for the cylinder.
        :type axis: volmdlr.Vector3D
        :param radius: The radius of the cylinder.
        :type radius: float
        :param length: The length of the cylinder.
        :type length: float
        :param color: The color of the cylinder as an RGB tuple. Default is None.
        :type color: Tuple[float, float, float], optional
        :param alpha: The opacity of the cylinder (0.0 to 1.0). Default is 1.0.
        :type alpha: float, optional
        :param reference_path: A path corresponding to the "location"
            of the equivalent python object in the overall structure. "#/path/to/displayed_object"
        :type reference_path: str
        :param name: The name of the cylinder. Default is an empty string.
        :type name: str, optional

        :return: A Cylinder instance created from the specified center point, axis, radius, and length.
        :rtype: Cylinder
        """
        u_vector = axis.deterministic_unit_normal_vector()
        v_vector = axis.cross(u_vector)
        frame = volmdlr.Frame3D(center_point, u_vector, v_vector, axis)

        return cls(frame=frame, radius=radius, length=length, color=color, alpha=alpha,
                   reference_path=reference_path, name=name)

    def rotation(self, center: volmdlr.Point3D, axis: volmdlr.Vector3D, angle: float) -> 'Cylinder':
        """
        Cylinder rotation.

        :param center: The rotation center.
        :type center: volmdlr.Point3D
        :param axis: The rotation axis.
        :type axis: volmdlr.Vector3D
        :param angle: The angle of rotation.
        :type angle: float

        :return: A new rotated Cylinder.
        :rtype: Cylinder
        """
        return self.__class__(
            frame=self.frame.rotation(center, axis, angle),
            length=self.length,
            radius=self.radius,
            color=self.color,
            alpha=self.alpha,
            reference_path=self.reference_path,
            name=self.name,
        )

    def translation(self, offset: volmdlr.Vector3D) -> 'Cylinder':
        """
        Cylinder translation.

        :param offset: The translation vector.
        :type offset: volmdlr.Vector3D

        :return: A new translated Cylinder.
        :rtype: Cylinder
        """
        return self.__class__(
            frame=self.frame.translation(offset),
            length=self.length,
            radius=self.radius,
            color=self.color,
            alpha=self.alpha,
            reference_path=self.reference_path,
            name=self.name,
        )

    def frame_mapping(self, frame: volmdlr.Frame3D, side: str) -> 'Cylinder':
        """
        Changes frame_mapping and return a new Frame3D.

        side = 'old' or 'new'
        """
        return Cylinder(
            frame=self.frame.frame_mapping(frame, side),
            radius=self.radius,
            length=self.length,
            color=self.color,
            alpha=self.alpha,
            reference_path=self.reference_path,
            name=self.name,
        )

    def copy(self, deep=True, memo=None) -> 'Cylinder':
        """
        Creates a copy of Cylinder.

        :return: A copy of a current Cylinder.
        :rtype: Cylinder
        """
        return Cylinder(
            frame=self.frame.copy(),
            radius=self.radius,
            length=self.length,
            color=self.color,
            alpha=self.alpha,
            reference_path=self.reference_path,
            name=self.name,
        )

    def min_distance_to_other_cylinder(self, other_cylinder: 'Cylinder') -> float:
        """
        Compute the minimal distance between two volmdlr cylinders.

        :param other_cylinder: The other cylinder to compute the distance with.
        :type other_cylinder: Cylinder

        :return: The minimal distance between the two 3D cylinders.
        :rtype: float
        """
        # Basic check
        if self.point_belongs(other_cylinder.position) or other_cylinder.point_belongs(self.position):
            return 0.

        # Local frames of cylinders
        frame0 = volmdlr.Frame3D.from_point_and_vector(
            point=self.position, vector=self.axis, main_axis=volmdlr.Z3D
        )
        frame1 = volmdlr.Frame3D.from_point_and_vector(
            point=other_cylinder.position,
            vector=other_cylinder.axis,
            main_axis=volmdlr.Z3D,
        )

        matrix0 = frame0.transfer_matrix()
        x0, y0, z0 = frame0.origin.x, frame0.origin.y, frame0.origin.z
        matrix1 = frame1.transfer_matrix()
        x1, y1, z1 = frame1.origin.x, frame1.origin.y, frame1.origin.z

        # Euclidean distance
        def dist(point0, point1):
            return math.sqrt(
                (point0[0] - point1[0]) ** 2 + (point0[1] - point1[1]) ** 2 + (point0[2] - point1[2]) ** 2
            )

        # Local coordinates to global coordinates
        def to_global_point(point, matrix, origin):
            return [
                matrix.M11 * point[0] + matrix.M12 * point[1] + matrix.M13 * point[2] + origin[0],
                matrix.M21 * point[0] + matrix.M22 * point[1] + matrix.M23 * point[2] + origin[1],
                matrix.M31 * point[0] + matrix.M32 * point[1] + matrix.M33 * point[2] + origin[2],
            ]

        # Objective function
        def objective(x_param):
            point0_ = to_global_point(x_param[:3], matrix0, [x0, y0, z0])
            point1_ = to_global_point(x_param[3:], matrix1, [x1, y1, z1])

            return dist(point0_, point1_)

        # Gradient of objective function
        def gradient_objective(x_param):
            point0_ = to_global_point(x_param[:3], matrix0, [x0, y0, z0])
            point1_ = to_global_point(x_param[3:], matrix1, [x1, y1, z1])

            distance = dist(point0_, point1_)

            return [
                (point0_[0] - point1_[0]) / distance * matrix0.M11
                + (point0_[1] - point1_[1]) / distance * matrix0.M21
                + (point0_[2] - point1_[2]) / distance * matrix0.M31,
                (point0_[0] - point1_[0]) / distance * matrix0.M12
                + (point0_[1] - point1_[1]) / distance * matrix0.M22
                + (point0_[2] - point1_[2]) / distance * matrix0.M32,
                (point0_[0] - point1_[0]) / distance * matrix0.M13
                + (point0_[1] - point1_[1]) / distance * matrix0.M23
                + (point0_[2] - point1_[2]) / distance * matrix0.M33,
                (point1_[0] - point0_[0]) / distance * matrix1.M11
                + (point1_[1] - point0_[1]) / distance * matrix1.M21
                + (point1_[2] - point0_[2]) / distance * matrix1.M31,
                (point1_[0] - point0_[0]) / distance * matrix1.M12
                + (point1_[1] - point0_[1]) / distance * matrix1.M22
                + (point1_[2] - point0_[2]) / distance * matrix1.M32,
                (point1_[0] - point0_[0]) / distance * matrix1.M13
                + (point1_[1] - point0_[1]) / distance * matrix1.M23
                + (point1_[2] - point0_[2]) / distance * matrix1.M33,
            ]

        # Initial vector
        initial_guess = np.zeros(6)

        # Constraints
        def constraint_radius_0(x):
            # radius of cylinder 0
            return x[0] ** 2 + x[1] ** 2

        def constraint_radius_1(x):
            # radius of cylinder 1
            return x[3] ** 2 + x[4] ** 2

        def gradient_constraint_radius_0(x):
            # gradient of constraint_radius_0
            return [2 * x[0], 2 * x[1], 0, 0, 0, 0]

        def gradient_constraint_radius_1(x):
            # gradient of constraint_radius_1
            return [0, 0, 0, 2 * x[3], 2 * x[4], 0]

        constraints = [
            NonlinearConstraint(
                fun=constraint_radius_0,
                lb=0,
                ub=self.radius**2,
                jac=gradient_constraint_radius_0,
            ),
            NonlinearConstraint(
                fun=constraint_radius_1,
                lb=0,
                ub=other_cylinder.radius**2,
                jac=gradient_constraint_radius_1,
            ),
        ]

        # Bounds
        bounds = Bounds(
            lb=[
                -self.radius,
                -self.radius,
                -self.length / 2,
                -other_cylinder.radius,
                -other_cylinder.radius,
                -other_cylinder.length / 2,
            ],
            ub=[
                self.radius,
                self.radius,
                self.length / 2,
                other_cylinder.radius,
                other_cylinder.radius,
                other_cylinder.length / 2,
            ],
        )

        return minimize(
            fun=objective,
            x0=initial_guess,
            bounds=bounds,
            tol=1e-6,
            constraints=constraints,
            jac=gradient_objective,
        ).fun

    def is_intersecting_other_cylinder(self, other_cylinder: 'Cylinder') -> bool:
        """
        Verifies if two cylinders are intersecting or not.

        :param other_cylinder: The other cylinder to compute if there is an intersection with.
        :type other_cylinder: Cylinder

        :return: True if cylinders are intersecting, False otherwise
        :rtype: bool
        """
        dist = self.min_distance_to_other_cylinder(other_cylinder)

        return dist < 1e-5

    def random_point_inside(self) -> volmdlr.Point3D:
        """
        Return a random point inside a cylinder.

        :return: a random point inside the Cylinder
        :rtype: volmdlr.Point3D
        """
        theta = uniform(0, 2 * math.pi)
        radius = math.sqrt(uniform(0, 1)) * self.radius

        x_local = radius * math.cos(theta)
        y_local = radius * math.sin(theta)
        z_local = uniform(-self.length / 2, self.length / 2)

        local_frame = volmdlr.Frame3D.from_point_and_vector(
            point=self.position, vector=self.axis, main_axis=volmdlr.Z3D
        )

        return local_frame.local_to_global_coordinates(volmdlr.Point3D(x_local, y_local, z_local)).to_point()

    def lhs_points_inside(self, n_points: int) -> List[volmdlr.Point3D]:
        """
        Returns some points inside the cylinder from a LHS samplings.

        :param n_points: The number of points to generate.
        :type n_points: int

        :return: The Latin Hypercube Sampling points inside the cylinder.
        :rtype: list[volmdlr.Point3D]
        """
        local_frame = volmdlr.Frame3D.from_point_and_vector(
            point=self.position, vector=self.axis, main_axis=volmdlr.Z3D
        )

        # sampling point in Cartesian local coordinates
        sampler = qmc.LatinHypercube(d=3, seed=0)
        sample = qmc.scale(
            sampler.random(n=n_points),
            [0, 0, -self.length / 2],
            [1, 2 * math.pi, self.length / 2],
        )

        # converting sampled point in global coordinates volmdlr.Point3D points
        points = []
        for point in sample:
            radius = math.sqrt(point[0]) * self.radius
            theta = point[1]

            x_local = radius * math.cos(theta)
            y_local = radius * math.sin(theta)
            z_local = point[2]

            points.append(
                local_frame.local_to_global_coordinates(volmdlr.Point3D(x_local, y_local, z_local)).to_point()
            )

        return points

    def point_belongs(self, point3d: volmdlr.Point3D, **kwargs) -> bool:
        """
        Check if the point belongs to the cylinder.

        :param point3d: The point to check if it's the cylinder.
        :type point3d: volmdlr.Point3D

        :return: True if the given point is inside the cylinder, False otherwise.
        :rtype: bool
        """
        local_frame = volmdlr.Frame3D.from_point_and_vector(
            point=self.position, vector=self.axis, main_axis=volmdlr.Z3D
        )

        local_point = local_frame.global_to_local_coordinates(point3d)

        return (math.sqrt(local_point.x ** 2 + local_point.y ** 2) <= self.radius) and (
                -self.length / 2 <= local_point.z <= self.length / 2
        )

    def interference_volume_with_other_cylinder(self, other_cylinder: "Cylinder", n_points: int = 1000) -> float:
        """
        Estimation of the interpenetration volume using LHS sampling (inspired by Monte-Carlo method).

        :param other_cylinder: The other cylinder to compute the interference volume with.
        :type other_cylinder: Cylinder
        :param n_points: Optional parameter used for the number of random point used to discretize the cylinder
        :type n_points: int

        :return: An estimation of the interference volume.
        :rtype: float
        """

        # doing the discretization on the smallest cylinder to have better precision
        if self.volume() < other_cylinder.volume():
            smallest_cylinder = self
        else:
            smallest_cylinder = other_cylinder
            other_cylinder = self

        return (
                len(
                    [
                        point
                        for point in smallest_cylinder.lhs_points_inside(n_points)
                        if other_cylinder.point_belongs(point)
                    ]
                )
                / n_points
        ) * smallest_cylinder.volume()


class Cone(shells.ClosedShell3D):
    """
    Represents a 3D cone defined by its frame, radius, and length.
    """
    # pylint: disable=too-many-arguments

    def __init__(
        self,
        frame: volmdlr.Frame3D,
        radius: float,
        length: float,
        color: Tuple[float, float, float] = None,
        alpha: float = 1.0,
        reference_path: str = volmdlr.PATH_ROOT,
        name: str = "",
    ):
        """
        Initializes the Cone instance.

        The `Cone` class creates a cone with the specified radius and length, positioned using the given frame.
        The axis of revolution of the cone corresponds to the local z-axis (w-axis) of the provided frame.
        The top of the cone is oriented according to the local z-axis (w-axis) of the provided frame.
        The center of the cone axis is positioned at the provided frame origin point.

        :param frame: The reference frame defining the position and orientation of the cone.
            The w-axis of the frame corresponds to the axis of revolution of the cone.
        :type frame: volmdlr.Frame3D
        :param radius: The radius of the cone.
        :type radius: float
        :param length: The length of the cone.
        :type length: float
        :param color: The color of the cone as an RGB tuple. Default is None.
        :type color: Tuple[float, float, float], optional
        :param alpha: The opacity of the cone (0.0 to 1.0). Default is 1.0.
        :type alpha: float, optional
        :param name: The name of the cone. Default is an empty string.
        :type name: str, optional
        """
        self.frame = frame
        self.position = frame.origin
        self.axis = frame.w
        self.radius = radius
        self.length = length

        faces = self.shell_faces()

        shells.ClosedShell3D.__init__(self, faces=faces, color=color, alpha=alpha,
                                      reference_path=reference_path, name=name)

    def shell_faces(self):
        """
        Computes the shell faces from init data.
        """
        conical_surface_frame = self.frame.translation(self.frame.w * (self.length * 0.5))
        conical_surface_frame.w = -conical_surface_frame.w
        surface3d = surfaces.ConicalSurface3D(conical_surface_frame, math.atan(self.radius / self.length))

        conical_face = volmdlr.faces.ConicalFace3D.from_surface_rectangular_cut(
            surface3d, 0, 2 * math.pi, 0, self.length
        )
        lower_plane = surfaces.Plane3D.from_plane_vectors(
            self.frame.origin.translation(-self.frame.w * (self.length * 0.5)), self.frame.u, self.frame.v
        )
        circle = volmdlr.curves.Circle2D(
            volmdlr.OXY.translation(self.position.to_2d(self.frame.origin, self.frame.u, self.frame.v)), self.radius
        )
        lower_face = volmdlr.faces.PlaneFace3D(
            lower_plane, surfaces.Surface2D(volmdlr.wires.Contour2D([volmdlr.edges.FullArc2D.from_curve(circle)]), [])
        )

        return [lower_face, conical_face]

    def get_bounding_box(self) -> volmdlr.core.BoundingBox:
        """
        Compute the bounding box of the cone.

        A is the point at the basis.
        B is the top.

        :return: The BoundingBox of the Cone.
        :rtype: :class:`volmdlr.core.BoundingBox`
        """
        point_a = self.position - self.length / 2 * self.axis
        point_b = self.position + self.length / 2 * self.axis

        dx2 = (point_a[0] - point_b[0])**2
        dy2 = (point_a[1] - point_b[1])**2
        dz2 = (point_a[2] - point_b[2])**2

        x_bound = (point_a[0] - (((dy2 + dz2) / (dx2 + dy2 + dz2))**0.5) * self.radius,
                   point_a[0] + (((dy2 + dz2) / (dx2 + dy2 + dz2))**0.5) * self.radius, point_b[0])
        xmin = min(x_bound)
        xmax = max(x_bound)

        y_bound = (point_a[1] - (((dx2 + dz2) / (dx2 + dy2 + dz2))**0.5) * self.radius,
                   point_a[1] + (((dx2 + dz2) / (dx2 + dy2 + dz2))**0.5) * self.radius, point_b[1])
        ymin = min(y_bound)
        ymax = max(y_bound)

        z_bound = (point_a[2] - (((dx2 + dy2) / (dx2 + dy2 + dz2))**0.5) * self.radius,
                   point_a[2] + (((dx2 + dy2) / (dx2 + dy2 + dz2))**0.5) * self.radius, point_b[2])
        zmin = min(z_bound)
        zmax = max(z_bound)

        return volmdlr.core.BoundingBox(xmin, xmax, ymin, ymax, zmin, zmax)

    def rotation(self, center: volmdlr.Point3D, axis: volmdlr.Vector3D, angle: float) -> 'Cone':
        """
        Cone rotation.

        :param center: The rotation center.
        :type center: volmdlr.Point3D
        :param axis: The rotation axis.
        :type axis: volmdlr.Vector3D
        :param angle: The angle of rotation.
        :type angle: float

        :return: A new rotated Cone.
        :rtype: Cone
        """
        return self.__class__(
            frame=self.frame.rotation(center, axis, angle),
            radius=self.radius,
            length=self.length,
            color=self.color,
            alpha=self.alpha,
            reference_path=self.reference_path,
            name=self.name
        )

    def translation(self, offset: volmdlr.Vector3D) -> 'Cone':
        """
        Cone translation.

        :param offset: The translation vector.
        :type offset: volmdlr.Vector3D

        :return: A new translated Cone.
        :rtype: Cone
        """
        return self.__class__(
            frame=self.frame.translation(offset),
            radius=self.radius,
            length=self.length,
            color=self.color,
            alpha=self.alpha,
            reference_path=self.reference_path,
            name=self.name
        )

    def volume(self) -> float:
        """
        Compute the volume of the cone.

        :return: The computed volume of the cone.
        :rtype: float
        """
        return self.length * math.pi * self.radius**2 / 3

    @classmethod
    def from_center_point_and_axis(
        cls,
        center_point: volmdlr.Point3D,
        axis: volmdlr.Vector3D,
        radius: float,
        length: float,
        color: Tuple[float, float, float] = None,
        alpha: float = 1,
        reference_path: str = volmdlr.PATH_ROOT,
        name: str = "",
    ) -> 'Cone':
        """
        Create a cone from a center point, an axis, radius, and length.

        :param center_point: The center point of the cone (i.e. the middle point of the axis of the cone).
        :type center_point: volmdlr.Point3D
        :param axis: The axis of revolution for the cone.
        :type axis: volmdlr.Vector3D
        :param radius: The radius of the cone.
        :type radius: float
        :param length: The length of the cone.
        :type length: float
        :param color: The color of the cone as an RGB tuple. Default is None.
        :type color: Tuple[float, float, float], optional
        :param alpha: The opacity of the cone (0.0 to 1.0). Default is 1.0.
        :type alpha: float, optional
        :param reference_path: A path corresponding to the "location"
            of the equivalent python object in the overall structure. "#/path/to/displayed_object"
        :type reference_path: str
        :param name: The name of the cone. Default is an empty string.
        :type name: str, optional

        :return: A Cone instance created from the specified center point, axis, radius, and length.
        :rtype: Cone
        """
        u_vector = axis.deterministic_unit_normal_vector()
        v_vector = axis.cross(u_vector)
        frame = volmdlr.Frame3D(center_point, u_vector, v_vector, axis)
        return cls(frame=frame, radius=radius, length=length, color=color, alpha=alpha,
                   reference_path=reference_path, name=name)


class HollowCylinder(shells.ClosedShell3D):
    """
    Represents a 3D hollow cylinder defined by its frame, radii, and length.
    """
    # pylint: disable=too-many-arguments

    def __init__(
        self,
        frame: volmdlr.Frame3D,
        inner_radius: float,
        outer_radius: float,
        length: float,
        color: Tuple[float, float, float] = None,
        alpha: float = 1,
        reference_path: str = volmdlr.PATH_ROOT,
        name: str = "",
    ):
        """
        Initializes the HollowCylinder instance.

        The `HollowCylinder` class creates a hollow cylinder with the specified radii and length, positioned using the
        given frame.
        The axis of revolution of the hollow cylinder corresponds to the local z-axis (w-axis) of the provided frame.

        :param frame: The reference frame defining the position and orientation of the hollow cylinder.
            The w-axis of the frame corresponds to the axis of revolution of the hollow cylinder.
        :type frame: volmdlr.Frame3D
        :param inner_radius: The inner radius of the hollow cylinder.
        :type inner_radius: float
        :param outer_radius: The outer radius of the hollow cylinder.
        :type outer_radius: float
        :param length: The length of the hollow cylinder.
        :type length: float
        :param color: The color of the hollow cylinder as an RGB tuple. Default is None.
        :type color: Tuple[float, float, float], optional
        :param alpha: The opacity of the hollow cylinder (0.0 to 1.0). Default is 1.0.
        :type alpha: float, optional
        :param reference_path: A path corresponding to the "location"
            of the equivalent python object in the overall structure. "#/path/to/displayed_object"
        :type reference_path: str
        :param name: The name of the hollow cylinder. Default is an empty string.
        :type name: str, optional
        """
        self.frame = frame
        self.position = frame.origin
        self.axis = frame.w
        self.inner_radius = inner_radius
        self.outer_radius = outer_radius
        self.length = length

        faces = self.shell_faces()
        shells.ClosedShell3D.__init__(self, faces=faces, color=color, alpha=alpha,
                                      reference_path=reference_path, name=name)

    def shell_faces(self):
        """
        Computes the shell faces from init data.
        """
        surface3d_1 = surfaces.CylindricalSurface3D(
            self.frame.translation(-self.frame.w * (self.length * 0.5)), self.outer_radius
        )
        surface3d_2 = surfaces.CylindricalSurface3D(
            self.frame.translation(-self.frame.w * (self.length * 0.5)), self.inner_radius
        )

        cylindrical_face1 = volmdlr.faces.CylindricalFace3D.from_surface_rectangular_cut(
            surface3d_1, 0, 2 * math.pi, 0, self.length
        )
        cylindrical_face2 = volmdlr.faces.CylindricalFace3D.from_surface_rectangular_cut(
            surface3d_2, 0, 2 * math.pi, 0, self.length
        )

        lower_plane = surfaces.Plane3D.from_plane_vectors(
            self.frame.origin.translation(-self.frame.w * (self.length * 0.5)), self.frame.u, self.frame.v
        )

        position_2d = self.position.to_2d(self.frame.origin, self.frame.u, self.frame.v)
        outer_circle = volmdlr.curves.Circle2D(volmdlr.OXY.translation(position_2d), self.outer_radius)
        inner_circle = volmdlr.curves.Circle2D(volmdlr.OXY.translation(position_2d), self.inner_radius)

        lower_face = volmdlr.faces.PlaneFace3D(
            lower_plane,
            surfaces.Surface2D(
                volmdlr.wires.Contour2D([volmdlr.edges.FullArc2D.from_curve(outer_circle)]),
                [volmdlr.wires.Contour2D([volmdlr.edges.FullArc2D.from_curve(inner_circle)])],
            ),
        )
        upper_face = lower_face.translation(self.frame.w * self.length)

        return [lower_face, cylindrical_face1, cylindrical_face2, upper_face]

    def get_bounding_box(self) -> volmdlr.core.BoundingBox:
        """
        Computes the bounding box of a hollow cylinder.

        :return: The BoundingBox of the HollowCylinder.
        :rtype: :class:`volmdlr.core.BoundingBox`
        """
        radius = self.outer_radius

        point_a = self.position - self.length / 2 * self.axis
        point_b = self.position + self.length / 2 * self.axis

        dx2 = (point_a[0] - point_b[0])**2
        dy2 = (point_a[1] - point_b[1])**2
        dz2 = (point_a[2] - point_b[2])**2

        if point_a[0] > point_b[0]:
            point_a, point_b = point_b, point_a
        xmin = point_a[0] - (((dy2 + dz2) / (dx2 + dy2 + dz2))**0.5) * radius
        xmax = point_b[0] + (((dy2 + dz2) / (dx2 + dy2 + dz2))**0.5) * radius

        if point_a[1] > point_b[1]:
            point_a, point_b = point_b, point_a
        ymin = point_a[1] - (((dx2 + dz2) / (dx2 + dy2 + dz2))**0.5) * radius
        ymax = point_b[1] + (((dx2 + dz2) / (dx2 + dy2 + dz2))**0.5) * radius

        if point_a[2] > point_b[2]:
            point_a, point_b = point_b, point_a
        zmin = point_a[2] - (((dx2 + dy2) / (dx2 + dy2 + dz2))**0.5) * radius
        zmax = point_b[2] + (((dx2 + dy2) / (dx2 + dy2 + dz2))**0.5) * radius

        return volmdlr.core.BoundingBox(xmin, xmax, ymin, ymax, zmin, zmax)

    def volume(self) -> float:
        """
        Compute the volume of the hollow cylinder.

        :return: The computed volume of the Cylinder.
        :rtype: float
        """
        return self.length * math.pi * (self.outer_radius**2 - self.inner_radius**2)

    @classmethod
    def from_end_points(
        cls,
        point1: volmdlr.Point3D,
        point2: volmdlr.Point3D,
        inner_radius: float,
        outer_radius: float,
        color: Tuple[float, float, float] = None,
        alpha: float = 1,
        reference_path: str = volmdlr.PATH_ROOT,
        name: str = "",
    ):
        """
        Create a hollow cylinder from two end points.

        :param point1: The first end point defining the base of the hollow cylinder.
        :type point1: volmdlr.Point3D
        :param point2: The second end point defining the top of the hollow cylinder.
        :type point2: volmdlr.Point3D
        :param inner_radius: The inner radius of the hollow cylinder.
        :type inner_radius: float
        :param outer_radius: The outer radius of the hollow cylinder.
        :type outer_radius: float
        :param color: The color of the hollow cylinder as an RGB tuple. Default is None.
        :type color: Tuple[float, float, float], optional
        :param alpha: The opacity of the hollow cylinder (0.0 to 1.0). Default is 1.0.
        :type alpha: float, optional
        :param reference_path: A path corresponding to the "location"
            of the equivalent python object in the overall structure. "#/path/to/displayed_object"
        :type reference_path: str
        :param name: The name of the hollow cylinder. Default is an empty string.
        :type name: str, optional

        :return: A HollowCylinder instance created from the specified end points.
        :rtype: HollowCylinder
        """
        position = 0.5 * (point1 + point2)
        length = point1.point_distance(point2)
        axis = (point2 - point1).to_vector()
        axis = axis.unit_vector()
        u_vector = axis.deterministic_unit_normal_vector()
        v_vector = axis.cross(u_vector)

        frame = volmdlr.Frame3D(position, u_vector, v_vector, axis)

        return cls(
            frame=frame,
            inner_radius=inner_radius,
            outer_radius=outer_radius,
            length=length,
            color=color,
            alpha=alpha,
            reference_path=reference_path,
            name=name
        )

    @classmethod
    def from_extremal_points(
        cls,
        point1: volmdlr.Point3D,
        point2: volmdlr.Point3D,
        inner_radius: float,
        outer_radius: float,
        color: Tuple[float, float, float] = None,
        alpha: float = 1,
        reference_path: str = volmdlr.PATH_ROOT,
        name: str = "",
    ):
        """Deprecated class method. Use 'from_end_points' instead."""
        warnings.warn("Deprecated classmethod. Use 'from_end_points' instead.", DeprecationWarning)

        return cls.from_end_points(point1, point2, inner_radius, outer_radius, color, alpha, reference_path, name)

    @classmethod
    def from_center_point_and_axis(
        cls,
        center_point: volmdlr.Point3D,
        axis: volmdlr.Vector3D,
        inner_radius: float,
        outer_radius: float,
        length: float,
        color: Tuple[float, float, float] = None,
        alpha: float = 1,
        reference_path: str = volmdlr.PATH_ROOT,
        name: str = "",
    ) -> 'HollowCylinder':
        """
        Create a hollow cylinder from a center point, an axis, radius, and length.

        :param center_point: The center point of the hollow cylinder
            (i.e. the middle point of the axis of the hollow cylinder).
        :type center_point: volmdlr.Point3D
        :param axis: The axis of revolution for the hollow cylinder.
        :type axis: volmdlr.Vector3D
        :param inner_radius: The inner radius of the hollow cylinder.
        :type inner_radius: float
        :param outer_radius: The outer radius of the hollow cylinder.
        :type outer_radius: float
        :param length: The length of the hollow cylinder.
        :type length: float
        :param color: The color of the hollow cylinder as an RGB tuple. Default is None.
        :type color: Tuple[float, float, float], optional
        :param alpha: The opacity of the hollow cylinder (0.0 to 1.0). Default is 1.0.
        :type alpha: float, optional
        :param reference_path: A path corresponding to the "location"
            of the equivalent python object in the overall structure. "#/path/to/displayed_object"
        :type reference_path: str
        :param name: The name of the hollow cylinder. Default is an empty string.
        :type name: str, optional

        :return: A HollowCylinder instance created from the specified center point, axis, radii, and length.
        :rtype: HollowCylinder
        """
        u_vector = axis.deterministic_unit_normal_vector()
        v_vector = axis.cross(u_vector)
        frame = volmdlr.Frame3D(center_point, u_vector, v_vector, axis)

        return cls(
            frame=frame,
            inner_radius=inner_radius,
            outer_radius=outer_radius,
            length=length,
            color=color,
            alpha=alpha,
            reference_path=reference_path,
            name=name,
        )

    def rotation(self, center: volmdlr.Point3D, axis: volmdlr.Vector3D, angle: float) -> 'HollowCylinder':
        """
        Hollow cylinder rotation.

        :param center: The rotation center.
        :type center: volmdlr.Point3D
        :param axis: The rotation axis.
        :type axis: volmdlr.Vector3D
        :param angle: The angle of rotation.
        :type angle: float

        :return: A new rotated HollowCylinder.
        :rtype: HollowCylinder
        """
        return self.__class__(
            frame=self.frame.rotation(center, axis, angle),
            length=self.length,
            inner_radius=self.inner_radius,
            outer_radius=self.outer_radius,
            color=self.color,
            alpha=self.alpha,
            reference_path=self.reference_path,
            name=self.name
        )

    def translation(self, offset: volmdlr.Vector3D) -> 'HollowCylinder':
        """
        Hollow cylinder translation.

        :param offset: The translation vector.
        :type offset: volmdlr.Vector3D

        :return: A new translated HollowCylinder.
        :rtype: HollowCylinder
        """
        return self.__class__(
            frame=self.frame.translation(offset),
            length=self.length,
            inner_radius=self.inner_radius,
            outer_radius=self.outer_radius,
            color=self.color,
            alpha=self.alpha,
            reference_path=self.reference_path,
            name=self.name
        )

    def frame_mapping(self, frame: volmdlr.Frame3D, side: str) -> 'HollowCylinder':
        """
        Changes frame_mapping and return a new HollowCylinder.

        side = 'old' or 'new'.
        """
        return HollowCylinder(
            frame=self.frame.frame_mapping(frame, side),
            inner_radius=self.inner_radius,
            outer_radius=self.outer_radius,
            length=self.length,
            color=self.color,
            alpha=self.alpha,
            reference_path=self.reference_path,
            name=self.name
        )

    def copy(self, *args, **kwargs) -> 'HollowCylinder':
        """
        Creates a copy of HollowCylinder.

        :return: A copy of a current HollowCylinder.
        :rtype: HollowCylinder
        """
        return HollowCylinder(
            frame=self.frame.copy(),
            inner_radius=self.inner_radius,
            outer_radius=self.outer_radius,
            length=self.length,
            color=self.color,
            alpha=self.alpha,
            reference_path=self.reference_path,
            name=self.name
        )


class Sweep(shells.ClosedShell3D):
    """
    Sweep a profile along a path.

    The resulting shape is defined by a contour in 2D and a path with C1 continuity provided by
    the 3D wire. The starting frame defines the position and orientation of the profile in the 3D space.

    :param contour2d: The 2D contour, defining the profile to be swept along the wire.
    :type contour2d: volmdlr.wires.Contour2D
    :param wire3d: The 3D wire path along which the contour is swept. The path must be C1 continuous.
    :type wire3d: volmdlr.wires.Wire3D
    :param starting_frame: (optional) The starting frame for the sweep. This parameter is used to control the
        orientation of the profile in 3D space. The frame's origin should be coincident with the start of the path.
        If not provided, it is determined from the orientation of the wire and may provide unexpected sweep
        orientation, if the aspect ratio of the profile is different of 1.
    :type starting_frame: volmdlr.Frame3D
    :param color: (optional) The RGB color of the resulting shell.
    :type color: Tuple[float, float, float]
    :param alpha: (optional) The transparency of the resulting shell.
    :type alpha: float
    :param name: The name of the sweep.
    :type name: str
    """

    def __init__(self, contour2d: volmdlr.wires.Contour2D,
                 wire3d: volmdlr.wires.Wire3D,
                 starting_frame=None, *,
                 color: Tuple[float, float, float] = None, alpha: float = 1,
                 reference_path: str = volmdlr.PATH_ROOT,
                 name: str = ''):
        self.contour2d = contour2d
        self.wire3d = wire3d
        self.starting_frame = starting_frame
        if self.starting_frame is None:
            origin = self.wire3d.primitives[0].start
            w = self.wire3d.primitives[0].unit_direction_vector(0.)
            u = self.wire3d.primitives[0].unit_normal_vector(0.)
            if not u:
                u = w.deterministic_unit_normal_vector()
            v = w.cross(u)
            self.starting_frame = volmdlr.Frame3D(origin, u, v, w)
        faces = self.shell_faces()
        shells.ClosedShell3D.__init__(self, faces, color=color, alpha=alpha, reference_path=reference_path, name=name)

    def to_dict(self, *args, **kwargs):
        """Custom serialization for performance."""
        dict_ = dc.DessiaObject.base_dict(self)
        dict_.update({'color': self.color,
                      'alpha': self.alpha,
                      'wire3d': self.wire3d.to_dict(),
                      'contour2d': self.contour2d.to_dict(),
                      'reference_path': self.reference_path
                      })

        return dict_

    def shell_faces(self):
        """
        Generates the shell faces.

        For now, it does not take into account rotation of sections.
        """
        if not self.wire3d.point_at_abscissa(0.).is_close(self.starting_frame.origin):
            raise ValueError("Frame origin and wire start should be coincident.")
        start_plane = surfaces.Plane3D(self.starting_frame)

        faces = [volmdlr.faces.PlaneFace3D(start_plane, surfaces.Surface2D(self.contour2d, []))]

        last_end_tangent = self.wire3d.primitives[0].unit_direction_vector(0.)
        frame_contour = self.starting_frame
        for wire_primitive in self.wire3d.primitives:
            start_tangent = wire_primitive.unit_direction_vector(0.)
            if not start_tangent.is_close(last_end_tangent):
                raise ValueError("""It seems that the wire3d provided to the sweep is not C1 continuous.
                 If you have a wire with discotinuites you can try to break it down into many sweeps or
                  try to use a OpenRoundedLineSegments3D as path.""")

            if not wire_primitive.start.is_close(frame_contour.origin):
                raise ValueError("Frame origin and edge start should be coincident.")

            faces.extend(wire_primitive.sweep(self.contour2d, frame_contour))
            last_end_tangent = wire_primitive.unit_direction_vector(wire_primitive.length())
            frame_contour = wire_primitive.move_frame_along(frame_contour)
        end_plane = surfaces.Plane3D(frame_contour)
        contour3d = self.contour2d.to_3d(frame_contour.origin, frame_contour.u, frame_contour.v)
        contour2d = end_plane.contour3d_to_2d(contour3d)
        end_face = volmdlr.faces.PlaneFace3D(end_plane, surfaces.Surface2D(contour2d, []))
        faces.append(end_face)
        return faces

    def frame_mapping(self, frame: volmdlr.Frame3D, side: str):
        """
        Changes frame_mapping and return a new Sweep.

        :param frame: Frame to map.
        :param side: 'old' or 'new'
        """
        new_wire = self.wire3d.frame_mapping(frame, side)
        return Sweep(self.contour2d, new_wire, color=self.color,
                     alpha=self.alpha, reference_path=self.reference_path, name=self.name)

    def copy(self, deep=True, memo=None):
        """Creates a copy of the Sweep."""
        new_contour2d = self.contour2d.copy()
        new_wire3d = self.wire3d.copy()
        return Sweep(new_contour2d, new_wire3d, color=self.color,
                     alpha=self.alpha, reference_path=self.reference_path, name=self.name)


class Sphere(shells.ClosedShell3D):
    """
    Defines a sphere at a given position & radius.
    """

    def __init__(self, center: volmdlr.Point3D, radius: float,
                 color: Tuple[float, float, float] = None, alpha: float = 1.,
                 reference_path: str = volmdlr.PATH_ROOT, name: str = ''):
        self.center = center
        self.radius = radius
        self.position = center

        self.frame = volmdlr.Frame3D(center, volmdlr.X3D, volmdlr.Y3D, volmdlr.Z3D)
        spherical_surface = surfaces.SphericalSurface3D(self.frame, self.radius)
        spherical_face = volmdlr.faces.SphericalFace3D.from_surface_rectangular_cut(spherical_surface)
        shells.ClosedShell3D.__init__(self, faces=[spherical_face], color=color, alpha=alpha,
                                      reference_path=reference_path, name=name)

    def volume(self):
        """
        Computes the volume of the sphere.

        :return: sphere's volume (m³)
        """
        return 4 / 3 * math.pi * self.radius**3

    def point_belongs(self, point3d: volmdlr.Point3D, **kwargs) -> bool:
        """
        Returns if the point belongs to the sphere.

        :param point3d: volmdlr Point3D
        :return: True if the given point is inside the sphere, False otherwise
        """
        return self.center.point_distance(point3d) <= self.radius

    def frame_mapping(self, frame: volmdlr.Frame3D, side: str):
        """
        Changes frame_mapping and return a new Sphere.

        :param side: 'old' or 'new'
        """
        return Sphere(self.center.frame_mapping(frame, side), self.radius,
                      reference_path=self.reference_path, name=self.name)

    def skin_points(self, resolution: float = 1e-3):
        """Gives points on the skin with respect to a resolution."""
        if resolution > 2 * self.radius:
            return []

        theta = 2 * math.asin(resolution / (2 * self.radius))

        nb_floor = int(math.pi / theta) + 1
        rota_theta = [n * theta for n in range(nb_floor)]

        point1 = self.center + volmdlr.X3D * self.radius

        skin_points = []

        for theta_ in rota_theta:
            pt_floor_init = point1.rotation(self.center, volmdlr.Y3D, theta_)

            if math.isclose(theta_, 0, abs_tol=1e-6) or math.isclose(theta_, math.pi, abs_tol=1e-6):
                skin_points.append(pt_floor_init)

            else:
                center_floor = volmdlr.Point3D(volmdlr.X3D.dot(pt_floor_init),
                                               self.center.y,
                                               self.center.z)

                r_floor = center_floor.point_distance(pt_floor_init)
                theta_floor = resolution / r_floor

                rota_theta_floor = [n * theta_floor for n in range(int(2 * math.pi / theta_floor) + 1)]

                if (2 * math.pi - rota_theta_floor[-1]) / theta_floor <= 0.1:
                    rota_theta_floor.pop()

                for tetha_f in rota_theta_floor:
                    pt_floor = pt_floor_init.rotation(center_floor, volmdlr.X3D, tetha_f)
                    skin_points.append(pt_floor)

        return skin_points

    def inner_points(self, resolution: float = 1e-3):
        """Gives points inside the sphere with a sub-sphere strategy."""
        in_points = [self.center]
        nb_spheres = int(self.radius / resolution)
        if nb_spheres == 0:
            return in_points

        spheres_radius = [n * resolution for n in range(1, nb_spheres + 1)]

        if (self.radius - spheres_radius[-1]) / resolution <= 0.1:
            spheres_radius.pop()

        for srad in spheres_radius:
            in_sphere = Sphere(self.center, srad)
            in_points.extend(in_sphere.skin_points(resolution=resolution))

        return in_points


class Measure3D:
    """
    Used to create a measure between two points in 3D.
    """

    def __init__(self, point1: volmdlr.Point3D, point2: volmdlr.Point3D,
                 color: Tuple[float, float, float] = (1., 0, 0)):
        self.point1, self.point2 = point1, point2
        self.color = color
        self.distance = (point1 - point2).norm()
        # self.bounding_box = self._bounding_box()

    # !!! no eq defined!
    def __hash__(self):
        return hash(self.point1) + hash(self.point2)


class BSplineExtrusion(volmdlr.core.Primitive3D):
    """
    Defines the extrusion of a BSpline.

    :param vectorextru: extrusion vector.
    """

    def __init__(self, obj, vectorextru: volmdlr.Vector3D, reference_path: str = volmdlr.PATH_ROOT, name: str = ""):
        self.obj = obj
        vectorextru = vectorextru.unit_vector()
        self.vectorextru = vectorextru
        if obj.__class__ is curves.Ellipse3D:
            self.points = obj.tessel_points
        else:
            self.points = obj.points

        volmdlr.core.Primitive3D.__init__(self, reference_path=reference_path, name=name)

    @classmethod
    def from_step(cls, arguments, object_dict, **kwargs):
        """
        Converts a step primitive to a BSplineExtrusion.

        :param arguments: The arguments of the step primitive. The last element represents the unit_conversion_factor.
        :type arguments: list
        :param object_dict: The dictionary containing all the step primitives
            that have already been instantiated.
        :type object_dict: dict
        :return: The corresponding BSplineExtrusion object.
        :rtype: :class:`volmdlr.primitives3d.BSplineExtrusion`
        """
        name = arguments[0][1:-1]
        if object_dict[arguments[1]].__class__ is curves.Ellipse3D:
            ell = object_dict[arguments[1]]
            vectextru = -object_dict[arguments[2]]
            return cls(ell, vectextru, name)

        if object_dict[arguments[1]].__class__ is volmdlr.edges.BSplineCurve3D:
            bsplinecurve = object_dict[arguments[1]]
            vectextru = object_dict[arguments[2]]
            return cls(bsplinecurve, vectextru, name)
        raise NotImplementedError  # to be adapted to bspline<|MERGE_RESOLUTION|>--- conflicted
+++ resolved
@@ -334,14 +334,10 @@
         return Block(new_frame, color=self.color, alpha=self.alpha, reference_path=self.reference_path, name=self.name)
 
     def cut_by_orthogonal_plane(self, plane_3d: surfaces.Plane3D):
-<<<<<<< HEAD
         """
         Cuts Block by orthogonal plane, and return a plane face at this plane, bounded by the block volume.
 
         """
-=======
-        """Cuts Block with an orthogonal plane."""
->>>>>>> f6d580d5
         bouding_box = self.bounding_box
         if plane_3d.frame.w.dot(volmdlr.Vector3D(1, 0, 0)) == 0:
             pass
