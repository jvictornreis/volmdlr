--- conflicted
+++ resolved
@@ -911,13 +911,8 @@
         """
         position = 0.5 * (point1 + point2)
         length = point1.point_distance(point2)
-<<<<<<< HEAD
-        axis = point2 - point1
+        axis = (point2 - point1).to_vector()
         axis = axis.unit_vector()
-=======
-        axis = (point2 - point1).to_vector()
-        axis.normalize()
->>>>>>> 537080a3
         u_vector = axis.deterministic_unit_normal_vector()
         v_vector = axis.cross(u_vector)
 
@@ -1671,13 +1666,8 @@
         """
         position = 0.5 * (point1 + point2)
         length = point1.point_distance(point2)
-<<<<<<< HEAD
-        axis = point2 - point1
+        axis = (point2 - point1).to_vector()
         axis = axis.unit_vector()
-=======
-        axis = (point2 - point1).to_vector()
-        axis.normalize()
->>>>>>> 537080a3
         u_vector = axis.deterministic_unit_normal_vector()
         v_vector = axis.cross(u_vector)
 
