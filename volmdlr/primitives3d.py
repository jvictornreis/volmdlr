#!/usr/bin/env python3
# -*- coding: utf-8 -*-
"""
Common primitives 3D.
"""

import math
import warnings
from random import uniform
from typing import Dict, List, Tuple

import dessia_common.core as dc
import matplotlib.pyplot as plt
import numpy as npy
from scipy.optimize import Bounds, NonlinearConstraint, minimize
from scipy.stats import qmc

<<<<<<< HEAD
import dessia_common.core as dc
=======
>>>>>>> 40171b14
import volmdlr
import volmdlr.core
import volmdlr.edges
import volmdlr.faces
import volmdlr.primitives
import volmdlr.wires

# import dessia_common.typings as dct

npy.seterr(divide='raise')


class OpenRoundedLineSegments3D(volmdlr.wires.Wire3D,
                                volmdlr.primitives.RoundedLineSegments):
    """
    Defines an open rounded line segments.

    :param points: Points used to draw the wire.
    :type points: List of Point3D.
    :param radius: Radius used to connect different parts of the wire.
    :type radius: {position1(n): float which is the radius linked the n-1 and.
    n+1 points, position2(n+1):...}
    """
    _non_data_eq_attributes = ['name']
    _non_data_hash_attributes = ['name']

    line_class = volmdlr.edges.LineSegment3D
    arc_class = volmdlr.edges.Arc3D

    def __init__(self, points: List[volmdlr.Point3D], radius: Dict[str, float],
                 adapt_radius: bool = False, name: str = ''):
        volmdlr.primitives.RoundedLineSegments.__init__(
            self, points, radius, closed=False, adapt_radius=adapt_radius,
            name='')

        volmdlr.wires.Wire3D.__init__(self, self._primitives(), name)

    def arc_features(self, point_index: int):
        # raise NotImplementedError
        radius = self.radius[point_index]
        pt1, pti, pt2 = self.get_points(point_index)
        dist1 = (pt1 - pti).norm()
        dist2 = (pt2 - pti).norm()
        dist3 = (pt1 - pt2).norm()
        alpha = math.acos(-(dist3**2 - dist1**2 - dist2**2) / (2 * dist1 * dist2)) / 2.
        dist = radius / math.tan(alpha)

        u1 = (pt1 - pti) / dist1
        u2 = (pt2 - pti) / dist2

        p3 = pti + u1 * dist
        p4 = pti + u2 * dist

        n = u1.cross(u2)
        n /= n.norm()
        v1 = u1.cross(n)
        v2 = u2.cross(n)

        line1 = volmdlr.edges.Line3D(p3, p3 + v1)
        line2 = volmdlr.edges.Line3D(p4, p4 + v2)

        w = u1 + u2  # mean of v1 and v2
        w /= w.norm()

        interior = line1.minimum_distance_points(line2)[0] - w * radius
        return p3, interior, p4, dist, alpha

    def rotation(self, center: volmdlr.Point3D, axis: volmdlr.Vector3D,
                 angle: float):
        """
        OpenRoundedLineSegments3D rotation.

        :param center: rotation center
        :param axis: rotation axis
        :param angle: angle rotation
        :return: a new rotated OpenRoundedLineSegments3D
        """
        return self.__class__([point.rotation(center, axis, angle)
                               for point in self.points],
                              self.radius, self.closed, self.name)

    def rotation_inplace(self, center: volmdlr.Point3D,
                         axis: volmdlr.Vector3D,
                         angle: float):
        """
        OpenRoundedLineSegments3D rotation. Object is updated inplace.

        :param center: rotation center
        :param axis: rotation axis
        :param angle: rotation angle
        """
        warnings.warn("'inplace' methods are deprecated. Use a not inplace method instead.", DeprecationWarning)

        for point in self.points:
            point.rotation_inplace(center, axis, angle)

    def translation(self, offset: volmdlr.Vector3D):
        """
        OpenRoundedLineSegments3D translation.

        :param offset: translation vector
        :return: A new translated OpenRoundedLineSegments3D
        """
        return self.__class__([point.translation(offset)
                               for point in self.points],
                              self.radius, self.closed, self.name)

    def translation_inplace(self, offset: volmdlr.Vector3D):
        """
        OpenRoundedLineSegments3D translation. Object is updated inplace.

        :param offset: translation vector
        """
        warnings.warn("'inplace' methods are deprecated. Use a not inplace method instead.", DeprecationWarning)

        for point in self.points:
            point.translation_inplace(offset)


class ClosedRoundedLineSegments3D(volmdlr.wires.Contour3D,
                                  OpenRoundedLineSegments3D):
    """
    Defines a closed rounded line segment in 3D.

    :param points: Points used to draw the wire
    :type points: List of Point3D
    :param radius: Radius used to connect different parts of the wire
    :type radius: {position1(n): float which is the radius linked the n-1 and
    n+1 points, position2(n+1):...}
    """
    _non_serializable_attributes = []
    _non_data_eq_attributes = ['name']
    _non_data_hash_attributes = ['name']

    def __init__(self, points: List[volmdlr.Point3D], radius: float, adapt_radius: bool = False, name: str = ''):
        volmdlr.primitives.RoundedLineSegments.__init__(
                self, points, radius, 'volmdlr.edges.LineSegment3D',
                'volmdlr.edges.Arc3D', closed=True, adapt_radius=adapt_radius,
                name='')

        volmdlr.wires.Contour3D.__init__(self, primitives=self._primitives(), name=name)


class Block(volmdlr.faces.ClosedShell3D):
    """
    Creates a block.

    :param frame: a frame 3D. The origin of the frame is the center of the block,
     the 3 vectors are defining the edges. The frame has not to be orthogonal
    """
    _standalone_in_db = True
    _non_serializable_attributes = ['size', 'bounding_box', 'faces', 'contours', 'plane', 'points', 'polygon2D']
    _non_data_eq_attributes = ['name', 'color', 'alpha', 'size', 'bounding_box',
                          'faces', 'contours', 'plane', 'points', 'polygon2D']
    _non_data_hash_attributes = []

    def __init__(self, frame: volmdlr.Frame3D, *,
                 color: Tuple[float, float, float] = None, alpha: float = 1.,
                 name: str = ''):
        self.frame = frame
        self.size = (self.frame.u.norm(),
                     self.frame.v.norm(),
                     self.frame.w.norm())

        faces = self.shell_faces()
        volmdlr.faces.ClosedShell3D.__init__(self, faces, color=color, alpha=alpha, name=name)

    def to_dict(self, *args, **kwargs):
        """
        Custom to_dict for performance.

        """
        dict_ = dc.DessiaObject.base_dict(self)
        dict_.update({'color': self.color,
                      'alpha': self.alpha,
                      'frame': self.frame.to_dict()})

        return dict_

    def volume(self):
        return self.size[0] * self.size[1] * self.size[2]

    @classmethod
    def from_bounding_box(cls, bounding_box):
        """
        Transform a bounding box into a block.
        """
        origin = bounding_box.center
        sx = bounding_box.xmax - bounding_box.xmin
        sy = bounding_box.ymax - bounding_box.ymin
        sz = bounding_box.zmax - bounding_box.zmin
        frame = volmdlr.Frame3D(origin, sx * volmdlr.Vector3D(1, 0, 0),
                                sy * volmdlr.Vector3D(0, 1, 0),
                                sz * volmdlr.Vector3D(0, 0, 1))
        return cls(frame=frame)

    def vertices(self):
        """Computes the vertices of the block."""
        return [self.frame.origin - 0.5 * self.frame.u - 0.5 * self.frame.v - 0.5 * self.frame.w,
                self.frame.origin - 0.5 * self.frame.u + 0.5 * self.frame.v - 0.5 * self.frame.w,
                self.frame.origin + 0.5 * self.frame.u + 0.5 * self.frame.v - 0.5 * self.frame.w,
                self.frame.origin + 0.5 * self.frame.u - 0.5 * self.frame.v - 0.5 * self.frame.w,
                self.frame.origin - 0.5 * self.frame.u - 0.5 * self.frame.v + 0.5 * self.frame.w,
                self.frame.origin - 0.5 * self.frame.u + 0.5 * self.frame.v + 0.5 * self.frame.w,
                self.frame.origin + 0.5 * self.frame.u + 0.5 * self.frame.v + 0.5 * self.frame.w,
                self.frame.origin + 0.5 * self.frame.u - 0.5 * self.frame.v + 0.5 * self.frame.w]

    def edges(self):
        """Computes the edges of the block."""
        point1, point2, point3, point4, point5, point6, point7, point8 = self.vertices()
        return [volmdlr.edges.LineSegment3D(point1.copy(), point2.copy()),
                volmdlr.edges.LineSegment3D(point2.copy(), point3.copy()),
                volmdlr.edges.LineSegment3D(point3.copy(), point4.copy()),
                volmdlr.edges.LineSegment3D(point4.copy(), point1.copy()),
                volmdlr.edges.LineSegment3D(point5.copy(), point6.copy()),
                volmdlr.edges.LineSegment3D(point6.copy(), point7.copy()),
                volmdlr.edges.LineSegment3D(point7.copy(), point8.copy()),
                volmdlr.edges.LineSegment3D(point8.copy(), point5.copy()),
                volmdlr.edges.LineSegment3D(point1.copy(), point5.copy()),
                volmdlr.edges.LineSegment3D(point2.copy(), point6.copy()),
                volmdlr.edges.LineSegment3D(point3.copy(), point7.copy()),
                volmdlr.edges.LineSegment3D(point4.copy(), point8.copy())]

    def face_contours3d(self):
        edge1, edge2, edge3, edge4, edge5, edge6, edge7, edge8, edge9, edge10, edge11, edge12 = self.edges()
        e5_switch = edge5.reverse()
        e6_switch = edge6.reverse()
        e7_switch = edge7.reverse()
        e8_switch = edge8.reverse()
        e9_switch = edge9.reverse()
        e10_switch = edge10.reverse()
        e11_switch = edge11.reverse()
        e12_switch = edge12.reverse()
        return [volmdlr.wires.Contour3D([edge1.copy(), edge2.copy(), edge3.copy(), edge4.copy()]),
                volmdlr.wires.Contour3D([edge5.copy(), edge6.copy(), edge7.copy(), edge8.copy()]),
                # volmdlr.Contour3D([e1.copy(), e9.copy(), e5.copy(), e10.copy()]),
                volmdlr.wires.Contour3D([edge1.copy(), edge10.copy(), e5_switch.copy(), e9_switch.copy()]),
                # volmdlr.Contour3D([e2.copy(), e10.copy(), e6.copy(), e11.copy()]),
                volmdlr.wires.Contour3D([edge2.copy(), edge11.copy(), e6_switch.copy(), e10_switch.copy()]),
                # volmdlr.Contour3D([e3.copy(), e11.copy(), e7.copy(), e12.copy()]),
                volmdlr.wires.Contour3D([edge3.copy(), edge12.copy(), e7_switch.copy(), e11_switch.copy()]),
                # volmdlr.Contour3D([e4.copy(), e12.copy(), e8.copy(), e9.copy()])]
                volmdlr.wires.Contour3D([edge4.copy(), edge9.copy(), e8_switch.copy(), e12_switch.copy()])]

    def shell_faces(self):
        """Computes the faces of the block."""
        hlx = 0.5 * self.frame.u.norm()
        hly = 0.5 * self.frame.v.norm()
        hlz = 0.5 * self.frame.w.norm()
        frame = self.frame.copy()
        frame.normalize()
        xm_frame = volmdlr.Frame3D(frame.origin - 0.5 * self.frame.u,
                                   frame.v, frame.w, frame.u)
        xp_frame = volmdlr.Frame3D(frame.origin + 0.5 * self.frame.u,
                                   frame.v, frame.w, frame.u)
        ym_frame = volmdlr.Frame3D(frame.origin - 0.5 * self.frame.v,
                                   frame.w, frame.u, frame.v)
        yp_frame = volmdlr.Frame3D(frame.origin + 0.5 * self.frame.v,
                                   frame.w, frame.u, frame.v)
        zm_frame = volmdlr.Frame3D(frame.origin - 0.5 * self.frame.w,
                                   frame.u, frame.v, frame.w)
        zp_frame = volmdlr.Frame3D(frame.origin + 0.5 * self.frame.w,
                                   frame.u, frame.v, frame.w)

        xm_face = volmdlr.faces.Plane3D(xm_frame)\
            .rectangular_cut(-hly, hly, -hlz, hlz)
        xp_face = volmdlr.faces.Plane3D(xp_frame)\
            .rectangular_cut(-hly, hly, -hlz, hlz)
        ym_face = volmdlr.faces.Plane3D(ym_frame)\
            .rectangular_cut(-hlz, hlz, -hlx, hlx)
        yp_face = volmdlr.faces.Plane3D(yp_frame)\
            .rectangular_cut(-hlz, hlz, -hlx, hlx)
        zm_face = volmdlr.faces.Plane3D(zm_frame)\
            .rectangular_cut(-hlx, hlx, -hly, hly)
        zp_face = volmdlr.faces.Plane3D(zp_frame)\
            .rectangular_cut(-hlx, hlx, -hly, hly)

        return [xm_face, xp_face, ym_face, yp_face, zm_face, zp_face]

    def faces_center(self):
        """Computes the faces center of the block."""
        return [self.frame.origin - 0.5 * self.frame.u,
                self.frame.origin + 0.5 * self.frame.u,
                self.frame.origin - 0.5 * self.frame.v,
                self.frame.origin + 0.5 * self.frame.v,
                self.frame.origin - 0.5 * self.frame.w,
                self.frame.origin + 0.5 * self.frame.w]

    def rotation(self, center: volmdlr.Point3D, axis: volmdlr.Vector3D,
                 angle: float):
        """
        Block rotation.

        :param center: rotation center
        :param axis: rotation axis
        :param angle: angle rotation
        :return: a new rotated Block
        """
        new_frame = self.frame.rotation(center, axis, angle)
        return Block(new_frame, color=self.color,
                     alpha=self.alpha, name=self.name)

    def rotation_inplace(self, center: volmdlr.Point3D, axis: volmdlr.Vector3D,
                         angle: float):
        """
        Block rotation. Object is updated inplace.

        :param center: rotation center
        :param axis: rotation axis
        :param angle: rotation angle
        """
        warnings.warn("'inplace' methods are deprecated. Use a not inplace method instead.", DeprecationWarning)

        self.frame.rotation_inplace(center, axis, angle)
        self.faces = self.shell_faces()

    def translation(self, offset: volmdlr.Vector3D):
        """
        Block translation.

        :param offset: translation vector.
        :return: A new translated Block.
        """
        new_frame = self.frame.translation(offset)
        return Block(new_frame, color=self.color,
                     alpha=self.alpha, name=self.name)

    def translation_inplace(self, offset: volmdlr.Vector3D):
        """
        Block translation. Object is updated inplace.

        :param offset: translation vector.
        """
        warnings.warn("'inplace' methods are deprecated. Use a not inplace method instead.", DeprecationWarning)

        self.frame.translation_inplace(offset)
        self.faces = self.shell_faces()

    def cut_by_orthogonal_plane(self, plane_3d: volmdlr.faces.Plane3D):
        bouding_box = self.bounding_box
        if plane_3d.frame.w.dot(volmdlr.Vector3D(1, 0, 0)) == 0:
            pass
        elif plane_3d.frame.w.dot(volmdlr.Vector3D(0, 1, 0)) == 0:
            pass
        elif plane_3d.frame.w.dot(volmdlr.Vector3D(0, 0, 1)) == 0:
            pass
        else:
            raise KeyError('plane is not orthogonal either with x, y or z')
        point_min = volmdlr.Point3D(bouding_box.xmin, bouding_box.ymin,
                                    bouding_box.zmin)
        point_max = volmdlr.Point3D(bouding_box.xmax, bouding_box.ymax,
                                    bouding_box.zmax)
        point_min_2d = plane_3d.point3d_to_2d(point_min)
        point_max_2d = plane_3d.point3d_to_2d(point_max)
        points = [point_min_2d, volmdlr.Point2D(point_max_2d.x, point_min_2d.y),
                  point_max_2d, volmdlr.Point2D(point_min_2d.x, point_max_2d.y)]
        contour_2d = volmdlr.faces.Surface2D(
            volmdlr.wires.ClosedPolygon2D(points), [])

        return volmdlr.faces.PlaneFace3D(plane_3d, contour_2d)

    def frame_mapping_parametres(self, frame: volmdlr.Frame3D,
                                 side: str):
        basis = frame.basis()
        if side == 'new':
            new_origin = frame.global_to_local_coordinates(self.frame.origin)
            new_u = basis.global_to_local_coordinates(self.frame.u)
            new_v = basis.global_to_local_coordinates(self.frame.v)
            new_w = basis.global_to_local_coordinates(self.frame.w)
            new_frame = volmdlr.Frame3D(new_origin, new_u, new_v, new_w)
        elif side == 'old':
            new_origin = frame.local_to_global_coordinates(self.frame.origin)
            new_u = basis.local_to_global_coordinates(self.frame.u)
            new_v = basis.local_to_global_coordinates(self.frame.v)
            new_w = basis.local_to_global_coordinates(self.frame.w)
            new_frame = volmdlr.Frame3D(new_origin, new_u, new_v, new_w)
        else:
            raise ValueError('side value not valid, please specify'
                             'a correct value: \'old\' or \'new\'')
        return new_frame

    def frame_mapping(self, frame: volmdlr.Frame3D, side: str):
        """
        Changes frame_mapping and return a new Frame3D.

        :param side: 'old' or 'new'
        """
        new_frame = self.frame_mapping_parametres(frame, side)
        return Block(new_frame, color=self.color,
                     alpha=self.alpha, name=self.name)

    def frame_mapping_inplace(self, frame: volmdlr.Frame3D, side: str):
        """
        Changes frame_mapping and the object is updated inplace.

        side = 'old' or 'new'
        """
        warnings.warn("'inplace' methods are deprecated. Use a not inplace method instead.", DeprecationWarning)

        new_frame = self.frame_mapping_parametres(frame, side)
        self.frame = new_frame
        self.faces = self.shell_faces()

    def copy(self, deep=True, memo=None):
        """
        Creates a copy of a Block.

        """
        new_origin = self.frame.origin.copy()
        new_u = self.frame.u.copy()
        new_v = self.frame.v.copy()
        new_w = self.frame.w.copy()
        new_frame = volmdlr.Frame3D(new_origin, new_u, new_v, new_w)
        return Block(new_frame, color=self.color,
                     alpha=self.alpha, name=self.name)

    def plot_data(self, x3d, y3d, marker=None, color='black', stroke_width=1,
                  dash=False, opacity=1, arrow=False):
        lines = []
        for edge3d in self.edges():
            lines.append(edge3d.plot_data(x3d, y3d, marker, color,
                                          stroke_width, dash, opacity, arrow))

        return lines

    def plot2d(self, x3d, y3d, ax=None):
        """
        Plot 2d with matplotlib.

        """
        if ax is None:
            fig, ax = plt.subplots()
            ax.set_aspect('equal')
        else:
            fig = None

        for edge3D in self.edges():
            # edge2D = edge3D.PlaneProjection2D()
            edge3D.plot2d(x3d, y3d, ax=ax)

        return fig, ax


class ExtrudedProfile(volmdlr.faces.ClosedShell3D):
    """
    Extrude a profile given by outer and inner contours.

    TODO: In the future change to a frame and a surface2D and an extrusion vector.
    """
    _non_serializable_attributes = ['faces', 'inner_contours3d',
                                    'outer_contour3d']

    def __init__(self, plane_origin: volmdlr.Point3D,
                 x: volmdlr.Vector3D, y: volmdlr.Vector3D,
                 outer_contour2d: volmdlr.wires.Contour2D,
                 inner_contours2d: List[volmdlr.wires.Contour2D],
                 extrusion_vector: volmdlr.Vector3D,
                 color: Tuple[float, float, float] = None, alpha: float = 1.,
                 name: str = ''):
        self.plane_origin = plane_origin

        self.outer_contour2d = outer_contour2d
        self.outer_contour3d = outer_contour2d.to_3d(plane_origin, x, y)

        self.inner_contours2d = inner_contours2d
        self.extrusion_vector = extrusion_vector
        self.inner_contours3d = []
        self.x = x
        self.y = y
        self.color = color

        bool_areas = []
        for contour in inner_contours2d:
            self.inner_contours3d.append(contour.to_3d(plane_origin, x, y))
            if contour.area() > outer_contour2d.area():
                bool_areas.append(True)
            else:
                bool_areas.append(False)
        if any(bool_areas):
            raise ValueError('At least one inner contour is not contained in outer_contour.')

        faces = self.shell_faces()

        volmdlr.faces.ClosedShell3D.__init__(self, faces, color=color,
                                             alpha=alpha, name=name)

    def to_dict(self, *args, **kwargs):
        """
        Serialize the ExtrudedProfile.

        """
        dict_ = dc.DessiaObject.base_dict(self)
        dict_.update({'color': self.color,
                      'alpha': self.alpha,
                      'plane_origin': self.plane_origin.to_dict(),
                      'outer_contour2d': self.outer_contour2d.to_dict(),
                      'inner_contours2d': [c.to_dict() for c in self.inner_contours2d],
                      'extrusion_vector': self.extrusion_vector.to_dict(),
                      'x': self.x.to_dict(),
                      'y': self.y.to_dict(),
                      })

        return dict_

    def copy(self, deep=True, memo=None):
        """
        Creates a copy of Extruded Profile.

        """
        return self.__class__(plane_origin=self.plane_origin.copy(),
                              x=self.x.copy(),
                              y=self.y.copy(),
                              outer_contour2d=self.outer_contour2d.copy(),
                              inner_contours2d=[c.copy() for c in self.inner_contours2d],
                              extrusion_vector=self.extrusion_vector.copy(),
                              color=self.color,
                              alpha=self.alpha,
                              name=self.name)

    def shell_faces(self):
        """
        Computes the shell faces from init data.

        """
        lower_plane = volmdlr.faces.Plane3D.from_plane_vectors(
            self.plane_origin, self.x, self.y)
        lower_face = volmdlr.faces.PlaneFace3D(
            lower_plane, volmdlr.faces.Surface2D(self.outer_contour2d,
                                                 self.inner_contours2d))

        upper_face = lower_face.translation(self.extrusion_vector)
        lateral_faces = []
        for p in self.outer_contour3d.primitives:
            lateral_faces.extend(p.extrusion(self.extrusion_vector))

        for inner_contour in self.inner_contours3d:
            for p in inner_contour.primitives:
                lateral_faces.extend(p.extrusion(self.extrusion_vector))

        return [lower_face, upper_face] + lateral_faces

    def area(self):
        areas = self.outer_contour2d.area()
        areas -= sum([contour.area() for contour in self.inner_contours2d])
        return areas

    def volume(self):
        z = self.x.cross(self.y)
        z.normalize()
        return self.area() * self.extrusion_vector.dot(z)

    def frame_mapping_parameters(self, frame: volmdlr.Frame3D,
                                 side: str):
        basis = frame.basis()
        if side == 'old':
            extrusion_vector = basis.local_to_global_coordinates(self.extrusion_vector)
            x = basis.local_to_global_coordinates(self.x)
            y = basis.local_to_global_coordinates(self.y)
        elif side == 'new':
            extrusion_vector = basis.global_to_local_coordinates(self.extrusion_vector)
            x = basis.global_to_local_coordinates(self.x)
            y = basis.global_to_local_coordinates(self.y)
        else:
            raise ValueError('side must be either old or new')
        return extrusion_vector, x, y

    def frame_mapping(self, frame: volmdlr.Frame3D, side: str):
        """
        Changes frame_mapping and return a new ExtrudeProfile.

        :param side: = 'old' or 'new'.
        """
        extrusion_vector, x, y = self.frame_mapping_parameters(frame,
                                                               side)
        return ExtrudedProfile(
            self.plane_origin.frame_mapping(frame, side),
            x, y, self.outer_contour2d, self.inner_contours2d,
            extrusion_vector)

    def frame_mapping_inplace(self, frame: volmdlr.Frame3D, side: str):
        """
        Changes frame_mapping and the object is updated inplace.

        :param side: = 'old' or 'new'
        """
        warnings.warn("'inplace' methods are deprecated. Use a not inplace method instead.", DeprecationWarning)

        self.extrusion_vector, self.x, self.y =\
            self.frame_mapping_parameters(frame, side)
        self.plane_origin.frame_mapping_inplace(frame, side)

    def rotation(self, center: volmdlr.Point3D, axis: volmdlr.Vector3D,
                 angle: float):
        """
        Extruded Profile rotation.

        :param center: rotation center.
        :param axis: rotation axis.
        :param angle: angle rotation.
        :return: a new rotated ExtrudedProfile.
        """
        return self.__class__(
            plane_origin=self.plane_origin.rotation(center, axis, angle),
            x=self.x.rotation(volmdlr.O3D, axis, angle),
            y=self.y.rotation(volmdlr.O3D, axis, angle),
            outer_contour2d=self.outer_contour2d,
            inner_contours2d=self.inner_contours2d,
            extrusion_vector=self.extrusion_vector.rotation(volmdlr.O3D,
                                                            axis, angle),
            color=self.color, alpha=self.alpha)

    def rotation_inplace(self, center: volmdlr.Point3D, axis: volmdlr.Vector3D,
                         angle: float):
        """
        Extruded Profile rotation. Object is updated inplace.

        :param center: rotation center
        :param axis: rotation axis
        :param angle: rotation angle
        """
        warnings.warn("'inplace' methods are deprecated. Use a not inplace method instead.", DeprecationWarning)

        self.plane_origin.rotation_inplace(center, axis, angle)
        self.x.rotation_inplace(volmdlr.O3D, axis, angle)
        self.y.rotation_inplace(volmdlr.O3D, axis, angle)
        self.extrusion_vector.rotation_inplace(volmdlr.O3D, axis, angle)

    def translation(self, offset: volmdlr.Vector3D):
        """
        Extruded Profile translation.

        :param offset: translation vector
        :return: A new translated ExtrudedProfile
        """
        return self.__class__(
            plane_origin=self.plane_origin.translation(offset),
            x=self.x, y=self.y,
            outer_contour2d=self.outer_contour2d,
            inner_contours2d=self.inner_contours2d,
            extrusion_vector=self.extrusion_vector,
            color=self.color, alpha=self.alpha)

    def translation_inplace(self, offset: volmdlr.Vector3D):
        """
        Extruded profile translation. Object is updated inplace.

        :param offset: translation vector
        """
        warnings.warn("'inplace' methods are deprecated. Use a not inplace method instead.", DeprecationWarning)

        self.plane_origin.translation_inplace(offset)


class RevolvedProfile(volmdlr.faces.ClosedShell3D):
    """
    Revolve a 2D profile along an axis around a certain angle.

    """
    _non_serializable_attributes = ['faces', 'contour3D']

    def __init__(self, plane_origin: volmdlr.Point3D,
                 x: volmdlr.Vector3D, y: volmdlr.Vector3D,
                 contour2d: volmdlr.wires.Contour2D,
                 axis_point: volmdlr.Point3D, axis: volmdlr.Vector3D,
                 angle: float = 2 * math.pi, *,
                 color: Tuple[float, float, float] = None, alpha: float = 1,
                 name: str = ''):

        self.contour2d = contour2d
        self.axis_point = axis_point
        self.axis = axis
        self.angle = angle
        self.plane_origin = plane_origin
        self.x = x
        self.y = y
        self.contour3d = self.contour2d.to_3d(plane_origin, x, y)

        faces = self.shell_faces()
        volmdlr.faces.ClosedShell3D.__init__(self, faces, color=color,
                                             alpha=alpha, name=name)

    def to_dict(self, *args, **kwargs):
        """
        Custom to dict for performance.
        """
        dict_ = dc.DessiaObject.base_dict(self)
        dict_.update({'color': self.color,
                      'alpha': self.alpha,
                      'plane_origin': self.plane_origin.to_dict(),
                      'contour2d': self.contour2d.to_dict(),
                      'axis_point': self.axis_point.to_dict(),
                      'x': self.x.to_dict(),
                      'y': self.y.to_dict(),
                      'angle': self.angle,
                      'axis': self.axis.to_dict()
                      })

        return dict_

    def copy(self, deep=True, memo=None):
        """
        Creates a copy of Revolvedprofile.

        """
        return self.__class__(plane_origin=self.plane_origin.copy(),
                              x=self.x.copy(), y=self.y.copy(),
                              contour2d=self.contour2d.copy(deep=deep, memo=memo),
                              axis=self.axis.copy(), angle=self.angle,
                              axis_point=self.axis_point.copy(),
                              color=self.color, alpha=self.alpha,
                              name=self.name)

    def shell_faces(self):
        faces = []

        for edge in self.contour3d.primitives:
            faces.extend(edge.revolution(self.axis_point,
                                         self.axis, self.angle))

        if not math.isclose(self.angle, volmdlr.TWO_PI, abs_tol=1e-9):
            # Adding contours face to close
            w = self.x.cross(self.y)
            plane1 = volmdlr.faces.Plane3D(volmdlr.Frame3D(self.plane_origin,
                                                           self.x,
                                                           self.y,
                                                           w))
            face1 = volmdlr.faces.PlaneFace3D(
                plane1, volmdlr.faces.Surface2D(self.contour2d, []))
            face2 = face1.rotation(self.axis_point, self.axis, self.angle)
            faces.append(face1)
            faces.append(face2)

        return faces

    def volume(self):
        """
        Volume from Guldin formulae.
        """
        point1 = self.axis_point.PlaneProjection3D(self.plane_origin,
                                                   self.x, self.y)
        p1_2d = point1.To2D(self.axis_point, self.x, self.y)
        p2_3d = self.axis_point + volmdlr.Point3D(self.axis.vector)
        p2_2d = p2_3d.To2D(self.plane_origin, self.x, self.y)
        axis_2d = volmdlr.edges.Line2D(p1_2d, p2_2d)
        com = self.contour2d.center_of_mass()
        if com is not False:
            dist = axis_2d.point_distance(com)
            return self.angle * dist * self.contour2d.area()
        return 0.

    def rotation(self, center: volmdlr.Point3D, axis: volmdlr.Vector3D,
                 angle: float):
        """
        Revolved profile rotation.

        :param center: rotation center
        :type center: volmdlr.Point3D
        :param axis: rotation axis
        :type axis: volmdlr.Vector3D
        :param angle: angle rotation
        :type angle: float
        :return: a new rotated Revolved Profile
        :rtype: Revolved Profile
        """
        return self.__class__(
            plane_origin=self.plane_origin.rotation(center, axis, angle),
            x=self.x.rotation(center=volmdlr.O3D, axis=axis, angle=angle),
            y=self.y.rotation(center=volmdlr.O3D, axis=axis, angle=angle),
            contour2d=self.contour2d,
            axis_point=self.axis_point.rotation(center, axis, angle),
            axis=self.axis.rotation(center=volmdlr.O3D, axis=axis,
                                    angle=angle),
            angle=self.angle,
            color=self.color, alpha=self.alpha)

    def rotation_inplace(self, center: volmdlr.Point3D, axis: volmdlr.Vector3D,
                         angle: float):
        """
        Revolved profile rotation. Object is updated inplace.

        :param center: rotation center.
        :type center: `volmdlr.Point3D`.
        :param axis: rotation axis.
        :type axis: `volmdlr.Vector3D`.
        :param angle: rotation angle.
        :type angle: float.
        """
        warnings.warn("'inplace' methods are deprecated. Use a not inplace method instead.", DeprecationWarning)

        self.plane_origin.rotation_inplace(center, axis, angle)
        self.x.rotation_inplace(center=volmdlr.O3D, axis=axis, angle=angle)
        self.y.rotation_inplace(center=volmdlr.O3D, axis=axis, angle=angle)
        self.axis_point.rotation_inplace(center, axis, angle)
        self.axis.rotation_inplace(volmdlr.O3D, axis, angle)

    def translation(self, offset: volmdlr.Vector3D):
        """
        Revolved Profile translation.

        :param offset: translation vector.
        :return: A new translated Revolved Profile.
        """
        return self.__class__(
            plane_origin=self.plane_origin.translation(offset),
            x=self.x, y=self.y, contour2d=self.contour2d,
            axis_point=self.axis_point.translation(offset),
            axis=self.axis,
            angle=self.angle,
            color=self.color, alpha=self.alpha)

    def translation_inplace(self, offset: volmdlr.Vector3D):
        """
        Revolved Profile translation. Object is updated inplace.

        :param offset: translation vector.
        """
        warnings.warn("'inplace' methods are deprecated. Use a not inplace method instead.", DeprecationWarning)

        self.plane_origin.translation_inplace(offset)
        self.axis_point.translation_inplace(offset)

    def frame_mapping_parameters(self, frame: volmdlr.Frame3D,
                                 side: str):
        basis = frame.Basis()
        if side == 'old':
            axis = basis.local_to_global_coordinates(self.axis)
            x = basis.local_to_global_coordinates(self.x)
            y = basis.local_to_global_coordinates(self.y)
        elif side == 'new':
            axis = basis.global_to_local_coordinates(self.axis)
            x = basis.global_to_local_coordinates(self.x)
            y = basis.global_to_local_coordinates(self.y)
        else:
            raise ValueError('side must be either old or new')

        return axis, x, y

    def frame_mapping(self, frame: volmdlr.Frame3D, side: str):
        """
        Changes frame_mapping and return a new Revolved Profile.

        side = 'old' or 'new'
        """
        axis, x, y = self.frame_mapping_parameters(frame, side)
        return RevolvedProfile(
            self.plane_origin.frame_mapping(frame, side),
            x, y, self.contour2d,
            self.axis_point.frame_mapping(frame, side),
            axis, self.angle)

    def frame_mapping_inplace(self, frame: volmdlr.Frame3D, side: str):
        """
        Changes frame_mapping and the object is updated inplace.

        side = 'old' or 'new'
        """
        warnings.warn("'inplace' methods are deprecated. Use a not inplace method instead.", DeprecationWarning)

        self.axis, self.x, self.y = self.frame_mapping_parameters(frame, side)
        self.plane_origin.frame_mapping_inplace(frame, side)
        self.axis_point.frame_mapping_inplace(frame, side)


class Cylinder(RevolvedProfile):
    """
    Creates a full cylinder with the position, the axis of revolution the radius and the length.
    """

    def __init__(self, position: volmdlr.Point3D, axis: volmdlr.Vector3D,
                 radius: float, length: float,
                 color: Tuple[float, float, float] = None, alpha: float = 1.,
                 name: str = ''):

        self.position = position
        axis.normalize()
        self.axis = axis
        self.radius = radius
        self.length = length
        self.bounding_box = self._bounding_box()

        # Revolved Profile
        point1 = volmdlr.Point2D(-0.5 * self.length, 0.)
        point2 = volmdlr.Point2D(0.5 * self.length, 0.)
        point3 = volmdlr.Point2D(0.5 * self.length, self.radius)
        point4 = volmdlr.Point2D(-0.5 * self.length, self.radius)
        line_seg1 = volmdlr.edges.LineSegment2D(point1, point2)
        line_seg2 = volmdlr.edges.LineSegment2D(point2, point3)
        line_seg3 = volmdlr.edges.LineSegment2D(point3, point4)
        line_seg4 = volmdlr.edges.LineSegment2D(point4, point1)
        contour = volmdlr.wires.Contour2D([line_seg1, line_seg2, line_seg3, line_seg4])
        y = axis.random_unit_normal_vector()
        RevolvedProfile.__init__(self, position, axis, y, contour, position,
                                 axis, color=color, alpha=alpha, name=name)

    def _bounding_box(self):
        """
        Computes the bounding box of a cylinder.

        :return: The BoundingBox
        :rtype: :class:`volmdlr.core.BoundingBox`
        """
        # This was copied for HollowCylinder. Inheritance removed to avoid problems
        radius = self.radius

        point_a = self.position - self.length / 2 * self.axis
        point_b = self.position + self.length / 2 * self.axis

        dx2 = (point_a[0] - point_b[0])**2
        dy2 = (point_a[1] - point_b[1])**2
        dz2 = (point_a[2] - point_b[2])**2

        # kx = ((dy2 + dz2) / (dx2 + dy2 + dz2))**0.5
        # ky = ((dx2 + dz2) / (dx2 + dy2 + dz2))**0.5
        # kz = ((dx2 + dy2) / (dx2 + dy2 + dz2))**0.5

        if point_a[0] > point_b[0]:
            point_a, point_b = point_b, point_a
        xmin = point_a[0] - (((dy2 + dz2) / (dx2 + dy2 + dz2))**0.5) * radius
        xmax = point_b[0] + (((dy2 + dz2) / (dx2 + dy2 + dz2))**0.5) * radius

        if point_a[1] > point_b[1]:
            point_a, point_b = point_b, point_a
        ymin = point_a[1] - (((dx2 + dz2) / (dx2 + dy2 + dz2))**0.5) * radius
        ymax = point_b[1] + (((dx2 + dz2) / (dx2 + dy2 + dz2))**0.5) * radius

        if point_a[2] > point_b[2]:
            point_a, point_b = point_b, point_a
        zmin = point_a[2] - (((dx2 + dy2) / (dx2 + dy2 + dz2))**0.5) * radius
        zmax = point_b[2] + (((dx2 + dy2) / (dx2 + dy2 + dz2))**0.5) * radius

        return volmdlr.core.BoundingBox(xmin, xmax, ymin, ymax, zmin, zmax)

    def volume(self):
        """Computes the volume of the cylinder."""
        return self.length * math.pi * self.radius**2

    @classmethod
    def from_extremal_points(cls, point1: volmdlr.Point3D, point2: volmdlr.Point3D,
                             radius: float,
                             color: Tuple[float, float, float] = None, alpha: float = 1,
                             name: str = ''):
        position = 0.5 * (point1 + point2)
        length = point1.point_distance(point2)
        axis = point2 - point1
        axis.normalize()
        return cls(position, axis, radius, length=length,
                   color=color, alpha=alpha, name=name)

    def rotation(self, center: volmdlr.Point3D, axis: volmdlr.Vector3D,
                 angle: float):
        """
        Cylinder rotation.

        :param center: rotation center
        :param axis: rotation axis
        :param angle: angle rotation
        :return: a new rotated Cylinder
        """
        return self.__class__(
            position=self.position.rotation(center, axis, angle),
            axis=self.axis.rotation(volmdlr.O3D, axis, angle),
            length=self.length, radius=self.radius)

    def rotation_inplace(self, center: volmdlr.Point3D, axis: volmdlr.Vector3D,
                         angle: float):
        """
        Cylinder rotation. Object is updated inplace.

        :param center: rotation center.
        :param axis: rotation axis.
        :param angle: rotation angle.
        """
        warnings.warn("'inplace' methods are deprecated. Use a not inplace method instead.", DeprecationWarning)

        self.position.rotation_inplace(center, axis, angle)
        self.axis.rotation_inplace(volmdlr.O3D, axis, angle)

    def translation(self, offset: volmdlr.Vector3D):
        """
        Cylinder translation.

        :param offset: translation vector
        :return: A new translated Cylinder
        """
        return self.__class__(
            position=self.position.translation(offset),
            axis=self.axis, length=self.length, radius=self.radius)

    def translation_inplace(self, offset: volmdlr.Vector3D):
        """
        Cylinder translation. Object is updated inplace.

        :param offset: translation vector
        """
        warnings.warn("'inplace' methods are deprecated. Use a not inplace method instead.", DeprecationWarning)

        self.position.translation_inplace(offset)

    def frame_mapping(self, frame: volmdlr.Frame3D, side: str):
        """
        Changes frame_mapping and return a new Frame3D.

        side = 'old' or 'new'
        """
        basis = frame.basis()
        if side == 'old':
            axis = basis.local_to_global_coordinates(self.axis)
        elif side == 'new':
            axis = basis.global_to_local_coordinates(self.axis)
        else:
            raise ValueError('side must be either old or new')
        return Cylinder(self.position.frame_mapping(frame, side),
                        axis, self.radius, self.length,
                        color=self.color, alpha=self.alpha)

    def frame_mapping_inplace(self, frame: volmdlr.Frame3D, side: str):
        """
        Changes frame_mapping and the object is updated inplace.

        side = 'old' or 'new'
        """
        warnings.warn("'inplace' methods are deprecated. Use a not inplace method instead.", DeprecationWarning)

        basis = frame.basis()
        if side == 'old':
            axis = basis.local_to_global_coordinates(self.axis)
        elif side == 'new':
            axis = basis.global_to_local_coordinates(self.axis)
        else:
            raise ValueError('side must be either old or new')
        self.position.frame_mapping_inplace(frame, side)
        self.axis = axis

    def to_dict(self, use_pointers: bool = False, memo: bool = None, path: str = '#'):
        """
        Call to DessiaObject.to_dict to avoid calling the to_dict of the inherited class Revolved Profile.
        """
        return dc.DessiaObject.to_dict(self, use_pointers, memo, path)

    def copy(self, deep=True, memo=None):
        """
        Creates a copy of Cylinder.
        """
        new_position = self.position.copy()
        new_axis = self.axis.copy()
        return Cylinder(new_position, new_axis, self.radius, self.length,
                        color=self.color, alpha=self.alpha, name=self.name)

    def min_distance_to_other_cylinder(self, other_cylinder: 'Cylinder') -> float:
        """
        Compute the minimal distance between two volmdlr cylinders.

        :param other_cylinder: volmdlr Cylinder
        :return: minimal distance between two 3D cylinders
        """
        # Basic check
        if self.point_belongs(other_cylinder.position) or other_cylinder.point_belongs(self.position):
            return 0.

        # Local frames of cylinders
        frame0 = volmdlr.Frame3D.from_point_and_vector(
            point=self.position, vector=self.axis, main_axis=volmdlr.Z3D
        )
        frame1 = volmdlr.Frame3D.from_point_and_vector(
            point=other_cylinder.position,
            vector=other_cylinder.axis,
            main_axis=volmdlr.Z3D,
        )

        matrix0 = frame0.transfer_matrix()
        x0, y0, z0 = frame0.origin.x, frame0.origin.y, frame0.origin.z
        matrix1 = frame1.transfer_matrix()
        x1, y1, z1 = frame1.origin.x, frame1.origin.y, frame1.origin.z

        # Euclidean distance
        def dist(point0, point1):
            return math.sqrt(
                (point0[0] - point1[0]) ** 2 + (point0[1] - point1[1]) ** 2 + (point0[2] - point1[2]) ** 2
            )

        # Local coordinates to global coordinates
        def to_global_point(point, matrix, origin):
            return [
                matrix.M11 * point[0] + matrix.M12 * point[1] + matrix.M13 * point[2] + origin[0],
                matrix.M21 * point[0] + matrix.M22 * point[1] + matrix.M23 * point[2] + origin[1],
                matrix.M31 * point[0] + matrix.M32 * point[1] + matrix.M33 * point[2] + origin[2],
            ]

        # Objective function
        def objective(x_param):
            point0_ = to_global_point(x_param[:3], matrix0, [x0, y0, z0])
            point1_ = to_global_point(x_param[3:], matrix1, [x1, y1, z1])

            return dist(point0_, point1_)

        # Gradient of objective function
        def gradient_objective(x_param):
            point0_ = to_global_point(x_param[:3], matrix0, [x0, y0, z0])
            point1_ = to_global_point(x_param[3:], matrix1, [x1, y1, z1])

            distance = dist(point0_, point1_)

            return [
                (point0_[0] - point1_[0]) / distance * matrix0.M11
                + (point0_[1] - point1_[1]) / distance * matrix0.M21
                + (point0_[2] - point1_[2]) / distance * matrix0.M31,
                (point0_[0] - point1_[0]) / distance * matrix0.M12
                + (point0_[1] - point1_[1]) / distance * matrix0.M22
                + (point0_[2] - point1_[2]) / distance * matrix0.M32,
                (point0_[0] - point1_[0]) / distance * matrix0.M13
                + (point0_[1] - point1_[1]) / distance * matrix0.M23
                + (point0_[2] - point1_[2]) / distance * matrix0.M33,
                (point1_[0] - point0_[0]) / distance * matrix1.M11
                + (point1_[1] - point0_[1]) / distance * matrix1.M21
                + (point1_[2] - point0_[2]) / distance * matrix1.M31,
                (point1_[0] - point0_[0]) / distance * matrix1.M12
                + (point1_[1] - point0_[1]) / distance * matrix1.M22
                + (point1_[2] - point0_[2]) / distance * matrix1.M32,
                (point1_[0] - point0_[0]) / distance * matrix1.M13
                + (point1_[1] - point0_[1]) / distance * matrix1.M23
                + (point1_[2] - point0_[2]) / distance * matrix1.M33,
            ]

        # Initial vector
        initial_guess = npy.zeros(6)

        # Constraints
        def constraint_radius_0(x):
            # radius of cylinder 0
            return x[0] ** 2 + x[1] ** 2

        def constraint_radius_1(x):
            # radius of cylinder 1
            return x[3] ** 2 + x[4] ** 2

        def gradient_constraint_radius_0(x):
            # gradient of constraint_radius_0
            return [2 * x[0], 2 * x[1], 0, 0, 0, 0]

        def gradient_constraint_radius_1(x):
            # gradient of constraint_radius_1
            return [0, 0, 0, 2 * x[3], 2 * x[4], 0]

        constraints = [
            NonlinearConstraint(
                fun=constraint_radius_0,
                lb=0,
                ub=self.radius**2,
                jac=gradient_constraint_radius_0,
            ),
            NonlinearConstraint(
                fun=constraint_radius_1,
                lb=0,
                ub=other_cylinder.radius**2,
                jac=gradient_constraint_radius_1,
            ),
        ]

        # Bounds
        bounds = Bounds(
            lb=[
                -self.radius,
                -self.radius,
                -self.length / 2,
                -other_cylinder.radius,
                -other_cylinder.radius,
                -other_cylinder.length / 2,
            ],
            ub=[
                self.radius,
                self.radius,
                self.length / 2,
                other_cylinder.radius,
                other_cylinder.radius,
                other_cylinder.length / 2,
            ],
        )

        return minimize(
            fun=objective,
            x0=initial_guess,
            bounds=bounds,
            tol=1e-6,
            constraints=constraints,
            jac=gradient_objective,
        ).fun

    def is_intersecting_other_cylinder(self, other_cylinder: 'Cylinder') -> bool:
        """
        Verifies if two cylinders are intersecting or not.

        :param other_cylinder: volmdlr Cylinder
        :return: boolean, True if cylinders are intersecting, False otherwise
        """
        dist = self.min_distance_to_other_cylinder(other_cylinder)

        return dist < 1e-5

    def random_point_inside(self) -> volmdlr.Point3D:
        """
        Gets a random point inside a cylinder.

        :return: a random point inside the Cylinder
        """
        theta = uniform(0, 2 * math.pi)
        radius = math.sqrt(uniform(0, 1)) * self.radius

        x_local = radius * math.cos(theta)
        y_local = radius * math.sin(theta)
        z_local = uniform(-self.length / 2, self.length / 2)

        local_frame = volmdlr.Frame3D.from_point_and_vector(
            point=self.position, vector=self.axis, main_axis=volmdlr.Z3D
        )

        return local_frame.local_to_global_coordinates(volmdlr.Point3D(x_local, y_local, z_local))

    def lhs_points_inside(self, n_points: int) -> List[volmdlr.Point3D]:
        """
        Returns some points inside the cylinder from a LHS samplings.

        :param n_points: number of points
        :return: Latin hypercube sampling points inside the cylinder
        """
        local_frame = volmdlr.Frame3D.from_point_and_vector(
            point=self.position, vector=self.axis, main_axis=volmdlr.Z3D
        )

        # sampling point in Cartesian local coordinates
        sampler = qmc.LatinHypercube(d=3, seed=0)
        sample = qmc.scale(
            sampler.random(n=n_points),
            [0, 0, -self.length / 2],
            [1, 2 * math.pi, self.length / 2],
        )

        # converting sampled point in global coordinates volmdlr.Point3D points
        points = []
        for point in sample:
            radius = math.sqrt(point[0]) * self.radius
            theta = point[1]

            x_local = radius * math.cos(theta)
            y_local = radius * math.sin(theta)
            z_local = point[2]

            points.append(
                local_frame.local_to_global_coordinates(volmdlr.Point3D(x_local, y_local, z_local))
            )

        return points

    def point_belongs(self, point3d: volmdlr.Point3D, **kwargs) -> bool:
        """
        Returns if the point belongs to the cylinder.

        :param point3d: volmdlr Point3D
        :return: True if the given point is inside the cylinder, False otherwise
        """
        local_frame = volmdlr.Frame3D.from_point_and_vector(
            point=self.position, vector=self.axis, main_axis=volmdlr.Z3D
        )

        local_point = local_frame.global_to_local_coordinates(point3d)

        return (math.sqrt(local_point.x ** 2 + local_point.y ** 2) <= self.radius) and (
                -self.length / 2 <= local_point.z <= self.length / 2
        )

    def interference_volume_with_other_cylinder(
            self, other_cylinder: "Cylinder", n_points: int = 1000
    ) -> float:
        """
        Estimation of the interpenetration volume using LHS sampling (inspired by Monte-Carlo method).

        :param other_cylinder: volmdlr Cylinder
        :param n_points: optional parameter used for the number of random point used to discretize the cylinder
        :return: an estimation of the interference volume
        """

        # doing the discretization on the smallest cylinder to have better precision
        if self.volume() < other_cylinder.volume():
            smallest_cylinder = self
        else:
            smallest_cylinder = other_cylinder
            other_cylinder = self

        return (
                len(
                    [
                        point
                        # for point in (smallest_cylinder.random_point_inside() for _ in range(n_points))
                        for point in smallest_cylinder.lhs_points_inside(n_points)
                        if other_cylinder.point_belongs(point)
                    ]
                )
                / n_points
        ) * smallest_cylinder.volume()


class Cone(RevolvedProfile):
    """
    Defines a cone at a given position & axis.
    """

    def __init__(self, position: volmdlr.Point3D, axis: volmdlr.Vector3D,
                 radius: float, length: float,
                 color: Tuple[float, float, float] = None, alpha: float = 1.,
                 name: str = ''):

        self.position = position
        axis.normalize()
        self.axis = axis
        self.radius = radius
        self.length = length
        self.bounding_box = self._bounding_box()

        # Revolved Profile
        point1 = volmdlr.Point2D(0., 0.)
        point2 = volmdlr.Point2D(0., self.radius)
        point3 = volmdlr.Point2D(self.length, 0.)

        contour = volmdlr.wires.Contour2D([volmdlr.edges.LineSegment2D(point1, point2),
                                           volmdlr.edges.LineSegment2D(point2, point3),
                                           volmdlr.edges.LineSegment2D(point3, point1)])
        y = axis.random_unit_normal_vector()
        RevolvedProfile.__init__(self, position, axis, y, contour, position,
                                 axis, color=color, alpha=alpha, name=name)

    def _bounding_box(self):
        """
        A is the point at the basis.

        B is the top.
        """
        point_a = self.position - self.length / 2 * self.axis
        point_b = self.position + self.length / 2 * self.axis

        dx2 = (point_a[0] - point_b[0])**2
        dy2 = (point_a[1] - point_b[1])**2
        dz2 = (point_a[2] - point_b[2])**2

        # kx = ((dy2 + dz2) / (dx2 + dy2 + dz2))**0.5
        # ky = ((dx2 + dz2) / (dx2 + dy2 + dz2))**0.5
        # kz = ((dx2 + dy2) / (dx2 + dy2 + dz2))**0.5

        x_bound = (point_a[0] - (((dy2 + dz2) / (dx2 + dy2 + dz2))**0.5) * self.radius,
                   point_a[0] + (((dy2 + dz2) / (dx2 + dy2 + dz2))**0.5) * self.radius, point_b[0])
        xmin = min(x_bound)
        xmax = max(x_bound)

        y_bound = (point_a[1] - (((dx2 + dz2) / (dx2 + dy2 + dz2))**0.5) * self.radius,
                   point_a[1] + (((dx2 + dz2) / (dx2 + dy2 + dz2))**0.5) * self.radius, point_b[1])
        ymin = min(y_bound)
        ymax = max(y_bound)

        z_bound = (point_a[2] - (((dx2 + dy2) / (dx2 + dy2 + dz2))**0.5) * self.radius,
                   point_a[2] + (((dx2 + dy2) / (dx2 + dy2 + dz2))**0.5) * self.radius, point_b[2])
        zmin = min(z_bound)
        zmax = max(z_bound)

        return volmdlr.core.BoundingBox(xmin, xmax, ymin, ymax, zmin, zmax)

    def translation(self, offset: volmdlr.Vector3D):
        """
        Cone translation.

        :param offset: translation vector
        :return: A new translated Cone
        """
        return self.__class__(position=self.position.translation(offset),
                              axis=self.axis,
                              radius=self.radius,
                              length=self.length,
                              color=self.color,
                              alpha=self.alpha)

    def translation_inplace(self, offset: volmdlr.Vector3D):
        """
        Plane3D translation. Object is updated inplace.

        :param offset: translation vector
        """
        warnings.warn("'inplace' methods are deprecated. Use a not inplace method instead.", DeprecationWarning)

        self.position.translation_inplace(offset)

    def rotation(self, center: volmdlr.Point3D, axis: volmdlr.Vector3D,
                 angle: float):
        """
        Cone rotation.

        :param center: rotation center
        :param axis: rotation axis
        :param angle: angle rotation
        :return: a new rotated Cone
        """
        return self.__class__(position=self.position.rotation(
            center, axis, angle), axis=self.axis.rotation(center, axis, angle),
            radius=self.radius, length=self.length, color=self.color,
            alpha=self.alpha)

    def rotation_inplace(self, center: volmdlr.Point3D, axis: volmdlr.Vector3D,
                         angle: float):
        """
        Cone rotation. Object is updated inplace.

        :param center: rotation center.
        :param axis: rotation axis.
        :param angle: rotation angle.
        """
        warnings.warn("'inplace' methods are deprecated. Use a not inplace method instead.", DeprecationWarning)

        self.position.rotation_inplace(center, axis, angle)
        self.axis.rotation_inplace(center, axis, angle)

    def volume(self):
        """
        Returns the volume of the cone.

        """
        return self.length * math.pi * self.radius**2 / 3


class HollowCylinder(RevolvedProfile):
    """
    Creates a hollow cylinder with the position, the axis of revolution the inner and outer radius and the length.

    """

    def __init__(self, position: volmdlr.Point3D, axis: volmdlr.Vector3D,
                 inner_radius: float, outer_radius: float, length: float,
                 color: Tuple[float, float, float] = None, alpha: float = 1,
                 name: str = ''):
        self.position = position
        axis.normalize()
        self.axis = axis
        self.inner_radius = inner_radius
        self.outer_radius = outer_radius
        self.length = length

        # Revolved Profile
        point1 = volmdlr.Point2D(-0.5 * self.length, self.inner_radius)
        point2 = volmdlr.Point2D(0.5 * self.length, self.inner_radius)
        point3 = volmdlr.Point2D(0.5 * self.length, self.outer_radius)
        point4 = volmdlr.Point2D(-0.5 * self.length, self.outer_radius)
        line_seg1 = volmdlr.edges.LineSegment2D(point1, point2)
        line_seg2 = volmdlr.edges.LineSegment2D(point2, point3)
        line_seg3 = volmdlr.edges.LineSegment2D(point3, point4)
        line_seg4 = volmdlr.edges.LineSegment2D(point4, point1)
        contour = volmdlr.wires.Contour2D([line_seg1, line_seg2, line_seg3, line_seg4])
        y = axis.random_unit_normal_vector()
        # contour.plot()
        RevolvedProfile.__init__(self, position, axis, y, contour, position,
                                 axis, color=color, alpha=alpha, name=name)

    def _bounding_box(self):

        radius = self.outer_radius

        point_a = self.position - self.length / 2 * self.axis
        point_b = self.position + self.length / 2 * self.axis

        dx2 = (point_a[0] - point_b[0])**2
        dy2 = (point_a[1] - point_b[1])**2
        dz2 = (point_a[2] - point_b[2])**2

        # kx = ((dy2 + dz2) / (dx2 + dy2 + dz2))**0.5
        # ky = ((dx2 + dz2) / (dx2 + dy2 + dz2))**0.5
        # kz = ((dx2 + dy2) / (dx2 + dy2 + dz2))**0.5

        if point_a[0] > point_b[0]:
            point_a, point_b = point_b, point_a
        xmin = point_a[0] - (((dy2 + dz2) / (dx2 + dy2 + dz2))**0.5) * radius
        xmax = point_b[0] + (((dy2 + dz2) / (dx2 + dy2 + dz2))**0.5) * radius

        if point_a[1] > point_b[1]:
            point_a, point_b = point_b, point_a
        ymin = point_a[1] - (((dx2 + dz2) / (dx2 + dy2 + dz2))**0.5) * radius
        ymax = point_b[1] + (((dx2 + dz2) / (dx2 + dy2 + dz2))**0.5) * radius

        if point_a[2] > point_b[2]:
            point_a, point_b = point_b, point_a
        zmin = point_a[2] - (((dx2 + dy2) / (dx2 + dy2 + dz2))**0.5) * radius
        zmax = point_b[2] + (((dx2 + dy2) / (dx2 + dy2 + dz2))**0.5) * radius

        return volmdlr.core.BoundingBox(xmin, xmax, ymin, ymax, zmin, zmax)

    def volume(self):
        return self.length * math.pi * (self.outer_radius**2
                                        - self.inner_radius**2)

    def copy(self, *args, **kwargs):
        """
        Creates a copy of HollowCylinder.

        """
        new_position = self.position.copy()
        new_axis = self.axis.copy()
        return HollowCylinder(new_position, new_axis, self.inner_radius, self.outer_radius, self.length,
                              color=self.color, alpha=self.alpha, name=self.name)

    @classmethod
    def from_extremal_points(cls, point1: volmdlr.Point3D, point2: volmdlr.Point3D,
                             inner_radius: float, outer_radius: float,
                             color: Tuple[float, float, float] = None, alpha: float = 1,
                             name: str = ''):
        position = 0.5 * (point1 + point2)
        length = point1.point_distance(point2)
        axis = point2 - point1
        axis.normalize()
        return cls(position, axis, inner_radius=inner_radius, outer_radius=outer_radius, length=length,
                   color=color, alpha=alpha, name=name)

    def rotation(self, center: volmdlr.Point3D, axis: volmdlr.Vector3D,
                 angle: float):
        """
        Hollow cylinder rotation.

        :param center: rotation center.
        :type center: volmdlr.Point3D
        :param axis: rotation axis.
        :type axis: volmdlr.Vector3D
        :param angle: angle rotation.
        :type angle: float
        :return: a new rotated HollowCylinder.
        :rtype: HollowCylinder
        """
        return self.__class__(
            position=self.position.rotation(center, axis, angle),
            axis=self.axis.rotation(volmdlr.O3D, axis, angle),
            length=self.length, inner_radius=self.inner_radius,
            outer_radius=self.outer_radius)

    def rotation_inplace(self, center: volmdlr.Point3D, axis: volmdlr.Vector3D,
                         angle: float):
        """
        Hollow cylinder rotation. Object is updated inplace.

        :param center: rotation center
        :param axis: rotation axis
        :param angle: rotation angle
        """
        warnings.warn("'inplace' methods are deprecated. Use a not inplace method instead.", DeprecationWarning)

        self.position.rotation_inplace(center, axis, angle)
        self.axis.rotation_inplace(volmdlr.O3D, axis, angle)

    def translation(self, offset: volmdlr.Vector3D):
        """
        Hollow cylinder translation.

        :param offset: translation vector.
        :return: A new translated HollowCylinder.
        """
        return self.__class__(
            position=self.position.translation(offset), axis=self.axis,
            length=self.length, inner_radius=self.inner_radius,
            outer_radius=self.outer_radius)

    def translation_inplace(self, offset: volmdlr.Vector3D):
        """
        Hollow cylinder translation. Object is updated in-place.

        :param offset: translation vector.
        """
        warnings.warn("'inplace' methods are deprecated. Use a not inplace method instead.", DeprecationWarning)

        self.position.translation_inplace(offset)

    def frame_mapping(self, frame: volmdlr.Frame3D, side: str):
        """
        Changes frame_mapping and return a new HollowCylinder.

        side = 'old' or 'new'.
        """
        basis = frame.basis()
        if side == 'old':
            axis = basis.local_to_global_coordinates(self.axis)
        elif side == 'new':
            axis = basis.global_to_local_coordinates(self.axis)
        else:
            raise ValueError('side must be either old or new')

        return HollowCylinder(
            position=self.position.frame_mapping(frame, side),
            axis=axis, inner_radius=self.inner_radius,
            outer_radius=self.outer_radius, length=self.length)

    def frame_mapping_inplace(self, frame: volmdlr.Frame3D, side: str):
        """
        Changes frame_mapping and the object is updated inplace.

        side = 'old' or 'new'.
        """
        warnings.warn("'inplace' methods are deprecated. Use a not inplace method instead.", DeprecationWarning)

        basis = frame.basis()
        if side == 'old':
            axis = basis.local_to_global_coordinates(self.axis)
        elif side == 'new':
            axis = basis.global_to_local_coordinates(self.axis)
        else:
            raise ValueError('side must be either old or new')
        self.position.frame_mapping_inplace(frame, side)
        self.axis = axis


class Sweep(volmdlr.faces.ClosedShell3D):
    """
    Sweep a 2D contour along a Wire3D.

    """

    def __init__(self, contour2d: List[volmdlr.wires.Contour2D],
                 wire3d: volmdlr.wires.Wire3D, *,
                 color: Tuple[float, float, float] = None, alpha: float = 1,
                 name: str = ''):
        self.contour2d = contour2d
        self.wire3d = wire3d
        self.frames = []

        faces = self.shell_faces()
        volmdlr.faces.ClosedShell3D.__init__(self, faces, color=color,
                                             alpha=alpha, name=name)

    def to_dict(self, *args, **kwargs):
        """Custom serialization for performance."""
        dict_ = dc.DessiaObject.base_dict(self)
        dict_.update({'color': self.color,
                      'alpha': self.alpha,
                      'wire3d': self.wire3d.to_dict(),
                      'contour2d': self.contour2d.to_dict()
                      })

        return dict_

    def shell_faces(self):
        """
        Generates the shell faces.

        For now it does not take into account rotation of sections.
        """

        # End  planar faces
        w = self.wire3d.primitives[0].unit_direction_vector(0.)
        u = self.wire3d.primitives[0].unit_normal_vector(0.)
        if not u:
            u = w.deterministic_unit_normal_vector()
        v = w.cross(u)

        start_plane = volmdlr.faces.Plane3D(
            volmdlr.Frame3D(self.wire3d.point_at_abscissa(0.), u, v, w)
        )

        l_last_primitive = self.wire3d.primitives[-1].length()
        w = self.wire3d.primitives[-1].unit_direction_vector(l_last_primitive)
        u = self.wire3d.primitives[-1].unit_normal_vector(l_last_primitive)
        if not u:
            u = w.deterministic_unit_normal_vector()
        v = w.cross(u)

        end_plane = volmdlr.faces.Plane3D(
            volmdlr.Frame3D(self.wire3d.primitives[-1].point_at_abscissa(
                l_last_primitive),
                            u, v, w))

        faces = [volmdlr.faces.PlaneFace3D(
            start_plane,
            volmdlr.faces.Surface2D(self.contour2d, [])),
                 volmdlr.faces.PlaneFace3D(
            end_plane,
            volmdlr.faces.Surface2D(self.contour2d, []))]

        for wire_primitive in self.wire3d.primitives:
            # tangent, normal = wire_primitive.frenet(0.)
            tangent = wire_primitive.unit_direction_vector(0.)
            normal = wire_primitive.unit_normal_vector(0.)

            if normal is None:
                normal = tangent.deterministic_unit_normal_vector()
            n2 = tangent.cross(normal)
            contour3d = self.contour2d.to_3d(wire_primitive.start, normal, n2)

            if wire_primitive.__class__ is volmdlr.edges.LineSegment3D:
                for contour_primitive in contour3d.primitives:
                    faces.extend(contour_primitive.extrusion(
                        wire_primitive.length()
                        * wire_primitive.unit_direction_vector()))
            elif wire_primitive.__class__ is volmdlr.edges.Arc3D:
                for contour_primitive in contour3d.primitives:
                    faces.extend(contour_primitive.revolution(
                        wire_primitive.center,
                        wire_primitive.normal,
                        wire_primitive.angle))
            elif wire_primitive.__class__ is volmdlr.wires.Circle3D:
                for contour_primitive in contour3d.primitives:
                    faces.extend(contour_primitive.revolution(
                        wire_primitive.center,
                        wire_primitive.normal,
                        volmdlr.TWO_PI))

            elif wire_primitive.__class__ is volmdlr.edges.BSplineCurve3D or \
                    wire_primitive.__class__ is volmdlr.edges.BezierCurve3D:

                tangents = []
                for k, _ in enumerate(wire_primitive.points):
                    position = k / (len(wire_primitive.points) - 1)
                    tangents.append(wire_primitive.tangent(position))

                circles = []
                for pt, tan in zip(wire_primitive.points, tangents):
                    # TODO: replace circle by real contour!
                    circles.append(volmdlr.wires.Circle3D.from_center_normal(center=pt,
                                                                             normal=tan,
                                                                             radius=self.contour2d.radius))

                polys = [volmdlr.wires.ClosedPolygon3D(c.discretization_points()) for c in circles]

                size_v, size_u = len(polys[0].points) + 1, len(polys)
                degree_u, degree_v = 3, 3

                points_3d = []
                for poly in polys:
                    points_3d.extend(poly.points)
                    points_3d.append(poly.points[0])

                bezier_surface3d = volmdlr.faces.BezierSurface3D(degree_u,
                                                                 degree_v,
                                                                 points_3d,
                                                                 size_u,
                                                                 size_v)

                outer_contour = volmdlr.wires.Contour2D([volmdlr.edges.LineSegment2D(volmdlr.O2D, volmdlr.X2D),
                                                         volmdlr.edges.LineSegment2D(
                                                             volmdlr.X2D, volmdlr.X2D + volmdlr.Y2D),
                                                         volmdlr.edges.LineSegment2D(
                                                             volmdlr.X2D + volmdlr.Y2D, volmdlr.Y2D),
                                                         volmdlr.edges.LineSegment2D(volmdlr.Y2D, volmdlr.O2D)])
                surf2d = volmdlr.faces.Surface2D(outer_contour, [])

                bsface3d = volmdlr.faces.BSplineFace3D(bezier_surface3d, surf2d)
                faces.append(bsface3d)

            else:
                raise NotImplementedError(f'Unimplemented primitive for sweep: {wire_primitive.__class__.__name__}')

        return faces

    def frame_mapping(self, frame: volmdlr.Frame3D, side: str):
        """
        Changes frame_mapping and return a new Sweep.

        :param side: 'old' or 'new'
        """
        new_wire = self.wire3d.frame_mapping(frame, side)
        return Sweep(self.contour2d, new_wire, color=self.color,
                     alpha=self.alpha, name=self.name)

    def frame_mapping_inplace(self, frame: volmdlr.Frame3D, side: str):
        """
        Changes frame_mapping and the object is updated inplace.

        :param side: 'old' or 'new'
        """
        warnings.warn("'inplace' methods are deprecated. Use a not inplace method instead.", DeprecationWarning)

        self.wire3d.frame_mapping_inplace(frame, side)
        for face in self.faces:
            face.frame_mapping_inplace(frame, side)

    def copy(self, deep=True, memo=None):
        """Creates a copy of the Sweep."""
        new_contour2d = self.contour2d.copy()
        new_wire3d = self.wire3d.copy()
        return Sweep(new_contour2d, new_wire3d, color=self.color,
                     alpha=self.alpha, name=self.name)


# class Sphere(volmdlr.Primitive3D):
class Sphere(RevolvedProfile):
    """
    Defines a sphere at a given position & radius.

    """

    def __init__(self, center: volmdlr.Point3D, radius: float,
                 color: Tuple[float, float, float] = None, alpha: float = 1.,
                 name: str = ''):
        self.center = center
        self.radius = radius
        self.position = center

        # Revolved Profile for complete sphere
        s = volmdlr.Point2D(-self.radius, 0.01 * self.radius)
        i = volmdlr.Point2D(0, 1.01 * self.radius)
        e = volmdlr.Point2D(self.radius, 0.01 * self.radius)  # Not coherent but it works at first, to change !!

        contour = volmdlr.wires.Contour2D([
            volmdlr.edges.Arc2D(s, i, e), volmdlr.edges.LineSegment2D(s, e)])

        axis = volmdlr.X3D
        y = axis.random_unit_normal_vector()
        RevolvedProfile.__init__(self, center, axis, y, contour, center, axis,
                                 color=color, alpha=alpha, name=name)

    def volume(self):
        return 4 / 3 * math.pi * self.radius**3

    def frame_mapping(self, frame: volmdlr.Frame3D, side: str):
        """
        Changes frame_mapping and return a new Sphere.

        :param side: 'old' or 'new'
        """
        return Sphere(self.center.frame_mapping(frame, side), self.radius)

    def frame_mapping_inplace(self, frame: volmdlr.Frame3D, side: str):
        """
        Changes frame_mapping and the object is updated inplace.

        side = 'old' or 'new'
        """
        warnings.warn("'inplace' methods are deprecated. Use a not inplace method instead.", DeprecationWarning)

        self.center.frame_mapping_inplace(frame, side)

    def skin_points(self, resolution: float = 1e-3):
        """Gives points on the skin with respect to a resolution."""
        if resolution > 2 * self.radius:
            return []

        theta = 2 * math.asin(resolution / (2 * self.radius))

        nb_floor = int(math.pi / theta) + 1
        rota_theta = [n * theta for n in range(nb_floor)]

        point1 = self.center + volmdlr.X3D * self.radius
        rota_axis = volmdlr.Y3D

        skin_points = []

        for theta_ in rota_theta:
            pt_floor_init = point1.rotation(self.center, rota_axis, theta_)

            if math.isclose(theta_, 0, abs_tol=1e-6) or math.isclose(theta_, math.pi, abs_tol=1e-6):
                skin_points.append(pt_floor_init)

            else:
                center_floor = volmdlr.Point3D(volmdlr.X3D.dot(pt_floor_init),
                                               self.center.y,
                                               self.center.z)

                r_floor = center_floor.point_distance(pt_floor_init)
                theta_floor = resolution / r_floor

                rota_theta_floor = [n * theta_floor for n in range(int(2 * math.pi / theta_floor) + 1)]

                if (2 * math.pi - rota_theta_floor[-1]) / theta_floor <= 0.1:
                    rota_theta_floor.pop()

                for tetha_f in rota_theta_floor:
                    pt_floor = pt_floor_init.rotation(center_floor, volmdlr.X3D, tetha_f)
                    skin_points.append(pt_floor)

        return skin_points

    def inner_points(self, resolution: float = 1e-3):
        """Gives points inside of the sphere with a subsphere strategy."""
        in_points = [self.center]
        nb_spheres = int(self.radius / resolution)
        if nb_spheres == 0:
            return in_points

        spheres_radius = [n * resolution for n in range(1, nb_spheres + 1)]

        if (self.radius - spheres_radius[-1]) / resolution <= 0.1:
            spheres_radius.pop()

        for srad in spheres_radius:
            in_sphere = Sphere(self.center, srad)
            in_points.extend(in_sphere.skin_points(resolution=resolution))

        return in_points


class Measure3D:
    """
    Used to create a measure between two points in 3D.
    """

    def __init__(self, point1: volmdlr.Point3D, point2: volmdlr.Point3D,
                 color: Tuple[float, float, float] = (1., 0, 0)):
        self.point1, self.point2 = point1, point2
        self.color = color
        self.distance = (point1 - point2).norm()
        self.bounding_box = self._bounding_box()

    # !!! no eq defined!
    def __hash__(self):
        return hash(self.point1) + hash(self.point2)


class BSplineExtrusion(volmdlr.core.Primitive3D):
    """
    Defines the extrusion of a BSpline.

    :param vectorextru: extrusion vector.
    """

    def __init__(self, obj, vectorextru: volmdlr.Vector3D, name: str = ''):
        self.obj = obj
        vectorextru.normalize()
        self.vectorextru = vectorextru
        if obj.__class__ is volmdlr.wires.Ellipse3D:
            self.points = obj.tessel_points
        else:
            self.points = obj.points

        volmdlr.core.Primitive3D.__init__(self, name=name)

    @classmethod
    def from_step(cls, arguments, object_dict, **kwargs):
        """
        Converts a step primitive to a BSplineExtrusion.

        :param arguments: The arguments of the step primitive. The last element represents the unit_conversion_factor.
        :type arguments: list
        :param object_dict: The dictionary containing all the step primitives
            that have already been instantiated.
        :type object_dict: dict
        :return: The corresponding BSplineExtrusion object.
        :rtype: :class:`volmdlr.primitives3d.BSplineExtrusion`
        """
        name = arguments[0][1:-1]
        if object_dict[arguments[1]].__class__ is volmdlr.wires.Ellipse3D:
            ell = object_dict[arguments[1]]
            vectextru = -object_dict[arguments[2]]
            return cls(ell, vectextru, name)

        if object_dict[arguments[1]].__class__ is volmdlr.edges.BSplineCurve3D:
            bsplinecurve = object_dict[arguments[1]]
            vectextru = object_dict[arguments[2]]
            return cls(bsplinecurve, vectextru, name)
        raise NotImplementedError  # a adapter pour les bpsline<|MERGE_RESOLUTION|>--- conflicted
+++ resolved
@@ -15,10 +15,6 @@
 from scipy.optimize import Bounds, NonlinearConstraint, minimize
 from scipy.stats import qmc
 
-<<<<<<< HEAD
-import dessia_common.core as dc
-=======
->>>>>>> 40171b14
 import volmdlr
 import volmdlr.core
 import volmdlr.edges
