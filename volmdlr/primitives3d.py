--- conflicted
+++ resolved
@@ -1486,65 +1486,8 @@
                 plane = surfaces.Plane3D(volmdlr.Frame3D(wire_primitive.start, normal,
                                                          tangent_normal_orthonormal, start_tangent))
                 cutting_face = volmdlr.faces.PlaneFace3D(plane, surfaces.Surface2D(cutting_face_contour, []))
-<<<<<<< HEAD
-                contour3d = get_sweep_profile_section(cutting_face, new_faces)
-            new_faces = []
-            # if wire_primitive.__class__ is volmdlr.edges.LineSegment3D:
-            if wire_primitive.__class__.__name__ is 'LineSegment3D':
-                for contour_primitive in contour3d.primitives:
-                    new_faces.extend(contour_primitive.extrusion(wire_primitive.length()
-                                                                 * wire_primitive.unit_direction_vector()))
-            elif wire_primitive.__class__ is volmdlr.edges.Arc3D:
-                for contour_primitive in contour3d.primitives:
-                    new_faces.extend(contour_primitive.revolution(
-                        wire_primitive.circle.center, wire_primitive.circle.normal, wire_primitive.angle))
-            elif wire_primitive.__class__ is curves.Circle3D:
-                for contour_primitive in contour3d.primitives:
-                    new_faces.extend(contour_primitive.revolution(
-                        wire_primitive.center, wire_primitive.normal, volmdlr.TWO_PI))
-
-            # elif wire_primitive.__class__ is volmdlr.edges.BSplineCurve3D or \
-            #         wire_primitive.__class__ is volmdlr.edges.BezierCurve3D:
-            elif wire_primitive.__class__.__name__ in ['BSplineCurve3D', 'BezierCurve3D']:
-
-                tangents = []
-                for k, _ in enumerate(wire_primitive.points):
-                    position = k / (len(wire_primitive.points) - 1)
-                    tangents.append(wire_primitive.unit_direction_vector(position * wire_primitive.length()))
-
-                circles = []
-                for point, tan in zip(wire_primitive.points, tangents):
-                    # TODO: replace circle by real contour!
-                    normal = tan.deterministic_unit_normal_vector()
-                    v_vector = tan.cross(normal)
-                    circles.append(self.contour2d.to_3d(point, normal, v_vector))
-
-                polys = [volmdlr.wires.ClosedPolygon3D(c.discretization_points(number_points=36)) for c in circles]
-
-                size_v, size_u = len(polys[0].points) + 1, len(polys)
-                degree_u, degree_v = 3, 3
-
-                points_3d = []
-                for poly in polys:
-                    points_3d.extend(poly.points)
-                    points_3d.append(poly.points[0])
-
-                bezier_surface3d = surfaces.BezierSurface3D(degree_u, degree_v, points_3d, size_u, size_v)
-
-                outer_contour = volmdlr.wires.Contour2D([volmdlr.edges.LineSegment2D(volmdlr.O2D, volmdlr.X2D),
-                                                         volmdlr.edges.LineSegment2D(
-                                                             volmdlr.X2D, volmdlr.X2D + volmdlr.Y2D),
-                                                         volmdlr.edges.LineSegment2D(
-                                                             volmdlr.X2D + volmdlr.Y2D, volmdlr.Y2D),
-                                                         volmdlr.edges.LineSegment2D(volmdlr.Y2D, volmdlr.O2D)])
-                surf2d = surfaces.Surface2D(outer_contour, [])
-
-                bsface3d = volmdlr.faces.BSplineFace3D(bezier_surface3d, surf2d)
-                new_faces.append(bsface3d)
-=======
                 section_contour = get_sweep_profile_section(cutting_face, new_faces)
                 new_faces = wire_primitive.sweep(self.contour2d, section_contour)
->>>>>>> af1f55be
 
             faces.extend(new_faces)
             last_end_tangent = wire_primitive.unit_direction_vector(wire_primitive.length())
