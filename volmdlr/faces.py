#!/usr/bin/env python3
# -*- coding: utf-8 -*-
"""

"""
import triangle
from typing import List, Tuple
import math
import numpy as npy
import scipy as scp
import matplotlib.pyplot as plt
import dessia_common as dc
from geomdl import BSpline
import volmdlr.core
import volmdlr.core_compiled
import volmdlr.wires
import volmdlr.display


class Surface2D(volmdlr.core.Primitive2D):
    """
    A surface bounded by an outer contour
    """
    def __init__(self, outer_contour: volmdlr.wires.Contour2D,
                 inner_contours: List[volmdlr.wires.Contour2D],
                 name:str='name'):
        self.outer_contour = outer_contour
        self.inner_contours = inner_contours

        volmdlr.core.Primitive2D.__init__(self, name=name)

    def area(self):
        return self.outer_contour.area() - sum([c.area() for c in self.inner_contours])

    def point_belongs(self, point2d:volmdlr.Point2D):
        if not self.outer_contour.point_belongs(point2d):
            return False

        for inner_contour in self.inner_contours:
            if inner_contour.point_belongs(point2d):
                return False

        return True

    def triangulation(self, min_x_density=None, min_y_density=None):
        if self.area() == 0.:
            return volmdlr.display.DisplayMesh2D([], triangles=[])

        outer_polygon = self.outer_contour.to_polygon(angle_resolution=10)
        
        # ax2 = outer_polygon.plot(color='r', point_numbering=True)
        points = [volmdlr.display.Node2D(*p) for p in outer_polygon.points]
        # outer_polygon.plot(plot_points=True, point_numbering=True)
        vertices = [(p.x, p.y) for p in points]
        n = len(outer_polygon.points)
        segments = [(i, i+1) for i in range(n-1)]
        segments.append((n-1, 0))
        point_index = {p:i for i,p in enumerate(points)}
        holes = []

        for inner_contour in self.inner_contours:
            inner_polygon = inner_contour.to_polygon(angle_resolution=10)


            for point in inner_polygon.points:
                if not point in point_index:
                    points.append(point)
                    vertices.append((point.x, point.y))
                    point_index[point] = n
                    n += 1
            for point1, point2 in zip(inner_polygon.points[:-1],
                                      inner_polygon.points[1:]):
                segments.append((point_index[point1],
                                 point_index[point2]))
            segments.append((point_index[inner_polygon.points[-1]],
                             point_index[inner_polygon.points[0]]))
            rpi = inner_contour.random_point_inside()
            holes.append((rpi.x, rpi.y))

        tri = {'vertices': npy.array(vertices).reshape((-1, 2)),
               'segments': npy.array(segments).reshape((-1, 2)),
               }
        if holes:
            tri['holes'] = npy.array(holes).reshape((-1, 2))
        # self.plot(equal_aspect=False)
        t = triangle.triangulate(tri, 'p')
        triangles = t['triangles'].tolist()
        np = t['vertices'].shape[0]
        points = [volmdlr.display.Node2D(*t['vertices'][i,:]) for i in range(np)]

        return volmdlr.display.DisplayMesh2D(points, triangles=triangles, edges=None)

    def split_by_lines(self, lines):
        cutted_surfaces = []
        iteration_surfaces = self.cut_by_line(lines[0])


        for line in lines[1:]:
            iteration_surfaces2 = []
            for surface in iteration_surfaces:
                line_cutted_surfaces = surface.cut_by_line(line)
                llcs = len(line_cutted_surfaces)

                if llcs == 1:
                    cutted_surfaces.append(line_cutted_surfaces[0])
                else:
                    iteration_surfaces2.extend(line_cutted_surfaces)

            iteration_surfaces = iteration_surfaces2[:]

        cutted_surfaces.extend(iteration_surfaces)
        return cutted_surfaces
     
    def split_regularly(self, n):
        """
        Split in n slices
        """
        xmin, xmax, ymin, ymax = self.outer_contour.bounding_rectangle()
        lines = []
        for i in range(n - 1):
            xi = xmin + (i + 1) * (xmax - xmin) / n
            lines.append(volmdlr.edges.Line2D(volmdlr.Point2D(xi, 0),
                                              volmdlr.Point2D(xi, 1)))
        return self.split_by_lines(lines)
    
    def cut_by_line(self, line:volmdlr.edges.Line2D):
        """
        This method makes inner contour disappear for now
        """
        # try:
        splitted_outer_contours = self.outer_contour.cut_by_line(line)
        # except IndexError:
        #     ax = self.outer_contour.plot()
        #     line.plot(ax=ax, color='r')
        return [Surface2D(oc, []) for oc in splitted_outer_contours]
  
    def split_at_centers(self):
        """
        Split in n slices
        """
        xmin, xmax, ymin, ymax = self.outer_contour.bounding_rectangle()
      
             
        cutted_contours = []
        iteration_contours = []
        c1=self.inner_contours[0].center_of_mass()
        c2=self.inner_contours[1].center_of_mass()
        cut_line=volmdlr.edges.Line2D(c1,c2)
        
        
        iteration_contours2 = []
       
        sc = self.cut_by_line2(cut_line)

        iteration_contours2.extend(sc)  
            
        iteration_contours = iteration_contours2[:]
        cutted_contours.extend(iteration_contours)
    
        return cutted_contours               
  
    
    def cut_by_line2(self,line):
        all_contours=[]
        inner_1=self.inner_contours[0]
        inner_2=self.inner_contours[1]

        inner_intersections_1=inner_1.line_intersections(line)
        inner_intersections_2=inner_2.line_intersections(line)
   
        Arc1, Arc2=inner_1.split(inner_intersections_1[1],inner_intersections_1[0])
        Arc3, Arc4=inner_2.split(inner_intersections_2[1],inner_intersections_2[0])
        new_inner_1=volmdlr.wires.Contour2D([Arc1,Arc2])
        new_inner_2=volmdlr.wires.Contour2D([Arc3,Arc4])
        
       
        intersections=[]
        intersections.append((inner_intersections_1[0],Arc1))
        intersections.append((inner_intersections_1[1],Arc2))
        intersections+= self.outer_contour.line_intersections(line)
        intersections.append((inner_intersections_2[0],Arc3))
        intersections.append((inner_intersections_2[1],Arc4))
        intersections+= self.outer_contour.line_intersections(line)
       
        
    
        if not intersections:
            all_contours.extend([self])    
        if len(intersections) < 4:
            return [self]
        elif len(intersections) >= 4:
            if isinstance(intersections[0][0],volmdlr.Point2D) and \
                    isinstance(intersections[1][0],volmdlr.Point2D):
                ip1, ip2 = sorted([new_inner_1.primitives.index(intersections[0][1]),
                                   new_inner_1.primitives.index(intersections[1][1])]) 
                ip5, ip6 = sorted([new_inner_2.primitives.index(intersections[4][1]),
                                    new_inner_2.primitives.index(intersections[5][1])])  
                ip3,ip4=sorted([self.outer_contour.primitives.index(intersections[2][1]),
                                    self.outer_contour.primitives.index(intersections[3][1])])
                
                sp11, sp12 = intersections[2][1].split(intersections[2][0])
                sp21, sp22 = intersections[3][1].split(intersections[3][0]) 
                sp33, sp34 = intersections[6][1].split(intersections[6][0])
                sp44, sp43 = intersections[7][1].split(intersections[7][0]) 
         
                
                primitives1=[]
                primitives1.append(volmdlr.edges.LineSegment2D(intersections[6][0],intersections[1][0]))
                primitives1.append(new_inner_1.primitives[ip1]) 
                primitives1.append(volmdlr.edges.LineSegment2D(intersections[0][0],intersections[5][0]))
                primitives1.append(new_inner_2.primitives[ip5])
                primitives1.append(volmdlr.edges.LineSegment2D(intersections[4][0],intersections[7][0]))
                primitives1.append(sp44)
                primitives1.extend(self.outer_contour.primitives[ip3+1:ip4])
                primitives1.append(sp34)
                
           
                primitives2=[]
                primitives2.append(volmdlr.edges.LineSegment2D(intersections[7][0],intersections[4][0]))
                primitives2.append(new_inner_2.primitives[ip6])
                primitives2.append(volmdlr.edges.LineSegment2D(intersections[5][0],intersections[0][0]))
                primitives2.append(new_inner_1.primitives[ip2])
                primitives2.append(volmdlr.edges.LineSegment2D(intersections[1][0],intersections[6][0]))
                primitives2.append(sp33)
                a=self.outer_contour.primitives[:ip3]
                a.reverse()
                primitives2.extend(a)
                primitives2.append(sp43)
         
                
    
                all_contours.extend([volmdlr.wires.Contour2D(primitives1),
                                     volmdlr.wires.Contour2D(primitives2)])
                   
            
            else:
                raise NotImplementedError('Non convex contour not supported yet')  
                      
                raise NotImplementedError('{} intersections not supported yet'.format(len(intersections))) 
      
        return all_contours               
    
    def cut_by_line3(self,line):
        # ax=self.outer_contour.plot()
        all_contours=[]
        inner=self.inner_contours[0]
        inner_2=self.inner_contours[1]
        inner_3=self.inner_contours[2]
     
        c=inner.center_of_mass()
        c_2=inner_2.center_of_mass()
        c_3=inner_3.center_of_mass()
        direction_vector=line.normal_vector()
        direction_line=volmdlr.edges.Line2D(c,volmdlr.Point2D((direction_vector.y*c.x-direction_vector.x*c.y)/(direction_vector.y),0))     
        direction_line_2=volmdlr.edges.Line2D(c_2,volmdlr.Point2D((direction_vector.y*c_2.x-direction_vector.x*c_2.y)/(direction_vector.y),0))
       
        direction_line_3=volmdlr.edges.Line2D(c_3,volmdlr.Point2D((direction_vector.y*c_3.x-direction_vector.x*c_3.y)/(direction_vector.y),0))
        inner_intersections=inner.line_intersections(direction_line)
        inner_intersections_2=inner_2.line_intersections(direction_line_2)
        inner_intersections_3=inner_3.line_intersections(direction_line_3)
        Arc1, Arc2=inner.split(inner_intersections[1],inner_intersections[0])
        Arc3, Arc4=inner_2.split(inner_intersections_2[1],inner_intersections_2[0])
        Arc5, Arc6=inner_3.split(inner_intersections_3[1],inner_intersections_3[0])
        new_inner=volmdlr.wires.Contour2D([Arc1,Arc2])
        new_inner_2=volmdlr.wires.Contour2D([Arc3,Arc4])
        new_inner_3=volmdlr.wires.Contour2D([Arc5,Arc6])
        intersections=[]
        
        intersections.append((inner_intersections[0],Arc1))
        intersections.append((inner_intersections[1],Arc2))
        if len(self.outer_contour.line_intersections(direction_line))>2:
            
            intersections.append(self.outer_contour.line_intersections(direction_line)[0])
            intersections.append(self.outer_contour.line_intersections(direction_line)[2])  
        else :
              intersections.append(self.outer_contour.line_intersections(direction_line)[0])
              intersections.append(self.outer_contour.line_intersections(direction_line)[1])                  
        intersections.append((inner_intersections_2[0],Arc3))
        intersections.append((inner_intersections_2[1],Arc4))
        if len(self.outer_contour.line_intersections(direction_line_2))>2:
            intersections.append(self.outer_contour.line_intersections(direction_line_2)[0])
            intersections.append(self.outer_contour.line_intersections(direction_line_2)[2]) 
        else :
            intersections.append(self.outer_contour.line_intersections(direction_line_2)[0])
            intersections.append(self.outer_contour.line_intersections(direction_line_2)[1])                
        intersections.append((inner_intersections_3[0],Arc5))
        intersections.append((inner_intersections_3[1],Arc6))
        if len(self.outer_contour.line_intersections(direction_line_3))>2:
            
            intersections.append(self.outer_contour.line_intersections(direction_line_3)[0])
            intersections.append(self.outer_contour.line_intersections(direction_line_3)[2])
        else :
            intersections.append(self.outer_contour.line_intersections(direction_line_3)[0])
            intersections.append(self.outer_contour.line_intersections(direction_line_3)[1])
      
        if isinstance(intersections[0][0],volmdlr.Point2D) and \
                isinstance(intersections[1][0],volmdlr.Point2D):
            ip1, ip2 = sorted([new_inner.primitives.index(intersections[0][1]),
                                   new_inner.primitives.index(intersections[1][1])]) 
            ip5,ip6= sorted([new_inner_2.primitives.index(intersections[4][1]),
                                   new_inner_2.primitives.index(intersections[5][1])]) 
            ip7,ip8= sorted([new_inner_3.primitives.index(intersections[8][1]),
                                   new_inner_3.primitives.index(intersections[9][1])]) 
            ip3,ip4=sorted([self.outer_contour.primitives.index(intersections[2][1]),
                                    self.outer_contour.primitives.index(intersections[3][1])])
                
            sp11, sp12 = intersections[2][1].split(intersections[2][0])
            sp21, sp22 = intersections[3][1].split(intersections[3][0]) 
            sp33, sp34 = intersections[6][1].split(intersections[6][0])
            sp44, sp43 = intersections[7][1].split(intersections[7][0]) 
            sp55, sp56 = intersections[10][1].split(intersections[10][0])
            sp66, sp65 = intersections[11][1].split(intersections[11][0]) 
            
            primitives1=[]
            primitives1.append(volmdlr.edges.LineSegment2D(intersections[7][0],intersections[5][0]))  
            primitives1.append(new_inner_2.primitives[ip5]) 
            primitives1.append(volmdlr.edges.LineSegment2D(intersections[6][0],intersections[4][0])) 
            primitives1.append(sp33)
            primitives1.append(sp43)
            
            primitives2=[]
            primitives2.append(volmdlr.edges.LineSegment2D(intersections[6][0],intersections[4][0]))
            primitives2.append(new_inner_2.primitives[ip6])
            primitives2.append(volmdlr.edges.LineSegment2D(intersections[5][0],intersections[7][0])) 
            primitives2.append(volmdlr.edges.LineSegment2D(intersections[7][0],intersections[11][0]))
            primitives2.append(volmdlr.edges.LineSegment2D(intersections[11][0],intersections[9][0]))
            primitives2.append(new_inner_3.primitives[ip7])
            primitives2.append(volmdlr.edges.LineSegment2D(intersections[8][0],intersections[10][0]))
            primitives2.append(sp34)
            

            
            primitives3=[]
            primitives3.append(volmdlr.edges.LineSegment2D(intersections[10][0],intersections[8][0]))
            primitives3.append(new_inner_3.primitives[ip8])
            primitives3.append(volmdlr.edges.LineSegment2D(intersections[9][0],intersections[11][0]))
            primitives3.append(sp22)
            primitives3.append(volmdlr.edges.LineSegment2D(intersections[3][0],intersections[1][0]))
            primitives3.append(new_inner.primitives[ip1])
            primitives3.append(volmdlr.edges.LineSegment2D(intersections[0][0],intersections[2][0]))
            primitives3.append(volmdlr.edges.LineSegment2D(intersections[2][0],intersections[10][0]))
      
            
            primitives4=[]
            primitives4.append(volmdlr.edges.LineSegment2D(intersections[3][0],intersections[1][0]))
            a=volmdlr.edges.Arc2D(new_inner.primitives[ip2].end,new_inner.primitives[ip2].interior,new_inner.primitives[ip2].start)
            primitives4.append(a)
            primitives4.append(volmdlr.edges.LineSegment2D(intersections[0][0],intersections[2][0]))
            primitives4.append(sp12)
            primitives4.append(sp21)
         
        
            
            # Contour2D(primitives1),Contour2D(primitives2),
            #                      Contour2D(primitives3),
            all_contours.extend([volmdlr.wires.Contour2D(primitives4)])
            
        else:
            raise NotImplementedError('{} intersections not supported yet'.format(len(intersections)))
      
        return all_contours               
                   
    def bounding_rectangle(self):
        return self.outer_contour.bounding_rectangle()

    def plot(self, ax=None, color='k', alpha=1, equal_aspect=False):

        if ax is None:
            fig, ax = plt.subplots()
        self.outer_contour.plot(ax=ax, color=color, alpha=alpha,
                                equal_aspect=equal_aspect)
        for inner_contour in self.inner_contours:
            inner_contour.plot(ax=ax, color=color, alpha=alpha,
                               equal_aspect=equal_aspect)

        if equal_aspect:
            ax.set_aspect('equal')

        ax.margins(0.1)
        return ax


class Surface3D(dc.DessiaObject):
    x_periodicity = None
    y_periodicity = None
    """
    Abstract class
    """
    # def face_from_contours3d(self, contours3d):
    #     contours2d = []
    #     max_area = 0.
    #
    #     for ic, contour3d in contours3d:
    #         contour2d = self.contour3d_to_2d(contour3d)
    #         contour_area = contour2d.Area()
    #         if contour_area > max_area:
    #             max_area = contour_area
    #             outer_contour_index = ic
    #         contours2d.append(contour2d)
    #
    #     outer_contour = contour2d[outer_contour_index]
    #     del contour2d[outer_contour_index]
    #     surface2d = (outer_contour, contours2d)
    #
    #     self.SURFACE_TO_FACE[self.__class__](self, surface2d)

    def face_from_contours3d(self,
                             contours3d: volmdlr.wires.Contour3D,
                             name: str = ''):
        """
        """

        area = -1
        inner_contours2d = []
        for contour3d in contours3d:
            contour2d = self.contour3d_to_2d(contour3d)
            inner_contours2d.append(contour2d)
            # print('c2d', contour2d)
            # contour2d.plot()
            contour_area = contour2d.area()
            if contour_area > area:
                area = contour_area
                outer_contour2d = contour2d

        inner_contours2d.remove(outer_contour2d)

        if isinstance(self.face_class , str):
            class_ = globals()[self.face_class]
        else:
            class_ = self.face_class

        surface2d = Surface2D(outer_contour=outer_contour2d,
                              inner_contours=inner_contours2d)
        return class_(self,
                      surface2d=surface2d,
                      name=name)

    def contour3d_to_2d(self, contour3d):
        primitives2d = []
        last_primitive = None
        should_study_periodicity = self.x_periodicity or self.y_periodicity
        for primitive3d in contour3d.primitives:
            method_name = '{}_to_2d'.format(primitive3d.__class__.__name__.lower())
            if hasattr(self, method_name):
                primitives = getattr(self, method_name)(primitive3d)
                if should_study_periodicity and last_primitive:
                    delta_x = primitives[0].start.x - last_primitive.end.x
                    if not math.isclose(delta_x, 0., abs_tol=1e-5):
                        if math.isclose(abs(delta_x), self.x_periodicity, abs_tol=1e-9):
                            # primitives = [p.translation(-delta_x*volmdlr.X2D)\
                            #               for p in primitives[:]]
                            primitives[0].start.translation(
                                -delta_x * volmdlr.X2D, copy=False)
                        else:
                            print(abs(delta_x), self.x_periodicity)
                            raise ValueError('Primitives not following each other in contour: deltax={}'.format(delta_x))

                    delta_y = primitives[0].start.y - last_primitive.end.y
                    if not math.isclose(delta_y, 0., abs_tol=1e-9):
                        if abs(delta_y) == self.y_periodicity:
                            # primitives = [p.translation(-delta_y*volmdlr.Y2D)\
                            #               for p in primitives[:]]
                            primitives[0].start.translation(
                                -delta_y*volmdlr.Y2D, copy=False)
                        else:
                            contour3d.plot()
                            raise ValueError('Primitives not following each other in contour: deltay={}'.format(delta_y))

                if primitives:
                    last_primitive = primitives[-1]
                primitives2d.extend(primitives)
            else:
                raise NotImplementedError('Class {} does not implement {}'.format(self.__class__.__name__,
                                                                                  method_name))
        return volmdlr.wires.Contour2D(primitives2d)

    def contour2d_to_3d(self, contour2d):
        primitives3d = []
        for primitive2d in contour2d.primitives:
            method_name = '{}_to_3d'.format(primitive2d.__class__.__name__.lower())
            if hasattr(self, method_name):
                primitives3d.extend(getattr(self, method_name)(primitive2d))
            else:
                raise NotImplementedError('Class {} does not implement {}'.format(self.__class__.__name__,
                                                                                  method_name))

        return volmdlr.wires.Contour3D(primitives3d)
    
    def linesegment3d_to_2d(self, linesegment3d):
        """
        a line segment on a surface will be in any case a line in 2D?
        """
        return [volmdlr.edges.LineSegment2D(self.point3d_to_2d(linesegment3d.start),
                                            self.point3d_to_2d(linesegment3d.end))]


    def bsplinecurve3d_to_2d(self, bspline_curve3d):
        control_points = [self.point3d_to_2d(p)\
                          for p in bspline_curve3d.control_points]
        return [volmdlr.edges.BSplineCurve2D(
                    bspline_curve3d.degree,
                    control_points=control_points,
                    knot_multiplicities=bspline_curve3d.knot_multiplicities,
                    knots=bspline_curve3d.knots,
                    weights=bspline_curve3d.weights,
                    periodic=bspline_curve3d.periodic)]

    def bsplinecurve2d_to_3d(self, bspline_curve2d):
        control_points = [self.point2d_to_3d(p)\
                          for p in bspline_curve2d.control_points]
        return [volmdlr.edges.BSplineCurve3D(
                    bspline_curve2d.degree,
                    control_points=control_points,
                    knot_multiplicities=bspline_curve2d.knot_multiplicities,
                    knots=bspline_curve2d.knots,
                    weights=bspline_curve2d.weights,
                    periodic=bspline_curve2d.periodic)]




class Plane3D(Surface3D):
    face_class = 'PlaneFace3D'
    def __init__(self, frame: volmdlr.Frame3D, name: str = ''):
        """
        :param frame: u and v of frame describe the plane, w is the normal
        """
        self.frame = frame
        self.name = name

    def __hash__(self):
        return hash(self.frame)

    def __eq__(self, other_plane):
        return (self.frame.origin == other_plane.frame.origin and \
                self.frame.w.is_colinear_to(other_plane.frame.w))

    def to_dict(self):
        # improve the object structure ?
        dict_ = dc.DessiaObject.base_dict(self)
        dict_['frame'] = self.frame.to_dict()
        dict_['name'] = self.name
        dict_['object_class'] = 'volmdlr.core.Plane3D'
        return dict_

    @classmethod
    def from_step(cls, arguments, object_dict):
        frame3d = object_dict[arguments[1]]
        frame3d.normalize()
        frame = volmdlr.Frame3D(frame3d.origin,
                                frame3d.v, frame3d.w, frame3d.u)
        return cls(frame, arguments[0][1:-1])

    def to_step(self, current_id):
        frame = volmdlr.Frame3D(self.frame.origin, self.frame.w, self.frame.u, self.frame.v)
        content, frame_id = frame.to_step(current_id)
        plane_id = frame_id + 1
        content += "#{} = PLANE('{}',#{});\n".format(plane_id, self.name, frame_id)
        return content, plane_id

    @classmethod
    def from_3_points(cls, point1, point2, point3):
        """
        Point 1 is used as origin of the plane
        """
        vector1 = point2 - point1
        vector2 = point3 - point1
        vector1.normalize()
        vector2.normalize()
        normal = vector1.cross(vector2)
        normal.normalize()
        vector = normal.cross(vector1)
        frame = volmdlr.Frame3D(point1, vector1, normal.cross(vector1), normal)
        return cls(frame)

    @classmethod
    def from_normal(cls, point, normal):
        v1 = normal.deterministic_unit_normal_vector()
        v2 = v1.cross(normal)
        return cls(volmdlr.Frame3D(point, v1, v2, normal))

    @classmethod
    def from_plane_vectors(cls, plane_origin:volmdlr.Point3D,
                           plane_x:volmdlr.Vector3D,
                           plane_y:volmdlr.Vector3D):
        normal = plane_x.cross(plane_y)
        return cls(volmdlr.Frame3D(plane_origin, plane_x, plane_y, normal))


    @classmethod
    def from_points(cls, points):
        if len(points) < 3:
            raise ValueError
        elif len(points) == 3:
            return cls.from_3_points(volmdlr.Point3D(points[0].vector),
                                     volmdlr.Vector3D(points[1].vector),
                                     volmdlr.Vector3D(points[2].vector))
        else:
            points = [p.copy() for p in points]
            indexes_to_del = []
            for i, point in enumerate(points[1:]):
                if point == points[0]:
                    indexes_to_del.append(i)
            for index in indexes_to_del[::-1]:
                del points[index + 1]

            origin = volmdlr.Point3D(points[0].vector)
            vector1 = volmdlr.Vector3D(points[1] - origin)
            vector1.normalize()
            vector2_min = volmdlr.Vector3D(points[2] - origin)
            vector2_min.normalize()
            dot_min = abs(vector1.dot(vector2_min))
            for point in points[3:]:
                vector2 = volmdlr.Vector3D(point - origin)
                vector2.normalize()
                dot = abs(vector1.dot(vector2))
                if dot < dot_min:
                    vector2_min = vector2
                    dot_min = dot
            return cls.from_3_points(origin, vector1 + origin,
                                     vector2_min + origin)

    def point_on_plane(self, point):
        if math.isclose(self.frame.w.dot(point - self.frame.origin), 0,
                        abs_tol=1e-6):
            return True
        return False

    def line_intersections(self, line):
        u = line.points[1] - line.points[0]
        w = line.points[0] - self.frame.origin
        if math.isclose(self.frame.w.dot(u), 0, abs_tol=1e-08):
            return []
        intersection_abscissea = - self.frame.w.dot(w) / self.frame.w.dot(u)
        return [line.points[0] + intersection_abscissea * u]

    def linesegment_intersections(self, linesegment:volmdlr.edges.LineSegment3D)\
                    -> List[volmdlr.Point3D]:
        u = linesegment.end - linesegment.start
        w = linesegment.start - self.frame.origin
        normaldotu = self.frame.w.dot(u)
        if math.isclose(normaldotu, 0, abs_tol=1e-08):
            return []
        intersection_abscissea = - self.frame.w.dot(w) / normaldotu
        if intersection_abscissea < 0 or intersection_abscissea > 1:
            return []
        return [linesegment.start + intersection_abscissea * u]

    def equation_coefficients(self):
        """
        returns the a,b,c,d coefficient from equation ax+by+cz+d = 0
        """
        a, b, c = self.frame.w
        d = -self.frame.origin.dot(self.frame.w)
        return (a, b, c, d)

    def plane_intersection(self, other_plane):
        line_direction = self.frame.w.cross(other_plane.frame.w)

        if line_direction.norm() < 1e-6:
            return None

        a1, b1, c1, d1 = self.equation_coefficients()
        a2, b2, c2, d2 = other_plane.equation_coefficients()

        if a1 * b2 - a2 * b1 != 0.:
            x0 = (b1 * d2 - b2 * d1) / (a1 * b2 - a2 * b1)
            y0 = (a2 * d1 - a1 * d2) / (a1 * b2 - a2 * b1)
            point1 = volmdlr.Point3D((x0, y0, 0))
        else:
            y0 = (b2 * d2 - c2 * d1) / (b1 * c2 - c1 * b2)
            z0 = (c1 * d1 - b1 * d2) / (b1 * c2 - c1 * b2)
            point1 = volmdlr.Point3D((0, y0, z0))

        point2 = point1 + line_direction
        return volmdlr.Line3D(point1, point2)

    def rotation(self, center, axis, angle, copy=True):
        if copy:
            new_frame = self.frame.rotation(axis=axis, angle=angle, copy=True)
            return Plane3D(new_frame)
        else:
            self.frame.rotation(center, axis, angle, copy=False)

    def translation(self, offset, copy=True):
        if copy:
            new_frame = self.frame.translation(offset, True)
            return Plane3D(new_frame)
        else:
            self.origin.translation(offset, False)

    def frame_mapping(self, frame, side, copy=True):
        """
        side = 'old' or 'new'
        """
        if side == 'old':
            new_origin = frame.old_coordinates(self.frame.origin)
            new_vector1 = frame.basis().old_coordinates(self.frame.u)
            new_vector2 = frame.basis().old_coordinates(self.frame.v)
            new_vector3 = frame.basis().old_coordinates(self.frame.w)
            if copy:
                return Plane3D(volmdlr.Frame3D(new_origin, new_vector1, new_vector2, new_vector3), self.name)
            else:
                # self.origin = new_origin
                # self.vectors = [new_vector1, new_vector2]
                # self.normal = frame.Basis().old_coordinates(self.normal)
                # self.normal.normalize()
                self.frame.origin = new_origin
                self.frame.u = new_vector1
                self.frame.v = new_vector2
                self.frame.w = new_vector3

        if side == 'new':
            new_origin = frame.new_coordinates(self.frame.origin)
            new_vector1 = frame.basis().new_coordinates(self.frame.u)
            new_vector2 = frame.basis().new_coordinates(self.frame.v)
            new_vector3 = frame.basis().new_coordinates(self.frame.w)
            if copy:
                return Plane3D(volmdlr.Frame3D(new_origin, new_vector1, new_vector2, new_vector3), self.name)
            else:
                self.frame.origin = new_origin
                self.frame.u = new_vector1
                self.frame.v = new_vector2
                self.frame.w = new_vector3

    def copy(self):
        new_frame = self.frame.copy()
        return Plane3D(new_frame, self.name)

    def plot(self, ax=None):
        if ax is None:
            fig = plt.figure()
            ax = fig.add_subplot(111, projection='3d')
        else:
            fig = ax.figure

        self.origin.plot(ax)
        self.vectors[0].plot(ax, starting_point=self.origin, color='r')
        self.vectors[1].plot(ax, starting_point=self.origin, color='g')
        return ax

    def babylon_script(self):
        s = 'var myPlane = BABYLON.MeshBuilder.CreatePlane("myPlane", {width: 0.5, height: 0.5, sideOrientation: BABYLON.Mesh.DOUBLESIDE}, scene);\n'
        s += 'myPlane.setPositionWithLocalVector(new BABYLON.Vector3({},{},{}));\n'.format(
            self.origin[0], self.origin[1], self.origin[2])

        s += 'var axis1 = new BABYLON.Vector3({}, {}, {});\n'.format(
            self.vectors[0][0], self.vectors[0][1], self.vectors[0][2])
        s += 'var axis2 = new BABYLON.Vector3({}, {}, {});\n'.format(
            self.vectors[1][0], self.vectors[1][1], self.vectors[1][2])
        s += 'var axis3 = new BABYLON.Vector3({}, {}, {});\n'.format(
            self.normal[0], self.normal[1], self.normal[2])
        s += 'var orientation = BABYLON.Vector3.rotationFromAxis(axis1, axis2, axis3);\n'
        s += 'myPlane.rotation = orientation;\n'

        s += 'var planemat = new BABYLON.StandardMaterial("planemat", scene);\n'
        s += 'planemat.alpha = 0.4;\n'
        s += 'myPlane.material = planemat;\n'

        return s

    def point2d_to_3d(self, point2d):
        return point2d.to_3d(self.frame.origin, self.frame.u, self.frame.v)

    def point3d_to_2d(self, point3d):
        return point3d.to_2d(self.frame.origin, self.frame.u, self.frame.v)

    def contour2d_to_3d(self, contour2d):
        return contour2d.to_3d(self.frame.origin, self.frame.u, self.frame.v)

    def contour3d_to_2d(self, contour3d):
        return contour3d.to_2d(self.frame.origin, self.frame.u, self.frame.v)


    def rectangular_cut(self, x1:float, x2:float,
                        y1:float, y2:float, name:str=''):

        p1 = volmdlr.Point2D(x1, y1)
        p2 = volmdlr.Point2D(x2, y1)
        p3 = volmdlr.Point2D(x2, y2)
        p4 = volmdlr.Point2D(x1, y2)
        outer_contour = volmdlr.wires.ClosedPolygon2D([p1, p2, p3, p4])
        surface = Surface2D(outer_contour, [])
        return PlaneFace3D(self, surface, name)


PLANE3D_OXY = Plane3D(volmdlr.OXYZ)
PLANE3D_OYZ = Plane3D(volmdlr.OYZX)
PLANE3D_OZX = Plane3D(volmdlr.OZXY)

class CylindricalSurface3D(Surface3D):
    face_class = 'CylindricalFace3D'
    x_periodicity = volmdlr.TWO_PI
    """
    The local plane is defined by (theta, z)
    :param frame: frame.w is axis, frame.u is theta=0 frame.v theta=pi/2
    :param radius: Cylinder's radius
    """

    def __init__(self, frame, radius, name=''):
        self.frame = frame
        self.radius = radius
        self.name = name

    def point2d_to_3d(self, point2d:volmdlr.Point2D):
        p = volmdlr.Point3D(self.radius * math.cos(point2d.x),
                            self.radius * math.sin(point2d.x),
                            point2d.y)
        return self.frame.old_coordinates(p)

    def point3d_to_2d(self, point3d):
        x, y, z = self.frame.new_coordinates(point3d)
        u1 = x / self.radius
        u2 = y / self.radius
        theta = volmdlr.core.sin_cos_angle(u1, u2)
        return volmdlr.Point2D(theta, z)

    def arc3d_to_2d(self, arc3d):
        start = self.point3d_to_2d(arc3d.start)
        interior = self.point3d_to_2d(arc3d.interior)
        # end = self.point3d_to_2d(arc3d.end)
        # if abs(start.x-end.x) != arc3d.angle:
        if start.x < interior.x:
            end = start + volmdlr.Point2D(arc3d.angle, 0)
        else:
            end = start - volmdlr.Point2D(arc3d.angle, 0)
        # return [volmdlr.edges.LineSegment2D(start, interior),
        #         volmdlr.edges.LineSegment2D(interior, end)]
        return [volmdlr.edges.LineSegment2D(start, end)]


    def linesegment2d_to_3d(self, linesegment2d):
        theta1, z1 = linesegment2d.start
        theta2, z2 = linesegment2d.end
        if theta1 == theta2:
            return [volmdlr.edges.LineSegment3D(
                        self.point2d_to_3d(linesegment2d.start),
                        self.point2d_to_3d(linesegment2d.end),
            )]
        elif z1 == z2:
            if abs(theta1 - theta2) == volmdlr.TWO_PI:
                return [volmdlr.edges.FullArc3D(center=self.frame.origin+z1*self.frame.w,
                                               start_end=self.point2d_to_3d(linesegment2d.start),
                                               normal=self.frame.w)]
            else:
                interior = self.point2d_to_3d(linesegment2d.point_at_abscissa(linesegment2d.length()*0.5))
                return [volmdlr.edges.Arc3D(
                    self.point2d_to_3d(linesegment2d.start),
                    self.point2d_to_3d(volmdlr.Point2D(0.5*(theta1+theta2), z1)),
                    self.point2d_to_3d(linesegment2d.end),
                )]
        else:
            raise NotImplementedError('Ellipse?')

    def fullarc3d_to_2d(self, fullarc3d):
        if self.frame.w.is_colinear_to(fullarc3d.normal):
            p1 = self.point3d_to_2d(fullarc3d.start)
            return [volmdlr.edges.LineSegment2D(p1, p1+volmdlr.TWO_PI*volmdlr.X2D)]
        else:
            print(fullarc3d.normal, self.frame.w)
            raise ValueError('Impossible!')


    def circle3d_to_2d(self, circle3d):
        return []

    @classmethod
    def from_step(cls, arguments, object_dict):
        frame3d = object_dict[arguments[1]]
        U, W = frame3d.v, -frame3d.u
        U.normalize()
        W.normalize()
        V = W.cross(U)
        frame_direct = volmdlr.Frame3D(frame3d.origin, U, V, W)
        radius = float(arguments[2]) / 1000
        return cls(frame_direct, radius, arguments[0][1:-1])

    def to_step(self, current_id):
        frame = volmdlr.Frame3D(self.frame.origin, self.frame.w, self.frame.u, self.frame.v)
        content, frame_id = frame.to_step(current_id)
        current_id = frame_id + 1
        content += "#{} = CYLINDRICAL_SURFACE('{}',#{},{});\n"\
            .format(current_id, self.name, frame_id,
                    round(1000*self.radius, 3))
        return content, current_id

    def frame_mapping(self, frame, side, copy=True):
        basis = frame.Basis()
        if side == 'new':
            new_origin = frame.new_coordinates(self.frame.origin)
            new_u = basis.new_coordinates(self.frame.u)
            new_v = basis.new_coordinates(self.frame.v)
            new_w = basis.new_coordinates(self.frame.w)
            new_frame = volmdlr.Frame3D(new_origin, new_u, new_v, new_w)
            if copy:
                return CylindricalSurface3D(new_frame, self.radius,
                                            name=self.name)
            else:
                self.frame = new_frame

        if side == 'old':
            new_origin = frame.old_coordinates(self.frame.origin)
            new_u = basis.old_coordinates(self.frame.u)
            new_v = basis.old_coordinates(self.frame.v)
            new_w = basis.old_coordinates(self.frame.w)
            new_frame = volmdlr.Frame3D(new_origin, new_u, new_v, new_w)
            if copy:
                return CylindricalSurface3D(new_frame, self.radius,
                                            name=self.name)
            else:
                self.frame = new_frame

    def rectangular_cut(self, theta1:float, theta2:float,
                        z1:float, z2:float, name:str=''):

        if theta1 == theta2:
            theta2 += volmdlr.TWO_PI

        p1 = volmdlr.Point2D(theta1, z1)
        p2 = volmdlr.Point2D(theta2, z1)
        p3 = volmdlr.Point2D(theta2, z2)
        p4 = volmdlr.Point2D(theta1, z2)
        outer_contour = volmdlr.wires.ClosedPolygon2D([p1, p2, p3, p4])
        surface2d = Surface2D(outer_contour, [])
        return volmdlr.faces.CylindricalFace3D(self, surface2d, name)

    def translation(self, offset:volmdlr.Vector3D, copy=True):
        if copy:
            return self.__class__(self.frame.translation(offset, copy=True),
                                  self.radius)
        else:
            self.frame.translation(offset, copy=False)


class ToroidalSurface3D(Surface3D):
    face_class = 'ToroidalFace3D'
    x_periodicity = volmdlr.TWO_PI
    y_periodicity = volmdlr.TWO_PI
    """
    The local plane is defined by (theta, phi)
    theta is the angle around the big (R) circle and phi around the small(r)

    :param frame: Tore's frame: origin is the center, u is pointing at
                    theta=0
    :param R: Tore's radius
    :param r: Circle to revolute radius
    Definitions of R and r according to https://en.wikipedia.org/wiki/Torus
    """

    def __init__(self, frame: volmdlr.Frame3D,
                 R: float, r: float, name: str = ''):
        self.frame = frame
        self.R = R
        self.r = r
        self.name = name
        self.frame = frame

    def _bounding_box(self):
        d = self.R + self.r
        p1 = self.frame.origin + self.frame.u * d + self.frame.v * d + self.frame.w * self.r
        p2 = self.frame.origin + self.frame.u * d + self.frame.v * d - self.frame.w * self.r
        p3 = self.frame.origin + self.frame.u * d - self.frame.v * d + self.frame.w * self.r
        p4 = self.frame.origin + self.frame.u * d - self.frame.v * d - self.frame.w * self.r
        p5 = self.frame.origin - self.frame.u * d + self.frame.v * d + self.frame.w * self.r
        p6 = self.frame.origin - self.frame.u * d + self.frame.v * d - self.frame.w * self.r
        p7 = self.frame.origin - self.frame.u * d - self.frame.v * d + self.frame.w * self.r
        p8 = self.frame.origin - self.frame.u * d - self.frame.v * d - self.frame.w * self.r

        return volmdlr.core.BoundingBox.from_points([p1, p2, p3, p4, p5, p6, p7, p8])

    def point2d_to_3d(self, point2d:volmdlr.Point2D):
        theta, phi = point2d
        x = (self.R + self.r * math.cos(phi)) * math.cos(theta)
        y = (self.R + self.r * math.cos(phi)) * math.sin(theta)
        z = self.r * math.sin(phi)
        return self.frame.old_coordinates(volmdlr.Point3D(x, y, z))

    def point3d_to_2d(self, point3d):
        # points_2D = []
        x, y, z = self.frame.new_coordinates(point3d)
        if z < -self.r:
            z = -self.r
        elif z > self.r:
            z = self.r

        zr = z / self.r
        phi = math.asin(zr)

        u = self.R + math.sqrt((self.r ** 2) - (z ** 2))
        u1, u2 = round(x / u, 5), round(y / u, 5)
        theta = volmdlr.core.sin_cos_angle(u1, u2)

        return volmdlr.Point2D(theta, phi)



    @classmethod
    def from_step(cls, arguments, object_dict):
        frame3d = object_dict[arguments[1]]
        U, W = frame3d.v, -frame3d.u
        U.normalize()
        W.normalize()
        V = W.cross(U)
        frame_direct = volmdlr.Frame3D(frame3d.origin, U, V, W)
        rcenter = float(arguments[2]) / 1000
        rcircle = float(arguments[3]) / 1000
        return cls(frame_direct, rcenter, rcircle, arguments[0][1:-1])


    def to_step(self, current_id):
        frame = volmdlr.Frame3D(self.frame.origin, self.frame.w, self.frame.u, self.frame.v)
        content, frame_id = frame.to_step(current_id)
        current_id = frame_id + 1
        content += "#{} = TOROIDAL_SURFACE('{}',#{},{},{});\n"\
            .format(current_id, self.name, frame_id,
                    round(1000*self.R, 3),
                    round(1000*self.r, 3))
        return content, current_id

    def frame_mapping(self, frame, side, copy=True):
        basis = frame.Basis()
        if side == 'new':
            new_origin = frame.new_coordinates(self.frame.origin)
            new_u = basis.new_coordinates(self.frame.u)
            new_v = basis.new_coordinates(self.frame.v)
            new_w = basis.new_coordinates(self.frame.w)
            new_frame = volmdlr.Frame3D(new_origin, new_u, new_v, new_w)
            if copy:
                return ToroidalSurface3D(new_frame,
                                         self.R, self.r,
                                         name=self.name)
            else:
                self.frame = new_frame

        if side == 'old':
            new_origin = frame.old_coordinates(self.frame.origin)
            new_u = basis.old_coordinates(self.frame.u)
            new_v = basis.old_coordinates(self.frame.v)
            new_w = basis.old_coordinates(self.frame.w)
            new_frame = volmdlr.Frame3D(new_origin, new_u, new_v, new_w)
            if copy:
                return ToroidalSurface3D(new_frame,
                                         self.R, self.r,
                                         name=self.name)
            else:
                self.frame = new_frame

    def rectangular_cut(self, theta1, theta2, phi1, phi2, name=''):
        # theta1 = angle_principal_measure(theta1)
        # theta2 = angle_principal_measure(theta2)
        # phi1 = angle_principal_measure(phi1)
        # phi2 = angle_principal_measure(phi2)

        if phi1 == phi2:
            phi2 += volmdlr.TWO_PI
        elif phi2 < phi1:
            phi2 += volmdlr.TWO_PI
        if theta1 == theta2:
            theta2 += volmdlr.TWO_PI
        elif theta2 < theta1:
            theta2 += volmdlr.TWO_PI

        p1 = volmdlr.Point2D(theta1, phi1)
        p2 = volmdlr.Point2D(theta1, phi2)
        p3 = volmdlr.Point2D(theta2, phi2)
        p4 = volmdlr.Point2D(theta2, phi1)
        outer_contour = volmdlr.wires.ClosedPolygon2D([p1, p2, p3, p4])
        return ToroidalFace3D(self,
                              Surface2D(outer_contour, []),
                              name)

    def linesegment2d_to_3d(self, linesegment2d):
        theta1, phi1 = linesegment2d.start
        theta2, phi2 = linesegment2d.end
        if theta1 == theta2:
            if abs(phi1 - phi2) == volmdlr.TWO_PI:
                u = self.frame.u.rotation(self.frame.origin, self.frame.w, theta1)
                v = self.frame.u.rotation(self.frame.origin, self.frame.w,
                                          theta1)
                center = self.frame.origin+self.R*u
                return [volmdlr.edges.FullArc3D(center=center,
                                                start_end=center+self.r*u,
                                                normal=v)]
            else:
                return [volmdlr.edges.Arc3D(
                            self.point2d_to_3d(linesegment2d.start),
                            self.point2d_to_3d(volmdlr.Point2D(theta1, 0.5*(phi1+phi2))),
                            self.point2d_to_3d(linesegment2d.end),
                )]
        elif phi1 == phi2:
            if abs(theta1 - theta2) == volmdlr.TWO_PI:
                center = self.frame.origin+self.r*math.sin(phi1)*self.frame.w
                start_end = center + self.frame.u*(self.r+self.R)
                return [volmdlr.edges.FullArc3D(center=center,
                                                start_end=start_end,
                                                normal=self.frame.w)]
            else:
                return [volmdlr.edges.Arc3D(
                            self.point2d_to_3d(linesegment2d.start),
                            self.point2d_to_3d(volmdlr.Point2D(0.5*(theta1+theta2), phi1)),
                            self.point2d_to_3d(linesegment2d.end),
                )]
        else:
            raise NotImplementedError('Ellipse?')

    def fullarc3d_to_2d(self, fullarc3d):
        if self.frame.w.is_colinear_to(fullarc3d.normal):
            p1 = self.point3d_to_2d(fullarc3d.start)
            return [volmdlr.edges.LineSegment2D(p1, p1+volmdlr.TWO_PI*volmdlr.X2D)]
        elif fullarc3d.normal.dot(self.frame.w):
            p1 = self.point3d_to_2d(fullarc3d.start)
            return [volmdlr.edges.LineSegment2D(p1,
                                               p1 + volmdlr.TWO_PI * volmdlr.Y2D)]
        else:
            raise ValueError('Impossible!')

    def circle3d_to_2d(self, circle3d):
        return []

    def triangulation(self):
        face = self.rectangular_cut(0, volmdlr.TWO_PI, 0, volmdlr.TWO_PI)
        return face.triangulation()

class ConicalSurface3D(Surface3D):
    face_class = 'ConicalFace3D'
    x_periodicity = volmdlr.TWO_PI
    """
    The local plane is defined by (theta, z)
    :param frame: Cone's frame to position it: frame.w is axis of cone
                    frame.origin is at the angle of the cone
    :param semi_angle: Cone's semi-angle
    """

    def __init__(self, frame:volmdlr.Frame3D, semi_angle:float, name:str=''):
        self.frame = frame
        self.semi_angle = semi_angle
        self.name = name

    @classmethod
    def from_step(cls, arguments, object_dict):
        frame3d = object_dict[arguments[1]]
        U, W = frame3d.v, frame3d.u
        U.normalize()
        W.normalize()
        V = W.cross(U)
        radius = float(arguments[2]) / 1000
        semi_angle = float(arguments[3])
        origin = frame3d.origin - radius/math.tan(semi_angle)*W


        frame_direct = volmdlr.Frame3D(origin, U, V, W)
        return cls(frame_direct, semi_angle, arguments[0][1:-1])

    def to_step(self, current_id):
        frame = volmdlr.Frame3D(self.frame.origin, self.frame.w, self.frame.u, self.frame.v)
        content, frame_id = frame.to_step(current_id)
        current_id = frame_id + 1
        content += "#{} = CONICAL_SURFACE('{}',#{},{},{});\n"\
            .format(current_id, self.name, frame_id,
                    0.,
                    round(self.semi_angle, 3))
        return content, current_id

    def frame_mapping(self, frame, side, copy=True):
        basis = frame.Basis()
        if side == 'new':
            new_origin = frame.new_coordinates(self.frame.origin)
            new_u = basis.new_coordinates(self.frame.u)
            new_v = basis.new_coordinates(self.frame.v)
            new_w = basis.new_coordinates(self.frame.w)
            new_frame = volmdlr.Frame3D(new_origin, new_u, new_v, new_w)
            if copy:
                return ConicalSurface3D(new_frame, self.radius, name=self.name)
            else:
                self.frame = new_frame

        if side == 'old':
            new_origin = frame.old_coordinates(self.frame.origin)
            new_u = basis.old_coordinates(self.frame.u)
            new_v = basis.old_coordinates(self.frame.v)
            new_w = basis.old_coordinates(self.frame.w)
            new_frame = volmdlr.Frame3D(new_origin, new_u, new_v, new_w)
            if copy:
                return ConicalSurface3D(new_frame, self.radius, name=self.name)
            else:
                self.frame = new_frame

    def point2d_to_3d(self, point2d:volmdlr.Point2D):
        theta, z = point2d
        r = math.tan(self.semi_angle) * z
        new_point = volmdlr.Point3D(r * math.cos(theta),
                                    r * math.sin(theta),
                                    z)
        return self.frame.old_coordinates(new_point)

    def point3d_to_2d(self, point3d: volmdlr.Point3D):
        z = self.frame.w.dot(point3d)
        x, y = point3d.plane_projection2d(self.frame.origin, self.frame.u,
                                          self.frame.v)
        theta = math.atan2(y, x)
        return volmdlr.Point2D(theta, z)

    def rectangular_cut(self, theta1: float, theta2: float,
                        z1: float, z2: float, name: str=''):
        # theta1 = angle_principal_measure(theta1)
        # theta2 = angle_principal_measure(theta2)
        if theta1 == theta2:
            theta2 += volmdlr.TWO_PI

        p1 = volmdlr.Point2D(theta1, z1)
        p2 = volmdlr.Point2D(theta2, z1)
        p3 = volmdlr.Point2D(theta2, z2)
        p4 = volmdlr.Point2D(theta1, z2)
        outer_contour = volmdlr.wires.ClosedPolygon2D([p1, p2, p3, p4])
        return ConicalFace3D(self, Surface2D(outer_contour, []), name)


    def fullarc3d_to_2d(self, fullarc3d):
        if self.frame.w.is_colinear_to(fullarc3d.normal):
            p1 = self.point3d_to_2d(fullarc3d.start)
            return [volmdlr.edges.LineSegment2D(p1, p1+volmdlr.TWO_PI*volmdlr.X2D)]
        else:
            raise ValueError('Impossible!')

    def circle3d_to_2d(self, circle3d):
        return []

    def linesegment2d_to_3d(self, linesegment2d):
        theta1, z1 = linesegment2d.start
        theta2, z2 = linesegment2d.end
        if math.isclose(z1, z2, abs_tol=1e-9) and  math.isclose(z1, 0., abs_tol=1e-9):
            return []
        elif math.isclose(abs(theta1 - theta2)%volmdlr.TWO_PI, 0., abs_tol=1e-9):
            return [volmdlr.edges.LineSegment3D(
                        self.point2d_to_3d(linesegment2d.start),
                        self.point2d_to_3d(linesegment2d.end),
            )]
        elif math.isclose(z1, z2, abs_tol=1e-9):

            if abs(theta1 - theta2)%volmdlr.TWO_PI == 0.:
                return [volmdlr.edges.FullArc3D(center=self.frame.origin+z1*self.frame.w,
                                               start_end=self.point2d_to_3d(linesegment2d.start),
                                               normal=self.frame.w)]
            else:
                return [volmdlr.edges.Arc3D(
                    self.point2d_to_3d(linesegment2d.start),
                    self.point2d_to_3d(volmdlr.Point2D(0.5*(theta1+theta2),z1)),
                    self.point2d_to_3d(linesegment2d.end))
                        ]
        else:
            raise NotImplementedError('Ellipse?')

class SphericalSurface3D(Surface3D):
    face_class = 'SphericalFace3D'
    """
    :param frame: Sphere's frame to position it
    :type frame: volmdlr.Frame3D
    :param radius: Sphere's radius
    :type radius: float
    """

    def __init__(self, frame, radius, name=''):
        self.frame = frame
        self.radius = radius
        self.name = name
        V = frame.v
        V.normalize()
        W = frame.w
        W.normalize()
        self.plane = Plane3D(frame.origin, V, W)

    @classmethod
    def from_step(cls, arguments, object_dict):
        frame3d = object_dict[arguments[1]]
        U, W = frame3d.v, frame3d.u
        U.normalize()
        W.normalize()
        V = W.cross(U)
        frame_direct = volmdlr.Frame3D(frame3d.origin, U, V, W)
        radius = float(arguments[2]) / 1000
        return cls(frame_direct, radius, arguments[0][1:-1])


    def point2d_to3d(self, point2d):
        # source mathcurve.com/surfaces/sphere
        # -pi<theta<pi, -pi/2<phi<pi/2
        theta, phi = point2d
        x = self.radius * math.cos(phi) * math.cos(theta)
        y = self.radius * math.cos(phi) * math.sin(theta)
        z = self.radius * math.sin(phi)
        return self.frame3d.old_coordinates(volmdlr.Point3D(x, y, z))

    def point3d_to2d(self, point3d):
        x, y, z = point3d
        if z < -self.radius:
            z = -self.radius
        elif z > self.radius:
            z = self.radius

        zr = z / self.radius
        phi = math.asin(zr)

        u = math.sqrt((self.radius ** 2) - (z ** 2))
        if u == 0:
            u1, u2 = x, y
        else:
            u1, u2 = round(x / u, 5), round(y / u, 5)
        theta = volmdlr.sin_cos_angle(u1, u2)
        return volmdlr.Point2D(theta, phi)

class RuledSurface3D(Surface3D):
    face_class = 'RuledFace3D'
    """
    :param frame: frame.w is axis, frame.u is theta=0 frame.v theta=pi/2
    :type frame: volmdlr.Frame3D
    :param radius: Cylinder's radius
    :type radius: float
    """

    def __init__(self,
                 wire1:volmdlr.wires.Wire3D,
                 wire2:volmdlr.wires.Wire3D,
                 name:str=''):

        self.wire1 = wire1
        self.wire2 = wire2
        self.length1 = wire1.length()
        self.length2 = wire2.length()
        self.name = name
        

    def point2d_to_3d(self, point2d:volmdlr.Point2D):
        x, y = point2d
        point1 = self.wire1.point_at_abscissa(x*self.length1)
        point2 = self.wire2.point_at_abscissa(x*self.length2)
        joining_line = volmdlr.edges.LineSegment3D(point1, point2)
        point = joining_line.point_at_abscissa(y*joining_line.length())
        return point

    def point3d_to_2d(self, point3d):
        raise NotImplementedError

    def rectangular_cut(self, x1: float, x2: float,
                        y1: float, y2: float, name: str=''):

        p1 = volmdlr.Point2D(x1, y1)
        p2 = volmdlr.Point2D(x2, y1)
        p3 = volmdlr.Point2D(x2, y2)
        p4 = volmdlr.Point2D(x1, y2)
        outer_contour = volmdlr.wires.ClosedPolygon2D([p1, p2, p3, p4])
        surface2d = Surface2D(outer_contour, [])
        return volmdlr.faces.RuledFace3D(self, surface2d, name)

class BSplineSurface3D(Surface3D):
    def __init__(self, degree_u, degree_v, control_points, nb_u, nb_v,
                 u_multiplicities, v_multiplicities, u_knots, v_knots,
                 weights=None, name=''):
        self.control_points = control_points
        self.degree_u = degree_u
        self.degree_v = degree_v
        self.nb_u = nb_u
        self.nb_v = nb_v

        u_knots = volmdlr.edges.standardize_knot_vector(u_knots)
        v_knots = volmdlr.edges.standardize_knot_vector(v_knots)
        self.u_knots = u_knots
        self.v_knots = v_knots
        self.u_multiplicities = u_multiplicities
        self.v_multiplicities = v_multiplicities
        self.weights = weights

        self.control_points_table = []
        points_row = []
        i = 1
        for pt in control_points:
            points_row.append(pt)
            if i == nb_v:
                self.control_points_table.append(points_row)
                points_row = []
                i = 1
            else:
                i += 1
        surface = BSpline.Surface()
        surface.degree_u = degree_u
        surface.degree_v = degree_v
        if weights is None:
            P = [(control_points[i][0], control_points[i][1],
                  control_points[i][2]) for i in range(len(control_points))]
            surface.set_ctrlpts(P, nb_u, nb_v)
        else:
            Pw = [(control_points[i][0] * weights[i],
                   control_points[i][1] * weights[i],
                   control_points[i][2] * weights[i],
                   weights[i]) for i in range(len(control_points))]
            surface.set_ctrlpts(Pw, nb_u, nb_v)
        knot_vector_u = []
        for i, u_knot in enumerate(u_knots):
            knot_vector_u.extend([u_knot] * u_multiplicities[i])
        knot_vector_v = []
        for i, v_knot in enumerate(v_knots):
            knot_vector_v.extend([v_knot] * v_multiplicities[i])
        surface.knotvector_u = knot_vector_u
        surface.knotvector_v = knot_vector_v
        surface.delta = 0.05
        surface_points = surface.evalpts

        self.surface = surface
        self.points = [volmdlr.Point3D(*p) for p in surface_points]
        volmdlr.core.Primitive3D.__init__(self, name=name)

    def point2d_to_3d(self, point2d:volmdlr.Point2D):
        x, y = point2d
        return volmdlr.Point3D(*self.evaluate_single(x, y))

    def FreeCADExport(self, ip, ndigits=3):
        name = 'primitive{}'.format(ip)
        script = ""
        points = '['
        for i, pts_row in enumerate(self.control_points_table):
            pts = '['
            for j, pt in enumerate(pts_row):
                point = 'fc.Vector({},{},{}),'.format(pt[0], pt[1], pt[2])
                pts += point
            pts = pts[:-1] + '],'
            points += pts
        points = points[:-1] + ']'

        script += '{} = Part.BSplineSurface()\n'.format(name)
        if self.weights is None:
            script += '{}.buildFromPolesMultsKnots({},{},{},udegree={},vdegree={},uknots={},vknots={})\n'.format(
                name, points, self.u_multiplicities, self.v_multiplicities,
                self.degree_u, self.degree_v, self.u_knots, self.v_knots)
        else:
            script += '{}.buildFromPolesMultsKnots({},{},{},udegree={},vdegree={},uknots={},vknots={},weights={})\n'.format(
                name, points, self.u_multiplicities, self.v_multiplicities,
                self.degree_u, self.degree_v, self.u_knots, self.v_knots,
                self.weights)

        return script

    def rotation(self, center, axis, angle, copy=True):
        new_control_points = [p.rotation(center, axis, angle, True) for p in
                              self.control_points]
        new_BSplineSurface3D = BSplineSurface3D(self.degree_u, self.degree_v,
                                                new_control_points, self.nb_u,
                                                self.nb_v,
                                                self.u_multiplicities,
                                                self.v_multiplicities,
                                                self.u_knots, self.v_knots,
                                                self.weights, self.name)
        if copy:
            return new_BSplineSurface3D
        else:
            self.control_points = new_control_points
            self.curve = new_BSplineSurface3D.curve
            self.points = new_BSplineSurface3D.points

    def translation(self, offset, copy=True):
        new_control_points = [p.translation(offset, True) for p in
                              self.control_points]
        new_BSplineSurface3D = BSplineSurface3D(self.degree_u, self.degree_v,
                                                new_control_points, self.nb_u,
                                                self.nb_v,
                                                self.u_multiplicities,
                                                self.v_multiplicities,
                                                self.u_knots, self.v_knots,
                                                self.weights, self.name)
        if copy:
            return new_BSplineSurface3D
        else:
            self.control_points = new_control_points
            self.curve = new_BSplineSurface3D.curve
            self.points = new_BSplineSurface3D.points

    @classmethod
    def from_step(cls, arguments, object_dict):
        name = arguments[0][1:-1]

        degree_u = int(arguments[1])
        degree_v = int(arguments[2])
        points_sets = arguments[3][1:-1].split("),")
        points_sets = [elem + ")" for elem in points_sets[:-1]] + [
            points_sets[-1]]
        control_points = []
        for points_set in points_sets:
            points = [object_dict[int(i[1:])] for i in
                      points_set[1:-1].split(",")]
            nb_v = len(points)
            control_points.extend(points)
        nb_u = int(len(control_points) / nb_v)
        surface_form = arguments[4]
        if arguments[5] == '.F.':
            u_closed = False
        elif arguments[5] == '.T.':
            u_closed = True
        else:
            raise ValueError
        if arguments[6] == '.F.':
            v_closed = False
        elif arguments[6] == '.T.':
            v_closed = True
        else:
            raise ValueError
        self_intersect = arguments[7]
        u_multiplicities = [int(i) for i in arguments[8][1:-1].split(",")]
        v_multiplicities = [int(i) for i in arguments[9][1:-1].split(",")]
        u_knots = [float(i) for i in arguments[10][1:-1].split(",")]
        v_knots = [float(i) for i in arguments[11][1:-1].split(",")]
        knot_spec = arguments[12]

        if 13 in range(len(arguments)):
            weight_data = [float(i) for i in
                           arguments[13][1:-1].replace("(", "").replace(")",
                                                                        "").split(
                               ",")]
        else:
            weight_data = None

        return cls(degree_u, degree_v, control_points, nb_u, nb_v,
                   u_multiplicities, v_multiplicities, u_knots, v_knots,
                   weight_data, name)

class Face3D(volmdlr.core.Primitive3D):
    min_x_density=1
    min_y_density=1

    def __init__(self, surface3d, surface2d: Surface2D,
                 name: str = ''):
        self.surface3d = surface3d
        self.surface2d = surface2d
        self.bounding_box = self._bounding_box()

        volmdlr.core.Primitive3D.__init__(self, name=name)

    def __hash__(self):
        return hash(self.surface3d) + hash(self.surface2d)

    def __eq__(self, other_):
        equal = (self.surface3d == other_.surface3d
                 and self.surface2d == other_.surface2d)
        return equal

    def point_belongs(self, point3d:volmdlr.Point3D):
        """
        Tells you if a point is on the 3D face and inside its contour
        """
        point2d = self.surface3d.point3d_to_2d(point3d)
        check_point3d = self.surface3d.point2d_to_3d(point2d)
        if check_point3d.point_distance(point3d) > 1e-6:
            return False

        return self.surface2d.point_belongs(point2d)


    @property
    def outer_contour3d(self):
        """

        """
        return self.surface3d.contour2d_to_3d(self.surface2d.outer_contour)


    @property
    def inner_contours3d(self):
        """

        """
        return [self.surface3d.contour2d_to_3d(c) for c in self.surface2d.inner_contours]

    def _bounding_box(self):
        """
        this error is raised to enforce overloading of this method
        """
        raise NotImplementedError('_bounding_box method must be overloaded by {}'.format(self.__class__.__name__))

    @classmethod
    def from_step(cls, arguments, object_dict):
        contours = []
        contours.append(object_dict[int(arguments[1][0][1:])])

        # Detecting inner and outer contours
        name = arguments[0][1:-1]
        surface = object_dict[int(arguments[2])]
        # print('surf', surface)
        # surface_class_name = surface.__class__.__name__

        if hasattr(surface, 'face_from_contours3d'):
            if (len(contours) == 1) and isinstance(contours[0], volmdlr.Point3D):
                return surface
            # print(contours)
            if surface.__class__.__name__ != 'Plane3D':
                contours[0].plot()
                surface.face_from_contours3d(contours).surface2d.plot(equal_aspect=False)
            return surface.face_from_contours3d(contours)

        else:
            print('arguments', arguments)
            raise NotImplementedError(surface)

    def to_step(self, current_id):
        content, surface3d_id = self.surface3d.to_step(current_id)
        current_id = surface3d_id + 1

<<<<<<< HEAD
        outer_contour_content, outer_contour_id = self.outer_contour3d.to_step(current_id,
                                                                 surface_id=surface3d_id)
=======
        outer_contour_content, outer_contour_id = self.outer_contour3d.to_step(current_id)
                                                                 # surface_id=surface3d_id)
>>>>>>> d3c83974
        content += outer_contour_content
        content += "#{} = FACE_BOUND('{}',#{},.T.);\n".format(outer_contour_id+1,
                                                          self.name,
                                                          outer_contour_id)
        contours_ids = [outer_contour_id+1]
        current_id = outer_contour_id + 2
        for inner_contour3d in self.inner_contours3d:
<<<<<<< HEAD
            inner_contour_content, inner_contour_id = inner_contour3d.to_step(current_id,
                                                                              surface_id=surface3d_id)
=======
            inner_contour_content, inner_contour_id = inner_contour3d.to_step(current_id)
                                                                              # surface_id=surface3d_id)
>>>>>>> d3c83974
            content += inner_contour_content
            face_bound_id = inner_contour_id + 1
            content += "#{} = FACE_BOUND('',#{},.T.);\n".format(face_bound_id,
                                                                inner_contour_id)
            contours_ids.append(face_bound_id)
            current_id = face_bound_id + 1

        content += "#{} = ADVANCED_FACE('{}',({}),#{},.T.);\n".format(current_id,
                                                            self.name,
                                                            volmdlr.core.step_ids_to_str(contours_ids),
                                                            surface3d_id
                                                            )
        return content, current_id

    # def delete_double(self, Le):
    #     Ls = []
    #     for i in Le:
    #         if i not in Ls:
    #             Ls.append(i)
    #     return Ls
    #
    # def min_max(self, Le, pos):
    #     Ls = []
    #     for i in range(0, len(Le)):
    #         Ls.append(Le[i][pos])
    #     return (min(Ls), max(Ls))
    #
    # def range_trigo(list_point):
    #     points_set = delete_double_point(list_point)
    #     xmax, xmin = max(pt[0] for pt in points_set), min(
    #         pt[0] for pt in points_set)
    #     ymax, ymin = max(pt[1] for pt in points_set), min(
    #         pt[1] for pt in points_set)
    #     center = volmdlr.Point2D(((xmax + xmin) / 2, (ymax + ymin) / 2))
    #     frame2d = Frame2D(center, X2D, Y2D)
    #     points_test = [frame2d.new_coordinates(pt) for pt in points_set]
    #
    #     points_2dint = []
    #     s = 0
    #     for k in range(0, len(points_test)):
    #         closest = points_test[s]
    #         while closest is None:
    #             s += 1
    #             closest = points_test[s]
    #         angle_min = math.atan2(closest.vector[1],
    #                                closest.vector[0]) + math.pi
    #         pos = s
    #         for i in range(s + 1, len(points_test)):
    #             close_test = points_test[i]
    #             if close_test is None:
    #                 continue
    #             else:
    #                 angle_test = math.atan2(close_test.vector[1],
    #                                         close_test.vector[0]) + math.pi
    #                 if angle_test < angle_min:  # and dist_test <= dist_min:
    #                     angle_min = angle_test
    #                     closest = close_test
    #                     pos = i
    #         points_2dint.append(closest)
    #         points_test[pos] = None
    #
    #     points_old = [frame2d.old_coordinates(pt) for pt in points_2dint]
    #     return points_old
    #
    # def range_closest(list_point, r1=None, r2=None):
    #     # use r1, r2 to compare h and r1*angle or r1*angle and r2*angle
    #     points_set = delete_double_point(list_point)
    #     if r1 is not None:
    #         for k in range(0, len(points_set)):
    #             points_set[k].vector[0] = points_set[k].vector[0] * r1
    #     if r2 is not None:
    #         for k in range(0, len(points_set)):
    #             points_set[k].vector[1] = points_set[k].vector[1] * r2
    #
    #     points_2dint = [points_set[0]]
    #     s = 1
    #     for k in range(1, len(points_set)):
    #         closest = points_set[s]
    #         while closest is None:
    #             s += 1
    #             closest = points_set[s]
    #         dist_min = (points_2dint[-1] - closest).norm()
    #         pos = s
    #         for i in range(s + 1, len(points_set)):
    #             close_test = points_set[i]
    #             if close_test is None:
    #                 continue
    #             else:
    #                 dist_test = (points_2dint[-1] - close_test).norm()
    #                 if dist_test <= dist_min:
    #                     dist_min = dist_test
    #                     closest = close_test
    #                     pos = i
    #         points_2dint.append(closest)
    #         points_set[pos] = None
    #
    #     if r1 is not None:
    #         for k in range(0, len(points_2dint)):
    #             points_2dint[k].vector[0] = points_2dint[k].vector[0] / r1
    #     if r2 is not None:
    #         for k in range(0, len(points_2dint)):
    #             points_2dint[k].vector[1] = points_2dint[k].vector[1] / r2
    #
    #     return points_2dint
    #
    # def create_primitives(points):
    #     primitives = []
    #     for k in range(0, len(points)):
    #         if k == len(points) - 1:
    #             primitives.append(volmdlr.LineSegment2D(points[k], points[0]))
    #         else:
    #             primitives.append(volmdlr.LineSegment2D(points[k], points[k + 1]))
    #     return primitives
    #
    # def LS2D_inprimitives(ls_toadd, primitives):
    #     same = False
    #     for list_prim in primitives:
    #         for prim in list_prim:
    #             if ls_toadd.points[0] == prim.points[0] and ls_toadd.points[
    #                 -1] == prim.points[-1]:
    #                 same = True
    #             elif ls_toadd.points[0] == prim.points[-1] and ls_toadd.points[
    #                 -1] == prim.points[0]:
    #                 same = True
    #             else:
    #                 continue
    #     return same

    def triangulation_lines(self):
        return [], []

    def triangulation(self):

        lines_x, lines_y = self.triangulation_lines()
        if lines_x and lines_y:
            surfaces = []
            for surface in self.surface2d.split_by_lines(lines_x):
                surfaces.extend(surface.split_by_lines(lines_y))

        elif lines_x:
            surfaces = self.surface2d.split_by_lines(lines_x)
        elif lines_y:
            surfaces = self.surface2d.split_by_lines(lines_y)
        else:
            surfaces = [self.surface2d]


        mesh2d = surfaces[0].triangulation()
        for subsurface in surfaces[1:]:
            mesh2d += subsurface.triangulation()

        return volmdlr.display.DisplayMesh3D(
            [volmdlr.display.Node3D(*self.surface3d.point2d_to_3d(p)) for p in mesh2d.points],
            mesh2d.triangles)

    def plot2d(self, ax=None, color='k', alpha=1):
        if ax is None:
            _, ax = plt.subplots()

        self.outer_contour.plot()


    def rotation(self, center, axis, angle, copy=True):
        if copy:
            new_surface = self.surface3d.rotation(center=center, axis=axis,
                                                  angle=angle, copy=True)
            return self.__class__(new_surface, self.surface2d)
        else:
            self.surface.rotation(center=center, axis=axis,
                                  angle=angle, copy=False)
            self.bounding_box = self._bounding_box()




    def translation(self, offset, copy=True):
        if copy:
            new_surface3d = self.surface3d.translation(offset=offset, copy=True)
            return self.__class__(new_surface3d, self.surface2d)
        else:
            self.surface.translation(offset=offset, copy=False)
            self.bounding_box = self._bounding_box()


    def frame_mapping(self, frame, side, copy=True):
        """
        side = 'old' or 'new'
        """
        if copy:
            new_surface = self.surface3d.frame_mapping(frame, side, copy=True)
            return self.__class__(new_surface, self.surface2d.copy(), self.name)
        else:
            self.surface3d.frame_mapping(frame, side, copy=False)
            self.bounding_box = self._bounding_box()


    def copy(self):
        return Face3D(self.surface3d.copy(), self.surface2d.copy(), self.name)

    def linesegment_intersections(self,
                                 linesegment: volmdlr.edges.LineSegment3D,
                                 ) -> List[volmdlr.Point3D]:

        intersections = []
        for intersection in self.surface3d.linesegment_intersections(
            linesegment):
            if self.point_belongs(intersection):
                intersections.append(intersection)

        return intersections

    def plot(self, ax=None, color='k', alpha=1):
        if not ax:
            ax = plt.figure().add_subplot(111, projection='3d')
        self.outer_contour3d.plot(ax=ax, color=color, alpha=alpha)
        return ax


class PlaneFace3D(Face3D):
    """
    :param contours: The face's contour2D
    :type contours: volmdlr.Contour2D
    :param plane: Plane used to place your face
    :type plane: Plane3D
    """
    _standalone_in_db = False
    _generic_eq = True
    _non_serializable_attributes = ['bounding_box', 'polygon2D']
    _non_eq_attributes = ['name', 'bounding_box', 'outer_contour3d', 'inner_contours3d']
    _non_hash_attributes = []

    def __init__(self, plane3d:Plane3D, surface2d:Surface2D, name:str=''):
        # if not isinstance(outer_contour2d, volmdlr.Contour2D):
        #     raise ValueError('Not a contour2D: {}'.format(outer_contour2d))
        Face3D.__init__(self,
                        surface3d=plane3d,
                        surface2d=surface2d,
                        name=name)

    # @classmethod
    # def _repair_points_and_polygon2d(cls, points, plane):
    #     if points[0] == points[-1]:
    #         points = points[:-1]
    #     polygon_points = [
    #         p.to_2d(plane.origin, plane.vectors[0], plane.vectors[1]) for p in
    #         points]
    #     repaired_points = [p.copy() for p in points]
    #     polygon2D = volmdlr.ClosedPolygon2D(polygon_points)
    #     if polygon2D.SelfIntersect()[0]:
    #         repaired_points = [repaired_points[1]] + [
    #             repaired_points[0]] + repaired_points[2:]
    #         polygon_points = [polygon_points[1]] + [
    #             polygon_points[0]] + polygon_points[2:]
    #         if polygon_points[0] == polygon_points[-1]:
    #             repaired_points = repaired_points[:-1]
    #             polygon_points = polygon_points[:-1]
    #         polygon2D = volmdlr.ClosedPolygon2D(polygon_points)
    #     return repaired_points, polygon2D

    @classmethod
    def dict_to_object(cls, dict_):
        plane3d = Plane3D.dict_to_object(dict_['surface3d'])
        surface2d = Surface2D.dict_to_object(dict_['surface2d'])
        return cls(plane3d, surface2d, dict_['name'])

    def copy(self):
        return PlaneFace3D(self.surface3d.copy(), self.surface2d.copy(), self.name)

    def _bounding_box(self):
        """
        """
        return self.outer_contour3d._bounding_box()


    # def average_center_point(self):
    #     """
    #     excluding holes
    #     """
    #     points = self.points
    #     nb = len(points)
    #     x = npy.sum([p[0] for p in points]) / nb
    #     y = npy.sum([p[1] for p in points]) / nb
    #     z = npy.sum([p[2] for p in points]) / nb
    #     return volmdlr.Point3D((x, y, z))

    def distance_to_point(self, point, return_other_point=False):
        ## """
        ## Only works if the surface is planar
        ## TODO : this function does not take into account if Face has holes
        ## """
        # On projette le point sur la surface plane
        # Si le point est à l'intérieur de la face, on retourne la distance de projection
        # Si le point est à l'extérieur, on projette le point sur le plan
        # On calcule en 2D la distance entre la projection et le polygone contour
        # On utilise le theroeme de Pytagore pour calculer la distance minimale entre le point et le contour

        projected_pt = point.PlaneProjection3D(self.plane.origin,
                                               self.plane.vectors[0],
                                               self.plane.vectors[1])
        projection_distance = point.point_distance(projected_pt)

        if self.point_on_face(projected_pt):
            if return_other_point:
                return projection_distance, projected_pt
            return projection_distance

        point_2D = point.to_2d(self.plane.origin, self.plane.vectors[0],
                              self.plane.vectors[1])

        border_distance, other_point = self.polygon2D.PointBorderDistance(
            point_2D, return_other_point=True)

        other_point = other_point.to_3d(self.plane.origin,
                                       self.plane.vectors[0],
                                       self.plane.vectors[1])

        if return_other_point:
            return (
                               projection_distance ** 2 + border_distance ** 2) ** 0.5, other_point
        return (projection_distance ** 2 + border_distance ** 2) ** 0.5

    def minimum_distance_points_plane(self, other_plane_face, return_points=False):
        ## """
        ## Only works if the surface is planar
        ## TODO : this function does not take into account if Face has holes
        ## TODO : TRAITER LE CAS OU LA DISTANCE LA PLUS COURTE N'EST PAS D'UN SOMMET
        ## """
        # On calcule la distance entre la face 1 et chaque point de la face 2
        # On calcule la distance entre la face 2 et chaque point de la face 1

        # if self.face_intersection(other_plane_face) is not None:
        #     return 0, None, None
        #
        # polygon1_points_3D = [volmdlr.Point3D(p.vector) for p in
        #                       self.contours3d[0].tessel_points]
        # polygon2_points_3D = [volmdlr.Point3D(p.vector) for p in
        #                       other_plane_face.contours3d[0].tessel_points]
        #
        # distances = []
        # if not return_points:
        #     d_min = other_plane_face.distance_to_point(polygon1_points_3D[0])
        #     for point1 in polygon1_points_3D[1:]:
        #         d = other_plane_face.distance_to_point(point1)
        #         if d < d_min:
        #             d_min = d
        #     for point2 in polygon2_points_3D:
        #         d = self.distance_to_point(point2)
        #         if d < d_min:
        #             d_min = d
        #     return d_min
        #
        # else:
        #     for point1 in polygon1_points_3D:
        #         d, other_point = other_plane_face.distance_to_point(
        #             point1,
        #             return_other_point=True)
        #         distances.append((d, point1, other_point))
        #     for point2 in polygon2_points_3D:
        #         d, other_point = self.distance_to_point(
        #             point2,
        #             return_other_point=True
        #         )
        #         distances.append((d, point2, other_point))
        #
        # d_min, point_min, other_point_min = distances[0]
        # for distance in distances[1:]:
        #     if distance[0] < d_min:
        #         d_min = distance[0]
        #         point_min = distance[1]
        #         other_point_min = distance[2]
        #
        # return point_min, other_point_min

        min_distance = math.inf
        for edge1 in self.outer_contour3d.primitives:
            for edge2 in other_plane_face.outer_contour3d.primitives:
                p1, p2 = edge1.minimum_distance_points(edge2)
                d12 = p1.point_distance(p2)
                if d12 < min_distance:
                    min_points = (p1, p2)
                    min_distance = d12
        return min_points




    def edge_intersections(self, edge):
        intersections = []
        linesegment = volmdlr.edges.LineSegment3D(edge.start, edge.end)
        for surface3d_inter in self.surface3d.linesegment_intersections(linesegment):
            point2d = self.surface3d.point3d_to_2d(surface3d_inter)
            if self.surface2d.point_belongs(point2d):
                intersections.append(surface3d_inter)
                
        return intersections

    def face_intersections(self, face2):
        ## """
        ## Only works if the surface is planar
        ## TODO : this function does not take into account if Face has holes
        ## """
        bbox1 = self.bounding_box
        bbox2 = face2.bounding_box
        if not bbox1.bbox_intersection(bbox2):
            return []

        intersections = []


        for edge2 in face2.outer_contour3d.primitives:
            intersection_points = self.edge_intersections(edge2)
            if intersection_points:
                intersections.extend(intersection_points)
                

        for edge1 in self.outer_contour3d.primitives:
            intersection_points = face2.edge_intersections(edge1)
            if intersection_points:
                intersections.extend(intersection_points)

        return intersections


    def minimum_distance(self, other_face, return_points=False):
        if other_face.__class__ is CylindricalFace3D:
            p1, p2 = other_face.minimum_distance_points_cyl(self)
            if return_points:
                return p1.point_distance(p2), p1, p2
            else:
                return p1.point_distance(p2)

        if other_face.__class__ is PlaneFace3D:
            p1, p2 = self.minimum_distance_points_plane(other_face)
            if return_points:
                return p1.point_distance(p2), p1, p2
            else:
                return p1.point_distance(p2)

        if other_face.__class__ is ToroidalFace3D:
            p1, p2 = other_face.minimum_distance_points_plane(self)
            if return_points:
                return p1.point_distance(p2), p1, p2
            else:
                return p1.point_distance(p2)

        else:
            return NotImplementedError


class CylindricalFace3D(Face3D):
    """
    :param contours2d: The cylinder's contour2D
    :type contours2d: volmdlr.Contour2D
    :param cylindricalsurface3d: Information about the Cylinder
    :type cylindricalsurface3d: CylindricalSurface3D
    :param points: contours2d's point
    :type points: List of volmdlr.Point2D

    :Example:
        >>> contours2d is rectangular and will create a classic cylinder with x= 2*pi*radius, y=h
    """
    min_x_density = 5
    min_y_density = 1

    def __init__(self,
                 cylindricalsurface3d: CylindricalSurface3D,
                 surface2d: Surface2D,
                 name: str = ''):

        self.radius = cylindricalsurface3d.radius
        self.center = cylindricalsurface3d.frame.origin
        self.normal = cylindricalsurface3d.frame.w
        Face3D.__init__(self, surface3d=cylindricalsurface3d,
                        surface2d=surface2d,
                        name=name)



    # @classmethod
    # def from_contours3d(cls, contours3d, cylindricalsurface3d, name=''):
    #     """
    #     :param contours3d: The cylinder's contour3D
    #     :type contours3d: Contour3D
    #     :param cylindricalsurface3d: Information about the Cylinder
    #     :type cylindricalsurface3d: CylindricalSurface3D
    #
    #     example
    #         >>> contours3d is [Arc3D, volmdlr.LineSegment3D, Arc3D]
    #     """
    #
    #     frame = cylindricalsurface3d.frame
    #     radius = cylindricalsurface3d.radius
    #     size = len(contours3d[0].primitives)
    #
    #     if contours3d[0].primitives[0].__class__ is volmdlr.edges.LineSegment3D and \
    #             contours3d[0].primitives[1].__class__ is volmdlr.edges.Arc3D:
    #         return CylindricalFace3D.from_arc3d(contours3d[0].primitives[0],
    #                                             contours3d[0].primitives[1],
    #                                             cylindricalsurface3d)
    #
    #     if contours3d[0].edges[0].__class__ is volmdlr.edges.Arc3D and contours3d[0].edges[
    #         2].__class__ is volmdlr.edges.Arc3D and size <= 4:
    #
    #         arc1, arc2 = contours3d[0].edges[0], contours3d[0].edges[2]
    #         c1, c2 = frame.new_coordinates(arc1.center), frame.new_coordinates(
    #             arc2.center)
    #         hmin, hmax = min(c1.vector[2], c2.vector[2]), max(c1.vector[2],
    #                                                           c2.vector[2])
    #         n1 = arc1.normal
    #         if n1 == -frame.w:
    #             arc1.setup_arc(arc1.start, arc1.interior, arc1.end,
    #                            -arc1.normal)
    #         start1, end1 = arc1.start, arc1.end
    #         theta1_1, theta1_2 = volmdlr.posangle_arc(start1, end1, radius, frame)
    #         if not (
    #         math.isclose(arc1.angle, abs(theta1_1 - theta1_2), abs_tol=1e-4)):
    #             if math.isclose(theta1_1, 0, abs_tol=1e-4):
    #                 theta1_1 = volmdlr.TWO_PI
    #             elif math.isclose(theta1_2, 0, abs_tol=1e-4):
    #                 theta1_2 = volmdlr.TWO_PI
    #             else:
    #                 raise NotImplementedError
    #
    #         offset1, angle1 = volmdlr.offset_angle(arc1.is_trigo, theta1_1, theta1_2)
    #         pt1, pt2, pt3, pt4 = volmdlr.Point2D((offset1, hmin)), volmdlr.Point2D(
    #             (offset1, hmax)), volmdlr.Point2D((offset1 + angle1, hmax)), volmdlr.Point2D(
    #             (offset1 + angle1, hmin))
    #         seg1, seg2, seg3, seg4 = volmdlr.LineSegment2D(pt1, pt2), volmdlr.LineSegment2D(
    #             pt2, pt3), volmdlr.LineSegment2D(pt3, pt4), volmdlr.LineSegment2D(pt4, pt1)
    #         primitives = [seg1, seg2, seg3, seg4]
    #         contours2d = [volmdlr.Contour2D(primitives)]
    #         points = contours2d[0].tessel_points
    #
    #     else:
    #         contours2d = CylindricalFace3D.contours3d_to2d(contours3d,
    #                                                        cylindricalsurface3d)
    #         points = contours2d[0].tessel_points
    #
    #     return cls(contours2d, cylindricalsurface3d, points, name=name)
    #
    # @classmethod
    # def from_arc3d(cls, lineseg, arc,
    #                cylindricalsurface3d):  # Work with 2D too
    #     """
    #     :param lineseg: The segment which represent the extrusion of the arc
    #     :type lineseg: volmdlr.LineSegment3D/2D
    #     :param arc: The Arc circle to extrude
    #     :type arc: Arc3D/2D, volmdlr.Circle3D/2D
    #     :param cylindricalsurface3d: Information about the Cylinder
    #     :type cylindricalsurface3d: CylindricalSurface3D
    #
    #     Particularity : the frame is the base of the cylinder, it begins there and go in the normal direction
    #     """
    #     radius = cylindricalsurface3d.radius
    #     frame = cylindricalsurface3d.frame
    #     normal, center = frame.w, frame.origin
    #     offset = 0
    #     if arc.__class__.__name__ == 'volmdlr.Circle3D'\
    #         or arc.__class__.__name__ == 'Circle2D':
    #
    #         frame_adapt = cylindricalsurface3d.frame
    #         theta = arc.angle
    #
    #     else:
    #         point12d = arc.start
    #         if point12d.__class__ is volmdlr.Point3D:
    #             point12d = point12d.to_2d(center, frame.u,
    #                                      frame.v)
    #             # Using it to put arc.start at the same height
    #         point13d = point12d.to_3d(center, frame.u, frame.v)
    #         if arc.start.__class__ is volmdlr.Point2D:
    #             u_g2d = volmdlr.Vector2D((arc.start - arc.center).vector)
    #             u = u_g2d.to_3d(center, frame.u, frame.v)
    #             u.normalize()
    #         else:
    #             u = point13d - center
    #             u.normalize()
    #         v = normal.cross(u)
    #         v.normalize()
    #
    #         point_last = arc.end
    #         if point_last.__class__ is volmdlr.Point3D:
    #             point_last = point_last.to_2d(center, u, v)
    #
    #         x, y = point_last.x, point_last.y
    #
    #         theta = math.atan2(y, x)
    #         if theta < 0 or math.isclose(theta, 0, abs_tol=1e-9):
    #             if arc.angle > math.pi:
    #                 theta += volmdlr.TWO_PI
    #             else:
    #                 offset = theta
    #                 theta = -theta
    #
    #         frame_adapt = volmdlr.Frame3D(center, u, v, normal)
    #
    #     cylindersurface3d = CylindricalSurface3D(frame_adapt, radius)
    #     segbh = volmdlr.edges.LineSegment2D(volmdlr.Point2D(offset, 0),
    #                           volmdlr.Point2D(offset, lineseg.length()))
    #     circlestart = volmdlr.edges.LineSegment2D(segbh.end,
    #                                 segbh.end + volmdlr.Point2D(theta, 0))
    #     seghb = volmdlr.edges.LineSegment2D(circlestart.end,
    #                           circlestart.end - segbh.end +
    #                           segbh.start)
    #     circlend = volmdlr.edges.LineSegment2D(seghb.end, segbh.start)
    #
    #     edges = [segbh, circlestart, seghb, circlend]
    #     return cls(cylindersurface3d,
    #                Surface2D(volmdlr.wires.Contour2D(edges), []), name='')
    #
    # def contours3d_to2d(contours3d, cylindricalsurface3d):
    #     frame = cylindricalsurface3d.frame
    #     n = frame.w
    #     radius = cylindricalsurface3d.radius
    #
    #     primitives, start_end, all_points = [], [], []
    #     for edge in contours3d[0].edges:
    #         new_points = [frame.new_coordinates(pt) for pt in edge.points]
    #         if edge.__class__ is volmdlr.edges.Arc3D:
    #             if edge.normal == n or edge.normal == -n:
    #                 start2d, end2d = CylindricalFace3D.points3d_to2d(
    #                     new_points, radius)
    #                 angle2d = abs(end2d[0] - start2d[0])
    #                 if math.isclose(edge.angle, volmdlr.TWO_PI, abs_tol=1e-6):
    #                     if start2d == end2d:
    #                         if math.isclose(start2d.vector[0], volmdlr.TWO_PI,
    #                                         abs_tol=1e-6):
    #                             end2d = end2d - volmdlr.Point2D((volmdlr.TWO_PI, 0))
    #                         else:
    #                             end2d = end2d + volmdlr.Point2D((volmdlr.TWO_PI, 0))
    #                 elif not (math.isclose(edge.angle, angle2d, abs_tol=1e-2)):
    #                     # if math.isclose(angle2d, volmdlr.TWO_PI, abs_tol=1e-2) :
    #                     if start2d[0] < end2d[0]:
    #                         end2d = start2d + volmdlr.Point2D((edge.angle, 0))
    #                     else:
    #                         end2d = start2d - volmdlr.Point2D((edge.angle, 0))
    #                 ls_toadd = volmdlr.LineSegment2D(start2d, end2d)
    #                 same = Face3D.LS2D_inprimitives(ls_toadd, primitives)
    #                 if same is False:
    #                     primitives.append([ls_toadd])
    #                     all_points.extend(ls_toadd.points)
    #                     start_end.append(ls_toadd.points)
    #
    #             else:
    #                 points2d = CylindricalFace3D.points3d_to2d(new_points,
    #                                                            radius)
    #                 lines = []
    #                 for k in range(0, len(points2d) - 1):
    #                     lines.append(
    #                         volmdlr.LineSegment2D(points2d[k], points2d[k + 1]))
    #                 points, prim_list = [], []
    #                 for ls_toadd in lines:
    #                     same = Face3D.LS2D_inprimitives(ls_toadd, primitives)
    #                     if same is False:
    #                         prim_list.append(ls_toadd)
    #                         points.extend(ls_toadd.points)
    #                 if len(points) > 0:
    #                     all_points.extend(points)
    #                     primitives.append(prim_list)
    #                     start_end.append([points[0], points[-1]])
    #
    #         elif edge.__class__ is volmdlr.LineSegment3D:
    #             start2d, end2d = CylindricalFace3D.points3d_to2d(new_points,
    #                                                              radius)
    #             ls_toadd = volmdlr.LineSegment2D(start2d, end2d)
    #             same = Face3D.LS2D_inprimitives(ls_toadd, primitives)
    #             if same is False:
    #                 primitives.append([ls_toadd])
    #                 all_points.extend(ls_toadd.points)
    #                 start_end.append(ls_toadd.points)
    #
    #         else:
    #             points2d = CylindricalFace3D.points3d_to2d(new_points, radius)
    #             lines = []
    #             for k in range(0, len(points2d) - 1):
    #                 lines.append(volmdlr.LineSegment2D(points2d[k], points2d[k + 1]))
    #             points, prim_list = [], []
    #             for ls_toadd in lines:
    #                 same = Face3D.LS2D_inprimitives(ls_toadd, primitives)
    #                 if same is False:
    #                     prim_list.append(ls_toadd)
    #                     points.extend(ls_toadd.points)
    #             if len(points) > 0:
    #                 all_points.extend(points)
    #                 primitives.append(prim_list)
    #                 start_end.append([points[0], points[-1]])
    #
    #     points_se, primitives_se = [], []
    #     for double in start_end:
    #         primitives_se.append(volmdlr.LineSegment2D(double[0], double[1]))
    #         points_se.extend(double)
    #     poly_se = volmdlr.Polygon2D(points_se)
    #
    #     xmax, xmin = max(pt[0] for pt in points_se), min(
    #         pt[0] for pt in points_se)
    #     ymax, ymin = max(pt[1] for pt in points_se), min(
    #         pt[1] for pt in points_se)
    #     pt1, pt2, pt3, pt4 = volmdlr.Point2D((xmin, ymin)), volmdlr.Point2D(
    #         (xmin, ymax)), volmdlr.Point2D((xmax, ymin)), volmdlr.Point2D((xmax, ymax))
    #     diag1, diag2 = volmdlr.LineSegment2D(pt1, pt4), volmdlr.LineSegment2D(pt2, pt3)
    #     diag1_cut, diag2_cut = [], []
    #     diag1_pointcut, diag2_pointcut = [], []
    #     for enum, l in enumerate(primitives_se):
    #         cut1 = diag1.line_intersections(l)
    #         cut2 = diag2.line_intersections(l)
    #         if cut1 is not None:
    #             diag1_cut.append(enum)
    #             diag1_pointcut.append(cut1)
    #         if cut2 is not None:
    #             diag2_cut.append(enum)
    #             diag2_pointcut.append(cut2)
    #
    #     points_common = []
    #     for enum1, pos1 in enumerate(diag1_cut):
    #         for enum2, pos2 in enumerate(diag2_cut):
    #             if pos1 == pos2:
    #                 points_common.append(primitives_se[pos1].points)
    #
    #     if len(points_common) >= 1:
    #         solve = False
    #         for couple in points_common:
    #             check1, check2 = poly_se.PointBelongs(
    #                 couple[0]), poly_se.PointBelongs(couple[1])
    #             start, end = couple[0].vector[0], couple[1].vector[0]
    #             if math.isclose(start, end, abs_tol=5e-2):
    #                 intersect = min(start, end)
    #                 if math.isclose(intersect, math.pi, abs_tol=5e-2):
    #                     points_sing = volmdlr.check_singularity(all_points)
    #                     pt0, pt2pi = 0, 0
    #                     for pt in points_sing:
    #                         if math.isclose(pt.vector[0], 0, abs_tol=1e-2):
    #                             pt0 += 1
    #                         elif math.isclose(pt.vector[0], volmdlr.TWO_PI,
    #                                           abs_tol=1e-2):
    #                             pt2pi += 1
    #                     points_sing.sort(key=lambda pt: pt[1])
    #                     points_sing.sort(key=lambda pt: pt[0])
    #                     if pt2pi != 0 and pt0 == 0:
    #                         points = [pt.copy() for pt in points_sing[::-1]]
    #                         points_sing = points
    #                     points_range = CylindricalFace3D.range_closest(
    #                         points_sing, radius, frame)
    #                     all_points = delete_double_point(points_range)
    #                     break
    #                 elif math.isclose(intersect, 0,
    #                                   abs_tol=1e-6) or math.isclose(intersect,
    #                                                                 volmdlr.TWO_PI,
    #                                                                 abs_tol=1e-6) or (
    #                         not check1 or not check2):
    #                     all_points = volmdlr.check_singularity(all_points)
    #
    #                     points_cleaned = volmdlr.delete_double_point(all_points)
    #                     all_points = [pt.copy() for pt in points_cleaned]
    #                     all_points.sort(key=lambda pt: pt[0])
    #                     d1, d2 = (all_points[0] - all_points[-1]).norm(), (
    #                                 all_points[0] - all_points[-2]).norm()
    #                     if d2 < d1:
    #                         last = all_points[-1].copy()
    #                         all_points[-1] = all_points[-2].copy()
    #                         all_points[-2] = last
    #                     break
    #                 else:
    #                     points = []
    #                     for list_prim in primitives:
    #                         for k, prim in enumerate(list_prim):
    #                             new_list_points = []
    #                             change = 0
    #                             for pt in prim.points:
    #                                 if pt[0] < intersect:
    #                                     change += 1
    #                                     if math.isclose(pt[0], 0,
    #                                                     abs_tol=1e-1):
    #                                         new_list_points.append(volmdlr.Point2D((
    #                                                                        intersect + volmdlr.TWO_PI,
    #                                                                        pt[
    #                                                                            1])))
    #                                     else:
    #                                         new_list_points.append(volmdlr.Point2D(
    #                                             (volmdlr.TWO_PI + pt[0], pt[1])))
    #                                 elif math.isclose(pt[0], intersect,
    #                                                   abs_tol=1e-1):
    #                                     change += 1
    #                                     new_list_points.append(volmdlr.Point2D(
    #                                         (volmdlr.TWO_PI + pt[0], pt[1])))
    #                                 else:
    #                                     new_list_points.append(pt)
    #                             if change > 0:
    #                                 points.extend(new_list_points)
    #                                 # list_prim[k] = volmdlr.LineSegment2D(new_list_points[0], new_list_points[1])
    #                             else:
    #                                 points.extend(prim.points)
    #                                 continue
    #                     points_cleaned = volmdlr.delete_double_point(points)
    #                     all_points = Face3D.range_trigo(points_cleaned)
    #                 solve = True
    #             else:
    #                 points_cleaned = volmdlr.delete_double_point(all_points)
    #                 all_points = [pt.copy() for pt in points_cleaned]
    #                 all_points.sort(key=lambda pt: pt[0])
    #                 d1, d2 = (all_points[0] - all_points[-1]).norm(), (
    #                             all_points[0] - all_points[-2]).norm()
    #                 if d2 < d1:
    #                     last = all_points[-1].copy()
    #                     all_points[-1] = all_points[-2].copy()
    #                     all_points[-2] = last
    #     else:
    #         points_cleaned = volmdlr.delete_double_point(all_points)
    #         all_points = [pt.copy() for pt in points_cleaned]
    #         all_points.sort(key=lambda pt: pt[0])
    #         d1, d2 = (all_points[0] - all_points[-1]).norm(), (
    #                     all_points[0] - all_points[-2]).norm()
    #         if d2 < d1:
    #             last = all_points[-1].copy()
    #             all_points[-1] = all_points[-2].copy()
    #             all_points[-2] = last
    #
    #     primitives = Face3D.create_primitives(all_points)
    #
    #     l_vert = volmdlr.LineSegment2D((pt2 + pt4) / 2, (pt1 + pt3) / 2)
    #     solve = False
    #     for prim in primitives:
    #         if solve:
    #             break
    #         intersect = prim.line_intersections(l_vert)
    #         if intersect is not None:
    #             x_intersect = intersect.vector[0]
    #             y_intersect = intersect.vector[1]
    #             value1, value2 = ymax - 0.2 * (ymax - ymin), ymin + 0.2 * (
    #                         ymax - ymin)
    #             if y_intersect < max(value1, value2) and y_intersect > min(
    #                     value1, value2):
    #                 points = []
    #                 for k, prim in enumerate(primitives):
    #                     new_list_points, change = [], 0
    #                     for pt in prim.points:
    #                         if pt[0] < x_intersect:
    #                             change += 1
    #                             if math.isclose(pt[0], 0, abs_tol=1e-1):
    #                                 new_list_points.append(volmdlr.Point2D(
    #                                     (x_intersect + volmdlr.TWO_PI, pt[1])))
    #                             else:
    #                                 new_list_points.append(
    #                                     volmdlr.Point2D((volmdlr.TWO_PI + pt[0], pt[1])))
    #                         else:
    #                             new_list_points.append(pt)
    #                     if change > 0:
    #                         points.extend(new_list_points)
    #                         primitives[k] = volmdlr.LineSegment2D(new_list_points[0],
    #                                                       new_list_points[1])
    #                     else:
    #                         points.extend(prim.points)
    #                         continue
    #                 solve = True
    #                 points_cleaned = volmdlr.delete_double_point(points)
    #                 all_points = Face3D.range_trigo(points_cleaned)
    #                 primitives = Face3D.create_primitives(all_points)
    #
    #         contour2d = [volmdlr.Contour2D(primitives)]
    #     return contour2d

    def _bounding_box(self):
        theta_min, theta_max, zmin, zmax = self.surface2d.outer_contour.bounding_rectangle()

        xp = (volmdlr.X3D.dot(self.surface3d.frame.u)*self.surface3d.frame.u
              + volmdlr.X3D.dot(self.surface3d.frame.v)*self.surface3d.frame.v)
        xp_norm = xp.norm()
        if xp_norm != 0:
            xp = xp / xp_norm

        yp = (volmdlr.Y3D.dot(self.surface3d.frame.u)*self.surface3d.frame.u
              + volmdlr.Y3D.dot(self.surface3d.frame.v)*self.surface3d.frame.v)
        yp_norm = yp.norm()
        if yp_norm != 0:
            yp = yp / yp_norm

        zp = (volmdlr.Z3D.dot(self.surface3d.frame.u)*self.surface3d.frame.u
              + volmdlr.Z3D.dot(self.surface3d.frame.v)*self.surface3d.frame.v)
        zp_norm = zp.norm()
        if zp_norm != 0:
            zp = zp/zp_norm

        lower_center = self.surface3d.frame.origin + zmin*self.surface3d.frame.w
        upper_center = self.surface3d.frame.origin + zmax*self.surface3d.frame.w

        points = [lower_center - self.surface3d.radius * xp,
                  lower_center + self.surface3d.radius * xp,
                  lower_center - self.surface3d.radius * yp,
                  lower_center + self.surface3d.radius * yp,
                  lower_center - self.surface3d.radius * zp,
                  lower_center + self.surface3d.radius * zp,
                  upper_center - self.surface3d.radius * xp,
                  upper_center + self.surface3d.radius * xp,
                  upper_center - self.surface3d.radius * yp,
                  upper_center + self.surface3d.radius * yp,
                  upper_center - self.surface3d.radius * zp,
                  upper_center + self.surface3d.radius * zp,
                  ]

        return volmdlr.core.BoundingBox.from_points(points)

    def triangulation_lines(self, angle_resolution=5):
        theta_min, theta_max, zmin, zmax = self.surface2d.bounding_rectangle()
        delta_theta = theta_max - theta_min
        nlines = int(delta_theta*angle_resolution)
        lines = []
        for i in range(nlines):
            theta = theta_min + (i+1)/(nlines+1)*delta_theta
            lines.append(volmdlr.edges.Line2D(volmdlr.Point2D(theta, zmin),
                                              volmdlr.Point2D(theta, zmax)))
        return lines, []

    def range_closest(list_point, radius, frame):
        points_set = volmdlr.delete_double_point(list_point)
        points_set3D = CylindricalFace3D.points2d_to3d(None, [points_set],
                                                       radius, frame)

        points_3dint = [points_set3D[0]]
        points_2dint = [points_set[0]]
        s = 1
        for k in range(1, len(points_set)):
            closest = points_set3D[s]
            while closest is None:
                s += 1
                closest = points_set3D[s]
            dist_min = (points_3dint[-1] - closest).norm()
            pos = s
            for i in range(s + 1, len(points_set3D)):
                close_test = points_set3D[i]
                if close_test is None:
                    continue
                else:
                    dist_test = (points_3dint[-1] - close_test).norm()
                    if dist_test <= dist_min:
                        dist_min = dist_test
                        closest = close_test
                        pos = i
            points_2dint.append(points_set[pos])
            points_set3D[pos] = None

        return points_2dint


    # def frame_mapping(self, frame, side, copy=True):
    #     if copy:
    #         new_cylindricalsurface3d = CylindricalSurface3D.frame_mapping(
    #             frame, side, copy)
    #         return CylindricalFace3D(self.contours2d, new_cylindricalsurface3d,
    #                                  points=self.points, name=self.name)
    #     else:
    #         self.cylindricalsurface3d.frame_mapping(frame, side, copy=False)

    def minimum_maximum(self, contour2d, radius):
        points = contour2d.tessel_points

        min_h, min_theta = min([pt[1] for pt in points]), min(
            [pt[0] for pt in points])
        max_h, max_theta = max([pt[1] for pt in points]), max(
            [pt[0] for pt in points])
        return min_h, min_theta, max_h, max_theta

    def minimum_distance_points_cyl(self, other_cyl):
        r1, r2 = self.radius, other_cyl.radius
        min_h1, min_theta1, max_h1, max_theta1 = self.minimum_maximum(
            self.contours2d[0], r1)

        n1 = self.normal
        u1 = self.cylindricalsurface3d.frame.u
        v1 = self.cylindricalsurface3d.frame.v
        frame1 = volmdlr.Frame3D(self.center, u1, v1, n1)

        min_h2, min_theta2, max_h2, max_theta2 = self.minimum_maximum(
            other_cyl.contours2d[0], r2)

        n2 = other_cyl.normal
        u2 = other_cyl.cylindricalsurface3d.frame.u
        v2 = other_cyl.cylindricalsurface3d.frame.v
        frame2 = volmdlr.Frame3D(other_cyl.center, u2, v2, n2)
        # st2 = volmdlr.Point3D((r2*math.cos(min_theta2), r2*math.sin(min_theta2), min_h2))
        # start2 = frame2.old_coordinates(st2)

        w = other_cyl.center - self.center

        n1n1, n1u1, n1v1, n1n2, n1u2, n1v2 = n1.dot(n1), n1.dot(u1), n1.dot(
            v1), n1.dot(n2), n1.dot(u2), n1.dot(v2)
        u1u1, u1v1, u1n2, u1u2, u1v2 = u1.dot(u1), u1.dot(v1), u1.dot(
            n2), u1.dot(u2), u1.dot(v2)
        v1v1, v1n2, v1u2, v1v2 = v1.dot(v1), v1.dot(n2), v1.dot(u2), v1.dot(v2)
        n2n2, n2u2, n2v2 = n2.dot(n2), n2.dot(u2), n2.dot(v2)
        u2u2, u2v2, v2v2 = u2.dot(u2), u2.dot(v2), v2.dot(v2)

        w2, wn1, wu1, wv1, wn2, wu2, wv2 = w.dot(w), w.dot(n1), w.dot(
            u1), w.dot(v1), w.dot(n2), w.dot(u2), w.dot(v2)

        # x = (theta1, h1, theta2, h2)
        def distance_squared(x):
            return (n1n1 * (x[1] ** 2) + u1u1 * ((math.cos(x[0])) ** 2) * (
                        r1 ** 2) + v1v1 * ((math.sin(x[0])) ** 2) * (r1 ** 2)
                    + w2 + n2n2 * (x[3] ** 2) + u2u2 * (
                            (math.cos(x[2])) ** 2) * (r2 ** 2) + v2v2 * (
                                (math.sin(x[2])) ** 2) * (r2 ** 2)
                    + 2 * x[1] * r1 * math.cos(x[0]) * n1u1 + 2 * x[
                        1] * r1 * math.sin(x[0]) * n1v1 - 2 * x[1] * wn1
                    - 2 * x[1] * x[3] * n1n2 - 2 * x[1] * r2 * math.cos(
                        x[2]) * n1u2 - 2 * x[1] * r2 * math.sin(x[2]) * n1v2
                    + 2 * math.cos(x[0]) * math.sin(x[0]) * u1v1 * (
                                r1 ** 2) - 2 * r1 * math.cos(x[0]) * wu1
                    - 2 * r1 * x[3] * math.cos(
                        x[0]) * u1n2 - 2 * r1 * r2 * math.cos(x[0]) * math.cos(
                        x[2]) * u1u2
                    - 2 * r1 * r2 * math.cos(x[0]) * math.sin(
                        x[2]) * u1v2 - 2 * r1 * math.sin(x[0]) * wv1
                    - 2 * r1 * x[3] * math.sin(
                        x[0]) * v1n2 - 2 * r1 * r2 * math.sin(x[0]) * math.cos(
                        x[2]) * v1u2
                    - 2 * r1 * r2 * math.sin(x[0]) * math.sin(
                        x[2]) * v1v2 + 2 * x[3] * wn2 + 2 * r2 * math.cos(
                        x[2]) * wu2
                    + 2 * r2 * math.sin(x[2]) * wv2 + 2 * x[3] * r2 * math.cos(
                        x[2]) * n2u2 + 2 * x[3] * r2 * math.sin(x[2]) * n2v2
                    + 2 * math.cos(x[2]) * math.sin(x[2]) * u2v2 * (r2 ** 2))

        x01 = npy.array([(min_theta1 + max_theta1) / 2, (min_h1 + max_h1) / 2,
                         (min_theta2 + max_theta2) / 2, (min_h2 + max_h2) / 2])
        x02 = npy.array([min_theta1, (min_h1 + max_h1) / 2,
                         min_theta2, (min_h2 + max_h2) / 2])
        x03 = npy.array([max_theta1, (min_h1 + max_h1) / 2,
                         max_theta2, (min_h2 + max_h2) / 2])

        minimax = [(min_theta1, min_h1, min_theta2, min_h2),
                   (max_theta1, max_h1, max_theta2, max_h2)]

        res1 = scp.optimize.least_squares(distance_squared, x01,
                                          bounds=minimax)
        res2 = scp.optimize.least_squares(distance_squared, x02,
                                          bounds=minimax)
        res3 = scp.optimize.least_squares(distance_squared, x03,
                                          bounds=minimax)

        pt1 = volmdlr.Point3D(
            (r1 * math.cos(res1.x[0]), r1 * math.sin(res1.x[0]), res1.x[1]))
        p1 = frame1.old_coordinates(pt1)
        pt2 = volmdlr.Point3D(
            (r2 * math.cos(res1.x[2]), r2 * math.sin(res1.x[2]), res1.x[3]))
        p2 = frame2.old_coordinates(pt2)
        d = p1.point_distance(p2)
        result = res1

        res = [res2, res3]
        for couple in res:
            pttest1 = volmdlr.Point3D((r1 * math.cos(couple.x[0]),
                               r1 * math.sin(couple.x[0]), couple.x[1]))
            pttest2 = volmdlr.Point3D((r2 * math.cos(couple.x[2]),
                               r2 * math.sin(couple.x[2]), couple.x[3]))
            ptest1 = frame1.old_coordinates(pttest1)
            ptest2 = frame2.old_coordinates(pttest2)
            dtest = ptest1.point_distance(ptest2)
            if dtest < d:
                result = couple
                p1, p2 = ptest1, ptest2

        pt1_2d, pt2_2d = volmdlr.Point2D((result.x[0], result.x[1])), volmdlr.Point2D(
            (result.x[2], result.x[3]))

        if not (self.contours2d[0].point_belongs(pt1_2d)):
            # Find the closest one
            points_contours1 = self.contours2d[0].tessel_points

            poly1 = volmdlr.ClosedPolygon2D(points_contours1)
            d1, new_pt1_2d = poly1.PointBorderDistance(pt1_2d,
                                                       return_other_point=True)
            pt1 = volmdlr.Point3D((r1 * math.cos(new_pt1_2d.vector[0]),
                           r1 * math.sin(new_pt1_2d.vector[0]),
                           new_pt1_2d.vector[1]))
            p1 = frame1.old_coordinates(pt1)

        if not (other_cyl.contours2d[0].point_belongs(pt2_2d)):
            # Find the closest one
            points_contours2 = other_cyl.contours2d[0].tessel_points

            poly2 = volmdlr.ClosedPolygon2D(points_contours2)
            d2, new_pt2_2d = poly2.PointBorderDistance(pt2_2d,
                                                       return_other_point=True)
            pt2 = volmdlr.Point3D((r2 * math.cos(new_pt2_2d.vector[0]),
                           r2 * math.sin(new_pt2_2d.vector[0]),
                           new_pt2_2d.vector[1]))
            p2 = frame2.old_coordinates(pt2)

        return p1, p2

    def minimum_distance_points_plane(self,
                                      planeface):  # Planeface with contour2D
        #### ADD THE FACT THAT PLANEFACE.CONTOURS : [0] = contours totale, le reste = trous
        r = self.radius
        min_h1, min_theta1, max_h1, max_theta1 = self.minimum_maximum(
            self.contours2d[0], r)

        n1 = self.normal
        u1 = self.cylindricalsurface3d.frame.u
        v1 = self.cylindricalsurface3d.frame.v
        frame1 = volmdlr.Frame3D(self.center, u1, v1, n1)
        # st1 = volmdlr.Point3D((r*math.cos(min_theta1), r*math.sin(min_theta1), min_h1))
        # start1 = frame1.old_coordinates(st1)

        poly2d = planeface.polygon2D
        pfpoints = poly2d.points
        xmin, ymin = min([pt[0] for pt in pfpoints]), min(
            [pt[1] for pt in pfpoints])
        xmax, ymax = max([pt[0] for pt in pfpoints]), max(
            [pt[1] for pt in pfpoints])
        origin, vx, vy = planeface.plane.origin, planeface.plane.vectors[0], \
                         planeface.plane.vectors[1]
        pf1_2d, pf2_2d = volmdlr.Point2D((xmin, ymin)), volmdlr.Point2D((xmin, ymax))
        pf3_2d, pf4_2d = volmdlr.Point2D((xmax, ymin)), volmdlr.Point2D((xmax, ymax))
        pf1, pf2 = pf1_2d.to_3d(origin, vx, vy), pf2_2d.to_3d(origin, vx, vy)
        pf3, _ = pf3_2d.to_3d(origin, vx, vy), pf4_2d.to_3d(origin, vx, vy)

        u, v = (pf3 - pf1), (pf2 - pf1)
        u.normalize()
        v.normalize()

        w = pf1 - self.center

        n1n1, n1u1, n1v1, n1u, n1v = n1.dot(n1), n1.dot(u1), n1.dot(
            v1), n1.dot(u), n1.dot(v)
        u1u1, u1v1, u1u, u1v = u1.dot(u1), u1.dot(v1), u1.dot(u), u1.dot(v)
        v1v1, v1u, v1v = v1.dot(v1), v1.dot(u), v1.dot(v)
        uu, uv, vv = u.dot(u), u.dot(v), v.dot(v)

        w2, wn1, wu1, wv1, wu, wv = w.dot(w), w.dot(n1), w.dot(u1), w.dot(
            v1), w.dot(u), w.dot(v)

        # x = (h, theta, x, y)
        def distance_squared(x):
            return (n1n1 * (x[0] ** 2) + ((math.cos(x[1])) ** 2) * u1u1 * (
                        r ** 2) + ((math.sin(x[1])) ** 2) * v1v1 * (r ** 2)
                    + w2 + uu * (x[2] ** 2) + vv * (x[3] ** 2) + 2 * x[
                        0] * math.cos(x[1]) * r * n1u1
                    + 2 * x[0] * math.sin(x[1]) * r * n1v1 - 2 * x[
                        0] * wn1 - 2 * x[0] * x[2] * n1u
                    - 2 * x[0] * x[3] * n1v + 2 * math.sin(x[1]) * math.cos(
                        x[1]) * u1v1 * (r ** 2)
                    - 2 * r * math.cos(x[1]) * wu1 - 2 * r * x[2] * math.cos(
                        x[1]) * u1u
                    - 2 * r * x[3] * math.sin(x[1]) * u1v - 2 * r * math.sin(
                        x[1]) * wv1
                    - 2 * r * x[2] * math.sin(x[1]) * v1u - 2 * r * x[
                        3] * math.sin(x[1]) * v1v
                    + 2 * x[2] * wu + 2 * x[3] * wv + 2 * x[2] * x[3] * uv)

        x01 = npy.array([(min_h1 + max_h1) / 2, (min_theta1 + max_theta1) / 2,
                         (xmax - xmin) / 2, (ymax - ymin) / 2])

        minimax = [(min_h1, min_theta1, 0, 0),
                   (max_h1, max_theta1, xmax - xmin, ymax - ymin)]

        res1 = scp.optimize.least_squares(distance_squared, x01,
                                          bounds=minimax)

        pt1 = volmdlr.Point3D(
            (r * math.cos(res1.x[1]), r * math.sin(res1.x[1]), res1.x[0]))
        p1 = frame1.old_coordinates(pt1)
        p2 = pf1 + res1.x[2] * u + res1.x[3] * v
        pt1_2d = volmdlr.Point2D((res1.x[1], res1.x[0]))
        pt2_2d = p2.to_2d(pf1, u, v)

        if not (self.contours2d[0].point_belongs(pt1_2d)):
            # Find the closest one
            points_contours1 = self.contours2d[0].tessel_points

            poly1 = volmdlr.ClosedPolygon2D(points_contours1)
            d1, new_pt1_2d = poly1.PointBorderDistance(pt1_2d,
                                                       return_other_point=True)
            pt1 = volmdlr.Point3D((r * math.cos(new_pt1_2d.vector[0]),
                           r * math.sin(new_pt1_2d.vector[0]),
                           new_pt1_2d.vector[1]))
            p1 = frame1.old_coordinates(pt1)

        if not (planeface.contours[0].point_belongs(pt2_2d)):
            # Find the closest one
            d2, new_pt2_2d = planeface.polygon2D.PointBorderDistance(pt2_2d,
                                                                     return_other_point=True)

            p2 = new_pt2_2d.to_3d(pf1, u, v)

        return p1, p2

    def minimum_distance(self, other_face, return_points=False):
        if other_face.__class__ is CylindricalFace3D:
            p1, p2 = self.minimum_distance_points_cyl(other_face)
            if return_points:
                return p1.point_distance(p2), p1, p2
            else:
                return p1.point_distance(p2)

        if other_face.__class__ is PlaneFace3D:
            p1, p2 = self.minimum_distance_points_plane(other_face)
            if return_points:
                return p1.point_distance(p2), p1, p2
            else:
                return p1.point_distance(p2)

        if other_face.__class__ is ToroidalFace3D:
            p1, p2 = other_face.minimum_distance_points_cyl(self)
            if return_points:
                return p1.point_distance(p2), p1, p2
            else:
                return p1.point_distance(p2)

        else:
            return NotImplementedError


class ToroidalFace3D(Face3D):
    """
    :param contours2d: The Tore's contour2D
    :type contours2d: volmdlr.Contour2D
    :param toroidalsurface3d: Information about the Tore
    :type toroidalsurface3d: ToroidalSurface3D
    :param theta: angle of cut in main circle direction
    :param phi: angle of cut in secondary circle direction
    :type points: List of float

    Example
        contours2d is rectangular and will create a classic tore with x:2*pi, y:2*pi
        x is for exterior, and y for the circle to revolute
        points = [pi, 2*pi] for an half tore
    """
    min_x_density = 5
    min_y_density = 1

    def __init__(self, toroidalsurface3d: ToroidalSurface3D,
                 surface2d: Surface2D,
                 name: str = ''):

        # self.toroidalsurface3d = toroidalsurface3d

        self.center = toroidalsurface3d.frame.origin
        self.normal = toroidalsurface3d.frame.w

        theta_min, theta_max, phi_min, phi_max = surface2d.outer_contour.bounding_rectangle()

        self.theta_min = theta_min
        self.theta_max = theta_max
        self.phi_min = phi_min
        self.phi_max = phi_max

        # contours3d = [self.toroidalsurface3d.contour2d_to_3d(c)\
        #               for c in [outer_contour2d]+inners_contours2d]

        Face3D.__init__(self,
                        surface3d=toroidalsurface3d,
                        surface2d=surface2d,
                        name=name)



    def points_resolution(self, line, pos,
                          resolution):  # With a resolution wished
        points = []
        points.append(line.points[0])
        limit = line.points[1].vector[pos]
        start = line.points[0].vector[pos]
        vec = [0, 0]
        vec[pos] = start
        echelon = [line.points[0].vector[0] - vec[0],
                   line.points[0].vector[1] - vec[1]]
        flag = start + resolution
        while flag < limit:
            echelon[pos] = flag
            flag += resolution
            points.append(volmdlr.Point2D(echelon))
        points.append(line.points[1])
        return points

    def _bounding_box(self):
        return self.surface3d._bounding_box()

    def triangulation_lines(self, angle_resolution=4):
        theta_min, theta_max, phi_min, phi_max = self.surface2d.bounding_rectangle()

        delta_theta = theta_max - theta_min
        nlines_x = int(delta_theta*angle_resolution)
        lines_x = []
        for i in range(nlines_x):
            theta = theta_min + (i+1)/(nlines_x+1)*delta_theta
            lines_x.append(volmdlr.edges.Line2D(volmdlr.Point2D(theta, phi_min),
                                              volmdlr.Point2D(theta, phi_max)))
        delta_phi = phi_max - phi_min
        nlines_y = int(delta_theta * angle_resolution)
        lines_y = []
        for i in range(nlines_y):
            phi = phi_min + (i + 1) / (nlines_y + 1) * delta_phi
            lines_y.append(volmdlr.edges.Line2D(volmdlr.Point2D(theta_min, phi),
                                              volmdlr.Point2D(theta_max, phi)))
        
        return lines_x, lines_y

    def minimum_maximum_tore(self, contour2d):
        points = contour2d.tessel_points

        min_phi, min_theta = min([pt[1] for pt in points]), min(
            [pt[0] for pt in points])
        max_phi, max_theta = max([pt[1] for pt in points]), max(
            [pt[0] for pt in points])
        return min_phi, min_theta, max_phi, max_theta


    def minimum_distance_points_tore(self, other_tore):
        R1, r1, R2, r2 = self.rcenter, self.rcircle, other_tore.rcenter, other_tore.rcircle

        min_phi1, min_theta1, max_phi1, max_theta1 = self.minimum_maximum_tore(
            self.contours2d[0])

        # start1 = self.start
        n1 = self.normal
        u1 = self.toroidalsurface3d.frame.u
        v1 = self.toroidalsurface3d.frame.v
        frame1 = volmdlr.Frame3D(self.center, u1, v1, n1)
        # start1 = self.points2d_to3d([[min_theta1, min_phi1]], R1, r1, frame1)

        min_phi2, min_theta2, max_phi2, max_theta2 = self.minimum_maximum_tore(
            other_tore.contours2d[0])

        # start2 = other_tore.start
        n2 = other_tore.normal
        u2 = other_tore.toroidalsurface3d.frame.u
        v2 = other_tore.toroidalsurface3d.frame.v
        frame2 = volmdlr.Frame3D(other_tore.center, u2, v2, n2)
        # start2 = other_tore.points2d_to3d([[min_theta2, min_phi2]], R2, r2, frame2)

        w = other_tore.center - self.center

        n1n1, n1u1, n1v1, n1n2, n1u2, n1v2 = n1.dot(n1), n1.dot(u1), n1.dot(
            v1), n1.dot(n2), n1.dot(u2), n1.dot(v2)
        u1u1, u1v1, u1n2, u1u2, u1v2 = u1.dot(u1), u1.dot(v1), u1.dot(
            n2), u1.dot(u2), u1.dot(v2)
        v1v1, v1n2, v1u2, v1v2 = v1.dot(v1), v1.dot(n2), v1.dot(u2), v1.dot(v2)
        n2n2, n2u2, n2v2 = n2.dot(n2), n2.dot(u2), n2.dot(v2)
        u2u2, u2v2, v2v2 = u2.dot(u2), u2.dot(v2), v2.dot(v2)

        w2, wn1, wu1, wv1, wn2, wu2, wv2 = w.dot(w), w.dot(n1), w.dot(
            u1), w.dot(v1), w.dot(n2), w.dot(u2), w.dot(v2)

        # x = (phi1, theta1, phi2, theta2)
        def distance_squared(x):
            return (u1u1 * (((R1 + r1 * math.cos(x[0])) * math.cos(x[1])) ** 2)
                    + v1v1 * (((R1 + r1 * math.cos(x[0])) * math.sin(
                        x[1])) ** 2)
                    + n1n1 * ((math.sin(x[0])) ** 2) * (r1 ** 2) + w2
                    + u2u2 * (((R2 + r2 * math.cos(x[2])) * math.cos(
                        x[3])) ** 2)
                    + v2v2 * (((R2 + r2 * math.cos(x[2])) * math.sin(
                        x[3])) ** 2)
                    + n2n2 * ((math.sin(x[2])) ** 2) * (r2 ** 2)
                    + 2 * u1v1 * math.cos(x[1]) * math.sin(x[1]) * (
                                (R1 + r1 * math.cos(x[0])) ** 2)
                    + 2 * (R1 + r1 * math.cos(x[0])) * math.cos(
                        x[1]) * r1 * math.sin(x[0]) * n1u1
                    - 2 * (R1 + r1 * math.cos(x[0])) * math.cos(x[1]) * wu1
                    - 2 * (R1 + r1 * math.cos(x[0])) * (
                                R2 + r2 * math.cos(x[2])) * math.cos(
                        x[1]) * math.cos(x[3]) * u1u2
                    - 2 * (R1 + r1 * math.cos(x[0])) * (
                                R2 + r2 * math.cos(x[2])) * math.cos(
                        x[1]) * math.sin(x[3]) * u1v2
                    - 2 * (R1 + r1 * math.cos(x[0])) * math.cos(
                        x[1]) * r2 * math.sin(x[2]) * u1n2
                    + 2 * (R1 + r1 * math.cos(x[0])) * math.sin(
                        x[1]) * r1 * math.sin(x[0]) * n1v1
                    - 2 * (R1 + r1 * math.cos(x[0])) * math.sin(x[1]) * wv1
                    - 2 * (R1 + r1 * math.cos(x[0])) * (
                                R2 + r2 * math.cos(x[2])) * math.sin(
                        x[1]) * math.cos(x[3]) * v1u2
                    - 2 * (R1 + r1 * math.cos(x[0])) * (
                                R2 + r2 * math.cos(x[2])) * math.sin(
                        x[1]) * math.sin(x[3]) * v1v2
                    - 2 * (R1 + r1 * math.cos(x[0])) * math.sin(
                        x[1]) * r2 * math.sin(x[2]) * v1n2
                    - 2 * r1 * math.sin(x[0]) * wn1
                    - 2 * r1 * math.sin(x[0]) * (
                                R2 + r2 * math.cos(x[2])) * math.cos(
                        x[3]) * n1u2
                    - 2 * r1 * math.sin(x[0]) * (
                                R2 + r2 * math.cos(x[2])) * math.sin(
                        x[3]) * n1v2
                    - 2 * r1 * r2 * math.sin(x[0]) * math.sin(x[2]) * n1n2
                    + 2 * (R2 + r2 * math.cos(x[2])) * math.cos(x[3]) * wu2
                    + 2 * (R2 + r2 * math.cos(x[2])) * math.sin(x[3]) * wv2
                    + 2 * r2 * math.sin(x[2]) * wn2
                    + 2 * u2v2 * math.cos(x[3]) * math.sin(x[3]) * (
                                (R2 + r2 * math.cos(x[2])) ** 2)
                    + 2 * math.cos(x[3]) * (
                                R2 + r2 * math.cos(x[2])) * r2 * math.sin(
                        x[2]) * n2u2
                    + 2 * math.sin(x[3]) * (
                                R2 + r2 * math.cos(x[2])) * r2 * math.sin(
                        x[2]) * n2v2)

        x01 = npy.array(
            [(min_phi1 + max_phi1) / 2, (min_theta1 + max_theta1) / 2,
             (min_phi2 + max_phi2) / 2, (min_theta2 + max_theta2) / 2])
        x02 = npy.array([min_phi1, min_theta1,
                         min_phi2, min_theta2])
        x03 = npy.array([max_phi1, max_theta1,
                         max_phi2, max_theta2])

        minimax = [(min_phi1, min_theta1, min_phi2, min_theta2),
                   (max_phi1, max_theta1, max_phi2, max_theta2)]

        res1 = scp.optimize.least_squares(distance_squared, x01,
                                          bounds=minimax)
        res2 = scp.optimize.least_squares(distance_squared, x02,
                                          bounds=minimax)
        res3 = scp.optimize.least_squares(distance_squared, x03,
                                          bounds=minimax)

        # frame1, frame2 = volmdlr.Frame3D(self.center, u1, v1, n1), volmdlr.Frame3D(other_tore.center, u2, v2, n2)
        pt1 = self.points2d_to3d([[res1.x[1], res1.x[0]]], R1, r1, frame1)
        pt2 = self.points2d_to3d([[res1.x[3], res1.x[2]]], R2, r2, frame2)
        p1, p2 = pt1[0], pt2[0]
        d = p1.point_distance(p2)
        result = res1

        res = [res2, res3]
        for couple in res:
            ptest1 = self.points2d_to3d([[couple.x[1], couple.x[0]]], R1, r1,
                                        frame1)
            ptest2 = self.points2d_to3d([[couple.x[3], couple.x[2]]], R2, r2,
                                        frame2)
            dtest = ptest1[0].point_distance(ptest2[0])
            if dtest < d:
                result = couple
                p1, p2 = ptest1[0], ptest2[0]

        pt1_2d, pt2_2d = volmdlr.Point2D((result.x[1], result.x[0])), volmdlr.Point2D(
            (result.x[3], result.x[2]))

        if not (self.contours2d[0].point_belongs(pt1_2d)):
            # Find the closest one
            points_contours1 = self.contours2d[0].tessel_points

            poly1 = volmdlr.ClosedPolygon2D(points_contours1)
            d1, new_pt1_2d = poly1.PointBorderDistance(pt1_2d,
                                                       return_other_point=True)

            pt1 = self.points2d_to3d([new_pt1_2d], R1, r1, frame1)
            p1 = pt1[0]

        if not (other_tore.contours2d[0].point_belongs(pt2_2d)):
            # Find the closest one
            points_contours2 = other_tore.contours2d[0].tessel_points

            poly2 = volmdlr.ClosedPolygon2D(points_contours2)
            d2, new_pt2_2d = poly2.PointBorderDistance(pt2_2d,
                                                       return_other_point=True)

            pt2 = self.points2d_to3d([new_pt2_2d], R2, r2, frame2)
            p2 = pt2[0]

        return p1, p2

    def minimum_distance_points_cyl(self, cyl):
        R2, r2, r = self.rcenter, self.rcircle, cyl.radius

        min_h, min_theta, max_h, max_theta = cyl.minimum_maximum(
            cyl.contours2d[0], r)

        n1 = cyl.normal
        u1 = cyl.cylindricalsurface3d.frame.u
        v1 = cyl.cylindricalsurface3d.frame.v
        frame1 = volmdlr.Frame3D(cyl.center, u1, v1, n1)
        # st1 = volmdlr.Point3D((r*math.cos(min_theta), r*math.sin(min_theta), min_h))
        # start1 = frame1.old_coordinates(st1)

        min_phi2, min_theta2, max_phi2, max_theta2 = self.minimum_maximum_tore(
            self.contours2d[0])

        n2 = self.normal
        u2 = self.toroidalsurface3d.frame.u
        v2 = self.toroidalsurface3d.frame.v
        frame2 = volmdlr.Frame3D(self.center, u2, v2, n2)
        # start2 = self.points2d_to3d([[min_theta2, min_phi2]], R2, r2, frame2)

        w = self.center - cyl.center

        n1n1, n1u1, n1v1, n1n2, n1u2, n1v2 = n1.dot(n1), n1.dot(u1), n1.dot(
            v1), n1.dot(n2), n1.dot(u2), n1.dot(v2)
        u1u1, u1v1, u1n2, u1u2, u1v2 = u1.dot(u1), u1.dot(v1), u1.dot(
            n2), u1.dot(u2), u1.dot(v2)
        v1v1, v1n2, v1u2, v1v2 = v1.dot(v1), v1.dot(n2), v1.dot(u2), v1.dot(v2)
        n2n2, n2u2, n2v2 = n2.dot(n2), n2.dot(u2), n2.dot(v2)
        u2u2, u2v2, v2v2 = u2.dot(u2), u2.dot(v2), v2.dot(v2)

        w2, wn1, wu1, wv1, wn2, wu2, wv2 = w.dot(w), w.dot(n1), w.dot(
            u1), w.dot(v1), w.dot(n2), w.dot(u2), w.dot(v2)

        # x = (theta, h, phi2, theta2)
        def distance_squared(x):
            return (u1u1 * ((math.cos(x[0]) * r) ** 2) + v1v1 * (
                        (math.sin(x[0]) * r) ** 2)
                    + n1n1 * (x[1] ** 2) + w2
                    + u2u2 * (((R2 + r2 * math.cos(x[2])) * math.cos(
                        x[3])) ** 2)
                    + v2v2 * (((R2 + r2 * math.cos(x[2])) * math.sin(
                        x[3])) ** 2)
                    + n2n2 * ((math.sin(x[2])) ** 2) * (r2 ** 2)
                    + 2 * u1v1 * math.cos(x[0]) * math.sin(x[0]) * (r ** 2)
                    + 2 * r * math.cos(x[0]) * x[1] * n1u1 - 2 * r * math.cos(
                        x[0]) * wu1
                    - 2 * r * math.cos(x[0]) * (
                                R2 + r2 * math.cos(x[2])) * math.cos(
                        x[3]) * u1u2
                    - 2 * r * math.cos(x[0]) * (
                                R2 + r2 * math.cos(x[2])) * math.sin(
                        x[3]) * u1v2
                    - 2 * r * math.cos(x[0]) * r2 * math.sin(x[2]) * u1n2
                    + 2 * r * math.sin(x[0]) * x[1] * n1v1 - 2 * r * math.sin(
                        x[0]) * wv1
                    - 2 * r * math.sin(x[0]) * (
                                R2 + r2 * math.cos(x[2])) * math.cos(
                        x[3]) * v1u2
                    - 2 * r * math.sin(x[0]) * (
                                R2 + r2 * math.cos(x[2])) * math.sin(
                        x[3]) * v1v2
                    - 2 * r * math.sin(x[0]) * r2 * math.sin(x[2]) * v1n2 - 2 *
                    x[1] * wn1
                    - 2 * x[1] * (R2 + r2 * math.cos(x[2])) * math.cos(
                        x[3]) * n1u2
                    - 2 * x[1] * (R2 + r2 * math.cos(x[2])) * math.sin(
                        x[3]) * n1v2
                    - 2 * x[1] * r2 * math.sin(x[2]) * n1n2
                    + 2 * (R2 + r2 * math.cos(x[2])) * math.cos(x[3]) * wu2
                    + 2 * (R2 + r2 * math.cos(x[2])) * math.sin(x[3]) * wv2
                    + 2 * r2 * math.sin(x[2]) * wn2
                    + 2 * u2v2 * math.cos(x[3]) * math.sin(x[3]) * (
                                (R2 + r2 * math.cos(x[2])) ** 2)
                    + 2 * math.cos(x[3]) * (
                                R2 + r2 * math.cos(x[2])) * r2 * math.sin(
                        x[2]) * n2u2
                    + 2 * math.sin(x[3]) * (
                                R2 + r2 * math.cos(x[2])) * r2 * math.sin(
                        x[2]) * n2v2)

        x01 = npy.array([(min_theta + max_theta) / 2, (min_h + max_h) / 2,
                         (min_phi2 + max_phi2) / 2,
                         (min_theta2 + max_theta2) / 2])
        x02 = npy.array([min_theta, min_h,
                         min_phi2, min_theta2])
        x03 = npy.array([max_theta, max_h,
                         max_phi2, max_theta2])

        minimax = [(min_theta, min_h, min_phi2, min_theta2),
                   (max_theta, max_h, max_phi2, max_theta2)]

        res1 = scp.optimize.least_squares(distance_squared, x01,
                                          bounds=minimax)
        res2 = scp.optimize.least_squares(distance_squared, x02,
                                          bounds=minimax)
        res3 = scp.optimize.least_squares(distance_squared, x03,
                                          bounds=minimax)

        pt1 = volmdlr.Point3D(
            (r * math.cos(res1.x[0]), r * math.sin(res1.x[0]), res1.x[1]))
        p1 = frame1.old_coordinates(pt1)
        pt2 = self.points2d_to3d([[res1.x[3], res1.x[2]]], R2, r2, frame2)
        p2 = pt2[0]
        d = p1.point_distance(p2)
        result = res1

        res = [res2, res3]
        for couple in res:
            pttest1 = volmdlr.Point3D((r * math.cos(couple.x[0]),
                               r * math.sin(couple.x[0]), couple.x[1]))
            ptest1 = frame1.old_coordinates(pttest1)
            ptest2 = self.points2d_to3d([[couple.x[3], couple.x[2]]], R2, r2,
                                        frame2)
            dtest = ptest1.point_distance(ptest2[0])
            if dtest < d:
                result = couple
                p1, p2 = ptest1, ptest2[0]

        pt1_2d, pt2_2d = volmdlr.Point2D((result.x[0], result.x[1])), volmdlr.Point2D(
            (result.x[3], result.x[2]))

        if not (self.contours2d[0].point_belongs(pt2_2d)):
            # Find the closest one
            points_contours2 = self.contours2d[0].tessel_points

            poly2 = volmdlr.ClosedPolygon2D(points_contours2)
            d2, new_pt2_2d = poly2.PointBorderDistance(pt2_2d,
                                                       return_other_point=True)

            pt2 = self.points2d_to3d([new_pt2_2d], R2, r2, frame2)
            p2 = pt2[0]

        if not (cyl.contours2d[0].point_belongs(pt1_2d)):
            # Find the closest one
            points_contours1 = cyl.contours2d[0].tessel_points

            poly1 = volmdlr.ClosedPolygon2D(points_contours1)
            d1, new_pt1_2d = poly1.PointBorderDistance(pt1_2d,
                                                       return_other_point=True)

            pt1 = volmdlr.Point3D((r * math.cos(new_pt1_2d.vector[0]),
                           r * math.sin(new_pt1_2d.vector[0]),
                           new_pt1_2d.vector[1]))
            p1 = frame1.old_coordinates(pt1)

        return p1, p2

    def minimum_distance_points_plane(self,
                                      planeface):  # Planeface with contour2D
        # TODO: check that it takes into account holes

        poly2d = planeface.polygon2D
        pfpoints = poly2d.points
        xmin, ymin = min([pt[0] for pt in pfpoints]), min(
            [pt[1] for pt in pfpoints])
        xmax, ymax = max([pt[0] for pt in pfpoints]), max(
            [pt[1] for pt in pfpoints])
        origin, vx, vy = planeface.plane.origin, planeface.plane.vectors[0], \
                         planeface.plane.vectors[1]
        pf1_2d, pf2_2d = volmdlr.Point2D((xmin, ymin)), volmdlr.Point2D((xmin, ymax))
        pf3_2d, pf4_2d = volmdlr.Point2D((xmax, ymin)), volmdlr.Point2D((xmax, ymax))
        pf1, pf2 = pf1_2d.to_3d(origin, vx, vy), pf2_2d.to_3d(origin, vx, vy)
        pf3, _ = pf3_2d.to_3d(origin, vx, vy), pf4_2d.to_3d(origin, vx, vy)

        u, v = (pf3 - pf1), (pf2 - pf1)
        u.normalize()
        v.normalize()

        R1, r1 = self.rcenter, self.rcircle
        min_phi1, min_theta1, max_phi1, max_theta1 = self.minimum_maximum_tore(
            self.contours2d[0])

        n1 = self.normal
        u1 = self.toroidalsurface3d.frame.u
        v1 = self.toroidalsurface3d.frame.v
        frame1 = volmdlr.Frame3D(self.center, u1, v1, n1)
        # start1 = self.points2d_to3d([[min_theta1, min_phi1]], R1, r1, frame1)

        w = self.center - pf1

        n1n1, n1u1, n1v1, n1u, n1v = n1.dot(n1), n1.dot(u1), n1.dot(
            v1), n1.dot(u), n1.dot(v)
        u1u1, u1v1, u1u, u1v = u1.dot(u1), u1.dot(v1), u1.dot(u), u1.dot(v)
        v1v1, v1u, v1v = v1.dot(v1), v1.dot(u), v1.dot(v)
        uu, uv, vv = u.dot(u), u.dot(v), v.dot(v)

        w2, wn1, wu1, wv1, wu, wv = w.dot(w), w.dot(n1), w.dot(u1), w.dot(
            v1), w.dot(u), w.dot(v)

        # x = (x, y, phi1, theta1)
        def distance_squared(x):
            return (uu * (x[0] ** 2) + vv * (x[1] ** 2) + w2
                    + u1u1 * (((R1 + r1 * math.cos(x[2])) * math.cos(
                        x[3])) ** 2)
                    + v1v1 * (((R1 + r1 * math.cos(x[2])) * math.sin(
                        x[3])) ** 2)
                    + n1n1 * ((math.sin(x[2])) ** 2) * (r1 ** 2)
                    + 2 * x[0] * x[1] * uv - 2 * x[0] * wu
                    - 2 * x[0] * (R1 + r1 * math.cos(x[2])) * math.cos(
                        x[3]) * u1u
                    - 2 * x[0] * (R1 + r1 * math.cos(x[2])) * math.sin(
                        x[3]) * v1u
                    - 2 * x[0] * math.sin(x[2]) * r1 * n1u - 2 * x[1] * wv
                    - 2 * x[1] * (R1 + r1 * math.cos(x[2])) * math.cos(
                        x[3]) * u1v
                    - 2 * x[1] * (R1 + r1 * math.cos(x[2])) * math.sin(
                        x[3]) * v1v
                    - 2 * x[1] * math.sin(x[2]) * r1 * n1v
                    + 2 * (R1 + r1 * math.cos(x[2])) * math.cos(x[3]) * wu1
                    + 2 * (R1 + r1 * math.cos(x[2])) * math.sin(x[3]) * wv1
                    + 2 * math.sin(x[2]) * r1 * wn1
                    + 2 * u1v1 * math.cos(x[3]) * math.sin(x[3]) * (
                                (R1 + r1 * math.cos(x[2])) ** 2)
                    + 2 * (R1 + r1 * math.cos(x[2])) * math.cos(
                        x[3]) * r1 * math.sin(x[2]) * n1u1
                    + 2 * (R1 + r1 * math.cos(x[2])) * math.sin(
                        x[3]) * r1 * math.sin(x[2]) * n1v1)

        x01 = npy.array([(xmax - xmin) / 2, (ymax - ymin) / 2,
                         (min_phi1 + max_phi1) / 2,
                         (min_theta1 + max_theta1) / 2])

        minimax = [(0, 0, min_phi1, min_theta1),
                   (xmax - xmin, ymax - ymin, max_phi1, max_theta1)]

        res1 = scp.optimize.least_squares(distance_squared, x01,
                                          bounds=minimax)

        # frame1 = volmdlr.Frame3D(self.center, u1, v1, n1)
        pt1 = self.points2d_to3d([[res1.x[3], res1.x[2]]], R1, r1, frame1)
        p1 = pt1[0]
        p2 = pf1 + res1.x[2] * u + res1.x[3] * v

        pt1_2d = volmdlr.Point2D((res1.x[3], res1.x[2]))
        pt2_2d = p2.to_2d(pf1, u, v)

        if not (self.contours2d[0].point_belongs(pt1_2d)):
            # Find the closest one
            points_contours1 = self.contours2d[0].tessel_points

            poly1 = volmdlr.ClosedPolygon2D(points_contours1)
            d1, new_pt1_2d = poly1.PointBorderDistance(pt1_2d,
                                                       return_other_point=True)

            pt1 = self.points2d_to3d([new_pt1_2d], R1, r1, frame1)
            p1 = pt1[0]

        if not (planeface.contours[0].point_belongs(pt2_2d)):
            # Find the closest one
            d2, new_pt2_2d = planeface.polygon2D.PointBorderDistance(pt2_2d,
                                                                     return_other_point=True)

            p2 = new_pt2_2d.to_3d(pf1, u, v)

        return p1, p2

    def minimum_distance(self, other_face, return_points=False):
        if other_face.__class__ is ToroidalFace3D:
            p1, p2 = self.minimum_distance_points_tore(other_face)
            if return_points:
                return p1.point_distance(p2), p1, p2
            else:
                return p1.point_distance(p2)

        if other_face.__class__ is CylindricalFace3D:
            p1, p2 = self.minimum_distance_points_cyl(other_face)
            if return_points:
                return p1.point_distance(p2), p1, p2
            else:
                return p1.point_distance(p2)

        if other_face.__class__ is PlaneFace3D:
            p1, p2 = self.minimum_distance_points_plane(other_face)
            if return_points:
                return p1.point_distance(p2), p1, p2
            else:
                return p1.point_distance(p2)
        else:
            return NotImplementedError


class ConicalFace3D(Face3D):
    """
    :param contours2d: The Cone's contour2D
    :type contours2d: volmdlr.Contour2D
    :param conicalsurface3d: Information about the Cone
    :type conicalsurface3d: ConicalSurface3D
    :param points: Contour2d's parameter Cone
    :type points: List of float

    """
    min_x_density = 5
    min_y_density = 1

    def __init__(self, conicalsurface3d: ConicalSurface3D,
                 surface2d: Surface2D,
                 name: str = ''):

        Face3D.__init__(self,
                        surface3d=conicalsurface3d,
                        surface2d=surface2d,
                        name=name)

    def _bounding_box(self):
        theta_min, theta_max, zmin, zmax = self.surface2d.outer_contour.bounding_rectangle()

        xp = (volmdlr.X3D.dot(self.surface3d.frame.u)*self.surface3d.frame.u
              + volmdlr.X3D.dot(self.surface3d.frame.v)*self.surface3d.frame.v)
        try:
            xp.normalize()
        except ZeroDivisionError:
            pass
        yp = (volmdlr.Y3D.dot(self.surface3d.frame.u)*self.surface3d.frame.u
              + volmdlr.Y3D.dot(self.surface3d.frame.v)*self.surface3d.frame.v)

        try:
            yp.normalize()
        except ZeroDivisionError:
            pass

        zp = (volmdlr.Z3D.dot(self.surface3d.frame.u)*self.surface3d.frame.u
              + volmdlr.Z3D.dot(self.surface3d.frame.v)*self.surface3d.frame.v)
        try:
            zp.normalize()
        except ZeroDivisionError:
            pass

        lower_center = self.surface3d.frame.origin + zmin*self.surface3d.frame.w
        upper_center = self.surface3d.frame.origin + zmax*self.surface3d.frame.w
        lower_radius = math.tan(self.surface3d.semi_angle)*zmin
        upper_radius = math.tan(self.surface3d.semi_angle)*zmax

        points = [lower_center - lower_radius * xp,
                  lower_center + lower_radius * xp,
                  lower_center - lower_radius * yp,
                  lower_center + lower_radius * yp,
                  lower_center - lower_radius * zp,
                  lower_center + lower_radius * zp,
                  upper_center - upper_radius * xp,
                  upper_center + upper_radius * xp,
                  upper_center - upper_radius * yp,
                  upper_center + upper_radius * yp,
                  upper_center - upper_radius * zp,
                  upper_center + upper_radius * zp,
                  ]

        return volmdlr.core.BoundingBox.from_points(points)

    def triangulation_lines(self, angle_resolution=5):
        theta_min, theta_max, zmin, zmax = self.surface2d.bounding_rectangle()
        delta_theta = theta_max - theta_min
        nlines = int(delta_theta*angle_resolution)
        lines_x = []
        for i in range(nlines):
            theta = theta_min + (i+1)/(nlines+1)*delta_theta
            lines_x.append(volmdlr.edges.Line2D(volmdlr.Point2D(theta, zmin),
                                              volmdlr.Point2D(theta, zmax)))

        if zmin < 1e-9:
            delta_z = zmax - zmin
            lines_y = [volmdlr.edges.Line2D(volmdlr.Point2D(theta_min, zmin+0.1*delta_z),
                                          volmdlr.Point2D(theta_max, zmin+0.1*delta_z))]
        else:
            lines_y = []
        return lines_x, lines_y

    # def create_triangle(self, all_contours_points, part):
    #     Triangles, ts = [], []
    #     pts, h_list = [], []
    #     for listpt in all_contours_points:
    #         for pt in listpt:
    #             pts.append(pt)
    #             h_list.append(pt[1])
    #     if part == 'bot':
    #         h_concerned = min(h_list)
    #     else:
    #         h_concerned = max(h_list)
    #     peak_list, other = [], []
    #     for pt in pts:
    #         if pt[1] == h_concerned:
    #             peak_list.append(pt)
    #         else:
    #             other.append(pt)
    #     points = [peak_list[0]] + other
    #
    #     for i in range(1, len(points)):
    #         if i == len(points) - 1:
    #             vertices = [points[i].vector, points[0].vector,
    #                         points[1].vector]
    #             segments = [[0, 1], [1, 2], [2, 0]]
    #             listindice = [i, 0, 1]
    #         else:
    #             vertices = [points[i].vector, points[0].vector,
    #                         points[i + 1].vector]
    #             segments = [[0, 1], [1, 2], [2, 0]]
    #             listindice = [i, 0, i + 1]
    #         tri = {'vertices': vertices, 'segments': segments}
    #         t = triangle.triangulate(tri, 'p')
    #         if 'triangles' in t:
    #             triangles = t['triangles'].tolist()
    #             triangles[0] = listindice
    #             Triangles.append(triangles)
    #         else:
    #             Triangles.append(None)
    #         ts.append(t)
    #
    #     return points, Triangles


class SphericalFace3D(Face3D):
    """
    :param contours2d: The Sphere's contour2D
    :type contours2d: volmdlr.Contour2D
    :param sphericalsurface3d: Information about the Sphere
    :type sphericalsurface3d: SphericalSurface3D
    :param points: Angle's Sphere
    :type points: List of float

    """
    min_x_density = 5
    min_y_density = 5

    def __init__(self, spherical_surface3d:SphericalSurface3D,
                 outer_contour2d: volmdlr.wires.Contour2D,
                 inner_contours2d: List[volmdlr.wires.Contour2D],
                 name: str = ''):
        Face3D.__init__(self,
                        surface=spherical_surface3d,
                        outer_contour2d=outer_contour2d,
                        inner_contours2d=inner_contours2d,
                        name=name)


class RuledFace3D(Face3D):
    """

    """
    min_x_density = 50
    min_y_density = 1

    def __init__(self,
                 ruledsurface3d: RuledSurface3D,
                 surface2d: Surface2D,
                 name: str = '',
                 color=None):

        Face3D.__init__(self, surface3d=ruledsurface3d,
                        surface2d=surface2d,
                        name=name)

    def _bounding_box(self):
        # To be enhance by restricting wires to cut
        # xmin, xmax, ymin, ymax = self.surface2d.outer_contour.bounding_rectangle()
        points = [self.surface3d.point2d_to_3d(volmdlr.Point2D(i/30, 0.)) for i in range(31)]
        points.extend([self.surface3d.point2d_to_3d(volmdlr.Point2D(i / 30, 1.)) for i
                  in range(31)])

        return volmdlr.core.BoundingBox.from_points(points)


    def triangulation_lines(self, angle_resolution=10):
        xmin, xmax, ymin, ymax = self.surface2d.bounding_rectangle()
        delta_x = xmax - xmin
        nlines = int(delta_x*angle_resolution)
        lines = []
        for i in range(nlines):
            x = xmin + (i+1)/(nlines+1)*delta_x
            lines.append(volmdlr.edges.Line2D(volmdlr.Point2D(x, ymin),
                                              volmdlr.Point2D(x, ymax)))
        return lines, []


class BSplineFace3D(Face3D):
    def __init__(self, bspline_surface:BSplineSurface3D,
                 outer_contour2d: volmdlr.wires.Contour2D,
                 inner_contours2d: List[volmdlr.wires.Contour2D],
                 name: str = ''):
        Face3D.__init__(self,
                        surface=bspline_surface,
                        outer_contour2d=outer_contour2d,
                        inner_contours2d=inner_contours2d,
                        name=name)

class OpenShell3D(volmdlr.core.CompositePrimitive3D):
    _standalone_in_db = True
    _non_serializable_attributes = ['bounding_box']
    _non_eq_attributes = ['name', 'color', 'alpha' 'bounding_box']
    _non_hash_attributes = []
    STEP_FUNCTION = 'OPEN_SHELL'

    def __init__(self, faces:List[Face3D],
                 color:Tuple[float, float, float]=None,
                 alpha:float=1., name:str=''):
        self.faces = faces
        self.name = name
        if not color:
            self.color = (0.8, 0.8, 0.8)
        else:
            self.color = color
        self.alpha = alpha
        self.bounding_box = self._bounding_box()

    def __hash__(self):
        return sum([hash(f) for f in self.faces])

    def __eq__(self, other_):
        if self.__class__ != other_.__class__:
            return False
        equal = True
        for face, other_face in zip(self.faces, other_.faces):
            equal = (equal and face == other_face)
        return equal

    @classmethod
    def from_step(cls, arguments, object_dict):
        faces = []
        for face in arguments[1]:
            faces.append(object_dict[int(face[1:])])
        return cls(faces, name=arguments[0][1:-1])

    def to_step(self, current_id):
        step_content = ''
        face_ids = []
        for face in self.faces:
            face_content, current_id = face.to_step(current_id)
            step_content += face_content
            face_ids.append(current_id)
            current_id += 1

        shell_id = current_id
        step_content += "#{} = {}('{}',({}));\n".format(current_id, self.STEP_FUNCTION,
                                                   self.name, volmdlr.core.step_ids_to_str(face_ids))
        manifold_id = shell_id + 1
        step_content += "#{} = MANIFOLD_SOLID_BREP('{}',#{});\n".format(manifold_id,
                                                        self.name,
                                                        shell_id)

        frame_content, frame_id = volmdlr.OXYZ.to_step(manifold_id+1)
        step_content += frame_content
        brep_id = frame_id + 1
        step_content += "#{} = ADVANCED_BREP_SHAPE_REPRESENTATION('',(#{},#{}),#7);\n".format(brep_id, frame_id, manifold_id)

        return step_content, brep_id

    def rotation(self, center, axis, angle, copy=True):
        if copy:
            new_faces = [face.rotation(center, axis, angle, copy=True) for face
                         in self.faces]
            return self.__class__(new_faces, name=self.name)
        else:
            for face in self.faces:
                face.rotation(center, axis, angle, copy=False)
            self.bounding_box = self._bounding_box()

    def translation(self, offset, copy=True):
        if copy:
            new_faces = [face.translation(offset, copy=True) for face in
                         self.faces]
            return self.__class__(new_faces, name=self.name)
        else:
            for face in self.faces:
                face.translation(offset, copy=False)
            self.bounding_box = self._bounding_box()

    def frame_mapping(self, frame, side, copy=True):
        """
        side = 'old' or 'new'
        """
        if copy:
            new_faces = [face.frame_mapping(frame, side, copy=True) for face in
                         self.faces]
            return OpenShell3D(new_faces, name=self.name)
        else:
            for face in self.faces:
                face.frame_mapping(frame, side, copy=False)
            self.bounding_box = self._bounding_box()

    def copy(self):
        new_faces = [face.copy() for face in self.faces]
        return self.__class__(new_faces, color=self.color, alpha=self.alpha, name=self.name)

    def union(self, shell2):
        new_faces = [face for face in self.faces + shell2.faces]
        new_name = self.name + ' union ' + shell2.name
        new_color = self.color
        return self.__class__(new_faces, name=new_name, color=new_color)

    def volume(self):
        """
        Does not consider holes
        """
        volume = 0
        for i, face in enumerate(self.faces):
            points_3D, triangles_indexes = face.triangulation()
            for triangle_indexes in triangles_indexes[0]:
                point1 = points_3D[triangle_indexes[0]]
                point2 = points_3D[triangle_indexes[1]]
                point3 = points_3D[triangle_indexes[2]]

                v321 = point3[0] * point2[1] * point1[2]
                v231 = point2[0] * point3[1] * point1[2]
                v312 = point3[0] * point1[1] * point2[2]
                v132 = point1[0] * point3[1] * point2[2]
                v213 = point2[0] * point1[1] * point3[2]
                v123 = point1[0] * point2[1] * point3[2]
                volume_tetraedre = 1 / 6 * (
                            -v321 + v231 + v312 - v132 - v213 + v123)

                volume += volume_tetraedre

        return abs(volume)

    def _bounding_box(self):
        """
        Returns the boundary box
        """
        bbox = self.faces[0]._bounding_box()

        for face in self.faces[1:]:
            bbox += face._bounding_box()

        return bbox


    def linesegment_intersections(self,
                                 linesegment3d:volmdlr.edges.LineSegment3D)\
            -> List[Tuple[Face3D, List[volmdlr.Point3D]]]:
        intersections = []
        for face in self.faces:
            face_intersections = face.linesegment_intersections(linesegment3d)
            if face_intersections:
                intersections.append((face, face_intersections))
        return intersections


    def minimum_distance_points(self, shell2, resolution):
        """
        Returns a Mesure object if the distance is not zero, otherwise returns None
        """
        shell2_inter = self.shell_intersection(shell2, resolution)
        if shell2_inter is not None and shell2_inter != 1:
            return None

        # distance_min, point1_min, point2_min = self.faces[0].distance_to_face(shell2.faces[0], return_points=True)
        distance_min, point1_min, point2_min = self.faces[0].minimum_distance(
            shell2.faces[0], return_points=True)
        for face1 in self.faces:
            bbox1 = face1.bounding_box
            for face2 in shell2.faces:
                bbox2 = face2.bounding_box
                bbox_distance = bbox1.distance_to_bbox(bbox2)
                if bbox_distance < distance_min:
                    # distance, point1, point2 = face1.distance_to_face(face2, return_points=True)
                    distance, point1, point2 = face1.minimum_distance(face2,
                                                                      return_points=True)
                    if distance == 0:
                        return None
                    elif distance < distance_min:
                        distance_min, point1_min, point2_min = distance, point1, point2

        return point1_min, point2_min

    def distance_to_shell(self, other_shell:'OpenShell3D', resolution:float):
        min_dist = self.minimum_distance_points(other_shell, resolution)
        if min_dist is not None:
            p1, p2 = min_dist
            return p1.point_distance(p2)
        else:
            return None


    def minimum_distance_point(self, point:volmdlr.Point3D)->volmdlr.Point3D:
        """
        Computes the distance of a point to a Shell3D, whether it is inside or outside the Shell3D
        """
        distance_min, point1_min = self.faces[0].distance_to_point(point,
                                                                   return_other_point=True)
        for face in self.faces[1:]:
            bbox_distance = self.bounding_box.distance_to_point(point)
            if bbox_distance < distance_min:
                distance, point1 = face.distance_to_point(point,
                                                          return_other_point=True)
                if distance < distance_min:
                    distance_min, point1_min = distance, point1

        return point1_min


    def intersection_internal_aabb_volume(self, shell2:'OpenShell3D',
                                          resolution:float):
        """
        aabb made of the intersection points and the points of self internal to shell2
        """
        intersections_points = []
        for face1 in self.faces:
            for face2 in shell2.faces:
                intersection_points = face1.face_intersections(face2)
                if intersection_points is not None:
                    intersections_points.extend(intersection_points)

        shell1_points_inside_shell2 = []
        for face in self.faces:
            for point in face.outer_contour3d.discretization_points(resolution):
                if shell2.point_belongs(point):
                    shell1_points_inside_shell2.append(point)

        if len(intersections_points + shell1_points_inside_shell2) == 0:
            return 0
        bbox = volmdlr.core.BoundingBox.from_points(
            intersections_points + shell1_points_inside_shell2)
        return bbox.volume()

    def intersection_external_aabb_volume(self, shell2:'OpenShell3D',
                                          resolution:float):
        """
        aabb made of the intersection points and the points of self external to shell2
        """
        intersections_points = []
        for face1 in self.faces:
            for face2 in shell2.faces:
                intersection_points = face1.face_intersections(face2)
                if intersection_points is not None:
                    intersections_points.extend(intersection_points)

        shell1_points_outside_shell2 = []
        for face in self.faces:
            for point in face.outer_contour3d.discretization_points(resolution):
                if not shell2.point_belongs(point):
                    shell1_points_outside_shell2.append(point)

        if len(intersections_points + shell1_points_outside_shell2) == 0:
            return 0
        bbox = volmdlr.core.BoundingBox.from_points(
            intersections_points + shell1_points_outside_shell2)
        return bbox.volume()

    def triangulation(self):
        mesh = volmdlr.display.DisplayMesh3D([], [])
        for i, face in enumerate(self.faces):
            face_mesh = face.triangulation()
            mesh += face_mesh
        return mesh

    def babylon_script(self, name='primitive_mesh'):
        s = 'var {} = new BABYLON.Mesh("{}", scene);\n'.format(name, name)

        mesh = self.babylon_meshes()[0]

        s += 'var positions = {};\n'.format(mesh['positions'])
        s += 'var indices = {};\n'.format(mesh['indices'])
        s += 'var normals = [];\n'
        s += 'var vertexData = new BABYLON.VertexData();\n'
        s += 'BABYLON.VertexData.ComputeNormals(positions, indices, normals);\n'
        s += 'vertexData.positions = positions;\n'
        s += 'vertexData.indices = indices;\n'
        s += 'vertexData.normals = normals;\n'
        s += 'vertexData.applyToMesh({});\n'.format(name)
        s += '{}.enableEdgesRendering(0.9);\n'.format(name)
        s += '{}.edgesWidth = 0.1;\n'.format(name)
        s += '{}.edgesColor = new BABYLON.Color4(0, 0, 0, 0.6);\n'.format(name)
        s += 'var mat = new BABYLON.StandardMaterial("mat", scene);\n'
        #        s += 'mat.diffuseColor = BABYLON.Color3.Green();\n'
        #        s += 'mat.specularColor = new BABYLON.Color3(0.5, 0.6, 0.87);\n'
        #        s += 'mat.emissiveColor = new BABYLON.Color3(1, 1, 1);\n'
        #        s += 'mat.ambientColor = new BABYLON.Color3(0.23, 0.98, 0.53);\n'
        s += 'mat.backFaceCulling = false;\n'
        s += 'mat.alpha = {};\n'.format(self.alpha)
        s += '{}.material = mat;\n'.format(name)
        if self.color is not None:
            s += 'mat.diffuseColor = new BABYLON.Color3({}, {}, {});\n'.format(
                *self.color)
        return s

    def plot(self, ax=None, equal_aspect=True, color='k', alpha=1):
        if ax is None:
            ax = plt.figure().add_subplot(111, projection='3d')


        for face in self.faces:
            face.plot(ax=ax, color=color, alpha=alpha)

        return ax

class ClosedShell3D(OpenShell3D):
    _standalone_in_db = True
    _non_serializable_attributes = ['bounding_box']
    _non_eq_attributes = ['name', 'color', 'alpha' 'bounding_box']
    STEP_FUNCTION = 'CLOSED_SHELL'


    def copy(self):
        new_faces = [face.copy() for face in self.faces]
        return ClosedShell3D(new_faces, color=self.color, alpha=self.alpha, name=self.name)
    
    def shell_intersection(self, shell2:'OpenShell3D', resolution:float):
        """
        Return None if disjointed
        Return (1, 0) or (0, 1) if one is inside the other
        Return (n1, n2) if intersection

        4 cases :
            (n1, n2) with face intersection             => (n1, n2)
            (0, 0) with face intersection               => (0, 0)
            (0, 0) with no face intersection            => None
            (1, 0) or (0, 1) with no face intersection  => 1
        """
        # Check if boundary boxes don't intersect
        bbox1 = self.bounding_box
        bbox2 = shell2.bounding_box
        if not bbox1.bbox_intersection(bbox2):
            # print("No intersection of shells' BBox")
            return None

        # Check if any point of the first shell is in the second shell
        points1 = []
        for face in self.faces:
            points1.extend(face.outer_contour3d.discretization_points(resolution))
        points2 = []
        for face in shell2.faces:
            points2.extend(face.outer_contour3d.discretization_points(resolution))

        nb_pts1 = len(points1)
        nb_pts2 = len(points2)
        compteur1 = 0
        compteur2 = 0
        for point1 in points1:
            if shell2.point_belongs(point1):
                compteur1 += 1
        for point2 in points2:
            if self.point_belongs(point2):
                compteur2 += 1

        inter1 = compteur1 / nb_pts1
        inter2 = compteur2 / nb_pts2

        for face1 in self.faces:
            for face2 in shell2.faces:
                intersection_points = face1.face_intersections(face2)
                if intersection_points:
                    return inter1, inter2
                
        if inter1 == 0. and inter2 == 0.:
            return None
        return 1

    
    def point_belongs(self, point3d:volmdlr.Point3D, nb_rays:int=1):
        """
        Ray Casting algorithm
        Returns True if the point is inside the Shell, False otherwise
        """


        bbox = self.bounding_box
        if not bbox.point_belongs(point3d):
            return False

        min_ray_length = 2*max((bbox.xmax - bbox.xmin,
                                 bbox.ymax - bbox.ymin,
                                 bbox.zmax - bbox.zmin))
        two_min_ray_length = 2*min_ray_length

        rays = []
        for k in range(0, nb_rays):
            rays.append(volmdlr.edges.LineSegment3D(
                point3d,
                point3d+volmdlr.Point3D.random(min_ray_length, two_min_ray_length,
                                               min_ray_length, two_min_ray_length,
                                               min_ray_length, two_min_ray_length)))
        rays = sorted(rays, key=lambda ray: ray.length())

        rays_intersections = []
        tests = []

        # for ray in rays[:3]:
        for ray in rays[:nb_rays]:
            #
            count = 0
            ray_intersection = []
            is_inside = True
            for face, point_inters in self.linesegment_intersections(ray):
                count += len(point_inters)


            if count % 2 == 0:
                is_inside = False
            tests.append(is_inside)
            rays_intersections.append(ray_intersection)

        for test1, test2 in zip(tests[:-1], tests[1:]):
            if test1 != test2:
                raise ValueError
        return tests[0]

    def is_inside_shell(self, shell2, resolution:float):
        """
        Returns True if all the points of self are inside shell2 and no face \
        are intersecting
        This method is not exact
        """
        bbox1 = self.bounding_box
        bbox2 = shell2.bounding_box
        if not bbox1.is_inside_bbox(bbox2):
            return False

        points = []
        for face in self.faces:
            points.extend(face.outer_contour3d.discretization_points(resolution))
        for point in points:
            if not shell2.point_belongs(point):
                return False

        # Check if any faces are intersecting
        for face1 in self.faces:
            for face2 in shell2.faces:
                intersection_points = face1.face_intersections(face2)
                if intersection_points != []:
                    return False

        return True
    <|MERGE_RESOLUTION|>--- conflicted
+++ resolved
@@ -1601,13 +1601,8 @@
         content, surface3d_id = self.surface3d.to_step(current_id)
         current_id = surface3d_id + 1
 
-<<<<<<< HEAD
-        outer_contour_content, outer_contour_id = self.outer_contour3d.to_step(current_id,
-                                                                 surface_id=surface3d_id)
-=======
         outer_contour_content, outer_contour_id = self.outer_contour3d.to_step(current_id)
                                                                  # surface_id=surface3d_id)
->>>>>>> d3c83974
         content += outer_contour_content
         content += "#{} = FACE_BOUND('{}',#{},.T.);\n".format(outer_contour_id+1,
                                                           self.name,
@@ -1615,13 +1610,8 @@
         contours_ids = [outer_contour_id+1]
         current_id = outer_contour_id + 2
         for inner_contour3d in self.inner_contours3d:
-<<<<<<< HEAD
-            inner_contour_content, inner_contour_id = inner_contour3d.to_step(current_id,
-                                                                              surface_id=surface3d_id)
-=======
             inner_contour_content, inner_contour_id = inner_contour3d.to_step(current_id)
                                                                               # surface_id=surface3d_id)
->>>>>>> d3c83974
             content += inner_contour_content
             face_bound_id = inner_contour_id + 1
             content += "#{} = FACE_BOUND('',#{},.T.);\n".format(face_bound_id,
