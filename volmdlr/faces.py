"""
Surfaces & faces.

"""

import math
import warnings
from itertools import chain, product
from typing import List
import matplotlib.pyplot as plt
import numpy as np
import triangle as triangle_lib

from dessia_common.core import DessiaObject

import volmdlr.core
from volmdlr.core import EdgeStyle
import volmdlr.core_compiled
import volmdlr.display as vmd
import volmdlr.edges as vme
import volmdlr.curves as volmdlr_curves
import volmdlr.geometry
import volmdlr.grid
from volmdlr import surfaces
from volmdlr.utils.parametric import update_face_grid_points_with_inner_polygons
import volmdlr.wires

warnings.simplefilter("once")


def octree_decomposition(bbox, faces):
    """Decomposes a list of faces into eight Bounding boxes subdivided boxes."""
    decomposition = {octant: [] for octant in bbox.octree()}
    for face in faces:
        center = face.bounding_box.center
        for octant in bbox.octree():
            if octant.point_belongs(center):
                decomposition[octant].append(face)
                break
    decomposed = {octant: faces for octant, faces in decomposition.items() if faces}
    return decomposed


def octree_face_decomposition(face):
    """
    Decomposes the face discretization triangle faces inside eight boxes from a bounding box octree structure.

    :param face: given face.
    :return: returns a dictionary containing bounding boxes as keys and as values, a list of faces
    inside that bounding box.
    """
    triangulation = face.triangulation()
    triangulation_faces = triangulation.faces
    return octree_decomposition(face.bounding_box, triangulation_faces)


class Face3D(volmdlr.core.Primitive3D):
    """
    Abstract method to define 3D faces.
    """

    min_x_density = 1
    min_y_density = 1

    def __init__(self, surface3d, surface2d: surfaces.Surface2D, name: str = ""):
        self.surface3d = surface3d
        self.surface2d = surface2d
        self._outer_contour3d = None
        self._inner_contours3d = None
        self._face_octree_decomposition = None
<<<<<<< HEAD
        self._primitives_mapping = None
        # self.bounding_box = self._bounding_box()
=======
        self._primitives_mapping = {}
>>>>>>> e87d22d3

        volmdlr.core.Primitive3D.__init__(self, name=name)

    def to_dict(self, *args, **kwargs):
        """Avoids storing points in memo that makes serialization slow."""
        return DessiaObject.to_dict(self, use_pointers=False)

    def __hash__(self):
        """Computes the hash."""
        return hash(self.surface3d) + hash(self.surface2d)

    def __eq__(self, other_):
        """Computes the equality to another face."""
        if other_.__class__.__name__ != self.__class__.__name__:
            return False
        equal = self.surface3d == other_.surface3d and self.surface2d == other_.surface2d
        return equal

    def point_belongs(self, point3d: volmdlr.Point3D, tol: float = 1e-6):
        """
        Tells you if a point is on the 3D face and inside its contour.
        """
        if not self.bounding_box.point_belongs(point3d, 1e-3):
            return False
        point2d = self.surface3d.point3d_to_2d(point3d)
        if not self.surface3d.point_belongs(point3d, tol):
            return False

        return self.surface2d.point_belongs(point2d)

    @property
    def outer_contour3d(self) -> volmdlr.wires.Contour3D:
        """
        Gives the 3d version of the outer contour of the face.
        """
        if not self._outer_contour3d:
            outer_contour3d, primitives_mapping = self.surface3d.contour2d_to_3d(self.surface2d.outer_contour,
                                                                                 return_primitives_mapping=True)
            self._outer_contour3d = outer_contour3d
            if self._primitives_mapping is None:
                self._primitives_mapping = primitives_mapping
            else:
                self._primitives_mapping.update(primitives_mapping)
        return self._outer_contour3d

    @outer_contour3d.setter
    def outer_contour3d(self, value):
        self._outer_contour3d = value

    @property
    def inner_contours3d(self) -> List[volmdlr.wires.Contour3D]:
        """
        Gives the 3d version of the inner contours of the face.
        """
        if not self._inner_contours3d:
            primitives_mapping = {}
            inner_contours3d = []
            for contour2d in self.surface2d.inner_contours:
                inner_contour3d, contour2d_mapping = self.surface3d.contour2d_to_3d(contour2d,
                                                                                    return_primitives_mapping=True)
                inner_contours3d.append(inner_contour3d)
                primitives_mapping.update(contour2d_mapping)
            self._inner_contours3d = inner_contours3d
            if self._primitives_mapping is None:
                self._primitives_mapping = primitives_mapping
            else:
                self._primitives_mapping.update(primitives_mapping)
        return self._inner_contours3d

    @inner_contours3d.setter
    def inner_contours3d(self, value):
        self._inner_contours3d = value

    @property
    def primitives_mapping(self):
        """
        Gives the 3d version of the inner contours of the face.
        """
        if not self._primitives_mapping or not self._inner_contours3d:
            if not self._primitives_mapping and self._outer_contour3d:
                self._outer_contour3d = None
            if not self._primitives_mapping and self._inner_contours3d:
                self._inner_contours3d = None
            _ = self.outer_contour3d
            _ = self.inner_contours3d
        return self._primitives_mapping

    @primitives_mapping.setter
    def primitives_mapping(self, primitives_mapping):
        self._primitives_mapping = primitives_mapping

    @property
    def bounding_box(self):
        """
        Returns the surface bounding box.
        """
        if not self._bbox:
            self._bbox = self.get_bounding_box()
        return self._bbox

    @bounding_box.setter
    def bounding_box(self, new_bouding_box):
        """Get the bounding box of the face."""
        self._bbox = new_bouding_box

    def get_bounding_box(self):
        """General method to get the bounding box of a face 3D."""
        return self.outer_contour3d.bounding_box

    def area(self):
        """Computes the area of the surface 2d."""
        return self.surface2d.area()

    @classmethod
    def from_step(cls, arguments, object_dict, **kwargs):
        """
        Converts a step primitive to a Face3D.

        :param arguments: The arguments of the step primitive.
        :type arguments: list
        :param object_dict: The dictionary containing all the step primitives
            that have already been instantiated.
        :type object_dict: dict
        :return: The corresponding Face3D object.
        :rtype: :class:`volmdlr.faces.Face3D`
        """
        step_id = kwargs.get("step_id", "#UNKNOW_ID")
        step_name = kwargs.get("name", "ADVANCED_FACE")
        name = arguments[0][1:-1]
        contours = [object_dict[int(arg[1:])] for arg in arguments[1]]
        if any(contour is None for contour in contours):
            warnings.warn(
                f"Could not instantiate #{step_id} = {step_name}({arguments})"
                f" because some of the contours are NoneType."
                "See Face3D.from_step method"
            )
            return None
        surface = object_dict[int(arguments[2])]
        face = globals()[surface.face_class]
        point_in_contours3d = any(isinstance(contour, volmdlr.Point3D) for contour in contours)
        if (len(contours) == 1) and isinstance(contours[0], volmdlr.Point3D):
            return face.from_surface_rectangular_cut(surface)
        if len(contours) == 2 and point_in_contours3d:
            vertex = next(contour for contour in contours if isinstance(contour, volmdlr.Point3D))
            base = next(contour for contour in contours if contour is not vertex)
            return face.from_base_and_vertex(surface, base, vertex, name)
        if point_in_contours3d:
            point = next(contour for contour in contours if isinstance(contour, volmdlr.Point3D))
            contours = [contour for contour in contours if contour is not point]
            return face.from_contours3d_and_rectangular_cut(surface, contours, point)
<<<<<<< HEAD
        if step_id == 85:
            print(True)
=======
>>>>>>> e87d22d3
        return face.from_contours3d(surface, contours, step_id)

    @classmethod
    def from_contours3d(cls, surface, contours3d: List[volmdlr.wires.Contour3D], name: str = ""):
        """
        Returns the face generated by a list of contours. Finds out which are outer or inner contours.

        :param surface: Surface3D where the face is defined.
        :param contours3d: List of 3D contours representing the face's BREP.
        :param name: the name to inject in the new face
        """
        outer_contour3d, inner_contours3d = None, []
        if len(contours3d) == 1:
            outer_contour2d, primitives_mapping = surface.contour3d_to_2d(contours3d[0],
                                                                          return_primitives_mapping=True)
            outer_contour3d = contours3d[0]
            inner_contours2d = []

        elif len(contours3d) > 1:
            outer_contour2d, inner_contours2d, outer_contour3d, \
                inner_contours3d, primitives_mapping = cls.from_contours3d_with_inner_contours(surface, contours3d)
        else:
            raise ValueError('Must have at least one contour')
        if ((not outer_contour2d) or (not all(outer_contour2d.primitives)) or
                (not surface.brep_connectivity_check(outer_contour2d, tol=5e-5))):
            return None
        # if outer_contour3d and outer_contour3d.primitives and not outer_contour3d.is_ordered(1e-5):
        #     outer_contour2d = contour2d_healing(outer_contour2d)
        face = cls(
            surface,
            surface2d=surfaces.Surface2D(outer_contour=outer_contour2d, inner_contours=inner_contours2d),
            name=name,
        )
        # To improve performance while reading from step file
        face.outer_contour3d = outer_contour3d
        face.inner_contours3d = inner_contours3d
        face.primitives_mapping = primitives_mapping
        return face

    @staticmethod
    def from_contours3d_with_inner_contours(surface, contours3d, ):
        """Helper function to class."""
        outer_contour2d = None
        outer_contour3d = None
        inner_contours2d = []
        inner_contours3d = []
        primitives_mapping = {}
        contours2d = []
        for contour3d in contours3d:
            contour2d, contour_mapping = surface.contour3d_to_2d(contour3d, return_primitives_mapping=True)
            contours2d.append(contour2d)
            primitives_mapping.update(contour_mapping)

        check_contours = [not contour2d.is_ordered(tol=1e-2) for contour2d in contours2d]
        if (surface.x_periodicity or surface.y_periodicity) and sum(1 for value in check_contours if value) >= 2:
            outer_contour2d, inner_contours2d = surface.connect_contours(contours2d[0], contours2d[1:])
            outer_contour3d, primitives_mapping = surface.contour2d_to_3d(outer_contour2d,
                                                                          return_primitives_mapping=True)
            inner_contours3d = []
            for contour2d in inner_contours2d:
                contour3d, contour_mapping = surface.contour2d_to_3d(contour2d, return_primitives_mapping=True)
                inner_contours3d.append(contour3d)
                primitives_mapping.update(contour_mapping)
        else:
            if contours3d[0].name == "face_outer_bound":
                outer_contour2d, inner_contours2d = contours2d[0], contours2d[1:]
                outer_contour3d, inner_contours3d = contours3d[0], contours3d[1:]
            else:
                area = -1
                for contour2d, contour3d in zip(contours2d, contours3d):
                    inner_contours2d.append(contour2d)
                    inner_contours3d.append(contour3d)
                    contour_area = contour2d.area()
                    if contour_area > area:
                        area = contour_area
                        outer_contour2d = contour2d
                        outer_contour3d = contour3d
                inner_contours2d.remove(outer_contour2d)
                inner_contours3d.remove(outer_contour3d)
        return outer_contour2d, inner_contours2d, outer_contour3d, inner_contours3d, primitives_mapping

    def to_step(self, current_id):
        """Transforms a Face 3D into a Step object."""
        content, surface3d_ids = self.surface3d.to_step(current_id)
        current_id = max(surface3d_ids)

        if len(surface3d_ids) != 1:
            raise NotImplementedError("What to do with more than 1 id ? with 0 id ?")
        outer_contour_content, outer_contour_id = self.outer_contour3d.to_step(
            current_id, surface_id=surface3d_ids[0], surface3d=self.surface3d
        )
        content += outer_contour_content
        content += f"#{outer_contour_id + 1} = FACE_OUTER_BOUND('{self.name}',#{outer_contour_id},.T.);\n"
        contours_ids = [outer_contour_id + 1]
        current_id = outer_contour_id + 2
        for inner_contour3d in self.inner_contours3d:
            inner_contour_content, inner_contour_id = inner_contour3d.to_step(current_id)
            # surface_id=surface3d_id)
            content += inner_contour_content
            face_bound_id = inner_contour_id + 1
            content += f"#{face_bound_id} = FACE_BOUND('',#{inner_contour_id},.T.);\n"
            contours_ids.append(face_bound_id)
            current_id = face_bound_id + 1

        content += (
            f"#{current_id} = ADVANCED_FACE('{self.name}',({volmdlr.core.step_ids_to_str(contours_ids)})"
            f",#{surface3d_ids[0]},.T.);\n"
        )
        # TODO: create an ADVANCED_FACE for each surface3d_ids ?
        return content, [current_id]

    def triangulation_lines(self):
        """
        Specifies the number of subdivision when using triangulation by lines. (Old triangulation).
        """
        return [], []

    @staticmethod
    def get_edge_discretization_size(edge3d):
        """
        Helper function to polygonize the face boundaries.
        """
        angle_resolution = 10
        if edge3d is None:
            number_points = 2
        elif edge3d.__class__.__name__ == "BSplineCurve3D":
            number_points = max(15, len(edge3d.ctrlpts))
        elif edge3d.__class__.__name__ in ("Arc3D", "FullArc3D", "ArcEllipse3D", "FullArcEllipse3D"):
            number_points = max(2, math.ceil(edge3d.angle / math.radians(angle_resolution)) + 1)
        else:
            number_points = 2
        return number_points

    def grid_points(self, grid_size, polygon_data=None):
        """
        Parametric tesselation points.
        """
        if polygon_data:
            outer_polygon, inner_polygons = polygon_data
        else:
            outer_polygon, inner_polygons = self.get_face_polygons()

        u, v = self._get_grid_axis(outer_polygon, grid_size)
        if not u or not v:
            return []
        if inner_polygons:
            grid_points = []
            points_indexes_map = {}
            for j, v_j in enumerate(v):
                for i, u_i in enumerate(u):
                    grid_points.append((u_i, v_j))
                    points_indexes_map[(i, j)] = len(grid_points) - 1
            grid_points = update_face_grid_points_with_inner_polygons(inner_polygons,
                                                                      [grid_points, u, v, points_indexes_map])
        else:
            grid_points = np.array([[u_i, v_j] for v_j in v for u_i in u], dtype=np.float64)
        grid_points = self._update_grid_points_with_outer_polygon(outer_polygon, grid_points)

        return grid_points

    @staticmethod
    def _get_grid_axis(outer_polygon, grid_size):
        """Helper function to grid_points."""
        u_min, u_max, v_min, v_max = outer_polygon.bounding_rectangle.bounds()
        number_points_u, number_points_v = grid_size
        u_step = (u_max - u_min) / (number_points_u - 1) if number_points_u > 1 else (u_max - u_min)
        v_step = (v_max - v_min) / (number_points_v - 1) if number_points_v > 1 else (v_max - v_min)
        u = [u_min + i * u_step for i in range(number_points_u)]
        v = [v_min + i * v_step for i in range(number_points_v)]

        return u, v

    @staticmethod
    def _update_grid_points_with_outer_polygon(outer_polygon, grid_points):
        """Helper function to grid_points."""
        # Find the indices where points_in_polygon is True (i.e., points inside the polygon)
        indices = np.where(outer_polygon.points_in_polygon(grid_points, include_edge_points=True) == 0)[0]
        grid_points = np.delete(grid_points, indices, axis=0)
        polygon_points = set(outer_polygon.points)
        points = [volmdlr.Point2D(*point) for point in grid_points if volmdlr.Point2D(*point) not in polygon_points]
        return points

    def get_face_polygons(self):
        """Get face polygons."""
        primitives_mapping = self.primitives_mapping

        def get_polygon_points(primitives):
            points = []
            for edge in primitives:
                edge3d = primitives_mapping.get(edge)
                number_points = self.get_edge_discretization_size(edge3d)
                edge_points = edge.discretization_points(number_points=number_points)
                points.extend(edge_points[:-1])
            return points

        outer_polygon = volmdlr.wires.ClosedPolygon2D(get_polygon_points(self.surface2d.outer_contour.primitives))
        inner_polygons = [volmdlr.wires.ClosedPolygon2D(get_polygon_points(inner_contour.primitives))
                          for inner_contour in self.surface2d.inner_contours]
        return outer_polygon, inner_polygons

    def grid_size(self):
        """
        Specifies an adapted size of the discretization grid used in face triangulation.
        """
        return [0, 0]

    @staticmethod
    def helper_triangulation_without_holes(vertices, segments, points_grid, tri_opt):
        """
        Triangulates a surface without holes.

        :param vertices: vertices of the surface.
        :param segments: segments defined as tuples of vertices.
        :param points_grid: to do.
        :param tri_opt: triangulation option: "p"
        :return:
        """
        vertices_grid = [(p.x, p.y) for p in points_grid]
        vertices.extend(vertices_grid)
        tri = {'vertices': np.array(vertices).reshape((-1, 2)),
               'segments': np.array(segments).reshape((-1, 2)),
               }
        triagulation = triangle_lib.triangulate(tri, tri_opt)
        return vmd.Mesh2D(triagulation['vertices'], triangles=triagulation['triangles'])

    def helper_to_mesh(self, polygon_data=None) -> volmdlr.display.Mesh2D:
        """
        Triangulates the Surface2D using the Triangle library.

        :param polygon_data: Face's outer polygon.
        :type polygon_data: Union[Tuple((wires.ClosedPolygon2D), List[wires.ClosedPolygon2D], None]
        :return: The triangulated surface as a display mesh.
        :rtype: :class:`volmdlr.display.Mesh2D`
        """
        area = self.surface2d.bounding_rectangle().area()
        tri_opt = "p"
        if math.isclose(area, 0., abs_tol=1e-8):
            return None
        grid_size = self.grid_size()
        points_grid = []
        if polygon_data:
            outer_polygon, inner_polygons = polygon_data
        else:
            outer_polygon, inner_polygons = self.get_face_polygons()
        if any(grid_size):
            points_grid = self.grid_points(grid_size, [outer_polygon, inner_polygons])
        points = outer_polygon.points.copy()
        points_set = set(points)
        if len(points_set) < len(points) - 1:
            return None
        vertices = [(point.x, point.y) for point in points]
        n = len(points)
        segments = [(i, i + 1) for i in range(n - 1)]
        segments.append((n - 1, 0))

        if not inner_polygons:  # No holes
            return self.helper_triangulation_without_holes(vertices, segments, points_grid, tri_opt)

        point_index = {p: i for i, p in enumerate(points)}
        holes = []
        for inner_polygon in inner_polygons:
            inner_polygon_nodes = inner_polygon.points
            for point in inner_polygon_nodes:
                if point not in point_index:
                    points.append(point)
                    vertices.append((point.x, point.y))
                    point_index[point] = n
                    n += 1

            for point1, point2 in zip(inner_polygon_nodes[:-1],
                                      inner_polygon_nodes[1:]):
                segments.append((point_index[point1], point_index[point2]))
            segments.append((point_index[inner_polygon_nodes[-1]], point_index[inner_polygon_nodes[0]]))
            rpi = inner_polygon.barycenter()
            if not inner_polygon.point_belongs(rpi, include_edge_points=False):
                rpi = inner_polygon.random_point_inside(include_edge_points=False)
            holes.append([rpi.x, rpi.y])

        if points_grid:
            vertices_grid = [(p.x, p.y) for p in points_grid]
            vertices.extend(vertices_grid)

        tri = {'vertices': np.array(vertices).reshape((-1, 2)),
               'segments': np.array(segments).reshape((-1, 2)),
               'holes': np.array(holes).reshape((-1, 2))
               }
        triangulation = triangle_lib.triangulate(tri, tri_opt)
        return vmd.Mesh2D(triangulation['vertices'], triangles=triangulation['triangles'])

    def triangulation(self):
        """Triangulates the face."""
        outer_polygon, inner_polygons = self.get_face_polygons()
        mesh2d = self.helper_to_mesh([outer_polygon, inner_polygons])
        if mesh2d is None:
            return None
        return vmd.Mesh3D(self.surface3d.parametric_points_to_3d(mesh2d.vertices), mesh2d.triangles)

    def plot2d(self, ax=None, color="k", alpha=1):
        """Plot 2D of the face using matplotlib."""
        if ax is None:
            _, ax = plt.subplots()
        self.surface2d.plot(ax=ax, color=color, alpha=alpha)

    def rotation(self, center: volmdlr.Point3D, axis: volmdlr.Vector3D, angle: float):
        """
        Face3D rotation.

        :param center: rotation center
        :param axis: rotation axis
        :param angle: angle rotation
        :return: a new rotated Face3D
        """
        new_surface = self.surface3d.rotation(center=center, axis=axis, angle=angle)
        return self.__class__(new_surface, self.surface2d)

    def translation(self, offset: volmdlr.Vector3D):
        """
        Face3D translation.

        :param offset: Translation vector.
        :type offset: `volmdlr.Vector3D`
        :return: A new translated Face3D
        """
        new_surface3d = self.surface3d.translation(offset=offset)
        return self.__class__(new_surface3d, self.surface2d)

    def frame_mapping(self, frame: volmdlr.Frame3D, side: str):
        """
        Changes frame_mapping and return a new Face3D.

        side = 'old' or 'new'
        """
        new_surface3d = self.surface3d.frame_mapping(frame, side)
        return self.__class__(new_surface3d, self.surface2d.copy(), self.name)

    def copy(self, deep=True, memo=None):
        """Returns a copy of the Face3D."""
        return self.__class__(self.surface3d.copy(deep, memo), self.surface2d.copy(), self.name)

    def face_inside(self, face2, abs_tol: float = 1e-6):
        """
        Verifies if a face is inside another one.

        It returns True if face2 is inside or False if the opposite.
        """
        if self.surface3d.is_coincident(face2.surface3d, abs_tol):
            self_contour2d = self.outer_contour3d.to_2d(
                self.surface3d.frame.origin, self.surface3d.frame.u, self.surface3d.frame.v
            )
            face2_contour2d = face2.outer_contour3d.to_2d(
                self.surface3d.frame.origin, self.surface3d.frame.u, self.surface3d.frame.v
            )
            if self_contour2d.is_inside(face2_contour2d):
                if self_contour2d.is_inside(face2_contour2d):
                    for inner_contour in self.inner_contours3d:
                        inner_contour2d = inner_contour.to_2d(
                            self.surface3d.frame.origin, self.surface3d.frame.u, self.surface3d.frame.v
                        )
                        if inner_contour2d.is_inside(face2_contour2d) or inner_contour2d.is_superposing(
                            face2_contour2d
                        ):
                            return False
                return True
            if self_contour2d.is_superposing(face2_contour2d):
                return True
        return False

    def edge_intersections(self, edge):
        """Gets the intersections of an edge and a 3D face."""
        intersections = []
        method_name = f"{edge.__class__.__name__.lower()[:-2]}_intersections"
        if hasattr(self, method_name):
            intersections = getattr(self, method_name)(edge)
        elif hasattr(self.surface3d, method_name):
            edge_surface_intersections = getattr(self.surface3d, method_name)(edge)
            for intersection in edge_surface_intersections:
                if self.point_belongs(intersection) and not intersection.in_list(intersections):
                    intersections.append(intersection)
        if not intersections:
            for point in [edge.start, edge.end]:
                if self.point_belongs(point):
                    if point not in intersections:
                        intersections.append(point)
        return intersections

    def line_intersections(self, line: volmdlr_curves.Line3D) -> List[volmdlr.Point3D]:
        """
        Get intersections between a face 3d and a Line 3D.

        :param line: other line.
        :return: a list of intersections.
        """
        intersections = []
        for intersection in self.surface3d.line_intersections(line):
            if self.point_belongs(intersection):
                intersections.append(intersection)
        if not intersections:
            for prim in self.outer_contour3d.primitives:
                intersection = prim.line_intersections(line)
                if intersection:
                    if intersection not in intersections:
                        intersections.append(intersection)

        return intersections

    def linesegment_intersections(self, linesegment: vme.LineSegment3D) -> List[volmdlr.Point3D]:
        """
        Get intersections between a face 3d and a Line Segment 3D.

        :param linesegment: other linesegment.
        :return: a list of intersections.
        """
        linesegment_intersections = []
        if not self.bounding_box.is_intersecting(linesegment.bounding_box):
            return []
        for intersection in self.surface3d.linesegment_intersections(linesegment):
            if self.point_belongs(intersection):
                linesegment_intersections.append(intersection)
        return linesegment_intersections

    def fullarc_intersections(self, fullarc: vme.FullArc3D) -> List[volmdlr.Point3D]:
        """
        Get intersections between a face 3d and a Full Arc 3D.

        :param fullarc: other fullarc.
        :return: a list of intersections.
        """
        intersections = []
        for intersection in self.surface3d.fullarc_intersections(fullarc):
            if self.point_belongs(intersection):
                intersections.append(intersection)
        return intersections

    def plot(self, ax=None, color="k", alpha=1, edge_details=False):
        """Plots the face."""
        if not ax:
            _, ax = plt.subplots(subplot_kw={"projection": "3d"})

        self.outer_contour3d.plot(
            ax=ax, edge_style=EdgeStyle(color=color, alpha=alpha, edge_ends=edge_details, edge_direction=edge_details)
        )
        for contour3d in self.inner_contours3d:
            contour3d.plot(
                ax=ax,
                edge_style=EdgeStyle(color=color, alpha=alpha, edge_ends=edge_details, edge_direction=edge_details),
            )
        return ax

    def random_point_inside(self):
        """Gets a random point on the face."""
        point_inside2d = self.surface2d.random_point_inside()
        return self.surface3d.point2d_to_3d(point_inside2d)

    def is_adjacent(self, face2: "Face3D"):
        """
        Verifies if two faces are adjacent or not.

        :param face2: other face.
        :return: True or False.
        """
        contour1 = self.outer_contour3d.to_2d(
            self.surface3d.frame.origin, self.surface3d.frame.u, self.surface3d.frame.v
        )
        contour2 = face2.outer_contour3d.to_2d(
            self.surface3d.frame.origin, self.surface3d.frame.u, self.surface3d.frame.v
        )
        if contour1.is_sharing_primitives_with(contour2):
            return True
        return False

    def geo_lines(self):  # , mesh_size_list=None):
        """
        Gets the lines that define a Face3D in a .geo file.

        """

        i_index, p_index = None, None
        lines, line_surface, lines_tags = [], [], []
        point_account, line_account, line_loop_account = 0, 0, 1
        for c_index, contour in enumerate(list(chain(*[[self.outer_contour3d], self.inner_contours3d]))):

            if isinstance(contour, volmdlr_curves.Circle2D):
                # point=[contour.radius, contour.center.y, 0]
                # lines.append('Point('+str(point_account+1)+') = {'+str(point)[1:-1]+', '+str(mesh_size)+'};')

                # point = [*contour.center, 0]
                # lines.append('Point('+str(point_account+2)+') = {'+str(point)[1:-1]+', '+str(mesh_size)+'};')

                # point=[-contour.radius, contour.center.y, 0]
                # lines.append('Point('+str(point_account+3)+') = {'+str(point)[1:-1]+', '+str(mesh_size)+'};')

                # lines.append('Circle('+str(line_account+1)+') = {'+str(point_account+1)+','+str(point_account+2) \
                #              +','+str(point_account+3)+'};')
                # lines.append('Circle('+str(line_account+2)+') = {'+str(point_account+3)+','+str(point_account+2) \
                #              + ','+str(point_account+1)+'};')

                # lines_tags.extend([line_account+1, line_account+2])

                # lines.append('Line Loop('+str(line_loop_account+1)+') = {'+str(lines_tags)[1:-1]+'};')

                # line_surface.append(line_loop_account+1)

                # lines_tags = []
                # point_account, line_account, line_loop_account = point_account+3, line_account+2, line_loop_account+1

                pass

            elif isinstance(contour, (volmdlr.wires.Contour3D, volmdlr.wires.ClosedPolygon3D)):
                if not isinstance(contour, volmdlr.wires.ClosedPolygon3D):
                    contour = contour.to_polygon(1)
                for i_index, point in enumerate(contour.points):
                    lines.append(point.get_geo_lines(tag=point_account + i_index + 1, point_mesh_size=None))

                for p_index, primitive in enumerate(contour.primitives):
                    if p_index != len(contour.primitives) - 1:
                        lines.append(
                            primitive.get_geo_lines(
                                tag=line_account + p_index + 1,
                                start_point_tag=point_account + p_index + 1,
                                end_point_tag=point_account + p_index + 2,
                            )
                        )
                    else:
                        lines.append(
                            primitive.get_geo_lines(
                                tag=line_account + p_index + 1,
                                start_point_tag=point_account + p_index + 1,
                                end_point_tag=point_account + 1,
                            )
                        )
                    lines_tags.append(line_account + p_index + 1)

                lines.append("Line Loop(" + str(c_index + 1) + ") = {" + str(lines_tags)[1:-1] + "};")
                line_surface.append(line_loop_account)
                point_account = point_account + i_index + 1
                line_account, line_loop_account = line_account + p_index + 1, line_loop_account + 1
                lines_tags = []

        lines.append("Plane Surface(" + str(1) + ") = {" + str(line_surface)[1:-1] + "};")

        return lines

    def to_geo(self, file_name: str):  # , mesh_size_list=None):
        """
        Gets the .geo file for the Face3D.

        """

        lines = self.geo_lines()

        with open(file_name + ".geo", "w", encoding="utf-8") as file:
            for line in lines:
                file.write(line)
                file.write("\n")
        file.close()

    def get_geo_lines(self, tag: int, line_loop_tag: List[int]):
        """
        Gets the lines that define a PlaneFace3D in a .geo file.

        """

        return "Plane Surface(" + str(tag) + ") = {" + str(line_loop_tag)[1:-1] + "};"

    def edge3d_inside(self, edge3d, abs_tol: float = 1e-6):
        """
        Returns True if edge 3d is coplanar to the face.
        """
        method_name = f"{edge3d.__class__.__name__.lower()[:-2]}_inside"
        if hasattr(self, method_name):
            return getattr(self, method_name)(edge3d)
        points = edge3d.discretization_points(number_points=10)
        for point in points[1:-1]:
            if not self.point_belongs(point, abs_tol):
                return False
        return True

    def is_intersecting(self, face2, list_coincident_faces=None, tol: float = 1e-6):
        """
        Verifies if two face are intersecting.

        :param face2: face 2
        :param list_coincident_faces: list of coincident faces, if existent
        :param tol: tolerance for calculations
        :return: True if faces intersect, False otherwise
        """
        if list_coincident_faces is None:
            list_coincident_faces = []
        if self.bounding_box.is_intersecting(face2.bounding_box, tol) and (self, face2) not in list_coincident_faces:

            edge_intersections = []
            for prim1 in self.outer_contour3d.primitives + [
                prim for inner_contour in self.inner_contours3d for prim in inner_contour.primitives
            ]:
                edge_intersections = face2.edge_intersections(prim1)
                if edge_intersections:
                    return True
            if not edge_intersections:
                for prim2 in face2.outer_contour3d.primitives + [
                    prim for inner_contour in face2.inner_contours3d for prim in inner_contour.primitives
                ]:
                    edge_intersections = self.edge_intersections(prim2)
                    if edge_intersections:
                        return True

        return False

    def face_intersections_outer_contour(self, face2):
        """
        Returns the intersections of the face outer contour with other given face.
        """
        intersections_points = []
        for edge1 in self.outer_contour3d.primitives:
            intersection_points = face2.edge_intersections(edge1)
            if intersection_points:
                for point in intersection_points:
                    if not point.in_list(intersections_points):
                        intersections_points.append(point)

        return intersections_points

    def face_border_intersections(self, face2):
        """
        Returns the intersections of the face outer and inner contour with other given face.
        """
        intersections_points = []
        for contour in [self.outer_contour3d] + self.inner_contours3d:
            for edge1 in contour.primitives:
                intersection_points = face2.edge_intersections(edge1)
                for point in intersection_points:
                    if not point.in_list(intersections_points):
                        intersections_points.append(point)

        return intersections_points

    def face_intersections(self, face2, tol=1e-6) -> List[volmdlr.wires.Wire3D]:
        """
        Calculates the intersections between two Face3D.

        """

        bbox1 = self.bounding_box
        bbox2 = face2.bounding_box
        if not bbox1.is_intersecting(bbox2, tol):
            return []
        if self.face_inside(face2) or face2.face_inside(self):
            return []
        face_intersections = self.get_face_intersections(face2)
        return face_intersections

    def _generic_face_intersections(self, generic_face):
        """
        Calculates the intersections between two Faces 3D.

        :param generic_face: the other Face 3D to verify intersections with.
        :return: list of intersecting wires.
        """
        surface_intersections = self.surface3d.surface_intersections(generic_face.surface3d)
        intersections_points = self.face_intersections_outer_contour(generic_face)
        for point in generic_face.face_intersections_outer_contour(self):
            if not point.in_list(intersections_points):
                intersections_points.append(point)
        face_intersections = []
        for primitive in surface_intersections:
            points_on_primitive = []
            for point in intersections_points:
                if primitive.point_belongs(point, 1e-4):
                    points_on_primitive.append(point)
            if not points_on_primitive:
                continue
            points_on_primitive = primitive.sort_points_along_curve(points_on_primitive)
            if primitive.periodic:
                points_on_primitive = points_on_primitive + [points_on_primitive[0]]
            for point1, point2 in zip(points_on_primitive[:-1], points_on_primitive[1:]):
                edge = primitive.trim(point1, point2)
                if self.edge3d_inside(edge, 1e-3) and generic_face.edge3d_inside(edge, 1e-3):
                    face_intersections.append(volmdlr.wires.Wire3D([edge]))
        return face_intersections

    def get_face_intersections(self, face2):
        """
        Gets the intersections between two faces.

        :param face2: second face.
        :return: intersections.
        """
        method_name = f"{face2.__class__.__name__.lower()[:-2]}_intersections"
        if hasattr(self, method_name):
            return getattr(self, method_name)(face2)

        return self._generic_face_intersections(face2)

    def set_operations_new_faces(self, intersecting_combinations):
        """
        Gets boolean operations new faces after splitting.

        :param intersecting_combinations: faces intersecting combinations dictionary.
        :return: new split faces.
        """
        list_cutting_contours = self.get_face_cutting_contours(intersecting_combinations)
        if not list_cutting_contours:
            return [self]
        return self.divide_face(list_cutting_contours)

    def split_inner_contour_intersecting_cutting_contours(self, list_cutting_contours):
        """
        Given a list contours cutting the face, it calculates inner contours intersections with these contours.

        Then, these inner contours were split at the found intersecting points.
        :param list_cutting_contours: list of contours cutting face.
        :return:
        """
        list_split_inner_contours = []
        for inner_contour in self.surface2d.inner_contours:
            list_intersecting_points_with_inner_contour = []
            for cutting_contour in list_cutting_contours:
                contour_intersection_points = inner_contour.intersection_points(cutting_contour)
                if not contour_intersection_points:
                    continue
                list_intersecting_points_with_inner_contour.extend(contour_intersection_points)
            inner_contour_intersections_with_outer_contour = inner_contour.intersection_points(
                self.surface2d.outer_contour
            )
            if list_intersecting_points_with_inner_contour and inner_contour_intersections_with_outer_contour:
                list_intersecting_points_with_inner_contour.extend(inner_contour_intersections_with_outer_contour)
            sorted_intersections_points_along_inner_contour = inner_contour.sort_points_along_wire(
                list_intersecting_points_with_inner_contour
            )
            if sorted_intersections_points_along_inner_contour:
                list_split_inner_contours.extend(
                    inner_contour.split_with_sorted_points(sorted_intersections_points_along_inner_contour)
                )
        # remove split_inner_contour connected to a cutting_contour at two points.
        connected_at_two_ends = []
        for cutting_contour in list_cutting_contours:
            for split_contour in list_split_inner_contours:
                if split_contour.point_over_wire(
                    cutting_contour.primitives[0].start
                ) and split_contour.point_over_wire(cutting_contour.primitives[-1].end):
                    connected_at_two_ends.append(split_contour)
                    break
        list_split_inner_contours = [
            split_contour for split_contour in list_split_inner_contours if split_contour not in connected_at_two_ends
        ]
        return list_split_inner_contours

    def _helper_validate_cutting_contours(self, list_cutting_contours, list_split_inner_contours):
        """
        Helper method to validate list of cutting contours.

        :param list_cutting_contours: list of cutting contours.
        :param list_split_inner_contours: list of split inner contours.
        :return: valid list of cutting contours.
        """
        valid_cutting_contours = []

        while list_cutting_contours:
            for i, cutting_contour in enumerate(list_cutting_contours[:]):
                if (
                    self.surface2d.outer_contour.point_over_contour(cutting_contour.primitives[0].start)
                    and self.surface2d.outer_contour.point_over_contour(cutting_contour.primitives[-1].end)
                ) or cutting_contour.primitives[0].start.is_close(cutting_contour.primitives[-1].end):
                    valid_cutting_contours.append(cutting_contour)
                    list_cutting_contours.pop(i)
                    break
                list_cutting_contours.pop(i)
                while True:
                    connecting_split_contour = cutting_contour.get_connected_wire(list_split_inner_contours)
                    if not connecting_split_contour:
                        valid_cutting_contours.append(cutting_contour)
                        break
                    list_split_inner_contours.remove(connecting_split_contour)
                    new_contour = volmdlr.wires.Contour2D.contours_from_edges(
                        cutting_contour.primitives + connecting_split_contour.primitives
                    )[0]

                    if (
                        self.surface2d.outer_contour.are_extremity_points_touching(new_contour)
                        or new_contour.is_contour_closed()
                    ):
                        valid_cutting_contours.append(new_contour)
                        break

                    connecting_cutting_contour = new_contour.get_connected_wire(list_cutting_contours)
                    if not connecting_cutting_contour:
                        if any(
                            self.surface2d.outer_contour.point_over_contour(point)
                            for point in [new_contour.primitives[0].start, new_contour.primitives[-1].end]
                        ) and any(
                            valid_contour.point_over_contour(point)
                            for valid_contour in valid_cutting_contours
                            for point in [new_contour.primitives[0].start, new_contour.primitives[-1].end]
                        ):
                            valid_cutting_contours.append(new_contour)
                        break
                    new_contour = volmdlr.wires.Contour2D.contours_from_edges(
                        new_contour.primitives + connecting_cutting_contour.primitives
                    )[0]
                    list_cutting_contours.remove(connecting_cutting_contour)

                    if self.surface2d.outer_contour.are_extremity_points_touching(new_contour):
                        valid_cutting_contours.append(new_contour)
                        break

                    cutting_contour = new_contour
                break
        return valid_cutting_contours

    def get_face_cutting_contours(self, dict_intersecting_combinations):
        """
        Get all contours cutting the face, resulting from multiple faces intersections.

        :param dict_intersecting_combinations: dictionary containing as keys the combination of intersecting faces
        and as the values the resulting primitive from the intersection of these two faces
        return a list all contours cutting one particular face.
        """
        face_intersecting_primitives2d = self.select_face_intersecting_primitives(dict_intersecting_combinations)
        if not face_intersecting_primitives2d:
            return []
        list_cutting_contours = volmdlr.wires.Contour2D.contours_from_edges(face_intersecting_primitives2d[:])

        cutting_contours = []
        if len(list_cutting_contours) > 1:
            while list_cutting_contours:
                closed_contours = []
                opened_contours = []
                for contour in list_cutting_contours:
                    if contour.is_contour_closed():
                        closed_contours.append(contour)
                    else:
                        opened_contours.append(contour)
                list_cutting_contours = closed_contours + opened_contours
                current_cutting_contour = list_cutting_contours.pop(0)
                connected_contour = current_cutting_contour.get_connected_wire(list_cutting_contours)
                if connected_contour in list_cutting_contours:
                    list_cutting_contours.remove(connected_contour)
                if not connected_contour:
                    cutting_contours.append(current_cutting_contour)
                    continue
                new_contour = current_cutting_contour.merge_not_adjacent_contour(connected_contour)
                list_cutting_contours.append(new_contour)
            list_cutting_contours = cutting_contours

        list_split_inner_contours = self.split_inner_contour_intersecting_cutting_contours(list_cutting_contours)
        valid_cutting_contours = self._helper_validate_cutting_contours(
            list_cutting_contours, list_split_inner_contours
        )
        return valid_cutting_contours + list_split_inner_contours

    def divide_face(self, list_cutting_contours: List[volmdlr.wires.Contour2D]):
        """
        Divides a Face 3D with a list of cutting contours.

        :param list_cutting_contours: list of contours cutting the face.
        """
        list_faces = []
        list_open_cutting_contours = []
        list_closed_cutting_contours = []
        face_inner_contours = self.surface2d.inner_contours[:]
        list_cutting_contours_ = []
        while list_cutting_contours:
            cutting_contour = list_cutting_contours[0]
            if not cutting_contour.primitives[0].start.is_close(cutting_contour.primitives[-1].end):
                list_cutting_contours_.append(cutting_contour)
                list_cutting_contours.remove(cutting_contour)
                continue
            for inner_contour in face_inner_contours:
                if cutting_contour.is_inside(inner_contour):
                    if cutting_contour.is_sharing_primitives_with(inner_contour):
                        merged_contours = cutting_contour.merge_with(inner_contour)
                        list_cutting_contours.remove(cutting_contour)
                        cutting_contour = merged_contours[0]
                    # list_cutting_contours = merged_contours + list_cutting_contours
                    # break
                    continue
                if cutting_contour.is_sharing_primitives_with(inner_contour):
                    merged_contours = cutting_contour.merge_with(inner_contour)
                    list_cutting_contours.remove(cutting_contour)
                    face_inner_contours.remove(inner_contour)
                    list_cutting_contours = merged_contours + list_cutting_contours
                    break
            else:
                list_cutting_contours_.append(cutting_contour)
                if cutting_contour in list_cutting_contours:
                    list_cutting_contours.remove(cutting_contour)

        list_cutting_contours = list_cutting_contours_
        list_cutting_contours_ = []
        for cutting_contour in list_cutting_contours:
            contour_intersections = self.surface2d.outer_contour.wire_intersections(cutting_contour)
            if len(contour_intersections) >= 2:
                contour_intersections = sorted(contour_intersections, key=cutting_contour.abscissa)
                list_cutting_contours_.extend(cutting_contour.split_with_sorted_points(contour_intersections))
                continue
            list_cutting_contours_.append(cutting_contour)
        list_cutting_contours = list_cutting_contours_
        for cutting_contour in list_cutting_contours:
            if not cutting_contour.primitives[0].start.is_close(cutting_contour.primitives[-1].end):
                list_open_cutting_contours.append(cutting_contour)
                continue
            list_closed_cutting_contours.append(cutting_contour)
        if list_open_cutting_contours:
            list_faces = self.divide_face_with_open_cutting_contours(list_open_cutting_contours)
        list_faces = self.divide_face_with_closed_cutting_contours(list_closed_cutting_contours, list_faces)
        list_faces = [face for face in list_faces if not math.isclose(face.area(), 0.0, abs_tol=1e-08)]
        return list_faces

    def divide_face_with_open_cutting_contours(self, list_open_cutting_contours):
        """
        Divides a face 3D with a list of closed cutting contour, that is, it will cut holes on the face.

        :param list_open_cutting_contours: list containing the open cutting contours.
        :return: list divided faces.
        """
        list_faces = []
        if not self.surface2d.outer_contour.edge_polygon.is_trigo:
            self.surface2d.outer_contour = self.surface2d.outer_contour.invert()
        new_faces_contours = self.surface2d.outer_contour.divide(list_open_cutting_contours)
        new_inner_contours = len(new_faces_contours) * [[]]
        if self.surface2d.inner_contours:
            new_faces_contours, new_inner_contours = self.get_open_contour_divided_faces_inner_contours(
                new_faces_contours
            )
        if isinstance(self, Triangle3D):
            class_to_instanciate = PlaneFace3D
        else:
            class_to_instanciate = self.__class__
        for contour, inner_contours in zip(new_faces_contours, new_inner_contours):
            new_face = class_to_instanciate(self.surface3d, surfaces.Surface2D(contour, inner_contours))
            list_faces.append(new_face)
        return list_faces

    def divide_face_with_closed_cutting_contours(self, list_closed_cutting_contours, list_faces):
        """
        Divides a Face3D with a list of Open cutting contours.

        Contours going from one side to another of the Face, or from the outer contour to one inner contour.

        :param list_closed_cutting_contours: list containing the closed cutting contours
        :param list_faces: list of already divided faces
        :return: list divided faces
        """
        for closed_cutting_contour in list_closed_cutting_contours:
            if closed_cutting_contour.area() / self.surface2d.outer_contour.area() > 1e-9 and\
                    closed_cutting_contour.primitives[0].start.is_close(closed_cutting_contour.primitives[-1].end):
                inner_contours1 = []
                inner_contours2 = []
                if list_faces:
                    new_list_faces = self.get_closed_contour_divided_faces_inner_contours(
                        list_faces, closed_cutting_contour
                    )
                    list_faces = list_faces + new_list_faces
                    continue
                new_contour_adjacent_to_inner_contour = False
                for inner_contour in self.surface2d.inner_contours:
                    if closed_cutting_contour.is_inside(inner_contour):
                        inner_contours2.append(inner_contour)
                        continue
                    if closed_cutting_contour.is_sharing_primitives_with(inner_contour):
                        new_contour_adjacent_to_inner_contour = True
                        inner_contours1.extend(closed_cutting_contour.merge_with(inner_contour))
                    else:
                        inner_contours1.append(inner_contour)
                if not new_contour_adjacent_to_inner_contour:
                    inner_contours1.append(closed_cutting_contour)
                if isinstance(self, Triangle3D):
                    class_to_instanciate = PlaneFace3D
                else:
                    class_to_instanciate = self.__class__
                surf3d = self.surface3d
                surf2d = surfaces.Surface2D(self.surface2d.outer_contour, inner_contours1)
                new_plane = class_to_instanciate(surf3d, surf2d)
                list_faces.append(new_plane)
                list_faces.append(
                    class_to_instanciate(surf3d, surfaces.Surface2D(closed_cutting_contour, inner_contours2))
                )
                continue
            surf3d = self.surface3d
            surf2d = surfaces.Surface2D(self.surface2d.outer_contour, [])
            if isinstance(self, Triangle3D):
                class_to_instanciate = PlaneFace3D
            else:
                class_to_instanciate = self.__class__
            new_plane = class_to_instanciate(surf3d, surf2d)
            list_faces.append(new_plane)
        return list_faces

    def get_open_contour_divided_faces_inner_contours(self, new_faces_contours):
        """
        If there is any inner contour, verifies which ones belong to the new divided faces.

        :param new_faces_contours: new faces outer contour.
        :return: valid_new_faces_contours, valid_new_faces_contours.
        """
        valid_new_faces_contours = []
        valid_inner_contours = []
        new_faces_contours_ = []
        for new_contour in new_faces_contours:
            for inner_contour in self.surface2d.inner_contours:
                if new_contour.is_superposing(inner_contour):
                    break
            else:
                new_faces_contours_.append(new_contour)
        new_faces_contours = new_faces_contours_
        while new_faces_contours:
            new_face_contour = new_faces_contours[0]
            if new_face_contour in valid_new_faces_contours:
                new_faces_contours.remove(new_face_contour)
                continue
            inner_contours = []
            for inner_contour in self.surface2d.inner_contours:
                if not new_face_contour.is_inside(inner_contour):
                    continue
                if new_face_contour.is_sharing_primitives_with(inner_contour):
                    merged_new_face_contours = new_face_contour.merge_with(inner_contour)
                    if merged_new_face_contours:
                        new_faces_contours.remove(new_face_contour)
                        new_faces_contours = merged_new_face_contours + new_faces_contours
                        break
                else:
                    inner_contours.append(inner_contour)
            else:
                valid_new_faces_contours.append(new_face_contour)
                valid_inner_contours.append(inner_contours)
                new_faces_contours.remove(new_face_contour)
        return valid_new_faces_contours, valid_inner_contours

    def get_closed_contour_divided_faces_inner_contours(self, list_faces, new_contour):
        """
        If there is any inner contour, verifies which ones belong to the new divided faces.

        :param list_faces: list of new faces.
        :param new_contour: current new face outer contour.
        :return: a list of new faces with its inner contours.
        """
        new_list_faces = []
        for new_face in list_faces:
            if new_face.surface2d.outer_contour.is_inside(new_contour):
                inner_contours1 = []
                inner_contours2 = []
                if not new_face.surface2d.inner_contours:
                    new_face.surface2d.inner_contours = [new_contour]
                    break
                new_contour_not_sharing_primitives = True
                for i, inner_contour in enumerate(new_face.surface2d.inner_contours):
                    if new_contour.is_inside(inner_contour):
                        if any(inner_contour.primitive_over_contour(prim) for prim in new_contour.primitives):
                            new_face.surface2d.inner_contours[i] = new_contour
                            break
                        inner_contours2.append(inner_contour)
                    elif not any(inner_contour.primitive_over_contour(prim) for prim in new_contour.primitives):
                        inner_contours1.append(inner_contour)
                    else:
                        new_contour_not_sharing_primitives = False
                else:
                    surf3d = new_face.surface3d
                    if inner_contours1:
                        if new_contour_not_sharing_primitives:
                            inner_contours1.append(new_contour)
                            new_face.surface2d.inner_contours = inner_contours1
                            new_list_faces.append(self.__class__(surf3d, surfaces.Surface2D(new_contour, [])))
                            break
                        surf2d = surfaces.Surface2D(new_face.surface2d.outer_contour, inner_contours1)
                        new_plane = self.__class__(surf3d, surf2d)
                        new_list_faces.append(new_plane)
                    if inner_contours2:
                        new_list_faces.append(self.__class__(surf3d, surfaces.Surface2D(new_contour, inner_contours2)))
        return new_list_faces

    def select_face_intersecting_primitives(self, dict_intersecting_combinations):
        """
        Select face intersecting primitives from a dictionary containing all intersection combinations.

        :param dict_intersecting_combinations: dictionary containing all intersection combinations
        :return: list of intersecting primitives for current face
        """
        face_intersecting_primitives2d = []
        intersections = dict_intersecting_combinations[self]
        for intersection_wire in intersections:
            wire2d = self.surface3d.contour3d_to_2d(intersection_wire)
            for primitive2d in wire2d.primitives:
                if volmdlr.core.edge_in_list(primitive2d, face_intersecting_primitives2d) or volmdlr.core.edge_in_list(
                    primitive2d.reverse(), face_intersecting_primitives2d
                ):
                    continue
                if not self.surface2d.outer_contour.primitive_over_contour(primitive2d, tol=1e-7):
                    face_intersecting_primitives2d.append(primitive2d)
        return face_intersecting_primitives2d

    def _is_linesegment_intersection_possible(self, linesegment: vme.LineSegment3D):
        """
        Verifies if intersection of face with line segment is possible or not.

        :param linesegment: other line segment.
        :return: returns True if possible, False otherwise.
        """
        if not self.bounding_box.is_intersecting(linesegment.bounding_box):
            return False
        if math.isclose(self.area(), 0.0, abs_tol=1e-10):
            return False
        bbox_block_faces = volmdlr.primitives3d.Block.from_bounding_box(self.bounding_box).faces
        if not any(bbox_face.line_intersections(linesegment.line) for bbox_face in bbox_block_faces):
            return False
        return True

    def _get_linesegment_intersections_approximation(self, linesegment: vme.LineSegment3D):
        """Generator line segment intersections approximation."""
        if self.__class__ == PlaneFace3D:
            faces_triangulation = [self]
        else:
            triangulation = self.triangulation()
            faces_triangulation = triangulation.triangular_faces()
        for face in faces_triangulation:
            inters = face.linesegment_intersections(linesegment)
            yield inters

    def is_linesegment_crossing(self, linesegment):
        """
        Verify if a face 3d is being crossed by a line segment 3d.
        """
        intersections = self.linesegment_intersections(linesegment)
        if intersections:
            return True
        return False

    def linesegment_intersections_approximation(self, linesegment: vme.LineSegment3D) -> List[volmdlr.Point3D]:
        """Approximation of intersections face 3D and a line segment 3D."""
        if not self._is_linesegment_intersection_possible(linesegment):
            return []
        linesegment_intersections = []
        for inters in self._get_linesegment_intersections_approximation(linesegment):
            for point in inters:
                if not point.in_list(linesegment_intersections):
                    linesegment_intersections.append(point)

        return linesegment_intersections

    def face_decomposition(self):
        if not self._face_octree_decomposition:
            self._face_octree_decomposition = octree_face_decomposition(self)
        return self._face_octree_decomposition

    def face_minimum_distance(self, other_face, return_points: bool = False):
        """
        Gets the minimum distance between two faces.

        :param other_face: second face to search for minimum distance.
        :param return_points: return corresponding point or not.
        :return:
        """
        method_name = f"{other_face.__class__.__name__.lower()[:-2]}_minimum_distance"
        if hasattr(self, method_name):
            return getattr(self, method_name)(other_face, return_points)
        face_decomposition1 = self.face_decomposition()
        face_decomposition2 = other_face.face_decomposition()
        list_set_points1 = [
            {point for face in faces1 for point in face.points} for _, faces1 in face_decomposition1.items()
        ]
        list_set_points1 = [
            np.array([(point[0], point[1], point[2]) for point in sets_points1]) for sets_points1 in list_set_points1
        ]
        list_set_points2 = [
            {point for face in faces2 for point in face.points} for _, faces2 in face_decomposition2.items()
        ]
        list_set_points2 = [
            np.array([(point[0], point[1], point[2]) for point in sets_points2]) for sets_points2 in list_set_points2
        ]

        minimum_distance = math.inf
        index1, index2 = None, None
        for sets_points1, sets_points2 in product(list_set_points1, list_set_points2):
            distances = np.linalg.norm(sets_points2[:, np.newaxis] - sets_points1, axis=2)
            sets_min_dist = np.min(distances)
            if sets_min_dist < minimum_distance:
                minimum_distance = sets_min_dist
                index1 = next((i for i, x in enumerate(list_set_points1) if np.array_equal(x, sets_points1)), -1)
                index2 = next((i for i, x in enumerate(list_set_points2) if np.array_equal(x, sets_points2)), -1)
        faces1 = list(face_decomposition1.values())[index1]
        faces2 = list(face_decomposition2.values())[index2]

        minimum_distance = math.inf
        best_distance_points = None

        for face1, face2 in product(faces1, faces2):
            distance, point1, point2 = face1.planeface_minimum_distance(face2, True)
            if distance < minimum_distance:
                minimum_distance = distance
                best_distance_points = [point1, point2]
        if return_points:
            return minimum_distance, *best_distance_points
        return minimum_distance

    def plane_intersections(self, plane3d: surfaces.Plane3D):
        """
        Gets intersections with a 3D plane surface.

        :param plane3d: The Plane3D instance to find intersections with.
        :type plane3d: Plane3D
        :return: List of Wire3D instances representing the intersections with the plane.
        :rtype: List[wires.Wire3D]
        """
        surfaces_intersections = self.surface3d.plane_intersections(plane3d)
        outer_contour_intersections_with_plane = plane3d.contour_intersections(self.outer_contour3d)
        plane_intersections = []
        for plane_intersection in surfaces_intersections:
            points_on_curve = []
            for point in outer_contour_intersections_with_plane:
                if plane_intersection.point_belongs(point):
                    points_on_curve.append(point)
            points_on_primitive = plane_intersection.sort_points_along_curve(points_on_curve)
            if not isinstance(plane_intersection, volmdlr_curves.Line3D):
                points_on_primitive = points_on_primitive + [points_on_primitive[0]]
            for point1, point2 in zip(points_on_primitive[:-1], points_on_primitive[1:]):
                edge = plane_intersection.trim(point1, point2)
                if self.edge3d_inside(edge):
                    plane_intersections.append(volmdlr.wires.Wire3D([edge]))
        return plane_intersections

    def split_by_plane(self, plane3d: surfaces.Plane3D):
        """Split face with a plane."""
        intersections_with_plane = self.plane_intersections(plane3d)
        intersections_with_plane2d = [
            self.surface3d.contour3d_to_2d(intersection_wire) for intersection_wire in intersections_with_plane
        ]
        while True:
            for i, intersection2d in enumerate(intersections_with_plane2d):
                if not self.surface2d.outer_contour.is_inside(intersection2d):
                    for translation in [volmdlr.Vector2D(-2 * math.pi, 0), volmdlr.Vector2D(2 * math.pi, 0)]:
                        translated_contour = intersection2d.translation(translation)
                        if not self.surface2d.outer_contour.is_inside(translated_contour):
                            continue
                        intersections_with_plane2d.pop(i)
                        intersections_with_plane2d.append(translated_contour)
                    break
            else:
                break
        return self.divide_face(intersections_with_plane2d)

    def _get_face_decomposition_set_closest_to_point(self, point):
        """
        Searches for the faces decomposition's set closest to given point.

        :param point: other point.
        :return: list of triangular faces, corresponding to area of the face closest to point.
        """
        face_decomposition1 = self.face_decomposition()
        list_set_points1 = [
            {point for face in faces1 for point in face.points} for _, faces1 in face_decomposition1.items()
        ]
        list_set_points1 = [
            np.array([(point[0], point[1], point[2]) for point in sets_points1]) for sets_points1 in list_set_points1
        ]
        list_set_points2 = [np.array([(point[0], point[0], point[0])])]

        minimum_distance = math.inf
        index1 = None
        for sets_points1, sets_points2 in product(list_set_points1, list_set_points2):
            distances = np.linalg.norm(sets_points2[:, np.newaxis] - sets_points1, axis=2)
            sets_min_dist = np.min(distances)
            if sets_min_dist < minimum_distance:
                minimum_distance = sets_min_dist
                index1 = next((i for i, x in enumerate(list_set_points1) if np.array_equal(x, sets_points1)), -1)
        return list(face_decomposition1.values())[index1]

    def point_distance(self, point, return_other_point: bool = False):
        """
        Calculates the distance from a face 3d and a point.

        :param point: point to verify.
        :param return_other_point: bool to decide if corresponding point on face should be returned.
        :return: distance to face3D.
        """

        faces1 = self._get_face_decomposition_set_closest_to_point(point)
        minimum_distance = math.inf
        best_distance_point = None
        for face1 in faces1:
            distance, point1 = face1.point_distance(point, True)
            if distance < minimum_distance:
                minimum_distance = distance
                best_distance_point = point1
        if return_other_point:
            return minimum_distance, best_distance_point
        return minimum_distance

    def get_coincident_face_intersections(self, face):
        """
        Gets intersections for two faces which have coincident faces.

        :param face: other face.
        :return: two lists of intersections. one list containing wires intersecting face1, the other those for face2.
        """
        points_intersections = self.outer_contour3d.wire_intersections(face.outer_contour3d)
        if not points_intersections:
            return [], []
        extracted_contours = self.outer_contour3d.split_with_sorted_points(points_intersections)
        extracted_contours2 = face.outer_contour3d.split_with_sorted_points(points_intersections)
        contours_in_self = [
            contour for contour in extracted_contours2 if all(self.edge3d_inside(edge) for edge in contour.primitives)
        ]
        contours_in_other_face = [
            contour for contour in extracted_contours if all(face.edge3d_inside(edge) for edge in contour.primitives)
        ]
        return contours_in_self, contours_in_other_face


class PlaneFace3D(Face3D):
    """
    Defines a PlaneFace3D class.

    :param surface3d: a plane 3d.
    :type surface3d: Plane3D.
    :param surface2d: a 2d surface to define the plane face.
    :type surface2d: Surface2D.
    """

    _standalone_in_db = False
    _generic_eq = True
    _non_serializable_attributes = ["bounding_box", "polygon2D"]
    _non_data_eq_attributes = ["name", "bounding_box", "outer_contour3d", "inner_contours3d"]
    _non_data_hash_attributes = []

    def __init__(self, surface3d: surfaces.Plane3D, surface2d: surfaces.Surface2D, name: str = ""):
        self._bbox = None
        Face3D.__init__(self, surface3d=surface3d, surface2d=surface2d, name=name)

    def copy(self, deep=True, memo=None):
        """Returns a copy of the PlaneFace3D."""
        return PlaneFace3D(self.surface3d.copy(deep, memo), self.surface2d.copy(), self.name)

    def point_distance(self, point, return_other_point=False):
        """
        Calculates the distance from a plane face and a point.

        :param point: point to verify.
        :param return_other_point: bool to decide if corresponding point on face should be returned.
        :return: distance to planeface3D.
        """

        projected_pt = self.surface3d.point_projection(point)
        projection_distance = point.point_distance(projected_pt)

        if self.point_belongs(projected_pt):
            if return_other_point:
                return projection_distance, projected_pt
            return projection_distance

        point_2d = point.to_2d(self.surface3d.frame.origin, self.surface3d.frame.u, self.surface3d.frame.v)

        polygon2d = self.surface2d.outer_contour.to_polygon(angle_resolution=10)
        border_distance, other_point = polygon2d.point_border_distance(point_2d, return_other_point=True)

        other_point = self.surface3d.point2d_to_3d(volmdlr.Point2D(*other_point))

        if return_other_point:
            return (projection_distance ** 2 + border_distance ** 2) ** 0.5, other_point
        return (projection_distance ** 2 + border_distance ** 2) ** 0.5

    def distance_to_point(self, point, return_other_point=False):
        warnings.warn("distance_to_point is deprecated, please use point_distance", category=DeprecationWarning)
        return self.point_distance(point, return_other_point)

    def minimum_distance_points_plane(self, other_plane_face, return_points=False):
        """
        Given two plane faces, calculates the points which corresponds to the minimal distance between these two faces.

        :param other_plane_face: Second plane face.
        :param return_points: Boolean to return corresponding points or not.
        :return: minimal distance.
        """
        for edge in other_plane_face.outer_contour3d.primitives:
            edge_intersections = self.edge_intersections(edge)
            if edge_intersections:
                if return_points:
                    return 0.0, edge_intersections[0], edge_intersections[0]
                return 0.0
        min_distance = math.inf
        for edge1 in self.outer_contour3d.primitives:
            for edge2 in other_plane_face.outer_contour3d.primitives:
                if hasattr(edge1, "minimum_distance"):
                    dist = edge1.minimum_distance(edge2, return_points=return_points)
                elif hasattr(edge2, "minimum_distance"):
                    dist = edge2.minimum_distance(edge1, return_points=return_points)
                else:
                    raise AttributeError(f"Neither {edge1} nor {edge2} has a minimum_distance method.")
                if return_points:
                    if dist[0] < min_distance:
                        min_distance = dist[0]
                        point1, point2 = dist[1], dist[2]
                elif dist < min_distance:
                    min_distance = dist
        if return_points:
            return min_distance, point1, point2
        return min_distance

    def linesegment_inside(self, linesegment: vme.LineSegment3D):
        """
        Verifies if a line segment 3D is completely inside the plane face.

        :param linesegment: the line segment to verify.
        :return: True if circle is inside False otherwise.
        """
        if not linesegment.direction_vector().is_perpendicular_to(self.surface3d.frame.w, 1e-6):
            return False
        for point in [linesegment.start, linesegment.middle_point(), linesegment.end]:
            if not self.point_belongs(point):
                return False
        return True

    def circle_inside(self, circle: volmdlr_curves.Circle3D):
        """
        Verifies if a circle 3D is completely inside the plane face.

        :param circle: the circle to verify.
        :return: True if circle is inside False otherwise.
        """
        if not math.isclose(abs(circle.frame.w.dot(self.surface3d.frame.w)), 1.0, abs_tol=1e-6):
            return False
        points = circle.discretization_points(number_points=4)
        for point in points:
            if not self.point_belongs(point):
                return False
        return True

    def planeface_intersections(self, planeface):
        """
        Calculates the intersections between two plane faces.

        :param planeface: the other Plane Face 3D to verify intersections with Plane Face 3D.
        :return: list of intersecting wires.
        """
        face2_plane_intersections = planeface.surface3d.plane_intersections(self.surface3d)
        if not face2_plane_intersections:
            return []
        points_intersections = self.face_border_intersections(planeface)
        for point in planeface.face_border_intersections(self):
            if not point.in_list(points_intersections):
                points_intersections.append(point)
        points_intersections = face2_plane_intersections[0].sort_points_along_curve(points_intersections)
        planeface_intersections = []
        for point1, point2 in zip(points_intersections[:-1], points_intersections[1:]):
            linesegment3d = vme.LineSegment3D(point1, point2)
            over_self_outer_contour = self.outer_contour3d.primitive_over_contour(linesegment3d)
            over_planeface_outer_contour = planeface.outer_contour3d.primitive_over_contour(linesegment3d)
            over_self_inner_contour = any(
                inner_contour.primitive_over_contour(linesegment3d) for inner_contour in self.inner_contours3d
            )
            over_planeface_inner_contour = any(
                inner_contour.primitive_over_contour(linesegment3d) for inner_contour in planeface.inner_contours3d
            )
            if over_self_inner_contour and over_planeface_outer_contour:
                continue
            if over_planeface_inner_contour and over_self_outer_contour:
                continue
            if over_self_outer_contour and over_planeface_outer_contour:
                continue

            if self.edge3d_inside(linesegment3d) or over_self_outer_contour:
                if planeface.edge3d_inside(linesegment3d) and not over_planeface_inner_contour:
                    planeface_intersections.append(volmdlr.wires.Wire3D([linesegment3d]))
                elif over_planeface_outer_contour:
                    planeface_intersections.append(volmdlr.wires.Wire3D([linesegment3d]))

        return planeface_intersections

    def triangle_intersections(self, triangleface):
        """
        Gets the intersections between a Plane Face3D and a Triangle3D.

        :param triangleface: the other triangle face.
        :return:
        """
        return self.planeface_intersections(triangleface)

    def cylindricalface_intersections(self, cylindricalface: "CylindricalFace3D"):
        """
        Calculates the intersections between a plane face 3D and Cylindrical Face3D.

        :param cylindricalface: the Cylindrical Face 3D to verify intersections with Plane Face 3D.
        :return: list of intersecting wires.
        """
        cylindricalsurfaceface_intersections = cylindricalface.surface3d.plane_intersections(self.surface3d)
        if not cylindricalsurfaceface_intersections:
            return []
        if not isinstance(cylindricalsurfaceface_intersections[0], volmdlr_curves.Line3D):
            if all(
                self.edge3d_inside(intersection) and cylindricalface.edge3d_inside(intersection)
                for intersection in cylindricalsurfaceface_intersections
            ):
                if isinstance(cylindricalsurfaceface_intersections[0], volmdlr_curves.Circle3D):
                    contour3d = volmdlr.wires.Contour3D(
                        [volmdlr.edges.FullArc3D.from_curve(cylindricalsurfaceface_intersections[0])]
                    )
                else:
                    contour3d = volmdlr.wires.Contour3D(
                        [volmdlr.edges.FullArcEllipse3D.from_curve(cylindricalsurfaceface_intersections[0])]
                    )
                return [contour3d]
        intersections_points = self.face_intersections_outer_contour(cylindricalface)
        for point in cylindricalface.face_intersections_outer_contour(self):
            if point not in intersections_points:
                intersections_points.append(point)
        face_intersections = []
        for primitive in cylindricalsurfaceface_intersections:
            points_on_primitive = []
            for point in intersections_points:
                if primitive.point_belongs(point):
                    points_on_primitive.append(point)
            if not points_on_primitive:
                continue
            points_on_primitive = primitive.sort_points_along_curve(points_on_primitive)
            if not isinstance(primitive, volmdlr_curves.Line3D):
                points_on_primitive = points_on_primitive + [points_on_primitive[0]]
            for point1, point2 in zip(points_on_primitive[:-1], points_on_primitive[1:]):
                edge = primitive.trim(point1, point2)
                if self.edge3d_inside(edge) and cylindricalface.edge3d_inside(edge):
                    face_intersections.append(volmdlr.wires.Wire3D([edge]))
        return face_intersections

    def conicalface_intersections(self, conical_face: "ConicalFace3D"):
        """
        Calculates the intersections between a plane face 3D and Conical Face3D.

        :param conical_face: the Conical Face 3D to verify intersections with Plane Face 3D.
        :return: list of intersecting wires.
        """
        surface_intersections = self.surface3d.surface_intersections(conical_face.surface3d)
        if isinstance(surface_intersections[0], volmdlr_curves.Circle3D):
            if self.edge3d_inside(surface_intersections[0]) and conical_face.edge3d_inside(surface_intersections[0]):
                contour3d = volmdlr.wires.Contour3D([volmdlr.edges.FullArc3D.from_curve(surface_intersections[0])])
                return [contour3d]
        if isinstance(surface_intersections[0], volmdlr_curves.Ellipse3D):
            if self.edge3d_inside(surface_intersections[0]) and conical_face.edge3d_inside(surface_intersections[0]):
                contour3d = volmdlr.wires.Contour3D(
                    [volmdlr.edges.FullArcEllipse3D.from_curve(surface_intersections[0])]
                )
                return [contour3d]
        intersections_points = self.face_intersections_outer_contour(conical_face)
        for point in conical_face.face_intersections_outer_contour(self):
            if not point.in_list(intersections_points):
                intersections_points.append(point)
        face_intersections = []
        for primitive in surface_intersections:
            points_on_primitive = []
            for point in intersections_points:
                if primitive.point_belongs(point):
                    points_on_primitive.append(point)
            if not points_on_primitive:
                continue
            points_on_primitive = primitive.sort_points_along_curve(points_on_primitive)
            if isinstance(primitive, volmdlr_curves.ClosedCurve):
                # if isinstance(primitive, volmdlr_curves.Ellipse3D) or isinstance(primitive, volmdlr_curves.Circle3D):
                points_on_primitive = points_on_primitive + [points_on_primitive[0]]
            for point1, point2 in zip(points_on_primitive[:-1], points_on_primitive[1:]):
                edge = primitive.trim(point1, point2)
                if self.edge3d_inside(edge) and conical_face.edge3d_inside(edge):
                    face_intersections.append(volmdlr.wires.Wire3D([edge]))
        return face_intersections

    def toroidalface_intersections(self, toroidal_face):
        """
        Calculates the intersections between a plane face 3D and Conical Face3D.

        :param toroidal_face: the Toroidal Face 3D to verify intersections with Plane Face 3D.
        :return: list of intersecting wires.
        """
        surface_intersections = self.surface3d.surface_intersections(toroidal_face.surface3d)
        intersections_points = self.face_intersections_outer_contour(toroidal_face)
        for point in toroidal_face.face_intersections_outer_contour(self):
            if not point.in_list(intersections_points):
                intersections_points.append(point)
        face_intersections = []
        for primitive in surface_intersections:
            points_on_primitive = []
            for point in intersections_points:
                if primitive.point_belongs(point, 1e-5):
                    points_on_primitive.append(point)
            if not points_on_primitive:
                continue
            points_on_primitive = primitive.sort_points_along_curve(points_on_primitive)
            if primitive.periodic:
                # if isinstance(primitive, volmdlr_curves.Ellipse3D) or isinstance(primitive, volmdlr_curves.Circle3D):
                points_on_primitive = points_on_primitive + [points_on_primitive[0]]
            for point1, point2 in zip(points_on_primitive[:-1], points_on_primitive[1:]):
                edge = primitive.trim(point1, point2)
                if self.edge3d_inside(edge) and toroidal_face.edge3d_inside(edge, 1e-3):
                    face_intersections.append(volmdlr.wires.Wire3D([edge]))
        return face_intersections

    def planeface_minimum_distance(self, planeface: "PlaneFace3D", return_points: bool = False):
        """
        Gets the minimal distance from another PlaneFace3D.

        :param planeface: Another PlaneFace3D instance to calculate the minimum distance.
        :type planeface: PlaneFace3D
        :param return_points: If True, returns a tuple containing the two points that give the minimum distance.
        :type return_points: bool, optional
        :return: If return_points is False, returns the minimum distance between the two plane faces.
                 If return_points is True, returns a tuple containing the two points that give the minimum distance.
        :rtype: float or tuple(float, Tuple3D, Tuple3D)
        """
        dist, point1, point2 = self.minimum_distance_points_plane(planeface, return_points=True)
        if not return_points:
            return dist
        return dist, point1, point2

    def is_adjacent(self, face2: Face3D):
        """
        Verifies if two plane faces are adjacent to eachother.

        :param face2: other face.
        :return: True if adjacent, False otherwise.
        """
        contour1 = self.outer_contour3d.to_2d(
            self.surface3d.frame.origin, self.surface3d.frame.u, self.surface3d.frame.v
        )
        contour2 = face2.outer_contour3d.to_2d(
            self.surface3d.frame.origin, self.surface3d.frame.u, self.surface3d.frame.v
        )
        if contour1.is_sharing_primitives_with(contour2, False):
            return True
        return False

    @staticmethod
    def merge_faces(list_coincident_faces: List[Face3D]):
        """Merges faces from a list of faces in the same plane, if any are adjacent to one another."""
        list_coincident_faces = sorted(list_coincident_faces, key=lambda face_: face_.area())
        current_face = list_coincident_faces[0]
        list_coincident_faces.remove(current_face)
        list_merged_faces = []
        while True:
            for face in list_coincident_faces:
                if current_face.outer_contour3d.is_sharing_primitives_with(face.outer_contour3d):
                    merged_contours = current_face.outer_contour3d.merge_with(face.outer_contour3d)
                    merged_contours2d = [
                        contour.to_2d(face.surface3d.frame.origin, face.surface3d.frame.u, face.surface3d.frame.v)
                        for contour in merged_contours
                    ]
                    merged_contours2d = sorted(merged_contours2d, key=lambda contour: contour.area(), reverse=True)
                    if not merged_contours2d and current_face.outer_contour3d.is_superposing(face.outer_contour3d):
                        merged_contours2d = [current_face.surface2d.outer_contour]
                    new_outer_contour = merged_contours2d[0]
                    inner_contours = [
                        contour.to_2d(face.surface3d.frame.origin, face.surface3d.frame.u, face.surface3d.frame.v)
                        for contour in current_face.inner_contours3d
                    ]
                    inner_contours += merged_contours2d[1:] + face.surface2d.inner_contours
                    new_face = PlaneFace3D(face.surface3d, surfaces.Surface2D(new_outer_contour, inner_contours))
                    current_face = new_face
                    list_coincident_faces.remove(face)
                    break
                if current_face.face_inside(face):
                    list_coincident_faces.remove(face)
                    break
                new_inner_contours = []
                inner_contour_merged = False
                for inner_contour3d in face.inner_contours3d:
                    if current_face.outer_contour3d.is_sharing_primitives_with(inner_contour3d):
                        merged_inner_contours = current_face.outer_contour3d.merge_with(inner_contour3d)
                        if len(merged_inner_contours) >= 2:
                            raise NotImplementedError
                        new_inner_contours.extend(merged_inner_contours)
                        inner_contour_merged = True
                if inner_contour_merged:
                    list_coincident_faces.remove(face)
                    inner_contours2d = [
                        inner_contour.to_2d(
                            face.surface3d.frame.origin, face.surface3d.frame.u, face.surface3d.frame.v
                        )
                        for inner_contour in new_inner_contours
                    ]
                    current_face = PlaneFace3D(
                        face.surface3d, surfaces.Surface2D(face.surface2d.outer_contour, inner_contours2d)
                    )
                    break
            else:
                list_merged_faces.append(current_face)
                if not list_coincident_faces:
                    break
                current_face = list_coincident_faces[0]
                list_coincident_faces.remove(current_face)
        return list_merged_faces

    def cut_by_coincident_face(self, face):
        """
        Cuts face1 with another coincident face2.

        :param face: a face 3d.
        :type face: Face3D.
        :return: a list of faces 3d.
        :rtype: List[Face3D].
        """

        if not self.surface3d.is_coincident(face.surface3d):
            raise ValueError("The faces are not coincident")

        if self.face_inside(face):
            return self.divide_face([face.surface2d.outer_contour])

        outer_contour_1 = self.surface2d.outer_contour
        outer_contour_2 = self.surface3d.contour3d_to_2d(face.outer_contour3d)

        if face.face_inside(self) and not outer_contour_1.intersection_points(outer_contour_2):
            return self.divide_face(face.surface2d.inner_contours)

        inner_contours = self.surface2d.inner_contours
        inner_contours.extend([self.surface3d.contour3d_to_2d(contour) for contour in face.inner_contours3d])

        contours = outer_contour_1.cut_by_wire(outer_contour_2)

        list_surfaces = []
        for contour in contours:
            inners = []
            for inner_c in inner_contours:
                if contour.is_inside(inner_c):
                    inners.append(inner_c)
            list_surfaces.append(surfaces.Surface2D(contour, inners))

        return [self.__class__(self.surface3d, surface2d) for surface2d in list_surfaces]

    def check_inner_contours(self, face):
        """
        Checks face inner contours.

        """
        c_inners_1 = self.surface2d.inner_contours
        c_inners_2 = [self.surface3d.contour3d_to_2d(inner) for inner in face.inner_contours3d]
        inside = set()
        for inner_contour1 in c_inners_1:
            for inner_contour2 in c_inners_2:
                if inner_contour1.is_superposing(inner_contour2):
                    inside.add(False)
                else:
                    inside.add(inner_contour2.is_inside(inner_contour1))
        return inside

    @staticmethod
    def update_faces_with_divided_faces(divided_faces, face2_2, used, list_faces):
        """
        Update divided faces from project_faces.

        """
        for d_face in divided_faces:
            if d_face.outer_contour3d.is_superposing(face2_2.outer_contour3d):
                if face2_2.surface2d.inner_contours:
                    divided_faces_d_face = []
                    for inner in face2_2.surface2d.inner_contours:

                        if True in [
                            (
                                (
                                    (abs(inner_d.area() - inner.area()) < 1e-6)
                                    and inner.center_of_mass().is_close(inner_d.center_of_mass())
                                )
                                or inner_d.is_inside(inner)
                            )
                            for inner_d in d_face.surface2d.inner_contours
                        ]:
                            divided_faces_d_face = ["", d_face]
                            continue

                        divided_faces_d_face = d_face.divide_face([inner])
                        divided_faces_d_face.sort(key=lambda x: x.area())

                        list_faces.append(divided_faces_d_face[0])
                        d_face = divided_faces_d_face[1]

                    if divided_faces_d_face:
                        list_faces.append(divided_faces_d_face[1])

                else:
                    list_faces.append(d_face)
            else:
                used.append(d_face)

        return used, list_faces

    def project_faces(self, faces):
        """
        Divide self based on the faces outer, and inner contours.

        :param faces: DESCRIPTION
        :type faces: TYPE
        :return: DESCRIPTION
        :rtype: TYPE
        """

        used_faces, list_faces = {}, []

        for face2 in faces:
            if self.surface3d.is_coincident(face2.surface3d):
                contour1 = self.surface2d.outer_contour
                contour2 = self.surface3d.contour3d_to_2d(face2.outer_contour3d)

                inside = self.check_inner_contours(face2)
                if contour1.is_overlapping(contour2) or (contour1.is_inside(contour2) or True in inside):

                    if self in used_faces:
                        faces_1, face2_2 = used_faces[self][:], face2
                    else:
                        faces_1, face2_2 = [self], face2

                    used = []
                    for face1_1 in faces_1:
                        plane3d = face1_1.surface3d
                        s2d = surfaces.Surface2D(
                            outer_contour=plane3d.contour3d_to_2d(face2_2.outer_contour3d),
                            inner_contours=[plane3d.contour3d_to_2d(contour) for contour in face2_2.inner_contours3d],
                        )
                        face2_2 = PlaneFace3D(surface3d=plane3d, surface2d=s2d)

                        divided_faces = face1_1.cut_by_coincident_face(face2_2)

                        used, list_faces = self.update_faces_with_divided_faces(
                            divided_faces, face2_2, used, list_faces
                        )
                    used_faces[self] = used

        try:
            if isinstance(used_faces[self], list):
                list_faces.extend(used_faces[self])
            else:
                list_faces.append(used_faces[self])
        except KeyError:
            list_faces.append(self)

        return list_faces

    def get_geo_lines(self, tag: int, line_loop_tag: List[int]):
        """
        Gets the lines that define a PlaneFace3D in a .geo file.
        """

        return "Plane Surface(" + str(tag) + ") = {" + str(line_loop_tag)[1:-1] + "};"

    @classmethod
    def from_surface_rectangular_cut(cls, plane3d, x1: float, x2: float, y1: float, y2: float, name: str = ""):
        """
        Cut a rectangular piece of the Plane3D object and return a PlaneFace3D object.

        """
        point1 = volmdlr.Point2D(x1, y1)
        point2 = volmdlr.Point2D(x2, y1)
        point3 = volmdlr.Point2D(x2, y2)
        point4 = volmdlr.Point2D(x1, y2)
        outer_contour = volmdlr.wires.Contour2D.from_points([point1, point2, point3, point4])
        surface = surfaces.Surface2D(outer_contour, [])
        return cls(plane3d, surface, name)


class PeriodicalFaceMixin:
    """
    Abstract class for mutualizing methods for faces constructed on periodic surfaces.
    """

    def point_belongs(self, point3d: volmdlr.Point3D, tol: float = 1e-6) -> bool:
        """
        Checks if a 3D point lies on the face.

        :param point3d: The 3D point to be checked.
        :type point3d: volmdlr.Point3D

        :param tol: Tolerance for the check.
        :type tol: float, optional

        :return: True if the point is on the ConicalFace3D, False otherwise.
        :rtype: bool
        """
        if not self.surface3d.point_belongs(point3d, tol):
            return False
        point2d = self.surface3d.point3d_to_2d(point3d)
        u_min, u_max, v_min, v_max = self.surface2d.bounding_rectangle().bounds()
        if self.surface3d.x_periodicity:
            if point2d.x < u_min - tol:
                point2d.x += self.surface3d.x_periodicity
            elif point2d.x > u_max + tol:
                point2d.x -= self.surface3d.x_periodicity
        if self.surface3d.y_periodicity:
            if point2d.y < v_min - tol:
                point2d.y += self.surface3d.y_periodicity
            elif point2d.y > v_max + tol:
                point2d.y -= self.surface3d.y_periodicity

        return self.surface2d.point_belongs(point2d)


class Triangle3D(PlaneFace3D):
    """
    Defines a Triangle3D class.

    :param point1: The first point.
    :type point1: volmdlr.Point3D.
    :param point2: The second point.
    :type point2: volmdlr.Point3D.
    :param point3: The third point.
    :type point3: volmdlr.Point3D.
    """

    _standalone_in_db = False

    def __init__(
        self,
        point1: volmdlr.Point3D,
        point2: volmdlr.Point3D,
        point3: volmdlr.Point3D,
        alpha=1,
        color=None,
        name: str = "",
    ):
        self.point1 = point1
        self.point2 = point2
        self.point3 = point3
        self.points = [self.point1, self.point2, self.point3]
        self.color = color
        self.alpha = alpha
        self.name = name

        self._surface3d = None
        self._surface2d = None
        self._bbox = None
        self._outer_contour3d = None
        self._inner_contours3d = None
        # self.bounding_box = self._bounding_box()

        PlaneFace3D.__init__(self, self.surface3d, self.surface2d)

    def _data_hash(self):
        """
        Using point approx hash to speed up.

        """
        return self.point1.approx_hash() + self.point2.approx_hash() + self.point3.approx_hash()

    def _data_eq(self, other_object):
        if other_object.__class__.__name__ != self.__class__.__name__:
            return False
        self_set = {self.point1, self.point2, self.point3}
        other_set = {other_object.point1, other_object.point2, other_object.point3}
        if self_set != other_set:
            return False
        return True

    def get_bounding_box(self):
        """General method to get the bounding box."""
        return volmdlr.core.BoundingBox.from_points([self.point1, self.point2, self.point3])

    @property
    def surface3d(self):
        """Gets the plane on which the triangle is contained."""
        if self._surface3d is None:
            self._surface3d = surfaces.Plane3D.from_3_points(self.point1, self.point2, self.point3)
        return self._surface3d

    @surface3d.setter
    def surface3d(self, new_surface3d):
        """Sets the plane on which the triangle is contained."""
        self._surface3d = new_surface3d

    @property
    def surface2d(self):
        """Boundary representation of the face."""
        if self._surface2d is None:
            plane3d = self.surface3d
            contour3d = volmdlr.wires.Contour3D(
                [
                    vme.LineSegment3D(self.point1, self.point2),
                    vme.LineSegment3D(self.point2, self.point3),
                    vme.LineSegment3D(self.point3, self.point1),
                ]
            )
            contour2d = contour3d.to_2d(plane3d.frame.origin, plane3d.frame.u, plane3d.frame.v)

            self._surface2d = surfaces.Surface2D(outer_contour=contour2d, inner_contours=[])

        return self._surface2d

    @surface2d.setter
    def surface2d(self, new_surface2d):
        """Sets the boundary representation of the face."""
        self._surface2d = new_surface2d

    def to_dict(self, *args, **kwargs):
        """
        Creates a Dictionary with the object's instance attributes.

        """
        dict_ = {
            "object_class": "volmdlr.faces.Triangle3D",
            "point1": self.point1.to_dict(),
            "point2": self.point2.to_dict(),
            "point3": self.point3.to_dict(),
        }
        if self.name:
            dict_["name"] = self.name
        return dict_

    @classmethod
    def dict_to_object(cls, dict_, *args, **kwargs):
        point1 = volmdlr.Point3D.dict_to_object(dict_["point1"])
        point2 = volmdlr.Point3D.dict_to_object(dict_["point2"])
        point3 = volmdlr.Point3D.dict_to_object(dict_["point3"])
        return cls(point1, point2, point3, dict_.get("name", ""))

    def area(self) -> float:
        """
        Calculates the area for the Triangle3D.

        :return: area triangle.
        :rtype: float.

        Formula explained here: https://www.triangle-calculator.com/?what=vc
        """
        a = self.point1.point_distance(self.point2)
        b = self.point2.point_distance(self.point3)
        c = self.point3.point_distance(self.point1)

        semi_perimeter = (a + b + c) / 2

        try:
            # Area with Heron's formula
            area = math.sqrt(semi_perimeter * (semi_perimeter - a) * (semi_perimeter - b) * (semi_perimeter - c))
        except ValueError:
            area = 0

        return area

    def height(self):
        """
        Gets Triangle height.

        """
        # Formula explained here: https://www.triangle-calculator.com/?what=vc
        # Basis = vector point1 to point 2d
        return 2 * self.area() / self.point1.point_distance(self.point2)

    def frame_mapping(self, frame: volmdlr.Frame3D, side: str):
        """
        Changes frame_mapping and return a new Triangle3D.

        :param frame: frame used.
        :param side: 'old' or 'new'.
        """
        np1 = self.point1.frame_mapping(frame, side)
        np2 = self.point2.frame_mapping(frame, side)
        np3 = self.point3.frame_mapping(frame, side)
        return self.__class__(np1, np2, np3, self.name)

    def copy(self, deep=True, memo=None):
        """Returns a copy of the Triangle3D."""
        return Triangle3D(self.point1.copy(), self.point2.copy(), self.point3.copy(), self.name)

    def triangulation(self):
        """Computes the triangulation of the Triangle3D, basically returns itself."""
        return vmd.Mesh3D(np.array([self.point1, self.point2, self.point3]), np.array([[0, 1, 2]], dtype=np.int8))

    def translation(self, offset: volmdlr.Vector3D):
        """
        Plane3D translation.

        :param offset: translation vector.
        :return: A new translated Plane3D.
        """
        new_point1 = self.point1.translation(offset)
        new_point2 = self.point2.translation(offset)
        new_point3 = self.point3.translation(offset)

        new_triangle = Triangle3D(new_point1, new_point2, new_point3, self.alpha, self.color, self.name)
        return new_triangle

    def rotation(self, center: volmdlr.Point3D, axis: volmdlr.Vector3D, angle: float):
        """
        Triangle3D rotation.

        :param center: rotation center.
        :param axis: rotation axis.
        :param angle: angle rotation.
        :return: a new rotated Triangle3D.
        """
        new_point1 = self.point1.rotation(center, axis, angle)
        new_point2 = self.point2.rotation(center, axis, angle)
        new_point3 = self.point3.rotation(center, axis, angle)
        new_triangle = Triangle3D(new_point1, new_point2, new_point3, self.alpha, self.color, self.name)
        return new_triangle

    @staticmethod
    def get_subdescription_points(new_points, resolution, max_length):
        """Gets sub-description points."""
        vector = (new_points[0] - new_points[1]).unit_vector()
        points_01 = [new_points[1]]
        points_01 += [
            new_points[1] + vector * min(k * resolution, max_length)
            for k in range(1, int(max_length / resolution) + 2)
        ]

        vector, length_2_1 = (new_points[2] - new_points[1]).unit_vector(), new_points[2].point_distance(new_points[1])
        points_in = []

        for p0_1 in points_01:
            point_on_2_1 = new_points[1] + vector * min(
                points_01[0].point_distance(p0_1) * length_2_1 / max_length, length_2_1
            )

            length_2_0 = point_on_2_1.point_distance(p0_1)
            nb_int = int(length_2_0 / resolution) + 2
            if nb_int == 2:
                points_in.append(point_on_2_1)
            else:
                vector_2_0 = (point_on_2_1 - p0_1).unit_vector()
                step_in = length_2_0 / (nb_int - 1)
                points_in += [
                    p0_1 + vector_2_0 * min(i * step_in, length_2_0)
                    for i in range(nb_int)
                    if min(i * step_in, length_2_0) != 0
                ]
        points = points_01 + points_in
        unique_points = list(set(points))
        return unique_points

    def subdescription(self, resolution=0.01):
        """
        Returns a list of Point3D with resolution as max between Point3D.
        """

        lengths = [
            self.points[0].point_distance(self.points[1]),
            self.points[1].point_distance(self.points[2]),
            self.points[2].point_distance(self.points[0]),
        ]
        max_length = max(lengths)

        if max_length <= resolution:
            return self.points

        pos_length_max = lengths.index(max_length)
        new_points = [self.points[-3 + pos_length_max + k] for k in range(3)]
        return self.get_subdescription_points(new_points, resolution, max_length)

    def subdescription_to_triangles(self, resolution=0.01):
        """
        Returns a list of Triangle3D with resolution as max length of sub triangles side.

        """

        sub_triangles = [self.points]

        while True:
            triangles = []
            for subtri in sub_triangles:
                lengths = [
                    subtri[0].point_distance(subtri[1]),
                    subtri[1].point_distance(subtri[2]),
                    subtri[2].point_distance(subtri[0]),
                ]
                max_length = max(lengths)

                if max_length > resolution:
                    pos_length_max = lengths.index(max_length)
                    pt_mid = (subtri[-3 + pos_length_max] + subtri[-3 + pos_length_max + 1]) / 2
                    triangles.extend(
                        [
                            [subtri[-3 + pos_length_max], pt_mid, subtri[-3 + pos_length_max + 2]],
                            [subtri[-3 + pos_length_max + 1], pt_mid, subtri[-3 + pos_length_max + 2]],
                        ]
                    )

                else:
                    triangles.append(subtri)

            if len(sub_triangles) == len(triangles):
                break

            sub_triangles = triangles

        return [Triangle3D(subtri[0], subtri[1], subtri[2]) for subtri in sub_triangles]

    def middle(self):
        """
        Gets the middle point of the face: center of gravity.

        """
        return (self.point1 + self.point2 + self.point3) / 3

    def normal(self):
        """
        Get the normal vector to the face.

        Returns
        -------
        normal to the face

        """
        normal = self.surface3d.frame.w
        normal = normal.unit_vector()
        return normal

    def triangle_minimum_distance(self, triangle_face, return_points=False):
        """
        Gets the minimum distance between two triangle.
        """
        return self.planeface_minimum_distance(triangle_face, return_points)


class CylindricalFace3D(PeriodicalFaceMixin, Face3D):
    """
    Defines a CylindricalFace3D class.

    :param surface3d: a cylindrical surface 3d.
    :type surface3d: CylindricalSurface3D.
    :param surface2d: a 2d surface to define the cylindrical face.
    :type surface2d: Surface2D.

    :Example:

        contours 2d is rectangular and will create a classic cylinder with x= 2*pi*radius, y=h
    """

    min_x_density = 5
    min_y_density = 1

    def __init__(self, surface3d: surfaces.CylindricalSurface3D, surface2d: surfaces.Surface2D, name: str = ""):

        self.radius = surface3d.radius
        self.center = surface3d.frame.origin
        self.normal = surface3d.frame.w
        Face3D.__init__(self, surface3d=surface3d, surface2d=surface2d, name=name)
        self._bbox = None

    def copy(self, deep=True, memo=None):
        """Returns a copy of the CylindricalFace3D."""
        return CylindricalFace3D(self.surface3d.copy(deep, memo), self.surface2d.copy(), self.name)

    def triangulation_lines(self, angle_resolution=5):
        """
        Specifies the number of subdivision when using triangulation by lines. (Old triangulation).
        """
        theta_min, theta_max, zmin, zmax = self.surface2d.bounding_rectangle().bounds()
        delta_theta = theta_max - theta_min
        nlines = math.ceil(delta_theta * angle_resolution)
        lines = []
        for i in range(nlines):
            theta = theta_min + (i + 1) / (nlines + 1) * delta_theta
            lines.append(volmdlr_curves.Line2D(volmdlr.Point2D(theta, zmin), volmdlr.Point2D(theta, zmax)))
        return lines, []

    def parametrized_grid_size(self, angle_resolution, z_resolution):
        """
        Gets size for parametrized grid.

        :param angle_resolution: angle resolution.
        :param z_resolution: z resolution.
        :return: number of points in x and y.
        """
        theta_min, theta_max, zmin, zmax = self.surface2d.bounding_rectangle().bounds()
        delta_theta = theta_max - theta_min
        number_points_x = max(angle_resolution, int(delta_theta * angle_resolution))

        delta_z = zmax - zmin
        number_points_y = min(int(delta_z * z_resolution), 20)
        return number_points_x, number_points_y

    def grid_size(self):
        """
        Specifies an adapted size of the discretization grid used in face triangulation.
        """
        # angle_resolution = 5
        # z_resolution = 2
        # return self.parametrized_grid_size(angle_resolution, z_resolution)
        return [0, 0]

    def adjacent_direction(self, other_face3d):
        """
        Find out in which direction the faces are adjacent.

        :param other_face3d: The face to evaluation.
        :type other_face3d: volmdlr.faces.CylindricalFace3D
        """

        contour1 = self.outer_contour3d
        contour2 = other_face3d.outer_contour3d
        point1, point2 = contour1.shared_primitives_extremities(contour2)

        coord = point1 - point2
        coord = [abs(coord.x), abs(coord.y)]

        if coord.index(max(coord)) == 0:
            return "x"
        return "y"

    def get_geo_lines(self, tag: int, line_loop_tag: List[int]):
        """
        Gets the lines that define a CylindricalFace3D in a .geo file.

        """

        return "Surface(" + str(tag) + ") = {" + str(line_loop_tag)[1:-1] + "};"

    def arc_inside(self, arc: vme.Arc3D):
        """
        Verifies if Arc3D is inside a CylindricalFace3D.

        :param arc: Arc3D to be verified.
        :return: True if it is inside, False otherwise.
        """
        if not math.isclose(abs(arc.circle.frame.w.dot(self.surface3d.frame.w)), 1.0, abs_tol=1e-6):
            return False
        if not math.isclose(self.radius, arc.circle.radius, abs_tol=1e-6):
            return False
        return self.arcellipse_inside(arc)

    def arcellipse_inside(self, arcellipse: vme.ArcEllipse3D):
        """
        Verifies if ArcEllipse3D is inside a CylindricalFace3D.

        :param arcellipse: ArcEllipse3D to be verified.
        :return: True if it is inside, False otherwise.
        """
        for point in [arcellipse.start, arcellipse.middle_point(), arcellipse.end]:
            if not self.point_belongs(point):
                return False
        return True

    def planeface_intersections(self, planeface: PlaneFace3D):
        """
        Finds intersections with the given plane face.

        :param planeface: Plane face to evaluate the intersections.
        """
        planeface_intersections = planeface.cylindricalface_intersections(self)
        return planeface_intersections

    @classmethod
    def from_surface_rectangular_cut(
        cls, cylindrical_surface, theta1: float, theta2: float, param_z1: float, param_z2: float, name: str = ""
    ):
        """
        Cut a rectangular piece of the CylindricalSurface3D object and return a CylindricalFace3D object.

        """

        if theta1 == theta2:
            theta2 += volmdlr.TWO_PI

        point1 = volmdlr.Point2D(theta1, param_z1)
        point2 = volmdlr.Point2D(theta2, param_z1)
        point3 = volmdlr.Point2D(theta2, param_z2)
        point4 = volmdlr.Point2D(theta1, param_z2)
        outer_contour = volmdlr.wires.ClosedPolygon2D([point1, point2, point3, point4])
        surface2d = surfaces.Surface2D(outer_contour, [])
        return cls(cylindrical_surface, surface2d, name)

    def neutral_fiber(self):
        """
        Returns the faces' neutral fiber.
        """
        _, _, zmin, zmax = self.surface2d.outer_contour.bounding_rectangle.bounds()

        point1 = self.surface3d.frame.origin + self.surface3d.frame.w * zmin
        point2 = self.surface3d.frame.origin + self.surface3d.frame.w * zmax
        return volmdlr.wires.Wire3D([vme.LineSegment3D(point1, point2)])


class ToroidalFace3D(PeriodicalFaceMixin, Face3D):
    """
    Defines a ToroidalFace3D class.

    :param surface3d: a toroidal surface 3d.
    :type surface3d: ToroidalSurface3D.
    :param surface2d: a 2d surface to define the toroidal face.
    :type surface2d: Surface2D.

    :Example:

    contours 2d is rectangular and will create a classic tore with x:2*pi, y:2*pi
    x is for exterior, and y for the circle to revolute
    points = [pi, 2*pi] for a half tore
    """

    min_x_density = 5
    min_y_density = 1

    def __init__(self, surface3d: surfaces.ToroidalSurface3D, surface2d: surfaces.Surface2D, name: str = ""):

        # self.toroidalsurface3d = toroidalsurface3d

        self.center = surface3d.frame.origin
        self.normal = surface3d.frame.w

        theta_min, theta_max, phi_min, phi_max = surface2d.outer_contour.bounding_rectangle.bounds()

        self.theta_min = theta_min
        self.theta_max = theta_max
        self.phi_min = phi_min
        self.phi_max = phi_max

        # contours3d = [self.toroidalsurface3d.contour2d_to_3d(c)\
        #               for c in [outer_contour2d]+inners_contours2d]

        Face3D.__init__(self, surface3d=surface3d, surface2d=surface2d, name=name)
        self._bbox = None

    def copy(self, deep=True, memo=None):
        """Returns a copy of the ToroidalFace3D."""
        return ToroidalFace3D(self.surface3d.copy(deep, memo), self.surface2d.copy(), self.name)

    @staticmethod
    def points_resolution(line, pos, resolution):  # With a resolution wished
        points = [line.points[0]]
        limit = line.points[1].vector[pos]
        start = line.points[0].vector[pos]
        vec = [0, 0]
        vec[pos] = start
        echelon = [line.points[0].vector[0] - vec[0], line.points[0].vector[1] - vec[1]]
        flag = start + resolution
        while flag < limit:
            echelon[pos] = flag
            flag += resolution
            points.append(volmdlr.Point2D(echelon))
        points.append(line.points[1])
        return points

    def triangulation_lines(self, angle_resolution=5):
        """
        Specifies the number of subdivision when using triangulation by lines. (Old triangulation).
        """
        theta_min, theta_max, phi_min, phi_max = self.surface2d.bounding_rectangle().bounds()

        delta_theta = theta_max - theta_min
        nlines_x = int(delta_theta * angle_resolution)
        lines_x = []
        for i in range(nlines_x):
            theta = theta_min + (i + 1) / (nlines_x + 1) * delta_theta
            lines_x.append(volmdlr_curves.Line2D(volmdlr.Point2D(theta, phi_min), volmdlr.Point2D(theta, phi_max)))
        delta_phi = phi_max - phi_min
        nlines_y = int(delta_phi * angle_resolution)
        lines_y = []
        for i in range(nlines_y):
            phi = phi_min + (i + 1) / (nlines_y + 1) * delta_phi
            lines_y.append(volmdlr_curves.Line2D(volmdlr.Point2D(theta_min, phi), volmdlr.Point2D(theta_max, phi)))
        return lines_x, lines_y

    def grid_size(self):
        """
        Specifies an adapted size of the discretization grid used in face triangulation.
        """
        theta_angle_resolution = 10
        phi_angle_resolution = 20
        theta_min, theta_max, phi_min, phi_max = self.surface2d.bounding_rectangle().bounds()

        delta_theta = theta_max - theta_min
        number_points_x = math.ceil(delta_theta / math.radians(theta_angle_resolution))

        delta_phi = phi_max - phi_min
        number_points_y = math.ceil(delta_phi / math.radians(phi_angle_resolution))

        return number_points_x, number_points_y

    @classmethod
    def from_surface_rectangular_cut(
        cls,
        toroidal_surface3d,
        theta1: float = 0.0,
        theta2: float = volmdlr.TWO_PI,
        phi1: float = 0.0,
        phi2: float = volmdlr.TWO_PI,
        name: str = "",
    ):
        """
        Cut a rectangular piece of the ToroidalSurface3D object and return a ToroidalFace3D object.

        :param toroidal_surface3d: surface 3d,
        :param theta1: Start angle of the cut in theta direction.
        :param theta2: End angle of the cut in theta direction.
        :param phi1: Start angle of the cut in phi direction.
        :param phi2: End angle of the cut in phi direction.
        :param name: (optional) Name of the returned ToroidalFace3D object. Defaults to "".
        :return: A ToroidalFace3D object created by cutting the ToroidalSurface3D object.
        :rtype: ToroidalFace3D
        """
        if phi1 == phi2:
            phi2 += volmdlr.TWO_PI
        elif phi2 < phi1:
            phi2 += volmdlr.TWO_PI
        if theta1 == theta2:
            theta2 += volmdlr.TWO_PI
        elif theta2 < theta1:
            theta2 += volmdlr.TWO_PI

        point1 = volmdlr.Point2D(theta1, phi1)
        point2 = volmdlr.Point2D(theta2, phi1)
        point3 = volmdlr.Point2D(theta2, phi2)
        point4 = volmdlr.Point2D(theta1, phi2)
        outer_contour = volmdlr.wires.ClosedPolygon2D([point1, point2, point3, point4])
        return cls(toroidal_surface3d, surfaces.Surface2D(outer_contour, []), name)

    def neutral_fiber(self):
        """
        Returns the faces' neutral fiber.
        """
        theta_min, theta_max, _, _ = self.surface2d.outer_contour.bounding_rectangle.bounds()
        circle = volmdlr_curves.Circle3D(self.surface3d.frame, self.surface3d.tore_radius)
        point1, point2 = [
            circle.center
            + circle.radius * math.cos(theta) * circle.frame.u
            + circle.radius * math.sin(theta) * circle.frame.v
            for theta in [theta_min, theta_max]
        ]
        return volmdlr.wires.Wire3D([circle.trim(point1, point2)])

    def planeface_intersections(self, planeface: PlaneFace3D):
        """
        Gets intersections between a Toroidal Face 3D and a Plane Face 3D.

        :param planeface: other plane face.
        :return: intersections.
        """
        planeface_intersections = planeface.toroidalface_intersections(self)
        return planeface_intersections


class ConicalFace3D(PeriodicalFaceMixin, Face3D):
    """
    Defines a ConicalFace3D class.

    :param surface3d: a conical surface 3d.
    :type surface3d: ConicalSurface3D.
    :param surface2d: a 2d surface to define the conical face.
    :type surface2d: Surface2D.


    """

    def __init__(self, surface3d: surfaces.ConicalSurface3D, surface2d: surfaces.Surface2D, name: str = ""):
        Face3D.__init__(self, surface3d=surface3d, surface2d=surface2d, name=name)
        self._bbox = None

    def triangulation_lines(self, angle_resolution=5):
        """
        Specifies the number of subdivision when using triangulation by lines. (Old triangulation).
        """
        theta_min, theta_max, zmin, zmax = self.surface2d.bounding_rectangle().bounds()
        delta_theta = theta_max - theta_min
        nlines = int(delta_theta * angle_resolution)
        lines_x = []
        for i in range(nlines):
            theta = theta_min + (i + 1) / (nlines + 1) * delta_theta
            lines_x.append(volmdlr_curves.Line2D(volmdlr.Point2D(theta, zmin), volmdlr.Point2D(theta, zmax)))

        if zmin < 1e-9:
            delta_z = zmax - zmin
            lines_y = [
                volmdlr_curves.Line2D(
                    volmdlr.Point2D(theta_min, zmin + 0.1 * delta_z), volmdlr.Point2D(theta_max, zmin + 0.1 * delta_z)
                )
            ]
        else:
            lines_y = []
        return lines_x, lines_y

    def grid_size(self):
        """
        Specifies an adapted size of the discretization grid used in face triangulation.
        """
        # theta_angle_resolution = 10
        # theta_min, theta_max, _, z_max = self.surface2d.bounding_rectangle().bounds()
        # delta_theta = theta_max - theta_min
        # number_points_x = math.ceil(delta_theta / math.radians(theta_angle_resolution))
        #
        # r_max = z_max * math.tan(self.surface3d.semi_angle)
        # s = r_max * math.radians(theta_angle_resolution)
        # number_points_y = z_max * math.tan(math.radians(20)) / s
        number_points_x = 0
        number_points_y = 0

        return number_points_x, number_points_y

    @classmethod
    def from_surface_rectangular_cut(
        cls, conical_surface3d, theta1: float, theta2: float, z1: float, z2: float, name: str = ""
    ):
        """
        Cut a rectangular piece of the ConicalSurface3D object and return a ConicalFace3D object.

        """
        if theta1 < 0:
            theta1, theta2 = theta1 + 2 * math.pi, theta2 + 2 * math.pi
        if theta1 == theta2:
            theta2 += volmdlr.TWO_PI

        point1 = volmdlr.Point2D(theta1, z1)
        point2 = volmdlr.Point2D(theta2, z1)
        point3 = volmdlr.Point2D(theta2, z2)
        point4 = volmdlr.Point2D(theta1, z2)
        outer_contour = volmdlr.wires.ClosedPolygon2D([point1, point2, point3, point4])
        return cls(conical_surface3d, surfaces.Surface2D(outer_contour, []), name)

    @classmethod
    def from_base_and_vertex(
        cls, conical_surface3d, contour: volmdlr.wires.Contour3D, vertex: volmdlr.Point3D, name: str = ""
    ):
        """
        Returns the conical face defined by the contour of the base and the cone vertex.

        :param conical_surface3d: surface 3d.
        :param contour: Cone, contour base.
        :type contour: volmdlr.wires.Contour3D
        :type vertex: volmdlr.Point3D
        :param name: the name to inject in the new face
        :return: Conical face.
        :rtype: ConicalFace3D
        """
        contour2d = conical_surface3d.contour3d_to_2d(contour)
        start_contour2d = contour2d.primitives[0].start
        end_contour2d = contour2d.primitives[-1].end
        linesegment2d_1 = vme.LineSegment2D(end_contour2d, volmdlr.Point2D(end_contour2d.x, 0))
        linesegment2d_2 = vme.LineSegment2D(volmdlr.Point2D(end_contour2d.x, 0), volmdlr.Point2D(start_contour2d.x, 0))
        linesegment2d_3 = vme.LineSegment2D(volmdlr.Point2D(start_contour2d.x, 0), start_contour2d)

        primitives2d = contour2d.primitives + [linesegment2d_1, linesegment2d_2, linesegment2d_3]
        outer_contour2d = volmdlr.wires.Contour2D(primitives2d)

        surface2d = surfaces.Surface2D(outer_contour=outer_contour2d, inner_contours=[])
        return cls(conical_surface3d, surface2d=surface2d, name=name)

    def neutral_fiber(self):
        """
        Returns the faces' neutral fiber.
        """
        _, _, zmin, zmax = self.surface2d.outer_contour.bounding_rectangle.bounds()

        point1 = self.surface3d.frame.origin + self.surface3d.frame.w * zmin
        point2 = self.surface3d.frame.origin + self.surface3d.frame.w * zmax
        return volmdlr.wires.Wire3D([vme.LineSegment3D(point1, point2)])

    def circle_inside(self, circle: volmdlr_curves.Circle3D):
        """
        Verifies if a circle 3D lies completely on the Conical face.

        :param circle: Circle to be verified.
        :return: True if circle inside face. False otherwise.
        """
        if not math.isclose(abs(circle.frame.w.dot(self.surface3d.frame.w)), 1.0, abs_tol=1e-6):
            return False
        points = circle.discretization_points(number_points=10)
        for point in points:
            if not self.point_belongs(point):
                return False
        return True


class SphericalFace3D(PeriodicalFaceMixin, Face3D):
    """
    Defines a SpehericalFace3D class.

    :param surface3d: a spherical surface 3d.
    :type surface3d: SphericalSurface3D.
    :param surface2d: a 2d surface to define the spherical face.
    :type surface2d: Surface2D.


    """

    min_x_density = 5
    min_y_density = 5

    def __init__(self, surface3d: surfaces.SphericalSurface3D, surface2d: surfaces.Surface2D, name: str = ""):
        Face3D.__init__(self, surface3d=surface3d, surface2d=surface2d, name=name)
        self._bbox = None

    def triangulation_lines(self, angle_resolution=7):
        """
        Specifies the number of subdivision when using triangulation by lines. (Old triangulation).
        """
        theta_min, theta_max, phi_min, phi_max = self.surface2d.bounding_rectangle().bounds()

        delta_theta = theta_max - theta_min
        nlines_x = int(delta_theta * angle_resolution)
        lines_x = []
        for i in range(nlines_x):
            theta = theta_min + (i + 1) / (nlines_x + 1) * delta_theta
            lines_x.append(volmdlr_curves.Line2D(volmdlr.Point2D(theta, phi_min), volmdlr.Point2D(theta, phi_max)))
        delta_phi = phi_max - phi_min
        nlines_y = int(delta_phi * angle_resolution)
        lines_y = []
        for i in range(nlines_y):
            phi = phi_min + (i + 1) / (nlines_y + 1) * delta_phi
            lines_y.append(volmdlr_curves.Line2D(volmdlr.Point2D(theta_min, phi), volmdlr.Point2D(theta_max, phi)))
        return lines_x, lines_y

    def grid_size(self):
        """
        Specifies an adapted size of the discretization grid used to calculate the grid_points.

        For the sphere the grid size is given in angle resolution in both theta and phi direction.
        """
        return 10, 10

    def grid_points(self, grid_size, polygon_data=None):
        """
        Parametric tesselation points.
        """
        if polygon_data:
            outer_polygon, inner_polygons = polygon_data
        else:
            outer_polygon, inner_polygons = self.get_face_polygons()
        theta_min, theta_max, phi_min, phi_max = outer_polygon.bounding_rectangle.bounds()
        theta_resolution, phi_resolution = grid_size
        step_u = 0.5 * math.radians(theta_resolution)
        step_v = math.radians(phi_resolution)
        u_size = math.ceil((theta_max - theta_min) / step_u)
        v_size = math.ceil((phi_max - phi_min) / step_v)
        v_start = phi_min + step_v
        u = [theta_min + step_u * i for i in range(u_size)]
        v = [v_start + j * step_v for j in range(v_size - 1)]
        grid_points = np.array([(u[i], v_j) for j, v_j in enumerate(v) for i in range(u_size) if
                               (j % 2 == 0 and i % 2 == 0) or (j % 2 != 0 and i % 2 != 0)], dtype=np.float64)

        grid_point_index = {}

        polygon_points = set(outer_polygon.points)

        points_in_polygon_ = outer_polygon.points_in_polygon(grid_points, include_edge_points=False)

        # Find the indices where points_in_polygon is True (i.e., points inside the polygon)
        indices = np.where(points_in_polygon_)[0]

        points = []
        u_grid_size = 0.5 * u_size
        for i in indices:
            point = volmdlr.Point2D(*grid_points[i])
            if point not in polygon_points:
                v_index = i // u_grid_size
                if v_index % 2 == 0:
                    u_index = (i % u_grid_size) * 2
                else:
                    u_index = (i % u_grid_size) * 2 + 1
                grid_point_index[(u_index, v_index)] = point
                points.append(point)
        if inner_polygons:
            points = self.update_grid_points_with_inner_polygons(inner_polygons, [points, u, v, grid_point_index])

        return points

    def grid_points(self, grid_size, polygon_data=None):
        """
        Parametric tesselation points.
        """
        if polygon_data:
            outer_polygon, inner_polygons = polygon_data
        else:
            outer_polygon, inner_polygons = self.get_face_polygons()
        u, v, u_size, _ = self._get_grid_axis(outer_polygon, grid_size)
        if not u or not v:
            return []
        if inner_polygons:
            points = []
            points_indexes_map = {}
            for j, v_j in enumerate(v):
                for i in range(u_size):
                    if (j % 2 == 0 and i % 2 == 0) or (j % 2 != 0 and i % 2 != 0):
                        points.append((u[i], v_j))
                        points_indexes_map[(i, j)] = len(points) - 1
            points = np.array(points, dtype=np.float64)
            points = update_face_grid_points_with_inner_polygons(inner_polygons, [points, u, v, points_indexes_map])
        else:
            points = np.array([(u[i], v_j) for j, v_j in enumerate(v) for i in range(u_size) if
                              (j % 2 == 0 and i % 2 == 0) or (j % 2 != 0 and i % 2 != 0)], dtype=np.float64)

        points = self._update_grid_points_with_outer_polygon(outer_polygon, points)

        return points

    @staticmethod
    def _get_grid_axis(outer_polygon, grid_size):
        """Helper function to grid_points."""
        theta_min, theta_max, phi_min, phi_max = outer_polygon.bounding_rectangle.bounds()
        theta_resolution, phi_resolution = grid_size
        step_u = 0.5 * math.radians(theta_resolution)
        step_v = math.radians(phi_resolution)
        u_size = math.ceil((theta_max - theta_min) / step_u)
        v_size = math.ceil((phi_max - phi_min) / step_v)
        v_start = phi_min + step_v
        u = [theta_min + step_u * i for i in range(u_size)]
        v = [v_start + j * step_v for j in range(v_size - 1)]
        return u, v, u_size, v_size

    @classmethod
    def from_surface_rectangular_cut(
        cls,
        spherical_surface,
        theta1: float = 0.0,
        theta2: float = volmdlr.TWO_PI,
        phi1: float = -0.5 * math.pi,
        phi2: float = 0.5 * math.pi,
        name="",
    ):
        """
        Cut a rectangular piece of the SphericalSurface3D object and return a SphericalFace3D object.

        """
        if phi1 == phi2:
            phi2 += volmdlr.TWO_PI
        elif phi2 < phi1:
            phi2 += volmdlr.TWO_PI
        if theta1 == theta2:
            theta2 += volmdlr.TWO_PI
        elif theta2 < theta1:
            theta2 += volmdlr.TWO_PI

        point1 = volmdlr.Point2D(theta1, phi1)
        point2 = volmdlr.Point2D(theta2, phi1)
        point3 = volmdlr.Point2D(theta2, phi2)
        point4 = volmdlr.Point2D(theta1, phi2)
        outer_contour = volmdlr.wires.ClosedPolygon2D([point1, point2, point3, point4])
        return cls(spherical_surface, surfaces.Surface2D(outer_contour, []), name=name)

    @classmethod
    def from_contours3d_and_rectangular_cut(
        cls, surface3d, contours: List[volmdlr.wires.Contour3D], point: volmdlr.Point3D, name: str = ""
    ):
        """
        Face defined by contours and a point indicating the portion of the parametric domain that should be considered.

        :param surface3d: surface 3d.
        :param contours: Cone, contour base.
        :type contours: List[volmdlr.wires.Contour3D]
        :type point: volmdlr.Point3D
        :param name: the name to inject in the new face
        :return: Spherical face.
        :rtype: SphericalFace3D
        """
        inner_contours = []
        point1 = volmdlr.Point2D(-math.pi, -0.5 * math.pi)
        point2 = volmdlr.Point2D(math.pi, -0.5 * math.pi)
        point3 = volmdlr.Point2D(math.pi, 0.5 * math.pi)
        point4 = volmdlr.Point2D(-math.pi, 0.5 * math.pi)
        surface_rectangular_cut = volmdlr.wires.Contour2D.from_points([point1, point2, point3, point4])
        contours2d = [surface3d.contour3d_to_2d(contour) for contour in contours]
        point2d = surface3d.point3d_to_2d(point)
        for contour in contours2d:
            if not contour.point_belongs(point2d):
                inner_contours.append(contour)

        surface2d = surfaces.Surface2D(outer_contour=surface_rectangular_cut, inner_contours=inner_contours)
        return cls(surface3d, surface2d=surface2d, name=name)


class RuledFace3D(Face3D):
    """
    A 3D face with a ruled surface.

    This class represents a 3D face with a ruled surface, which is a surface
    formed by straight lines connecting two input curves. It is a subclass of
    the `Face3D` class and inherits all of its attributes and methods.

    :param surface3d: The 3D ruled surface of the face.
    :type surface3d: `RuledSurface3D`
    :param surface2d: The 2D projection of the face onto the parametric domain (u, v).
    :type surface2d: `Surface2D`
    :param name: The name of the face.
    :type name: str
    :param color: The color of the face.
    :type color: tuple
    """

    min_x_density = 50
    min_y_density = 1

    def __init__(self, surface3d: surfaces.RuledSurface3D, surface2d: surfaces.Surface2D, name: str = ""):
        Face3D.__init__(self, surface3d=surface3d, surface2d=surface2d, name=name)
        self._bbox = None

    def get_bounding_box(self):
        """
        General method to get the bounding box.

        To be enhanced by restricting wires to cut
        """
        points = [self.surface3d.point2d_to_3d(volmdlr.Point2D(i / 30, 0.0)) for i in range(31)]
        points.extend([self.surface3d.point2d_to_3d(volmdlr.Point2D(i / 30, 1.0)) for i in range(31)])

        return volmdlr.core.BoundingBox.from_points(points)

    def triangulation_lines(self, angle_resolution=10):
        """
        Specifies the number of subdivision when using triangulation by lines. (Old triangulation).
        """
        xmin, xmax, ymin, ymax = self.surface2d.bounding_rectangle().bounds()
        delta_x = xmax - xmin
        nlines = int(delta_x * angle_resolution)
        lines = []
        for i in range(nlines):
            x = xmin + (i + 1) / (nlines + 1) * delta_x
            lines.append(volmdlr_curves.Line2D(volmdlr.Point2D(x, ymin), volmdlr.Point2D(x, ymax)))
        return lines, []

    def grid_size(self):
        """
        Specifies an adapted size of the discretization grid used in face triangulation.
        """
        angle_resolution = 10
        xmin, xmax, _, _ = self.surface2d.bounding_rectangle().bounds()
        delta_x = xmax - xmin
        number_points_x = int(delta_x * angle_resolution)

        number_points_y = 0

        return number_points_x, number_points_y

    @classmethod
    def from_surface_rectangular_cut(
        cls, ruled_surface3d, x1: float = 0.0, x2: float = 1.0, y1: float = 0.0, y2: float = 1.0, name: str = ""
    ):
        """
        Cut a rectangular piece of the RuledSurface3D object and return a RuledFace3D object.

        """
        point1 = volmdlr.Point2D(x1, y1)
        point2 = volmdlr.Point2D(x2, y1)
        point3 = volmdlr.Point2D(x2, y2)
        point4 = volmdlr.Point2D(x1, y2)
        outer_contour = volmdlr.wires.ClosedPolygon2D([point1, point2, point3, point4])
        surface2d = surfaces.Surface2D(outer_contour, [])
        return cls(ruled_surface3d, surface2d, name)


class ExtrusionFace3D(Face3D):
    """
    A 3D face with a ruled surface.

    This class represents a 3D face with a ruled surface, which is a surface
    formed by straight lines connecting two input curves. It is a subclass of
    the `Face3D` class and inherits all of its attributes and methods.


    :param surface3d: The 3D ruled surface of the face.
    :type surface3d: `RuledSurface3D`
    :param surface2d: The 2D projection of the face onto the parametric domain (u, v).
    :type surface2d: `Surface2D`
    :param name: The name of the face.
    :type name: str
    """

    min_x_density = 50
    min_y_density = 1

    def __init__(self, surface3d: surfaces.ExtrusionSurface3D, surface2d: surfaces.Surface2D, name: str = ""):
        Face3D.__init__(self, surface3d=surface3d, surface2d=surface2d, name=name)
        self._bbox = None

    def grid_size(self):
        """
        Specifies an adapted size of the discretization grid used in face triangulation.
        """
        # angle_resolution = 10
        # number_points_x = 2
        # if self.surface3d.edge.__class__.__name__ == "BSplineCurve3D":
        #     number_points_x = 25
        # elif self.surface3d.edge.__name__ in ("Arc3D", "FullArc3D", "ArcEllipse3D", "FullArcEllipse3D"):
        #     number_points_x = max(2, math.ceil(self.surface3d.edge.angle / math.radians(angle_resolution)) + 1)
        #
        # number_points_y = 2
        number_points_x = 0
        number_points_y = 0

        return number_points_x, number_points_y

    @classmethod
    def from_surface_rectangular_cut(
        cls,
        extrusion_surface3d: surfaces.ExtrusionSurface3D,
        x1: float = 0.0,
        x2: float = 0.0,
        y1: float = 0.0,
        y2: float = 1.0,
        name: str = "",
    ):
        """
        Cut a rectangular piece of the ExtrusionSurface3D object and return a ExtrusionFace3D object.

        """
        if not x2:
            x2 = extrusion_surface3d.edge.length()
        p1 = volmdlr.Point2D(x1, y1)
        p2 = volmdlr.Point2D(x2, y1)
        p3 = volmdlr.Point2D(x2, y2)
        p4 = volmdlr.Point2D(x1, y2)
        outer_contour = volmdlr.wires.ClosedPolygon2D([p1, p2, p3, p4])
        surface2d = surfaces.Surface2D(outer_contour, [])
        return cls(extrusion_surface3d, surface2d, name)


class RevolutionFace3D(Face3D):
    """
    A 3D face with a ruled surface.

    This class represents a 3D face with a ruled surface, which is a surface
    formed by straight lines connecting two input curves. It is a subclass of
    the `Face3D` class and inherits all of its attributes and methods.


    :param surface3d: The 3D ruled surface of the face.
    :type surface3d: `RuledSurface3D`
    :param surface2d: The 2D projection of the face onto the parametric domain (u, v).
    :type surface2d: `Surface2D`
    :param name: The name of the face.
    :type name: str
    """

    min_x_density = 50
    min_y_density = 1

    def __init__(self, surface3d: surfaces.RevolutionSurface3D, surface2d: surfaces.Surface2D, name: str = ""):
        Face3D.__init__(self, surface3d=surface3d, surface2d=surface2d, name=name)
        self._bbox = None

    def grid_size(self):
        """
        Specifies an adapted size of the discretization grid used in face triangulation.
        """
        angle_resolution = 10
        xmin, xmax, _, _ = self.surface2d.bounding_rectangle().bounds()
        delta_x = xmax - xmin
        number_points_x = math.ceil(delta_x / math.radians(angle_resolution))
        number_points_y = self.get_edge_discretization_size(self.surface3d.edge)

        return number_points_x, number_points_y

    @classmethod
    def from_surface_rectangular_cut(
        cls, revolution_surface3d, x1: float, x2: float, y1: float, y2: float, name: str = ""
    ):
        """
        Cut a rectangular piece of the RevolutionSurface3D object and return a RevolutionFace3D object.

        """
        point1 = volmdlr.Point2D(x1, y1)
        point2 = volmdlr.Point2D(x2, y1)
        point3 = volmdlr.Point2D(x2, y2)
        point4 = volmdlr.Point2D(x1, y2)
        outer_contour = volmdlr.wires.ClosedPolygon2D([point1, point2, point3, point4])
        surface2d = surfaces.Surface2D(outer_contour, [])
        return cls(revolution_surface3d, surface2d, name)

    def get_face_polygons(self):
        """Get face polygons."""
        primitives_mapping = self.primitives_mapping
        xmin, xmax, ymin, ymax = self.surface2d.bounding_rectangle().bounds()
        delta_x = xmax - xmin
        delta_y = ymax - ymin
        number_points_x, number_points_y = self.grid_size()
        scale_factor = 1
        if number_points_x > 1 and number_points_y > 1:
            scale_factor = 10 ** math.floor(
                math.log10((delta_x/(number_points_x - 1))/(delta_y/(number_points_y - 1))))

        def get_polygon_points(primitives):
            points = []
            for edge in primitives:
                edge3d = primitives_mapping.get(edge)
                number_points = self.get_edge_discretization_size(edge3d)
                edge_points = edge.discretization_points(number_points=number_points)
                if scale_factor != 1:
                    for point in edge_points:
                        point.y *= scale_factor
                points.extend(edge_points[:-1])
            return points

        outer_polygon = volmdlr.wires.ClosedPolygon2D(get_polygon_points(self.surface2d.outer_contour.primitives))
        inner_polygons = [volmdlr.wires.ClosedPolygon2D(get_polygon_points(inner_contour.primitives))
                          for inner_contour in self.surface2d.inner_contours]
        return outer_polygon, inner_polygons, scale_factor

    def triangulation(self):
        """Triangulates the face."""
        outer_polygon, inner_polygons, scale_factor = self.get_face_polygons()
        mesh2d = self.helper_to_mesh([outer_polygon, inner_polygons])
        if mesh2d is None:
            return None
        if scale_factor != 1:
            mesh2d.vertices[:, 1] /= scale_factor
        return vmd.Mesh3D(self.surface3d.parametric_points_to_3d(mesh2d.vertices), mesh2d.triangles)


class BSplineFace3D(Face3D):
    """
    A 3D face with a B-spline surface.

    This class represents a 3D face with a B-spline surface, which is a smooth
    surface defined by a set of control points and knots. It is a subclass of
    the `Face3D` class and inherits all of its attributes and methods.

    :param surface3d: The 3D B-spline surface of the face.
    :type surface3d: `BSplineSurface3D`
    :param surface2d: The 2D projection of the face onto the parametric domain (u, v).
    :type surface2d: `Surface2D`
    :param name: The name of the face.
    :type name: str
    """

    def __init__(self, surface3d: surfaces.BSplineSurface3D, surface2d: surfaces.Surface2D, name: str = ""):
        Face3D.__init__(self, surface3d=surface3d, surface2d=surface2d, name=name)
        self._bbox = None

    def get_bounding_box(self):
        """Creates a bounding box from the face mesh."""
        try:
            number_points_x, number_points_y = self.grid_size()
            if number_points_x >= number_points_y:
                number_points_x, number_points_y = 5, 3
            else:
                number_points_x, number_points_y = 3, 5
            points_grid = self.grid_points([number_points_x, number_points_y])
            points3d = [self.surface3d.point2d_to_3d(point) for point in points_grid]
        except ZeroDivisionError:
            points3d = []

        if not points3d:
            return self.outer_contour3d.bounding_box

        return volmdlr.core.BoundingBox.from_bounding_boxes(
            [volmdlr.core.BoundingBox.from_points(points3d), self.outer_contour3d.bounding_box]
        ).scale(1.001)

    def triangulation_lines(self, resolution=25):
        """
        Specifies the number of subdivision when using triangulation by lines. (Old triangulation).
        """
        u_min, u_max, v_min, v_max = self.surface2d.bounding_rectangle().bounds()

        delta_u = u_max - u_min
        nlines_x = int(delta_u * resolution)
        lines_x = []
        for i in range(nlines_x):
            u = u_min + (i + 1) / (nlines_x + 1) * delta_u
            lines_x.append(volmdlr_curves.Line2D(volmdlr.Point2D(u, v_min), volmdlr.Point2D(u, v_max)))
        delta_v = v_max - v_min
        nlines_y = int(delta_v * resolution)
        lines_y = []
        for i in range(nlines_y):
            v = v_min + (i + 1) / (nlines_y + 1) * delta_v
            lines_y.append(volmdlr_curves.Line2D(volmdlr.Point2D(v_min, v), volmdlr.Point2D(v_max, v)))
        return lines_x, lines_y

    def grid_size(self):
        """
        Specifies an adapted size of the discretization grid used in face triangulation.
        """
        u_min, u_max, v_min, v_max = self.surface2d.bounding_rectangle().bounds()
        delta_u = u_max - u_min
        delta_v = v_max - v_min
        resolution_u = self.surface3d.nb_u
        resolution_v = self.surface3d.nb_v
        if resolution_u > resolution_v:
            number_points_x = int(delta_u * resolution_u)
            number_points_y = max(int(delta_v * resolution_v), int(number_points_x / 5))
        else:
            number_points_y = int(delta_v * resolution_v)
            number_points_x = max(int(delta_u * resolution_u), int(number_points_y / 5))

        return number_points_x, number_points_y

    @staticmethod
    def _update_grid_points_with_outer_polygon(outer_polygon, grid_points):
        """Helper function to grid_points."""
        # Find the indices where points_in_polygon is True (i.e., points inside the polygon)
        indices = np.where(outer_polygon.points_in_polygon(grid_points, include_edge_points=True) == 0)[0]
        grid_points = np.delete(grid_points, indices, axis=0)
        polygon_points = set(outer_polygon.points)
        points = [volmdlr.Point2D(*point) for point in grid_points if volmdlr.Point2D(*point) not in polygon_points]
        return points

    def pair_with(self, other_bspline_face3d):
        """
        Finds out how the uv parametric frames are located.

        It does it by comparing to each other and also how grid 3d can be defined respected to these directions.

        :param other_bspline_face3d: BSplineFace3D
        :type other_bspline_face3d: :class:`volmdlr.faces.BSplineFace3D`
        :return: corresponding_direction, grid2d_direction
        :rtype: Tuple[?, ?]
        """

        adjacent_direction1, diff1, adjacent_direction2, diff2 = self.adjacent_direction(other_bspline_face3d)
        corresponding_directions = []
        if (diff1 > 0 and diff2 > 0) or (diff1 < 0 and diff2 < 0):
            corresponding_directions.append(("+" + adjacent_direction1, "+" + adjacent_direction2))
        else:
            corresponding_directions.append(("+" + adjacent_direction1, "-" + adjacent_direction2))

        if adjacent_direction1 == "u" and adjacent_direction2 == "u":
            corresponding_directions, grid2d_direction = self.adjacent_direction_uu(
                other_bspline_face3d, corresponding_directions
            )
        elif adjacent_direction1 == "v" and adjacent_direction2 == "v":
            corresponding_directions, grid2d_direction = self.adjacent_direction_vv(
                other_bspline_face3d, corresponding_directions
            )
        elif adjacent_direction1 == "u" and adjacent_direction2 == "v":
            corresponding_directions, grid2d_direction = self.adjacent_direction_uv(
                other_bspline_face3d, corresponding_directions
            )
        elif adjacent_direction1 == "v" and adjacent_direction2 == "u":
            corresponding_directions, grid2d_direction = self.adjacent_direction_vu(
                other_bspline_face3d, corresponding_directions
            )

        return corresponding_directions, grid2d_direction

    def adjacent_direction_uu(self, other_bspline_face3d, corresponding_directions):
        """Returns the side of the faces that are adjacent."""
        extremities = self.extremities(other_bspline_face3d)
        start1, start2 = extremities[0], extremities[2]
        borders_points = [volmdlr.Point2D(0, 0), volmdlr.Point2D(1, 0), volmdlr.Point2D(1, 1), volmdlr.Point2D(0, 1)]

        # TODO: compute nearest_point in 'bounding_box points' instead of borders_points
        nearest_start1 = start1.nearest_point(borders_points)
        # nearest_end1 = end1.nearest_point(borders_points)
        nearest_start2 = start2.nearest_point(borders_points)
        # nearest_end2 = end2.nearest_point(borders_points)

        v1 = nearest_start1[1]
        v2 = nearest_start2[1]

        if v1 == 0 and v2 == 0:
            if corresponding_directions == [("+u", "-u")]:
                grid2d_direction = [["-x", "-y"], ["+x", "+y"]]
            else:
                grid2d_direction = [["+x", "-y"], ["+x", "+y"]]
            corresponding_directions.append(("+v", "-v"))

        elif v1 == 1 and v2 == 1:
            if corresponding_directions == [("+u", "-u")]:
                grid2d_direction = [["+x", "+y"], ["-x", "-y"]]
            else:
                grid2d_direction = [["+x", "+y"], ["+x", "-y"]]
            corresponding_directions.append(("+v", "-v"))

        elif v1 == 1 and v2 == 0:
            corresponding_directions.append(("+v", "+v"))
            grid2d_direction = [["+x", "+y"], ["+x", "+y"]]

        elif v1 == 0 and v2 == 1:
            corresponding_directions.append(("+v", "+v"))
            grid2d_direction = [["+x", "-y"], ["+x", "-y"]]

        return corresponding_directions, grid2d_direction

    def adjacent_direction_vv(self, other_bspline_face3d, corresponding_directions):
        """Returns the side of the faces that are adjacent."""
        extremities = self.extremities(other_bspline_face3d)
        start1, start2 = extremities[0], extremities[2]
        borders_points = [volmdlr.Point2D(0, 0), volmdlr.Point2D(1, 0), volmdlr.Point2D(1, 1), volmdlr.Point2D(0, 1)]

        # TODO: compute nearest_point in 'bounding_box points' instead of borders_points
        nearest_start1 = start1.nearest_point(borders_points)
        # nearest_end1 = end1.nearest_point(borders_points)
        nearest_start2 = start2.nearest_point(borders_points)
        # nearest_end2 = end2.nearest_point(borders_points)

        u1 = nearest_start1[0]
        u2 = nearest_start2[0]

        if u1 == 0 and u2 == 0:
            corresponding_directions.append(("+u", "-v"))
            grid2d_direction = [["-y", "-x"], ["-y", "+x"]]

        elif u1 == 1 and u2 == 1:
            if corresponding_directions == [("+v", "-v")]:
                grid2d_direction = [["+y", "+x"], ["-y", "-x"]]
            else:
                grid2d_direction = [["+y", "+x"], ["+y", "-x"]]
            corresponding_directions.append(("+u", "-u"))

        elif u1 == 0 and u2 == 1:
            corresponding_directions.append(("+u", "+u"))
            grid2d_direction = [["+y", "-x"], ["+y", "-x"]]

        elif u1 == 1 and u2 == 0:
            corresponding_directions.append(("+u", "+u"))
            grid2d_direction = [["+y", "+x"], ["+y", "+x"]]

        return corresponding_directions, grid2d_direction

    def adjacent_direction_uv(self, other_bspline_face3d, corresponding_directions):
        """
        Returns the sides that are adjacents to other BSpline face.
        """
        extremities = self.extremities(other_bspline_face3d)
        start1, start2 = extremities[0], extremities[2]
        borders_points = [volmdlr.Point2D(0, 0), volmdlr.Point2D(1, 0), volmdlr.Point2D(1, 1), volmdlr.Point2D(0, 1)]

        # TODO: compute nearest_point in 'bounding_box points' instead of borders_points
        nearest_start1 = start1.nearest_point(borders_points)
        # nearest_end1 = end1.nearest_point(borders_points)
        nearest_start2 = start2.nearest_point(borders_points)
        # nearest_end2 = end2.nearest_point(borders_points)

        v1 = nearest_start1[1]
        u2 = nearest_start2[0]

        if v1 == 1 and u2 == 0:
            corresponding_directions.append(("+v", "+u"))
            grid2d_direction = [["+x", "+y"], ["+y", "+x"]]

        elif v1 == 0 and u2 == 1:
            corresponding_directions.append(("+v", "+u"))
            grid2d_direction = [["-x", "-y"], ["-y", "-x"]]

        elif v1 == 1 and u2 == 1:
            corresponding_directions.append(("+v", "-u"))
            grid2d_direction = [["+x", "+y"], ["-y", "-x"]]

        elif v1 == 0 and u2 == 0:
            corresponding_directions.append(("+v", "-u"))
            grid2d_direction = [["-x", "-y"], ["-y", "+x"]]

        return corresponding_directions, grid2d_direction

    def adjacent_direction_vu(self, other_bspline_face3d, corresponding_directions):

        extremities = self.extremities(other_bspline_face3d)
        start1, start2 = extremities[0], extremities[2]
        borders_points = [volmdlr.Point2D(0, 0), volmdlr.Point2D(1, 0), volmdlr.Point2D(1, 1), volmdlr.Point2D(0, 1)]

        # TODO: compute nearest_point in 'bounding_box points' instead of borders_points
        nearest_start1 = start1.nearest_point(borders_points)
        # nearest_end1 = end1.nearest_point(borders_points)
        nearest_start2 = start2.nearest_point(borders_points)
        # nearest_end2 = end2.nearest_point(borders_points)

        u1 = nearest_start1[0]
        v2 = nearest_start2[1]

        if u1 == 1 and v2 == 0:
            corresponding_directions.append(("+u", "+v"))
            grid2d_direction = [["+y", "+x"], ["+x", "+y"]]

        elif u1 == 0 and v2 == 1:
            corresponding_directions.append(("+u", "+v"))
            grid2d_direction = [["-y", "-x"], ["+x", "-y"]]

        elif u1 == 0 and v2 == 0:
            corresponding_directions.append(("+u", "-v"))
            grid2d_direction = [["+y", "-x"], ["+x", "+y"]]

        elif u1 == 1 and v2 == 1:
            if corresponding_directions == [("+v", "-u")]:
                grid2d_direction = [["+y", "+x"], ["-x", "-y"]]
            else:
                grid2d_direction = [["+y", "+x"], ["+x", "-y"]]
            corresponding_directions.append(("+u", "-v"))

        return corresponding_directions, grid2d_direction

    def extremities(self, other_bspline_face3d):
        """
        Find points extremities for nearest edges of two faces.
        """
        contour1 = self.outer_contour3d
        contour2 = other_bspline_face3d.outer_contour3d

        contour1_2d = self.surface2d.outer_contour
        contour2_2d = other_bspline_face3d.surface2d.outer_contour

        points1 = [prim.start for prim in contour1.primitives]
        points2 = [prim.start for prim in contour2.primitives]

        dis, ind = [], []
        for point_ in points1:
            point = point_.nearest_point(points2)
            ind.append(points2.index(point))
            dis.append(point_.point_distance(point))

        dis_sorted = sorted(dis)

        shared = []
        for k, point1 in enumerate(contour1.primitives):
            if dis_sorted[0] == dis_sorted[1]:
                indices = np.where(np.array(dis) == dis_sorted[0])[0]
                index1 = indices[0]
                index2 = indices[1]
            else:
                index1 = dis.index(dis_sorted[0])
                index2 = dis.index(dis_sorted[1])
            if (point1.start.is_close(points1[index1]) and point1.end.is_close(points1[index2])) or (
                point1.end.is_close(points1[index1]) and point1.start.is_close(points1[index2])
            ):
                shared.append(point1)
                i = k

        for k, prim2 in enumerate(contour2.primitives):
            if (prim2.start.is_close(points2[ind[index1]]) and prim2.end.is_close(points2[ind[index2]])) or (
                prim2.end.is_close(points2[ind[index1]]) and prim2.start.is_close(points2[ind[index2]])
            ):
                shared.append(prim2)
                j = k

        points = [contour2.primitives[j].start, contour2.primitives[j].end]

        if points.index(contour1.primitives[i].start.nearest_point(points)) == 1:
            start1 = contour1_2d.primitives[i].start
            end1 = contour1_2d.primitives[i].end

            start2 = contour2_2d.primitives[j].end
            end2 = contour2_2d.primitives[j].start

        else:
            start1 = contour1_2d.primitives[i].start
            end1 = contour1_2d.primitives[i].end

            start2 = contour2_2d.primitives[j].start
            end2 = contour2_2d.primitives[j].end

        return start1, end1, start2, end2

    def adjacent_direction(self, other_bspline_face3d):
        """
        Find directions (u or v) between two faces, in the nearest edges between them.
        """

        start1, end1, start2, end2 = self.extremities(other_bspline_face3d)

        du1 = abs((end1 - start1)[0])
        dv1 = abs((end1 - start1)[1])

        if du1 < dv1:
            adjacent_direction1 = "v"
            diff1 = (end1 - start1)[1]
        else:
            adjacent_direction1 = "u"
            diff1 = (end1 - start1)[0]

        du2 = abs((end2 - start2)[0])
        dv2 = abs((end2 - start2)[1])

        if du2 < dv2:
            adjacent_direction2 = "v"
            diff2 = (end2 - start2)[1]
        else:
            adjacent_direction2 = "u"
            diff2 = (end2 - start2)[0]

        return adjacent_direction1, diff1, adjacent_direction2, diff2

    def adjacent_direction_xy(self, other_face3d):
        """
        Find out in which direction the faces are adjacent.

        :type other_face3d: volmdlr.faces.BSplineFace3D
        :return: adjacent_direction
        """

        contour1 = self.outer_contour3d
        contour2 = other_face3d.outer_contour3d
        point1, point2 = contour1.shared_primitives_extremities(contour2)

        coord = point1 - point2
        coord = [abs(coord.x), abs(coord.y)]

        if coord.index(max(coord)) == 0:
            return "x"
        return "y"

    def merge_with(self, other_bspline_face3d):
        """
        Merge two adjacent faces.

        :type: other_bspline_face3d : volmdlr.faces.BSplineFace3D
        :rtype: merged_face : volmdlr.faces.BSplineFace3D
        """

        merged_surface = self.surface3d.merge_with(other_bspline_face3d.surface3d)
        contours = self.outer_contour3d.merge_with(other_bspline_face3d.outer_contour3d)
        contours.extend(self.inner_contours3d)
        contours.extend(other_bspline_face3d.inner_contours3d)
        merged_face = self.from_contours3d(merged_surface, contours)

        return merged_face

    @classmethod
    def from_surface_rectangular_cut(
        cls, bspline_surface3d, u1: float, u2: float, v1: float, v2: float, name: str = ""
    ):
        """
        Cut a rectangular piece of the BSplineSurface3D object and return a BSplineFace3D object.

        """
        point1 = volmdlr.Point2D(u1, v1)
        point2 = volmdlr.Point2D(u2, v1)
        point3 = volmdlr.Point2D(u2, v2)
        point4 = volmdlr.Point2D(u1, v2)
        outer_contour = volmdlr.wires.ClosedPolygon2D([point1, point2, point3, point4])
        surface = surfaces.Surface2D(outer_contour, [])
        return BSplineFace3D(bspline_surface3d, surface, name)

    def to_planeface3d(self, plane3d: surfaces.Plane3D = None):
        """
        Converts a Bspline face 3d to a Plane face 3d (using or without a reference Plane3D).

        :param plane3d: A reference Plane3D, defaults to None
        :type plane3d: Plane3D, optional
        :return: A Plane face 3d.
        :rtype: PlaneFace3D
        """

        if not plane3d:
            plane3d = self.surface3d.to_plane3d()
        surface2d = surfaces.Surface2D(
            outer_contour=plane3d.contour3d_to_2d(self.outer_contour3d),
            inner_contours=[plane3d.contour3d_to_2d(contour) for contour in self.inner_contours3d],
        )

        return PlaneFace3D(surface3d=plane3d, surface2d=surface2d)

    @staticmethod
    def approximate_with_arc(edge):
        """
        Returns an arc that approximates the given edge.

        :param edge: curve to be approximated by an arc.
        :return: An arc if possible, otherwise None.
        """
        if edge.start.is_close(edge.end):
            start = edge.point_at_abscissa(0.25 * edge.length())
            interior = edge.point_at_abscissa(0.5 * edge.length())
            end = edge.point_at_abscissa(0.75 * edge.length())
            vector1 = interior - start
            vector2 = interior - end
            if vector1.is_colinear_to(vector2) or vector1.norm() == 0 or vector2.norm() == 0:
                return None
            return vme.Arc3D.from_3_points(start, interior, end)
        interior = edge.point_at_abscissa(0.5 * edge.length())
        vector1 = interior - edge.start
        vector2 = interior - edge.end
        if vector1.is_colinear_to(vector2) or vector1.norm() == 0 or vector2.norm() == 0:
            return None
        return vme.Arc3D.from_3_points(edge.start, interior, edge.end)

    def get_approximating_arc_parameters(self, curve_list):
        """
        Approximates the given curves with arcs and returns the arcs, radii, and centers.

        :param curve_list: A list of curves to approximate.
        :type curve_list: list
        :returns: A tuple containing the radius and centers of the approximating arcs.
        :rtype: tuple
        """
        radius = []
        centers = []
        for curve in curve_list:
            if curve.simplify.__class__.__name__ in ("Arc3D", "FullArc3D"):
                arc = curve.simplify
            else:
                arc = self.approximate_with_arc(curve)
            if arc:
                radius.append(arc.circle.radius)
                centers.append(arc.circle.center)
        return radius, centers

    def neutral_fiber_points(self):
        """
        Calculates the neutral fiber points of the face.

        :returns: The neutral fiber points if they exist, otherwise None.
        :rtype: Union[list, None]
        """
        surface_curves = self.surface3d.surface_curves
        u_curves = surface_curves["u"]
        v_curves = surface_curves["v"]
        u_curves = [
            primitive.simplify for primitive in u_curves if not isinstance(primitive.simplify, vme.LineSegment3D)
        ]
        v_curves = [
            primitive.simplify for primitive in v_curves if not isinstance(primitive.simplify, vme.LineSegment3D)
        ]
        u_radius, u_centers = self.get_approximating_arc_parameters(u_curves)
        v_radius, v_centers = self.get_approximating_arc_parameters(v_curves)

        if not u_radius and not v_radius:
            return None
        if v_radius and not u_radius:
            return v_centers
        if u_radius and not v_radius:
            return u_centers
        u_mean = np.mean(u_radius)
        v_mean = np.mean(v_radius)
        if u_mean > v_mean:
            return v_centers
        if u_mean < v_mean:
            return u_centers
        return None

    def neutral_fiber(self):
        """
        Returns the faces' neutral fiber.
        """
        neutral_fiber_points = self.neutral_fiber_points()
        is_line = False
        neutral_fiber = None
        if not neutral_fiber_points[0].is_close(neutral_fiber_points[-1]):
            neutral_fiber = vme.LineSegment3D(neutral_fiber_points[0], neutral_fiber_points[-1])
            is_line = all(neutral_fiber.point_belongs(point) for point in neutral_fiber_points)
        if not is_line:
            neutral_fiber = vme.BSplineCurve3D.from_points_interpolation(
                neutral_fiber_points, min(self.surface3d.degree_u, self.surface3d.degree_v)
            )
        umin, umax, vmin, vmax = self.surface2d.outer_contour.bounding_rectangle.bounds()
        min_bound_u, max_bound_u, min_bound_v, max_bound_v = self.surface3d.domain
        if not math.isclose(umin, min_bound_u, rel_tol=0.01) or not math.isclose(vmin, min_bound_v, rel_tol=0.01):
            point3d_min = self.surface3d.point2d_to_3d(volmdlr.Point2D(umin, vmin))
            point1 = neutral_fiber.point_projection(point3d_min)[0]
        else:
            point1 = neutral_fiber.start
        if not math.isclose(umax, max_bound_u, rel_tol=0.01) or not math.isclose(vmax, max_bound_v, rel_tol=0.01):
            point3d_max = self.surface3d.point2d_to_3d(volmdlr.Point2D(umax, vmax))
            return volmdlr.wires.Wire3D([neutral_fiber.trim(point1, neutral_fiber.point_projection(point3d_max)[0])])
        return volmdlr.wires.Wire3D([neutral_fiber.trim(point1, neutral_fiber.end)])

    def linesegment_intersections(self, linesegment: vme.LineSegment3D) -> List[volmdlr.Point3D]:
        """
        Get intersections between a BSpline face 3d and a Line Segment 3D.

        :param linesegment: other linesegment.
        :return: a list of intersections.
        """
        return self.linesegment_intersections_approximation(linesegment)<|MERGE_RESOLUTION|>--- conflicted
+++ resolved
@@ -68,12 +68,7 @@
         self._outer_contour3d = None
         self._inner_contours3d = None
         self._face_octree_decomposition = None
-<<<<<<< HEAD
         self._primitives_mapping = None
-        # self.bounding_box = self._bounding_box()
-=======
-        self._primitives_mapping = {}
->>>>>>> e87d22d3
 
         volmdlr.core.Primitive3D.__init__(self, name=name)
 
@@ -224,11 +219,6 @@
             point = next(contour for contour in contours if isinstance(contour, volmdlr.Point3D))
             contours = [contour for contour in contours if contour is not point]
             return face.from_contours3d_and_rectangular_cut(surface, contours, point)
-<<<<<<< HEAD
-        if step_id == 85:
-            print(True)
-=======
->>>>>>> e87d22d3
         return face.from_contours3d(surface, contours, step_id)
 
     @classmethod
