--- conflicted
+++ resolved
@@ -146,7 +146,6 @@
 
     def triangulation(self, min_x_density=None, min_y_density=None):
         """
-<<<<<<< HEAD
         Triangulates the Surface2D using the Triangle library.
 
         :param min_x_density: unused
@@ -154,19 +153,6 @@
         :return: The triangulated surface as a display mesh.
         :rtype: :class:`volmdlr.display.DisplayMesh2D`
         """
-=======
-        Triangulations.
-
-        :param min_x_density: DESCRIPTION, defaults to None
-        :type min_x_density: TYPE, optional
-        :param min_y_density: DESCRIPTION, defaults to None
-        :type min_y_density: TYPE, optional
-        :return: DESCRIPTION
-        :rtype: TYPE
-
-        """
-
->>>>>>> d124d4c1
         if self.area() == 0.:
             return vmd.DisplayMesh2D([], triangles=[])
 
@@ -3082,10 +3068,6 @@
     def point2d_parametric_to_dimension(self, point2d: volmdlr.Point3D, grid2d: volmdlr.grid.Grid2D):
         """
         Convert a point2d from the parametric to the dimensioned frame.
-<<<<<<< HEAD
-=======
-
->>>>>>> d124d4c1
         """
 
         # Check if the 0<point2d.x<1 and 0<point2d.y<1
@@ -3193,10 +3175,6 @@
     def point2d_with_dimension_to_parametric_frame(self, point2d, grid2d: volmdlr.grid.Grid2D):
         """
         Convert a point2d from the dimensioned to the parametric frame.
-<<<<<<< HEAD
-=======
-
->>>>>>> d124d4c1
         """
 
         if self._grids2d != grid2d:
@@ -3305,10 +3283,6 @@
     def linesegment2d_parametric_to_dimension(self, linesegment2d, grid2d: volmdlr.grid.Grid2D):
         """
         Convert a linesegment2d from the parametric to the dimensioned frame.
-<<<<<<< HEAD
-=======
-
->>>>>>> d124d4c1
         """
 
         points = linesegment2d.discretization_points(number_points=20)
@@ -3333,10 +3307,6 @@
     def linesegment2d_with_dimension_to_parametric_frame(self, linesegment2d):
         """
         Convert a linesegment2d from the dimensioned to the parametric frame.
-<<<<<<< HEAD
-=======
-
->>>>>>> d124d4c1
         """
 
         try:
@@ -3362,10 +3332,6 @@
     def bsplinecurve2d_parametric_to_dimension(self, bsplinecurve2d, grid2d: volmdlr.grid.Grid2D):
         """
         Convert a bsplinecurve2d from the parametric to the dimensioned frame.
-<<<<<<< HEAD
-=======
-
->>>>>>> d124d4c1
         """
 
         # check if bsplinecurve2d is in a list
@@ -3400,10 +3366,6 @@
     def bsplinecurve2d_with_dimension_to_parametric_frame(self, bsplinecurve2d):
         """
         Convert a bsplinecurve2d from the dimensioned to the parametric frame.
-<<<<<<< HEAD
-=======
-
->>>>>>> d124d4c1
         """
 
         points_dim = bsplinecurve2d.control_points
@@ -3433,10 +3395,7 @@
     def arc2d_parametric_to_dimension(self, arc2d, grid2d: volmdlr.grid.Grid2D):
         """
         Convert a arc2d from the parametric to the dimensioned frame.
-<<<<<<< HEAD
-=======
-
->>>>>>> d124d4c1
+
         """
 
         number_points = math.ceil(arc2d.angle * 7) + 1
@@ -3461,10 +3420,7 @@
     def arc2d_with_dimension_to_parametric_frame(self, arc2d):
         """
         Convert a arc2d from the dimensioned to the parametric frame.
-<<<<<<< HEAD
-=======
-
->>>>>>> d124d4c1
+
         """
 
         number_points = math.ceil(arc2d.angle * 7) + 1
@@ -3491,10 +3447,7 @@
                                           grid2d: volmdlr.grid.Grid2D):
         """
         Convert a contour2d from the parametric to the dimensioned frame.
-<<<<<<< HEAD
-=======
-
->>>>>>> d124d4c1
+
         """
 
         primitives2d_dim = []
@@ -3529,10 +3482,7 @@
     def contour2d_with_dimension_to_parametric_frame(self, contour2d):
         """
         Convert a contour2d from the dimensioned to the parametric frame.
-<<<<<<< HEAD
-=======
-
->>>>>>> d124d4c1
+
         """
 
         # TODO: check and avoid primitives with start=end
