--- conflicted
+++ resolved
@@ -6,34 +6,12 @@
 import warnings
 from itertools import product
 from typing import Any, Dict, List, Tuple
-
-<<<<<<< HEAD
-from itertools import product, combinations, chain
-
-=======
+from itertools import chain
 import matplotlib.pyplot as plt
->>>>>>> 5d1ea26c
 import networkx as nx
 import numpy as npy
 import scipy as scp
 import scipy.optimize as opt
-<<<<<<< HEAD
-
-import matplotlib.pyplot as plt
-# import matplotlib.tri as plt_tri
-# from pygeodesic import geodesic
-
-from geomdl import BSpline, NURBS
-from geomdl import utilities
-from geomdl.fitting import interpolate_surface, approximate_surface
-from geomdl.operations import split_surface_u, split_surface_v
-from geomdl.construct import extract_curves
-
-# import gmsh
-
-# import dessia_common
-from dessia_common.core import DessiaObject
-=======
 import triangle
 # import dessia_common
 from dessia_common.core import DessiaObject
@@ -41,7 +19,6 @@
 from geomdl.construct import extract_curves
 from geomdl.fitting import approximate_surface, interpolate_surface
 from geomdl.operations import split_surface_u, split_surface_v
->>>>>>> 5d1ea26c
 
 import volmdlr.core
 import volmdlr.core_compiled
@@ -5402,7 +5379,6 @@
             return True
         return False
 
-<<<<<<< HEAD
     def geo_lines(self):  # , mesh_size_list=None):
         """
         Gets the lines that define a Face3D in a .geo file
@@ -5487,7 +5463,6 @@
 
         return 'Plane Surface(' + str(tag) + ') = {' + str(line_loop_tag)[1:-1] + '};'
 
-=======
     def edge3d_inside(self, edge3d):
         method_name = f'{edge3d.__class__.__name__.lower()[:-2]}_inside'
         if hasattr(self, method_name):
@@ -5497,7 +5472,6 @@
             if not self.point_belongs(point):
                 return False
         return True
->>>>>>> 5d1ea26c
 
     def is_intersecting(self, face2, list_coincident_faces=None, tol: float = 1e-6):
         """
@@ -7181,14 +7155,13 @@
             return 'x'
         return 'y'
 
-<<<<<<< HEAD
     def get_geo_lines(self, tag: int, line_loop_tag: List[int]):
         """
         Gets the lines that define a CylindricalFace3D in a .geo file
         """
 
         return 'Surface(' + str(tag) + ') = {' + str(line_loop_tag)[1:-1] + '};'
-=======
+
     def arc_inside(self, arc: vme.Arc3D):
         """
         Verifies if Arc3D is inside a CylindricalFace3D.
@@ -7217,7 +7190,6 @@
     def planeface_intersections(self, planeface: PlaneFace3D):
         planeface_intersections = planeface.cylindricalface_intersections(self)
         return planeface_intersections
->>>>>>> 5d1ea26c
 
 
 class ToroidalFace3D(Face3D):
