"""
Surfaces & faces.

"""

import math
import warnings
from itertools import chain
from typing import List

import matplotlib.pyplot as plt
import numpy as npy

from dessia_common.core import DessiaObject

import volmdlr.bspline_compiled
import volmdlr.core
from volmdlr.core import EdgeStyle
import volmdlr.core_compiled
import volmdlr.display as vmd
import volmdlr.edges as vme
import volmdlr.geometry
import volmdlr.grid
from volmdlr import surfaces
import volmdlr.wires


class Face3D(volmdlr.core.Primitive3D):
    """
    Abstract method to define 3D faces.
    """

    min_x_density = 1
    min_y_density = 1

    def __init__(self, surface3d, surface2d: surfaces.Surface2D,
                 name: str = ''):
        self.surface3d = surface3d
        self.surface2d = surface2d
        self._outer_contour3d = None
        self._inner_contours3d = None
        # self.bounding_box = self._bounding_box()

        volmdlr.core.Primitive3D.__init__(self, name=name)

    def to_dict(self, *args, **kwargs):
        """Avoids storing points in memo that makes serialization slow."""
        return DessiaObject.to_dict(self, use_pointers=False)

    def __hash__(self):
        return hash(self.surface3d) + hash(self.surface2d)

    def __eq__(self, other_):
        if other_.__class__.__name__ != self.__class__.__name__:
            return False
        equal = (self.surface3d == other_.surface3d
                 and self.surface2d == other_.surface2d)
        return equal

    def point_belongs(self, point3d: volmdlr.Point3D, tol: float = 1e-6):
        """
        Tells you if a point is on the 3D face and inside its contour.
        """
        if not self.bounding_box.point_belongs(point3d):
            return False
        point2d = self.surface3d.point3d_to_2d(point3d)
        check_point3d = self.surface3d.point2d_to_3d(point2d)
        if check_point3d.point_distance(point3d) > tol:
            return False

        return self.surface2d.point_belongs(point2d)

    @property
    def outer_contour3d(self):
        """
        Gives the 3d version of the outer contour of the face.
        """
        if not self._outer_contour3d:
            self._outer_contour3d = self.surface3d.contour2d_to_3d(self.surface2d.outer_contour)
        return self._outer_contour3d

    @outer_contour3d.setter
    def outer_contour3d(self, contour3d):
        self._outer_contour3d = contour3d

    @property
    def inner_contours3d(self):
        """
        Gives the 3d version of the inner contours of the face.
        """
        if not self._inner_contours3d:
            self._inner_contours3d = [self.surface3d.contour2d_to_3d(c) for c in
                                      self.surface2d.inner_contours]
        return self._inner_contours3d

    @inner_contours3d.setter
    def inner_contours3d(self, contours3d):
        self._inner_contours3d = contours3d

    @property
    def bounding_box(self):
        """
        Needs to be overridden if an error is raised.
        """
        raise NotImplementedError(
            f"bounding_box method must be"
            f"overloaded by {self.__class__.__name__}")

    @bounding_box.setter
    def bounding_box(self, new_bounding_box):
        """
        Sets the bounding box to a new value.
        """
        raise NotImplementedError(
            f"bounding_box setter method must be"
            f"overloaded by {self.__class__.__name__}")

    def get_bounding_box(self):
        """General method to get the bounding box of a face 3D."""
        return self.outer_contour3d.bounding_box

    def area(self):
        return self.surface2d.area()

    @classmethod
    def from_step(cls, arguments, object_dict, **kwargs):
        """
        Converts a step primitive to a Face3D.

        :param arguments: The arguments of the step primitive.
        :type arguments: list
        :param object_dict: The dictionary containing all the step primitives
            that have already been instantiated.
        :type object_dict: dict
        :return: The corresponding Face3D object.
        :rtype: :class:`volmdlr.faces.Face3D`
        """
        step_id = kwargs.get("step_id", "#UNKNOW_ID")
        step_name = kwargs.get("name", "ADVANCED_FACE")
        name = arguments[0][1:-1]
        contours = [object_dict[int(arg[1:])] for arg in arguments[1]]
        if any(contour is None for contour in contours):
            warnings.warn(f"Could not instantiate #{step_id} = {step_name}({arguments})"
                          f" because some of the contours are NoneType."
                          "See Face3D.from_step method")
            return None
        surface = object_dict[int(arguments[2])]
        face = globals()[surface.face_class]
        point_in_contours3d = any(isinstance(contour, volmdlr.Point3D) for contour in contours)
        if (len(contours) == 1) and isinstance(contours[0], volmdlr.Point3D):
            return face.from_surface_rectangular_cut(surface)
        if len(contours) == 2 and point_in_contours3d:
            vertex = next(contour for contour in contours if isinstance(contour, volmdlr.Point3D))
            base = next(contour for contour in contours if contour is not vertex)
            return face.from_base_and_vertex(base, vertex, name)
        if point_in_contours3d:
            raise NotImplementedError

        return face.from_contours3d(surface, contours, name)

    @classmethod
    def from_contours3d(cls, surface, contours3d: List[volmdlr.wires.Contour3D], name: str = ''):
        """
        Returns the face generated by a list of contours. Finds out which are outer or inner contours.

        :param surface: Surface3D where the face is defined.
        :param contours3d: List of 3D contours representing the face's BREP.
        :param name: the name to inject in the new face
        """

        lc3d = len(contours3d)
        outer_contour2d = None
        outer_contour3d, inner_contours3d = None, None
        if lc3d == 1:
            outer_contour2d = surface.contour3d_to_2d(contours3d[0])
            outer_contour3d = contours3d[0]
            inner_contours2d = []

        elif lc3d > 1:
            area = -1
            inner_contours2d = []
            inner_contours3d = []

            contours2d = [surface.contour3d_to_2d(contour3d) for contour3d in contours3d]

            check_contours = [not contour2d.is_ordered(tol=1e-2) for contour2d in contours2d]
<<<<<<< HEAD
            if any(check_contours):
                # Not implemented yet, but connect_contours should also return outer_contour3d and inner_contours3d
                outer_contour2d, inner_contours2d = surface.connect_contours(contours2d[0], contours2d[1:])
=======
            if any(check_contours) and isinstance(surface, (surfaces.PeriodicalSurface, surfaces.BSplineSurface3D)):
                # Not implemented yet, but repair_contours2d should also return outer_contour3d and inner_contours3d
                outer_contour2d, inner_contours2d = surface.repair_contours2d(contours2d[0], contours2d[1:])
            elif any(check_contours):
                surface.save_to_file("buggy_contour_surface.json")
                for i, contour in enumerate(contours3d):
                    contour.save_to_file(f"buggy_contour_contour_{i}.json")
>>>>>>> 1b06cecc
            else:
                for contour2d, contour3d in zip(contours2d, contours3d):
                    # if not contour2d.is_ordered(1e-4):
                    #     contour2d = vm_parametric.contour2d_healing(contour2d)
                    inner_contours2d.append(contour2d)
                    inner_contours3d.append(contour3d)
                    contour_area = contour2d.area()
                    if contour_area > area:
                        area = contour_area
                        outer_contour2d = contour2d
                        outer_contour3d = contour3d
                inner_contours2d.remove(outer_contour2d)
                inner_contours3d.remove(outer_contour3d)
        else:
            raise ValueError('Must have at least one contour')

        # if outer_contour3d and not outer_contour3d.is_ordered():
        #     outer_contour2d = vm_parametric.contour2d_healing(outer_contour2d)
        if (not outer_contour2d) or (not outer_contour2d.primitives):
            return None
        surface2d = surfaces.Surface2D(outer_contour=outer_contour2d,
                                       inner_contours=inner_contours2d)
        face = cls(surface, surface2d=surface2d, name=name)
        # To improve performance while reading from step file
        # face.outer_contour3d = outer_contour3d
        # face.inner_contours3d = inner_contours3d

        return face

    def to_step(self, current_id):
        content, surface3d_ids = self.surface3d.to_step(current_id)
        current_id = max(surface3d_ids) + 1

        if len(surface3d_ids) != 1:
            raise NotImplementedError('What to do with more than 1 id ? with 0 id ?')
        outer_contour_content, outer_contour_id = self.outer_contour3d.to_step(
            current_id, surface_id=surface3d_ids[0], surface3d=self.surface3d)
        content += outer_contour_content
        content += f"#{outer_contour_id + 1} = FACE_BOUND('{self.name}',#{outer_contour_id},.T.);\n"
        contours_ids = [outer_contour_id + 1]
        current_id = outer_contour_id + 2
        for inner_contour3d in self.inner_contours3d:
            inner_contour_content, inner_contour_id = inner_contour3d.to_step(
                current_id)
            # surface_id=surface3d_id)
            content += inner_contour_content
            face_bound_id = inner_contour_id + 1
            content += f"#{face_bound_id} = FACE_BOUND('',#{inner_contour_id},.T.);\n"
            contours_ids.append(face_bound_id)
            current_id = face_bound_id + 1

        content += f"#{current_id} = ADVANCED_FACE('{self.name}',({volmdlr.core.step_ids_to_str(contours_ids)})" \
                   f",#{surface3d_ids[0]},.T.);\n"
        # TODO: create an ADVANCED_FACE for each surface3d_ids ?
        return content, [current_id]

    def triangulation_lines(self):
        return [], []

    def grid_size(self):
        """
        Specifies an adapted size of the discretization grid used in face triangulation.
        """
        return [0, 0]

    def triangulation(self):
        number_points_x, number_points_y = self.grid_size()
        mesh2d = self.surface2d.triangulation(number_points_x, number_points_y)
        if mesh2d is None:
            return None
        return vmd.DisplayMesh3D([vmd.Node3D(*self.surface3d.point2d_to_3d(point)) for point in mesh2d.points],
                                 mesh2d.triangles)

    def plot2d(self, ax=None, color='k', alpha=1):
        if ax is None:
            _, ax = plt.subplots()
        self.surface2d.plot(ax=ax, color=color, alpha=alpha)

    def rotation(self, center: volmdlr.Point3D,
                 axis: volmdlr.Vector3D, angle: float):
        """
        Face3D rotation.

        :param center: rotation center
        :param axis: rotation axis
        :param angle: angle rotation
        :return: a new rotated Face3D
        """
        new_surface = self.surface3d.rotation(center=center, axis=axis,
                                              angle=angle)
        return self.__class__(new_surface, self.surface2d)

    def rotation_inplace(self, center: volmdlr.Point3D,
                         axis: volmdlr.Vector3D, angle: float):
        """
        Face3D rotation.

         Object is updated inplace.
        :param center: rotation center.
        :type center: `volmdlr.Point3D`
        :param axis: rotation axis.
        :type axis: `volmdlr.Vector3D`
        :param angle: rotation angle.
        :type angle: float
        """
        warnings.warn("'inplace' methods are deprecated. Use a not inplace method instead.", DeprecationWarning)

        self.surface3d.rotation_inplace(center=center, axis=axis, angle=angle)
        new_bounding_box = self.get_bounding_box()
        self.bounding_box = new_bounding_box

    def translation(self, offset: volmdlr.Vector3D):
        """
        Face3D translation.

        :param offset: Translation vector.
        :type offset: `volmdlr.Vector3D`
        :return: A new translated Face3D
        """
        new_surface3d = self.surface3d.translation(offset=offset)
        return self.__class__(new_surface3d, self.surface2d)

    def translation_inplace(self, offset: volmdlr.Vector3D):
        """
        Face3D translation. Object is updated inplace.

        :param offset: translation vector
        """
        warnings.warn("'inplace' methods are deprecated. Use a not inplace method instead.", DeprecationWarning)

        self.surface3d.translation_inplace(offset=offset)
        new_bounding_box = self.get_bounding_box()
        self.bounding_box = new_bounding_box

    def frame_mapping(self, frame: volmdlr.Frame3D, side: str):
        """
        Changes frame_mapping and return a new Face3D.

        side = 'old' or 'new'
        """
        new_surface3d = self.surface3d.frame_mapping(frame, side)
        return self.__class__(new_surface3d, self.surface2d.copy(),
                              self.name)

    def frame_mapping_inplace(self, frame: volmdlr.Frame3D, side: str):
        """
        Changes frame_mapping and the object is updated inplace.

        side = 'old' or 'new'
        """
        warnings.warn("'inplace' methods are deprecated. Use a not inplace method instead.", DeprecationWarning)

        self.surface3d.frame_mapping_inplace(frame, side)
        new_bounding_box = self.get_bounding_box()
        self.bounding_box = new_bounding_box

    def copy(self, deep=True, memo=None):
        """Returns a copy of the Face3D."""
        return self.__class__(self.surface3d.copy(deep, memo), self.surface2d.copy(),
                              self.name)

    def face_inside(self, face2):
        """
        Verifies if a face is inside another one.

        It returns True if face2 is inside or False if the opposite.
        """
        if self.surface3d.is_coincident(face2.surface3d):
            self_contour2d = self.outer_contour3d.to_2d(
                self.surface3d.frame.origin, self.surface3d.frame.u, self.surface3d.frame.v)
            face2_contour2d = face2.outer_contour3d.to_2d(
                self.surface3d.frame.origin, self.surface3d.frame.u, self.surface3d.frame.v)
            if self_contour2d.is_inside(face2_contour2d):
                if self_contour2d.is_inside(face2_contour2d):
                    for inner_contour in self.inner_contours3d:
                        inner_contour2d = inner_contour.to_2d(
                            self.surface3d.frame.origin, self.surface3d.frame.u, self.surface3d.frame.v)
                        if inner_contour2d.is_inside(face2_contour2d) or inner_contour2d.is_superposing(
                                face2_contour2d):
                            return False
                return True
            if self_contour2d.is_superposing(face2_contour2d):
                return True
        return False

    def edge_intersections(self, edge):
        intersections = []
        method_name = f'{edge.__class__.__name__.lower()[:-2]}_intersections'
        if hasattr(self, method_name):
            intersections = getattr(self, method_name)(edge)
        if not intersections:
            for point in [edge.start, edge.end]:
                if self.point_belongs(point):
                    if point not in intersections:
                        intersections.append(point)
        return intersections

    def line_intersections(self,
                           line: vme.Line3D,
                           ) -> List[volmdlr.Point3D]:
        intersections = []
        for intersection in self.surface3d.line_intersections(line):
            if self.point_belongs(intersection):
                intersections.append(intersection)
        if not intersections:
            for prim in self.outer_contour3d.primitives:
                intersection = prim.line_intersections(line)
                if intersection:
                    if intersection not in intersections:
                        intersections.append(intersection)

        return intersections

    def linesegment_intersections(self, linesegment: vme.LineSegment3D) -> List[volmdlr.Point3D]:
        linesegment_intersections = []
        if not self.bounding_box.is_intersecting(linesegment.bounding_box):
            return []
        if not hasattr(self.surface3d, 'linesegment_intersections'):
            return self.linesegment_intersections_approximation(linesegment)
        for intersection in self.surface3d.linesegment_intersections(linesegment):
            if self.point_belongs(intersection):
                linesegment_intersections.append(intersection)
        return linesegment_intersections

    def fullarc_intersections(self, fullarc: vme.FullArc3D) -> List[volmdlr.Point3D]:
        intersections = []
        for intersection in self.surface3d.fullarc_intersections(fullarc):
            if self.point_belongs(intersection):
                intersections.append(intersection)
        return intersections

    def plot(self, ax=None, color='k', alpha=1, edge_details=False):
        if not ax:
            ax = plt.figure().add_subplot(111, projection='3d')

        self.outer_contour3d.plot(ax=ax, edge_style=EdgeStyle(color=color, alpha=alpha,
                                                              edge_ends=edge_details, edge_direction=edge_details))
        for contour3d in self.inner_contours3d:
            contour3d.plot(ax=ax, edge_style=EdgeStyle(color=color, alpha=alpha,
                                                       edge_ends=edge_details, edge_direction=edge_details))
        return ax

    def random_point_inside(self):
        point_inside2d = self.surface2d.random_point_inside()
        return self.surface3d.point2d_to_3d(point_inside2d)

    def is_adjacent(self, face2: 'Face3D'):
        contour1 = self.outer_contour3d.to_2d(
            self.surface3d.frame.origin,
            self.surface3d.frame.u,
            self.surface3d.frame.v)
        contour2 = face2.outer_contour3d.to_2d(
            self.surface3d.frame.origin,
            self.surface3d.frame.u,
            self.surface3d.frame.v)
        if contour1.is_sharing_primitives_with(contour2):
            return True
        return False

    def geo_lines(self):  # , mesh_size_list=None):
        """
        Gets the lines that define a Face3D in a .geo file.

        """

        i_index, p_index = None, None
        lines, line_surface, lines_tags = [], [], []
        point_account, line_account, line_loop_account = 0, 0, 1
        for c_index, contour in enumerate(list(chain(*[[self.outer_contour3d], self.inner_contours3d]))):

            if isinstance(contour, volmdlr.wires.Circle2D):
                # point=[contour.radius, contour.center.y, 0]
                # lines.append('Point('+str(point_account+1)+') = {'+str(point)[1:-1]+', '+str(mesh_size)+'};')

                # point = [*contour.center, 0]
                # lines.append('Point('+str(point_account+2)+') = {'+str(point)[1:-1]+', '+str(mesh_size)+'};')

                # point=[-contour.radius, contour.center.y, 0]
                # lines.append('Point('+str(point_account+3)+') = {'+str(point)[1:-1]+', '+str(mesh_size)+'};')

                # lines.append('Circle('+str(line_account+1)+') = {'+str(point_account+1)+','+str(point_account+2) \
                #              +','+str(point_account+3)+'};')
                # lines.append('Circle('+str(line_account+2)+') = {'+str(point_account+3)+','+str(point_account+2) \
                #              + ','+str(point_account+1)+'};')

                # lines_tags.extend([line_account+1, line_account+2])

                # lines.append('Line Loop('+str(line_loop_account+1)+') = {'+str(lines_tags)[1:-1]+'};')

                # line_surface.append(line_loop_account+1)

                # lines_tags = []
                # point_account, line_account, line_loop_account = point_account+3, line_account+2, line_loop_account+1

                pass

            elif isinstance(contour, (volmdlr.wires.Contour3D, volmdlr.wires.ClosedPolygon3D)):
                if not isinstance(contour, volmdlr.wires.ClosedPolygon3D):
                    contour = contour.to_polygon(1)
                for i_index, point in enumerate(contour.points):
                    lines.append(point.get_geo_lines(tag=point_account + i_index + 1,
                                                     point_mesh_size=None))

                for p_index, primitive in enumerate(contour.primitives):
                    if p_index != len(contour.primitives) - 1:
                        lines.append(primitive.get_geo_lines(tag=line_account + p_index + 1,
                                                             start_point_tag=point_account + p_index + 1,
                                                             end_point_tag=point_account + p_index + 2))
                    else:
                        lines.append(primitive.get_geo_lines(tag=line_account + p_index + 1,
                                                             start_point_tag=point_account + p_index + 1,
                                                             end_point_tag=point_account + 1))
                    lines_tags.append(line_account + p_index + 1)

                lines.append('Line Loop(' + str(c_index + 1) + ') = {' + str(lines_tags)[1:-1] + '};')
                line_surface.append(line_loop_account)
                point_account = point_account + i_index + 1
                line_account, line_loop_account = line_account + p_index + 1, line_loop_account + 1
                lines_tags = []

        lines.append('Plane Surface(' + str(1) + ') = {' + str(line_surface)[1:-1] + '};')

        return lines

    def to_geo(self, file_name: str):  # , mesh_size_list=None):
        """
        Gets the .geo file for the Face3D.

        """

        lines = self.geo_lines()

        with open(file_name + '.geo', 'w', encoding="utf-8") as file:
            for line in lines:
                file.write(line)
                file.write('\n')
        file.close()

    def get_geo_lines(self, tag: int, line_loop_tag: List[int]):
        """
        Gets the lines that define a PlaneFace3D in a .geo file.

        """

        return 'Plane Surface(' + str(tag) + ') = {' + str(line_loop_tag)[1:-1] + '};'

    def edge3d_inside(self, edge3d):
        """
        Returns True if edge 3d is coplanar to the face.
        """
        method_name = f'{edge3d.__class__.__name__.lower()[:-2]}_inside'
        if hasattr(self, method_name):
            return getattr(self, method_name)(edge3d)
        points = edge3d.discretization_points(number_points=5)
        for point in points[1:-1]:
            if not self.point_belongs(point):
                return False
        return True

    def is_intersecting(self, face2, list_coincident_faces=None, tol: float = 1e-6):
        """
        Verifies if two face are intersecting.

        :param face2: face 2
        :param list_coincident_faces: list of coincident faces, if existent
        :param tol: tolerance for calculations
        :return: True if faces intersect, False otherwise
        """
        if list_coincident_faces is None:
            list_coincident_faces = []
        if self.bounding_box.is_intersecting(face2.bounding_box, tol) and \
                (self, face2) not in list_coincident_faces:

            edge_intersections = []
            for prim1 in self.outer_contour3d.primitives + [prim for inner_contour in self.inner_contours3d
                                                            for prim in inner_contour.primitives]:
                edge_intersections = face2.edge_intersections(prim1)
                if edge_intersections:
                    return True
            if not edge_intersections:
                for prim2 in face2.outer_contour3d.primitives + [prim for inner_contour in face2.inner_contours3d
                                                                 for prim in inner_contour.primitives]:
                    edge_intersections = self.edge_intersections(prim2)
                    if edge_intersections:
                        return True

        return False

    def face_intersections_outer_contour(self, face2):
        """
        Returns the intersections of the face outer contour with other given face.
        """
        intersections_points = []
        for edge1 in self.outer_contour3d.primitives:
            intersection_points = face2.edge_intersections(edge1)
            if intersection_points:
                for point in intersection_points:
                    if point not in intersections_points:
                        intersections_points.append(point)

        return intersections_points

    def face_intersections(self, face2, tol=1e-6) -> List[volmdlr.wires.Wire3D]:
        """
        Calculates the intersections between two Face3D.

        """

        bbox1 = self.bounding_box
        bbox2 = face2.bounding_box
        if not bbox1.is_intersecting(bbox2, tol):
            return []
        if self.face_inside(face2) or face2.face_inside(self):
            return []
        face_intersections = self.get_face_intersections(face2)
        return face_intersections

    def get_face_intersections(self, face2):
        """
        Gets the intersections between two faces.

        :param face2: second face.
        :return: intersections.
        """
        method_name = f'{face2.__class__.__name__.lower()[:-2]}_intersections'
        intersections = getattr(self, method_name)(face2)
        return intersections

    def set_operations_new_faces(self, intersecting_combinations):
        self_copy = self.copy(deep=True)
        list_cutting_contours = self_copy.get_face_cutting_contours(intersecting_combinations)
        if not list_cutting_contours:
            return [self_copy]
        return self_copy.divide_face(list_cutting_contours)

    def split_inner_contour_intersecting_cutting_contours(self, list_cutting_contours):
        """
        Given a list contours cutting the face, it calculates inner contours intersections with these contours.

        Then, these inner contours were split at the found intrsecting points.
        :param list_cutting_contours: list of contours cutting face.
        :return:
        """
        list_split_inner_contours = []
        for inner_contour in self.surface2d.inner_contours:
            list_intersecting_points_with_inner_contour = []
            for cutting_contour in list_cutting_contours:
                contour_intersection_points = inner_contour.intersection_points(cutting_contour)
                if not contour_intersection_points:
                    continue
                list_intersecting_points_with_inner_contour.extend(contour_intersection_points)
            inner_contour_intersections_with_outer_contour = inner_contour.intersection_points(
                self.surface2d.outer_contour)
            if list_intersecting_points_with_inner_contour and inner_contour_intersections_with_outer_contour:
                list_intersecting_points_with_inner_contour.extend(inner_contour_intersections_with_outer_contour)
            sorted_intersections_points_along_inner_contour = inner_contour.sort_points_along_wire(
                list_intersecting_points_with_inner_contour)
            if sorted_intersections_points_along_inner_contour:
                list_split_inner_contours.extend(inner_contour.split_with_sorted_points(
                    sorted_intersections_points_along_inner_contour))
        return list_split_inner_contours

    def get_face_cutting_contours(self, dict_intersecting_combinations):
        """
        Get all contours cutting the face, resulting from multiple faces intersections.

        :param dict_intersecting_combinations: dictionary containing as keys the combination of intersecting faces
        and as the values the resulting primitive from the intersection of these two faces
        return a list all contours cutting one particular face.
        """
        face_intersecting_primitives2d = self.select_face_intersecting_primitives(dict_intersecting_combinations)
        if not face_intersecting_primitives2d:
            return []
        list_cutting_contours = volmdlr.wires.Contour2D.contours_from_edges(face_intersecting_primitives2d[:])

        if not self.surface2d.inner_contours:
            return list_cutting_contours
        list_split_inner_contours = self.split_inner_contour_intersecting_cutting_contours(list_cutting_contours)

        valid_cutting_contours = []

        # remove split_inner_contour connected to a cutting_contour at two points.
        connected_at_two_ends = []
        for cutting_contour in list_cutting_contours:
            for split_contour in list_split_inner_contours:
                if split_contour.point_over_wire(cutting_contour.primitives[0].start) and \
                        split_contour.point_over_wire(cutting_contour.primitives[-1].end):
                    connected_at_two_ends.append(split_contour)
                    break
        list_split_inner_contours = [split_contour for split_contour in list_split_inner_contours
                                     if split_contour not in connected_at_two_ends]
        while list_cutting_contours:
            for i, cutting_contour in enumerate(list_cutting_contours[:]):
                if (self.surface2d.outer_contour.point_over_contour(cutting_contour.primitives[0].start) and
                    self.surface2d.outer_contour.point_over_contour(cutting_contour.primitives[-1].end)) or \
                        cutting_contour.primitives[0].start.is_close(cutting_contour.primitives[-1].end):
                    valid_cutting_contours.append(cutting_contour)
                    list_cutting_contours.pop(i)
                    break
                list_cutting_contours.pop(i)
                while True:
                    connecting_split_contour = cutting_contour.get_connected_wire(list_split_inner_contours)
                    list_split_inner_contours.remove(connecting_split_contour)
                    new_contour = volmdlr.wires.Contour2D.contours_from_edges(
                        cutting_contour.primitives + connecting_split_contour.primitives)[0]

                    if self.surface2d.outer_contour.are_extremity_points_touching(new_contour) or\
                            new_contour.is_contour_closed():
                        valid_cutting_contours.append(new_contour)
                        break

                    connecting_cutting_contour = new_contour.get_connected_wire(list_cutting_contours)
                    if not connecting_cutting_contour:
                        if any(self.surface2d.outer_contour.point_over_contour(point)
                               for point in [new_contour.primitives[0].start, new_contour.primitives[-1].end]) and \
                                any(valid_contour.point_over_contour(point) for valid_contour in
                                    valid_cutting_contours for
                                    point in [new_contour.primitives[0].start, new_contour.primitives[-1].end]):
                            valid_cutting_contours.append(new_contour)
                        break

                    new_contour = volmdlr.wires.Contour2D.contours_from_edges(
                        new_contour.primitives + connecting_cutting_contour.primitives)[0]
                    list_cutting_contours.remove(connecting_cutting_contour)

                    if self.surface2d.outer_contour.are_extremity_points_touching(new_contour):
                        valid_cutting_contours.append(new_contour)
                        break

                    cutting_contour = new_contour
                break
        return valid_cutting_contours + list_split_inner_contours

    def divide_face(self, list_cutting_contours: List[volmdlr.wires.Contour2D]):
        """
        Divides a Face 3D with a list of cutting contours.

        :param list_cutting_contours: list of contours cutting the face.
        """
        list_faces = []
        list_open_cutting_contours = []
        list_closed_cutting_contours = []
        face_inner_contours = self.surface2d.inner_contours[:]
        list_cutting_contours_ = []
        while list_cutting_contours:
            cutting_contour = list_cutting_contours[0]
            if not cutting_contour.primitives[0].start.is_close(cutting_contour.primitives[-1].end):
                list_cutting_contours_.append(cutting_contour)
                list_cutting_contours.remove(cutting_contour)
                continue
            for inner_contour in face_inner_contours:
                if cutting_contour.is_inside(inner_contour):
                    if cutting_contour.is_sharing_primitives_with(inner_contour):
                        merged_contours = cutting_contour.merge_with(inner_contour)
                        list_cutting_contours.remove(cutting_contour)
                        cutting_contour = merged_contours[0]
                    # list_cutting_contours = merged_contours + list_cutting_contours
                    # break
                    continue
                if cutting_contour.is_sharing_primitives_with(inner_contour):
                    merged_contours = cutting_contour.merge_with(inner_contour)
                    list_cutting_contours.remove(cutting_contour)
                    face_inner_contours.remove(inner_contour)
                    list_cutting_contours = merged_contours + list_cutting_contours
                    break
            else:
                list_cutting_contours_.append(cutting_contour)
                if cutting_contour in list_cutting_contours:
                    list_cutting_contours.remove(cutting_contour)

        list_cutting_contours = list_cutting_contours_
        list_cutting_contours_ = []
        for cutting_contour in list_cutting_contours:
            contour_intersections = self.surface2d.outer_contour.wire_intersections(cutting_contour)
            if len(contour_intersections) >= 2:
                contour_intersections = sorted(contour_intersections, key=cutting_contour.abscissa)
                list_cutting_contours_.extend(cutting_contour.split_with_sorted_points(contour_intersections))
                continue
            list_cutting_contours_.append(cutting_contour)
        list_cutting_contours = list_cutting_contours_
        for cutting_contour in list_cutting_contours:
            if not cutting_contour.primitives[0].start.is_close(cutting_contour.primitives[-1].end):
                list_open_cutting_contours.append(cutting_contour)
                continue
            list_closed_cutting_contours.append(cutting_contour)
        if list_open_cutting_contours:
            list_faces = self.divide_face_with_open_cutting_contours(list_open_cutting_contours)
        list_faces = self.divide_face_with_closed_cutting_contours(list_closed_cutting_contours, list_faces)
        list_faces = [face for face in list_faces if not math.isclose(face.area(), 0.0, abs_tol=1e-08)]
        return list_faces

    def divide_face_with_open_cutting_contours(self, list_open_cutting_contours):
        """
        Divides a face 3D with a list of closed cutting contour, that is, it will cut holes on the face.

        :param list_open_cutting_contours: list containing the open cutting contours.
        :return: list divided faces.
        """
        list_faces = []
        if not self.surface2d.outer_contour.edge_polygon.is_trigo:
            self.surface2d.outer_contour = self.surface2d.outer_contour.invert()
        new_faces_contours = self.surface2d.outer_contour.divide(list_open_cutting_contours)
        new_inner_contours = len(new_faces_contours) * [[]]
        if self.surface2d.inner_contours:
            new_faces_contours, new_inner_contours = self.get_open_contour_divided_faces_inner_contours(
                new_faces_contours)
        if isinstance(self, Triangle3D):
            class_to_instanciate = PlaneFace3D
        else:
            class_to_instanciate = self.__class__
        for contour, inner_contours in zip(new_faces_contours, new_inner_contours):
            new_face = class_to_instanciate(self.surface3d, surfaces.Surface2D(contour, inner_contours))
            list_faces.append(new_face)
        return list_faces

    def divide_face_with_closed_cutting_contours(self, list_closed_cutting_contours, list_faces):
        """
        Divides a Face3D with a list of Open cutting contours.

        Contours going from one side to another of the Face, or from the outer contour to one inner contour.

        :param list_closed_cutting_contours: list containing the closed cutting contours
        :param list_faces: list of already divided faces
        :return: list divided faces
        """
        for closed_cutting_contour in list_closed_cutting_contours:
            if closed_cutting_contour.primitives[0].start.is_close(closed_cutting_contour.primitives[-1].end):
                inner_contours1 = []
                inner_contours2 = []
                if list_faces:
                    new_list_faces = self.get_closed_contour_divided_faces_inner_contours(
                        list_faces, closed_cutting_contour)
                    list_faces = list_faces + new_list_faces
                    continue
                new_contour_adjacent_to_inner_contour = False
                for inner_contour in self.surface2d.inner_contours:
                    if closed_cutting_contour.is_inside(inner_contour):
                        inner_contours2.append(inner_contour)
                        continue
                    if closed_cutting_contour.is_sharing_primitives_with(inner_contour):
                        new_contour_adjacent_to_inner_contour = True
                        inner_contours1.extend(closed_cutting_contour.merge_with(inner_contour))
                    else:
                        inner_contours1.append(inner_contour)
                if not new_contour_adjacent_to_inner_contour:
                    inner_contours1.append(closed_cutting_contour)
                if isinstance(self, Triangle3D):
                    class_to_instanciate = PlaneFace3D
                else:
                    class_to_instanciate = self.__class__
                surf3d = self.surface3d
                surf2d = surfaces.Surface2D(self.surface2d.outer_contour, inner_contours1)
                new_plane = class_to_instanciate(surf3d, surf2d)
                list_faces.append(new_plane)
                list_faces.append(class_to_instanciate(surf3d, surfaces.Surface2D(
                    closed_cutting_contour, inner_contours2)))
                continue
            surf3d = self.surface3d
            surf2d = surfaces.Surface2D(self.surface2d.outer_contour, [])
            if isinstance(self, Triangle3D):
                class_to_instanciate = PlaneFace3D
            else:
                class_to_instanciate = self.__class__
            new_plane = class_to_instanciate(surf3d, surf2d)
            list_faces.append(new_plane)
        return list_faces

    def get_open_contour_divided_faces_inner_contours(self, new_faces_contours):
        """
        If there is any inner contour, verifies which ones belong to the new divided faces.

        :param new_faces_contours: new faces outer contour.
        :return: valid_new_faces_contours, valid_new_faces_contours.
        """
        valid_new_faces_contours = []
        valid_inner_contours = []
        new_faces_contours_ = []
        for new_contour in new_faces_contours:
            for inner_contour in self.surface2d.inner_contours:
                if new_contour.is_superposing(inner_contour):
                    break
            else:
                new_faces_contours_.append(new_contour)
        new_faces_contours = new_faces_contours_
        while new_faces_contours:
            new_face_contour = new_faces_contours[0]
            if new_face_contour in valid_new_faces_contours:
                new_faces_contours.remove(new_face_contour)
                continue
            inner_contours = []
            for inner_contour in self.surface2d.inner_contours:
                if not new_face_contour.is_inside(inner_contour):
                    continue
                if new_face_contour.is_sharing_primitives_with(inner_contour):
                    merged_new_face_contours = new_face_contour.merge_with(inner_contour)
                    if merged_new_face_contours:
                        new_faces_contours.remove(new_face_contour)
                        new_faces_contours = merged_new_face_contours + new_faces_contours
                        break
                else:
                    inner_contours.append(inner_contour)
            else:
                valid_new_faces_contours.append(new_face_contour)
                valid_inner_contours.append(inner_contours)
                new_faces_contours.remove(new_face_contour)
        return valid_new_faces_contours, valid_inner_contours

    def get_closed_contour_divided_faces_inner_contours(self, list_faces, new_contour):
        """
        If there is any inner contour, verifies which ones belong to the new divided faces.

        :param list_faces: list of new faces.
        :param new_contour: current new face outer contour.
        :return: a list of new faces with its inner contours.
        """
        new_list_faces = []
        for new_face in list_faces:
            if new_face.surface2d.outer_contour.is_inside(new_contour):
                inner_contours1 = []
                inner_contours2 = []
                if not new_face.surface2d.inner_contours:
                    new_face.surface2d.inner_contours = [new_contour]
                    break
                new_contour_not_sharing_primitives = True
                for i, inner_contour in enumerate(new_face.surface2d.inner_contours):
                    if new_contour.is_inside(inner_contour):
                        if any(inner_contour.primitive_over_contour(prim)
                               for prim in new_contour.primitives):
                            new_face.surface2d.inner_contours[i] = new_contour
                            break
                        inner_contours2.append(inner_contour)
                    elif not any(inner_contour.primitive_over_contour(prim) for prim in
                                 new_contour.primitives):
                        inner_contours1.append(inner_contour)
                    else:
                        new_contour_not_sharing_primitives = False
                else:
                    surf3d = new_face.surface3d
                    if inner_contours1:
                        if new_contour_not_sharing_primitives:
                            inner_contours1.append(new_contour)
                            new_face.surface2d.inner_contours = inner_contours1
                            new_list_faces.append(self.__class__(surf3d, surfaces.Surface2D(new_contour, [])))
                            break
                        surf2d = surfaces.Surface2D(new_face.surface2d.outer_contour, inner_contours1)
                        new_plane = self.__class__(surf3d, surf2d)
                        new_list_faces.append(new_plane)
                    if inner_contours2:
                        new_list_faces.append(
                            self.__class__(surf3d, surfaces.Surface2D(new_contour, inner_contours2)))
        return new_list_faces

    def select_face_intersecting_primitives(self, dict_intersecting_combinations):
        """
        Select face intersecting primitives from a dictionary containing all intersection combinations.

        :param dict_intersecting_combinations: dictionary containing all intersection combinations
        :return: list of intersecting primitives for current face
        """
        face_intersecting_primitives2d = []
        for intersecting_combination, intersections in dict_intersecting_combinations.items():
            if self in intersecting_combination:
                for intersection_wire in intersections:
                    if len(intersection_wire.primitives) != 1:
                        raise NotImplementedError
                    primitive2_2d = self.surface3d.contour3d_to_2d(intersection_wire).primitives[0]
                    if volmdlr.core.edge_in_list(primitive2_2d, face_intersecting_primitives2d) or \
                            volmdlr.core.edge_in_list(primitive2_2d.reverse(), face_intersecting_primitives2d):
                        continue
                    if not self.surface2d.outer_contour.primitive_over_contour(primitive2_2d, tol=1e-7):
                        face_intersecting_primitives2d.append(primitive2_2d)
        return face_intersecting_primitives2d

    def _is_linesegment_intersection_possible(self, linesegment: vme.LineSegment3D):
        """
        Verifies if intersection of face with line segment is possible or not.

        :param linesegment: other line segment.
        :return: returns True if possible, False otherwise.
        """
        if not self.bounding_box.is_intersecting(linesegment.bounding_box):
            return False
        if math.isclose(self.area(), 0.0, abs_tol=1e-10):
            return False
        import volmdlr.primitives3d
        bbox_block_faces = volmdlr.primitives3d.Block.from_bounding_box(self.bounding_box).faces
        if not any(bbox_face.linesegment_intersections(linesegment) for bbox_face in bbox_block_faces):
            return False
        return True

    def _get_linesegment_intersections_approximation(self, linesegment: vme.LineSegment3D):
        """Generator line segment intersections approximation."""
        if self.__class__ == PlaneFace3D:
            faces_triangulation = [self]
        else:
            triangulation = self.triangulation()
            faces_triangulation = triangulation.triangular_faces()
        for face in faces_triangulation:
            inters = face.linesegment_intersections(linesegment)
            yield inters

    def is_linesegment_crossing(self, linesegment):
        """
        Verify if a face 3d is being crossed by a line segment 3d.
        """
        intersections = self.linesegment_intersections(linesegment)
        if intersections:
            return True
        return False

    def linesegment_intersections_approximation(self, linesegment: vme.LineSegment3D) -> List[volmdlr.Point3D]:
        """Approximation of intersections face 3D and a line segment 3D."""
        if not self._is_linesegment_intersection_possible(linesegment):
            return []
        linesegment_intersections = []
        for inters in self._get_linesegment_intersections_approximation(linesegment):
            for point in inters:
                if not volmdlr.core.point_in_list(point, linesegment_intersections):
                    linesegment_intersections.append(point)

        return linesegment_intersections


class PlaneFace3D(Face3D):
    """
    Defines a PlaneFace3D class.

    :param surface3d: a plane 3d.
    :type surface3d: Plane3D.
    :param surface2d: a 2d surface to define the plane face.
    :type surface2d: Surface2D.
    """
    _standalone_in_db = False
    _generic_eq = True
    _non_serializable_attributes = ['bounding_box', 'polygon2D']
    _non_data_eq_attributes = ['name', 'bounding_box', 'outer_contour3d',
                               'inner_contours3d']
    _non_data_hash_attributes = []

    def __init__(self, surface3d: surfaces.Plane3D, surface2d: surfaces.Surface2D,
                 name: str = ''):
        self._bbox = None
        Face3D.__init__(self,
                        surface3d=surface3d,
                        surface2d=surface2d,
                        name=name)

    def copy(self, deep=True, memo=None):
        return PlaneFace3D(self.surface3d.copy(deep, memo), self.surface2d.copy(),
                           self.name)

    @property
    def bounding_box(self):
        """
        Returns the boundary box of a PlanFace3D.

        """
        if not self._bbox:
            self._bbox = self.get_bounding_box()
        return self._bbox

    @bounding_box.setter
    def bounding_box(self, new_bounding_box):
        self._bbox = new_bounding_box

    def distance_to_point(self, point, return_other_point=False):
        """
        Calculates the distance from a plane face and a point.

        :param point: point to verify.
        :param return_other_point: bool to decide if corresponding point on face should be returned.
        :return: distance to planeface3D.
        """

        projected_pt = point.plane_projection3d(self.surface3d.frame.origin,
                                                self.surface3d.frame.u,
                                                self.surface3d.frame.v)
        projection_distance = point.point_distance(projected_pt)

        if self.point_belongs(projected_pt):
            if return_other_point:
                return projection_distance, projected_pt
            return projection_distance

        point_2d = point.to_2d(self.surface3d.frame.origin, self.surface3d.frame.u,
                               self.surface3d.frame.v)

        polygon2d = self.surface2d.outer_contour.to_polygon(angle_resolution=10)
        border_distance, other_point = polygon2d.point_border_distance(point_2d, return_other_point=True)

        other_point = self.surface3d.point2d_to_3d(volmdlr.Point2D(*other_point))

        if return_other_point:
            return (projection_distance ** 2 + border_distance ** 2) ** 0.5, \
                other_point
        return (projection_distance ** 2 + border_distance ** 2) ** 0.5

    def minimum_distance_points_plane(self, other_plane_face, return_points=False):
        """
        Given two plane faces, calculates the points which corresponds to the minimal distance between these two faces.

        :param other_plane_face: Second plane face.
        :param return_points: Boolean to return corresponding points or not.
        :return: minimal distance.
        """

        min_distance = math.inf
        for edge1 in self.outer_contour3d.primitives:
            for edge2 in other_plane_face.outer_contour3d.primitives:
                if hasattr(edge1, 'minimum_distance'):
                    dist = edge1.minimum_distance(edge2, return_points=return_points)
                elif hasattr(edge2, 'minimum_distance'):
                    dist = edge2.minimum_distance(edge1, return_points=return_points)
                else:
                    raise AttributeError(f'Neither {edge1} nor {edge2} has a minimum_distance method.')
                if return_points:
                    if dist[0] < min_distance:
                        min_distance = dist[0]
                        point1, point2 = dist[1], dist[2]
                else:
                    if dist < min_distance:
                        min_distance = dist
        if return_points:
            return min_distance, point1, point2
        return min_distance

    def linesegment_inside(self, linesegment: vme.LineSegment3D):
        direction_vector = linesegment.unit_direction_vector()
        if not math.isclose(abs(direction_vector.dot(self.surface3d.frame.w)), 0.0, abs_tol=1e-6):
            return False
        for point in [linesegment.start, linesegment.middle_point(), linesegment.end]:
            if not self.point_belongs(point):
                return False
        return True

    def circle_inside(self, circle: volmdlr.wires.Circle3D):
        if not math.isclose(abs(circle.frame.w.dot(self.surface3d.frame.w)), 1.0, abs_tol=1e-6):
            return False
        points = circle.discretization_points(number_points=4)
        for point in points:
            if not self.point_belongs(point):
                return False
        return True

    def planeface_intersections(self, planeface):
        face2_plane_interections = planeface.surface3d.plane_intersection(self.surface3d)
        if not face2_plane_interections:
            return []
        points_intersections = []
        for contour in [self.outer_contour3d, planeface.outer_contour3d] + self.inner_contours3d + \
                       planeface.inner_contours3d:
            for intersection in contour.line_intersections(face2_plane_interections[0]):
                if intersection and not volmdlr.core.point_in_list(intersection, points_intersections):
                    points_intersections.append(intersection)
        points_intersections = face2_plane_interections[0].sort_points_along_line(points_intersections)
        planeface_intersections = []
        for point1, point2 in zip(points_intersections[:-1], points_intersections[1:]):
            linesegment3d = vme.LineSegment3D(point1, point2)
            over_self_outer_contour = self.outer_contour3d.primitive_over_contour(linesegment3d)
            over_planeface_outer_contour = planeface.outer_contour3d.primitive_over_contour(linesegment3d)
            over_self_inner_contour = any(inner_contour.primitive_over_contour(linesegment3d)
                                          for inner_contour in self.inner_contours3d)
            over_planeface_inner_contour = any(inner_contour.primitive_over_contour(linesegment3d)
                                               for inner_contour in planeface.inner_contours3d)
            if over_self_inner_contour and over_planeface_outer_contour:
                continue
            if over_planeface_inner_contour and over_self_outer_contour:
                continue
            if over_self_outer_contour and over_planeface_outer_contour:
                continue
            if self.edge3d_inside(linesegment3d) or over_self_outer_contour:
                if planeface.edge3d_inside(linesegment3d):
                    planeface_intersections.append(volmdlr.wires.Wire3D([linesegment3d]))
                elif over_planeface_outer_contour:
                    planeface_intersections.append(volmdlr.wires.Wire3D([linesegment3d]))
        return planeface_intersections

    def triangle_intersections(self, triangleface):
        return self.planeface_intersections(triangleface)

    def cylindricalface_intersections(self, cylindricalface: 'CylindricalFace3D'):
        cylindricalsurfaceface_intersections = cylindricalface.surface3d.plane_intersection(self.surface3d)
        if not isinstance(cylindricalsurfaceface_intersections[0], vme.Line3D):
            if all(self.edge3d_inside(intersection) and cylindricalface.edge3d_inside(intersection)
                   for intersection in cylindricalsurfaceface_intersections):
                return cylindricalsurfaceface_intersections
        intersections_points = self.face_intersections_outer_contour(cylindricalface)
        for point in cylindricalface.face_intersections_outer_contour(self):
            if point not in intersections_points:
                intersections_points.append(point)
        face_intersections = []
        for primitive in cylindricalsurfaceface_intersections:
            points_on_primitive = []
            for point in intersections_points:
                if primitive.point_belongs(point):
                    points_on_primitive.append(point)
            if not points_on_primitive:
                continue
            if isinstance(primitive, vme.Line3D):
                points_on_primitive = primitive.sort_points_along_line(points_on_primitive)
            else:
                points_on_primitive = primitive.sort_points_along_wire(points_on_primitive)
                points_on_primitive = points_on_primitive + [points_on_primitive[0]]
            for point1, point2 in zip(points_on_primitive[:-1], points_on_primitive[1:]):
                edge = primitive.trim(point1, point2)
                if self.edge3d_inside(edge) and cylindricalface.edge3d_inside(edge):
                    face_intersections.append(volmdlr.wires.Wire3D([edge]))
        return face_intersections

    def minimum_distance(self, other_face, return_points=False):
        """
        Returns the minimum distance between the current face and the specified other face.

        :param other_face: Face to evaluate the minimum distance.
        :type other_face: :class:`PlaneFace3D`
        :param return_points: A boolean value indicating whether to return the minimum distance as
            well as the two points on each face that are closest to each other. If True, the function
            returns a tuple of the form (distance, point1, point2). If False, the function only returns
            the distance.
        :type return_points: bool
        :return: If the return_points parameter is set to True, it also returns the two points on each face
            that are closest to each other. The return type is a float if return_points is False and
            a tuple (distance, point1, point2) if return_points is True.
        :rtype: float, Tuple[float, float, float]
        """
        if other_face.__class__ is CylindricalFace3D:
            point1, point2 = other_face.minimum_distance_points_cyl(self)
            if return_points:
                return point1.point_distance(point2), point1, point2
            return point1.point_distance(point2)

        if other_face.__class__ is PlaneFace3D:
            if return_points:
                dist, point1, point2 = self.minimum_distance_points_plane(other_face,
                                                                          return_points=return_points)
                return dist, point1, point2
            dist = self.minimum_distance_points_plane(other_face,
                                                      return_points=return_points)
            return dist

        if other_face.__class__ is ToroidalFace3D:
            point1, point2 = other_face.minimum_distance_points_plane(self)
            if return_points:
                return point1.point_distance(point2), point1, point2
            return point1.point_distance(point2)

        raise NotImplementedError

    def is_adjacent(self, face2: Face3D):
        contour1 = self.outer_contour3d.to_2d(
            self.surface3d.frame.origin,
            self.surface3d.frame.u,
            self.surface3d.frame.v)
        contour2 = face2.outer_contour3d.to_2d(
            self.surface3d.frame.origin,
            self.surface3d.frame.u,
            self.surface3d.frame.v)
        if contour1.is_sharing_primitives_with(contour2, False):
            return True
        return False

    @staticmethod
    def merge_faces(list_coincident_faces: List[Face3D]):
        """Merges faces from a list of faces in the same plane, if any are adjacent to one another."""
        list_coincident_faces = sorted(list_coincident_faces, key=lambda face_: face_.area())
        current_face = list_coincident_faces[0]
        list_coincident_faces.remove(current_face)
        list_merged_faces = []
        while True:
            for face in list_coincident_faces:
                if current_face.outer_contour3d.is_sharing_primitives_with(face.outer_contour3d):
                    merged_contours = current_face.outer_contour3d.merge_with(face.outer_contour3d)
                    merged_contours2d = [contour.to_2d(face.surface3d.frame.origin, face.surface3d.frame.u,
                                                       face.surface3d.frame.v) for contour in merged_contours]
                    merged_contours2d = sorted(merged_contours2d, key=lambda contour: contour.area(), reverse=True)
                    if not merged_contours2d and current_face.outer_contour3d.is_superposing(face.outer_contour3d):
                        merged_contours2d = [current_face.surface2d.outer_contour]
                    new_outer_contour = merged_contours2d[0]
                    inner_contours = [contour.to_2d(face.surface3d.frame.origin, face.surface3d.frame.u,
                                                    face.surface3d.frame.v)
                                      for contour in current_face.inner_contours3d]
                    inner_contours += merged_contours2d[1:] + face.surface2d.inner_contours
                    new_face = PlaneFace3D(face.surface3d, surfaces.Surface2D(
                        new_outer_contour, inner_contours))
                    current_face = new_face
                    list_coincident_faces.remove(face)
                    break
                if current_face.face_inside(face):
                    list_coincident_faces.remove(face)
                    break
                new_inner_contours = []
                inner_contour_merged = False
                for inner_contour3d in face.inner_contours3d:
                    if current_face.outer_contour3d.is_sharing_primitives_with(inner_contour3d):
                        merged_inner_contours = current_face.outer_contour3d.merge_with(inner_contour3d)
                        if len(merged_inner_contours) >= 2:
                            raise NotImplementedError
                        new_inner_contours.extend(merged_inner_contours)
                        inner_contour_merged = True
                if inner_contour_merged:
                    list_coincident_faces.remove(face)
                    inner_contours2d = [inner_contour.to_2d(face.surface3d.frame.origin,
                                                            face.surface3d.frame.u,
                                                            face.surface3d.frame.v) for inner_contour in
                                        new_inner_contours]
                    current_face = PlaneFace3D(face.surface3d, surfaces.Surface2D(
                        face.surface2d.outer_contour, inner_contours2d))
                    break
            else:
                list_merged_faces.append(current_face)
                if not list_coincident_faces:
                    break
                current_face = list_coincident_faces[0]
                list_coincident_faces.remove(current_face)
        return list_merged_faces

    def cut_by_coincident_face(self, face):
        """
        Cuts face1 with another coincident face2.

        :param face: a face 3d.
        :type face: Face3D.
        :return: a list of faces 3d.
        :rtype: List[Face3D].
        """

        if not self.surface3d.is_coincident(face.surface3d):
            raise ValueError('The faces are not coincident')

        if self.face_inside(face):
            return self.divide_face([face.surface2d.outer_contour])

        outer_contour_1 = self.surface2d.outer_contour
        outer_contour_2 = self.surface3d.contour3d_to_2d(face.outer_contour3d)

        if (face.face_inside(self)
                and not outer_contour_1.intersection_points(outer_contour_2)):
            return self.divide_face(face.surface2d.inner_contours)

        inner_contours = self.surface2d.inner_contours
        inner_contours.extend([self.surface3d.contour3d_to_2d(
            contour) for contour in face.inner_contours3d])

        contours = outer_contour_1.cut_by_wire(outer_contour_2)

        list_surfaces = []
        for contour in contours:
            inners = []
            for inner_c in inner_contours:
                if contour.is_inside(inner_c):
                    inners.append(inner_c)
            list_surfaces.append(surfaces.Surface2D(contour, inners))

        return [self.__class__(self.surface3d, surface2d) for surface2d in list_surfaces]

    def check_inner_contours(self, face):
        c_inners_1 = self.surface2d.inner_contours
        c_inners_2 = [self.surface3d.contour3d_to_2d(inner) for inner in face.inner_contours3d]
        inside = set()
        for inner_contour1 in c_inners_1:
            for inner_contour2 in c_inners_2:
                if inner_contour1.is_superposing(inner_contour2):
                    inside.add(False)
                else:
                    inside.add(inner_contour2.is_inside(inner_contour1))
        return inside

    @staticmethod
    def update_faces_with_divided_faces(divided_faces, face2_2, used, list_faces):
        for d_face in divided_faces:

            if d_face.outer_contour3d.is_superposing(face2_2.outer_contour3d):
                if face2_2.surface2d.inner_contours:
                    divided_faces_d_face = []
                    for inner in face2_2.surface2d.inner_contours:

                        if True in [(((abs(inner_d.area() - inner.area()) < 1e-6)
                                      and inner.center_of_mass().is_close(inner_d.center_of_mass()))
                                     or inner_d.is_inside(inner))
                                    for inner_d in d_face.surface2d.inner_contours]:
                            divided_faces_d_face = ['', d_face]
                            continue

                        divided_faces_d_face = d_face.divide_face([inner])
                        divided_faces_d_face.sort(key=lambda x: x.area())

                        list_faces.append(divided_faces_d_face[0])
                        d_face = divided_faces_d_face[1]

                    if divided_faces_d_face:
                        list_faces.append(divided_faces_d_face[1])

                else:
                    list_faces.append(d_face)
            else:
                used.append(d_face)

        return used, list_faces

    def project_faces(self, faces):
        """
        Divide self based on the faces outer, and inner contours.

        :param faces: DESCRIPTION
        :type faces: TYPE
        :return: DESCRIPTION
        :rtype: TYPE
        """

        used_faces, list_faces = {}, []

        for _, face2 in enumerate(faces):
            contour1 = self.surface2d.outer_contour
            contour2 = self.surface3d.contour3d_to_2d(face2.outer_contour3d)

            inside = self.check_inner_contours(face2)
            if (self.surface3d.is_coincident(face2.surface3d)
                    and (contour1.is_overlapping(contour2)
                         or (contour1.is_inside(contour2) or True in inside))):

                if self in used_faces:
                    faces_1, face2_2 = used_faces[self][:], face2
                else:
                    faces_1, face2_2 = [self], face2

                used = []
                for face1_1 in faces_1:
                    plane3d = face1_1.surface3d
                    s2d = surfaces.Surface2D(outer_contour=plane3d.contour3d_to_2d(face2_2.outer_contour3d),
                                             inner_contours=[
                                                 plane3d.contour3d_to_2d(contour) for contour in
                                                 face2_2.inner_contours3d])
                    face2_2 = PlaneFace3D(surface3d=plane3d, surface2d=s2d)

                    divided_faces = face1_1.cut_by_coincident_face(face2_2)

                    used, list_faces = self.update_faces_with_divided_faces(
                        divided_faces, face2_2, used, list_faces)
                used_faces[self] = used

        try:
            if isinstance(used_faces[self], list):
                list_faces.extend(used_faces[self])
            else:
                list_faces.append(used_faces[self])
        except KeyError:
            list_faces.append(self)

        return list_faces

    def get_geo_lines(self, tag: int, line_loop_tag: List[int]):
        """
        Gets the lines that define a PlaneFace3D in a .geo file.
        """

        return 'Plane Surface(' + str(tag) + ') = {' + str(line_loop_tag)[1:-1] + '};'

    @classmethod
    def from_surface_rectangular_cut(cls, plane3d, x1: float, x2: float,
                                     y1: float, y2: float, name: str = ''):
        """
        Cut a rectangular piece of the Plane3D object and return a PlaneFace3D object.

        """
        point1 = volmdlr.Point2D(x1, y1)
        point2 = volmdlr.Point2D(x2, y1)
        point3 = volmdlr.Point2D(x2, y2)
        point4 = volmdlr.Point2D(x1, y2)
        outer_contour = volmdlr.wires.Contour2D.from_points([point1, point2, point3, point4])
        surface = surfaces.Surface2D(outer_contour, [])
        return cls(plane3d, surface, name)


class Triangle3D(PlaneFace3D):
    """
    Defines a Triangle3D class.

    :param point1: The first point.
    :type point1: volmdlr.Point3D.
    :param point2: The second point.
    :type point2: volmdlr.Point3D.
    :param point3: The third point.
    :type point3: volmdlr.Point3D.
    """
    _standalone_in_db = False

    def __init__(self, point1: volmdlr.Point3D, point2: volmdlr.Point3D,
                 point3: volmdlr.Point3D, alpha=1, color=None, name: str = ''):
        self.point1 = point1
        self.point2 = point2
        self.point3 = point3
        self.points = [self.point1, self.point2, self.point3]
        self.color = color
        self.alpha = alpha
        self.name = name

        self._surface3d = None
        self._surface2d = None
        self._bbox = None
        self._outer_contour3d = None
        self._inner_contours3d = None
        # self.bounding_box = self._bounding_box()

        PlaneFace3D.__init__(self, self.surface3d, self.surface2d)

    def _data_hash(self):
        """
        Using point approx hash to speed up.

        """
        return self.point1.approx_hash() + self.point2.approx_hash() + self.point3.approx_hash()

    def _data_eq(self, other_object):
        if other_object.__class__.__name__ != self.__class__.__name__:
            return False
        self_set = {self.point1, self.point2, self.point3}
        other_set = {other_object.point1, other_object.point2, other_object.point3}
        if self_set != other_set:
            return False
        return True

    @property
    def bounding_box(self):
        """
        Returns the surface bounding box.
        """
        if not self._bbox:
            self._bbox = self.get_bounding_box()
        return self._bbox

    @bounding_box.setter
    def bounding_box(self, new_bouding_box):
        self._bbox = new_bouding_box

    def get_bounding_box(self):
        return volmdlr.core.BoundingBox.from_points([self.point1,
                                                     self.point2,
                                                     self.point3])

    @property
    def surface3d(self):
        if self._surface3d is None:
            self._surface3d = surfaces.Plane3D.from_3_points(self.point1, self.point2, self.point3)
        return self._surface3d

    @surface3d.setter
    def surface3d(self, new_surface3d):
        self._surface3d = new_surface3d

    @property
    def surface2d(self):
        if self._surface2d is None:
            plane3d = self.surface3d
            contour3d = volmdlr.wires.Contour3D([vme.LineSegment3D(self.point1, self.point2),
                                                 vme.LineSegment3D(self.point2, self.point3),
                                                 vme.LineSegment3D(self.point3, self.point1)])
            contour2d = contour3d.to_2d(plane3d.frame.origin,
                                        plane3d.frame.u, plane3d.frame.v)

            self._surface2d = surfaces.Surface2D(outer_contour=contour2d, inner_contours=[])

        return self._surface2d

    @surface2d.setter
    def surface2d(self, new_surface2d):
        self._surface2d = new_surface2d

    def to_dict(self, *args, **kwargs):
        dict_ = {'object_class': 'volmdlr.faces.Triangle3D',
                 'point1': self.point1.to_dict(),
                 'point2': self.point2.to_dict(),
                 'point3': self.point3.to_dict()}
        if self.name:
            dict_['name'] = self.name
        return dict_

    @classmethod
    def dict_to_object(cls, dict_, *args, **kwargs):
        point1 = volmdlr.Point3D.dict_to_object(dict_['point1'])
        point2 = volmdlr.Point3D.dict_to_object(dict_['point2'])
        point3 = volmdlr.Point3D.dict_to_object(dict_['point3'])
        return cls(point1, point2, point3, dict_.get('name', ""))

    def area(self) -> float:
        """
        Calculates the area for the Triangle3D.

        :return: area triangle.
        :rtype: float.

        Formula explained here: https://www.triangle-calculator.com/?what=vc
        """
        a = self.point1.point_distance(self.point2)
        b = self.point2.point_distance(self.point3)
        c = self.point3.point_distance(self.point1)

        semi_perimeter = (a + b + c) / 2

        try:
            # Area with Heron's formula
            area = math.sqrt(semi_perimeter * (semi_perimeter - a) * (semi_perimeter - b) * (semi_perimeter - c))
        except ValueError:
            area = 0

        return area

    def height(self):
        # Formula explained here: https://www.triangle-calculator.com/?what=vc
        # Basis = vector point1 to point 2d
        return 2 * self.area() / self.point1.point_distance(self.point2)

    def frame_mapping(self, frame: volmdlr.Frame3D, side: str):
        """
        Changes frame_mapping and return a new Triangle3D.

        :param side: 'old' or 'new'.
        """
        np1 = self.point1.frame_mapping(frame, side)
        np2 = self.point2.frame_mapping(frame, side)
        np3 = self.point3.frame_mapping(frame, side)
        return self.__class__(np1, np2, np3, self.name)

    def frame_mapping_inplace(self, frame: volmdlr.Frame3D, side: str):
        """
        Changes frame_mapping and the object is updated in-place.

        :param side: 'old' or 'new'
        """
        warnings.warn("'inplace' methods are deprecated. Use a not inplace method instead.", DeprecationWarning)

        self.point1.frame_mapping_inplace(frame, side)
        self.point2.frame_mapping_inplace(frame, side)
        self.point3.frame_mapping_inplace(frame, side)
        new_bounding_box = self.get_bounding_box()
        self.bounding_box = new_bounding_box

    def copy(self, deep=True, memo=None):
        return Triangle3D(self.point1.copy(), self.point2.copy(), self.point3.copy(),
                          self.name)

    def triangulation(self):
        return vmd.DisplayMesh3D([vmd.Node3D.from_point(self.point1),
                                  vmd.Node3D.from_point(self.point2),
                                  vmd.Node3D.from_point(self.point3)],
                                 [(0, 1, 2)])

    def translation(self, offset: volmdlr.Vector3D):
        """
        Plane3D translation.

        :param offset: translation vector.
        :return: A new translated Plane3D.
        """
        new_point1 = self.point1.translation(offset)
        new_point2 = self.point2.translation(offset)
        new_point3 = self.point3.translation(offset)

        new_triangle = Triangle3D(new_point1, new_point2, new_point3,
                                  self.alpha, self.color, self.name)
        return new_triangle

    def translation_inplace(self, offset: volmdlr.Vector3D):
        """
        Plane3D translation. Object is updated in-place.

        :param offset: translation vector.
        """
        warnings.warn("'inplace' methods are deprecated. Use a not inplace method instead.", DeprecationWarning)

        self.point1.translation_inplace(offset)
        self.point2.translation_inplace(offset)
        self.point3.translation_inplace(offset)
        new_bounding_box = self.get_bounding_box()
        self.bounding_box = new_bounding_box

    def rotation(self, center: volmdlr.Point3D, axis: volmdlr.Vector3D,
                 angle: float):
        """
        Triangle3D rotation.

        :param center: rotation center.
        :param axis: rotation axis.
        :param angle: angle rotation.
        :return: a new rotated Triangle3D.
        """
        new_point1 = self.point1.rotation(center, axis, angle)
        new_point2 = self.point2.rotation(center, axis, angle)
        new_point3 = self.point3.rotation(center, axis, angle)
        new_triangle = Triangle3D(new_point1, new_point2, new_point3,
                                  self.alpha, self.color, self.name)
        return new_triangle

    def rotation_inplace(self, center: volmdlr.Point3D, axis: volmdlr.Vector3D,
                         angle: float):
        """
        Triangle3D rotation. Object is updated inplace.

        :param center: rotation center.
        :param axis: rotation axis.
        :param angle: rotation angle.
        """
        warnings.warn("'inplace' methods are deprecated. Use a not inplace method instead.", DeprecationWarning)

        self.point1.rotation_inplace(center, axis, angle)
        self.point2.rotation_inplace(center, axis, angle)
        self.point3.rotation_inplace(center, axis, angle)
        new_bounding_box = self.get_bounding_box()
        self.bounding_box = new_bounding_box

    def subdescription(self, resolution=0.01):
        """
        Returns a list of Point3D with resolution as max between Point3D.
        """

        lengths = [self.points[0].point_distance(self.points[1]),
                   self.points[1].point_distance(self.points[2]),
                   self.points[2].point_distance(self.points[0])]
        max_length = max(lengths)

        if max_length <= resolution:
            return self.points

        pos_length_max = lengths.index(max_length)
        new_points = [self.points[-3 + pos_length_max + k] for k in range(3)]

        vector = new_points[0] - new_points[1]
        vector.normalize()
        points_0_1 = []

        for k in range(int(max_length / resolution) + 2):
            if k == 0:
                points_0_1.append(new_points[1])
            points_0_1.append(new_points[1] + vector * min(k * resolution, max_length))

        vector, length_2_1 = new_points[2] - new_points[1], new_points[2].point_distance(new_points[1])
        vector.normalize()
        points_in = []

        for p0_1 in points_0_1:
            point_on_2_1 = new_points[1] + vector * min(points_0_1[0].point_distance(p0_1) * length_2_1 / max_length,
                                                        length_2_1)

            length_2_0 = point_on_2_1.point_distance(p0_1)
            nb_int = int(length_2_0 / resolution) + 2
            if nb_int == 2:
                points_in.append(point_on_2_1)
            else:
                vector_2_0 = point_on_2_1 - p0_1
                vector_2_0.normalize()
                step_in = length_2_0 / (nb_int - 1)
                for i in range(nb_int):
                    if min(i * step_in, length_2_0) != 0:
                        points_in.append(p0_1 + vector_2_0 * min(i * step_in, length_2_0))

        return npy.unique(points_0_1 + points_in).tolist()

    def subdescription_to_triangles(self, resolution=0.01):
        """
        Returns a list of Triangle3D with resolution as max length of subtriangles side.

        """

        sub_triangles = [self.points]

        while True:
            triangles = []
            for subtri in sub_triangles:
                lengths = [subtri[0].point_distance(subtri[1]),
                           subtri[1].point_distance(subtri[2]),
                           subtri[2].point_distance(subtri[0])]
                max_length = max(lengths)

                if max_length > resolution:
                    pos_length_max = lengths.index(max_length)
                    pt_mid = (subtri[-3 + pos_length_max] + subtri[-3 + pos_length_max + 1]) / 2
                    triangles.extend([[subtri[-3 + pos_length_max], pt_mid, subtri[-3 + pos_length_max + 2]],
                                      [subtri[-3 + pos_length_max + 1], pt_mid, subtri[-3 + pos_length_max + 2]]])

                else:
                    triangles.append(subtri)

            if len(sub_triangles) == len(triangles):
                break

            sub_triangles = triangles

        return [Triangle3D(subtri[0], subtri[1], subtri[2]) for subtri in sub_triangles]

    def middle(self):
        return (self.point1 + self.point2 + self.point3) / 3

    def normal(self):
        """
        Get the normal vector to the face.

        Returns
        -------
        normal to the face

        """
        normal = self.surface3d.frame.w
        normal.normalize()
        return normal


class CylindricalFace3D(Face3D):
    """
    Defines a CylindricalFace3D class.

    :param surface3d: a cylindrical surface 3d.
    :type surface3d: CylindricalSurface3D.
    :param surface2d: a 2d surface to define the cylindrical face.
    :type surface2d: Surface2D.

    :Example:

        contours 2d is rectangular and will create a classic cylinder with x= 2*pi*radius, y=h
    """
    min_x_density = 5
    min_y_density = 1

    def __init__(self,
                 surface3d: surfaces.CylindricalSurface3D,
                 surface2d: surfaces.Surface2D,
                 name: str = ''):

        self.radius = surface3d.radius
        self.center = surface3d.frame.origin
        self.normal = surface3d.frame.w
        Face3D.__init__(self, surface3d=surface3d,
                        surface2d=surface2d,
                        name=name)
        self._bbox = None

    def copy(self, deep=True, memo=None):
        return CylindricalFace3D(self.surface3d.copy(deep, memo), self.surface2d.copy(),
                                 self.name)

    @property
    def bounding_box(self):
        """
        Returns the surface bounding box.
        """
        if not self._bbox:
            self._bbox = self.get_bounding_box()
        return self._bbox

    @bounding_box.setter
    def bounding_box(self, new_bouding_box):
        self._bbox = new_bouding_box

    def triangulation_lines(self, angle_resolution=5):
        theta_min, theta_max, zmin, zmax = self.surface2d.bounding_rectangle().bounds()
        delta_theta = theta_max - theta_min
        nlines = math.ceil(delta_theta * angle_resolution)
        lines = []
        for i in range(nlines):
            theta = theta_min + (i + 1) / (nlines + 1) * delta_theta
            lines.append(vme.Line2D(volmdlr.Point2D(theta, zmin),
                                    volmdlr.Point2D(theta, zmax)))
        return lines, []

    def point_belongs(self, point3d: volmdlr.Point3D, tol: float = 1e-6):
        """
        Tells you if a point is on the 3D Cylindrical face and inside its contour.
        """
        point2d = self.surface3d.point3d_to_2d(point3d)
        point2d_plus_2pi = point2d.translation(volmdlr.Point2D(volmdlr.TWO_PI, 0))
        point2d_minus_2pi = point2d.translation(volmdlr.Point2D(-volmdlr.TWO_PI, 0))
        check_point3d = self.surface3d.point2d_to_3d(point2d)
        if check_point3d.point_distance(point3d) > tol:
            return False

        return any(self.surface2d.point_belongs(pt2d) for pt2d in [point2d, point2d_plus_2pi, point2d_minus_2pi])

    def grid_size(self):
        """
        Specifies an adapted size of the discretization grid used in face triangulation.
        """
        angle_resolution = 5
        z_resolution = 0
        theta_min, theta_max, zmin, zmax = self.surface2d.bounding_rectangle().bounds()
        delta_theta = theta_max - theta_min
        number_points_x = max(angle_resolution, int(delta_theta * angle_resolution))

        delta_z = zmax - zmin
        number_points_y = int(delta_z * z_resolution)

        return number_points_x, number_points_y

    def minimum_distance(self, other_face, return_points=False):
        if other_face.__class__ is CylindricalFace3D:
            point1, point2 = self.minimum_distance_points_cyl(other_face)
            if return_points:
                return point1.point_distance(point2), point1, point2
            return point1.point_distance(point2)

        if other_face.__class__ is PlaneFace3D:
            point1, point2 = self.minimum_distance_points_plane(other_face)
            if return_points:
                return point1.point_distance(point2), point1, point2
            return point1.point_distance(point2)

        if other_face.__class__ is ToroidalFace3D:
            point1, point2 = other_face.minimum_distance_points_cyl(self)
            if return_points:
                return point1.point_distance(point2), point1, point2
            return point1.point_distance(point2)

        raise NotImplementedError

    def adjacent_direction(self, other_face3d):
        """
        Find out in which direction the faces are adjacent.

        :param other_face3d: The face to evaluation.
        :type other_face3d: volmdlr.faces.CylindricalFace3D
        """

        contour1 = self.outer_contour3d
        contour2 = other_face3d.outer_contour3d
        point1, point2 = contour1.shared_primitives_extremities(contour2)

        coord = point1 - point2
        coord = [abs(coord.x), abs(coord.y)]

        if coord.index(max(coord)) == 0:
            return 'x'
        return 'y'

    def get_geo_lines(self, tag: int, line_loop_tag: List[int]):
        """
        Gets the lines that define a CylindricalFace3D in a .geo file.

        """

        return 'Surface(' + str(tag) + ') = {' + str(line_loop_tag)[1:-1] + '};'

    def arc_inside(self, arc: vme.Arc3D):
        """
        Verifies if Arc3D is inside a CylindricalFace3D.

        :param arc: Arc3D to be verified.
        :return: True if it is inside, False otherwise.
        """
        if not math.isclose(abs(arc.frame.w.dot(self.surface3d.frame.w)), 1.0, abs_tol=1e-6):
            return False
        if not math.isclose(self.radius, arc.radius, abs_tol=1e-6):
            return False
        return self.arcellipse_inside(arc)

    def arcellipse_inside(self, arcellipse: vme.ArcEllipse3D):
        """
        Verifies if ArcEllipse3D is inside a CylindricalFace3D.

        :param arcellipse: ArcEllipse3D to be verified.
        :return: True if it is inside, False otherwise.
        """
        for point in arcellipse.points:
            if not self.point_belongs(point):
                return False
        return True

    def planeface_intersections(self, planeface: PlaneFace3D):
        planeface_intersections = planeface.cylindricalface_intersections(self)
        return planeface_intersections

    @classmethod
    def from_surface_rectangular_cut(cls, cylindrical_surface, theta1: float, theta2: float,
                                     param_z1: float, param_z2: float, name: str = ''):
        """
        Cut a rectangular piece of the CylindricalSurface3D object and return a CylindricalFace3D object.

        """

        if theta1 == theta2:
            theta2 += volmdlr.TWO_PI

        point1 = volmdlr.Point2D(theta1, param_z1)
        point2 = volmdlr.Point2D(theta2, param_z1)
        point3 = volmdlr.Point2D(theta2, param_z2)
        point4 = volmdlr.Point2D(theta1, param_z2)
        outer_contour = volmdlr.wires.ClosedPolygon2D([point1, point2, point3, point4])
        surface2d = surfaces.Surface2D(outer_contour, [])
        return cls(cylindrical_surface, surface2d, name)

    def neutral_fiber(self):
        """
        Returns the faces' neutral fiber.
        """
        _, _, zmin, zmax = self.surface2d.outer_contour.bounding_rectangle.bounds()

        point1 = self.surface3d.frame.origin + self.surface3d.frame.w * zmin
        point2 = self.surface3d.frame.origin + self.surface3d.frame.w * zmax
        return volmdlr.wires.Wire3D([vme.LineSegment3D(point1, point2)])


class ToroidalFace3D(Face3D):
    """
    Defines a ToroidalFace3D class.

    :param surface3d: a toroidal surface 3d.
    :type surface3d: ToroidalSurface3D.
    :param surface2d: a 2d surface to define the toroidal face.
    :type surface2d: Surface2D.

    :Example:

    contours 2d is rectangular and will create a classic tore with x:2*pi, y:2*pi
    x is for exterior, and y for the circle to revolute
    points = [pi, 2*pi] for an half tore
    """
    min_x_density = 5
    min_y_density = 1

    def __init__(self, surface3d: surfaces.ToroidalSurface3D,
                 surface2d: surfaces.Surface2D,
                 name: str = ''):

        # self.toroidalsurface3d = toroidalsurface3d

        self.center = surface3d.frame.origin
        self.normal = surface3d.frame.w

        theta_min, theta_max, phi_min, phi_max = surface2d.outer_contour.bounding_rectangle.bounds()

        self.theta_min = theta_min
        self.theta_max = theta_max
        self.phi_min = phi_min
        self.phi_max = phi_max

        # contours3d = [self.toroidalsurface3d.contour2d_to_3d(c)\
        #               for c in [outer_contour2d]+inners_contours2d]

        Face3D.__init__(self,
                        surface3d=surface3d,
                        surface2d=surface2d,
                        name=name)
        self._bbox = None

    def copy(self, deep=True, memo=None):
        return ToroidalFace3D(self.surface3d.copy(deep, memo), self.surface2d.copy(),
                              self.name)

    def points_resolution(self, line, pos,
                          resolution):  # With a resolution wished
        points = []
        points.append(line.points[0])
        limit = line.points[1].vector[pos]
        start = line.points[0].vector[pos]
        vec = [0, 0]
        vec[pos] = start
        echelon = [line.points[0].vector[0] - vec[0],
                   line.points[0].vector[1] - vec[1]]
        flag = start + resolution
        while flag < limit:
            echelon[pos] = flag
            flag += resolution
            points.append(volmdlr.Point2D(echelon))
        points.append(line.points[1])
        return points

    @property
    def bounding_box(self):
        """
        Returns the face bounding box.
        """
        if not self._bbox:
            self._bbox = self.get_bounding_box()
        return self._bbox

    @bounding_box.setter
    def bounding_box(self, new_bounding_box):
        self._bbox = new_bounding_box

    def triangulation_lines(self, angle_resolution=5):
        theta_min, theta_max, phi_min, phi_max = self.surface2d.bounding_rectangle().bounds()

        delta_theta = theta_max - theta_min
        nlines_x = int(delta_theta * angle_resolution)
        lines_x = []
        for i in range(nlines_x):
            theta = theta_min + (i + 1) / (nlines_x + 1) * delta_theta
            lines_x.append(vme.Line2D(volmdlr.Point2D(theta, phi_min),
                                      volmdlr.Point2D(theta, phi_max)))
        delta_phi = phi_max - phi_min
        nlines_y = int(delta_phi * angle_resolution)
        lines_y = []
        for i in range(nlines_y):
            phi = phi_min + (i + 1) / (nlines_y + 1) * delta_phi
            lines_y.append(vme.Line2D(volmdlr.Point2D(theta_min, phi),
                                      volmdlr.Point2D(theta_max, phi)))
        return lines_x, lines_y

    def grid_size(self):
        """
        Specifies an adapted size of the discretization grid used in face triangulation.
        """
        theta_angle_resolution = 5
        phi_angle_resolution = 2.3
        theta_min, theta_max, phi_min, phi_max = self.surface2d.bounding_rectangle().bounds()

        delta_theta = theta_max - theta_min
        number_points_x = max(theta_angle_resolution, int(delta_theta * theta_angle_resolution))

        delta_phi = phi_max - phi_min
        number_points_y = max(math.ceil(phi_angle_resolution), int(delta_phi * phi_angle_resolution))

        return number_points_x, number_points_y

    @classmethod
    def from_surface_rectangular_cut(cls, toroidal_surface3d, theta1: float = 0.0, theta2: float = volmdlr.TWO_PI,
                                     phi1: float = 0.0, phi2: float = volmdlr.TWO_PI, name: str = ""):
        """
        Cut a rectangular piece of the ToroidalSurface3D object and return a ToroidalFace3D object.

        :param toroidal_surface3d: surface 3d,
        :param theta1: Start angle of the cut in theta direction.
        :param theta2: End angle of the cut in theta direction.
        :param phi1: Start angle of the cut in phi direction.
        :param phi2: End angle of the cut in phi direction.
        :param name: (optional) Name of the returned ToroidalFace3D object. Defaults to "".
        :return: A ToroidalFace3D object created by cutting the ToroidalSurface3D object.
        :rtype: ToroidalFace3D
        """
        if phi1 == phi2:
            phi2 += volmdlr.TWO_PI
        elif phi2 < phi1:
            phi2 += volmdlr.TWO_PI
        if theta1 == theta2:
            theta2 += volmdlr.TWO_PI
        elif theta2 < theta1:
            theta2 += volmdlr.TWO_PI

        point1 = volmdlr.Point2D(theta1, phi1)
        point2 = volmdlr.Point2D(theta2, phi1)
        point3 = volmdlr.Point2D(theta2, phi2)
        point4 = volmdlr.Point2D(theta1, phi2)
        outer_contour = volmdlr.wires.ClosedPolygon2D([point1, point2, point3, point4])
        return cls(toroidal_surface3d, surfaces.Surface2D(outer_contour, []), name)

    def neutral_fiber(self):
        """
        Returns the faces' neutral fiber.
        """
        theta_min, theta_max, _, _ = self.surface2d.outer_contour.bounding_rectangle.bounds()
        circle = volmdlr.wires.Circle3D(self.surface3d.frame, self.surface3d.tore_radius)
        point1, point2 = [circle.center + circle.radius * math.cos(theta) * circle.frame.u +
                          circle.radius * math.sin(theta) * circle.frame.v for theta in
                          [theta_max, theta_min]]
        return volmdlr.wires.Wire3D([circle.trim(point1, point2).reverse()])


class ConicalFace3D(Face3D):
    """
    Defines a ConicalFace3D class.

    :param surface3d: a conical surface 3d.
    :type surface3d: ConicalSurface3D.
    :param surface2d: a 2d surface to define the conical face.
    :type surface2d: Surface2D.


    """
    min_x_density = 5
    min_y_density = 1

    def __init__(self, surface3d: surfaces.ConicalSurface3D,
                 surface2d: surfaces.Surface2D,
                 name: str = ''):

        Face3D.__init__(self,
                        surface3d=surface3d,
                        surface2d=surface2d,
                        name=name)
        self._bbox = None

    @property
    def bounding_box(self):
        """
        Surface bounding box.
        """
        if not self._bbox:
            self._bbox = self.get_bounding_box()
        return self._bbox

    @bounding_box.setter
    def bounding_box(self, new_bouding_box):
        self._bbox = new_bouding_box

    def triangulation_lines(self, angle_resolution=5):
        theta_min, theta_max, zmin, zmax = self.surface2d.bounding_rectangle().bounds()
        delta_theta = theta_max - theta_min
        nlines = int(delta_theta * angle_resolution)
        lines_x = []
        for i in range(nlines):
            theta = theta_min + (i + 1) / (nlines + 1) * delta_theta
            lines_x.append(vme.Line2D(volmdlr.Point2D(theta, zmin),
                                      volmdlr.Point2D(theta, zmax)))

        if zmin < 1e-9:
            delta_z = zmax - zmin
            lines_y = [vme.Line2D(volmdlr.Point2D(theta_min, zmin + 0.1 * delta_z),
                                  volmdlr.Point2D(theta_max, zmin + 0.1 * delta_z))]
        else:
            lines_y = []
        return lines_x, lines_y

    def grid_size(self):
        """
        Specifies an adapted size of the discretization grid used in face triangulation.
        """
        angle_resolution = 5
        theta_min, theta_max, _, _ = self.surface2d.bounding_rectangle().bounds()
        delta_theta = theta_max - theta_min
        number_points_x = math.ceil(delta_theta * angle_resolution)

        number_points_y = 0

        return number_points_x, number_points_y

    @classmethod
    def from_surface_rectangular_cut(cls, conical_surface3d, theta1: float, theta2: float,
                                     z1: float, z2: float, name: str = ''):
        """
        Cut a rectangular piece of the ConicalSurface3D object and return a ConicalFace3D object.

        """
        # theta1 = angle_principal_measure(theta1)
        # theta2 = angle_principal_measure(theta2)
        if theta1 == theta2:
            theta2 += volmdlr.TWO_PI

        point1 = volmdlr.Point2D(theta1, z1)
        point2 = volmdlr.Point2D(theta2, z1)
        point3 = volmdlr.Point2D(theta2, z2)
        point4 = volmdlr.Point2D(theta1, z2)
        outer_contour = volmdlr.wires.ClosedPolygon2D([point1, point2, point3, point4])
        return cls(conical_surface3d, surfaces.Surface2D(outer_contour, []), name)

    @classmethod
    def from_base_and_vertex(cls, conical_surface3d, contour: volmdlr.wires.Contour3D,
                             vertex: volmdlr.Point3D, name: str = ''):
        """
        Returns the conical face defined by the contour of the base and the cone vertex.

        :param conical_surface3d: surface 3d.
        :param contour: Cone, contour base.
        :type contour: volmdlr.wires.Contour3D
        :type vertex: volmdlr.Point3D
        :param name: the name to inject in the new face
        :return: Conical face.
        :rtype: ConicalFace3D
        """
        contour2d = conical_surface3d.contour3d_to_2d(contour)
        start_contour2d = contour2d.primitives[0].start
        end_contour2d = contour2d.primitives[-1].end
        linesegment2d_1 = vme.LineSegment2D(end_contour2d, volmdlr.Point2D(end_contour2d.x, 0))
        linesegment2d_2 = vme.LineSegment2D(volmdlr.Point2D(end_contour2d.x, 0), volmdlr.Point2D(start_contour2d.x, 0))
        linesegment2d_3 = vme.LineSegment2D(volmdlr.Point2D(start_contour2d.x, 0), start_contour2d)

        primitives2d = contour2d.primitives + [linesegment2d_1, linesegment2d_2, linesegment2d_3]
        outer_contour2d = volmdlr.wires.Contour2D(primitives2d)

        surface2d = surfaces.Surface2D(outer_contour=outer_contour2d, inner_contours=[])
        return cls(conical_surface3d, surface2d=surface2d, name=name)

    def neutral_fiber(self):
        """
        Returns the faces' neutral fiber.
        """
        _, _, zmin, zmax = self.surface2d.outer_contour.bounding_rectangle.bounds()

        point1 = self.surface3d.frame.origin + self.surface3d.frame.w * zmin
        point2 = self.surface3d.frame.origin + self.surface3d.frame.w * zmax
        return volmdlr.wires.Wire3D([vme.LineSegment3D(point1, point2)])


class SphericalFace3D(Face3D):
    """
    Defines a SpehericalFace3D class.

    :param surface3d: a spherical surface 3d.
    :type surface3d: SphericalSurface3D.
    :param surface2d: a 2d surface to define the spherical face.
    :type surface2d: Surface2D.


    """
    min_x_density = 5
    min_y_density = 5

    def __init__(self, surface3d: surfaces.SphericalSurface3D,
                 surface2d: surfaces.Surface2D,
                 name: str = ''):
        Face3D.__init__(self,
                        surface3d=surface3d,
                        surface2d=surface2d,
                        name=name)
        self._bbox = None

    @property
    def bounding_box(self):
        if not self._bbox:
            self._bbox = self.get_bounding_box()
        return self._bbox

    @bounding_box.setter
    def bounding_box(self, new_bouding_box):
        self._bbox = new_bouding_box

    def triangulation_lines(self, angle_resolution=7):
        """
        Specifies the number of subdivision when using triangulation by lines. (Old triangulation).
        """
        theta_min, theta_max, phi_min, phi_max = self.surface2d.bounding_rectangle().bounds()

        delta_theta = theta_max - theta_min
        nlines_x = int(delta_theta * angle_resolution)
        lines_x = []
        for i in range(nlines_x):
            theta = theta_min + (i + 1) / (nlines_x + 1) * delta_theta
            lines_x.append(vme.Line2D(volmdlr.Point2D(theta, phi_min),
                                      volmdlr.Point2D(theta, phi_max)))
        delta_phi = phi_max - phi_min
        nlines_y = int(delta_phi * angle_resolution)
        lines_y = []
        for i in range(nlines_y):
            phi = phi_min + (i + 1) / (nlines_y + 1) * delta_phi
            lines_y.append(vme.Line2D(volmdlr.Point2D(theta_min, phi),
                                      volmdlr.Point2D(theta_max, phi)))
        return lines_x, lines_y

    def grid_size(self):
        """
        Specifies an adapted size of the discretization grid used in face triangulation.
        """
        angle_resolution = 11
        theta_min, theta_max, phi_min, phi_max = self.surface2d.bounding_rectangle().bounds()

        delta_theta = theta_max - theta_min
        number_points_x = int(delta_theta * angle_resolution)

        delta_phi = phi_max - phi_min
        number_points_y = int(delta_phi * angle_resolution)

        return number_points_x, number_points_y

    @classmethod
    def from_surface_rectangular_cut(cls, spherical_surface, theta1: float = 0.0, theta2: float = volmdlr.TWO_PI,
                                     phi1: float = - 0.5 * math.pi, phi2: float = 0.5 * math.pi, name=''):
        """
        Cut a rectangular piece of the SphericalSurface3D object and return a SphericalFace3D object.

        """
        if phi1 == phi2:
            phi2 += volmdlr.TWO_PI
        elif phi2 < phi1:
            phi2 += volmdlr.TWO_PI
        if theta1 == theta2:
            theta2 += volmdlr.TWO_PI
        elif theta2 < theta1:
            theta2 += volmdlr.TWO_PI

        point1 = volmdlr.Point2D(theta1, phi1)
        point2 = volmdlr.Point2D(theta2, phi1)
        point3 = volmdlr.Point2D(theta2, phi2)
        point4 = volmdlr.Point2D(theta1, phi2)
        outer_contour = volmdlr.wires.ClosedPolygon2D([point1, point2, point3, point4])
        return cls(spherical_surface, surfaces.Surface2D(outer_contour, []), name=name)


class RuledFace3D(Face3D):
    """
    A 3D face with a ruled surface.

    This class represents a 3D face with a ruled surface, which is a surface
    formed by straight lines connecting two input curves. It is a subclass of
    the `Face3D` class and inherits all of its attributes and methods.

    :param surface3d: The 3D ruled surface of the face.
    :type surface3d: `RuledSurface3D`
    :param surface2d: The 2D projection of the face onto the parametric domain (u, v).
    :type surface2d: `Surface2D`
    :param name: The name of the face.
    :type name: str
    :param color: The color of the face.
    :type color: tuple
    """
    min_x_density = 50
    min_y_density = 1

    def __init__(self,
                 surface3d: surfaces.RuledSurface3D,
                 surface2d: surfaces.Surface2D,
                 name: str = ''):
        Face3D.__init__(self, surface3d=surface3d,
                        surface2d=surface2d,
                        name=name)
        self._bbox = None

    @property
    def bounding_box(self):
        """
        Returns the bounding box of the surface.
        """
        if not self._bbox:
            self._bbox = self.get_bounding_box()
        return self._bbox

    @bounding_box.setter
    def bounding_box(self, new_bouding_box):
        self._bbox = new_bouding_box

    def get_bounding_box(self):
        # To be enhance by restricting wires to cut
        # xmin, xmax, ymin, ymax = self.surface2d.outer_contour.bounding_rectangle()
        points = [self.surface3d.point2d_to_3d(volmdlr.Point2D(i / 30, 0.)) for
                  i in range(31)]
        points.extend(
            [self.surface3d.point2d_to_3d(volmdlr.Point2D(i / 30, 1.)) for i
             in range(31)])

        return volmdlr.core.BoundingBox.from_points(points)

    def triangulation_lines(self, angle_resolution=10):
        """
        Specifies the number of subdivision when using triangulation by lines. (Old triangulation).
        """
        xmin, xmax, ymin, ymax = self.surface2d.bounding_rectangle().bounds()
        delta_x = xmax - xmin
        nlines = int(delta_x * angle_resolution)
        lines = []
        for i in range(nlines):
            x = xmin + (i + 1) / (nlines + 1) * delta_x
            lines.append(vme.Line2D(volmdlr.Point2D(x, ymin),
                                    volmdlr.Point2D(x, ymax)))
        return lines, []

    def grid_size(self):
        """
        Specifies an adapted size of the discretization grid used in face triangulation.
        """
        angle_resolution = 10
        xmin, xmax, _, _ = self.surface2d.bounding_rectangle().bounds()
        delta_x = xmax - xmin
        number_points_x = int(delta_x * angle_resolution)

        number_points_y = 0

        return number_points_x, number_points_y

    @classmethod
    def from_surface_rectangular_cut(cls, ruled_surface3d, x1: float = 0.0, x2: float = 1.0,
                                     y1: float = 0.0, y2: float = 1.0, name: str = ''):
        """
        Cut a rectangular piece of the RuledSurface3D object and return a RuledFace3D object.

        """
        point1 = volmdlr.Point2D(x1, y1)
        point2 = volmdlr.Point2D(x2, y1)
        point3 = volmdlr.Point2D(x2, y2)
        point4 = volmdlr.Point2D(x1, y2)
        outer_contour = volmdlr.wires.ClosedPolygon2D([point1, point2, point3, point4])
        surface2d = surfaces.Surface2D(outer_contour, [])
        return cls(ruled_surface3d, surface2d, name)


class ExtrusionFace3D(Face3D):
    """
    A 3D face with a ruled surface.

    This class represents a 3D face with a ruled surface, which is a surface
    formed by straight lines connecting two input curves. It is a subclass of
    the `Face3D` class and inherits all of its attributes and methods.


    :param surface3d: The 3D ruled surface of the face.
    :type surface3d: `RuledSurface3D`
    :param surface2d: The 2D projection of the face onto the parametric domain (u, v).
    :type surface2d: `Surface2D`
    :param name: The name of the face.
    :type name: str
    """
    min_x_density = 50
    min_y_density = 1

    def __init__(self,
                 surface3d: surfaces.RuledSurface3D,
                 surface2d: surfaces.Surface2D,
                 name: str = ''):
        Face3D.__init__(self, surface3d=surface3d,
                        surface2d=surface2d,
                        name=name)
        self._bbox = None

    @property
    def bounding_box(self):
        if not self._bbox:
            self._bbox = self.get_bounding_box()
        return self._bbox

    @bounding_box.setter
    def bounding_box(self, new_bouding_box):
        self._bbox = new_bouding_box

    def grid_size(self):
        """
        Specifies an adapted size of the discretization grid used in face triangulation.
        """
        angle_resolution = 15
        xmin, xmax, _, _ = self.surface2d.bounding_rectangle().bounds()
        delta_x = xmax - xmin
        number_points_x = int(delta_x * angle_resolution)

        number_points_y = 0

        return number_points_x, number_points_y

    @classmethod
    def from_surface_rectangular_cut(cls, extrusion_surface3d, x1: float = 0.0, x2: float = 1.0,
                                     y1: float = 0.0, y2: float = 1.0, name: str = ''):
        """
        Cut a rectangular piece of the ExtrusionSurface3D object and return a ExtrusionFace3D object.

        """
        p1 = volmdlr.Point2D(x1, y1)
        p2 = volmdlr.Point2D(x2, y1)
        p3 = volmdlr.Point2D(x2, y2)
        p4 = volmdlr.Point2D(x1, y2)
        outer_contour = volmdlr.wires.ClosedPolygon2D([p1, p2, p3, p4])
        surface2d = surfaces.Surface2D(outer_contour, [])
        return cls(extrusion_surface3d, surface2d, name)


class RevolutionFace3D(Face3D):
    """
    A 3D face with a ruled surface.

    This class represents a 3D face with a ruled surface, which is a surface
    formed by straight lines connecting two input curves. It is a subclass of
    the `Face3D` class and inherits all of its attributes and methods.


    :param surface3d: The 3D ruled surface of the face.
    :type surface3d: `RuledSurface3D`
    :param surface2d: The 2D projection of the face onto the parametric domain (u, v).
    :type surface2d: `Surface2D`
    :param name: The name of the face.
    :type name: str
    """
    min_x_density = 50
    min_y_density = 1

    def __init__(self,
                 surface3d: surfaces.RuledSurface3D,
                 surface2d: surfaces.Surface2D,
                 name: str = ''):
        Face3D.__init__(self, surface3d=surface3d,
                        surface2d=surface2d,
                        name=name)
        self._bbox = None

    @property
    def bounding_box(self):
        if not self._bbox:
            self._bbox = self.get_bounding_box()
        return self._bbox

    @bounding_box.setter
    def bounding_box(self, new_bouding_box):
        self._bbox = new_bouding_box

    def grid_size(self):
        """
        Specifies an adapted size of the discretization grid used in face triangulation.
        """
        angle_resolution = 10
        xmin, xmax, _, _ = self.surface2d.bounding_rectangle().bounds()
        delta_x = xmax - xmin
        number_points_x = int(delta_x * angle_resolution)

        number_points_y = 0

        return number_points_x, number_points_y

    @classmethod
    def from_surface_rectangular_cut(cls, revolution_surface3d, x1: float, x2: float,
                                     y1: float, y2: float, name: str = ''):
        """
        Cut a rectangular piece of the RevolutionSurface3D object and return a RevolutionFace3D object.

        """
        point1 = volmdlr.Point2D(x1, y1)
        point2 = volmdlr.Point2D(x2, y1)
        point3 = volmdlr.Point2D(x2, y2)
        point4 = volmdlr.Point2D(x1, y2)
        outer_contour = volmdlr.wires.ClosedPolygon2D([point1, point2, point3, point4])
        surface2d = surfaces.Surface2D(outer_contour, [])
        return cls(revolution_surface3d, surface2d, name)


class BSplineFace3D(Face3D):
    """
    A 3D face with a B-spline surface.

    This class represents a 3D face with a B-spline surface, which is a smooth
    surface defined by a set of control points and knots. It is a subclass of
    the `Face3D` class and inherits all of its attributes and methods.

    :param surface3d: The 3D B-spline surface of the face.
    :type surface3d: `BSplineSurface3D`
    :param surface2d: The 2D projection of the face onto the parametric domain (u, v).
    :type surface2d: `Surface2D`
    :param name: The name of the face.
    :type name: str
    """

    def __init__(self, surface3d: surfaces.BSplineSurface3D,
                 surface2d: surfaces.Surface2D,
                 name: str = ''):
        Face3D.__init__(self,
                        surface3d=surface3d,
                        surface2d=surface2d,
                        name=name)
        self._bbox = None

    @property
    def bounding_box(self):
        if not self._bbox:
            self._bbox = self.get_bounding_box()
        return self._bbox

    @bounding_box.setter
    def bounding_box(self, new_bounding_box):
        self._bbox = new_bounding_box

    def triangulation_lines(self, resolution=25):
        u_min, u_max, v_min, v_max = self.surface2d.bounding_rectangle().bounds()

        delta_u = u_max - u_min
        nlines_x = int(delta_u * resolution)
        lines_x = []
        for i in range(nlines_x):
            u = u_min + (i + 1) / (nlines_x + 1) * delta_u
            lines_x.append(vme.Line2D(volmdlr.Point2D(u, v_min),
                                      volmdlr.Point2D(u, v_max)))
        delta_v = v_max - v_min
        nlines_y = int(delta_v * resolution)
        lines_y = []
        for i in range(nlines_y):
            v = v_min + (i + 1) / (nlines_y + 1) * delta_v
            lines_y.append(vme.Line2D(volmdlr.Point2D(v_min, v),
                                      volmdlr.Point2D(v_max, v)))
        return lines_x, lines_y

    def grid_size(self):
        """
        Specifies an adapted size of the discretization grid used in face triangulation.
        """
        # if self.surface3d.x_periodicity or self.surface3d.y_periodicity:
        #     resolution = 25
        # else:
        #     resolution = 15
        u_min, u_max, v_min, v_max = self.surface2d.bounding_rectangle().bounds()
        delta_u = u_max - u_min
        # number_points_x = int(delta_u * resolution)
        #
        delta_v = v_max - v_min
        # number_points_y = int(delta_v * resolution)
        number_points_x = int(delta_u * self.surface3d.nb_u)
        number_points_y = int(delta_v * self.surface3d.nb_v)

        return number_points_x, number_points_y

    def pair_with(self, other_bspline_face3d):
        """
        Finds out how the uv parametric frames are located.

        It does it by comparing to each other and also how grid 3d can be defined respected to these directions.

        :param other_bspline_face3d: BSplineFace3D
        :type other_bspline_face3d: :class:`volmdlr.faces.BSplineFace3D`
        :return: corresponding_direction, grid2d_direction
        :rtype: Tuple[?, ?]
        """

        adjacent_direction1, diff1, adjacent_direction2, diff2 = self.adjacent_direction(other_bspline_face3d)
        corresponding_directions = []
        if (diff1 > 0 and diff2 > 0) or (diff1 < 0 and diff2 < 0):
            corresponding_directions.append(('+' + adjacent_direction1, '+' + adjacent_direction2))
        else:
            corresponding_directions.append(('+' + adjacent_direction1, '-' + adjacent_direction2))

        if adjacent_direction1 == 'u' and adjacent_direction2 == 'u':
            corresponding_directions, grid2d_direction = self.adjacent_direction_uu(
                other_bspline_face3d, corresponding_directions)
        elif adjacent_direction1 == 'v' and adjacent_direction2 == 'v':
            corresponding_directions, grid2d_direction = self.adjacent_direction_vv(
                other_bspline_face3d, corresponding_directions)
        elif adjacent_direction1 == 'u' and adjacent_direction2 == 'v':
            corresponding_directions, grid2d_direction = self.adjacent_direction_uv(
                other_bspline_face3d, corresponding_directions)
        elif adjacent_direction1 == 'v' and adjacent_direction2 == 'u':
            corresponding_directions, grid2d_direction = self.adjacent_direction_vu(
                other_bspline_face3d, corresponding_directions)

        return corresponding_directions, grid2d_direction

    def adjacent_direction_uu(self, other_bspline_face3d, corresponding_directions):

        extremities = self.extremities(other_bspline_face3d)
        start1, start2 = extremities[0], extremities[2]
        borders_points = [volmdlr.Point2D(0, 0), volmdlr.Point2D(1, 0),
                          volmdlr.Point2D(1, 1), volmdlr.Point2D(0, 1)]

        # TODO: compute nearest_point in 'bounding_box points' instead of borders_points
        nearest_start1 = start1.nearest_point(borders_points)
        # nearest_end1 = end1.nearest_point(borders_points)
        nearest_start2 = start2.nearest_point(borders_points)
        # nearest_end2 = end2.nearest_point(borders_points)

        v1 = nearest_start1[1]
        v2 = nearest_start2[1]

        if v1 == 0 and v2 == 0:
            corresponding_directions.append(('+v', '-v'))
            grid2d_direction = [['+x', '-y'], ['+x', '+y']]

        elif v1 == 1 and v2 == 1:
            if corresponding_directions == [('+u', '-u')]:
                grid2d_direction = [['+x', '+y'], ['-x', '-y']]
            else:
                grid2d_direction = [['+x', '+y'], ['+x', '-y']]
            corresponding_directions.append(('+v', '-v'))

        elif v1 == 1 and v2 == 0:
            corresponding_directions.append(('+v', '+v'))
            grid2d_direction = [['+x', '+y'], ['+x', '+y']]

        elif v1 == 0 and v2 == 1:
            corresponding_directions.append(('+v', '+v'))
            grid2d_direction = [['+x', '-y'], ['+x', '-y']]

        return corresponding_directions, grid2d_direction

    def adjacent_direction_vv(self, other_bspline_face3d, corresponding_directions):

        extremities = self.extremities(other_bspline_face3d)
        start1, start2 = extremities[0], extremities[2]
        borders_points = [volmdlr.Point2D(0, 0), volmdlr.Point2D(1, 0),
                          volmdlr.Point2D(1, 1), volmdlr.Point2D(0, 1)]

        # TODO: compute nearest_point in 'bounding_box points' instead of borders_points
        nearest_start1 = start1.nearest_point(borders_points)
        # nearest_end1 = end1.nearest_point(borders_points)
        nearest_start2 = start2.nearest_point(borders_points)
        # nearest_end2 = end2.nearest_point(borders_points)

        u1 = nearest_start1[0]
        u2 = nearest_start2[0]

        if u1 == 0 and u2 == 0:
            corresponding_directions.append(('+u', '-v'))
            grid2d_direction = [['-y', '-x'], ['-y', '+x']]

        elif u1 == 1 and u2 == 1:
            if corresponding_directions == [('+v', '-v')]:
                grid2d_direction = [['+y', '+x'], ['-y', '-x']]
            else:
                grid2d_direction = [['+y', '+x'], ['+y', '-x']]
            corresponding_directions.append(('+u', '-u'))

        elif u1 == 0 and u2 == 1:
            corresponding_directions.append(('+u', '+u'))
            grid2d_direction = [['+y', '-x'], ['+y', '-x']]

        elif u1 == 1 and u2 == 0:
            corresponding_directions.append(('+u', '+u'))
            grid2d_direction = [['+y', '+x'], ['+y', '+x']]

        return corresponding_directions, grid2d_direction

    def adjacent_direction_uv(self, other_bspline_face3d, corresponding_directions):

        extremities = self.extremities(other_bspline_face3d)
        start1, start2 = extremities[0], extremities[2]
        borders_points = [volmdlr.Point2D(0, 0), volmdlr.Point2D(1, 0),
                          volmdlr.Point2D(1, 1), volmdlr.Point2D(0, 1)]

        # TODO: compute nearest_point in 'bounding_box points' instead of borders_points
        nearest_start1 = start1.nearest_point(borders_points)
        # nearest_end1 = end1.nearest_point(borders_points)
        nearest_start2 = start2.nearest_point(borders_points)
        # nearest_end2 = end2.nearest_point(borders_points)

        v1 = nearest_start1[1]
        u2 = nearest_start2[0]

        if v1 == 1 and u2 == 0:
            corresponding_directions.append(('+v', '+u'))
            grid2d_direction = [['+x', '+y'], ['+y', '+x']]

        elif v1 == 0 and u2 == 1:
            corresponding_directions.append(('+v', '+u'))
            grid2d_direction = [['-x', '-y'], ['-y', '-x']]

        elif v1 == 1 and u2 == 1:
            corresponding_directions.append(('+v', '-u'))
            grid2d_direction = [['+x', '+y'], ['-y', '-x']]

        elif v1 == 0 and u2 == 0:
            corresponding_directions.append(('+v', '-u'))
            grid2d_direction = [['-x', '-y'], ['-y', '+x']]

        return corresponding_directions, grid2d_direction

    def adjacent_direction_vu(self, other_bspline_face3d, corresponding_directions):

        extremities = self.extremities(other_bspline_face3d)
        start1, start2 = extremities[0], extremities[2]
        borders_points = [volmdlr.Point2D(0, 0), volmdlr.Point2D(1, 0),
                          volmdlr.Point2D(1, 1), volmdlr.Point2D(0, 1)]

        # TODO: compute nearest_point in 'bounding_box points' instead of borders_points
        nearest_start1 = start1.nearest_point(borders_points)
        # nearest_end1 = end1.nearest_point(borders_points)
        nearest_start2 = start2.nearest_point(borders_points)
        # nearest_end2 = end2.nearest_point(borders_points)

        u1 = nearest_start1[0]
        v2 = nearest_start2[1]

        if u1 == 1 and v2 == 0:
            corresponding_directions.append(('+u', '+v'))
            grid2d_direction = [['+y', '+x'], ['+x', '+y']]

        elif u1 == 0 and v2 == 1:
            corresponding_directions.append(('+u', '+v'))
            grid2d_direction = [['-y', '-x'], ['+x', '-y']]

        elif u1 == 0 and v2 == 0:
            corresponding_directions.append(('+u', '-v'))
            grid2d_direction = [['+y', '-x'], ['+x', '+y']]

        elif u1 == 1 and v2 == 1:
            if corresponding_directions == [('+v', '-u')]:
                grid2d_direction = [['+y', '+x'], ['-x', '-y']]
            else:
                grid2d_direction = [['+y', '+x'], ['+x', '-y']]
            corresponding_directions.append(('+u', '-v'))

        return corresponding_directions, grid2d_direction

    def extremities(self, other_bspline_face3d):
        """
        Find points extremities for nearest edges of two faces.
        """
        contour1 = self.outer_contour3d
        contour2 = other_bspline_face3d.outer_contour3d

        contour1_2d = self.surface2d.outer_contour
        contour2_2d = other_bspline_face3d.surface2d.outer_contour

        points1 = [prim.start for prim in contour1.primitives]
        points2 = [prim.start for prim in contour2.primitives]

        dis, ind = [], []
        for point_ in points1:
            point = point_.nearest_point(points2)
            ind.append(points2.index(point))
            dis.append(point_.point_distance(point))

        dis_sorted = sorted(dis)

        shared = []
        for k, point1 in enumerate(contour1.primitives):
            if dis_sorted[0] == dis_sorted[1]:
                indices = npy.where(npy.array(dis) == dis_sorted[0])[0]
                index1 = indices[0]
                index2 = indices[1]
            else:
                index1 = dis.index(dis_sorted[0])
                index2 = dis.index(dis_sorted[1])
            if ((point1.start.is_close(points1[index1]) and point1.end.is_close(points1[index2]))
                    or
                    (point1.end.is_close(points1[index1]) and point1.start.is_close(points1[index2]))):
                shared.append(point1)
                i = k

        for k, prim2 in enumerate(contour2.primitives):
            if ((prim2.start.is_close(points2[ind[index1]]) and prim2.end.is_close(points2[ind[index2]]))
                    or
                    (prim2.end.is_close(points2[ind[index1]]) and prim2.start.is_close(points2[ind[index2]]))):
                shared.append(prim2)
                j = k

        points = [contour2.primitives[j].start, contour2.primitives[j].end]

        if points.index(contour1.primitives[i].start.nearest_point(points)) == 1:
            start1 = contour1_2d.primitives[i].start
            end1 = contour1_2d.primitives[i].end

            start2 = contour2_2d.primitives[j].end
            end2 = contour2_2d.primitives[j].start

        else:
            start1 = contour1_2d.primitives[i].start
            end1 = contour1_2d.primitives[i].end

            start2 = contour2_2d.primitives[j].start
            end2 = contour2_2d.primitives[j].end

        return start1, end1, start2, end2

    def adjacent_direction(self, other_bspline_face3d):
        """
        Find directions (u or v) between two faces, in the nearest edges between them.
        """

        start1, end1, start2, end2 = self.extremities(other_bspline_face3d)

        du1 = abs((end1 - start1)[0])
        dv1 = abs((end1 - start1)[1])

        if du1 < dv1:
            adjacent_direction1 = 'v'
            diff1 = (end1 - start1)[1]
        else:
            adjacent_direction1 = 'u'
            diff1 = (end1 - start1)[0]

        du2 = abs((end2 - start2)[0])
        dv2 = abs((end2 - start2)[1])

        if du2 < dv2:
            adjacent_direction2 = 'v'
            diff2 = (end2 - start2)[1]
        else:
            adjacent_direction2 = 'u'
            diff2 = (end2 - start2)[0]

        return adjacent_direction1, diff1, adjacent_direction2, diff2

    def adjacent_direction_xy(self, other_face3d):
        """
        Find out in which direction the faces are adjacent.

        :type other_face3d: volmdlr.faces.BSplineFace3D
        :return: adjacent_direction
        """

        contour1 = self.outer_contour3d
        contour2 = other_face3d.outer_contour3d
        point1, point2 = contour1.shared_primitives_extremities(contour2)

        coord = point1 - point2
        coord = [abs(coord.x), abs(coord.y)]

        if coord.index(max(coord)) == 0:
            return 'x'
        return 'y'

    def merge_with(self, other_bspline_face3d):
        """
        Merge two adjacent faces.

        :type: other_bspline_face3d : volmdlr.faces.BSplineFace3D
        :rtype: merged_face : volmdlr.faces.BSplineFace3D
        """

        merged_surface = self.surface3d.merge_with(other_bspline_face3d.surface3d)
        contours = self.outer_contour3d.merge_with(other_bspline_face3d.outer_contour3d)
        contours.extend(self.inner_contours3d)
        contours.extend(other_bspline_face3d.inner_contours3d)
        merged_face = self.from_contours3d(merged_surface, contours)

        return merged_face

    @classmethod
    def from_surface_rectangular_cut(cls, bspline_surface3d, u1: float, u2: float,
                                     v1: float, v2: float, name: str = ''):
        """
        Cut a rectangular piece of the BSplineSurface3D object and return a BSplineFace3D object.

        """
        point1 = volmdlr.Point2D(u1, v1)
        point2 = volmdlr.Point2D(u2, v1)
        point3 = volmdlr.Point2D(u2, v2)
        point4 = volmdlr.Point2D(u1, v2)
        outer_contour = volmdlr.wires.ClosedPolygon2D([point1, point2, point3, point4])
        surface = surfaces.Surface2D(outer_contour, [])
        return BSplineFace3D(bspline_surface3d, surface, name)

    def to_planeface3d(self, plane3d: surfaces.Plane3D = None):
        """
        Converts a Bspline face3d to a Plane face3d (using or without a reference Plane3D).

        :param plane3d: A reference Plane3D, defaults to None
        :type plane3d: Plane3D, optional
        :return: A Plane face3d
        :rtype: PlaneFace3D
        """

        if not plane3d:
            plane3d = self.surface3d.to_plane3d()
        surface2d = surfaces.Surface2D(
            outer_contour=plane3d.contour3d_to_2d(self.outer_contour3d),
            inner_contours=[plane3d.contour3d_to_2d(contour) for contour in self.inner_contours3d])

        return PlaneFace3D(surface3d=plane3d, surface2d=surface2d)

    @staticmethod
    def approximate_with_arc(edge):
        """
        Returns an arc that approximates the given edge.

        :param edge: curve to be approximated by an arc.
        :return: An arc if possible, otherwise None.
        """
        if edge.start.is_close(edge.end):
            start = edge.point_at_abscissa(0.25 * edge.length())
            interior = edge.point_at_abscissa(0.5 * edge.length())
            end = edge.point_at_abscissa(0.75 * edge.length())
            vector1 = interior - start
            vector2 = interior - end
            if vector1.is_colinear_to(vector2) or vector1.norm() == 0 or vector2.norm() == 0:
                return None
            return vme.Arc3D(start, interior, end)
        interior = edge.point_at_abscissa(0.5 * edge.length())
        vector1 = interior - edge.start
        vector2 = interior - edge.end
        if vector1.is_colinear_to(vector2) or vector1.norm() == 0 or vector2.norm() == 0:
            return None
        return vme.Arc3D(edge.start, interior, edge.end)

    def get_approximating_arc_parameters(self, curve_list):
        """
        Approximates the given curves with arcs and returns the arcs, radii, and centers.

        :param curve_list: A list of curves to approximate.
        :type curve_list: list
        :returns: A tuple containing the radius and centers of the approximating arcs.
        :rtype: tuple
        """
        radius = []
        centers = []
        for curve in curve_list:
            if curve.simplify.__class__.__name__ in ("Arc3D", "FullArc3D"):
                arc = curve.simplify
            else:
                arc = self.approximate_with_arc(curve)
            if arc:
                radius.append(arc.radius)
                centers.append(arc.center)
        return radius, centers

    def neutral_fiber_points(self):
        """
        Calculates the neutral fiber points of the face.

        :returns: The neutral fiber points if they exist, otherwise None.
        :rtype: Union[list, None]
        """
        curves = self.surface3d.surface_curves
        u_curves = curves['u']
        v_curves = curves['v']
        u_curves = [primitive.simplify
                    for primitive in u_curves if not isinstance(primitive.simplify, vme.LineSegment3D)]
        v_curves = [primitive.simplify
                    for primitive in v_curves if not isinstance(primitive.simplify, vme.LineSegment3D)]
        u_radius, u_centers = self.get_approximating_arc_parameters(u_curves)
        v_radius, v_centers = self.get_approximating_arc_parameters(v_curves)

        if not u_radius and not v_radius:
            return None
        if v_radius and not u_radius:
            return v_centers
        if u_radius and not v_radius:
            return u_centers
        u_var = npy.var(u_radius)
        v_var = npy.var(v_radius)
        if u_var > v_var:
            return v_centers
        if u_var < v_var:
            return u_centers
        return None

    def neutral_fiber(self):
        """
        Returns the faces' neutral fiber.
        """
        neutral_fiber_points = self.neutral_fiber_points()
        if len(neutral_fiber_points) == 2:
            neutral_fiber = vme.LineSegment3D(neutral_fiber_points[0], neutral_fiber_points[1])
        else:
            neutral_fiber = vme.BSplineCurve3D.from_points_interpolation(neutral_fiber_points,
                                                                     min(self.surface3d.degree_u,
                                                                         self.surface3d.degree_v))
        return volmdlr.wires.Wire3D([neutral_fiber])<|MERGE_RESOLUTION|>--- conflicted
+++ resolved
@@ -184,11 +184,6 @@
             contours2d = [surface.contour3d_to_2d(contour3d) for contour3d in contours3d]
 
             check_contours = [not contour2d.is_ordered(tol=1e-2) for contour2d in contours2d]
-<<<<<<< HEAD
-            if any(check_contours):
-                # Not implemented yet, but connect_contours should also return outer_contour3d and inner_contours3d
-                outer_contour2d, inner_contours2d = surface.connect_contours(contours2d[0], contours2d[1:])
-=======
             if any(check_contours) and isinstance(surface, (surfaces.PeriodicalSurface, surfaces.BSplineSurface3D)):
                 # Not implemented yet, but repair_contours2d should also return outer_contour3d and inner_contours3d
                 outer_contour2d, inner_contours2d = surface.repair_contours2d(contours2d[0], contours2d[1:])
@@ -196,7 +191,6 @@
                 surface.save_to_file("buggy_contour_surface.json")
                 for i, contour in enumerate(contours3d):
                     contour.save_to_file(f"buggy_contour_contour_{i}.json")
->>>>>>> 1b06cecc
             else:
                 for contour2d, contour3d in zip(contours2d, contours3d):
                     # if not contour2d.is_ordered(1e-4):
