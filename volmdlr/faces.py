--- conflicted
+++ resolved
@@ -3099,25 +3099,6 @@
         ''' 
         convert a contour2d from the dimensioned to the parametric frame
         '''
-<<<<<<< HEAD
-        
-        for cle in self._grids2d.keys(): 
-            [points_x, points_y, xmin, xmax, ymin, ymax] = cle
-        
-        contour2d = contour2d.order_contour()
-        
-        new_start_points = []
-        for i in range(0,len(contour2d.primitives)):
-            point2d = contour2d.primitives[i].start       
-            new_start_points.append(self.point2d_with_dimension_to_parametric_frame(point2d, points_x, points_y, xmin, xmax, ymin, ymax))
-        
-        #Avoid to have primitives with start=end
-        start_points = list(set(new_start_points))
-        
-        contour01 = volmdlr.wires.Contour2D.from_points(start_points)
-        
-        return contour01
-=======
 
         # TODO: check and avoid primitives with start=end
         primitives2d = []
@@ -3135,16 +3116,11 @@
                 raise NotImplementedError(
                     'Class {} does not implement {}'.format(self.__class__.__name__,
                                                             method_name))
+
         # #Avoid to have primitives with start=end
-        # start_points = []
-        # for i in range(0, len(new_start_points)-1):
-        #     if new_start_points[i] != new_start_points[i+1]:
-        #         start_points.append(new_start_points[i])
-        # if new_start_points[-1] != new_start_points[0]:
-        #     start_points.append(new_start_points[-1])
+        # start_points = list(set(new_start_points))
 
         return volmdlr.wires.Contour2D(primitives2d)
->>>>>>> c4be8603
         
     
     def contour2d_with_dimension_to_3d(self, contour2d):
