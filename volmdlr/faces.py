<<<<<<< HEAD
#!/usr/bin/env python3
# -*- coding: utf-8 -*-
"""

"""
import triangle
from typing import List, Tuple
import math
import numpy as npy
import scipy as scp
import matplotlib.pyplot as plt
import networkx as nx

import dessia_common as dc
from geomdl import BSpline
from geomdl import utilities
import volmdlr.core
import volmdlr.core_compiled
import volmdlr.edges as vme
import volmdlr.wires

import volmdlr.display as vmd
import volmdlr.geometry


class Surface2D(volmdlr.core.Primitive2D):
    """
    A surface bounded by an outer contour
    """

    def __init__(self, outer_contour: volmdlr.wires.Contour2D,
                 inner_contours: List[volmdlr.wires.Contour2D],
                 name: str = 'name'):
        self.outer_contour = outer_contour
        self.inner_contours = inner_contours

        volmdlr.core.Primitive2D.__init__(self, name=name)

    def area(self):
        return self.outer_contour.area() - sum(
            [c.area() for c in self.inner_contours])

    def second_moment_area(self, point:volmdlr.Point2D):
        Ix, Iy, Ixy = self.outer_contour.second_moment_area(point)
        for contour in self.inner_contours:
            Ixc, Iyc, Ixyc = contour.second_moment_area(point)
            Ix -= Ixc
            Iy -= Iyc
            Ixy -= Ixyc
        return Ix, Iy, Ixy

    def center_of_mass(self):
        center = self.outer_contour.area() * self.outer_contour.center_of_mass()
        for contour in self.inner_contours:
            center -= contour.area() * contour.center_of_mass()
        return center/self.area()

    def point_belongs(self, point2d: volmdlr.Point2D):
        if not self.outer_contour.point_belongs(point2d):
            return False

        for inner_contour in self.inner_contours:
            if inner_contour.point_belongs(point2d):
                return False

        return True

    def triangulation(self, min_x_density=None, min_y_density=None):

        if self.area() == 0.:
            return vmd.DisplayMesh2D([], triangles=[])

        outer_polygon = self.outer_contour.to_polygon(angle_resolution=10)

        if not self.inner_contours:# No holes
            return outer_polygon.triangulation()
        # print('inner contour :', self.inner_contours)


        points = [vmd.Node2D(*p) for p in outer_polygon.points]
        vertices = [(p.x, p.y) for p in points]
        n = len(outer_polygon.points)
        segments = [(i, i + 1) for i in range(n - 1)]
        segments.append((n - 1, 0))
        point_index = {p: i for i, p in enumerate(points)}
        holes = []

        for inner_contour in self.inner_contours:
            inner_polygon = inner_contour.to_polygon(angle_resolution=10)
            # print('inner polygon :', inner_polygon)
            # print('inner polygon points :', inner_polygon.points)

            for point in inner_polygon.points:
                if point not in point_index:
                    points.append(point)
                    vertices.append((point.x, point.y))
                    point_index[point] = n
                    n += 1
            for point1, point2 in zip(inner_polygon.points[:-1],
                                      inner_polygon.points[1:]):
                segments.append((point_index[point1],
                                 point_index[point2]))
            segments.append((point_index[inner_polygon.points[-1]],
                             point_index[inner_polygon.points[0]]))
            rpi = inner_contour.random_point_inside()
            holes.append((rpi.x, rpi.y))

        tri = {'vertices': npy.array(vertices).reshape((-1, 2)),
               'segments': npy.array(segments).reshape((-1, 2)),
               }
        if holes:
            tri['holes'] = npy.array(holes).reshape((-1, 2))
        t = triangle.triangulate(tri, 'p')
        triangles = t['triangles'].tolist()
        np = t['vertices'].shape[0]
        points = [vmd.Node2D(*t['vertices'][i, :]) for i in
                  range(np)]

        return vmd.DisplayMesh2D(points, triangles=triangles,
                                             edges=None)
        return vmd.DisplayMesh2D([], [])

    def split_by_lines(self, lines):
        cutted_surfaces = []
        iteration_surfaces = self.cut_by_line(lines[0])

        for line in lines[1:]:
            iteration_surfaces2 = []
            for surface in iteration_surfaces:
                line_cutted_surfaces = surface.cut_by_line(line)
                
                llcs = len(line_cutted_surfaces)

                if llcs == 1:
                    cutted_surfaces.append(line_cutted_surfaces[0])
                else:
                    iteration_surfaces2.extend(line_cutted_surfaces)

            iteration_surfaces = iteration_surfaces2[:]

        cutted_surfaces.extend(iteration_surfaces)
        return cutted_surfaces

    def split_regularly(self, n):
        """
        Split in n slices
        """
        xmin, xmax, ymin, ymax = self.outer_contour.bounding_rectangle()
        lines = []
        for i in range(n - 1):
            xi = xmin + (i + 1) * (xmax - xmin) / n
            lines.append(vme.Line2D(volmdlr.Point2D(xi, 0),
                                    volmdlr.Point2D(xi, 1)))
        return self.split_by_lines(lines)

    def cut_by_line(self, line: vme.Line2D):
        """
        This method makes inner contour disappear for now
        """
        splitted_outer_contours = self.outer_contour.cut_by_line(line)
        return [Surface2D(oc, []) for oc in splitted_outer_contours]

    def split_at_centers(self):
        """
        Split in n slices
        """
        xmin, xmax, ymin, ymax = self.outer_contour.bounding_rectangle()

        cutted_contours = []
        iteration_contours = []
        c1 = self.inner_contours[0].center_of_mass()
        c2 = self.inner_contours[1].center_of_mass()
        cut_line = vme.Line2D(c1, c2)

        iteration_contours2 = []

        sc = self.cut_by_line2(cut_line)

        iteration_contours2.extend(sc)

        iteration_contours = iteration_contours2[:]
        cutted_contours.extend(iteration_contours)

        return cutted_contours

    def cut_by_line2(self, line):
        all_contours = []
        inner_1 = self.inner_contours[0]
        inner_2 = self.inner_contours[1]

        inner_intersections_1 = inner_1.line_intersections(line)
        inner_intersections_2 = inner_2.line_intersections(line)

        Arc1, Arc2 = inner_1.split(inner_intersections_1[1],
                                   inner_intersections_1[0])
        Arc3, Arc4 = inner_2.split(inner_intersections_2[1],
                                   inner_intersections_2[0])
        new_inner_1 = volmdlr.wires.Contour2D([Arc1, Arc2])
        new_inner_2 = volmdlr.wires.Contour2D([Arc3, Arc4])

        intersections = []
        intersections.append((inner_intersections_1[0], Arc1))
        intersections.append((inner_intersections_1[1], Arc2))
        intersections += self.outer_contour.line_intersections(line)
        intersections.append((inner_intersections_2[0], Arc3))
        intersections.append((inner_intersections_2[1], Arc4))
        intersections += self.outer_contour.line_intersections(line)

        if not intersections:
            all_contours.extend([self])
        if len(intersections) < 4:
            return [self]
        elif len(intersections) >= 4:
            if isinstance(intersections[0][0], volmdlr.Point2D) and \
                    isinstance(intersections[1][0], volmdlr.Point2D):
                ip1, ip2 = sorted(
                    [new_inner_1.primitives.index(intersections[0][1]),
                     new_inner_1.primitives.index(intersections[1][1])])
                ip5, ip6 = sorted(
                    [new_inner_2.primitives.index(intersections[4][1]),
                     new_inner_2.primitives.index(intersections[5][1])])
                ip3, ip4 = sorted(
                    [self.outer_contour.primitives.index(intersections[2][1]),
                     self.outer_contour.primitives.index(intersections[3][1])])

                sp11, sp12 = intersections[2][1].split(intersections[2][0])
                sp21, sp22 = intersections[3][1].split(intersections[3][0])
                sp33, sp34 = intersections[6][1].split(intersections[6][0])
                sp44, sp43 = intersections[7][1].split(intersections[7][0])

                primitives1 = []
                primitives1.append(
                    volmdlr.edges.LineSegment2D(intersections[6][0],
                                                intersections[1][0]))
                primitives1.append(new_inner_1.primitives[ip1])
                primitives1.append(
                    volmdlr.edges.LineSegment2D(intersections[0][0],
                                                intersections[5][0]))
                primitives1.append(new_inner_2.primitives[ip5])
                primitives1.append(
                    volmdlr.edges.LineSegment2D(intersections[4][0],
                                                intersections[7][0]))
                primitives1.append(sp44)
                primitives1.extend(self.outer_contour.primitives[ip3 + 1:ip4])
                primitives1.append(sp34)

                primitives2 = []
                primitives2.append(
                    volmdlr.edges.LineSegment2D(intersections[7][0],
                                                intersections[4][0]))
                primitives2.append(new_inner_2.primitives[ip6])
                primitives2.append(
                    volmdlr.edges.LineSegment2D(intersections[5][0],
                                                intersections[0][0]))
                primitives2.append(new_inner_1.primitives[ip2])
                primitives2.append(
                    volmdlr.edges.LineSegment2D(intersections[1][0],
                                                intersections[6][0]))
                primitives2.append(sp33)
                a = self.outer_contour.primitives[:ip3]
                a.reverse()
                primitives2.extend(a)
                primitives2.append(sp43)

                all_contours.extend([volmdlr.wires.Contour2D(primitives1),
                                     volmdlr.wires.Contour2D(primitives2)])


            else:
                raise NotImplementedError(
                    'Non convex contour not supported yet')

                raise NotImplementedError(
                    '{} intersections not supported yet'.format(
                        len(intersections)))

        return all_contours

    def cut_by_line3(self, line):
        # ax=self.outer_contour.plot()
        all_contours = []
        inner = self.inner_contours[0]
        inner_2 = self.inner_contours[1]
        inner_3 = self.inner_contours[2]

        c = inner.center_of_mass()
        c_2 = inner_2.center_of_mass()
        c_3 = inner_3.center_of_mass()
        direction_vector = line.normal_vector()
        direction_line = volmdlr.edges.Line2D(c, volmdlr.Point2D(
            (direction_vector.y * c.x - direction_vector.x * c.y) / (
                direction_vector.y), 0))
        direction_line_2 = volmdlr.edges.Line2D(c_2, volmdlr.Point2D(
            (direction_vector.y * c_2.x - direction_vector.x * c_2.y) / (
                direction_vector.y), 0))

        direction_line_3 = volmdlr.edges.Line2D(c_3, volmdlr.Point2D(
            (direction_vector.y * c_3.x - direction_vector.x * c_3.y) / (
                direction_vector.y), 0))
        inner_intersections = inner.line_intersections(direction_line)
        inner_intersections_2 = inner_2.line_intersections(direction_line_2)
        inner_intersections_3 = inner_3.line_intersections(direction_line_3)
        Arc1, Arc2 = inner.split(inner_intersections[1],
                                 inner_intersections[0])
        Arc3, Arc4 = inner_2.split(inner_intersections_2[1],
                                   inner_intersections_2[0])
        Arc5, Arc6 = inner_3.split(inner_intersections_3[1],
                                   inner_intersections_3[0])
        new_inner = volmdlr.wires.Contour2D([Arc1, Arc2])
        new_inner_2 = volmdlr.wires.Contour2D([Arc3, Arc4])
        new_inner_3 = volmdlr.wires.Contour2D([Arc5, Arc6])
        intersections = []

        intersections.append((inner_intersections[0], Arc1))
        intersections.append((inner_intersections[1], Arc2))
        if len(self.outer_contour.line_intersections(direction_line)) > 2:

            intersections.append(
                self.outer_contour.line_intersections(direction_line)[0])
            intersections.append(
                self.outer_contour.line_intersections(direction_line)[2])
        else:
            intersections.append(
                self.outer_contour.line_intersections(direction_line)[0])
            intersections.append(
                self.outer_contour.line_intersections(direction_line)[1])
        intersections.append((inner_intersections_2[0], Arc3))
        intersections.append((inner_intersections_2[1], Arc4))
        if len(self.outer_contour.line_intersections(direction_line_2)) > 2:
            intersections.append(
                self.outer_contour.line_intersections(direction_line_2)[0])
            intersections.append(
                self.outer_contour.line_intersections(direction_line_2)[2])
        else:
            intersections.append(
                self.outer_contour.line_intersections(direction_line_2)[0])
            intersections.append(
                self.outer_contour.line_intersections(direction_line_2)[1])
        intersections.append((inner_intersections_3[0], Arc5))
        intersections.append((inner_intersections_3[1], Arc6))
        if len(self.outer_contour.line_intersections(direction_line_3)) > 2:

            intersections.append(
                self.outer_contour.line_intersections(direction_line_3)[0])
            intersections.append(
                self.outer_contour.line_intersections(direction_line_3)[2])
        else:
            intersections.append(
                self.outer_contour.line_intersections(direction_line_3)[0])
            intersections.append(
                self.outer_contour.line_intersections(direction_line_3)[1])

        if isinstance(intersections[0][0], volmdlr.Point2D) and \
                isinstance(intersections[1][0], volmdlr.Point2D):
            ip1, ip2 = sorted([new_inner.primitives.index(intersections[0][1]),
                               new_inner.primitives.index(
                                   intersections[1][1])])
            ip5, ip6 = sorted(
                [new_inner_2.primitives.index(intersections[4][1]),
                 new_inner_2.primitives.index(intersections[5][1])])
            ip7, ip8 = sorted(
                [new_inner_3.primitives.index(intersections[8][1]),
                 new_inner_3.primitives.index(intersections[9][1])])
            ip3, ip4 = sorted(
                [self.outer_contour.primitives.index(intersections[2][1]),
                 self.outer_contour.primitives.index(intersections[3][1])])

            sp11, sp12 = intersections[2][1].split(intersections[2][0])
            sp21, sp22 = intersections[3][1].split(intersections[3][0])
            sp33, sp34 = intersections[6][1].split(intersections[6][0])
            sp44, sp43 = intersections[7][1].split(intersections[7][0])
            sp55, sp56 = intersections[10][1].split(intersections[10][0])
            sp66, sp65 = intersections[11][1].split(intersections[11][0])

            primitives1 = []
            primitives1.append(volmdlr.edges.LineSegment2D(intersections[7][0],
                                                           intersections[5][
                                                               0]))
            primitives1.append(new_inner_2.primitives[ip5])
            primitives1.append(volmdlr.edges.LineSegment2D(intersections[6][0],
                                                           intersections[4][
                                                               0]))
            primitives1.append(sp33)
            primitives1.append(sp43)

            primitives2 = []
            primitives2.append(volmdlr.edges.LineSegment2D(intersections[6][0],
                                                           intersections[4][
                                                               0]))
            primitives2.append(new_inner_2.primitives[ip6])
            primitives2.append(volmdlr.edges.LineSegment2D(intersections[5][0],
                                                           intersections[7][
                                                               0]))
            primitives2.append(volmdlr.edges.LineSegment2D(intersections[7][0],
                                                           intersections[11][
                                                               0]))
            primitives2.append(
                volmdlr.edges.LineSegment2D(intersections[11][0],
                                            intersections[9][0]))
            primitives2.append(new_inner_3.primitives[ip7])
            primitives2.append(volmdlr.edges.LineSegment2D(intersections[8][0],
                                                           intersections[10][
                                                               0]))
            primitives2.append(sp34)

            primitives3 = []
            primitives3.append(
                volmdlr.edges.LineSegment2D(intersections[10][0],
                                            intersections[8][0]))
            primitives3.append(new_inner_3.primitives[ip8])
            primitives3.append(volmdlr.edges.LineSegment2D(intersections[9][0],
                                                           intersections[11][
                                                               0]))
            primitives3.append(sp22)
            primitives3.append(volmdlr.edges.LineSegment2D(intersections[3][0],
                                                           intersections[1][
                                                               0]))
            primitives3.append(new_inner.primitives[ip1])
            primitives3.append(volmdlr.edges.LineSegment2D(intersections[0][0],
                                                           intersections[2][
                                                               0]))
            primitives3.append(volmdlr.edges.LineSegment2D(intersections[2][0],
                                                           intersections[10][
                                                               0]))

            primitives4 = []
            primitives4.append(volmdlr.edges.LineSegment2D(intersections[3][0],
                                                           intersections[1][
                                                               0]))
            a = volmdlr.edges.Arc2D(new_inner.primitives[ip2].end,
                                    new_inner.primitives[ip2].interior,
                                    new_inner.primitives[ip2].start)
            primitives4.append(a)
            primitives4.append(volmdlr.edges.LineSegment2D(intersections[0][0],
                                                           intersections[2][
                                                               0]))
            primitives4.append(sp12)
            primitives4.append(sp21)

            # Contour2D(primitives1),Contour2D(primitives2),
            #                      Contour2D(primitives3),
            all_contours.extend([volmdlr.wires.Contour2D(primitives4)])

        else:
            raise NotImplementedError(
                '{} intersections not supported yet'.format(
                    len(intersections)))

        return all_contours

    def bounding_rectangle(self):
        return self.outer_contour.bounding_rectangle()

    def plot(self, ax=None, color='k', alpha=1, equal_aspect=False):

        if ax is None:
            fig, ax = plt.subplots()
        self.outer_contour.plot(ax=ax, color=color, alpha=alpha,
                                equal_aspect=equal_aspect)
        for inner_contour in self.inner_contours:
            inner_contour.plot(ax=ax, color=color, alpha=alpha,
                               equal_aspect=equal_aspect)

        if equal_aspect:
            ax.set_aspect('equal')

        ax.margins(0.1)
        return ax


class Surface3D(dc.DessiaObject):
    x_periodicity = None
    y_periodicity = None
    """
    Abstract class
    """

    def face_from_contours3d(self,
                             contours3d: List[volmdlr.wires.Contour3D],
                             name: str = ''):
        """
        """

        area = -1
        inner_contours2d = []
        for contour3d in contours3d:
            contour2d = self.contour3d_to_2d(contour3d)
            inner_contours2d.append(contour2d)
            contour_area = contour2d.area()
            if contour_area > area:
                area = contour_area
                outer_contour2d = contour2d

        inner_contours2d.remove(outer_contour2d)

        if isinstance(self.face_class, str):
            class_ = globals()[self.face_class]
        else:
            class_ = self.face_class

        surface2d = Surface2D(outer_contour=outer_contour2d,
                              inner_contours=inner_contours2d)
        return class_(self,
                      surface2d=surface2d,
                      name=name)

    def contour3d_to_2d(self, contour3d):
        primitives2d = []
        last_primitive = None

        should_study_periodicity = self.x_periodicity or self.y_periodicity
        for primitive3d in contour3d.primitives:
            method_name = '{}_to_2d'.format(
                primitive3d.__class__.__name__.lower())
            if hasattr(self, method_name):
                primitives = getattr(self, method_name)(primitive3d)
                if last_primitive:
                    delta_x1 = abs(
                        primitives[0].start.x - last_primitive.end.x)
                    delta_x2 = abs(primitives[-1].end.x - last_primitive.end.x)
                    delta_y1 = abs(
                        primitives[0].start.y - last_primitive.end.y)
                    delta_y2 = abs(primitives[0].end.y - last_primitive.end.y)
                    if self.x_periodicity:
                        delta_x1 = delta_x1 % self.x_periodicity
                        delta_x2 = delta_x2 % self.x_periodicity
                        if math.isclose(delta_x1, self.x_periodicity,
                                        abs_tol=1e-4):
                            delta_x1 = 0.
                        if math.isclose(delta_x2, self.x_periodicity,
                                        abs_tol=1e-4):
                            delta_x2 = 0.

                    if self.y_periodicity:
                        delta_y1 = delta_y1 % self.y_periodicity
                        delta_y2 = delta_y2 % self.y_periodicity
                        if math.isclose(delta_y1, self.y_periodicity,
                                        abs_tol=1e-4):
                            delta_y1 = 0.
                        if math.isclose(delta_y2, self.y_periodicity,
                                        abs_tol=1e-4):
                            delta_y2 = 0.

                    end_match = False
                    if (math.isclose(delta_x1, 0., abs_tol=5e-5)
                            and math.isclose(delta_y1, 0., abs_tol=5e-5)):
                        end_match = True
                    elif (math.isclose(delta_x2, 0., abs_tol=5e-5) and
                          math.isclose(delta_y2, 0., abs_tol=5e-5)):
                        end_match = True
                        primitives = [p.reverse() for p in primitives[::-1]]
                    else:
                        ax2 = contour3d.plot()
                        primitive3d.plot(ax=ax2, color='r')
                        # last_primitive3d.plot(ax=ax2, color='b')
                        ax = last_primitive.plot(color='b', plot_points=True)
                        # primitives[0].plot(ax=ax ,color='r', plot_points=True)
                        for p in primitives:
                            p.plot(ax=ax, color='r', plot_points=True)
                        raise ValueError(
                            'Primitives not following each other in contour: delta={}, {}, {}, {}'.format(
                                delta_x1, delta_x2, delta_y1, delta_y2))

                    # if not end_match and should_study_periodicity:
                    #     # Study if translating does the trick
                    #     if self.x_periodicity:
                    #         math.isclose(abs(delta_x1), self.x_periodicity,
                    #                      abs_tol=1e-4)
                    #
                    # if not :
                    #     # TODO: lower abs tol, but need to have more precise points?
                    #     if math.isclose(abs(delta_x1), self.x_periodicity, abs_tol=1e-4):
                    #         # primitives = [p.translation(-delta_x*volmdlr.X2D)\
                    #         #               for p in primitives[:]]
                    #         primitives[0].start.translation(
                    #             -delta_x * volmdlr.X2D, copy=False)
                    #     elif math.isclose(abs(delta_x2), self.x_periodicity, abs_tol=1e-4):
                    #     else:
                    #         print('sn', self.__class__.__name__)
                    #         print('lp', len(primitives))
                    #         contour3d.plot(edge_details=True)
                    #         ax = last_primitive.plot(color='b')
                    #         primitives[0].plot(ax=ax ,color='r')
                    #         for p in primitives[1:]:
                    #             print(p)
                    #             p.plot(ax=ax, color='r', ends=True)
                    #         raise ValueError('Primitives not following each other in contour: deltax={}'.format(delta_x))
                    #
                    # delta_y = primitives[0].start.y - last_primitive.end.y
                    # if not math.isclose(delta_y, 0., abs_tol=1e-4):
                    #     if abs(delta_y) == self.y_periodicity:
                    #         # primitives = [p.translation(-delta_y*volmdlr.Y2D)\
                    #         #               for p in primitives[:]]
                    #         primitives[0].start.translation(
                    #             -delta_y*volmdlr.Y2D, copy=False)
                    #     else:
                    #         contour3d.plot()
                    #         raise ValueError('Primitives not following each other in contour: deltay={}'.format(delta_y))

                if primitives:
                    last_primitive = primitives[-1]
                    last_primitive3d = primitive3d
                    primitives2d.extend(primitives)
            else:
                raise NotImplementedError(
                    'Class {} does not implement {}'.format(
                        self.__class__.__name__,
                        method_name))
        return volmdlr.wires.Contour2D(primitives2d)

    def contour2d_to_3d(self, contour2d):
        primitives3d = []
        for primitive2d in contour2d.primitives:
            method_name = '{}_to_3d'.format(
                primitive2d.__class__.__name__.lower())
            if hasattr(self, method_name):
                try:
                    primitives3d.extend(getattr(self, method_name)(primitive2d))
                except NotImplementedError:
                    print('Error NotImplementedError')
            else:
                raise NotImplementedError(
                    'Class {} does not implement {}'.format(
                        self.__class__.__name__,
                        method_name))

        return volmdlr.wires.Contour3D(primitives3d)

    def linesegment3d_to_2d(self, linesegment3d):
        """
        a line segment on a surface will be in any case a line in 2D?
        """
        return [vme.LineSegment2D(self.point3d_to_2d(linesegment3d.start),
                                  self.point3d_to_2d(linesegment3d.end))]

    def bsplinecurve3d_to_2d(self, bspline_curve3d):
        """
        Is this right?
        """
        control_points = [self.point3d_to_2d(p) \
                          for p in bspline_curve3d.control_points]
        return [vme.BSplineCurve2D(
                    bspline_curve3d.degree,
                    control_points=control_points,
                    knot_multiplicities=bspline_curve3d.knot_multiplicities,
                    knots=bspline_curve3d.knots,
                    weights=bspline_curve3d.weights,
                    periodic=bspline_curve3d.periodic)]

    def bsplinecurve2d_to_3d(self, bspline_curve2d):
        """
        Is this right?
        """
        control_points = [self.point2d_to_3d(p) \
                          for p in bspline_curve2d.control_points]
        return [vme.BSplineCurve3D(
                    bspline_curve2d.degree,
                    control_points=control_points,
                    knot_multiplicities=bspline_curve2d.knot_multiplicities,
                    knots=bspline_curve2d.knots,
                    weights=bspline_curve2d.weights,
                    periodic=bspline_curve2d.periodic)]


class Plane3D(Surface3D):
    face_class = 'PlaneFace3D'

    def __init__(self, frame: volmdlr.Frame3D, name: str = ''):
        """
        :param frame: u and v of frame describe the plane, w is the normal
        """
        self.frame = frame
        self.name = name

    def __hash__(self):
        return hash(self.frame)

    def __eq__(self, other_plane):
        if other_plane.__class__.__name__ != self.__class__.__name__:
            return False
        return (self.frame.origin == other_plane.frame.origin and
                self.frame.w.is_colinear_to(other_plane.frame.w))

    def to_dict(self):
        # improve the object structure ?
        dict_ = dc.DessiaObject.base_dict(self)
        dict_['frame'] = self.frame.to_dict()
        dict_['name'] = self.name
        dict_['object_class'] = 'volmdlr.core.Plane3D'
        return dict_

    @classmethod
    def from_step(cls, arguments, object_dict):
        frame3d = object_dict[arguments[1]]
        frame3d.normalize()
        frame = volmdlr.Frame3D(frame3d.origin,
                                frame3d.v, frame3d.w, frame3d.u)
        return cls(frame, arguments[0][1:-1])

    def to_step(self, current_id):
        frame = volmdlr.Frame3D(self.frame.origin, self.frame.w, self.frame.u,
                                self.frame.v)
        content, frame_id = frame.to_step(current_id)
        plane_id = frame_id + 1
        content += "#{} = PLANE('{}',#{});\n".format(plane_id, self.name,
                                                     frame_id)
        return content, plane_id

    @classmethod
    def from_3_points(cls, point1, point2, point3):
        """
        Point 1 is used as origin of the plane
        """
        vector1 = point2 - point1
        vector2 = point3 - point1
        vector1.normalize()
        vector2.normalize()
        normal = vector1.cross(vector2)
        normal.normalize()
        vector = normal.cross(vector1)
        frame = volmdlr.Frame3D(point1, vector1, normal.cross(vector1), normal)
        return cls(frame)

    @classmethod
    def from_normal(cls, point, normal):
        v1 = normal.deterministic_unit_normal_vector()
        v2 = v1.cross(normal)
        return cls(volmdlr.Frame3D(point, v1, v2, normal))

    @classmethod
    def from_plane_vectors(cls, plane_origin: volmdlr.Point3D,
                           plane_x: volmdlr.Vector3D,
                           plane_y: volmdlr.Vector3D):
        normal = plane_x.cross(plane_y)
        return cls(volmdlr.Frame3D(plane_origin, plane_x, plane_y, normal))

    @classmethod
    def from_points(cls, points):
        if len(points) < 3:
            raise ValueError
        elif len(points) == 3:
            return cls.from_3_points(volmdlr.Point3D(points[0].vector),
                                     volmdlr.Vector3D(points[1].vector),
                                     volmdlr.Vector3D(points[2].vector))
        else:
            points = [p.copy() for p in points]
            indexes_to_del = []
            for i, point in enumerate(points[1:]):
                if point == points[0]:
                    indexes_to_del.append(i)
            for index in indexes_to_del[::-1]:
                del points[index + 1]

            origin = volmdlr.Point3D(points[0].vector)
            vector1 = volmdlr.Vector3D(points[1] - origin)
            vector1.normalize()
            vector2_min = volmdlr.Vector3D(points[2] - origin)
            vector2_min.normalize()
            dot_min = abs(vector1.dot(vector2_min))
            for point in points[3:]:
                vector2 = volmdlr.Vector3D(point - origin)
                vector2.normalize()
                dot = abs(vector1.dot(vector2))
                if dot < dot_min:
                    vector2_min = vector2
                    dot_min = dot
            return cls.from_3_points(origin, vector1 + origin,
                                     vector2_min + origin)

    def point_on_plane(self, point):
        if math.isclose(self.frame.w.dot(point - self.frame.origin), 0,
                        abs_tol=1e-6):
            return True
        return False

    def line_intersections(self, line):
        u = line.point2 - line.point1
        w = line.point1 - self.frame.origin
        if math.isclose(self.frame.w.dot(u), 0, abs_tol=1e-08):
            return []
        intersection_abscissea = - self.frame.w.dot(w) / self.frame.w.dot(u)
        return [line.point1 + intersection_abscissea * u]

    def linesegment_intersections(self, linesegment: vme.LineSegment3D) \
            -> List[volmdlr.Point3D]:
        u = linesegment.end - linesegment.start
        w = linesegment.start - self.frame.origin
        normaldotu = self.frame.w.dot(u)
        if math.isclose(normaldotu, 0, abs_tol=1e-08):
            return []
        intersection_abscissea = - self.frame.w.dot(w) / normaldotu
        if intersection_abscissea < 0 or intersection_abscissea > 1:
            return []
        return [linesegment.start + intersection_abscissea * u]

    def equation_coefficients(self):
        """
        returns the a,b,c,d coefficient from equation ax+by+cz+d = 0
        """
        a, b, c = self.frame.w
        d = -self.frame.origin.dot(self.frame.w)
        return (a, b, c, d)

    def plane_intersection(self, other_plane):
        line_direction = self.frame.w.cross(other_plane.frame.w)

        if line_direction.norm() < 1e-6:
            return None

        a1, b1, c1, d1 = self.equation_coefficients()
        a2, b2, c2, d2 = other_plane.equation_coefficients()

        if a1 * b2 - a2 * b1 != 0.:
            x0 = (b1 * d2 - b2 * d1) / (a1 * b2 - a2 * b1)
            y0 = (a2 * d1 - a1 * d2) / (a1 * b2 - a2 * b1)
            point1 = volmdlr.Point3D((x0, y0, 0))
        else:
            y0 = (b2 * d2 - c2 * d1) / (b1 * c2 - c1 * b2)
            z0 = (c1 * d1 - b1 * d2) / (b1 * c2 - c1 * b2)
            point1 = volmdlr.Point3D((0, y0, z0))

        point2 = point1 + line_direction
        return volmdlr.Line3D(point1, point2)

    def rotation(self, center, axis, angle, copy=True):
        # center_frame = self.frame.origin.copy()
        # center_frame.rotation(center, axis, angle, copy=False)
        if copy:
            new_frame = self.frame.rotation(center=center, axis=axis,
                                            angle=angle, copy=True)
            # new_frame.origin = center_frame
            return Plane3D(new_frame)
        else:
            self.frame.rotation(center=center, axis=axis, angle=angle, copy=False)
            # self.frame.origin = center_frame

    def translation(self, offset, copy=True):
        if copy:
            new_frame = self.frame.translation(offset, True)
            return Plane3D(new_frame)
        else:
            self.frame.translation(offset, False)

    def frame_mapping(self, frame, side, copy=True):
        """
        side = 'old' or 'new'
        """
        if side == 'old':
            new_origin = frame.old_coordinates(self.frame.origin)
            new_vector1 = frame.basis().old_coordinates(self.frame.u)
            new_vector2 = frame.basis().old_coordinates(self.frame.v)
            new_vector3 = frame.basis().old_coordinates(self.frame.w)
            if copy:
                return Plane3D(
                    volmdlr.Frame3D(new_origin, new_vector1, new_vector2,
                                    new_vector3), self.name)
            else:
                # self.origin = new_origin
                # self.vectors = [new_vector1, new_vector2]
                # self.normal = frame.Basis().old_coordinates(self.normal)
                # self.normal.normalize()
                self.frame.origin = new_origin
                self.frame.u = new_vector1
                self.frame.v = new_vector2
                self.frame.w = new_vector3

        if side == 'new':
            new_origin = frame.new_coordinates(self.frame.origin)
            new_vector1 = frame.basis().new_coordinates(self.frame.u)
            new_vector2 = frame.basis().new_coordinates(self.frame.v)
            new_vector3 = frame.basis().new_coordinates(self.frame.w)
            if copy:
                return Plane3D(
                    volmdlr.Frame3D(new_origin, new_vector1, new_vector2,
                                    new_vector3), self.name)
            else:
                self.frame.origin = new_origin
                self.frame.u = new_vector1
                self.frame.v = new_vector2
                self.frame.w = new_vector3

    def copy(self):
        new_frame = self.frame.copy()
        return Plane3D(new_frame, self.name)

    def plot(self, ax=None):
        if ax is None:
            fig = plt.figure()
            ax = fig.add_subplot(111, projection='3d')
        else:
            fig = ax.figure

        self.origin.plot(ax)
        self.vectors[0].plot(ax, starting_point=self.origin, color='r')
        self.vectors[1].plot(ax, starting_point=self.origin, color='g')
        return ax

    def babylon_script(self):
        s = 'var myPlane = BABYLON.MeshBuilder.CreatePlane("myPlane", {width: 0.5, height: 0.5, sideOrientation: BABYLON.Mesh.DOUBLESIDE}, scene);\n'
        s += 'myPlane.setPositionWithLocalVector(new BABYLON.Vector3({},{},{}));\n'.format(
            self.origin[0], self.origin[1], self.origin[2])

        s += 'var axis1 = new BABYLON.Vector3({}, {}, {});\n'.format(
            self.vectors[0][0], self.vectors[0][1], self.vectors[0][2])
        s += 'var axis2 = new BABYLON.Vector3({}, {}, {});\n'.format(
            self.vectors[1][0], self.vectors[1][1], self.vectors[1][2])
        s += 'var axis3 = new BABYLON.Vector3({}, {}, {});\n'.format(
            self.normal[0], self.normal[1], self.normal[2])
        s += 'var orientation = BABYLON.Vector3.rotationFromAxis(axis1, axis2, axis3);\n'
        s += 'myPlane.rotation = orientation;\n'

        s += 'var planemat = new BABYLON.StandardMaterial("planemat", scene);\n'
        s += 'planemat.alpha = 0.4;\n'
        s += 'myPlane.material = planemat;\n'

        return s

    def point2d_to_3d(self, point2d):
        return point2d.to_3d(self.frame.origin, self.frame.u, self.frame.v)

    def point3d_to_2d(self, point3d):
        return point3d.to_2d(self.frame.origin, self.frame.u, self.frame.v)

    def contour2d_to_3d(self, contour2d):
        return contour2d.to_3d(self.frame.origin, self.frame.u, self.frame.v)

    def contour3d_to_2d(self, contour3d):
        return contour3d.to_2d(self.frame.origin, self.frame.u, self.frame.v)

    def bsplinecurve3d_to_2d(self, bspline_curve3d):
        control_points = [self.point3d_to_2d(p) \
                          for p in bspline_curve3d.control_points]
        return [vme.BSplineCurve2D(
            bspline_curve3d.degree,
            control_points=control_points,
            knot_multiplicities=bspline_curve3d.knot_multiplicities,
            knots=bspline_curve3d.knots,
            weights=bspline_curve3d.weights,
            periodic=bspline_curve3d.periodic)]

    def bsplinecurve2d_to_3d(self, bspline_curve2d):
        control_points = [self.point2d_to_3d(p) \
                          for p in bspline_curve2d.control_points]
        return [vme.BSplineCurve3D(
            bspline_curve2d.degree,
            control_points=control_points,
            knot_multiplicities=bspline_curve2d.knot_multiplicities,
            knots=bspline_curve2d.knots,
            weights=bspline_curve2d.weights,
            periodic=bspline_curve2d.periodic)]

    def rectangular_cut(self, x1: float, x2: float,
                        y1: float, y2: float, name: str = ''):

        p1 = volmdlr.Point2D(x1, y1)
        p2 = volmdlr.Point2D(x2, y1)
        p3 = volmdlr.Point2D(x2, y2)
        p4 = volmdlr.Point2D(x1, y2)
        outer_contour = volmdlr.wires.ClosedPolygon2D([p1, p2, p3, p4])
        surface = Surface2D(outer_contour, [])
        return PlaneFace3D(self, surface, name)


PLANE3D_OXY = Plane3D(volmdlr.OXYZ)
PLANE3D_OYZ = Plane3D(volmdlr.OYZX)
PLANE3D_OZX = Plane3D(volmdlr.OZXY)


class CylindricalSurface3D(Surface3D):
    face_class = 'CylindricalFace3D'
    x_periodicity = volmdlr.TWO_PI
    """
    The local plane is defined by (theta, z)
    :param frame: frame.w is axis, frame.u is theta=0 frame.v theta=pi/2
    :param radius: Cylinder's radius
    """

    def __init__(self, frame, radius, name=''):
        self.frame = frame
        self.radius = radius
        self.name = name

    def point2d_to_3d(self, point2d: volmdlr.Point2D):
        p = volmdlr.Point3D(self.radius * math.cos(point2d.x),
                            self.radius * math.sin(point2d.x),
                            point2d.y)
        return self.frame.old_coordinates(p)

    def point3d_to_2d(self, point3d):
        x, y, z = self.frame.new_coordinates(point3d)
        u1 = x / self.radius
        u2 = y / self.radius
        # theta = volmdlr.core.sin_cos_angle(u1, u2)
        theta = math.atan2(u2, u1)
        return volmdlr.Point2D(theta, z)

    def arc3d_to_2d(self, arc3d):
        start = self.point3d_to_2d(arc3d.start)
        end = self.point3d_to_2d(arc3d.end)
        # angle = abs(start.x-end.x)
        # if arc3d.is_trigo:
        # end = start + volmdlr.Point2D(arc3d.angle, 0)
        # else:
        #     end = start + volmdlr.Point2D(-arc3d.angle, 0)
        # interior = self.point3d_to_2d(arc3d.interior)
        # if start.x < interior.x:
        #     end = start + volmdlr.Point2D(arc3d.angle, 0)
        # else:
        #     end = start - volmdlr.Point2D(arc3d.angle, 0)
        return [vme.LineSegment2D(start, end)]

    def linesegment2d_to_3d(self, linesegment2d):
        theta1, z1 = linesegment2d.start
        theta2, z2 = linesegment2d.end
        if math.isclose(theta1, theta2, abs_tol=1e-9):
            return [vme.LineSegment3D(
                self.point2d_to_3d(linesegment2d.start),
                self.point2d_to_3d(linesegment2d.end),
            )]
        elif math.isclose(z1, z2, abs_tol=1e-9):
            if abs(theta1 - theta2) == volmdlr.TWO_PI:
                return [vme.FullArc3D(center=self.frame.origin + z1 * self.frame.w,
                                      start_end=self.point2d_to_3d(linesegment2d.start),
                                      normal=self.frame.w)]
            else:
                interior = self.point2d_to_3d(linesegment2d.point_at_abscissa(linesegment2d.length() * 0.5))
                return [vme.Arc3D(
                    self.point2d_to_3d(linesegment2d.start),
                    self.point2d_to_3d(
                        volmdlr.Point2D(0.5 * (theta1 + theta2), z1)),
                    self.point2d_to_3d(linesegment2d.end),
                )]
        else:
            raise NotImplementedError('Ellipse? delta_theta={} delta_z={}'.format(abs(theta2-theta1), abs(z1-z2)))

    def fullarc3d_to_2d(self, fullarc3d):
        if self.frame.w.is_colinear_to(fullarc3d.normal):
            p1 = self.point3d_to_2d(fullarc3d.start)
            return [vme.LineSegment2D(p1, p1 + volmdlr.TWO_PI * volmdlr.X2D)]
        else:
            print(fullarc3d.normal, self.frame.w)
            raise ValueError('Impossible!')

    def circle3d_to_2d(self, circle3d):
        return []

    def bsplinecurve3d_to_2d(self, bspline_curve3d):
        # TODO: enhance this, this is a non exact method!
        l = bspline_curve3d.length()
        points = [self.point3d_to_2d(bspline_curve3d.point_at_abscissa(i / 10 * l)) \
                  for i in range(11)]
        return [vme.LineSegment2D(p1, p2) \
                for p1, p2 in zip(points[:-1], points[1:])]

    @classmethod
    def from_step(cls, arguments, object_dict):
        frame3d = object_dict[arguments[1]]
        U, W = frame3d.v, -frame3d.u
        U.normalize()
        W.normalize()
        V = W.cross(U)
        frame_direct = volmdlr.Frame3D(frame3d.origin, U, V, W)
        radius = float(arguments[2]) / 1000
        return cls(frame_direct, radius, arguments[0][1:-1])

    def to_step(self, current_id):
        frame = volmdlr.Frame3D(self.frame.origin, self.frame.w, self.frame.u,
                                self.frame.v)
        content, frame_id = frame.to_step(current_id)
        current_id = frame_id + 1
        content += "#{} = CYLINDRICAL_SURFACE('{}',#{},{});\n" \
            .format(current_id, self.name, frame_id,
                    round(1000 * self.radius, 3))
        return content, current_id

    def frame_mapping(self, frame, side, copy=True):
        basis = frame.basis()
        if side == 'new':
            new_origin = frame.new_coordinates(self.frame.origin)
            new_u = basis.new_coordinates(self.frame.u)
            new_v = basis.new_coordinates(self.frame.v)
            new_w = basis.new_coordinates(self.frame.w)
            new_frame = volmdlr.Frame3D(new_origin, new_u, new_v, new_w)
            if copy:
                return CylindricalSurface3D(new_frame, self.radius,
                                            name=self.name)
            else:
                self.frame = new_frame

        if side == 'old':
            new_origin = frame.old_coordinates(self.frame.origin)
            new_u = basis.old_coordinates(self.frame.u)
            new_v = basis.old_coordinates(self.frame.v)
            new_w = basis.old_coordinates(self.frame.w)
            new_frame = volmdlr.Frame3D(new_origin, new_u, new_v, new_w)
            if copy:
                return CylindricalSurface3D(new_frame, self.radius,
                                            name=self.name)
            else:
                self.frame = new_frame

    def rectangular_cut(self, theta1: float, theta2: float,
                        z1: float, z2: float, name: str = ''):

        if theta1 == theta2:
            theta2 += volmdlr.TWO_PI

        p1 = volmdlr.Point2D(theta1, z1)
        p2 = volmdlr.Point2D(theta2, z1)
        p3 = volmdlr.Point2D(theta2, z2)
        p4 = volmdlr.Point2D(theta1, z2)
        outer_contour = volmdlr.wires.ClosedPolygon2D([p1, p2, p3, p4])
        surface2d = Surface2D(outer_contour, [])
        return volmdlr.faces.CylindricalFace3D(self, surface2d, name)

    def translation(self, offset: volmdlr.Vector3D, copy=True):
        if copy:
            return self.__class__(self.frame.translation(offset, copy=True),
                                  self.radius)
        else:
            self.frame.translation(offset, copy=False)

    def rotation(self, center, axis, angle, copy=True):
        if copy:
            new_frame = self.frame.rotation(center=center, axis=axis,
                                            angle=angle, copy=True)
            return self.__class__(new_frame, self.radius)
        else:
            self.frame.rotation(center, axis, angle, copy=False)

class ToroidalSurface3D(Surface3D):
    face_class = 'ToroidalFace3D'
    x_periodicity = volmdlr.TWO_PI
    y_periodicity = volmdlr.TWO_PI
    """
    The local plane is defined by (theta, phi)
    theta is the angle around the big (R) circle and phi around the small(r)

    :param frame: Tore's frame: origin is the center, u is pointing at
                    theta=0
    :param R: Tore's radius
    :param r: Circle to revolute radius
    Definitions of R and r according to https://en.wikipedia.org/wiki/Torus
    """

    def __init__(self, frame: volmdlr.Frame3D,
                 R: float, r: float, name: str = ''):
        self.frame = frame
        self.R = R
        self.r = r
        self.name = name

    def _bounding_box(self):
        d = self.R + self.r
        p1 = self.frame.origin + self.frame.u * d + self.frame.v * d + self.frame.w * self.r
        p2 = self.frame.origin + self.frame.u * d + self.frame.v * d - self.frame.w * self.r
        p3 = self.frame.origin + self.frame.u * d - self.frame.v * d + self.frame.w * self.r
        p4 = self.frame.origin + self.frame.u * d - self.frame.v * d - self.frame.w * self.r
        p5 = self.frame.origin - self.frame.u * d + self.frame.v * d + self.frame.w * self.r
        p6 = self.frame.origin - self.frame.u * d + self.frame.v * d - self.frame.w * self.r
        p7 = self.frame.origin - self.frame.u * d - self.frame.v * d + self.frame.w * self.r
        p8 = self.frame.origin - self.frame.u * d - self.frame.v * d - self.frame.w * self.r

        return volmdlr.core.BoundingBox.from_points(
            [p1, p2, p3, p4, p5, p6, p7, p8])

    def point2d_to_3d(self, point2d: volmdlr.Point2D):
        theta, phi = point2d
        x = (self.R + self.r * math.cos(phi)) * math.cos(theta)
        y = (self.R + self.r * math.cos(phi)) * math.sin(theta)
        z = self.r * math.sin(phi)
        return self.frame.old_coordinates(volmdlr.Point3D(x, y, z))

    def point3d_to_2d(self, point3d):
        # points_2D = []
        x, y, z = self.frame.new_coordinates(point3d)
        if z < -self.r:
            z = -self.r
        elif z > self.r:
            z = self.r

        zr = z / self.r
        phi = math.asin(zr)

        u = self.R + math.sqrt((self.r ** 2) - (z ** 2))
        u1, u2 = round(x / u, 5), round(y / u, 5)
        theta = volmdlr.core.sin_cos_angle(u1, u2)

        return volmdlr.Point2D(theta, phi)

    @classmethod
    def from_step(cls, arguments, object_dict):
        frame3d = object_dict[arguments[1]]
        U, W = frame3d.v, -frame3d.u
        U.normalize()
        W.normalize()
        V = W.cross(U)
        frame_direct = volmdlr.Frame3D(frame3d.origin, U, V, W)
        rcenter = float(arguments[2]) / 1000
        rcircle = float(arguments[3]) / 1000
        return cls(frame_direct, rcenter, rcircle, arguments[0][1:-1])

    def to_step(self, current_id):
        frame = volmdlr.Frame3D(self.frame.origin, self.frame.w, self.frame.u,
                                self.frame.v)
        content, frame_id = frame.to_step(current_id)
        current_id = frame_id + 1
        content += "#{} = TOROIDAL_SURFACE('{}',#{},{},{});\n" \
            .format(current_id, self.name, frame_id,
                    round(1000 * self.R, 3),
                    round(1000 * self.r, 3))
        return content, current_id

    def frame_mapping(self, frame, side, copy=True):
        basis = frame.Basis()
        if side == 'new':
            new_origin = frame.new_coordinates(self.frame.origin)
            new_u = basis.new_coordinates(self.frame.u)
            new_v = basis.new_coordinates(self.frame.v)
            new_w = basis.new_coordinates(self.frame.w)
            new_frame = volmdlr.Frame3D(new_origin, new_u, new_v, new_w)
            if copy:
                return ToroidalSurface3D(new_frame,
                                         self.R, self.r,
                                         name=self.name)
            else:
                self.frame = new_frame

        if side == 'old':
            new_origin = frame.old_coordinates(self.frame.origin)
            new_u = basis.old_coordinates(self.frame.u)
            new_v = basis.old_coordinates(self.frame.v)
            new_w = basis.old_coordinates(self.frame.w)
            new_frame = volmdlr.Frame3D(new_origin, new_u, new_v, new_w)
            if copy:
                return ToroidalSurface3D(new_frame,
                                         self.R, self.r,
                                         name=self.name)
            else:
                self.frame = new_frame

    def rectangular_cut(self, theta1, theta2, phi1, phi2, name=''):
        if phi1 == phi2:
            phi2 += volmdlr.TWO_PI
        elif phi2 < phi1:
            phi2 += volmdlr.TWO_PI
        if theta1 == theta2:
            theta2 += volmdlr.TWO_PI
        elif theta2 < theta1:
            theta2 += volmdlr.TWO_PI

        p1 = volmdlr.Point2D(theta1, phi1)
        p2 = volmdlr.Point2D(theta1, phi2)
        p3 = volmdlr.Point2D(theta2, phi2)
        p4 = volmdlr.Point2D(theta2, phi1)
        outer_contour = volmdlr.wires.ClosedPolygon2D([p1, p2, p3, p4])
        return ToroidalFace3D(self,
                              Surface2D(outer_contour, []),
                              name)

    def linesegment2d_to_3d(self, linesegment2d):
        theta1, phi1 = linesegment2d.start
        theta2, phi2 = linesegment2d.end
        if theta1 == theta2:
            if math.isclose(phi1 - phi2, volmdlr.TWO_PI, abs_tol=1e-9):
                u = self.frame.u.rotation(self.frame.origin, self.frame.w,
                                          angle=theta1)
                v = self.frame.u.rotation(self.frame.origin, self.frame.w,
                                          angle=theta1)
                center = self.frame.origin+self.R*u
                return [vme.FullArc3D(center=center,
                                      start_end=center + self.r * u,
                                      normal=v)]
            else:
                return [vme.Arc3D(
                    self.point2d_to_3d(linesegment2d.start),
                    self.point2d_to_3d(volmdlr.Point2D(theta1, 0.5 * (phi1 + phi2))),
                    self.point2d_to_3d(linesegment2d.end),
                )]
        elif math.isclose(phi1, phi2, abs_tol=1e-9):
            if abs(theta1 - theta2) == volmdlr.TWO_PI:
                center = self.frame.origin + self.r * math.sin(phi1) * self.frame.w
                start_end = center + self.frame.u * (self.r + self.R)
                return [vme.FullArc3D(center=center,
                                      start_end=start_end,
                                      normal=self.frame.w)]
            else:
                return [vme.Arc3D(
                    self.point2d_to_3d(linesegment2d.start),
                    self.point2d_to_3d(volmdlr.Point2D(0.5 * (theta1 + theta2), phi1)),
                    self.point2d_to_3d(linesegment2d.end),
                )]
        else:
            raise NotImplementedError('Ellipse?')

    def fullarc3d_to_2d(self, fullarc3d):
        if self.frame.w.is_colinear_to(fullarc3d.normal):
            p1 = self.point3d_to_2d(fullarc3d.start)
            return [vme.LineSegment2D(p1, p1 + volmdlr.TWO_PI * volmdlr.X2D)]
        elif fullarc3d.normal.dot(self.frame.w):
            p1 = self.point3d_to_2d(fullarc3d.start)
            return [vme.LineSegment2D(p1, p1 + volmdlr.TWO_PI * volmdlr.Y2D)]
        else:
            raise ValueError('Impossible!')

    def circle3d_to_2d(self, circle3d):
        return []

    def triangulation(self):
        face = self.rectangular_cut(0, volmdlr.TWO_PI, 0, volmdlr.TWO_PI)
        return face.triangulation()

    def translation(self, offset: volmdlr.Vector3D, copy=True):
        if copy:
            return self.__class__(self.frame.translation(offset, copy=True),
                                  self.R,
                                  self.r)
        else:
            self.frame.translation(offset, copy=False)

    def rotation(self, center, axis, angle, copy=True):
        if copy:
            new_frame = self.frame.rotation(center=center, axis=axis,
                                            angle=angle, copy=True)
            return self.__class__(new_frame, self.R, self.r)
        else:
            self.frame.rotation(center, axis, angle, copy=False)

class ConicalSurface3D(Surface3D):
    face_class = 'ConicalFace3D'
    x_periodicity = volmdlr.TWO_PI
    """
    The local plane is defined by (theta, z)
    :param frame: Cone's frame to position it: frame.w is axis of cone
                    frame.origin is at the angle of the cone
    :param semi_angle: Cone's semi-angle
    """

    def __init__(self, frame: volmdlr.Frame3D, semi_angle: float,
                 name: str = ''):
        self.frame = frame
        self.semi_angle = semi_angle
        self.name = name

    @classmethod
    def from_step(cls, arguments, object_dict):
        frame3d = object_dict[arguments[1]]
        U, W = frame3d.v, frame3d.u
        U.normalize()
        W.normalize()
        V = W.cross(U)
        radius = float(arguments[2]) / 1000
        semi_angle = float(arguments[3])
        origin = frame3d.origin - radius / math.tan(semi_angle) * W
        frame_direct = volmdlr.Frame3D(origin, U, V, W)
        return cls(frame_direct, semi_angle, arguments[0][1:-1])

    def to_step(self, current_id):
        frame = volmdlr.Frame3D(self.frame.origin, self.frame.w, self.frame.u,
                                self.frame.v)
        content, frame_id = frame.to_step(current_id)
        current_id = frame_id + 1
        content += "#{} = CONICAL_SURFACE('{}',#{},{},{});\n" \
            .format(current_id, self.name, frame_id,
                    0.,
                    round(self.semi_angle, 3))
        return content, current_id

    def frame_mapping(self, frame, side, copy=True):
        basis = frame.Basis()
        if side == 'new':
            new_origin = frame.new_coordinates(self.frame.origin)
            new_u = basis.new_coordinates(self.frame.u)
            new_v = basis.new_coordinates(self.frame.v)
            new_w = basis.new_coordinates(self.frame.w)
            new_frame = volmdlr.Frame3D(new_origin, new_u, new_v, new_w)
            if copy:
                return ConicalSurface3D(new_frame, self.radius, name=self.name)
            else:
                self.frame = new_frame

        if side == 'old':
            new_origin = frame.old_coordinates(self.frame.origin)
            new_u = basis.old_coordinates(self.frame.u)
            new_v = basis.old_coordinates(self.frame.v)
            new_w = basis.old_coordinates(self.frame.w)
            new_frame = volmdlr.Frame3D(new_origin, new_u, new_v, new_w)
            if copy:
                return ConicalSurface3D(new_frame, self.radius, name=self.name)
            else:
                self.frame = new_frame

    def point2d_to_3d(self, point2d: volmdlr.Point2D):
        theta, z = point2d
        r = math.tan(self.semi_angle) * z
        new_point = volmdlr.Point3D(r * math.cos(theta),
                                    r * math.sin(theta),
                                    z)
        return self.frame.old_coordinates(new_point)

    # def point3d_to_2d(self, point3d: volmdlr.Point3D):
    #     z = self.frame.w.dot(point3d)
    #     x, y = point3d.plane_projection2d(self.frame.origin, self.frame.u,
    #                                       self.frame.v)
    #     theta = math.atan2(y, x)
    #     return volmdlr.Point2D(theta, z+0.003)

    def point3d_to_2d(self, point3d: volmdlr.Point3D):
        x, y, z = self.frame.new_coordinates(point3d)
        # x, y = point3d.plane_projection2d(self.frame.origin, self.frame.u,
        #                                   self.frame.v)
        theta = math.atan2(y, x)
        return volmdlr.Point2D(theta, z)

    def rectangular_cut(self, theta1: float, theta2: float,
                        z1: float, z2: float, name: str = ''):
        # theta1 = angle_principal_measure(theta1)
        # theta2 = angle_principal_measure(theta2)
        if theta1 == theta2:
            theta2 += volmdlr.TWO_PI

        p1 = volmdlr.Point2D(theta1, z1)
        p2 = volmdlr.Point2D(theta2, z1)
        p3 = volmdlr.Point2D(theta2, z2)
        p4 = volmdlr.Point2D(theta1, z2)
        outer_contour = volmdlr.wires.ClosedPolygon2D([p1, p2, p3, p4])
        return ConicalFace3D(self, Surface2D(outer_contour, []), name)

    def fullarc3d_to_2d(self, fullarc3d):
        if self.frame.w.is_colinear_to(fullarc3d.normal):
            p1 = self.point3d_to_2d(fullarc3d.start)
            return [vme.LineSegment2D(p1, p1 + volmdlr.TWO_PI * volmdlr.X2D)]
        else:
            raise ValueError('Impossible!')

    def circle3d_to_2d(self, circle3d):
        return []

    def linesegment2d_to_3d(self, linesegment2d):
        theta1, z1 = linesegment2d.start
        theta2, z2 = linesegment2d.end
        if math.isclose(z1, z2, abs_tol=1e-9) and math.isclose(z1, 0.,
                                                               abs_tol=1e-9):
            return []
        elif math.isclose(abs(theta1 - theta2) % volmdlr.TWO_PI, 0., abs_tol=1e-9):
            return [vme.LineSegment3D(
                self.point2d_to_3d(linesegment2d.start),
                self.point2d_to_3d(linesegment2d.end),
            )]
        elif math.isclose(z1, z2, abs_tol=1e-9):

            if abs(theta1 - theta2) % volmdlr.TWO_PI == 0.:
                return [vme.FullArc3D(center=self.frame.origin + z1 * self.frame.w,
                                      start_end=self.point2d_to_3d(linesegment2d.start),
                                      normal=self.frame.w)]
            else:
                return [vme.Arc3D(
                    self.point2d_to_3d(linesegment2d.start),
                    self.point2d_to_3d(
                        volmdlr.Point2D(0.5 * (theta1 + theta2), z1)),
                    self.point2d_to_3d(linesegment2d.end))
                ]
        else:
            raise NotImplementedError('Ellipse?')

    def translation(self, offset: volmdlr.Vector3D, copy=True):
        if copy:
            return self.__class__(self.frame.translation(offset, copy=True),
                                  self.semi_angle)
        else:
            self.frame.translation(offset, copy=False)

    def rotation(self, center, axis, angle, copy=True):
        if copy:
            new_frame = self.frame.rotation(center=center, axis=axis, angle=angle, copy=True)
            return self.__class__(new_frame, self.semi_angle)
        else:
            self.frame.rotation(center, axis, angle, copy=False)

class SphericalSurface3D(Surface3D):
    face_class = 'SphericalFace3D'
    """
    :param frame: Sphere's frame to position it
    :type frame: volmdlr.Frame3D
    :param radius: Sphere's radius
    :type radius: float
    """

    def __init__(self, frame, radius, name=''):
        self.frame = frame
        self.radius = radius
        self.name = name
        # V = frame.v
        # V.normalize()
        # W = frame.w
        # W.normalize()
        # self.plane = Plane3D(frame.origin, V, W)

    def _bounding_box(self):
        points = [self.frame.origin + volmdlr.Point3D(-self.radius,
                                                      -self.radius,
                                                      -self.radius),
                  self.frame.origin + volmdlr.Point3D(self.radius,
                                                      self.radius,
                                                      self.radius),

                  ]
        return volmdlr.core.BoundingBox.from_points(points)

    @classmethod
    def from_step(cls, arguments, object_dict):
        frame3d = object_dict[arguments[1]]
        U, W = frame3d.v, frame3d.u
        U.normalize()
        W.normalize()
        V = W.cross(U)
        frame_direct = volmdlr.Frame3D(frame3d.origin, U, V, W)
        radius = float(arguments[2]) / 1000
        return cls(frame_direct, radius, arguments[0][1:-1])

    def point2d_to_3d(self, point2d):
        # source mathcurve.com/surfaces/sphere
        # -pi<theta<pi, -pi/2<phi<pi/2
        theta, phi = point2d
        x = self.radius * math.cos(phi) * math.cos(theta)
        y = self.radius * math.cos(phi) * math.sin(theta)
        z = self.radius * math.sin(phi)
        return self.frame.old_coordinates(volmdlr.Point3D(x, y, z))

    def point3d_to_2d(self, point3d):
        x, y, z = point3d
        if z < -self.radius:
            z = -self.radius
        elif z > self.radius:
            z = self.radius

        zr = z / self.radius
        phi = math.asin(zr)

        u = math.sqrt((self.radius ** 2) - (z ** 2))
        if u == 0:
            u1, u2 = x, y
        else:
            u1, u2 = round(x / u, 5), round(y / u, 5)
        theta = volmdlr.sin_cos_angle(u1, u2)
        return volmdlr.Point2D(theta, phi)

    def linesegment2d_to_3d(self, linesegment2d):
        start = self.point2d_to_3d(linesegment2d.start)
        interior = self.point2d_to_3d(0.5 * (linesegment2d.start + linesegment2d.end))
        end = self.point2d_to_3d(linesegment2d.end)
        if start == end:
            u = start - self.frame.origin
            u.normalize()
            v = interior - self.frame.origin
            v.normalize()
            normal = u.cross(v)
            return [vme.FullArc3D(self.frame.origin, start, normal)]
        return [vme.Arc3D(start, interior, end)]

    def plot(self, ax=None, color='grey', alpha=0.5):
        points = []
        for i in range(20):
            theta = i / 20. * volmdlr.TWO_PI
            t_points = []
            for j in range(20):
                phi = j / 20. * volmdlr.TWO_PI
                t_points.append(self.point2d_to_3d(volmdlr.Point2D(theta, phi)))
            ax = volmdlr.wires.ClosedPolygon3D(t_points).plot(ax=ax, color=color, alpha=alpha)

        return ax

    def rectangular_cut(self, theta1, theta2, phi1, phi2, name=''):
        if phi1 == phi2:
            phi2 += volmdlr.TWO_PI
        elif phi2 < phi1:
            phi2 += volmdlr.TWO_PI
        if theta1 == theta2:
            theta2 += volmdlr.TWO_PI
        elif theta2 < theta1:
            theta2 += volmdlr.TWO_PI

        p1 = volmdlr.Point2D(theta1, phi1)
        p2 = volmdlr.Point2D(theta1, phi2)
        p3 = volmdlr.Point2D(theta2, phi2)
        p4 = volmdlr.Point2D(theta2, phi1)
        outer_contour = volmdlr.wires.ClosedPolygon2D([p1, p2, p3, p4])
        return SphericalFace3D(self,
                               Surface2D(outer_contour, []),
                               name=name)


class RuledSurface3D(Surface3D):
    face_class = 'RuledFace3D'
    """
    :param frame: frame.w is axis, frame.u is theta=0 frame.v theta=pi/2
    :type frame: volmdlr.Frame3D
    :param radius: Cylinder's radius
    :type radius: float
    """

    def __init__(self,
                 wire1: volmdlr.wires.Wire3D,
                 wire2: volmdlr.wires.Wire3D,
                 name: str = ''):
        self.wire1 = wire1
        self.wire2 = wire2
        self.length1 = wire1.length()
        self.length2 = wire2.length()
        self.name = name

    def point2d_to_3d(self, point2d: volmdlr.Point2D):
        x, y = point2d
        point1 = self.wire1.point_at_abscissa(x * self.length1)
        point2 = self.wire2.point_at_abscissa(x * self.length2)
        joining_line = vme.LineSegment3D(point1, point2)
        point = joining_line.point_at_abscissa(y * joining_line.length())
        return point

    def point3d_to_2d(self, point3d):
        raise NotImplementedError

    def rectangular_cut(self, x1: float, x2: float,
                        y1: float, y2: float, name: str = ''):
        p1 = volmdlr.Point2D(x1, y1)
        p2 = volmdlr.Point2D(x2, y1)
        p3 = volmdlr.Point2D(x2, y2)
        p4 = volmdlr.Point2D(x1, y2)
        outer_contour = volmdlr.wires.ClosedPolygon2D([p1, p2, p3, p4])
        surface2d = Surface2D(outer_contour, [])
        return volmdlr.faces.RuledFace3D(self, surface2d, name)


class BSplineSurface3D(Surface3D):
    face_class = 'BSplineFace3D'

    def __init__(self, degree_u, degree_v, control_points, nb_u, nb_v,
                 u_multiplicities, v_multiplicities, u_knots, v_knots,
                 weights=None, name=''):
        self.control_points = control_points
        self.degree_u = degree_u
        self.degree_v = degree_v
        self.nb_u = nb_u
        self.nb_v = nb_v

        u_knots = vme.standardize_knot_vector(u_knots)
        v_knots = vme.standardize_knot_vector(v_knots)
        self.u_knots = u_knots
        self.v_knots = v_knots
        self.u_multiplicities = u_multiplicities
        self.v_multiplicities = v_multiplicities
        self.weights = weights

        self.control_points_table = []
        points_row = []
        i = 1
        for pt in control_points:
            points_row.append(pt)
            if i == nb_v:
                self.control_points_table.append(points_row)
                points_row = []
                i = 1
            else:
                i += 1
        surface = BSpline.Surface()
        surface.degree_u = degree_u
        surface.degree_v = degree_v
        if weights is None:
            P = [(control_points[i][0], control_points[i][1],
                  control_points[i][2]) for i in range(len(control_points))]
            surface.set_ctrlpts(P, nb_u, nb_v)
        else:
            Pw = [(control_points[i][0] * weights[i],
                   control_points[i][1] * weights[i],
                   control_points[i][2] * weights[i],
                   weights[i]) for i in range(len(control_points))]
            surface.set_ctrlpts(Pw, nb_u, nb_v)
        knot_vector_u = []
        for i, u_knot in enumerate(u_knots):
            knot_vector_u.extend([u_knot] * u_multiplicities[i])
        knot_vector_v = []
        for i, v_knot in enumerate(v_knots):
            knot_vector_v.extend([v_knot] * v_multiplicities[i])
        surface.knotvector_u = knot_vector_u
        surface.knotvector_v = knot_vector_v
        surface.delta = 0.05
        surface_points = surface.evalpts

        self.surface = surface
        # self.points = [volmdlr.Point3D(*p) for p in surface_points]
        volmdlr.core.Primitive3D.__init__(self, name=name)

    def point2d_to_3d(self, point2d: volmdlr.Point2D):
        x, y = point2d
        return volmdlr.Point3D(*self.surface.evaluate_single((x, y)))

    def point3d_to_2d(self, point3d: volmdlr.Point3D):
        # x, y, z = point3d
        def f(x):
            return (point3d - self.point2d_to_3d(
                volmdlr.Point2D(x[0], x[1]))).norm()

        for x0 in [(0, 0), (0, 1), (1, 0), (1, 1), (0.5, 0.5)]:
            sol = scp.optimize.minimize(f, x0=x0,
                                        bounds=[(0, 1), (0, 1)],
                                        options={'eps': 1e-12})
            if sol.fun < 1e-3:
                return volmdlr.Point2D(*sol.x)

        raise RuntimeError(
            'No convergence in point3d to 2d of bspline surface')

    def linesegment2d_to_3d(self, linesegment2d):
        # TODO: this is a non exact method!
        l = linesegment2d.length()
        points = [self.point2d_to_3d(linesegment2d.point_at_abscissa(i / l / 10.)) for i in range(11)]

        return [vme.LineSegment3D(p1, p2) \
                for p1, p2 in zip(points[:-1], points[1:])]

    def bsplinecurve3d_to_2d(self, bspline_curve3d):
        # TODO: enhance this, it is a non exact  method!
        l = bspline_curve3d.length()
        points = [self.point3d_to_2d(bspline_curve3d.point_at_abscissa(i / 10 * l)) \
                  for i in range(11)]
        return [vme.LineSegment2D(p1, p2) \
                for p1, p2 in zip(points[:-1], points[1:])]

    def arc3d_to_2d(self, arc3d):
        number_points = math.ceil(arc3d.angle * 7) + 1  # 7 points per radian
        l = arc3d.length()
        points = [self.point3d_to_2d(arc3d.point_at_abscissa(i * l / (number_points - 1))) \
                  for i in range(number_points)]
        return [vme.LineSegment2D(p1, p2) \
                for p1, p2 in zip(points[:-1], points[1:])]

    def _bounding_box(self):
        return volmdlr.core.BoundingBox.from_points(self.control_points)

    def rectangular_cut(self, u1: float, u2: float,
                        v1: float, v2: float, name: str = ''):
        p1 = volmdlr.Point2D(u1, v1)
        p2 = volmdlr.Point2D(u2, v1)
        p3 = volmdlr.Point2D(u2, v2)
        p4 = volmdlr.Point2D(u1, v2)
        outer_contour = volmdlr.wires.ClosedPolygon2D([p1, p2, p3, p4])
        surface = Surface2D(outer_contour, [])
        return PlaneFace3D(self, surface, name)

    def FreeCADExport(self, ip, ndigits=3):
        name = 'primitive{}'.format(ip)
        script = ""
        points = '['
        for i, pts_row in enumerate(self.control_points_table):
            pts = '['
            for j, pt in enumerate(pts_row):
                point = 'fc.Vector({},{},{}),'.format(pt[0], pt[1], pt[2])
                pts += point
            pts = pts[:-1] + '],'
            points += pts
        points = points[:-1] + ']'

        script += '{} = Part.BSplineSurface()\n'.format(name)
        if self.weights is None:
            script += '{}.buildFromPolesMultsKnots({},{},{},udegree={},vdegree={},uknots={},vknots={})\n'.format(
                name, points, self.u_multiplicities, self.v_multiplicities,
                self.degree_u, self.degree_v, self.u_knots, self.v_knots)
        else:
            script += '{}.buildFromPolesMultsKnots({},{},{},udegree={},vdegree={},uknots={},vknots={},weights={})\n'.format(
                name, points, self.u_multiplicities, self.v_multiplicities,
                self.degree_u, self.degree_v, self.u_knots, self.v_knots,
                self.weights)

        return script

    def rotation(self, center, axis, angle, copy=True):
        new_control_points = [p.rotation(center, axis, angle, copy=True) for p in
                              self.control_points]
        new_bsplinesurface3d = BSplineSurface3D(self.degree_u, self.degree_v,
                                                new_control_points, self.nb_u,
                                                self.nb_v,
                                                self.u_multiplicities,
                                                self.v_multiplicities,
                                                self.u_knots, self.v_knots,
                                                self.weights, self.name)
        if copy:
            return new_bsplinesurface3d
        else:
            self.control_points = new_control_points
            self.surface = new_bsplinesurface3d.surface
            # self.points = new_BSplineSurface3D.points

    def translation(self, offset, copy=True):
        new_control_points = [p.translation(offset, True) for p in
                              self.control_points]
        new_bsplinesurface3d = BSplineSurface3D(self.degree_u, self.degree_v,
                                                new_control_points, self.nb_u,
                                                self.nb_v,
                                                self.u_multiplicities,
                                                self.v_multiplicities,
                                                self.u_knots, self.v_knots,
                                                self.weights, self.name)
        if copy:
            return new_bsplinesurface3d
        else:
            self.control_points = new_control_points
            self.surface = new_bsplinesurface3d.surface
            # self.points = new_BSplineSurface3D.points

    def frame_mapping(self, frame, side, copy=True):
        new_control_points = [p.frame_mapping(frame, side, True) for p in
                              self.control_points]
        new_bsplinesurface3d = BSplineSurface3D(self.degree_u, self.degree_v,
                                                new_control_points, self.nb_u,
                                                self.nb_v,
                                                self.u_multiplicities,
                                                self.v_multiplicities,
                                                self.u_knots, self.v_knots,
                                                self.weights, self.name)
        if copy:
            return new_bsplinesurface3d
        else:
            self.control_points = new_control_points
            self.surface = new_bsplinesurface3d.surface
            # self.points = new_BSplineSurface3D.points

    def plot(self, ax=None):
        for p in self.control_points:
            ax = p.plot(ax=ax)
        return ax

    @classmethod
    def from_step(cls, arguments, object_dict):
        name = arguments[0][1:-1]

        degree_u = int(arguments[1])
        degree_v = int(arguments[2])
        points_sets = arguments[3][1:-1].split("),")
        points_sets = [elem + ")" for elem in points_sets[:-1]] + [
            points_sets[-1]]
        control_points = []
        for points_set in points_sets:
            points = [object_dict[int(i[1:])] for i in
                      points_set[1:-1].split(",")]
            nb_v = len(points)
            control_points.extend(points)
        nb_u = int(len(control_points) / nb_v)
        surface_form = arguments[4]
        if arguments[5] == '.F.':
            u_closed = False
        elif arguments[5] == '.T.':
            u_closed = True
        else:
            raise ValueError
        if arguments[6] == '.F.':
            v_closed = False
        elif arguments[6] == '.T.':
            v_closed = True
        else:
            raise ValueError
        self_intersect = arguments[7]
        u_multiplicities = [int(i) for i in arguments[8][1:-1].split(",")]
        v_multiplicities = [int(i) for i in arguments[9][1:-1].split(",")]
        u_knots = [float(i) for i in arguments[10][1:-1].split(",")]
        v_knots = [float(i) for i in arguments[11][1:-1].split(",")]
        knot_spec = arguments[12]

        if 13 in range(len(arguments)):
            weight_data = [float(i) for i in
                           arguments[13][1:-1].replace("(", "").replace(")",
                                                                        "").split(
                               ",")]
        else:
            weight_data = None

        return cls(degree_u, degree_v, control_points, nb_u, nb_v,
                   u_multiplicities, v_multiplicities, u_knots, v_knots,
                   weight_data, name)


class BezierSurface3D(BSplineSurface3D):

    def __init__(self, degree_u: int, degree_v: int,
                 control_points: List[List[volmdlr.Point3D]],
                 nb_u: int, nb_v: int, name=''):

        u_knots = utilities.generate_knot_vector(degree_u, nb_u)
        v_knots = utilities.generate_knot_vector(degree_v, nb_v)

        u_multiplicities = [1] * len(u_knots)
        v_multiplicities = [1] * len(v_knots)

        BSplineSurface3D.__init__(self, degree_u, degree_v,
                                  control_points, nb_u, nb_v,
                                  u_multiplicities, v_multiplicities,
                                  u_knots, v_knots, None, name)


class Face3D(volmdlr.core.Primitive3D):
    min_x_density = 1
    min_y_density = 1

    def __init__(self, surface3d, surface2d: Surface2D,
                 name: str = ''):
        self.surface3d = surface3d
        self.surface2d = surface2d
        self.bounding_box = self._bounding_box()

        volmdlr.core.Primitive3D.__init__(self, name=name)

    def __hash__(self):
        return hash(self.surface3d) + hash(self.surface2d)

    def __eq__(self, other_):
        if other_.__class__.__name__ != self.__class__.__name__:
            return False
        equal = (self.surface3d == other_.surface3d
                 and self.surface2d == other_.surface2d)
        return equal

    def point_belongs(self, point3d: volmdlr.Point3D):
        """
        Tells you if a point is on the 3D face and inside its contour
        """
        point2d = self.surface3d.point3d_to_2d(point3d)
        check_point3d = self.surface3d.point2d_to_3d(point2d)
        if check_point3d.point_distance(point3d) > 1e-6:
            return False

        return self.surface2d.point_belongs(point2d)

    @property
    def outer_contour3d(self):
        """

        """
        return self.surface3d.contour2d_to_3d(self.surface2d.outer_contour)

    @property
    def inner_contours3d(self):
        """

        """
        return [self.surface3d.contour2d_to_3d(c) for c in
                self.surface2d.inner_contours]

    def _bounding_box(self):
        """
        this error is raised to enforce overloading of this method
        """
        raise NotImplementedError(
            '_bounding_box method must be overloaded by {}'.format(
                self.__class__.__name__))

    @classmethod
    def from_step(cls, arguments, object_dict):
        contours = [object_dict[int(arguments[1][0][1:])]]

        # Detecting inner and outer contours
        name = arguments[0][1:-1]
        surface = object_dict[int(arguments[2])]

        if hasattr(surface, 'face_from_contours3d'):
            if (len(contours) == 1) and isinstance(contours[0],
                                                   volmdlr.Point3D):
                return surface

            return surface.face_from_contours3d(contours, name)
        else:
            raise NotImplementedError(
                'Not implemented :face_from_contours3d in {}'.format(surface))

    def to_step(self, current_id):
        xmin, xmax, ymin, ymax = self.surface2d.bounding_rectangle()
        subsurfaces2d = [self.surface2d]
        line_x = None
        if self.surface3d.x_periodicity and (xmax - xmin) >= 0.45 * self.surface3d.x_periodicity:
            line_x = vme.Line2D(volmdlr.Point2D(0.5 * (xmin + xmax), 0),
                                volmdlr.Point2D(
                                    0.5 * (xmin + xmax), 1))
        line_y = None
        if self.surface3d.y_periodicity and (
                ymax - ymin) >= 0.45 * self.surface3d.y_periodicity:
            line_y = vme.Line2D(
                volmdlr.Point2D(0., 0.5 * (ymin + ymax)),
                volmdlr.Point2D(1, 0.5 * (ymin + ymax)))

        if line_x:
            subsurfaces2 = []
            for subsurface2d in subsurfaces2d:
                subsurfaces2.extend(subsurface2d.cut_by_line(line_x))
            subsurfaces2d = subsurfaces2

        if line_y:
            subsurfaces2 = []
            for subsurface2d in subsurfaces2d:
                subsurfaces2.extend(subsurface2d.cut_by_line(line_y))
            subsurfaces2d = subsurfaces2

        if len(subsurfaces2d) > 1:
            content = ''
            face_ids = []
            for subsurface2d in subsurfaces2d:
                face = self.__class__(self.surface3d, subsurface2d)
                # try:

                face_content, face_id = face.to_step_without_splitting(
                    current_id)
                face_ids.append(face_id[0])
                content += face_content
                current_id = face_id[0] + 1
                # except NotImplementedError:
                #     print('Warning: a face of class {} has not been exported due to NotImplementedError'.format(
                #         face.__class__.__name__))
                # except AttributeError:
                #     print(
                #         'Warning: a face of class {} has not been exported due to AttributeError'.format(
                #          face.__class__.__name__))
            return content, face_ids
        else:
            return self.to_step_without_splitting(current_id)

    def to_step_without_splitting(self, current_id):
        
        content, surface3d_id = self.surface3d.to_step(current_id)
        current_id = surface3d_id + 1

        outer_contour_content, outer_contour_id = self.outer_contour3d.to_step(
            current_id)
        # surface_id=surface3d_id)
        content += outer_contour_content
        content += "#{} = FACE_BOUND('{}',#{},.T.);\n".format(
            outer_contour_id + 1, self.name, outer_contour_id)
        contours_ids = [outer_contour_id + 1]
        current_id = outer_contour_id + 2
        for inner_contour3d in self.inner_contours3d:
            inner_contour_content, inner_contour_id = inner_contour3d.to_step(
                current_id)
            # surface_id=surface3d_id)
            content += inner_contour_content
            face_bound_id = inner_contour_id + 1
            content += "#{} = FACE_BOUND('',#{},.T.);\n".format(
                face_bound_id, inner_contour_id)
            contours_ids.append(face_bound_id)
            current_id = face_bound_id + 1

        content += "#{} = ADVANCED_FACE('{}',({}),#{},.T.);\n".format(
            current_id,
            self.name,
            volmdlr.core.step_ids_to_str(contours_ids),
            surface3d_id)
        return content, [current_id]

    def triangulation_lines(self):
        return [], []

    def triangulation(self):

        lines_x, lines_y = self.triangulation_lines()
        if lines_x and lines_y:
            surfaces = []
            for surface in self.surface2d.split_by_lines(lines_x):
                surfaces.extend(surface.split_by_lines(lines_y))

        elif lines_x:
            surfaces = self.surface2d.split_by_lines(lines_x)
        elif lines_y:
            surfaces = self.surface2d.split_by_lines(lines_y)
        else:
            surfaces = [self.surface2d]
        mesh2d = surfaces[0].triangulation()
        for subsurface in surfaces[1:]:
            # mesh2d += subsurface.triangulation()
            mesh2d.merge_mesh(subsurface.triangulation())

        return vmd.DisplayMesh3D(
            [vmd.Node3D(*self.surface3d.point2d_to_3d(p)) for p in
             mesh2d.points],
            mesh2d.triangles)

    def plot2d(self, ax=None, color='k', alpha=1):
        if ax is None:
            _, ax = plt.subplots()

        self.outer_contour.plot()

    def rotation(self, center, axis, angle, copy=True):
        if copy:
            new_surface = self.surface3d.rotation(center=center, axis=axis,
                                                  angle=angle, copy=True)
            return self.__class__(new_surface, self.surface2d)
        else:
            self.surface3d.rotation(center=center, axis=axis,
                                    angle=angle, copy=False)
            self.bounding_box = self._bounding_box()

    def translation(self, offset, copy=True):
        if copy:
            new_surface3d = self.surface3d.translation(offset=offset,
                                                       copy=True)
            return self.__class__(new_surface3d, self.surface2d)
        else:
            self.surface3d.translation(offset=offset, copy=False)
            self.bounding_box = self._bounding_box()

    def frame_mapping(self, frame, side, copy=True):
        """
        side = 'old' or 'new'
        """
        if copy:
            new_surface = self.surface3d.frame_mapping(frame, side, copy=True)
            return self.__class__(new_surface, self.surface2d.copy(),
                                  self.name)
        else:
            self.surface3d.frame_mapping(frame, side, copy=False)
            self.bounding_box = self._bounding_box()

    def copy(self):
        return Face3D(self.surface3d.copy(), self.surface2d.copy(), self.name)

    def line_intersections(self,
                                  line: vme.Line3D,
                                  ) -> List[volmdlr.Point3D]:
        intersections = []
        for intersection in self.surface3d.line_intersections(line):
            if self.point_belongs(intersection):
                intersections.append(intersection)

        return intersections

    def linesegment_intersections(self,
                                  linesegment: vme.LineSegment3D,
                                  ) -> List[volmdlr.Point3D]:
        intersections = []
        for intersection in self.surface3d.linesegment_intersections(
                linesegment):
            if self.point_belongs(intersection):
                intersections.append(intersection)

        return intersections

    def plot(self, ax=None, color='k', alpha=1):
        if not ax:
            ax = plt.figure().add_subplot(111, projection='3d')
        self.outer_contour3d.plot(ax=ax, color=color, alpha=alpha)
        return ax


class PlaneFace3D(Face3D):
    """
    :param contours: The face's contour2D
    :type contours: volmdlr.Contour2D
    :param plane: Plane used to place your face
    :type plane: Plane3D
    """
    _standalone_in_db = False
    _generic_eq = True
    _non_serializable_attributes = ['bounding_box', 'polygon2D']
    _non_eq_attributes = ['name', 'bounding_box', 'outer_contour3d',
                          'inner_contours3d']
    _non_hash_attributes = []

    def __init__(self, surface3d: Plane3D, surface2d: Surface2D,
                 name: str = ''):
        # if not isinstance(outer_contour2d, volmdlr.Contour2D):
        #     raise ValueError('Not a contour2D: {}'.format(outer_contour2d))
        Face3D.__init__(self,
                        surface3d=surface3d,
                        surface2d=surface2d,
                        name=name)

    # @classmethod
    # def _repair_points_and_polygon2d(cls, points, plane):
    #     if points[0] == points[-1]:
    #         points = points[:-1]
    #     polygon_points = [
    #         p.to_2d(plane.origin, plane.vectors[0], plane.vectors[1]) for p in
    #         points]
    #     repaired_points = [p.copy() for p in points]
    #     polygon2D = volmdlr.ClosedPolygon2D(polygon_points)
    #     if polygon2D.SelfIntersect()[0]:
    #         repaired_points = [repaired_points[1]] + [
    #             repaired_points[0]] + repaired_points[2:]
    #         polygon_points = [polygon_points[1]] + [
    #             polygon_points[0]] + polygon_points[2:]
    #         if polygon_points[0] == polygon_points[-1]:
    #             repaired_points = repaired_points[:-1]
    #             polygon_points = polygon_points[:-1]
    #         polygon2D = volmdlr.ClosedPolygon2D(polygon_points)
    #     return repaired_points, polygon2D

    @classmethod
    def dict_to_object(cls, dict_):
        plane3d = Plane3D.dict_to_object(dict_['surface3d'])
        surface2d = Surface2D.dict_to_object(dict_['surface2d'])
        return cls(plane3d, surface2d, dict_['name'])

    def copy(self):
        return PlaneFace3D(self.surface3d.copy(), self.surface2d.copy(),
                           self.name)

    def _bounding_box(self):
        """
        """
        return self.outer_contour3d._bounding_box()

    # def average_center_point(self):
    #     """
    #     excluding holes
    #     """
    #     points = self.points
    #     nb = len(points)
    #     x = npy.sum([p[0] for p in points]) / nb
    #     y = npy.sum([p[1] for p in points]) / nb
    #     z = npy.sum([p[2] for p in points]) / nb
    #     return volmdlr.Point3D((x, y, z))

    def distance_to_point(self, point, return_other_point=False):
        # """
        # Only works if the surface is planar
        # TODO : this function does not take into account if Face has holes
        # """
        # On projette le point sur la surface plane
        # Si le point est à l'intérieur de la face,
        # on retourne la distance de projection
        # Si le point est à l'extérieur, on projette le point sur le plan
        # On calcule en 2D la distance entre la projection
        # et le polygone contour
        # On utilise le theroeme de Pythagore pour calculer
        # la distance minimale entre le point et le contour

        projected_pt = point.plane_projection3d(self.surface3d.frame.origin,
                                               self.surface3d.frame.u,
                                               self.surface3d.frame.v)
        projection_distance = point.point_distance(projected_pt)

        if self.point_belongs(projected_pt):
            if return_other_point:
                return projection_distance, projected_pt
            return projection_distance

        point_2D = point.to_2d(self.surface3d.frame.origin, self.surface3d.frame.u,
                               self.surface3d.frame.v)

        polygon2D = self.surface2d.outer_contour.to_polygon(angle_resolution=10)
        border_distance, other_point = polygon2D.point_border_distance(point_2D, return_other_point=True)

        other_point = self.surface3d.point2d_to_3d(volmdlr.Point2D(*other_point))

        if return_other_point:
            return (projection_distance ** 2 + border_distance ** 2) ** 0.5, \
                   other_point
        return (projection_distance ** 2 + border_distance ** 2) ** 0.5

    def minimum_distance_points_plane(self, other_plane_face,
                                      return_points=False):
        ## """
        ## Only works if the surface is planar
        ## TODO : this function does not take into account if Face has holes
        ## TODO : TRAITER LE CAS OU LA DISTANCE LA PLUS COURTE N'EST PAS D'UN SOMMET
        ## """
        # On calcule la distance entre la face 1 et chaque point de la face 2
        # On calcule la distance entre la face 2 et chaque point de la face 1

        # if self.face_intersection(other_plane_face) is not None:
        #     return 0, None, None
        #
        # polygon1_points_3D = [volmdlr.Point3D(p.vector) for p in
        #                       self.contours3d[0].tessel_points]
        # polygon2_points_3D = [volmdlr.Point3D(p.vector) for p in
        #                       other_plane_face.contours3d[0].tessel_points]
        #
        # distances = []
        # if not return_points:
        #     d_min = other_plane_face.distance_to_point(polygon1_points_3D[0])
        #     for point1 in polygon1_points_3D[1:]:
        #         d = other_plane_face.distance_to_point(point1)
        #         if d < d_min:
        #             d_min = d
        #     for point2 in polygon2_points_3D:
        #         d = self.distance_to_point(point2)
        #         if d < d_min:
        #             d_min = d
        #     return d_min
        #
        # else:
        #     for point1 in polygon1_points_3D:
        #         d, other_point = other_plane_face.distance_to_point(
        #             point1,
        #             return_other_point=True)
        #         distances.append((d, point1, other_point))
        #     for point2 in polygon2_points_3D:
        #         d, other_point = self.distance_to_point(
        #             point2,
        #             return_other_point=True
        #         )
        #         distances.append((d, point2, other_point))
        #
        # d_min, point_min, other_point_min = distances[0]
        # for distance in distances[1:]:
        #     if distance[0] < d_min:
        #         d_min = distance[0]
        #         point_min = distance[1]
        #         other_point_min = distance[2]
        #
        # return point_min, other_point_min

        min_distance = math.inf
        for edge1 in self.outer_contour3d.primitives:
            for edge2 in other_plane_face.outer_contour3d.primitives:
                dist = edge1.minimum_distance(edge2,
                                              return_points=return_points)
                if return_points:
                    if dist[0] < min_distance:
                        min_distance = dist[0]
                        p1, p2 = dist[1], dist[2]
                else:
                    if dist < min_distance:
                        min_distance = dist
        if return_points:
            return min_distance, p1, p2
        else:
            return min_distance

    def edge_intersections(self, edge):
        intersections = []
        linesegment = vme.LineSegment3D(edge.start, edge.end)
        for surface3d_inter in self.surface3d.linesegment_intersections(linesegment):
            point2d = self.surface3d.point3d_to_2d(surface3d_inter)
            if self.surface2d.point_belongs(point2d):
                intersections.append(surface3d_inter)

        return intersections

    def face_intersections(self, face2):
        ## """
        ## Only works if the surface is planar
        ## TODO : this function does not take into account if Face has holes
        ## """
        bbox1 = self.bounding_box
        bbox2 = face2.bounding_box
        if not bbox1.bbox_intersection(bbox2):
            return []

        intersections = []

        for edge2 in face2.outer_contour3d.primitives:
            intersection_points = self.edge_intersections(edge2)
            if intersection_points:
                intersection_points = [volmdlr.Point3D(round(intersection_points[0].x, 3),round(intersection_points[0].y, 3), round(intersection_points[0].z, 3))]
                intersections.extend(intersection_points)

        for edge1 in self.outer_contour3d.primitives:
            intersection_points = face2.edge_intersections(edge1)
            if intersection_points:
                intersection_points = [volmdlr.Point3D(round(intersection_points[0].x, 3),round(intersection_points[0].y, 3), round(intersection_points[0].z, 3))]
                intersections.extend(intersection_points)
        
        # intersections = volmdlr.edges.LineSegment3D(intersections[0], intersections[1])

        return intersections

    def minimum_distance(self, other_face, return_points=False):
        if other_face.__class__ is CylindricalFace3D:
            p1, p2 = other_face.minimum_distance_points_cyl(self)
            if return_points:
                return p1.point_distance(p2), p1, p2
            else:
                return p1.point_distance(p2)

        if other_face.__class__ is PlaneFace3D:
            if return_points:
                dist, p1, p2 = self.minimum_distance_points_plane(other_face,
                                                                  return_points=return_points)
                return dist, p1, p2
            else:
                dist = self.minimum_distance_points_plane(other_face,
                                                          return_points=return_points)
                return dist

        if other_face.__class__ is ToroidalFace3D:
            p1, p2 = other_face.minimum_distance_points_plane(self)
            if return_points:
                return p1.point_distance(p2), p1, p2
            else:
                return p1.point_distance(p2)

        else:
            return NotImplementedError

class Triangle3D(PlaneFace3D):
    """
    :param point1: The first point
    :type point1: volmdlr.Point3D
    :param point2: The second point
    :type point2: volmdlr.Point3D
    :param point3: The third point
    :type point3: volmdlr.Point3D
    """
    _standalone_in_db = False
    # _generic_eq = True
    # _non_serializable_attributes = ['bounding_box', 'polygon2D']
    # _non_eq_attributes = ['name', 'bounding_box', 'outer_contour3d',
    #                       'inner_contours3d']
    # _non_hash_attributes = []

    def __init__(self, point1: volmdlr.Point3D, point2: volmdlr.Point3D,
                 point3: volmdlr.Point3D, alpha=1, color=None, name: str = ''):
        self.point1 = point1
        self.point2 = point2
        self.point3 = point3
        self.points = [self.point1, self.point2, self.point3]
        self.color = color
        self.alpha = alpha
        self.name = name
        
        
        # Don't use inheritence for performance: class method fakes face3D behavior
        # Face3D.__init__(self,
        #                 surface3d=plane3d,
        #                 surface2d=surface2d,
        #                 name=name)
        
    def _bounding_box(self):
        return volmdlr.core.BoundingBox.from_points([self.point1, self.point2, self.point3])
        
    @property
    def surface3d(self):
        return Plane3D.from_3_points(self.point1, self.point2, self.point3)


    @property
    def surface2d(self):
        plane3d = self.surface3d
        contour3d = volmdlr.wires.Contour3D([vme.LineSegment3D(self.point1, self.point2),
                                              vme.LineSegment3D(self.point2, self.point3),
                                              vme.LineSegment3D(self.point3, self.point1)])
        
        contour2d = contour3d.to_2d(plane3d.frame.origin, 
                                    plane3d.frame.u, plane3d.frame.v)
        
        return Surface2D(outer_contour=contour2d, inner_contours=[])
    
    @classmethod
    def dict_to_object(cls, dict_):
        point1 = volmdlr.Point3D.dict_to_object(dict_['point1'])
        point2 = volmdlr.Point3D.dict_to_object(dict_['point2'])
        point3 = volmdlr.Point3D.dict_to_object(dict_['point3'])
        return cls(point1, point2, point3, dict_['name'])
    
    def area(self):
        # Formula explained here: https://www.triangle-calculator.com/?what=vc
        a = self.point1.point_distance(self.point2)
        b = self.point2.point_distance(self.point3)
        c = self.point3.point_distance(self.point1)
           
        semi_perimeter = (a + b + c)/2
        
        #Area with Heron's formula
        area = math.sqrt(semi_perimeter*(semi_perimeter-a)*(semi_perimeter-b)*(semi_perimeter-c))
        
        return area
    
    def height(self):
        # Formula explained here: https://www.triangle-calculator.com/?what=vc
        # Basis = vector point1 to point2d
        return 2*self.area()/self.point1.point_distance(self.point2)
    
    def frame_mapping(self, frame, side, copy=True):
        """
        side = 'old' or 'new'
        """
        if copy:
            np1 = self.point1.frame_mapping(frame, side, copy=True)
            np2 = self.point2.frame_mapping(frame, side, copy=True)
            np3 = self.point3.frame_mapping(frame, side, copy=True)
            return self.__class__(np1, np2, np3, self.name)
        else:
            self.point1.frame_mapping(frame, side, copy=False)
            self.point2.frame_mapping(frame, side, copy=False)
            self.point3.frame_mapping(frame, side, copy=False)
            self.bounding_box = self._bounding_box()
    
    def copy(self):
        return Triangle3D(self.point1.copy(), self.point2.copy(), self.point3.copy(),
                           self.name)


    def triangulation(self):
        return vmd.DisplayMesh3D([vmd.Node3D.from_point(self.point1),
                                  vmd.Node3D.from_point(self.point2),
                                  vmd.Node3D.from_point(self.point3)],
                                 [(0, 1, 2)])
    
    def translation(self, offset, copy=True):
        new_point1 = self.point1.translation(offset, True)
        new_point2 = self.point2.translation(offset, True)
        new_point3 = self.point3.translation(offset, True)
        
        new_triangle = Triangle3D(new_point1, new_point2, new_point3,
                                  self.alpha, self.color, self.name)
        if copy:
            return new_triangle
        else:
            self.point1 = new_point1
            self.point2 = new_point2
            self.point3 = new_point3
            
    def rotation(self, center, axis, angle, copy=True):
        new_point1 = self.point1.rotation(center, axis, angle, copy=True)
        new_point2 = self.point2.rotation(center, axis, angle, copy=True)
        new_point3 = self.point3.rotation(center, axis, angle, copy=True)

        new_triangle = Triangle3D(new_point1, new_point2, new_point3,
                                  self.alpha, self.color, self.name)
        if copy:
            return new_triangle
        else:
            self.point1 = new_point1
            self.point2 = new_point2
            self.point3 = new_point3

class CylindricalFace3D(Face3D):
    """
    :param contours2d: The cylinder's contour2D
    :type contours2d: volmdlr.Contour2D
    :param cylindricalsurface3d: Information about the Cylinder
    :type cylindricalsurface3d: CylindricalSurface3D
    :param points: contours2d's point
    :type points: List of volmdlr.Point2D

    :Example:
        >>> contours2d is rectangular and will create a classic cylinder with x= 2*pi*radius, y=h
    """
    min_x_density = 5
    min_y_density = 1

    def __init__(self,
                 cylindricalsurface3d: CylindricalSurface3D,
                 surface2d: Surface2D,
                 name: str = ''):

        self.radius = cylindricalsurface3d.radius
        self.center = cylindricalsurface3d.frame.origin
        self.normal = cylindricalsurface3d.frame.w
        Face3D.__init__(self, surface3d=cylindricalsurface3d,
                        surface2d=surface2d,
                        name=name)

    def copy(self):
        return CylindricalFace3D(self.surface3d.copy(), self.surface2d.copy(),
                           self.name)

    def _bounding_box(self):
        theta_min, theta_max, zmin, zmax = self.surface2d.outer_contour.bounding_rectangle()

        # xp = (volmdlr.X3D.dot(self.surface3d.frame.u) * self.surface3d.frame.u
        #       + volmdlr.X3D.dot(
        #             self.surface3d.frame.v) * self.surface3d.frame.v)
        # xp_norm = xp.norm()
        # if xp_norm != 0:
        #     xp = xp / xp_norm

        # yp = (volmdlr.Y3D.dot(self.surface3d.frame.u) * self.surface3d.frame.u
        #       + volmdlr.Y3D.dot(
        #             self.surface3d.frame.v) * self.surface3d.frame.v)
        # yp_norm = yp.norm()
        # if yp_norm != 0:
        #     yp = yp / yp_norm

        # zp = (volmdlr.Z3D.dot(self.surface3d.frame.u) * self.surface3d.frame.u
        #       + volmdlr.Z3D.dot(
        #             self.surface3d.frame.v) * self.surface3d.frame.v)
        # zp_norm = zp.norm()
        # if zp_norm != 0:
        #     zp = zp / zp_norm

        lower_center = self.surface3d.frame.origin + zmin * self.surface3d.frame.w
        upper_center = self.surface3d.frame.origin + zmax * self.surface3d.frame.w

        xmin, xmax = volmdlr.geometry.cos_image(theta_min, theta_max)
        ymin, ymax = volmdlr.geometry.sin_image(theta_min, theta_max)
        
        points = [(lower_center
                   + xmin * self.surface3d.radius * self.surface3d.frame.u
                   + ymin * self.surface3d.radius * self.surface3d.frame.v),
                  (lower_center
                   + xmax * self.surface3d.radius * self.surface3d.frame.u
                   + ymin * self.surface3d.radius * self.surface3d.frame.v),
                  (lower_center
                   + xmin * self.surface3d.radius * self.surface3d.frame.u
                   + ymax * self.surface3d.radius * self.surface3d.frame.v),
                  (lower_center
                   + xmax * self.surface3d.radius * self.surface3d.frame.u
                   + ymax * self.surface3d.radius * self.surface3d.frame.v),
                  (upper_center
                   + xmin * self.surface3d.radius * self.surface3d.frame.u
                   + ymin * self.surface3d.radius * self.surface3d.frame.v),
                  (upper_center
                   + xmax * self.surface3d.radius * self.surface3d.frame.u
                   + ymin * self.surface3d.radius * self.surface3d.frame.v),
                  (upper_center
                   + xmin * self.surface3d.radius * self.surface3d.frame.u
                   + ymax * self.surface3d.radius * self.surface3d.frame.v),
                  (upper_center
                   + xmax * self.surface3d.radius * self.surface3d.frame.u
                   + ymax * self.surface3d.radius * self.surface3d.frame.v)]


        # ax = self.plot()
        # lower_center.plot(ax=ax, color='g')
        # upper_center.plot(ax=ax, color='b')
        # for p in points:
        #     p.plot(ax=ax, color='r')
        # volmdlr.core.BoundingBox.from_points(points).plot(ax=ax)
        
        return volmdlr.core.BoundingBox.from_points(points)

    def triangulation_lines(self, angle_resolution=5):
        theta_min, theta_max, zmin, zmax = self.surface2d.bounding_rectangle()
        delta_theta = theta_max - theta_min
        nlines = math.ceil(delta_theta * angle_resolution)
        lines = []
        for i in range(nlines):
            theta = theta_min + (i + 1) / (nlines + 1) * delta_theta
            lines.append(vme.Line2D(volmdlr.Point2D(theta, zmin),
                                    volmdlr.Point2D(theta, zmax)))
        return lines, []

    def range_closest(list_point, radius, frame):
        points_set = volmdlr.delete_double_point(list_point)
        points_set3D = CylindricalFace3D.points2d_to3d(None, [points_set],
                                                       radius, frame)

        points_3dint = [points_set3D[0]]
        points_2dint = [points_set[0]]
        s = 1
        for k in range(1, len(points_set)):
            closest = points_set3D[s]
            while closest is None:
                s += 1
                closest = points_set3D[s]
            dist_min = (points_3dint[-1] - closest).norm()
            pos = s
            for i in range(s + 1, len(points_set3D)):
                close_test = points_set3D[i]
                if close_test is None:
                    continue
                else:
                    dist_test = (points_3dint[-1] - close_test).norm()
                    if dist_test <= dist_min:
                        dist_min = dist_test
                        closest = close_test
                        pos = i
            points_2dint.append(points_set[pos])
            points_set3D[pos] = None

        return points_2dint

    # def frame_mapping(self, frame, side, copy=True):
    #     if copy:
    #         new_cylindricalsurface3d = CylindricalSurface3D.frame_mapping(
    #             frame, side, copy)
    #         return CylindricalFace3D(self.contours2d, new_cylindricalsurface3d,
    #                                  points=self.points, name=self.name)
    #     else:
    #         self.cylindricalsurface3d.frame_mapping(frame, side, copy=False)

    def minimum_maximum(self, contour2d, radius):
        points = contour2d.tessel_points

        min_h, min_theta = min([pt[1] for pt in points]), min(
            [pt[0] for pt in points])
        max_h, max_theta = max([pt[1] for pt in points]), max(
            [pt[0] for pt in points])
        return min_h, min_theta, max_h, max_theta

    def minimum_distance_points_cyl(self, other_cyl):
        r1, r2 = self.radius, other_cyl.radius
        min_h1, min_theta1, max_h1, max_theta1 = self.minimum_maximum(
            self.contours2d[0], r1)
        
        n1 = self.normal
        u1 = self.cylindricalsurface3d.frame.u
        v1 = self.cylindricalsurface3d.frame.v
        frame1 = volmdlr.Frame3D(self.center, u1, v1, n1)

        min_h2, min_theta2, max_h2, max_theta2 = self.minimum_maximum(
            other_cyl.contours2d[0], r2)

        n2 = other_cyl.normal
        u2 = other_cyl.cylindricalsurface3d.frame.u
        v2 = other_cyl.cylindricalsurface3d.frame.v
        frame2 = volmdlr.Frame3D(other_cyl.center, u2, v2, n2)
        # st2 = volmdlr.Point3D((r2*math.cos(min_theta2), r2*math.sin(min_theta2), min_h2))
        # start2 = frame2.old_coordinates(st2)

        w = other_cyl.center - self.center

        n1n1, n1u1, n1v1, n1n2, n1u2, n1v2 = n1.dot(n1), n1.dot(u1), n1.dot(
            v1), n1.dot(n2), n1.dot(u2), n1.dot(v2)
        u1u1, u1v1, u1n2, u1u2, u1v2 = u1.dot(u1), u1.dot(v1), u1.dot(
            n2), u1.dot(u2), u1.dot(v2)
        v1v1, v1n2, v1u2, v1v2 = v1.dot(v1), v1.dot(n2), v1.dot(u2), v1.dot(v2)
        n2n2, n2u2, n2v2 = n2.dot(n2), n2.dot(u2), n2.dot(v2)
        u2u2, u2v2, v2v2 = u2.dot(u2), u2.dot(v2), v2.dot(v2)

        w2, wn1, wu1, wv1, wn2, wu2, wv2 = w.dot(w), w.dot(n1), w.dot(
            u1), w.dot(v1), w.dot(n2), w.dot(u2), w.dot(v2)

        # x = (theta1, h1, theta2, h2)
        def distance_squared(x):
            return (n1n1 * (x[1] ** 2) + u1u1 * ((math.cos(x[0])) ** 2) * (
                    r1 ** 2) + v1v1 * ((math.sin(x[0])) ** 2) * (r1 ** 2)
                    + w2 + n2n2 * (x[3] ** 2) + u2u2 * (
                            (math.cos(x[2])) ** 2) * (r2 ** 2) + v2v2 * (
                            (math.sin(x[2])) ** 2) * (r2 ** 2)
                    + 2 * x[1] * r1 * math.cos(x[0]) * n1u1 + 2 * x[
                        1] * r1 * math.sin(x[0]) * n1v1 - 2 * x[1] * wn1
                    - 2 * x[1] * x[3] * n1n2 - 2 * x[1] * r2 * math.cos(
                        x[2]) * n1u2 - 2 * x[1] * r2 * math.sin(x[2]) * n1v2
                    + 2 * math.cos(x[0]) * math.sin(x[0]) * u1v1 * (
                            r1 ** 2) - 2 * r1 * math.cos(x[0]) * wu1
                    - 2 * r1 * x[3] * math.cos(
                        x[0]) * u1n2 - 2 * r1 * r2 * math.cos(x[0]) * math.cos(
                        x[2]) * u1u2
                    - 2 * r1 * r2 * math.cos(x[0]) * math.sin(
                        x[2]) * u1v2 - 2 * r1 * math.sin(x[0]) * wv1
                    - 2 * r1 * x[3] * math.sin(
                        x[0]) * v1n2 - 2 * r1 * r2 * math.sin(x[0]) * math.cos(
                        x[2]) * v1u2
                    - 2 * r1 * r2 * math.sin(x[0]) * math.sin(
                        x[2]) * v1v2 + 2 * x[3] * wn2 + 2 * r2 * math.cos(
                        x[2]) * wu2
                    + 2 * r2 * math.sin(x[2]) * wv2 + 2 * x[3] * r2 * math.cos(
                        x[2]) * n2u2 + 2 * x[3] * r2 * math.sin(x[2]) * n2v2
                    + 2 * math.cos(x[2]) * math.sin(x[2]) * u2v2 * (r2 ** 2))

        x01 = npy.array([(min_theta1 + max_theta1) / 2, (min_h1 + max_h1) / 2,
                         (min_theta2 + max_theta2) / 2, (min_h2 + max_h2) / 2])
        x02 = npy.array([min_theta1, (min_h1 + max_h1) / 2,
                         min_theta2, (min_h2 + max_h2) / 2])
        x03 = npy.array([max_theta1, (min_h1 + max_h1) / 2,
                         max_theta2, (min_h2 + max_h2) / 2])

        minimax = [(min_theta1, min_h1, min_theta2, min_h2),
                   (max_theta1, max_h1, max_theta2, max_h2)]

        res1 = scp.optimize.least_squares(distance_squared, x01,
                                          bounds=minimax)
        res2 = scp.optimize.least_squares(distance_squared, x02,
                                          bounds=minimax)
        res3 = scp.optimize.least_squares(distance_squared, x03,
                                          bounds=minimax)

        pt1 = volmdlr.Point3D(
            (r1 * math.cos(res1.x[0]), r1 * math.sin(res1.x[0]), res1.x[1]))
        p1 = frame1.old_coordinates(pt1)
        pt2 = volmdlr.Point3D(
            (r2 * math.cos(res1.x[2]), r2 * math.sin(res1.x[2]), res1.x[3]))
        p2 = frame2.old_coordinates(pt2)
        d = p1.point_distance(p2)
        result = res1

        res = [res2, res3]
        for couple in res:
            pttest1 = volmdlr.Point3D((r1 * math.cos(couple.x[0]),
                                       r1 * math.sin(couple.x[0]),
                                       couple.x[1]))
            pttest2 = volmdlr.Point3D((r2 * math.cos(couple.x[2]),
                                       r2 * math.sin(couple.x[2]),
                                       couple.x[3]))
            ptest1 = frame1.old_coordinates(pttest1)
            ptest2 = frame2.old_coordinates(pttest2)
            dtest = ptest1.point_distance(ptest2)
            if dtest < d:
                result = couple
                p1, p2 = ptest1, ptest2

        pt1_2d, pt2_2d = volmdlr.Point2D(
            (result.x[0], result.x[1])), volmdlr.Point2D(
            (result.x[2], result.x[3]))

        if not (self.contours2d[0].point_belongs(pt1_2d)):
            # Find the closest one
            points_contours1 = self.contours2d[0].tessel_points

            poly1 = volmdlr.ClosedPolygon2D(points_contours1)
            d1, new_pt1_2d = poly1.PointBorderDistance(pt1_2d,
                                                       return_other_point=True)
            pt1 = volmdlr.Point3D((r1 * math.cos(new_pt1_2d.vector[0]),
                                   r1 * math.sin(new_pt1_2d.vector[0]),
                                   new_pt1_2d.vector[1]))
            p1 = frame1.old_coordinates(pt1)

        if not (other_cyl.contours2d[0].point_belongs(pt2_2d)):
            # Find the closest one
            points_contours2 = other_cyl.contours2d[0].tessel_points

            poly2 = volmdlr.ClosedPolygon2D(points_contours2)
            d2, new_pt2_2d = poly2.PointBorderDistance(pt2_2d,
                                                       return_other_point=True)
            pt2 = volmdlr.Point3D((r2 * math.cos(new_pt2_2d.vector[0]),
                                   r2 * math.sin(new_pt2_2d.vector[0]),
                                   new_pt2_2d.vector[1]))
            p2 = frame2.old_coordinates(pt2)

        return p1, p2

    def minimum_distance_points_plane(self,
                                      planeface):  # Planeface with contour2D
        #### ADD THE FACT THAT PLANEFACE.CONTOURS : [0] = contours totale, le reste = trous
        r = self.radius
        min_h1, min_theta1, max_h1, max_theta1 = self.minimum_maximum(
            self.contours2d[0], r)

        n1 = self.normal
        u1 = self.cylindricalsurface3d.frame.u
        v1 = self.cylindricalsurface3d.frame.v
        frame1 = volmdlr.Frame3D(self.center, u1, v1, n1)
        # st1 = volmdlr.Point3D((r*math.cos(min_theta1), r*math.sin(min_theta1), min_h1))
        # start1 = frame1.old_coordinates(st1)

        poly2d = planeface.polygon2D
        pfpoints = poly2d.points
        xmin, ymin = min([pt[0] for pt in pfpoints]), min(
            [pt[1] for pt in pfpoints])
        xmax, ymax = max([pt[0] for pt in pfpoints]), max(
            [pt[1] for pt in pfpoints])
        origin, vx, vy = planeface.plane.origin, planeface.plane.vectors[0], \
                         planeface.plane.vectors[1]
        pf1_2d, pf2_2d = volmdlr.Point2D((xmin, ymin)), volmdlr.Point2D(
            (xmin, ymax))
        pf3_2d, pf4_2d = volmdlr.Point2D((xmax, ymin)), volmdlr.Point2D(
            (xmax, ymax))
        pf1, pf2 = pf1_2d.to_3d(origin, vx, vy), pf2_2d.to_3d(origin, vx, vy)
        pf3, _ = pf3_2d.to_3d(origin, vx, vy), pf4_2d.to_3d(origin, vx, vy)

        u, v = (pf3 - pf1), (pf2 - pf1)
        u.normalize()
        v.normalize()

        w = pf1 - self.center

        n1n1, n1u1, n1v1, n1u, n1v = n1.dot(n1), n1.dot(u1), n1.dot(
            v1), n1.dot(u), n1.dot(v)
        u1u1, u1v1, u1u, u1v = u1.dot(u1), u1.dot(v1), u1.dot(u), u1.dot(v)
        v1v1, v1u, v1v = v1.dot(v1), v1.dot(u), v1.dot(v)
        uu, uv, vv = u.dot(u), u.dot(v), v.dot(v)

        w2, wn1, wu1, wv1, wu, wv = w.dot(w), w.dot(n1), w.dot(u1), w.dot(
            v1), w.dot(u), w.dot(v)

        # x = (h, theta, x, y)
        def distance_squared(x):
            return (n1n1 * (x[0] ** 2) + ((math.cos(x[1])) ** 2) * u1u1 * (
                    r ** 2) + ((math.sin(x[1])) ** 2) * v1v1 * (r ** 2)
                    + w2 + uu * (x[2] ** 2) + vv * (x[3] ** 2) + 2 * x[
                        0] * math.cos(x[1]) * r * n1u1
                    + 2 * x[0] * math.sin(x[1]) * r * n1v1 - 2 * x[
                        0] * wn1 - 2 * x[0] * x[2] * n1u
                    - 2 * x[0] * x[3] * n1v + 2 * math.sin(x[1]) * math.cos(
                        x[1]) * u1v1 * (r ** 2)
                    - 2 * r * math.cos(x[1]) * wu1 - 2 * r * x[2] * math.cos(
                        x[1]) * u1u
                    - 2 * r * x[3] * math.sin(x[1]) * u1v - 2 * r * math.sin(
                        x[1]) * wv1
                    - 2 * r * x[2] * math.sin(x[1]) * v1u - 2 * r * x[
                        3] * math.sin(x[1]) * v1v
                    + 2 * x[2] * wu + 2 * x[3] * wv + 2 * x[2] * x[3] * uv)

        x01 = npy.array([(min_h1 + max_h1) / 2, (min_theta1 + max_theta1) / 2,
                         (xmax - xmin) / 2, (ymax - ymin) / 2])

        minimax = [(min_h1, min_theta1, 0, 0),
                   (max_h1, max_theta1, xmax - xmin, ymax - ymin)]

        res1 = scp.optimize.least_squares(distance_squared, x01,
                                          bounds=minimax)

        pt1 = volmdlr.Point3D(
            (r * math.cos(res1.x[1]), r * math.sin(res1.x[1]), res1.x[0]))
        p1 = frame1.old_coordinates(pt1)
        p2 = pf1 + res1.x[2] * u + res1.x[3] * v
        pt1_2d = volmdlr.Point2D((res1.x[1], res1.x[0]))
        pt2_2d = p2.to_2d(pf1, u, v)

        if not (self.contours2d[0].point_belongs(pt1_2d)):
            # Find the closest one
            points_contours1 = self.contours2d[0].tessel_points

            poly1 = volmdlr.ClosedPolygon2D(points_contours1)
            d1, new_pt1_2d = poly1.PointBorderDistance(pt1_2d,
                                                       return_other_point=True)
            pt1 = volmdlr.Point3D((r * math.cos(new_pt1_2d.vector[0]),
                                   r * math.sin(new_pt1_2d.vector[0]),
                                   new_pt1_2d.vector[1]))
            p1 = frame1.old_coordinates(pt1)

        if not (planeface.contours[0].point_belongs(pt2_2d)):
            # Find the closest one
            d2, new_pt2_2d = planeface.polygon2D.PointBorderDistance(pt2_2d,
                                                                     return_other_point=True)

            p2 = new_pt2_2d.to_3d(pf1, u, v)

        return p1, p2

    def minimum_distance(self, other_face, return_points=False):
        if other_face.__class__ is CylindricalFace3D:
            p1, p2 = self.minimum_distance_points_cyl(other_face)
            if return_points:
                return p1.point_distance(p2), p1, p2
            else:
                return p1.point_distance(p2)

        if other_face.__class__ is PlaneFace3D:
            p1, p2 = self.minimum_distance_points_plane(other_face)
            if return_points:
                return p1.point_distance(p2), p1, p2
            else:
                return p1.point_distance(p2)

        if other_face.__class__ is ToroidalFace3D:
            p1, p2 = other_face.minimum_distance_points_cyl(self)
            if return_points:
                return p1.point_distance(p2), p1, p2
            else:
                return p1.point_distance(p2)

        else:
            return NotImplementedError


class ToroidalFace3D(Face3D):
    """
    :param contours2d: The Tore's contour2D
    :type contours2d: volmdlr.Contour2D
    :param toroidalsurface3d: Information about the Tore
    :type toroidalsurface3d: ToroidalSurface3D
    :param theta: angle of cut in main circle direction
    :param phi: angle of cut in secondary circle direction
    :type points: List of float

    Example
        contours2d is rectangular and will create a classic tore with x:2*pi, y:2*pi
        x is for exterior, and y for the circle to revolute
        points = [pi, 2*pi] for an half tore
    """
    min_x_density = 5
    min_y_density = 1

    def __init__(self, toroidalsurface3d: ToroidalSurface3D,
                 surface2d: Surface2D,
                 name: str = ''):

        # self.toroidalsurface3d = toroidalsurface3d

        self.center = toroidalsurface3d.frame.origin
        self.normal = toroidalsurface3d.frame.w

        theta_min, theta_max, phi_min, phi_max = surface2d.outer_contour.bounding_rectangle()

        self.theta_min = theta_min
        self.theta_max = theta_max
        self.phi_min = phi_min
        self.phi_max = phi_max

        # contours3d = [self.toroidalsurface3d.contour2d_to_3d(c)\
        #               for c in [outer_contour2d]+inners_contours2d]

        Face3D.__init__(self,
                        surface3d=toroidalsurface3d,
                        surface2d=surface2d,
                        name=name)

    def copy(self):
        return ToroidalFace3D(self.surface3d.copy(), self.surface2d.copy(),
                              self.name)

    def points_resolution(self, line, pos,
                          resolution):  # With a resolution wished
        points = []
        points.append(line.points[0])
        limit = line.points[1].vector[pos]
        start = line.points[0].vector[pos]
        vec = [0, 0]
        vec[pos] = start
        echelon = [line.points[0].vector[0] - vec[0],
                   line.points[0].vector[1] - vec[1]]
        flag = start + resolution
        while flag < limit:
            echelon[pos] = flag
            flag += resolution
            points.append(volmdlr.Point2D(echelon))
        points.append(line.points[1])
        return points

    def _bounding_box(self):
        return self.surface3d._bounding_box()

    def triangulation_lines(self, angle_resolution=5):
        theta_min, theta_max, phi_min, phi_max = self.surface2d.bounding_rectangle()

        delta_theta = theta_max - theta_min
        nlines_x = int(delta_theta * angle_resolution)
        lines_x = []
        for i in range(nlines_x):
            theta = theta_min + (i + 1) / (nlines_x + 1) * delta_theta
            lines_x.append(vme.Line2D(volmdlr.Point2D(theta, phi_min),
                                      volmdlr.Point2D(theta, phi_max)))
        delta_phi = phi_max - phi_min
        nlines_y = int(delta_phi * angle_resolution)
        lines_y = []
        for i in range(nlines_y):
            phi = phi_min + (i + 1) / (nlines_y + 1) * delta_phi
            lines_y.append(vme.Line2D(volmdlr.Point2D(theta_min, phi),
                                      volmdlr.Point2D(theta_max, phi)))
        return lines_x, lines_y

    def minimum_maximum_tore(self, contour2d):
        points = contour2d.tessel_points

        min_phi, min_theta = min([pt[1] for pt in points]), min(
            [pt[0] for pt in points])
        max_phi, max_theta = max([pt[1] for pt in points]), max(
            [pt[0] for pt in points])
        return min_phi, min_theta, max_phi, max_theta

    def minimum_distance_points_tore(self, other_tore):
        R1, r1, R2, r2 = self.rcenter, self.rcircle, other_tore.rcenter, other_tore.rcircle

        min_phi1, min_theta1, max_phi1, max_theta1 = self.minimum_maximum_tore(
            self.contours2d[0])

        # start1 = self.start
        n1 = self.normal
        u1 = self.toroidalsurface3d.frame.u
        v1 = self.toroidalsurface3d.frame.v
        frame1 = volmdlr.Frame3D(self.center, u1, v1, n1)
        # start1 = self.points2d_to3d([[min_theta1, min_phi1]], R1, r1, frame1)

        min_phi2, min_theta2, max_phi2, max_theta2 = self.minimum_maximum_tore(
            other_tore.contours2d[0])

        # start2 = other_tore.start
        n2 = other_tore.normal
        u2 = other_tore.toroidalsurface3d.frame.u
        v2 = other_tore.toroidalsurface3d.frame.v
        frame2 = volmdlr.Frame3D(other_tore.center, u2, v2, n2)
        # start2 = other_tore.points2d_to3d([[min_theta2, min_phi2]], R2, r2, frame2)

        w = other_tore.center - self.center

        n1n1, n1u1, n1v1, n1n2, n1u2, n1v2 = n1.dot(n1), n1.dot(u1), n1.dot(
            v1), n1.dot(n2), n1.dot(u2), n1.dot(v2)
        u1u1, u1v1, u1n2, u1u2, u1v2 = u1.dot(u1), u1.dot(v1), u1.dot(
            n2), u1.dot(u2), u1.dot(v2)
        v1v1, v1n2, v1u2, v1v2 = v1.dot(v1), v1.dot(n2), v1.dot(u2), v1.dot(v2)
        n2n2, n2u2, n2v2 = n2.dot(n2), n2.dot(u2), n2.dot(v2)
        u2u2, u2v2, v2v2 = u2.dot(u2), u2.dot(v2), v2.dot(v2)

        w2, wn1, wu1, wv1, wn2, wu2, wv2 = w.dot(w), w.dot(n1), w.dot(
            u1), w.dot(v1), w.dot(n2), w.dot(u2), w.dot(v2)

        # x = (phi1, theta1, phi2, theta2)
        def distance_squared(x):
            return (u1u1 * (((R1 + r1 * math.cos(x[0])) * math.cos(x[1])) ** 2)
                    + v1v1 * (((R1 + r1 * math.cos(x[0])) * math.sin(
                        x[1])) ** 2)
                    + n1n1 * ((math.sin(x[0])) ** 2) * (r1 ** 2) + w2
                    + u2u2 * (((R2 + r2 * math.cos(x[2])) * math.cos(
                        x[3])) ** 2)
                    + v2v2 * (((R2 + r2 * math.cos(x[2])) * math.sin(
                        x[3])) ** 2)
                    + n2n2 * ((math.sin(x[2])) ** 2) * (r2 ** 2)
                    + 2 * u1v1 * math.cos(x[1]) * math.sin(x[1]) * (
                            (R1 + r1 * math.cos(x[0])) ** 2)
                    + 2 * (R1 + r1 * math.cos(x[0])) * math.cos(
                        x[1]) * r1 * math.sin(x[0]) * n1u1
                    - 2 * (R1 + r1 * math.cos(x[0])) * math.cos(x[1]) * wu1
                    - 2 * (R1 + r1 * math.cos(x[0])) * (
                            R2 + r2 * math.cos(x[2])) * math.cos(
                        x[1]) * math.cos(x[3]) * u1u2
                    - 2 * (R1 + r1 * math.cos(x[0])) * (
                            R2 + r2 * math.cos(x[2])) * math.cos(
                        x[1]) * math.sin(x[3]) * u1v2
                    - 2 * (R1 + r1 * math.cos(x[0])) * math.cos(
                        x[1]) * r2 * math.sin(x[2]) * u1n2
                    + 2 * (R1 + r1 * math.cos(x[0])) * math.sin(
                        x[1]) * r1 * math.sin(x[0]) * n1v1
                    - 2 * (R1 + r1 * math.cos(x[0])) * math.sin(x[1]) * wv1
                    - 2 * (R1 + r1 * math.cos(x[0])) * (
                            R2 + r2 * math.cos(x[2])) * math.sin(
                        x[1]) * math.cos(x[3]) * v1u2
                    - 2 * (R1 + r1 * math.cos(x[0])) * (
                            R2 + r2 * math.cos(x[2])) * math.sin(
                        x[1]) * math.sin(x[3]) * v1v2
                    - 2 * (R1 + r1 * math.cos(x[0])) * math.sin(
                        x[1]) * r2 * math.sin(x[2]) * v1n2
                    - 2 * r1 * math.sin(x[0]) * wn1
                    - 2 * r1 * math.sin(x[0]) * (
                            R2 + r2 * math.cos(x[2])) * math.cos(
                        x[3]) * n1u2
                    - 2 * r1 * math.sin(x[0]) * (
                            R2 + r2 * math.cos(x[2])) * math.sin(
                        x[3]) * n1v2
                    - 2 * r1 * r2 * math.sin(x[0]) * math.sin(x[2]) * n1n2
                    + 2 * (R2 + r2 * math.cos(x[2])) * math.cos(x[3]) * wu2
                    + 2 * (R2 + r2 * math.cos(x[2])) * math.sin(x[3]) * wv2
                    + 2 * r2 * math.sin(x[2]) * wn2
                    + 2 * u2v2 * math.cos(x[3]) * math.sin(x[3]) * (
                            (R2 + r2 * math.cos(x[2])) ** 2)
                    + 2 * math.cos(x[3]) * (
                            R2 + r2 * math.cos(x[2])) * r2 * math.sin(
                        x[2]) * n2u2
                    + 2 * math.sin(x[3]) * (
                            R2 + r2 * math.cos(x[2])) * r2 * math.sin(
                        x[2]) * n2v2)

        x01 = npy.array(
            [(min_phi1 + max_phi1) / 2, (min_theta1 + max_theta1) / 2,
             (min_phi2 + max_phi2) / 2, (min_theta2 + max_theta2) / 2])
        x02 = npy.array([min_phi1, min_theta1,
                         min_phi2, min_theta2])
        x03 = npy.array([max_phi1, max_theta1,
                         max_phi2, max_theta2])

        minimax = [(min_phi1, min_theta1, min_phi2, min_theta2),
                   (max_phi1, max_theta1, max_phi2, max_theta2)]

        res1 = scp.optimize.least_squares(distance_squared, x01,
                                          bounds=minimax)
        res2 = scp.optimize.least_squares(distance_squared, x02,
                                          bounds=minimax)
        res3 = scp.optimize.least_squares(distance_squared, x03,
                                          bounds=minimax)

        # frame1, frame2 = volmdlr.Frame3D(self.center, u1, v1, n1), volmdlr.Frame3D(other_tore.center, u2, v2, n2)
        pt1 = self.points2d_to3d([[res1.x[1], res1.x[0]]], R1, r1, frame1)
        pt2 = self.points2d_to3d([[res1.x[3], res1.x[2]]], R2, r2, frame2)
        p1, p2 = pt1[0], pt2[0]
        d = p1.point_distance(p2)
        result = res1

        res = [res2, res3]
        for couple in res:
            ptest1 = self.points2d_to3d([[couple.x[1], couple.x[0]]], R1, r1,
                                        frame1)
            ptest2 = self.points2d_to3d([[couple.x[3], couple.x[2]]], R2, r2,
                                        frame2)
            dtest = ptest1[0].point_distance(ptest2[0])
            if dtest < d:
                result = couple
                p1, p2 = ptest1[0], ptest2[0]

        pt1_2d, pt2_2d = volmdlr.Point2D(
            (result.x[1], result.x[0])), volmdlr.Point2D(
            (result.x[3], result.x[2]))

        if not (self.contours2d[0].point_belongs(pt1_2d)):
            # Find the closest one
            points_contours1 = self.contours2d[0].tessel_points

            poly1 = volmdlr.ClosedPolygon2D(points_contours1)
            d1, new_pt1_2d = poly1.PointBorderDistance(pt1_2d,
                                                       return_other_point=True)

            pt1 = self.points2d_to3d([new_pt1_2d], R1, r1, frame1)
            p1 = pt1[0]

        if not (other_tore.contours2d[0].point_belongs(pt2_2d)):
            # Find the closest one
            points_contours2 = other_tore.contours2d[0].tessel_points

            poly2 = volmdlr.ClosedPolygon2D(points_contours2)
            d2, new_pt2_2d = poly2.PointBorderDistance(pt2_2d,
                                                       return_other_point=True)

            pt2 = self.points2d_to3d([new_pt2_2d], R2, r2, frame2)
            p2 = pt2[0]

        return p1, p2

    def minimum_distance_points_cyl(self, cyl):
        R2, r2, r = self.rcenter, self.rcircle, cyl.radius

        min_h, min_theta, max_h, max_theta = cyl.minimum_maximum(
            cyl.contours2d[0], r)

        n1 = cyl.normal
        u1 = cyl.cylindricalsurface3d.frame.u
        v1 = cyl.cylindricalsurface3d.frame.v
        frame1 = volmdlr.Frame3D(cyl.center, u1, v1, n1)
        # st1 = volmdlr.Point3D((r*math.cos(min_theta), r*math.sin(min_theta), min_h))
        # start1 = frame1.old_coordinates(st1)

        min_phi2, min_theta2, max_phi2, max_theta2 = self.minimum_maximum_tore(
            self.contours2d[0])

        n2 = self.normal
        u2 = self.toroidalsurface3d.frame.u
        v2 = self.toroidalsurface3d.frame.v
        frame2 = volmdlr.Frame3D(self.center, u2, v2, n2)
        # start2 = self.points2d_to3d([[min_theta2, min_phi2]], R2, r2, frame2)

        w = self.center - cyl.center

        n1n1, n1u1, n1v1, n1n2, n1u2, n1v2 = n1.dot(n1), n1.dot(u1), n1.dot(
            v1), n1.dot(n2), n1.dot(u2), n1.dot(v2)
        u1u1, u1v1, u1n2, u1u2, u1v2 = u1.dot(u1), u1.dot(v1), u1.dot(
            n2), u1.dot(u2), u1.dot(v2)
        v1v1, v1n2, v1u2, v1v2 = v1.dot(v1), v1.dot(n2), v1.dot(u2), v1.dot(v2)
        n2n2, n2u2, n2v2 = n2.dot(n2), n2.dot(u2), n2.dot(v2)
        u2u2, u2v2, v2v2 = u2.dot(u2), u2.dot(v2), v2.dot(v2)

        w2, wn1, wu1, wv1, wn2, wu2, wv2 = w.dot(w), w.dot(n1), w.dot(
            u1), w.dot(v1), w.dot(n2), w.dot(u2), w.dot(v2)

        # x = (theta, h, phi2, theta2)
        def distance_squared(x):
            return (u1u1 * ((math.cos(x[0]) * r) ** 2) + v1v1 * (
                    (math.sin(x[0]) * r) ** 2)
                    + n1n1 * (x[1] ** 2) + w2
                    + u2u2 * (((R2 + r2 * math.cos(x[2])) * math.cos(
                        x[3])) ** 2)
                    + v2v2 * (((R2 + r2 * math.cos(x[2])) * math.sin(
                        x[3])) ** 2)
                    + n2n2 * ((math.sin(x[2])) ** 2) * (r2 ** 2)
                    + 2 * u1v1 * math.cos(x[0]) * math.sin(x[0]) * (r ** 2)
                    + 2 * r * math.cos(x[0]) * x[1] * n1u1 - 2 * r * math.cos(
                        x[0]) * wu1
                    - 2 * r * math.cos(x[0]) * (
                            R2 + r2 * math.cos(x[2])) * math.cos(
                        x[3]) * u1u2
                    - 2 * r * math.cos(x[0]) * (
                            R2 + r2 * math.cos(x[2])) * math.sin(
                        x[3]) * u1v2
                    - 2 * r * math.cos(x[0]) * r2 * math.sin(x[2]) * u1n2
                    + 2 * r * math.sin(x[0]) * x[1] * n1v1 - 2 * r * math.sin(
                        x[0]) * wv1
                    - 2 * r * math.sin(x[0]) * (
                            R2 + r2 * math.cos(x[2])) * math.cos(
                        x[3]) * v1u2
                    - 2 * r * math.sin(x[0]) * (
                            R2 + r2 * math.cos(x[2])) * math.sin(
                        x[3]) * v1v2
                    - 2 * r * math.sin(x[0]) * r2 * math.sin(x[2]) * v1n2 - 2 *
                    x[1] * wn1
                    - 2 * x[1] * (R2 + r2 * math.cos(x[2])) * math.cos(
                        x[3]) * n1u2
                    - 2 * x[1] * (R2 + r2 * math.cos(x[2])) * math.sin(
                        x[3]) * n1v2
                    - 2 * x[1] * r2 * math.sin(x[2]) * n1n2
                    + 2 * (R2 + r2 * math.cos(x[2])) * math.cos(x[3]) * wu2
                    + 2 * (R2 + r2 * math.cos(x[2])) * math.sin(x[3]) * wv2
                    + 2 * r2 * math.sin(x[2]) * wn2
                    + 2 * u2v2 * math.cos(x[3]) * math.sin(x[3]) * (
                            (R2 + r2 * math.cos(x[2])) ** 2)
                    + 2 * math.cos(x[3]) * (
                            R2 + r2 * math.cos(x[2])) * r2 * math.sin(
                        x[2]) * n2u2
                    + 2 * math.sin(x[3]) * (
                            R2 + r2 * math.cos(x[2])) * r2 * math.sin(
                        x[2]) * n2v2)

        x01 = npy.array([(min_theta + max_theta) / 2, (min_h + max_h) / 2,
                         (min_phi2 + max_phi2) / 2,
                         (min_theta2 + max_theta2) / 2])
        x02 = npy.array([min_theta, min_h,
                         min_phi2, min_theta2])
        x03 = npy.array([max_theta, max_h,
                         max_phi2, max_theta2])

        minimax = [(min_theta, min_h, min_phi2, min_theta2),
                   (max_theta, max_h, max_phi2, max_theta2)]

        res1 = scp.optimize.least_squares(distance_squared, x01,
                                          bounds=minimax)
        res2 = scp.optimize.least_squares(distance_squared, x02,
                                          bounds=minimax)
        res3 = scp.optimize.least_squares(distance_squared, x03,
                                          bounds=minimax)

        pt1 = volmdlr.Point3D(
            (r * math.cos(res1.x[0]), r * math.sin(res1.x[0]), res1.x[1]))
        p1 = frame1.old_coordinates(pt1)
        pt2 = self.points2d_to3d([[res1.x[3], res1.x[2]]], R2, r2, frame2)
        p2 = pt2[0]
        d = p1.point_distance(p2)
        result = res1

        res = [res2, res3]
        for couple in res:
            pttest1 = volmdlr.Point3D((r * math.cos(couple.x[0]),
                                       r * math.sin(couple.x[0]), couple.x[1]))
            ptest1 = frame1.old_coordinates(pttest1)
            ptest2 = self.points2d_to3d([[couple.x[3], couple.x[2]]], R2, r2,
                                        frame2)
            dtest = ptest1.point_distance(ptest2[0])
            if dtest < d:
                result = couple
                p1, p2 = ptest1, ptest2[0]

        pt1_2d, pt2_2d = volmdlr.Point2D(
            (result.x[0], result.x[1])), volmdlr.Point2D(
            (result.x[3], result.x[2]))

        if not (self.contours2d[0].point_belongs(pt2_2d)):
            # Find the closest one
            points_contours2 = self.contours2d[0].tessel_points

            poly2 = volmdlr.ClosedPolygon2D(points_contours2)
            d2, new_pt2_2d = poly2.PointBorderDistance(pt2_2d,
                                                       return_other_point=True)

            pt2 = self.points2d_to3d([new_pt2_2d], R2, r2, frame2)
            p2 = pt2[0]

        if not (cyl.contours2d[0].point_belongs(pt1_2d)):
            # Find the closest one
            points_contours1 = cyl.contours2d[0].tessel_points

            poly1 = volmdlr.ClosedPolygon2D(points_contours1)
            d1, new_pt1_2d = poly1.PointBorderDistance(pt1_2d,
                                                       return_other_point=True)

            pt1 = volmdlr.Point3D((r * math.cos(new_pt1_2d.vector[0]),
                                   r * math.sin(new_pt1_2d.vector[0]),
                                   new_pt1_2d.vector[1]))
            p1 = frame1.old_coordinates(pt1)

        return p1, p2

    def minimum_distance_points_plane(self,
                                      planeface):  # Planeface with contour2D
        # TODO: check that it takes into account holes

        poly2d = planeface.polygon2D
        pfpoints = poly2d.points
        xmin, ymin = min([pt[0] for pt in pfpoints]), min(
            [pt[1] for pt in pfpoints])
        xmax, ymax = max([pt[0] for pt in pfpoints]), max(
            [pt[1] for pt in pfpoints])
        origin, vx, vy = planeface.plane.origin, planeface.plane.vectors[0], \
                         planeface.plane.vectors[1]
        pf1_2d, pf2_2d = volmdlr.Point2D((xmin, ymin)), volmdlr.Point2D(
            (xmin, ymax))
        pf3_2d, pf4_2d = volmdlr.Point2D((xmax, ymin)), volmdlr.Point2D(
            (xmax, ymax))
        pf1, pf2 = pf1_2d.to_3d(origin, vx, vy), pf2_2d.to_3d(origin, vx, vy)
        pf3, _ = pf3_2d.to_3d(origin, vx, vy), pf4_2d.to_3d(origin, vx, vy)

        u, v = (pf3 - pf1), (pf2 - pf1)
        u.normalize()
        v.normalize()

        R1, r1 = self.rcenter, self.rcircle
        min_phi1, min_theta1, max_phi1, max_theta1 = self.minimum_maximum_tore(
            self.contours2d[0])

        n1 = self.normal
        u1 = self.toroidalsurface3d.frame.u
        v1 = self.toroidalsurface3d.frame.v
        frame1 = volmdlr.Frame3D(self.center, u1, v1, n1)
        # start1 = self.points2d_to3d([[min_theta1, min_phi1]], R1, r1, frame1)

        w = self.center - pf1

        n1n1, n1u1, n1v1, n1u, n1v = n1.dot(n1), n1.dot(u1), n1.dot(
            v1), n1.dot(u), n1.dot(v)
        u1u1, u1v1, u1u, u1v = u1.dot(u1), u1.dot(v1), u1.dot(u), u1.dot(v)
        v1v1, v1u, v1v = v1.dot(v1), v1.dot(u), v1.dot(v)
        uu, uv, vv = u.dot(u), u.dot(v), v.dot(v)

        w2, wn1, wu1, wv1, wu, wv = w.dot(w), w.dot(n1), w.dot(u1), w.dot(
            v1), w.dot(u), w.dot(v)

        # x = (x, y, phi1, theta1)
        def distance_squared(x):
            return (uu * (x[0] ** 2) + vv * (x[1] ** 2) + w2
                    + u1u1 * (((R1 + r1 * math.cos(x[2])) * math.cos(
                        x[3])) ** 2)
                    + v1v1 * (((R1 + r1 * math.cos(x[2])) * math.sin(
                        x[3])) ** 2)
                    + n1n1 * ((math.sin(x[2])) ** 2) * (r1 ** 2)
                    + 2 * x[0] * x[1] * uv - 2 * x[0] * wu
                    - 2 * x[0] * (R1 + r1 * math.cos(x[2])) * math.cos(
                        x[3]) * u1u
                    - 2 * x[0] * (R1 + r1 * math.cos(x[2])) * math.sin(
                        x[3]) * v1u
                    - 2 * x[0] * math.sin(x[2]) * r1 * n1u - 2 * x[1] * wv
                    - 2 * x[1] * (R1 + r1 * math.cos(x[2])) * math.cos(
                        x[3]) * u1v
                    - 2 * x[1] * (R1 + r1 * math.cos(x[2])) * math.sin(
                        x[3]) * v1v
                    - 2 * x[1] * math.sin(x[2]) * r1 * n1v
                    + 2 * (R1 + r1 * math.cos(x[2])) * math.cos(x[3]) * wu1
                    + 2 * (R1 + r1 * math.cos(x[2])) * math.sin(x[3]) * wv1
                    + 2 * math.sin(x[2]) * r1 * wn1
                    + 2 * u1v1 * math.cos(x[3]) * math.sin(x[3]) * (
                            (R1 + r1 * math.cos(x[2])) ** 2)
                    + 2 * (R1 + r1 * math.cos(x[2])) * math.cos(
                        x[3]) * r1 * math.sin(x[2]) * n1u1
                    + 2 * (R1 + r1 * math.cos(x[2])) * math.sin(
                        x[3]) * r1 * math.sin(x[2]) * n1v1)

        x01 = npy.array([(xmax - xmin) / 2, (ymax - ymin) / 2,
                         (min_phi1 + max_phi1) / 2,
                         (min_theta1 + max_theta1) / 2])

        minimax = [(0, 0, min_phi1, min_theta1),
                   (xmax - xmin, ymax - ymin, max_phi1, max_theta1)]

        res1 = scp.optimize.least_squares(distance_squared, x01,
                                          bounds=minimax)

        # frame1 = volmdlr.Frame3D(self.center, u1, v1, n1)
        pt1 = self.points2d_to3d([[res1.x[3], res1.x[2]]], R1, r1, frame1)
        p1 = pt1[0]
        p2 = pf1 + res1.x[2] * u + res1.x[3] * v

        pt1_2d = volmdlr.Point2D((res1.x[3], res1.x[2]))
        pt2_2d = p2.to_2d(pf1, u, v)

        if not (self.contours2d[0].point_belongs(pt1_2d)):
            # Find the closest one
            points_contours1 = self.contours2d[0].tessel_points

            poly1 = volmdlr.ClosedPolygon2D(points_contours1)
            d1, new_pt1_2d = poly1.PointBorderDistance(pt1_2d,
                                                       return_other_point=True)

            pt1 = self.points2d_to3d([new_pt1_2d], R1, r1, frame1)
            p1 = pt1[0]

        if not (planeface.contours[0].point_belongs(pt2_2d)):
            # Find the closest one
            d2, new_pt2_2d = planeface.polygon2D.PointBorderDistance(pt2_2d,
                                                                     return_other_point=True)

            p2 = new_pt2_2d.to_3d(pf1, u, v)

        return p1, p2

    def minimum_distance(self, other_face, return_points=False):
        if other_face.__class__ is ToroidalFace3D:
            p1, p2 = self.minimum_distance_points_tore(other_face)
            if return_points:
                return p1.point_distance(p2), p1, p2
            else:
                return p1.point_distance(p2)

        if other_face.__class__ is CylindricalFace3D:
            p1, p2 = self.minimum_distance_points_cyl(other_face)
            if return_points:
                return p1.point_distance(p2), p1, p2
            else:
                return p1.point_distance(p2)

        if other_face.__class__ is PlaneFace3D:
            p1, p2 = self.minimum_distance_points_plane(other_face)
            if return_points:
                return p1.point_distance(p2), p1, p2
            else:
                return p1.point_distance(p2)
        else:
            return NotImplementedError


class ConicalFace3D(Face3D):
    """
    :param contours2d: The Cone's contour2D
    :type contours2d: volmdlr.Contour2D
    :param conicalsurface3d: Information about the Cone
    :type conicalsurface3d: ConicalSurface3D
    :param points: Contour2d's parameter Cone
    :type points: List of float

    """
    min_x_density = 5
    min_y_density = 1

    def __init__(self, conicalsurface3d: ConicalSurface3D,
                 surface2d: Surface2D,
                 name: str = ''):

        Face3D.__init__(self,
                        surface3d=conicalsurface3d,
                        surface2d=surface2d,
                        name=name)

    def _bounding_box(self):
        theta_min, theta_max, zmin, zmax = self.surface2d.outer_contour.bounding_rectangle()

        xp = (volmdlr.X3D.dot(self.surface3d.frame.u) * self.surface3d.frame.u
              + volmdlr.X3D.dot(
                    self.surface3d.frame.v) * self.surface3d.frame.v)
        try:
            xp.normalize()
        except ZeroDivisionError:
            pass
        yp = (volmdlr.Y3D.dot(self.surface3d.frame.u) * self.surface3d.frame.u
              + volmdlr.Y3D.dot(
                    self.surface3d.frame.v) * self.surface3d.frame.v)

        try:
            yp.normalize()
        except ZeroDivisionError:
            pass

        zp = (volmdlr.Z3D.dot(self.surface3d.frame.u) * self.surface3d.frame.u
              + volmdlr.Z3D.dot(
                    self.surface3d.frame.v) * self.surface3d.frame.v)
        try:
            zp.normalize()
        except ZeroDivisionError:
            pass

        lower_center = self.surface3d.frame.origin + zmin * self.surface3d.frame.w
        upper_center = self.surface3d.frame.origin + zmax * self.surface3d.frame.w
        lower_radius = math.tan(self.surface3d.semi_angle) * zmin
        upper_radius = math.tan(self.surface3d.semi_angle) * zmax

        points = [lower_center - lower_radius * xp,
                  lower_center + lower_radius * xp,
                  lower_center - lower_radius * yp,
                  lower_center + lower_radius * yp,
                  lower_center - lower_radius * zp,
                  lower_center + lower_radius * zp,
                  upper_center - upper_radius * xp,
                  upper_center + upper_radius * xp,
                  upper_center - upper_radius * yp,
                  upper_center + upper_radius * yp,
                  upper_center - upper_radius * zp,
                  upper_center + upper_radius * zp,
                  ]

        return volmdlr.core.BoundingBox.from_points(points)

    def triangulation_lines(self, angle_resolution=5):
        theta_min, theta_max, zmin, zmax = self.surface2d.bounding_rectangle()
        delta_theta = theta_max - theta_min
        nlines = int(delta_theta * angle_resolution)
        lines_x = []
        for i in range(nlines):
            theta = theta_min + (i + 1) / (nlines + 1) * delta_theta
            lines_x.append(vme.Line2D(volmdlr.Point2D(theta, zmin),
                                      volmdlr.Point2D(theta, zmax)))

        if zmin < 1e-9:
            delta_z = zmax - zmin
            lines_y = [vme.Line2D(volmdlr.Point2D(theta_min, zmin + 0.1 * delta_z),
                                  volmdlr.Point2D(theta_max, zmin + 0.1 * delta_z))]
        else:
            lines_y = []
        return lines_x, lines_y

    # def create_triangle(self, all_contours_points, part):
    #     Triangles, ts = [], []
    #     pts, h_list = [], []
    #     for listpt in all_contours_points:
    #         for pt in listpt:
    #             pts.append(pt)
    #             h_list.append(pt[1])
    #     if part == 'bot':
    #         h_concerned = min(h_list)
    #     else:
    #         h_concerned = max(h_list)
    #     peak_list, other = [], []
    #     for pt in pts:
    #         if pt[1] == h_concerned:
    #             peak_list.append(pt)
    #         else:
    #             other.append(pt)
    #     points = [peak_list[0]] + other
    #
    #     for i in range(1, len(points)):
    #         if i == len(points) - 1:
    #             vertices = [points[i].vector, points[0].vector,
    #                         points[1].vector]
    #             segments = [[0, 1], [1, 2], [2, 0]]
    #             listindice = [i, 0, 1]
    #         else:
    #             vertices = [points[i].vector, points[0].vector,
    #                         points[i + 1].vector]
    #             segments = [[0, 1], [1, 2], [2, 0]]
    #             listindice = [i, 0, i + 1]
    #         tri = {'vertices': vertices, 'segments': segments}
    #         t = triangle.triangulate(tri, 'p')
    #         if 'triangles' in t:
    #             triangles = t['triangles'].tolist()
    #             triangles[0] = listindice
    #             Triangles.append(triangles)
    #         else:
    #             Triangles.append(None)
    #         ts.append(t)
    #
    #     return points, Triangles


class SphericalFace3D(Face3D):
    """
    :param contours2d: The Sphere's contour2D
    :type contours2d: volmdlr.Contour2D
    :param sphericalsurface3d: Information about the Sphere
    :type sphericalsurface3d: SphericalSurface3D
    :param points: Angle's Sphere
    :type points: List of float

    """
    min_x_density = 5
    min_y_density = 5

    def __init__(self, spherical_surface3d: SphericalSurface3D,
                 surface2d: Surface2D,
                 name: str = ''):
        Face3D.__init__(self,
                        surface3d=spherical_surface3d,
                        surface2d=surface2d,
                        name=name)

    def _bounding_box(self):
        # To be enhanced
        return self.surface3d._bounding_box()

    def triangulation_lines(self, angle_resolution=7):
        theta_min, theta_max, phi_min, phi_max = self.surface2d.bounding_rectangle()

        delta_theta = theta_max - theta_min
        nlines_x = int(delta_theta * angle_resolution)
        lines_x = []
        for i in range(nlines_x):
            theta = theta_min + (i + 1) / (nlines_x + 1) * delta_theta
            lines_x.append(vme.Line2D(volmdlr.Point2D(theta, phi_min),
                                      volmdlr.Point2D(theta, phi_max)))
        delta_phi = phi_max - phi_min
        nlines_y = int(delta_phi * angle_resolution)
        lines_y = []
        for i in range(nlines_y):
            phi = phi_min + (i + 1) / (nlines_y + 1) * delta_phi
            lines_y.append(vme.Line2D(volmdlr.Point2D(theta_min, phi),
                                      volmdlr.Point2D(theta_max, phi)))
        return lines_x, lines_y


class RuledFace3D(Face3D):
    """

    """
    min_x_density = 50
    min_y_density = 1

    def __init__(self,
                 ruledsurface3d: RuledSurface3D,
                 surface2d: Surface2D,
                 name: str = '',
                 color=None):
        Face3D.__init__(self, surface3d=ruledsurface3d,
                        surface2d=surface2d,
                        name=name)

    def _bounding_box(self):
        # To be enhance by restricting wires to cut
        # xmin, xmax, ymin, ymax = self.surface2d.outer_contour.bounding_rectangle()
        points = [self.surface3d.point2d_to_3d(volmdlr.Point2D(i / 30, 0.)) for
                  i in range(31)]
        points.extend(
            [self.surface3d.point2d_to_3d(volmdlr.Point2D(i / 30, 1.)) for i
             in range(31)])

        return volmdlr.core.BoundingBox.from_points(points)

    def triangulation_lines(self, angle_resolution=10):
        xmin, xmax, ymin, ymax = self.surface2d.bounding_rectangle()
        delta_x = xmax - xmin
        nlines = int(delta_x * angle_resolution)
        lines = []
        for i in range(nlines):
            x = xmin + (i + 1) / (nlines + 1) * delta_x
            lines.append(vme.Line2D(volmdlr.Point2D(x, ymin),
                                    volmdlr.Point2D(x, ymax)))
        return lines, []


class BSplineFace3D(Face3D):
    def __init__(self, bspline_surface: BSplineSurface3D,
                 surface2d: Surface2D,
                 name: str = ''):
        Face3D.__init__(self,
                        surface3d=bspline_surface,
                        surface2d=surface2d,
                        name=name)

    def _bounding_box(self):
        return self.surface3d._bounding_box()

    def triangulation_lines(self, resolution=10):
        u_min, u_max, v_min, v_max = self.surface2d.bounding_rectangle()

        delta_u = u_max - u_min
        nlines_x = int(delta_u * resolution)
        lines_x = []
        for i in range(nlines_x):
            u = u_min + (i + 1) / (nlines_x + 1) * delta_u
            lines_x.append(vme.Line2D(volmdlr.Point2D(u, v_min),
                                      volmdlr.Point2D(u, v_max)))
        delta_v = v_max - v_min
        nlines_y = int(delta_v * resolution)
        lines_y = []
        for i in range(nlines_y):
            v = v_min + (i + 1) / (nlines_y + 1) * delta_v
            lines_y.append(vme.Line2D(volmdlr.Point2D(v_min, v),
                                      volmdlr.Point2D(v_max, v)))
        return lines_x, lines_y


class OpenShell3D(volmdlr.core.CompositePrimitive3D):
    _standalone_in_db = True
    _non_serializable_attributes = ['bounding_box']
    _non_eq_attributes = ['name', 'color', 'alpha' 'bounding_box']
    _non_hash_attributes = []
    STEP_FUNCTION = 'OPEN_SHELL'

    def __init__(self, faces: List[Face3D],
                 color: Tuple[float, float, float] = None,
                 alpha: float = 1., name: str = ''):
        self.faces = faces
        self.name = name
        if not color:
            self.color = (0.8, 0.8, 0.8)
        else:
            self.color = color
        self.alpha = alpha
        self.bounding_box = self._bounding_box()

    def __hash__(self):
        return sum([hash(f) for f in self.faces])

    def __eq__(self, other_):
        if self.__class__ != other_.__class__:
            return False
        equal = True
        for face, other_face in zip(self.faces, other_.faces):
            equal = (equal and face == other_face)
        return equal

    @classmethod
    def from_step(cls, arguments, object_dict):
        faces = []
        for face in arguments[1]:
            faces.append(object_dict[int(face[1:])])
        return cls(faces, name=arguments[0][1:-1])

    def to_step(self, current_id):
        step_content = ''
        face_ids = []
        for face in self.faces:
            face_content, face_sub_ids = face.to_step(current_id)
            step_content += face_content
            face_ids.extend(face_sub_ids)
            current_id = max(face_sub_ids) + 1

        shell_id = current_id
        step_content += "#{} = {}('{}',({}));\n".format(current_id,
                                                        self.STEP_FUNCTION,
                                                        self.name,
                                                        volmdlr.core.step_ids_to_str(
                                                            face_ids))
        manifold_id = shell_id + 1
        step_content += "#{} = MANIFOLD_SOLID_BREP('{}',#{});\n".format(
            manifold_id,
            self.name,
            shell_id)

        frame_content, frame_id = volmdlr.OXYZ.to_step(manifold_id + 1)
        step_content += frame_content
        brep_id = frame_id + 1
        step_content += "#{} = ADVANCED_BREP_SHAPE_REPRESENTATION('',(#{},#{}),#7);\n".format(
            brep_id, frame_id, manifold_id)

        return step_content, brep_id

    def rotation(self, center, axis, angle, copy=True):
        if copy:
            new_faces = [face.rotation(center, axis, angle, copy=True) for face
                         in self.faces]
            return OpenShell3D(new_faces, color=self.color, alpha=self.alpha, name=self.name)
        else:
            for face in self.faces:
                face.rotation(center, axis, angle, copy=False)
            self.bounding_box = self._bounding_box()

    def translation(self, offset, copy=True):
        if copy:
            new_faces = [face.translation(offset, copy=True) for face in
                         self.faces]
            return OpenShell3D(new_faces, color=self.color, alpha=self.alpha, name=self.name)
        else:
            for face in self.faces:
                face.translation(offset, copy=False)
            self.bounding_box = self._bounding_box()

    def frame_mapping(self, frame, side, copy=True):
        """
        side = 'old' or 'new'
        """
        if copy:
            new_faces = [face.frame_mapping(frame, side, copy=True) for face in
                         self.faces]
            return self.__class__(new_faces, name=self.name)
        else:
            for face in self.faces:
                face.frame_mapping(frame, side, copy=False)
            self.bounding_box = self._bounding_box()

    def copy(self):
        new_faces = [face.copy() for face in self.faces]
        return self.__class__(new_faces, color=self.color, alpha=self.alpha,
                              name=self.name)

    def union(self, shell2):
        new_faces = [face for face in self.faces + shell2.faces]
        new_name = self.name + ' union ' + shell2.name
        new_color = self.color
        return self.__class__(new_faces, name=new_name, color=new_color)

    def volume(self):
        """
        Does not consider holes
        """
        volume = 0
        for i, face in enumerate(self.faces):
            points_3D, triangles_indexes = face.triangulation()
            for triangle_indexes in triangles_indexes[0]:
                point1 = points_3D[triangle_indexes[0]]
                point2 = points_3D[triangle_indexes[1]]
                point3 = points_3D[triangle_indexes[2]]

                v321 = point3[0] * point2[1] * point1[2]
                v231 = point2[0] * point3[1] * point1[2]
                v312 = point3[0] * point1[1] * point2[2]
                v132 = point1[0] * point3[1] * point2[2]
                v213 = point2[0] * point1[1] * point3[2]
                v123 = point1[0] * point2[1] * point3[2]
                volume_tetraedre = 1 / 6 * (
                        -v321 + v231 + v312 - v132 - v213 + v123)

                volume += volume_tetraedre

        return abs(volume)

    def _bounding_box(self):
        """
        Returns the boundary box
        """
        bbox = self.faces[0]._bounding_box()

        for face in self.faces[1:]:
            bbox += face._bounding_box()

        return bbox

    def cut_by_plane(self, plane_3d: Plane3D):
        graph = nx.Graph()
        intersections = []

        frame_block = self.bounding_box.to_frame()
        frame_block.u = 1.1 * frame_block.u
        frame_block.v = 1.1 * frame_block.v
        frame_block.w = 1.1 * frame_block.w

        for face in self.faces:
            block = volmdlr.primitives3d.Block(frame_block)
            face_3d = block.cut_by_orthogonal_plane(plane_3d)
            inters = face.face_intersections(face_3d)
            if inters:
                graph.add_edges_from([(inters[0], inters[1])])
                intersections.append(inters)
        pts = list(nx.dfs_edges(graph, intersections[0][0]))
        print(pts)
        print(intersections)
        points = []
        u = plane_3d.frame.u
        v = plane_3d.frame.v
        for pt1, pt2 in pts:
            if pt1 not in points:
                points.append(pt1)
            if pt2 not in points:
                points.append(pt2)
        center_2d = volmdlr.Point2D(plane_3d.frame.origin.dot(u), plane_3d.frame.origin.dot(v))
        points_2d = [volmdlr.Point2D(p.dot(u), p.dot(v)) - center_2d for p in points]
        contour_2d = volmdlr.faces.Surface2D(volmdlr.wires.ClosedPolygon2D(points_2d), [])

        return volmdlr.faces.PlaneFace3D(plane_3d, contour_2d)


    def linesegment_intersections(self,
                                  linesegment3d: vme.LineSegment3D) \
            -> List[Tuple[Face3D, List[volmdlr.Point3D]]]:
        intersections = []
        for face in self.faces:
            face_intersections = face.linesegment_intersections(linesegment3d)
            if face_intersections:
                intersections.append((face, face_intersections))
        return intersections

    def line_intersections(self,
                                  line3d: vme.Line3D) \
            -> List[Tuple[Face3D, List[volmdlr.Point3D]]]:
        intersections = []
        for face in self.faces:
            face_intersections = face.line_intersections(line3d)
            if face_intersections:
                intersections.append((face, face_intersections))
        return intersections

    def minimum_distance_points(self, shell2, resolution):
        """
        Returns a Mesure object if the distance is not zero, otherwise returns None
        """
        shell2_inter = self.shell_intersection(shell2, resolution)
        if shell2_inter is not None and shell2_inter != 1:
            return None

        # distance_min, point1_min, point2_min = self.faces[0].distance_to_face(shell2.faces[0], return_points=True)
        distance_min, point1_min, point2_min = self.faces[0].minimum_distance(
            shell2.faces[0], return_points=True)
        for face1 in self.faces:
            bbox1 = face1.bounding_box
            for face2 in shell2.faces:
                bbox2 = face2.bounding_box
                bbox_distance = bbox1.distance_to_bbox(bbox2)

                if bbox_distance < distance_min:
                    # distance, point1, point2 = face1.distance_to_face(face2, return_points=True)
                    distance, point1, point2 = face1.minimum_distance(face2,
                                                                      return_points=True)
                    if distance == 0:
                        return None
                    elif distance < distance_min:
                        distance_min, point1_min, point2_min = distance, point1, point2

        return point1_min, point2_min

    def distance_to_shell(self, other_shell: 'OpenShell3D', resolution: float):
        min_dist = self.minimum_distance_points(other_shell, resolution)
        if min_dist is not None:
            p1, p2 = min_dist
            return p1.point_distance(p2)
        else:
            return None

    def minimum_distance_point(self,
                               point: volmdlr.Point3D) -> volmdlr.Point3D:
        """
        Computes the distance of a point to a Shell3D, whether it is inside or outside the Shell3D
        """
        distance_min, point1_min = self.faces[0].distance_to_point(point,
                                                                   return_other_point=True)
        for face in self.faces[1:]:
            bbox_distance = self.bounding_box.distance_to_point(point)
            if bbox_distance < distance_min:
                distance, point1 = face.distance_to_point(point,
                                                          return_other_point=True)
                if distance < distance_min:
                    distance_min, point1_min = distance, point1

        return point1_min

    def intersection_internal_aabb_volume(self, shell2: 'OpenShell3D',
                                          resolution: float):
        """
        aabb made of the intersection points and the points of self internal to shell2
        """
        intersections_points = []
        for face1 in self.faces:
            for face2 in shell2.faces:
                intersection_points = face1.face_intersections(face2)
                if intersection_points is not None:
                    intersections_points.extend(intersection_points)

        shell1_points_inside_shell2 = []
        for face in self.faces:
            for point in face.outer_contour3d.discretization_points(
                    resolution):
                if shell2.point_belongs(point):
                    shell1_points_inside_shell2.append(point)

        if len(intersections_points + shell1_points_inside_shell2) == 0:
            return 0
        bbox = volmdlr.core.BoundingBox.from_points(
            intersections_points + shell1_points_inside_shell2)
        return bbox.volume()

    def intersection_external_aabb_volume(self, shell2: 'OpenShell3D',
                                          resolution: float):
        """
        aabb made of the intersection points and the points of self external to shell2
        """
        intersections_points = []
        for face1 in self.faces:
            for face2 in shell2.faces:
                intersection_points = face1.face_intersections(face2)
                if intersection_points is not None:
                    intersections_points.extend(intersection_points)

        shell1_points_outside_shell2 = []
        for face in self.faces:
            for point in face.outer_contour3d.discretization_points(
                    resolution):
                if not shell2.point_belongs(point):
                    shell1_points_outside_shell2.append(point)

        if len(intersections_points + shell1_points_outside_shell2) == 0:
            return 0
        bbox = volmdlr.core.BoundingBox.from_points(
            intersections_points + shell1_points_outside_shell2)
        return bbox.volume()

    def primitive_inside_bbox(self, bounding_box: volmdlr.core.BoundingBox):
        for primitive in self.primitives:
            bbox = primitive.bounding_box

    def triangulation(self):
        mesh = vmd.DisplayMesh3D([], [])
        nf = len(self.faces)
        for i, face in enumerate(self.faces):
            if i % 5000 == 0:
                print('triangulation', round(i/nf*100), '%')
            try:
                face_mesh = face.triangulation()
                mesh.merge_mesh(face_mesh)
            except NotImplementedError:
                print('Warning: a face has been skipped in rendering')
        return mesh

    def babylon_script(self, name='primitive_mesh'):
        s = 'var {} = new BABYLON.Mesh("{}", scene);\n'.format(name, name)

        mesh = self.babylon_meshes()[0]

        s += 'var positions = {};\n'.format(mesh['positions'])
        s += 'var indices = {};\n'.format(mesh['indices'])
        s += 'var normals = [];\n'
        s += 'var vertexData = new BABYLON.VertexData();\n'
        s += 'BABYLON.VertexData.ComputeNormals(positions, indices, normals);\n'
        s += 'vertexData.positions = positions;\n'
        s += 'vertexData.indices = indices;\n'
        s += 'vertexData.normals = normals;\n'
        s += 'vertexData.applyToMesh({});\n'.format(name)
        s += '{}.enableEdgesRendering(0.9);\n'.format(name)
        s += '{}.edgesWidth = 0.1;\n'.format(name)
        s += '{}.edgesColor = new BABYLON.Color4(0, 0, 0, 0.6);\n'.format(name)
        s += 'var mat = new BABYLON.StandardMaterial("mat", scene);\n'
        #        s += 'mat.diffuseColor = BABYLON.Color3.Green();\n'
        #        s += 'mat.specularColor = new BABYLON.Color3(0.5, 0.6, 0.87);\n'
        #        s += 'mat.emissiveColor = new BABYLON.Color3(1, 1, 1);\n'
        #        s += 'mat.ambientColor = new BABYLON.Color3(0.23, 0.98, 0.53);\n'
        s += 'mat.backFaceCulling = false;\n'
        s += 'mat.alpha = {};\n'.format(self.alpha)
        s += '{}.material = mat;\n'.format(name)
        if self.color is not None:
            s += 'mat.diffuseColor = new BABYLON.Color3({}, {}, {});\n'.format(
                *self.color)
        return s

    def plot(self, ax=None, equal_aspect=True, color='k', alpha=1):
        if ax is None:
            ax = plt.figure().add_subplot(111, projection='3d')

        for face in self.faces:
            face.plot(ax=ax, color=color, alpha=alpha)

        return ax


class ClosedShell3D(OpenShell3D):
    _standalone_in_db = True
    _non_serializable_attributes = ['bounding_box']
    _non_eq_attributes = ['name', 'color', 'alpha' 'bounding_box']
    STEP_FUNCTION = 'CLOSED_SHELL'

    def rotation(self, center, axis, angle, copy=True):
        if copy:
            new_faces = [face.rotation(center, axis, angle, copy=True) for face
                         in self.faces]
            return ClosedShell3D(new_faces, color=self.color, alpha=self.alpha, name=self.name)
        else:
            for face in self.faces:
                face.rotation(center, axis, angle, copy=False)
            self.bounding_box = self._bounding_box()

    def translation(self, offset, copy=True):
        if copy:
            new_faces = [face.translation(offset, copy=True) for face in
                         self.faces]
            return ClosedShell3D(new_faces, color=self.color, alpha=self.alpha, name=self.name)
        else:
            for face in self.faces:
                face.translation(offset, copy=False)
            self.bounding_box = self._bounding_box()

    def frame_mapping(self, frame, side, copy=True):
        """
        side = 'old' or 'new'
        """
        if copy:
            new_faces = [face.frame_mapping(frame, side, copy=True) for face in
                         self.faces]
            return ClosedShell3D(new_faces, name=self.name)
        else:
            for face in self.faces:
                face.frame_mapping(frame, side, copy=False)
            self.bounding_box = self._bounding_box()

    def copy(self):
        new_faces = [face.copy() for face in self.faces]
        return ClosedShell3D(new_faces, color=self.color, alpha=self.alpha,
                             name=self.name)

    @classmethod
    def unions(cls, shell1, shell2):
        # shell1_p = shell1.sheel_substract(shell2)
        # shell2_p = shell2.sheel_substract(shell1)
        shell1_p = shell1.shell_substract2(shell2, False)
        shell2_p = shell2.shell_substract2(shell1, True)
        for f in shell1_p.faces:
            f.alpha = 0.2
        for f in shell2_p.faces:
            f.alpha = 0.5
            f.color = (1, 0, 0)
        return cls(shell1_p.faces + shell2_p.faces)
        # return cls(shell2_p.faces)



    def shell_intersection(self, shell2: 'OpenShell3D', resolution: float):
        """
        Return None if disjointed
        Return (1, 0) or (0, 1) if one is inside the other
        Return (n1, n2) if intersection

        4 cases :
            (n1, n2) with face intersection             => (n1, n2)
            (0, 0) with face intersection               => (0, 0)
            (0, 0) with no face intersection            => None
            (1, 0) or (0, 1) with no face intersection  => 1
        """
        # Check if boundary boxes don't intersect
        bbox1 = self.bounding_box
        bbox2 = shell2.bounding_box
        if not bbox1.bbox_intersection(bbox2):
            # print("No intersection of shells' BBox")
            return None

        # Check if any point of the first shell is in the second shell
        points1 = []
        for face in self.faces:
            points1.extend(
                face.outer_contour3d.discretization_points(resolution))
        points2 = []
        for face in shell2.faces:
            points2.extend(
                face.outer_contour3d.discretization_points(resolution))

        nb_pts1 = len(points1)
        nb_pts2 = len(points2)
        compteur1 = 0
        compteur2 = 0
        for point1 in points1:
            if shell2.point_belongs(point1):
                compteur1 += 1
        for point2 in points2:
            if self.point_belongs(point2):
                compteur2 += 1

        inter1 = compteur1 / nb_pts1
        inter2 = compteur2 / nb_pts2

        for face1 in self.faces:
            for face2 in shell2.faces:
                intersection_points = face1.face_intersections(face2)
                if intersection_points:
                    return inter1, inter2

        if inter1 == 0. and inter2 == 0.:
            return None
        return 1

    def point_belongs(self, point3d: volmdlr.Point3D, nb_rays: int = 1):
        """
        Ray Casting algorithm
        Returns True if the point is inside the Shell, False otherwise
        """

        bbox = self.bounding_box
        if not bbox.point_belongs(point3d):
            return False

        min_ray_length = 2 * max((bbox.xmax - bbox.xmin,
                                  bbox.ymax - bbox.ymin,
                                  bbox.zmax - bbox.zmin))
        two_min_ray_length = 2 * min_ray_length

        rays = []
        for k in range(0, nb_rays):
            rays.append(vme.LineSegment3D(
                point3d,
                point3d + volmdlr.Point3D.random(min_ray_length,
                                                 two_min_ray_length,
                                                 min_ray_length,
                                                 two_min_ray_length,
                                                 min_ray_length,
                                                 two_min_ray_length)))
        rays = sorted(rays, key=lambda ray: ray.length())

        rays_intersections = []
        tests = []

        # for ray in rays[:3]:
        for ray in rays[:nb_rays]:
            #
            count = 0
            ray_intersection = []
            is_inside = True
            for face, point_inters in self.linesegment_intersections(ray):
                count += len(point_inters)

            if count % 2 == 0:
                is_inside = False
            tests.append(is_inside)
            rays_intersections.append(ray_intersection)

        for test1, test2 in zip(tests[:-1], tests[1:]):
            if test1 != test2:
                raise ValueError
        return tests[0]

    def is_inside_shell(self, shell2, resolution: float):
        """
        Returns True if all the points of self are inside shell2 and no face \
        are intersecting
        This method is not exact
        """
        bbox1 = self.bounding_box
        bbox2 = shell2.bounding_box
        if not bbox1.is_inside_bbox(bbox2):
            return False

        points = []
        for face in self.faces:
            points.extend(
                face.outer_contour3d.discretization_points(resolution))
        for point in points:
            if not shell2.point_belongs(point):
                return False

        # Check if any faces are intersecting
        for face1 in self.faces:
            for face2 in shell2.faces:
                intersection_points = face1.face_intersections(face2)
                if intersection_points != []:
                    return False

        return True

    def sheel_substract(self, other_shell):
        faces = []
        dist_limit = 1e-15
        for face1 in self.faces:
            if volmdlr.faces.ClosedShell3D([face1]).is_inside_shell(other_shell, resolution=0.01):
                continue
            points_2d = []
            points_2d_extreme = []
            # intersections_points = []
            graph = nx.Graph()
            for face2 in other_shell.faces:
                inters = face1.face_intersections(face2)
                print(inters)
                new_points_2d = [face1.surface3d.point3d_to_2d(i) for i in inters]
                print(new_points_2d)
                if new_points_2d:
                    for p in new_points_2d:
                        if p not in points_2d:
                            points_2d.append(p)
                    for p1, p2 in zip(new_points_2d[0:-1], new_points_2d[1:]):
                        graph.add_edges_from([(p1, p2)])
            print(points_2d)
            if points_2d:
                for pt in points_2d:
                    dist_min = math.inf
                    for line in face1.surface2d.outer_contour.primitives:
                        dist = line.point_distance(pt)
                        if dist < dist_min:
                            dist_min = dist
                    if dist_min < dist_limit:
                        points_2d_extreme.append(pt)
                new_lines = []
                non_check_point = []
                for pt in points_2d_extreme:
                    pts = list(nx.dfs_edges(graph, pt))
                    if pt not in non_check_point:
                        lns = [volmdlr.edges.LineSegment2D(p[0], p[1]) for p in pts]
                        new_lines.append(lns)
                    non_check_point.extend([pt, pts[-1][-1]])
                # print(len(new_lines))
                cut_contours = [face1.surface2d.outer_contour]
                # face1.surface2d.outer_contour.plot()
                for new_line in new_lines:
                    start = new_line[0].start
                    end = new_line[-1].end
                    new_c = []
                    for c in cut_contours:
                        cs = volmdlr.wires.Contour2D.extract_contours(c, start, end)
                        if not cs:
                            new_c.append(c)
                        else:
                            close_contours = []
                            for c1 in cs:
                                c1.primitives.extend(new_line)
                                c1.order_contour()
                                close_contours.append(c1)
                            for c1 in close_contours:
                                check = True
                                for c2 in new_c:
                                    if c1 == c2:
                                        check = False
                                if check:
                                    new_c.append(c1)
                    cut_contours = [c.copy() for c in new_c]
                
                    
                # print(face1)
                # print(cut_contours[0].primitives)
                for contour in cut_contours:
                    if new_lines:
                        
                        check = True
                        show_points = []
                        for primitive in contour.primitives:
                            point_middle = volmdlr.Point2D.middle_point(primitive.start, primitive.end)
                            pt3d = face1.surface3d.point2d_to_3d(point_middle)
                            show_points.append(pt3d)
                            dist_min = math.inf
                            for face2 in other_shell.faces:
                                dist = face2.distance_to_point(pt3d)
                                if dist < dist_min:
                                    dist_min = dist
                            if other_shell.point_belongs(pt3d) and dist_min > 1e-8:
                                check = False
                        if check:
                            surf3d = face1.surface3d
                            surf2d = Surface2D(contour, [])
                            new_plane = PlaneFace3D(surf3d, surf2d)
                            faces.append(new_plane)
                    else:
                        primitives = []
                        for p1, p2  in zip(points_2d, points_2d[1:] + [points_2d[0]]):
                            primitives.append(volmdlr.edges.LineSegment2D(p1, p2))
                        print(len(primitives))
                        inner_contour =volmdlr.wires.Contour2D(primitives)
                        surf3d = face1.surface3d
                        surf2d = Surface2D(contour, [volmdlr.wires.Contour2D(primitives)])
                        print(surf2d)
                        # surf2d.plot()
                        new_plane = PlaneFace3D(surf3d, surf2d)
                        faces.append(new_plane)
              
                    
            else:
                faces.append(face1)
        return OpenShell3D(faces)
    
    def shell_substract2(self, shell_2, inter_points_contour = False):
        faces = []
        for face1 in self.faces:
            if volmdlr.faces.ClosedShell3D([face1]).is_inside_shell(shell_2, resolution=0.01):
                continue
            face_intersection_lines2d = []
            list_point_pairs = []
            for face2 in shell_2.faces:
                face_intersection_points = face1.face_intersections(face2)
                # print(face_intersection_points)
                if face_intersection_points:
                    face_intersection_points2d = [face1.surface3d.point3d_to_2d(i) for i in face_intersection_points]
                    # print(face_intersection_points2d)
                    list_point_pairs.append((face_intersection_points2d[0], face_intersection_points2d[1]))

            if list_point_pairs:

                points = [list_point_pairs[0]]
                list_point_pairs.remove((list_point_pairs[0][0], list_point_pairs[0][1]))
                finished =  False
                if len(list_point_pairs)==0:
                        finished = True
                while not finished:
                    for p1, p2 in list_point_pairs:
                        if p1 == points[-1][-1]:
                            points.append((p1, p2))
                            list_point_pairs.remove((p1, p2))
                        elif p2 == points[-1][-1]:
                            points.append((p2, p1))
                            list_point_pairs.remove((p1, p2))
                        elif p1 == points[0][0]:
                            points = [(p2, p1)] + points
                            list_point_pairs.remove((p1, p2))
                        elif p2 == points[0][0]:
                            points = [(p1, p2)] + points
                            list_point_pairs.remove((p1, p2))
                    if len(list_point_pairs)==0:
                        finished = True
                print('right ordered points :', points)

                for p1, p2 in points:
                    face_intersection_lines2d.append(volmdlr.edges.LineSegment2D(p1, p2))
                print(face_intersection_lines2d)
                new_contour = volmdlr.wires.Contour2D(face_intersection_lines2d)
                ax = new_contour.plot(color='r')
                face1.surface2d.outer_contour.plot(ax =ax)
                intersection_points = []
                for primitive1 in face1.surface2d.outer_contour.primitives:
                    for primitive2 in face_intersection_lines2d:
                        line_intersection = primitive1.linesegment_intersections(primitive2)
                        print(line_intersection)
                        if line_intersection:
                            if line_intersection[0] not in intersection_points:
                                intersection_points.extend(line_intersection)
                print('intersections points :', intersection_points)
                
                if intersection_points:
                    extracted_contour = volmdlr.wires.Contour2D.extract_contours(face1.surface2d.outer_contour, intersection_points[0], intersection_points[1], inter_points_contour)[0]
                    extracted_contour.plot(ax=ax)
                    list_point_pairs = [(prim[0], prim[1]) for prim in extracted_contour.primitives + new_contour.primitives]
                    points = [list_point_pairs[0]]
                    list_point_pairs.remove((list_point_pairs[0][0], list_point_pairs[0][1]))
                    finished =  False
                    if len(list_point_pairs)==0:
                            finished = True
                    while not finished:
                        for p1, p2 in list_point_pairs:
                            if p1 == points[-1][-1]:
                                points.append((p1, p2))
                                list_point_pairs.remove((p1, p2))
                            elif p2 == points[-1][-1]:
                                points.append((p2, p1))
                                list_point_pairs.remove((p1, p2))
                            elif p1 == points[0][0]:
                                points = [(p2, p1)] + points
                                list_point_pairs.remove((p1, p2))
                            elif p2 == points[0][0]:
                                points = [(p1, p2)] + points
                                list_point_pairs.remove((p1, p2))
                        if len(list_point_pairs)==0:
                            finished = True
                    print('right ordered points :', points)
                    new_primitives = []
    
                    for p1, p2 in points:
                        new_primitives.append(volmdlr.edges.LineSegment2D(p1, p2))
                    # print(face_intersection_lines2d)
                    contour = volmdlr.wires.Contour2D(new_primitives)
                    # contour = volmdlr.wires.Contour2D(extracted_contour.primitives + new_contour.primitives)
                    contour.plot()
                    # print([(prim[0], prim[1]) for prim in contour.primitives])
                    surf3d = face1.surface3d
                    surf2d = Surface2D(contour, [])
                    new_plane = PlaneFace3D(surf3d, surf2d)
                    faces.append(new_plane)
                else:
                    surf3d = face1.surface3d
                    face1.surface2d.outer_contour.plot(ax=ax)
                    surf2d = Surface2D(face1.surface2d.outer_contour, [new_contour])
                    new_plane = PlaneFace3D(surf3d, surf2d)
                    faces.append(new_plane)
            else:
                faces.append(face1)
        return OpenShell3D(faces)
                
=======
#!/usr/bin/env python3
# -*- coding: utf-8 -*-
"""

"""
import triangle
from typing import List, Tuple
import math
import numpy as npy
import scipy as scp
import matplotlib.pyplot as plt
import networkx as nx

import dessia_common as dc
from geomdl import BSpline
from geomdl import utilities
import volmdlr.core
import volmdlr.core_compiled
import volmdlr.edges as vme
import volmdlr.wires

import volmdlr.display as vmd
import volmdlr.geometry


class Surface2D(volmdlr.core.Primitive2D):
    """
    A surface bounded by an outer contour
    """

    def __init__(self, outer_contour: volmdlr.wires.Contour2D,
                 inner_contours: List[volmdlr.wires.Contour2D],
                 name: str = 'name'):
        self.outer_contour = outer_contour
        self.inner_contours = inner_contours

        volmdlr.core.Primitive2D.__init__(self, name=name)

    def area(self):
        return self.outer_contour.area() - sum(
            [c.area() for c in self.inner_contours])

    def second_moment_area(self, point:volmdlr.Point2D):
        Ix, Iy, Ixy = self.outer_contour.second_moment_area(point)
        for contour in self.inner_contours:
            Ixc, Iyc, Ixyc = contour.second_moment_area(point)
            Ix -= Ixc
            Iy -= Iyc
            Ixy -= Ixyc
        return Ix, Iy, Ixy

    def center_of_mass(self):
        center = self.outer_contour.area() * self.outer_contour.center_of_mass()
        for contour in self.inner_contours:
            center -= contour.area() * contour.center_of_mass()
        return center/self.area()

    def point_belongs(self, point2d: volmdlr.Point2D):
        if not self.outer_contour.point_belongs(point2d):
            return False

        for inner_contour in self.inner_contours:
            if inner_contour.point_belongs(point2d):
                return False

        return True

    def triangulation(self, min_x_density=None, min_y_density=None):

        if self.area() == 0.:
            return vmd.DisplayMesh2D([], triangles=[])

        outer_polygon = self.outer_contour.to_polygon(angle_resolution=10)

        if not self.inner_contours:# No holes
            return outer_polygon.triangulation()


        points = [vmd.Node2D(*p) for p in outer_polygon.points]
        vertices = [(p.x, p.y) for p in points]
        n = len(outer_polygon.points)
        segments = [(i, i + 1) for i in range(n - 1)]
        segments.append((n - 1, 0))
        point_index = {p: i for i, p in enumerate(points)}
        holes = []

        for inner_contour in self.inner_contours:
            inner_polygon = inner_contour.to_polygon(angle_resolution=10)

            for point in inner_polygon.points:
                if point not in point_index:
                    points.append(point)
                    vertices.append((point.x, point.y))
                    point_index[point] = n
                    n += 1
            for point1, point2 in zip(inner_polygon.points[:-1],
                                      inner_polygon.points[1:]):
                segments.append((point_index[point1],
                                 point_index[point2]))
            segments.append((point_index[inner_polygon.points[-1]],
                             point_index[inner_polygon.points[0]]))
            rpi = inner_contour.random_point_inside()
            holes.append((rpi.x, rpi.y))

        tri = {'vertices': npy.array(vertices).reshape((-1, 2)),
               'segments': npy.array(segments).reshape((-1, 2)),
               }
        if holes:
            tri['holes'] = npy.array(holes).reshape((-1, 2))
        t = triangle.triangulate(tri, 'p')
        triangles = t['triangles'].tolist()
        np = t['vertices'].shape[0]
        points = [vmd.Node2D(*t['vertices'][i, :]) for i in
                  range(np)]

        return vmd.DisplayMesh2D(points, triangles=triangles,
                                             edges=None)
        return vmd.DisplayMesh2D([], [])

    def split_by_lines(self, lines):
        cutted_surfaces = []
        iteration_surfaces = self.cut_by_line(lines[0])

        for line in lines[1:]:
            iteration_surfaces2 = []
            for surface in iteration_surfaces:
                line_cutted_surfaces = surface.cut_by_line(line)
                
                llcs = len(line_cutted_surfaces)

                if llcs == 1:
                    cutted_surfaces.append(line_cutted_surfaces[0])
                else:
                    iteration_surfaces2.extend(line_cutted_surfaces)

            iteration_surfaces = iteration_surfaces2[:]

        cutted_surfaces.extend(iteration_surfaces)
        return cutted_surfaces

    def split_regularly(self, n):
        """
        Split in n slices
        """
        xmin, xmax, ymin, ymax = self.outer_contour.bounding_rectangle()
        lines = []
        for i in range(n - 1):
            xi = xmin + (i + 1) * (xmax - xmin) / n
            lines.append(vme.Line2D(volmdlr.Point2D(xi, 0),
                                    volmdlr.Point2D(xi, 1)))
        return self.split_by_lines(lines)

    def cut_by_line(self, line: vme.Line2D):
        """
        This method makes inner contour disappear for now
        """
        splitted_outer_contours = self.outer_contour.cut_by_line(line)
        return [Surface2D(oc, []) for oc in splitted_outer_contours]

    def split_at_centers(self):
        """
        Split in n slices
        """
        xmin, xmax, ymin, ymax = self.outer_contour.bounding_rectangle()

        cutted_contours = []
        iteration_contours = []
        c1 = self.inner_contours[0].center_of_mass()
        c2 = self.inner_contours[1].center_of_mass()
        cut_line = vme.Line2D(c1, c2)

        iteration_contours2 = []

        sc = self.cut_by_line2(cut_line)

        iteration_contours2.extend(sc)

        iteration_contours = iteration_contours2[:]
        cutted_contours.extend(iteration_contours)

        return cutted_contours

    def cut_by_line2(self, line):
        all_contours = []
        inner_1 = self.inner_contours[0]
        inner_2 = self.inner_contours[1]

        inner_intersections_1 = inner_1.line_intersections(line)
        inner_intersections_2 = inner_2.line_intersections(line)

        Arc1, Arc2 = inner_1.split(inner_intersections_1[1],
                                   inner_intersections_1[0])
        Arc3, Arc4 = inner_2.split(inner_intersections_2[1],
                                   inner_intersections_2[0])
        new_inner_1 = volmdlr.wires.Contour2D([Arc1, Arc2])
        new_inner_2 = volmdlr.wires.Contour2D([Arc3, Arc4])

        intersections = []
        intersections.append((inner_intersections_1[0], Arc1))
        intersections.append((inner_intersections_1[1], Arc2))
        intersections += self.outer_contour.line_intersections(line)
        intersections.append((inner_intersections_2[0], Arc3))
        intersections.append((inner_intersections_2[1], Arc4))
        intersections += self.outer_contour.line_intersections(line)

        if not intersections:
            all_contours.extend([self])
        if len(intersections) < 4:
            return [self]
        elif len(intersections) >= 4:
            if isinstance(intersections[0][0], volmdlr.Point2D) and \
                    isinstance(intersections[1][0], volmdlr.Point2D):
                ip1, ip2 = sorted(
                    [new_inner_1.primitives.index(intersections[0][1]),
                     new_inner_1.primitives.index(intersections[1][1])])
                ip5, ip6 = sorted(
                    [new_inner_2.primitives.index(intersections[4][1]),
                     new_inner_2.primitives.index(intersections[5][1])])
                ip3, ip4 = sorted(
                    [self.outer_contour.primitives.index(intersections[2][1]),
                     self.outer_contour.primitives.index(intersections[3][1])])

                sp11, sp12 = intersections[2][1].split(intersections[2][0])
                sp21, sp22 = intersections[3][1].split(intersections[3][0])
                sp33, sp34 = intersections[6][1].split(intersections[6][0])
                sp44, sp43 = intersections[7][1].split(intersections[7][0])

                primitives1 = []
                primitives1.append(
                    volmdlr.edges.LineSegment2D(intersections[6][0],
                                                intersections[1][0]))
                primitives1.append(new_inner_1.primitives[ip1])
                primitives1.append(
                    volmdlr.edges.LineSegment2D(intersections[0][0],
                                                intersections[5][0]))
                primitives1.append(new_inner_2.primitives[ip5])
                primitives1.append(
                    volmdlr.edges.LineSegment2D(intersections[4][0],
                                                intersections[7][0]))
                primitives1.append(sp44)
                primitives1.extend(self.outer_contour.primitives[ip3 + 1:ip4])
                primitives1.append(sp34)

                primitives2 = []
                primitives2.append(
                    volmdlr.edges.LineSegment2D(intersections[7][0],
                                                intersections[4][0]))
                primitives2.append(new_inner_2.primitives[ip6])
                primitives2.append(
                    volmdlr.edges.LineSegment2D(intersections[5][0],
                                                intersections[0][0]))
                primitives2.append(new_inner_1.primitives[ip2])
                primitives2.append(
                    volmdlr.edges.LineSegment2D(intersections[1][0],
                                                intersections[6][0]))
                primitives2.append(sp33)
                a = self.outer_contour.primitives[:ip3]
                a.reverse()
                primitives2.extend(a)
                primitives2.append(sp43)

                all_contours.extend([volmdlr.wires.Contour2D(primitives1),
                                     volmdlr.wires.Contour2D(primitives2)])


            else:
                raise NotImplementedError(
                    'Non convex contour not supported yet')

                raise NotImplementedError(
                    '{} intersections not supported yet'.format(
                        len(intersections)))

        return all_contours

    def cut_by_line3(self, line):
        # ax=self.outer_contour.plot()
        all_contours = []
        inner = self.inner_contours[0]
        inner_2 = self.inner_contours[1]
        inner_3 = self.inner_contours[2]

        c = inner.center_of_mass()
        c_2 = inner_2.center_of_mass()
        c_3 = inner_3.center_of_mass()
        direction_vector = line.normal_vector()
        direction_line = volmdlr.edges.Line2D(c, volmdlr.Point2D(
            (direction_vector.y * c.x - direction_vector.x * c.y) / (
                direction_vector.y), 0))
        direction_line_2 = volmdlr.edges.Line2D(c_2, volmdlr.Point2D(
            (direction_vector.y * c_2.x - direction_vector.x * c_2.y) / (
                direction_vector.y), 0))

        direction_line_3 = volmdlr.edges.Line2D(c_3, volmdlr.Point2D(
            (direction_vector.y * c_3.x - direction_vector.x * c_3.y) / (
                direction_vector.y), 0))
        inner_intersections = inner.line_intersections(direction_line)
        inner_intersections_2 = inner_2.line_intersections(direction_line_2)
        inner_intersections_3 = inner_3.line_intersections(direction_line_3)
        Arc1, Arc2 = inner.split(inner_intersections[1],
                                 inner_intersections[0])
        Arc3, Arc4 = inner_2.split(inner_intersections_2[1],
                                   inner_intersections_2[0])
        Arc5, Arc6 = inner_3.split(inner_intersections_3[1],
                                   inner_intersections_3[0])
        new_inner = volmdlr.wires.Contour2D([Arc1, Arc2])
        new_inner_2 = volmdlr.wires.Contour2D([Arc3, Arc4])
        new_inner_3 = volmdlr.wires.Contour2D([Arc5, Arc6])
        intersections = []

        intersections.append((inner_intersections[0], Arc1))
        intersections.append((inner_intersections[1], Arc2))
        if len(self.outer_contour.line_intersections(direction_line)) > 2:

            intersections.append(
                self.outer_contour.line_intersections(direction_line)[0])
            intersections.append(
                self.outer_contour.line_intersections(direction_line)[2])
        else:
            intersections.append(
                self.outer_contour.line_intersections(direction_line)[0])
            intersections.append(
                self.outer_contour.line_intersections(direction_line)[1])
        intersections.append((inner_intersections_2[0], Arc3))
        intersections.append((inner_intersections_2[1], Arc4))
        if len(self.outer_contour.line_intersections(direction_line_2)) > 2:
            intersections.append(
                self.outer_contour.line_intersections(direction_line_2)[0])
            intersections.append(
                self.outer_contour.line_intersections(direction_line_2)[2])
        else:
            intersections.append(
                self.outer_contour.line_intersections(direction_line_2)[0])
            intersections.append(
                self.outer_contour.line_intersections(direction_line_2)[1])
        intersections.append((inner_intersections_3[0], Arc5))
        intersections.append((inner_intersections_3[1], Arc6))
        if len(self.outer_contour.line_intersections(direction_line_3)) > 2:

            intersections.append(
                self.outer_contour.line_intersections(direction_line_3)[0])
            intersections.append(
                self.outer_contour.line_intersections(direction_line_3)[2])
        else:
            intersections.append(
                self.outer_contour.line_intersections(direction_line_3)[0])
            intersections.append(
                self.outer_contour.line_intersections(direction_line_3)[1])

        if isinstance(intersections[0][0], volmdlr.Point2D) and \
                isinstance(intersections[1][0], volmdlr.Point2D):
            ip1, ip2 = sorted([new_inner.primitives.index(intersections[0][1]),
                               new_inner.primitives.index(
                                   intersections[1][1])])
            ip5, ip6 = sorted(
                [new_inner_2.primitives.index(intersections[4][1]),
                 new_inner_2.primitives.index(intersections[5][1])])
            ip7, ip8 = sorted(
                [new_inner_3.primitives.index(intersections[8][1]),
                 new_inner_3.primitives.index(intersections[9][1])])
            ip3, ip4 = sorted(
                [self.outer_contour.primitives.index(intersections[2][1]),
                 self.outer_contour.primitives.index(intersections[3][1])])

            sp11, sp12 = intersections[2][1].split(intersections[2][0])
            sp21, sp22 = intersections[3][1].split(intersections[3][0])
            sp33, sp34 = intersections[6][1].split(intersections[6][0])
            sp44, sp43 = intersections[7][1].split(intersections[7][0])
            sp55, sp56 = intersections[10][1].split(intersections[10][0])
            sp66, sp65 = intersections[11][1].split(intersections[11][0])

            primitives1 = []
            primitives1.append(volmdlr.edges.LineSegment2D(intersections[7][0],
                                                           intersections[5][
                                                               0]))
            primitives1.append(new_inner_2.primitives[ip5])
            primitives1.append(volmdlr.edges.LineSegment2D(intersections[6][0],
                                                           intersections[4][
                                                               0]))
            primitives1.append(sp33)
            primitives1.append(sp43)

            primitives2 = []
            primitives2.append(volmdlr.edges.LineSegment2D(intersections[6][0],
                                                           intersections[4][
                                                               0]))
            primitives2.append(new_inner_2.primitives[ip6])
            primitives2.append(volmdlr.edges.LineSegment2D(intersections[5][0],
                                                           intersections[7][
                                                               0]))
            primitives2.append(volmdlr.edges.LineSegment2D(intersections[7][0],
                                                           intersections[11][
                                                               0]))
            primitives2.append(
                volmdlr.edges.LineSegment2D(intersections[11][0],
                                            intersections[9][0]))
            primitives2.append(new_inner_3.primitives[ip7])
            primitives2.append(volmdlr.edges.LineSegment2D(intersections[8][0],
                                                           intersections[10][
                                                               0]))
            primitives2.append(sp34)

            primitives3 = []
            primitives3.append(
                volmdlr.edges.LineSegment2D(intersections[10][0],
                                            intersections[8][0]))
            primitives3.append(new_inner_3.primitives[ip8])
            primitives3.append(volmdlr.edges.LineSegment2D(intersections[9][0],
                                                           intersections[11][
                                                               0]))
            primitives3.append(sp22)
            primitives3.append(volmdlr.edges.LineSegment2D(intersections[3][0],
                                                           intersections[1][
                                                               0]))
            primitives3.append(new_inner.primitives[ip1])
            primitives3.append(volmdlr.edges.LineSegment2D(intersections[0][0],
                                                           intersections[2][
                                                               0]))
            primitives3.append(volmdlr.edges.LineSegment2D(intersections[2][0],
                                                           intersections[10][
                                                               0]))

            primitives4 = []
            primitives4.append(volmdlr.edges.LineSegment2D(intersections[3][0],
                                                           intersections[1][
                                                               0]))
            a = volmdlr.edges.Arc2D(new_inner.primitives[ip2].end,
                                    new_inner.primitives[ip2].interior,
                                    new_inner.primitives[ip2].start)
            primitives4.append(a)
            primitives4.append(volmdlr.edges.LineSegment2D(intersections[0][0],
                                                           intersections[2][
                                                               0]))
            primitives4.append(sp12)
            primitives4.append(sp21)

            # Contour2D(primitives1),Contour2D(primitives2),
            #                      Contour2D(primitives3),
            all_contours.extend([volmdlr.wires.Contour2D(primitives4)])

        else:
            raise NotImplementedError(
                '{} intersections not supported yet'.format(
                    len(intersections)))

        return all_contours

    def bounding_rectangle(self):
        return self.outer_contour.bounding_rectangle()

    def plot(self, ax=None, color='k', alpha=1, equal_aspect=False):

        if ax is None:
            fig, ax = plt.subplots()
        self.outer_contour.plot(ax=ax, color=color, alpha=alpha,
                                equal_aspect=equal_aspect)
        for inner_contour in self.inner_contours:
            inner_contour.plot(ax=ax, color=color, alpha=alpha,
                               equal_aspect=equal_aspect)

        if equal_aspect:
            ax.set_aspect('equal')

        ax.margins(0.1)
        return ax


class Surface3D(dc.DessiaObject):
    x_periodicity = None
    y_periodicity = None
    """
    Abstract class
    """

    def face_from_contours3d(self,
                             contours3d: List[volmdlr.wires.Contour3D],
                             name: str = ''):
        """
        """

        area = -1
        inner_contours2d = []
        for contour3d in contours3d:
            contour2d = self.contour3d_to_2d(contour3d)
            inner_contours2d.append(contour2d)
            contour_area = contour2d.area()
            if contour_area > area:
                area = contour_area
                outer_contour2d = contour2d

        inner_contours2d.remove(outer_contour2d)

        if isinstance(self.face_class, str):
            class_ = globals()[self.face_class]
        else:
            class_ = self.face_class

        surface2d = Surface2D(outer_contour=outer_contour2d,
                              inner_contours=inner_contours2d)
        return class_(self,
                      surface2d=surface2d,
                      name=name)

    def contour3d_to_2d(self, contour3d):
        primitives2d = []
        last_primitive = None

        should_study_periodicity = self.x_periodicity or self.y_periodicity
        for primitive3d in contour3d.primitives:
            method_name = '{}_to_2d'.format(
                primitive3d.__class__.__name__.lower())
            if hasattr(self, method_name):
                primitives = getattr(self, method_name)(primitive3d)
                if last_primitive:
                    delta_x1 = abs(
                        primitives[0].start.x - last_primitive.end.x)
                    delta_x2 = abs(primitives[-1].end.x - last_primitive.end.x)
                    delta_y1 = abs(
                        primitives[0].start.y - last_primitive.end.y)
                    delta_y2 = abs(primitives[0].end.y - last_primitive.end.y)
                    if self.x_periodicity:
                        delta_x1 = delta_x1 % self.x_periodicity
                        delta_x2 = delta_x2 % self.x_periodicity
                        if math.isclose(delta_x1, self.x_periodicity,
                                        abs_tol=1e-4):
                            delta_x1 = 0.
                        if math.isclose(delta_x2, self.x_periodicity,
                                        abs_tol=1e-4):
                            delta_x2 = 0.

                    if self.y_periodicity:
                        delta_y1 = delta_y1 % self.y_periodicity
                        delta_y2 = delta_y2 % self.y_periodicity
                        if math.isclose(delta_y1, self.y_periodicity,
                                        abs_tol=1e-4):
                            delta_y1 = 0.
                        if math.isclose(delta_y2, self.y_periodicity,
                                        abs_tol=1e-4):
                            delta_y2 = 0.

                    end_match = False
                    if (math.isclose(delta_x1, 0., abs_tol=5e-5)
                            and math.isclose(delta_y1, 0., abs_tol=5e-5)):
                        end_match = True
                    elif (math.isclose(delta_x2, 0., abs_tol=5e-5) and
                          math.isclose(delta_y2, 0., abs_tol=5e-5)):
                        end_match = True
                        primitives = [p.reverse() for p in primitives[::-1]]
                    else:
                        ax2 = contour3d.plot()
                        primitive3d.plot(ax=ax2, color='r')
                        # last_primitive3d.plot(ax=ax2, color='b')
                        ax = last_primitive.plot(color='b', plot_points=True)
                        # primitives[0].plot(ax=ax ,color='r', plot_points=True)
                        for p in primitives:
                            p.plot(ax=ax, color='r', plot_points=True)
                        raise ValueError(
                            'Primitives not following each other in contour: delta={}, {}, {}, {}'.format(
                                delta_x1, delta_x2, delta_y1, delta_y2))

                    # if not end_match and should_study_periodicity:
                    #     # Study if translating does the trick
                    #     if self.x_periodicity:
                    #         math.isclose(abs(delta_x1), self.x_periodicity,
                    #                      abs_tol=1e-4)
                    #
                    # if not :
                    #     # TODO: lower abs tol, but need to have more precise points?
                    #     if math.isclose(abs(delta_x1), self.x_periodicity, abs_tol=1e-4):
                    #         # primitives = [p.translation(-delta_x*volmdlr.X2D)\
                    #         #               for p in primitives[:]]
                    #         primitives[0].start.translation(
                    #             -delta_x * volmdlr.X2D, copy=False)
                    #     elif math.isclose(abs(delta_x2), self.x_periodicity, abs_tol=1e-4):
                    #     else:
                    #         print('sn', self.__class__.__name__)
                    #         print('lp', len(primitives))
                    #         contour3d.plot(edge_details=True)
                    #         ax = last_primitive.plot(color='b')
                    #         primitives[0].plot(ax=ax ,color='r')
                    #         for p in primitives[1:]:
                    #             print(p)
                    #             p.plot(ax=ax, color='r', ends=True)
                    #         raise ValueError('Primitives not following each other in contour: deltax={}'.format(delta_x))
                    #
                    # delta_y = primitives[0].start.y - last_primitive.end.y
                    # if not math.isclose(delta_y, 0., abs_tol=1e-4):
                    #     if abs(delta_y) == self.y_periodicity:
                    #         # primitives = [p.translation(-delta_y*volmdlr.Y2D)\
                    #         #               for p in primitives[:]]
                    #         primitives[0].start.translation(
                    #             -delta_y*volmdlr.Y2D, copy=False)
                    #     else:
                    #         contour3d.plot()
                    #         raise ValueError('Primitives not following each other in contour: deltay={}'.format(delta_y))

                if primitives:
                    last_primitive = primitives[-1]
                    last_primitive3d = primitive3d
                    primitives2d.extend(primitives)
            else:
                raise NotImplementedError(
                    'Class {} does not implement {}'.format(
                        self.__class__.__name__,
                        method_name))
        return volmdlr.wires.Contour2D(primitives2d)

    def contour2d_to_3d(self, contour2d):
        primitives3d = []
        for primitive2d in contour2d.primitives:
            method_name = '{}_to_3d'.format(
                primitive2d.__class__.__name__.lower())
            if hasattr(self, method_name):
                try:
                    primitives3d.extend(getattr(self, method_name)(primitive2d))
                except NotImplementedError:
                    print('Error NotImplementedError')
            else:
                raise NotImplementedError(
                    'Class {} does not implement {}'.format(
                        self.__class__.__name__,
                        method_name))

        return volmdlr.wires.Contour3D(primitives3d)

    def linesegment3d_to_2d(self, linesegment3d):
        """
        a line segment on a surface will be in any case a line in 2D?
        """
        return [vme.LineSegment2D(self.point3d_to_2d(linesegment3d.start),
                                  self.point3d_to_2d(linesegment3d.end))]

    def bsplinecurve3d_to_2d(self, bspline_curve3d):
        """
        Is this right?
        """
        control_points = [self.point3d_to_2d(p) \
                          for p in bspline_curve3d.control_points]
        return [vme.BSplineCurve2D(
                    bspline_curve3d.degree,
                    control_points=control_points,
                    knot_multiplicities=bspline_curve3d.knot_multiplicities,
                    knots=bspline_curve3d.knots,
                    weights=bspline_curve3d.weights,
                    periodic=bspline_curve3d.periodic)]

    def bsplinecurve2d_to_3d(self, bspline_curve2d):
        """
        Is this right?
        """
        control_points = [self.point2d_to_3d(p) \
                          for p in bspline_curve2d.control_points]
        return [vme.BSplineCurve3D(
                    bspline_curve2d.degree,
                    control_points=control_points,
                    knot_multiplicities=bspline_curve2d.knot_multiplicities,
                    knots=bspline_curve2d.knots,
                    weights=bspline_curve2d.weights,
                    periodic=bspline_curve2d.periodic)]


class Plane3D(Surface3D):
    face_class = 'PlaneFace3D'

    def __init__(self, frame: volmdlr.Frame3D, name: str = ''):
        """
        :param frame: u and v of frame describe the plane, w is the normal
        """
        self.frame = frame
        self.name = name

    def __hash__(self):
        return hash(self.frame)

    def __eq__(self, other_plane):
        if other_plane.__class__.__name__ != self.__class__.__name__:
            return False
        return (self.frame.origin == other_plane.frame.origin and
                self.frame.w.is_colinear_to(other_plane.frame.w))

    def to_dict(self):
        # improve the object structure ?
        dict_ = dc.DessiaObject.base_dict(self)
        dict_['frame'] = self.frame.to_dict()
        dict_['name'] = self.name
        dict_['object_class'] = 'volmdlr.core.Plane3D'
        return dict_

    @classmethod
    def from_step(cls, arguments, object_dict):
        frame3d = object_dict[arguments[1]]
        frame3d.normalize()
        frame = volmdlr.Frame3D(frame3d.origin,
                                frame3d.v, frame3d.w, frame3d.u)
        return cls(frame, arguments[0][1:-1])

    def to_step(self, current_id):
        frame = volmdlr.Frame3D(self.frame.origin, self.frame.w, self.frame.u,
                                self.frame.v)
        content, frame_id = frame.to_step(current_id)
        plane_id = frame_id + 1
        content += "#{} = PLANE('{}',#{});\n".format(plane_id, self.name,
                                                     frame_id)
        return content, plane_id

    @classmethod
    def from_3_points(cls, point1, point2, point3):
        """
        Point 1 is used as origin of the plane
        """
        vector1 = point2 - point1
        vector2 = point3 - point1
        vector1.normalize()
        vector2.normalize()
        normal = vector1.cross(vector2)
        normal.normalize()
        vector = normal.cross(vector1)
        frame = volmdlr.Frame3D(point1, vector1, normal.cross(vector1), normal)
        return cls(frame)

    @classmethod
    def from_normal(cls, point, normal):
        v1 = normal.deterministic_unit_normal_vector()
        v2 = v1.cross(normal)
        return cls(volmdlr.Frame3D(point, v1, v2, normal))

    @classmethod
    def from_plane_vectors(cls, plane_origin: volmdlr.Point3D,
                           plane_x: volmdlr.Vector3D,
                           plane_y: volmdlr.Vector3D):
        normal = plane_x.cross(plane_y)
        return cls(volmdlr.Frame3D(plane_origin, plane_x, plane_y, normal))

    @classmethod
    def from_points(cls, points):
        if len(points) < 3:
            raise ValueError
        elif len(points) == 3:
            return cls.from_3_points(volmdlr.Point3D(points[0].vector),
                                     volmdlr.Vector3D(points[1].vector),
                                     volmdlr.Vector3D(points[2].vector))
        else:
            points = [p.copy() for p in points]
            indexes_to_del = []
            for i, point in enumerate(points[1:]):
                if point == points[0]:
                    indexes_to_del.append(i)
            for index in indexes_to_del[::-1]:
                del points[index + 1]

            origin = volmdlr.Point3D(points[0].vector)
            vector1 = volmdlr.Vector3D(points[1] - origin)
            vector1.normalize()
            vector2_min = volmdlr.Vector3D(points[2] - origin)
            vector2_min.normalize()
            dot_min = abs(vector1.dot(vector2_min))
            for point in points[3:]:
                vector2 = volmdlr.Vector3D(point - origin)
                vector2.normalize()
                dot = abs(vector1.dot(vector2))
                if dot < dot_min:
                    vector2_min = vector2
                    dot_min = dot
            return cls.from_3_points(origin, vector1 + origin,
                                     vector2_min + origin)

    def point_on_plane(self, point):
        if math.isclose(self.frame.w.dot(point - self.frame.origin), 0,
                        abs_tol=1e-6):
            return True
        return False

    def line_intersections(self, line):
        u = line.point2 - line.point1
        w = line.point1 - self.frame.origin
        if math.isclose(self.frame.w.dot(u), 0, abs_tol=1e-08):
            return []
        intersection_abscissea = - self.frame.w.dot(w) / self.frame.w.dot(u)
        return [line.point1 + intersection_abscissea * u]

    def linesegment_intersections(self, linesegment: vme.LineSegment3D) \
            -> List[volmdlr.Point3D]:
        u = linesegment.end - linesegment.start
        w = linesegment.start - self.frame.origin
        normaldotu = self.frame.w.dot(u)
        if math.isclose(normaldotu, 0, abs_tol=1e-08):
            return []
        intersection_abscissea = - self.frame.w.dot(w) / normaldotu
        if intersection_abscissea < 0 or intersection_abscissea > 1:
            return []
        return [linesegment.start + intersection_abscissea * u]

    def equation_coefficients(self):
        """
        returns the a,b,c,d coefficient from equation ax+by+cz+d = 0
        """
        a, b, c = self.frame.w
        d = -self.frame.origin.dot(self.frame.w)
        return (a, b, c, d)

    def plane_intersection(self, other_plane):
        line_direction = self.frame.w.cross(other_plane.frame.w)

        if line_direction.norm() < 1e-6:
            return None

        a1, b1, c1, d1 = self.equation_coefficients()
        a2, b2, c2, d2 = other_plane.equation_coefficients()

        if a1 * b2 - a2 * b1 != 0.:
            x0 = (b1 * d2 - b2 * d1) / (a1 * b2 - a2 * b1)
            y0 = (a2 * d1 - a1 * d2) / (a1 * b2 - a2 * b1)
            point1 = volmdlr.Point3D((x0, y0, 0))
        else:
            y0 = (b2 * d2 - c2 * d1) / (b1 * c2 - c1 * b2)
            z0 = (c1 * d1 - b1 * d2) / (b1 * c2 - c1 * b2)
            point1 = volmdlr.Point3D((0, y0, z0))

        point2 = point1 + line_direction
        return volmdlr.Line3D(point1, point2)

    def rotation(self, center, axis, angle, copy=True):
        # center_frame = self.frame.origin.copy()
        # center_frame.rotation(center, axis, angle, copy=False)
        if copy:
            new_frame = self.frame.rotation(center=center, axis=axis,
                                            angle=angle, copy=True)
            # new_frame.origin = center_frame
            return Plane3D(new_frame)
        else:
            self.frame.rotation(center=center, axis=axis, angle=angle, copy=False)
            # self.frame.origin = center_frame

    def translation(self, offset, copy=True):
        if copy:
            new_frame = self.frame.translation(offset, True)
            return Plane3D(new_frame)
        else:
            self.frame.translation(offset, False)

    def frame_mapping(self, frame, side, copy=True):
        """
        side = 'old' or 'new'
        """
        if side == 'old':
            new_origin = frame.old_coordinates(self.frame.origin)
            new_vector1 = frame.basis().old_coordinates(self.frame.u)
            new_vector2 = frame.basis().old_coordinates(self.frame.v)
            new_vector3 = frame.basis().old_coordinates(self.frame.w)
            if copy:
                return Plane3D(
                    volmdlr.Frame3D(new_origin, new_vector1, new_vector2,
                                    new_vector3), self.name)
            else:
                # self.origin = new_origin
                # self.vectors = [new_vector1, new_vector2]
                # self.normal = frame.Basis().old_coordinates(self.normal)
                # self.normal.normalize()
                self.frame.origin = new_origin
                self.frame.u = new_vector1
                self.frame.v = new_vector2
                self.frame.w = new_vector3

        if side == 'new':
            new_origin = frame.new_coordinates(self.frame.origin)
            new_vector1 = frame.basis().new_coordinates(self.frame.u)
            new_vector2 = frame.basis().new_coordinates(self.frame.v)
            new_vector3 = frame.basis().new_coordinates(self.frame.w)
            if copy:
                return Plane3D(
                    volmdlr.Frame3D(new_origin, new_vector1, new_vector2,
                                    new_vector3), self.name)
            else:
                self.frame.origin = new_origin
                self.frame.u = new_vector1
                self.frame.v = new_vector2
                self.frame.w = new_vector3

    def copy(self):
        new_frame = self.frame.copy()
        return Plane3D(new_frame, self.name)

    def plot(self, ax=None):
        if ax is None:
            fig = plt.figure()
            ax = fig.add_subplot(111, projection='3d')
        else:
            fig = ax.figure

        self.origin.plot(ax)
        self.vectors[0].plot(ax, starting_point=self.origin, color='r')
        self.vectors[1].plot(ax, starting_point=self.origin, color='g')
        return ax

    def babylon_script(self):
        s = 'var myPlane = BABYLON.MeshBuilder.CreatePlane("myPlane", {width: 0.5, height: 0.5, sideOrientation: BABYLON.Mesh.DOUBLESIDE}, scene);\n'
        s += 'myPlane.setPositionWithLocalVector(new BABYLON.Vector3({},{},{}));\n'.format(
            self.origin[0], self.origin[1], self.origin[2])

        s += 'var axis1 = new BABYLON.Vector3({}, {}, {});\n'.format(
            self.vectors[0][0], self.vectors[0][1], self.vectors[0][2])
        s += 'var axis2 = new BABYLON.Vector3({}, {}, {});\n'.format(
            self.vectors[1][0], self.vectors[1][1], self.vectors[1][2])
        s += 'var axis3 = new BABYLON.Vector3({}, {}, {});\n'.format(
            self.normal[0], self.normal[1], self.normal[2])
        s += 'var orientation = BABYLON.Vector3.rotationFromAxis(axis1, axis2, axis3);\n'
        s += 'myPlane.rotation = orientation;\n'

        s += 'var planemat = new BABYLON.StandardMaterial("planemat", scene);\n'
        s += 'planemat.alpha = 0.4;\n'
        s += 'myPlane.material = planemat;\n'

        return s

    def point2d_to_3d(self, point2d):
        return point2d.to_3d(self.frame.origin, self.frame.u, self.frame.v)

    def point3d_to_2d(self, point3d):
        return point3d.to_2d(self.frame.origin, self.frame.u, self.frame.v)

    def contour2d_to_3d(self, contour2d):
        return contour2d.to_3d(self.frame.origin, self.frame.u, self.frame.v)

    def contour3d_to_2d(self, contour3d):
        return contour3d.to_2d(self.frame.origin, self.frame.u, self.frame.v)

    def bsplinecurve3d_to_2d(self, bspline_curve3d):
        control_points = [self.point3d_to_2d(p) \
                          for p in bspline_curve3d.control_points]
        return [vme.BSplineCurve2D(
            bspline_curve3d.degree,
            control_points=control_points,
            knot_multiplicities=bspline_curve3d.knot_multiplicities,
            knots=bspline_curve3d.knots,
            weights=bspline_curve3d.weights,
            periodic=bspline_curve3d.periodic)]

    def bsplinecurve2d_to_3d(self, bspline_curve2d):
        control_points = [self.point2d_to_3d(p) \
                          for p in bspline_curve2d.control_points]
        return [vme.BSplineCurve3D(
            bspline_curve2d.degree,
            control_points=control_points,
            knot_multiplicities=bspline_curve2d.knot_multiplicities,
            knots=bspline_curve2d.knots,
            weights=bspline_curve2d.weights,
            periodic=bspline_curve2d.periodic)]

    def rectangular_cut(self, x1: float, x2: float,
                        y1: float, y2: float, name: str = ''):

        p1 = volmdlr.Point2D(x1, y1)
        p2 = volmdlr.Point2D(x2, y1)
        p3 = volmdlr.Point2D(x2, y2)
        p4 = volmdlr.Point2D(x1, y2)
        outer_contour = volmdlr.wires.ClosedPolygon2D([p1, p2, p3, p4])
        surface = Surface2D(outer_contour, [])
        return PlaneFace3D(self, surface, name)


PLANE3D_OXY = Plane3D(volmdlr.OXYZ)
PLANE3D_OYZ = Plane3D(volmdlr.OYZX)
PLANE3D_OZX = Plane3D(volmdlr.OZXY)


class CylindricalSurface3D(Surface3D):
    face_class = 'CylindricalFace3D'
    x_periodicity = volmdlr.TWO_PI
    """
    The local plane is defined by (theta, z)
    :param frame: frame.w is axis, frame.u is theta=0 frame.v theta=pi/2
    :param radius: Cylinder's radius
    """

    def __init__(self, frame, radius, name=''):
        self.frame = frame
        self.radius = radius
        self.name = name

    def point2d_to_3d(self, point2d: volmdlr.Point2D):
        p = volmdlr.Point3D(self.radius * math.cos(point2d.x),
                            self.radius * math.sin(point2d.x),
                            point2d.y)
        return self.frame.old_coordinates(p)

    def point3d_to_2d(self, point3d):
        x, y, z = self.frame.new_coordinates(point3d)
        u1 = x / self.radius
        u2 = y / self.radius
        # theta = volmdlr.core.sin_cos_angle(u1, u2)
        theta = math.atan2(u2, u1)
        return volmdlr.Point2D(theta, z)

    def arc3d_to_2d(self, arc3d):
        start = self.point3d_to_2d(arc3d.start)
        end = self.point3d_to_2d(arc3d.end)
        # angle = abs(start.x-end.x)
        # if arc3d.is_trigo:
        # end = start + volmdlr.Point2D(arc3d.angle, 0)
        # else:
        #     end = start + volmdlr.Point2D(-arc3d.angle, 0)
        # interior = self.point3d_to_2d(arc3d.interior)
        # if start.x < interior.x:
        #     end = start + volmdlr.Point2D(arc3d.angle, 0)
        # else:
        #     end = start - volmdlr.Point2D(arc3d.angle, 0)
        return [vme.LineSegment2D(start, end)]

    def linesegment2d_to_3d(self, linesegment2d):
        theta1, z1 = linesegment2d.start
        theta2, z2 = linesegment2d.end
        if math.isclose(theta1, theta2, abs_tol=1e-9):
            return [vme.LineSegment3D(
                self.point2d_to_3d(linesegment2d.start),
                self.point2d_to_3d(linesegment2d.end),
            )]
        elif math.isclose(z1, z2, abs_tol=1e-9):
            if abs(theta1 - theta2) == volmdlr.TWO_PI:
                return [vme.FullArc3D(center=self.frame.origin + z1 * self.frame.w,
                                      start_end=self.point2d_to_3d(linesegment2d.start),
                                      normal=self.frame.w)]
            else:
                interior = self.point2d_to_3d(linesegment2d.point_at_abscissa(linesegment2d.length() * 0.5))
                return [vme.Arc3D(
                    self.point2d_to_3d(linesegment2d.start),
                    self.point2d_to_3d(
                        volmdlr.Point2D(0.5 * (theta1 + theta2), z1)),
                    self.point2d_to_3d(linesegment2d.end),
                )]
        else:
            raise NotImplementedError('Ellipse? delta_theta={} delta_z={}'.format(abs(theta2-theta1), abs(z1-z2)))

    def fullarc3d_to_2d(self, fullarc3d):
        if self.frame.w.is_colinear_to(fullarc3d.normal):
            p1 = self.point3d_to_2d(fullarc3d.start)
            return [vme.LineSegment2D(p1, p1 + volmdlr.TWO_PI * volmdlr.X2D)]
        else:
            print(fullarc3d.normal, self.frame.w)
            raise ValueError('Impossible!')

    def circle3d_to_2d(self, circle3d):
        return []

    def bsplinecurve3d_to_2d(self, bspline_curve3d):
        # TODO: enhance this, this is a non exact method!
        l = bspline_curve3d.length()
        points = [self.point3d_to_2d(bspline_curve3d.point_at_abscissa(i / 10 * l)) \
                  for i in range(11)]
        return [vme.LineSegment2D(p1, p2) \
                for p1, p2 in zip(points[:-1], points[1:])]

    @classmethod
    def from_step(cls, arguments, object_dict):
        frame3d = object_dict[arguments[1]]
        U, W = frame3d.v, -frame3d.u
        U.normalize()
        W.normalize()
        V = W.cross(U)
        frame_direct = volmdlr.Frame3D(frame3d.origin, U, V, W)
        radius = float(arguments[2]) / 1000
        return cls(frame_direct, radius, arguments[0][1:-1])

    def to_step(self, current_id):
        frame = volmdlr.Frame3D(self.frame.origin, self.frame.w, self.frame.u,
                                self.frame.v)
        content, frame_id = frame.to_step(current_id)
        current_id = frame_id + 1
        content += "#{} = CYLINDRICAL_SURFACE('{}',#{},{});\n" \
            .format(current_id, self.name, frame_id,
                    round(1000 * self.radius, 3))
        return content, current_id

    def frame_mapping(self, frame, side, copy=True):
        basis = frame.basis()
        if side == 'new':
            new_origin = frame.new_coordinates(self.frame.origin)
            new_u = basis.new_coordinates(self.frame.u)
            new_v = basis.new_coordinates(self.frame.v)
            new_w = basis.new_coordinates(self.frame.w)
            new_frame = volmdlr.Frame3D(new_origin, new_u, new_v, new_w)
            if copy:
                return CylindricalSurface3D(new_frame, self.radius,
                                            name=self.name)
            else:
                self.frame = new_frame

        if side == 'old':
            new_origin = frame.old_coordinates(self.frame.origin)
            new_u = basis.old_coordinates(self.frame.u)
            new_v = basis.old_coordinates(self.frame.v)
            new_w = basis.old_coordinates(self.frame.w)
            new_frame = volmdlr.Frame3D(new_origin, new_u, new_v, new_w)
            if copy:
                return CylindricalSurface3D(new_frame, self.radius,
                                            name=self.name)
            else:
                self.frame = new_frame

    def rectangular_cut(self, theta1: float, theta2: float,
                        z1: float, z2: float, name: str = ''):

        if theta1 == theta2:
            theta2 += volmdlr.TWO_PI

        p1 = volmdlr.Point2D(theta1, z1)
        p2 = volmdlr.Point2D(theta2, z1)
        p3 = volmdlr.Point2D(theta2, z2)
        p4 = volmdlr.Point2D(theta1, z2)
        outer_contour = volmdlr.wires.ClosedPolygon2D([p1, p2, p3, p4])
        surface2d = Surface2D(outer_contour, [])
        return volmdlr.faces.CylindricalFace3D(self, surface2d, name)

    def translation(self, offset: volmdlr.Vector3D, copy=True):
        if copy:
            return self.__class__(self.frame.translation(offset, copy=True),
                                  self.radius)
        else:
            self.frame.translation(offset, copy=False)

    def rotation(self, center, axis, angle, copy=True):
        if copy:
            new_frame = self.frame.rotation(center=center, axis=axis,
                                            angle=angle, copy=True)
            return self.__class__(new_frame, self.radius)
        else:
            self.frame.rotation(center, axis, angle, copy=False)

class ToroidalSurface3D(Surface3D):
    face_class = 'ToroidalFace3D'
    x_periodicity = volmdlr.TWO_PI
    y_periodicity = volmdlr.TWO_PI
    """
    The local plane is defined by (theta, phi)
    theta is the angle around the big (R) circle and phi around the small(r)

    :param frame: Tore's frame: origin is the center, u is pointing at
                    theta=0
    :param R: Tore's radius
    :param r: Circle to revolute radius
    Definitions of R and r according to https://en.wikipedia.org/wiki/Torus
    """

    def __init__(self, frame: volmdlr.Frame3D,
                 R: float, r: float, name: str = ''):
        self.frame = frame
        self.R = R
        self.r = r
        self.name = name

    def _bounding_box(self):
        d = self.R + self.r
        p1 = self.frame.origin + self.frame.u * d + self.frame.v * d + self.frame.w * self.r
        p2 = self.frame.origin + self.frame.u * d + self.frame.v * d - self.frame.w * self.r
        p3 = self.frame.origin + self.frame.u * d - self.frame.v * d + self.frame.w * self.r
        p4 = self.frame.origin + self.frame.u * d - self.frame.v * d - self.frame.w * self.r
        p5 = self.frame.origin - self.frame.u * d + self.frame.v * d + self.frame.w * self.r
        p6 = self.frame.origin - self.frame.u * d + self.frame.v * d - self.frame.w * self.r
        p7 = self.frame.origin - self.frame.u * d - self.frame.v * d + self.frame.w * self.r
        p8 = self.frame.origin - self.frame.u * d - self.frame.v * d - self.frame.w * self.r

        return volmdlr.core.BoundingBox.from_points(
            [p1, p2, p3, p4, p5, p6, p7, p8])

    def point2d_to_3d(self, point2d: volmdlr.Point2D):
        theta, phi = point2d
        x = (self.R + self.r * math.cos(phi)) * math.cos(theta)
        y = (self.R + self.r * math.cos(phi)) * math.sin(theta)
        z = self.r * math.sin(phi)
        return self.frame.old_coordinates(volmdlr.Point3D(x, y, z))

    def point3d_to_2d(self, point3d):
        # points_2D = []
        x, y, z = self.frame.new_coordinates(point3d)
        if z < -self.r:
            z = -self.r
        elif z > self.r:
            z = self.r

        zr = z / self.r
        phi = math.asin(zr)

        u = self.R + math.sqrt((self.r ** 2) - (z ** 2))
        u1, u2 = round(x / u, 5), round(y / u, 5)
        theta = volmdlr.core.sin_cos_angle(u1, u2)

        return volmdlr.Point2D(theta, phi)

    @classmethod
    def from_step(cls, arguments, object_dict):
        frame3d = object_dict[arguments[1]]
        U, W = frame3d.v, -frame3d.u
        U.normalize()
        W.normalize()
        V = W.cross(U)
        frame_direct = volmdlr.Frame3D(frame3d.origin, U, V, W)
        rcenter = float(arguments[2]) / 1000
        rcircle = float(arguments[3]) / 1000
        return cls(frame_direct, rcenter, rcircle, arguments[0][1:-1])

    def to_step(self, current_id):
        frame = volmdlr.Frame3D(self.frame.origin, self.frame.w, self.frame.u,
                                self.frame.v)
        content, frame_id = frame.to_step(current_id)
        current_id = frame_id + 1
        content += "#{} = TOROIDAL_SURFACE('{}',#{},{},{});\n" \
            .format(current_id, self.name, frame_id,
                    round(1000 * self.R, 3),
                    round(1000 * self.r, 3))
        return content, current_id

    def frame_mapping(self, frame, side, copy=True):
        basis = frame.Basis()
        if side == 'new':
            new_origin = frame.new_coordinates(self.frame.origin)
            new_u = basis.new_coordinates(self.frame.u)
            new_v = basis.new_coordinates(self.frame.v)
            new_w = basis.new_coordinates(self.frame.w)
            new_frame = volmdlr.Frame3D(new_origin, new_u, new_v, new_w)
            if copy:
                return ToroidalSurface3D(new_frame,
                                         self.R, self.r,
                                         name=self.name)
            else:
                self.frame = new_frame

        if side == 'old':
            new_origin = frame.old_coordinates(self.frame.origin)
            new_u = basis.old_coordinates(self.frame.u)
            new_v = basis.old_coordinates(self.frame.v)
            new_w = basis.old_coordinates(self.frame.w)
            new_frame = volmdlr.Frame3D(new_origin, new_u, new_v, new_w)
            if copy:
                return ToroidalSurface3D(new_frame,
                                         self.R, self.r,
                                         name=self.name)
            else:
                self.frame = new_frame

    def rectangular_cut(self, theta1, theta2, phi1, phi2, name=''):
        if phi1 == phi2:
            phi2 += volmdlr.TWO_PI
        elif phi2 < phi1:
            phi2 += volmdlr.TWO_PI
        if theta1 == theta2:
            theta2 += volmdlr.TWO_PI
        elif theta2 < theta1:
            theta2 += volmdlr.TWO_PI

        p1 = volmdlr.Point2D(theta1, phi1)
        p2 = volmdlr.Point2D(theta1, phi2)
        p3 = volmdlr.Point2D(theta2, phi2)
        p4 = volmdlr.Point2D(theta2, phi1)
        outer_contour = volmdlr.wires.ClosedPolygon2D([p1, p2, p3, p4])
        return ToroidalFace3D(self,
                              Surface2D(outer_contour, []),
                              name)

    def linesegment2d_to_3d(self, linesegment2d):
        theta1, phi1 = linesegment2d.start
        theta2, phi2 = linesegment2d.end
        if theta1 == theta2:
            if math.isclose(phi1 - phi2, volmdlr.TWO_PI, abs_tol=1e-9):
                u = self.frame.u.rotation(self.frame.origin, self.frame.w,
                                          angle=theta1)
                v = self.frame.u.rotation(self.frame.origin, self.frame.w,
                                          angle=theta1)
                center = self.frame.origin+self.R*u
                return [vme.FullArc3D(center=center,
                                      start_end=center + self.r * u,
                                      normal=v)]
            else:
                return [vme.Arc3D(
                    self.point2d_to_3d(linesegment2d.start),
                    self.point2d_to_3d(volmdlr.Point2D(theta1, 0.5 * (phi1 + phi2))),
                    self.point2d_to_3d(linesegment2d.end),
                )]
        elif math.isclose(phi1, phi2, abs_tol=1e-9):
            if abs(theta1 - theta2) == volmdlr.TWO_PI:
                center = self.frame.origin + self.r * math.sin(phi1) * self.frame.w
                start_end = center + self.frame.u * (self.r + self.R)
                return [vme.FullArc3D(center=center,
                                      start_end=start_end,
                                      normal=self.frame.w)]
            else:
                return [vme.Arc3D(
                    self.point2d_to_3d(linesegment2d.start),
                    self.point2d_to_3d(volmdlr.Point2D(0.5 * (theta1 + theta2), phi1)),
                    self.point2d_to_3d(linesegment2d.end),
                )]
        else:
            raise NotImplementedError('Ellipse?')

    def fullarc3d_to_2d(self, fullarc3d):
        if self.frame.w.is_colinear_to(fullarc3d.normal):
            p1 = self.point3d_to_2d(fullarc3d.start)
            return [vme.LineSegment2D(p1, p1 + volmdlr.TWO_PI * volmdlr.X2D)]
        elif fullarc3d.normal.dot(self.frame.w):
            p1 = self.point3d_to_2d(fullarc3d.start)
            return [vme.LineSegment2D(p1, p1 + volmdlr.TWO_PI * volmdlr.Y2D)]
        else:
            raise ValueError('Impossible!')

    def circle3d_to_2d(self, circle3d):
        return []

    def triangulation(self):
        face = self.rectangular_cut(0, volmdlr.TWO_PI, 0, volmdlr.TWO_PI)
        return face.triangulation()

    def translation(self, offset: volmdlr.Vector3D, copy=True):
        if copy:
            return self.__class__(self.frame.translation(offset, copy=True),
                                  self.R,
                                  self.r)
        else:
            self.frame.translation(offset, copy=False)

    def rotation(self, center, axis, angle, copy=True):
        if copy:
            new_frame = self.frame.rotation(center=center, axis=axis,
                                            angle=angle, copy=True)
            return self.__class__(new_frame, self.R, self.r)
        else:
            self.frame.rotation(center, axis, angle, copy=False)

class ConicalSurface3D(Surface3D):
    face_class = 'ConicalFace3D'
    x_periodicity = volmdlr.TWO_PI
    """
    The local plane is defined by (theta, z)
    :param frame: Cone's frame to position it: frame.w is axis of cone
                    frame.origin is at the angle of the cone
    :param semi_angle: Cone's semi-angle
    """

    def __init__(self, frame: volmdlr.Frame3D, semi_angle: float,
                 name: str = ''):
        self.frame = frame
        self.semi_angle = semi_angle
        self.name = name

    @classmethod
    def from_step(cls, arguments, object_dict):
        frame3d = object_dict[arguments[1]]
        U, W = frame3d.v, frame3d.u
        U.normalize()
        W.normalize()
        V = W.cross(U)
        radius = float(arguments[2]) / 1000
        semi_angle = float(arguments[3])
        origin = frame3d.origin - radius / math.tan(semi_angle) * W
        frame_direct = volmdlr.Frame3D(origin, U, V, W)
        return cls(frame_direct, semi_angle, arguments[0][1:-1])

    def to_step(self, current_id):
        frame = volmdlr.Frame3D(self.frame.origin, self.frame.w, self.frame.u,
                                self.frame.v)
        content, frame_id = frame.to_step(current_id)
        current_id = frame_id + 1
        content += "#{} = CONICAL_SURFACE('{}',#{},{},{});\n" \
            .format(current_id, self.name, frame_id,
                    0.,
                    round(self.semi_angle, 3))
        return content, current_id

    def frame_mapping(self, frame, side, copy=True):
        basis = frame.Basis()
        if side == 'new':
            new_origin = frame.new_coordinates(self.frame.origin)
            new_u = basis.new_coordinates(self.frame.u)
            new_v = basis.new_coordinates(self.frame.v)
            new_w = basis.new_coordinates(self.frame.w)
            new_frame = volmdlr.Frame3D(new_origin, new_u, new_v, new_w)
            if copy:
                return ConicalSurface3D(new_frame, self.radius, name=self.name)
            else:
                self.frame = new_frame

        if side == 'old':
            new_origin = frame.old_coordinates(self.frame.origin)
            new_u = basis.old_coordinates(self.frame.u)
            new_v = basis.old_coordinates(self.frame.v)
            new_w = basis.old_coordinates(self.frame.w)
            new_frame = volmdlr.Frame3D(new_origin, new_u, new_v, new_w)
            if copy:
                return ConicalSurface3D(new_frame, self.radius, name=self.name)
            else:
                self.frame = new_frame

    def point2d_to_3d(self, point2d: volmdlr.Point2D):
        theta, z = point2d
        r = math.tan(self.semi_angle) * z
        new_point = volmdlr.Point3D(r * math.cos(theta),
                                    r * math.sin(theta),
                                    z)
        return self.frame.old_coordinates(new_point)

    # def point3d_to_2d(self, point3d: volmdlr.Point3D):
    #     z = self.frame.w.dot(point3d)
    #     x, y = point3d.plane_projection2d(self.frame.origin, self.frame.u,
    #                                       self.frame.v)
    #     theta = math.atan2(y, x)
    #     return volmdlr.Point2D(theta, z+0.003)

    def point3d_to_2d(self, point3d: volmdlr.Point3D):
        x, y, z = self.frame.new_coordinates(point3d)
        # x, y = point3d.plane_projection2d(self.frame.origin, self.frame.u,
        #                                   self.frame.v)
        theta = math.atan2(y, x)
        return volmdlr.Point2D(theta, z)

    def rectangular_cut(self, theta1: float, theta2: float,
                        z1: float, z2: float, name: str = ''):
        # theta1 = angle_principal_measure(theta1)
        # theta2 = angle_principal_measure(theta2)
        if theta1 == theta2:
            theta2 += volmdlr.TWO_PI

        p1 = volmdlr.Point2D(theta1, z1)
        p2 = volmdlr.Point2D(theta2, z1)
        p3 = volmdlr.Point2D(theta2, z2)
        p4 = volmdlr.Point2D(theta1, z2)
        outer_contour = volmdlr.wires.ClosedPolygon2D([p1, p2, p3, p4])
        return ConicalFace3D(self, Surface2D(outer_contour, []), name)

    def fullarc3d_to_2d(self, fullarc3d):
        if self.frame.w.is_colinear_to(fullarc3d.normal):
            p1 = self.point3d_to_2d(fullarc3d.start)
            return [vme.LineSegment2D(p1, p1 + volmdlr.TWO_PI * volmdlr.X2D)]
        else:
            raise ValueError('Impossible!')

    def circle3d_to_2d(self, circle3d):
        return []

    def linesegment2d_to_3d(self, linesegment2d):
        theta1, z1 = linesegment2d.start
        theta2, z2 = linesegment2d.end
        if math.isclose(z1, z2, abs_tol=1e-9) and math.isclose(z1, 0.,
                                                               abs_tol=1e-9):
            return []
        elif math.isclose(abs(theta1 - theta2) % volmdlr.TWO_PI, 0., abs_tol=1e-9):
            return [vme.LineSegment3D(
                self.point2d_to_3d(linesegment2d.start),
                self.point2d_to_3d(linesegment2d.end),
            )]
        elif math.isclose(z1, z2, abs_tol=1e-9):

            if abs(theta1 - theta2) % volmdlr.TWO_PI == 0.:
                return [vme.FullArc3D(center=self.frame.origin + z1 * self.frame.w,
                                      start_end=self.point2d_to_3d(linesegment2d.start),
                                      normal=self.frame.w)]
            else:
                return [vme.Arc3D(
                    self.point2d_to_3d(linesegment2d.start),
                    self.point2d_to_3d(
                        volmdlr.Point2D(0.5 * (theta1 + theta2), z1)),
                    self.point2d_to_3d(linesegment2d.end))
                ]
        else:
            raise NotImplementedError('Ellipse?')

    def translation(self, offset: volmdlr.Vector3D, copy=True):
        if copy:
            return self.__class__(self.frame.translation(offset, copy=True),
                                  self.semi_angle)
        else:
            self.frame.translation(offset, copy=False)

    def rotation(self, center, axis, angle, copy=True):
        if copy:
            new_frame = self.frame.rotation(center=center, axis=axis, angle=angle, copy=True)
            return self.__class__(new_frame, self.semi_angle)
        else:
            self.frame.rotation(center, axis, angle, copy=False)

class SphericalSurface3D(Surface3D):
    face_class = 'SphericalFace3D'
    """
    :param frame: Sphere's frame to position it
    :type frame: volmdlr.Frame3D
    :param radius: Sphere's radius
    :type radius: float
    """

    def __init__(self, frame, radius, name=''):
        self.frame = frame
        self.radius = radius
        self.name = name
        # V = frame.v
        # V.normalize()
        # W = frame.w
        # W.normalize()
        # self.plane = Plane3D(frame.origin, V, W)

    def _bounding_box(self):
        points = [self.frame.origin + volmdlr.Point3D(-self.radius,
                                                      -self.radius,
                                                      -self.radius),
                  self.frame.origin + volmdlr.Point3D(self.radius,
                                                      self.radius,
                                                      self.radius),

                  ]
        return volmdlr.core.BoundingBox.from_points(points)

    @classmethod
    def from_step(cls, arguments, object_dict):
        frame3d = object_dict[arguments[1]]
        U, W = frame3d.v, frame3d.u
        U.normalize()
        W.normalize()
        V = W.cross(U)
        frame_direct = volmdlr.Frame3D(frame3d.origin, U, V, W)
        radius = float(arguments[2]) / 1000
        return cls(frame_direct, radius, arguments[0][1:-1])

    def point2d_to_3d(self, point2d):
        # source mathcurve.com/surfaces/sphere
        # -pi<theta<pi, -pi/2<phi<pi/2
        theta, phi = point2d
        x = self.radius * math.cos(phi) * math.cos(theta)
        y = self.radius * math.cos(phi) * math.sin(theta)
        z = self.radius * math.sin(phi)
        return self.frame.old_coordinates(volmdlr.Point3D(x, y, z))

    def point3d_to_2d(self, point3d):
        x, y, z = point3d
        if z < -self.radius:
            z = -self.radius
        elif z > self.radius:
            z = self.radius

        zr = z / self.radius
        phi = math.asin(zr)

        u = math.sqrt((self.radius ** 2) - (z ** 2))
        if u == 0:
            u1, u2 = x, y
        else:
            u1, u2 = round(x / u, 5), round(y / u, 5)
        theta = volmdlr.sin_cos_angle(u1, u2)
        return volmdlr.Point2D(theta, phi)

    def linesegment2d_to_3d(self, linesegment2d):
        start = self.point2d_to_3d(linesegment2d.start)
        interior = self.point2d_to_3d(0.5 * (linesegment2d.start + linesegment2d.end))
        end = self.point2d_to_3d(linesegment2d.end)
        if start == end:
            u = start - self.frame.origin
            u.normalize()
            v = interior - self.frame.origin
            v.normalize()
            normal = u.cross(v)
            return [vme.FullArc3D(self.frame.origin, start, normal)]
        return [vme.Arc3D(start, interior, end)]

    def plot(self, ax=None, color='grey', alpha=0.5):
        points = []
        for i in range(20):
            theta = i / 20. * volmdlr.TWO_PI
            t_points = []
            for j in range(20):
                phi = j / 20. * volmdlr.TWO_PI
                t_points.append(self.point2d_to_3d(volmdlr.Point2D(theta, phi)))
            ax = volmdlr.wires.ClosedPolygon3D(t_points).plot(ax=ax, color=color, alpha=alpha)

        return ax

    def rectangular_cut(self, theta1, theta2, phi1, phi2, name=''):
        if phi1 == phi2:
            phi2 += volmdlr.TWO_PI
        elif phi2 < phi1:
            phi2 += volmdlr.TWO_PI
        if theta1 == theta2:
            theta2 += volmdlr.TWO_PI
        elif theta2 < theta1:
            theta2 += volmdlr.TWO_PI

        p1 = volmdlr.Point2D(theta1, phi1)
        p2 = volmdlr.Point2D(theta1, phi2)
        p3 = volmdlr.Point2D(theta2, phi2)
        p4 = volmdlr.Point2D(theta2, phi1)
        outer_contour = volmdlr.wires.ClosedPolygon2D([p1, p2, p3, p4])
        return SphericalFace3D(self,
                               Surface2D(outer_contour, []),
                               name=name)


class RuledSurface3D(Surface3D):
    face_class = 'RuledFace3D'
    """
    :param frame: frame.w is axis, frame.u is theta=0 frame.v theta=pi/2
    :type frame: volmdlr.Frame3D
    :param radius: Cylinder's radius
    :type radius: float
    """

    def __init__(self,
                 wire1: volmdlr.wires.Wire3D,
                 wire2: volmdlr.wires.Wire3D,
                 name: str = ''):
        self.wire1 = wire1
        self.wire2 = wire2
        self.length1 = wire1.length()
        self.length2 = wire2.length()
        self.name = name

    def point2d_to_3d(self, point2d: volmdlr.Point2D):
        x, y = point2d
        point1 = self.wire1.point_at_abscissa(x * self.length1)
        point2 = self.wire2.point_at_abscissa(x * self.length2)
        joining_line = vme.LineSegment3D(point1, point2)
        point = joining_line.point_at_abscissa(y * joining_line.length())
        return point

    def point3d_to_2d(self, point3d):
        raise NotImplementedError

    def rectangular_cut(self, x1: float, x2: float,
                        y1: float, y2: float, name: str = ''):
        p1 = volmdlr.Point2D(x1, y1)
        p2 = volmdlr.Point2D(x2, y1)
        p3 = volmdlr.Point2D(x2, y2)
        p4 = volmdlr.Point2D(x1, y2)
        outer_contour = volmdlr.wires.ClosedPolygon2D([p1, p2, p3, p4])
        surface2d = Surface2D(outer_contour, [])
        return volmdlr.faces.RuledFace3D(self, surface2d, name)


class BSplineSurface3D(Surface3D):
    face_class = 'BSplineFace3D'

    def __init__(self, degree_u, degree_v, control_points, nb_u, nb_v,
                 u_multiplicities, v_multiplicities, u_knots, v_knots,
                 weights=None, name=''):
        self.control_points = control_points
        self.degree_u = degree_u
        self.degree_v = degree_v
        self.nb_u = nb_u
        self.nb_v = nb_v

        u_knots = vme.standardize_knot_vector(u_knots)
        v_knots = vme.standardize_knot_vector(v_knots)
        self.u_knots = u_knots
        self.v_knots = v_knots
        self.u_multiplicities = u_multiplicities
        self.v_multiplicities = v_multiplicities
        self.weights = weights

        self.control_points_table = []
        points_row = []
        i = 1
        for pt in control_points:
            points_row.append(pt)
            if i == nb_v:
                self.control_points_table.append(points_row)
                points_row = []
                i = 1
            else:
                i += 1
        surface = BSpline.Surface()
        surface.degree_u = degree_u
        surface.degree_v = degree_v
        if weights is None:
            P = [(control_points[i][0], control_points[i][1],
                  control_points[i][2]) for i in range(len(control_points))]
            surface.set_ctrlpts(P, nb_u, nb_v)
        else:
            Pw = [(control_points[i][0] * weights[i],
                   control_points[i][1] * weights[i],
                   control_points[i][2] * weights[i],
                   weights[i]) for i in range(len(control_points))]
            surface.set_ctrlpts(Pw, nb_u, nb_v)
        knot_vector_u = []
        for i, u_knot in enumerate(u_knots):
            knot_vector_u.extend([u_knot] * u_multiplicities[i])
        knot_vector_v = []
        for i, v_knot in enumerate(v_knots):
            knot_vector_v.extend([v_knot] * v_multiplicities[i])
        surface.knotvector_u = knot_vector_u
        surface.knotvector_v = knot_vector_v
        surface.delta = 0.05
        surface_points = surface.evalpts

        self.surface = surface
        # self.points = [volmdlr.Point3D(*p) for p in surface_points]
        volmdlr.core.Primitive3D.__init__(self, name=name)

    def point2d_to_3d(self, point2d: volmdlr.Point2D):
        x, y = point2d
        return volmdlr.Point3D(*self.surface.evaluate_single((x, y)))

    def point3d_to_2d(self, point3d: volmdlr.Point3D):
        # x, y, z = point3d
        def f(x):
            return (point3d - self.point2d_to_3d(
                volmdlr.Point2D(x[0], x[1]))).norm()

        for x0 in [(0, 0), (0, 1), (1, 0), (1, 1), (0.5, 0.5)]:
            sol = scp.optimize.minimize(f, x0=x0,
                                        bounds=[(0, 1), (0, 1)],
                                        options={'eps': 1e-12})
            if sol.fun < 1e-3:
                return volmdlr.Point2D(*sol.x)

        raise RuntimeError(
            'No convergence in point3d to 2d of bspline surface')

    def linesegment2d_to_3d(self, linesegment2d):
        # TODO: this is a non exact method!
        l = linesegment2d.length()
        points = [self.point2d_to_3d(linesegment2d.point_at_abscissa(i / l / 10.)) for i in range(11)]

        return [vme.LineSegment3D(p1, p2) \
                for p1, p2 in zip(points[:-1], points[1:])]

    def bsplinecurve3d_to_2d(self, bspline_curve3d):
        # TODO: enhance this, it is a non exact  method!
        l = bspline_curve3d.length()
        points = [self.point3d_to_2d(bspline_curve3d.point_at_abscissa(i / 10 * l)) \
                  for i in range(11)]
        return [vme.LineSegment2D(p1, p2) \
                for p1, p2 in zip(points[:-1], points[1:])]

    def arc3d_to_2d(self, arc3d):
        number_points = math.ceil(arc3d.angle * 7) + 1  # 7 points per radian
        l = arc3d.length()
        points = [self.point3d_to_2d(arc3d.point_at_abscissa(i * l / (number_points - 1))) \
                  for i in range(number_points)]
        return [vme.LineSegment2D(p1, p2) \
                for p1, p2 in zip(points[:-1], points[1:])]

    def _bounding_box(self):
        return volmdlr.core.BoundingBox.from_points(self.control_points)

    def rectangular_cut(self, u1: float, u2: float,
                        v1: float, v2: float, name: str = ''):
        p1 = volmdlr.Point2D(u1, v1)
        p2 = volmdlr.Point2D(u2, v1)
        p3 = volmdlr.Point2D(u2, v2)
        p4 = volmdlr.Point2D(u1, v2)
        outer_contour = volmdlr.wires.ClosedPolygon2D([p1, p2, p3, p4])
        surface = Surface2D(outer_contour, [])
        return PlaneFace3D(self, surface, name)

    def FreeCADExport(self, ip, ndigits=3):
        name = 'primitive{}'.format(ip)
        script = ""
        points = '['
        for i, pts_row in enumerate(self.control_points_table):
            pts = '['
            for j, pt in enumerate(pts_row):
                point = 'fc.Vector({},{},{}),'.format(pt[0], pt[1], pt[2])
                pts += point
            pts = pts[:-1] + '],'
            points += pts
        points = points[:-1] + ']'

        script += '{} = Part.BSplineSurface()\n'.format(name)
        if self.weights is None:
            script += '{}.buildFromPolesMultsKnots({},{},{},udegree={},vdegree={},uknots={},vknots={})\n'.format(
                name, points, self.u_multiplicities, self.v_multiplicities,
                self.degree_u, self.degree_v, self.u_knots, self.v_knots)
        else:
            script += '{}.buildFromPolesMultsKnots({},{},{},udegree={},vdegree={},uknots={},vknots={},weights={})\n'.format(
                name, points, self.u_multiplicities, self.v_multiplicities,
                self.degree_u, self.degree_v, self.u_knots, self.v_knots,
                self.weights)

        return script

    def rotation(self, center, axis, angle, copy=True):
        new_control_points = [p.rotation(center, axis, angle, copy=True) for p in
                              self.control_points]
        new_bsplinesurface3d = BSplineSurface3D(self.degree_u, self.degree_v,
                                                new_control_points, self.nb_u,
                                                self.nb_v,
                                                self.u_multiplicities,
                                                self.v_multiplicities,
                                                self.u_knots, self.v_knots,
                                                self.weights, self.name)
        if copy:
            return new_bsplinesurface3d
        else:
            self.control_points = new_control_points
            self.surface = new_bsplinesurface3d.surface
            # self.points = new_BSplineSurface3D.points

    def translation(self, offset, copy=True):
        new_control_points = [p.translation(offset, True) for p in
                              self.control_points]
        new_bsplinesurface3d = BSplineSurface3D(self.degree_u, self.degree_v,
                                                new_control_points, self.nb_u,
                                                self.nb_v,
                                                self.u_multiplicities,
                                                self.v_multiplicities,
                                                self.u_knots, self.v_knots,
                                                self.weights, self.name)
        if copy:
            return new_bsplinesurface3d
        else:
            self.control_points = new_control_points
            self.surface = new_bsplinesurface3d.surface
            # self.points = new_BSplineSurface3D.points

    def frame_mapping(self, frame, side, copy=True):
        new_control_points = [p.frame_mapping(frame, side, True) for p in
                              self.control_points]
        new_bsplinesurface3d = BSplineSurface3D(self.degree_u, self.degree_v,
                                                new_control_points, self.nb_u,
                                                self.nb_v,
                                                self.u_multiplicities,
                                                self.v_multiplicities,
                                                self.u_knots, self.v_knots,
                                                self.weights, self.name)
        if copy:
            return new_bsplinesurface3d
        else:
            self.control_points = new_control_points
            self.surface = new_bsplinesurface3d.surface
            # self.points = new_BSplineSurface3D.points

    def plot(self, ax=None):
        for p in self.control_points:
            ax = p.plot(ax=ax)
        return ax

    @classmethod
    def from_step(cls, arguments, object_dict):
        name = arguments[0][1:-1]

        degree_u = int(arguments[1])
        degree_v = int(arguments[2])
        points_sets = arguments[3][1:-1].split("),")
        points_sets = [elem + ")" for elem in points_sets[:-1]] + [
            points_sets[-1]]
        control_points = []
        for points_set in points_sets:
            points = [object_dict[int(i[1:])] for i in
                      points_set[1:-1].split(",")]
            nb_v = len(points)
            control_points.extend(points)
        nb_u = int(len(control_points) / nb_v)
        surface_form = arguments[4]
        if arguments[5] == '.F.':
            u_closed = False
        elif arguments[5] == '.T.':
            u_closed = True
        else:
            raise ValueError
        if arguments[6] == '.F.':
            v_closed = False
        elif arguments[6] == '.T.':
            v_closed = True
        else:
            raise ValueError
        self_intersect = arguments[7]
        u_multiplicities = [int(i) for i in arguments[8][1:-1].split(",")]
        v_multiplicities = [int(i) for i in arguments[9][1:-1].split(",")]
        u_knots = [float(i) for i in arguments[10][1:-1].split(",")]
        v_knots = [float(i) for i in arguments[11][1:-1].split(",")]
        knot_spec = arguments[12]

        if 13 in range(len(arguments)):
            weight_data = [float(i) for i in
                           arguments[13][1:-1].replace("(", "").replace(")",
                                                                        "").split(
                               ",")]
        else:
            weight_data = None

        return cls(degree_u, degree_v, control_points, nb_u, nb_v,
                   u_multiplicities, v_multiplicities, u_knots, v_knots,
                   weight_data, name)


class BezierSurface3D(BSplineSurface3D):

    def __init__(self, degree_u: int, degree_v: int,
                 control_points: List[List[volmdlr.Point3D]],
                 nb_u: int, nb_v: int, name=''):

        u_knots = utilities.generate_knot_vector(degree_u, nb_u)
        v_knots = utilities.generate_knot_vector(degree_v, nb_v)

        u_multiplicities = [1] * len(u_knots)
        v_multiplicities = [1] * len(v_knots)

        BSplineSurface3D.__init__(self, degree_u, degree_v,
                                  control_points, nb_u, nb_v,
                                  u_multiplicities, v_multiplicities,
                                  u_knots, v_knots, None, name)


class Face3D(volmdlr.core.Primitive3D):
    min_x_density = 1
    min_y_density = 1

    def __init__(self, surface3d, surface2d: Surface2D,
                 name: str = ''):
        self.surface3d = surface3d
        self.surface2d = surface2d
        self.bounding_box = self._bounding_box()

        volmdlr.core.Primitive3D.__init__(self, name=name)

    def __hash__(self):
        return hash(self.surface3d) + hash(self.surface2d)

    def __eq__(self, other_):
        if other_.__class__.__name__ != self.__class__.__name__:
            return False
        equal = (self.surface3d == other_.surface3d
                 and self.surface2d == other_.surface2d)
        return equal

    def point_belongs(self, point3d: volmdlr.Point3D):
        """
        Tells you if a point is on the 3D face and inside its contour
        """
        point2d = self.surface3d.point3d_to_2d(point3d)
        check_point3d = self.surface3d.point2d_to_3d(point2d)
        if check_point3d.point_distance(point3d) > 1e-6:
            return False

        return self.surface2d.point_belongs(point2d)

    @property
    def outer_contour3d(self):
        """

        """
        return self.surface3d.contour2d_to_3d(self.surface2d.outer_contour)

    @property
    def inner_contours3d(self):
        """

        """
        return [self.surface3d.contour2d_to_3d(c) for c in
                self.surface2d.inner_contours]

    def _bounding_box(self):
        """
        this error is raised to enforce overloading of this method
        """
        raise NotImplementedError(
            '_bounding_box method must be overloaded by {}'.format(
                self.__class__.__name__))

    @classmethod
    def from_step(cls, arguments, object_dict):
        contours = [object_dict[int(arguments[1][0][1:])]]

        # Detecting inner and outer contours
        name = arguments[0][1:-1]
        surface = object_dict[int(arguments[2])]

        if hasattr(surface, 'face_from_contours3d'):
            if (len(contours) == 1) and isinstance(contours[0],
                                                   volmdlr.Point3D):
                return surface

            return surface.face_from_contours3d(contours, name)
        else:
            raise NotImplementedError(
                'Not implemented :face_from_contours3d in {}'.format(surface))

    def to_step(self, current_id):
        xmin, xmax, ymin, ymax = self.surface2d.bounding_rectangle()
        subsurfaces2d = [self.surface2d]
        line_x = None
        if self.surface3d.x_periodicity and (xmax - xmin) >= 0.45 * self.surface3d.x_periodicity:
            line_x = vme.Line2D(volmdlr.Point2D(0.5 * (xmin + xmax), 0),
                                volmdlr.Point2D(
                                    0.5 * (xmin + xmax), 1))
        line_y = None
        if self.surface3d.y_periodicity and (
                ymax - ymin) >= 0.45 * self.surface3d.y_periodicity:
            line_y = vme.Line2D(
                volmdlr.Point2D(0., 0.5 * (ymin + ymax)),
                volmdlr.Point2D(1, 0.5 * (ymin + ymax)))

        if line_x:
            subsurfaces2 = []
            for subsurface2d in subsurfaces2d:
                subsurfaces2.extend(subsurface2d.cut_by_line(line_x))
            subsurfaces2d = subsurfaces2

        if line_y:
            subsurfaces2 = []
            for subsurface2d in subsurfaces2d:
                subsurfaces2.extend(subsurface2d.cut_by_line(line_y))
            subsurfaces2d = subsurfaces2

        if len(subsurfaces2d) > 1:
            content = ''
            face_ids = []
            for subsurface2d in subsurfaces2d:
                face = self.__class__(self.surface3d, subsurface2d)
                # try:

                face_content, face_id = face.to_step_without_splitting(
                    current_id)
                face_ids.append(face_id[0])
                content += face_content
                current_id = face_id[0] + 1
                # except NotImplementedError:
                #     print('Warning: a face of class {} has not been exported due to NotImplementedError'.format(
                #         face.__class__.__name__))
                # except AttributeError:
                #     print(
                #         'Warning: a face of class {} has not been exported due to AttributeError'.format(
                #          face.__class__.__name__))
            return content, face_ids
        else:
            return self.to_step_without_splitting(current_id)

    def to_step_without_splitting(self, current_id):
        
        content, surface3d_id = self.surface3d.to_step(current_id)
        current_id = surface3d_id + 1

        outer_contour_content, outer_contour_id = self.outer_contour3d.to_step(
            current_id)
        # surface_id=surface3d_id)
        content += outer_contour_content
        content += "#{} = FACE_BOUND('{}',#{},.T.);\n".format(
            outer_contour_id + 1, self.name, outer_contour_id)
        contours_ids = [outer_contour_id + 1]
        current_id = outer_contour_id + 2
        for inner_contour3d in self.inner_contours3d:
            inner_contour_content, inner_contour_id = inner_contour3d.to_step(
                current_id)
            # surface_id=surface3d_id)
            content += inner_contour_content
            face_bound_id = inner_contour_id + 1
            content += "#{} = FACE_BOUND('',#{},.T.);\n".format(
                face_bound_id, inner_contour_id)
            contours_ids.append(face_bound_id)
            current_id = face_bound_id + 1

        content += "#{} = ADVANCED_FACE('{}',({}),#{},.T.);\n".format(
            current_id,
            self.name,
            volmdlr.core.step_ids_to_str(contours_ids),
            surface3d_id)
        return content, [current_id]

    def triangulation_lines(self):
        return [], []

    def triangulation(self):

        lines_x, lines_y = self.triangulation_lines()
        if lines_x and lines_y:
            surfaces = []
            for surface in self.surface2d.split_by_lines(lines_x):
                surfaces.extend(surface.split_by_lines(lines_y))

        elif lines_x:
            surfaces = self.surface2d.split_by_lines(lines_x)
        elif lines_y:
            surfaces = self.surface2d.split_by_lines(lines_y)
        else:
            surfaces = [self.surface2d]
        mesh2d = surfaces[0].triangulation()
        for subsurface in surfaces[1:]:
            # mesh2d += subsurface.triangulation()
            mesh2d.merge_mesh(subsurface.triangulation())

        return vmd.DisplayMesh3D(
            [vmd.Node3D(*self.surface3d.point2d_to_3d(p)) for p in
             mesh2d.points],
            mesh2d.triangles)

    def plot2d(self, ax=None, color='k', alpha=1):
        if ax is None:
            _, ax = plt.subplots()

        self.outer_contour.plot()

    def rotation(self, center, axis, angle, copy=True):
        if copy:
            new_surface = self.surface3d.rotation(center=center, axis=axis,
                                                  angle=angle, copy=True)
            return self.__class__(new_surface, self.surface2d)
        else:
            self.surface3d.rotation(center=center, axis=axis,
                                    angle=angle, copy=False)
            self.bounding_box = self._bounding_box()

    def translation(self, offset, copy=True):
        if copy:
            new_surface3d = self.surface3d.translation(offset=offset,
                                                       copy=True)
            return self.__class__(new_surface3d, self.surface2d)
        else:
            self.surface3d.translation(offset=offset, copy=False)
            self.bounding_box = self._bounding_box()

    def frame_mapping(self, frame, side, copy=True):
        """
        side = 'old' or 'new'
        """
        if copy:
            new_surface = self.surface3d.frame_mapping(frame, side, copy=True)
            return self.__class__(new_surface, self.surface2d.copy(),
                                  self.name)
        else:
            self.surface3d.frame_mapping(frame, side, copy=False)
            self.bounding_box = self._bounding_box()

    def copy(self):
        return Face3D(self.surface3d.copy(), self.surface2d.copy(), self.name)

    def line_intersections(self,
                                  line: vme.Line3D,
                                  ) -> List[volmdlr.Point3D]:
        intersections = []
        for intersection in self.surface3d.line_intersections(line):
            if self.point_belongs(intersection):
                intersections.append(intersection)

        return intersections

    def linesegment_intersections(self,
                                  linesegment: vme.LineSegment3D,
                                  ) -> List[volmdlr.Point3D]:
        intersections = []
        for intersection in self.surface3d.linesegment_intersections(
                linesegment):
            if self.point_belongs(intersection):
                intersections.append(intersection)

        return intersections

    def plot(self, ax=None, color='k', alpha=1):
        if not ax:
            ax = plt.figure().add_subplot(111, projection='3d')
        self.outer_contour3d.plot(ax=ax, color=color, alpha=alpha)
        return ax


class PlaneFace3D(Face3D):
    """
    :param contours: The face's contour2D
    :type contours: volmdlr.Contour2D
    :param plane: Plane used to place your face
    :type plane: Plane3D
    """
    _standalone_in_db = False
    _generic_eq = True
    _non_serializable_attributes = ['bounding_box', 'polygon2D']
    _non_eq_attributes = ['name', 'bounding_box', 'outer_contour3d',
                          'inner_contours3d']
    _non_hash_attributes = []

    def __init__(self, surface3d: Plane3D, surface2d: Surface2D,
                 name: str = ''):
        # if not isinstance(outer_contour2d, volmdlr.Contour2D):
        #     raise ValueError('Not a contour2D: {}'.format(outer_contour2d))
        Face3D.__init__(self,
                        surface3d=surface3d,
                        surface2d=surface2d,
                        name=name)

    # @classmethod
    # def _repair_points_and_polygon2d(cls, points, plane):
    #     if points[0] == points[-1]:
    #         points = points[:-1]
    #     polygon_points = [
    #         p.to_2d(plane.origin, plane.vectors[0], plane.vectors[1]) for p in
    #         points]
    #     repaired_points = [p.copy() for p in points]
    #     polygon2D = volmdlr.ClosedPolygon2D(polygon_points)
    #     if polygon2D.SelfIntersect()[0]:
    #         repaired_points = [repaired_points[1]] + [
    #             repaired_points[0]] + repaired_points[2:]
    #         polygon_points = [polygon_points[1]] + [
    #             polygon_points[0]] + polygon_points[2:]
    #         if polygon_points[0] == polygon_points[-1]:
    #             repaired_points = repaired_points[:-1]
    #             polygon_points = polygon_points[:-1]
    #         polygon2D = volmdlr.ClosedPolygon2D(polygon_points)
    #     return repaired_points, polygon2D

    @classmethod
    def dict_to_object(cls, dict_):
        plane3d = Plane3D.dict_to_object(dict_['surface3d'])
        surface2d = Surface2D.dict_to_object(dict_['surface2d'])
        return cls(plane3d, surface2d, dict_['name'])

    def copy(self):
        return PlaneFace3D(self.surface3d.copy(), self.surface2d.copy(),
                           self.name)

    def _bounding_box(self):
        """
        """
        return self.outer_contour3d._bounding_box()

    # def average_center_point(self):
    #     """
    #     excluding holes
    #     """
    #     points = self.points
    #     nb = len(points)
    #     x = npy.sum([p[0] for p in points]) / nb
    #     y = npy.sum([p[1] for p in points]) / nb
    #     z = npy.sum([p[2] for p in points]) / nb
    #     return volmdlr.Point3D((x, y, z))

    def distance_to_point(self, point, return_other_point=False):
        # """
        # Only works if the surface is planar
        # TODO : this function does not take into account if Face has holes
        # """
        # On projette le point sur la surface plane
        # Si le point est à l'intérieur de la face,
        # on retourne la distance de projection
        # Si le point est à l'extérieur, on projette le point sur le plan
        # On calcule en 2D la distance entre la projection
        # et le polygone contour
        # On utilise le theroeme de Pythagore pour calculer
        # la distance minimale entre le point et le contour

        projected_pt = point.plane_projection3d(self.surface3d.frame.origin,
                                               self.surface3d.frame.u,
                                               self.surface3d.frame.v)
        projection_distance = point.point_distance(projected_pt)

        if self.point_belongs(projected_pt):
            if return_other_point:
                return projection_distance, projected_pt
            return projection_distance

        point_2D = point.to_2d(self.surface3d.frame.origin, self.surface3d.frame.u,
                               self.surface3d.frame.v)

        polygon2D = self.surface2d.outer_contour.to_polygon(angle_resolution=10)
        border_distance, other_point = polygon2D.point_border_distance(point_2D, return_other_point=True)

        other_point = self.surface3d.point2d_to_3d(volmdlr.Point2D(*other_point))

        if return_other_point:
            return (projection_distance ** 2 + border_distance ** 2) ** 0.5, \
                   other_point
        return (projection_distance ** 2 + border_distance ** 2) ** 0.5

    def minimum_distance_points_plane(self, other_plane_face,
                                      return_points=False):
        ## """
        ## Only works if the surface is planar
        ## TODO : this function does not take into account if Face has holes
        ## TODO : TRAITER LE CAS OU LA DISTANCE LA PLUS COURTE N'EST PAS D'UN SOMMET
        ## """
        # On calcule la distance entre la face 1 et chaque point de la face 2
        # On calcule la distance entre la face 2 et chaque point de la face 1

        # if self.face_intersection(other_plane_face) is not None:
        #     return 0, None, None
        #
        # polygon1_points_3D = [volmdlr.Point3D(p.vector) for p in
        #                       self.contours3d[0].tessel_points]
        # polygon2_points_3D = [volmdlr.Point3D(p.vector) for p in
        #                       other_plane_face.contours3d[0].tessel_points]
        #
        # distances = []
        # if not return_points:
        #     d_min = other_plane_face.distance_to_point(polygon1_points_3D[0])
        #     for point1 in polygon1_points_3D[1:]:
        #         d = other_plane_face.distance_to_point(point1)
        #         if d < d_min:
        #             d_min = d
        #     for point2 in polygon2_points_3D:
        #         d = self.distance_to_point(point2)
        #         if d < d_min:
        #             d_min = d
        #     return d_min
        #
        # else:
        #     for point1 in polygon1_points_3D:
        #         d, other_point = other_plane_face.distance_to_point(
        #             point1,
        #             return_other_point=True)
        #         distances.append((d, point1, other_point))
        #     for point2 in polygon2_points_3D:
        #         d, other_point = self.distance_to_point(
        #             point2,
        #             return_other_point=True
        #         )
        #         distances.append((d, point2, other_point))
        #
        # d_min, point_min, other_point_min = distances[0]
        # for distance in distances[1:]:
        #     if distance[0] < d_min:
        #         d_min = distance[0]
        #         point_min = distance[1]
        #         other_point_min = distance[2]
        #
        # return point_min, other_point_min

        min_distance = math.inf
        for edge1 in self.outer_contour3d.primitives:
            for edge2 in other_plane_face.outer_contour3d.primitives:
                dist = edge1.minimum_distance(edge2,
                                              return_points=return_points)
                if return_points:
                    if dist[0] < min_distance:
                        min_distance = dist[0]
                        p1, p2 = dist[1], dist[2]
                else:
                    if dist < min_distance:
                        min_distance = dist
        if return_points:
            return min_distance, p1, p2
        else:
            return min_distance

    def edge_intersections(self, edge):
        intersections = []
        linesegment = vme.LineSegment3D(edge.start, edge.end)
        for surface3d_inter in self.surface3d.linesegment_intersections(linesegment):
            point2d = self.surface3d.point3d_to_2d(surface3d_inter)
            if self.surface2d.point_belongs(point2d):
                intersections.append(surface3d_inter)

        return intersections

    def face_intersections(self, face2):
        ## """
        ## Only works if the surface is planar
        ## TODO : this function does not take into account if Face has holes
        ## """
        bbox1 = self.bounding_box
        bbox2 = face2.bounding_box
        if not bbox1.bbox_intersection(bbox2):
            return []

        intersections = []

        for edge2 in face2.outer_contour3d.primitives:
            intersection_points = self.edge_intersections(edge2)
            if intersection_points:
                intersections.extend(intersection_points)

        for edge1 in self.outer_contour3d.primitives:
            intersection_points = face2.edge_intersections(edge1)
            if intersection_points:
                intersections.extend(intersection_points)
        
        intersections = volmdlr.edges.LineSegment3D(intersections[0], intersections[1])

        return intersections

    def minimum_distance(self, other_face, return_points=False):
        if other_face.__class__ is CylindricalFace3D:
            p1, p2 = other_face.minimum_distance_points_cyl(self)
            if return_points:
                return p1.point_distance(p2), p1, p2
            else:
                return p1.point_distance(p2)

        if other_face.__class__ is PlaneFace3D:
            if return_points:
                dist, p1, p2 = self.minimum_distance_points_plane(other_face,
                                                                  return_points=return_points)
                return dist, p1, p2
            else:
                dist = self.minimum_distance_points_plane(other_face,
                                                          return_points=return_points)
                return dist

        if other_face.__class__ is ToroidalFace3D:
            p1, p2 = other_face.minimum_distance_points_plane(self)
            if return_points:
                return p1.point_distance(p2), p1, p2
            else:
                return p1.point_distance(p2)

        else:
            return NotImplementedError

class Triangle3D(PlaneFace3D):
    """
    :param point1: The first point
    :type point1: volmdlr.Point3D
    :param point2: The second point
    :type point2: volmdlr.Point3D
    :param point3: The third point
    :type point3: volmdlr.Point3D
    """
    _standalone_in_db = False
    # _generic_eq = True
    # _non_serializable_attributes = ['bounding_box', 'polygon2D']
    # _non_eq_attributes = ['name', 'bounding_box', 'outer_contour3d',
    #                       'inner_contours3d']
    # _non_hash_attributes = []

    def __init__(self, point1: volmdlr.Point3D, point2: volmdlr.Point3D,
                 point3: volmdlr.Point3D, alpha=1, color=None, name: str = ''):
        self.point1 = point1
        self.point2 = point2
        self.point3 = point3
        self.points = [self.point1, self.point2, self.point3]
        self.color = color
        self.alpha = alpha
        self.name = name
        
        self.bounding_box = self._bounding_box()
        
        
        # Don't use inheritence for performance: class method fakes face3D behavior
        # Face3D.__init__(self,
        #                 surface3d=plane3d,
        #                 surface2d=surface2d,
        #                 name=name)
       
    def _bounding_box(self):
        return volmdlr.core.BoundingBox.from_points([self.point1, self.point2, self.point3])
        
    @property
    def surface3d(self):
        return Plane3D.from_3_points(self.point1, self.point2, self.point3)


    @property
    def surface2d(self):
        plane3d = self.surface3d
        contour3d = volmdlr.wires.Contour3D([vme.LineSegment3D(self.point1, self.point2),
                                              vme.LineSegment3D(self.point2, self.point3),
                                              vme.LineSegment3D(self.point3, self.point1)])
        
        contour2d = contour3d.to_2d(plane3d.frame.origin, 
                                    plane3d.frame.u, plane3d.frame.v)
        
        return Surface2D(outer_contour=contour2d, inner_contours=[])
    
    @classmethod
    def dict_to_object(cls, dict_):
        point1 = volmdlr.Point3D.dict_to_object(dict_['point1'])
        point2 = volmdlr.Point3D.dict_to_object(dict_['point2'])
        point3 = volmdlr.Point3D.dict_to_object(dict_['point3'])
        return cls(point1, point2, point3, dict_['name'])
    
    def area(self):
        # Formula explained here: https://www.triangle-calculator.com/?what=vc
        a = self.point1.point_distance(self.point2)
        b = self.point2.point_distance(self.point3)
        c = self.point3.point_distance(self.point1)
           
        semi_perimeter = (a + b + c)/2
        
        #Area with Heron's formula
        area = math.sqrt(semi_perimeter*(semi_perimeter-a)*(semi_perimeter-b)*(semi_perimeter-c))
        
        return area
    
    def height(self):
        # Formula explained here: https://www.triangle-calculator.com/?what=vc
        # Basis = vector point1 to point2d
        return 2*self.area()/self.point1.point_distance(self.point2)
    
    def frame_mapping(self, frame, side, copy=True):
        """
        side = 'old' or 'new'
        """
        if copy:
            np1 = self.point1.frame_mapping(frame, side, copy=True)
            np2 = self.point2.frame_mapping(frame, side, copy=True)
            np3 = self.point3.frame_mapping(frame, side, copy=True)
            return self.__class__(np1, np2, np3, self.name)
        else:
            self.point1.frame_mapping(frame, side, copy=False)
            self.point2.frame_mapping(frame, side, copy=False)
            self.point3.frame_mapping(frame, side, copy=False)
            self.bounding_box = self._bounding_box()
    
    def copy(self):
        return Triangle3D(self.point1.copy(), self.point2.copy(), self.point3.copy(),
                           self.name)


    def triangulation(self):
        return vmd.DisplayMesh3D([vmd.Node3D.from_point(self.point1),
                                  vmd.Node3D.from_point(self.point2),
                                  vmd.Node3D.from_point(self.point3)],
                                 [(0, 1, 2)])
    
    def translation(self, offset, copy=True):
        new_point1 = self.point1.translation(offset, True)
        new_point2 = self.point2.translation(offset, True)
        new_point3 = self.point3.translation(offset, True)
        
        new_triangle = Triangle3D(new_point1, new_point2, new_point3,
                                  self.alpha, self.color, self.name)
        if copy:
            return new_triangle
        else:
            self.point1 = new_point1
            self.point2 = new_point2
            self.point3 = new_point3
            
    def rotation(self, center, axis, angle, copy=True):
        new_point1 = self.point1.rotation(center, axis, angle, copy=True)
        new_point2 = self.point2.rotation(center, axis, angle, copy=True)
        new_point3 = self.point3.rotation(center, axis, angle, copy=True)

        new_triangle = Triangle3D(new_point1, new_point2, new_point3,
                                  self.alpha, self.color, self.name)
        if copy:
            return new_triangle
        else:
            self.point1 = new_point1
            self.point2 = new_point2
            self.point3 = new_point3

class CylindricalFace3D(Face3D):
    """
    :param contours2d: The cylinder's contour2D
    :type contours2d: volmdlr.Contour2D
    :param cylindricalsurface3d: Information about the Cylinder
    :type cylindricalsurface3d: CylindricalSurface3D
    :param points: contours2d's point
    :type points: List of volmdlr.Point2D

    :Example:
        >>> contours2d is rectangular and will create a classic cylinder with x= 2*pi*radius, y=h
    """
    min_x_density = 5
    min_y_density = 1

    def __init__(self,
                 cylindricalsurface3d: CylindricalSurface3D,
                 surface2d: Surface2D,
                 name: str = ''):

        self.radius = cylindricalsurface3d.radius
        self.center = cylindricalsurface3d.frame.origin
        self.normal = cylindricalsurface3d.frame.w
        Face3D.__init__(self, surface3d=cylindricalsurface3d,
                        surface2d=surface2d,
                        name=name)

    def copy(self):
        return CylindricalFace3D(self.surface3d.copy(), self.surface2d.copy(),
                           self.name)

    def _bounding_box(self):
        theta_min, theta_max, zmin, zmax = self.surface2d.outer_contour.bounding_rectangle()

        # xp = (volmdlr.X3D.dot(self.surface3d.frame.u) * self.surface3d.frame.u
        #       + volmdlr.X3D.dot(
        #             self.surface3d.frame.v) * self.surface3d.frame.v)
        # xp_norm = xp.norm()
        # if xp_norm != 0:
        #     xp = xp / xp_norm

        # yp = (volmdlr.Y3D.dot(self.surface3d.frame.u) * self.surface3d.frame.u
        #       + volmdlr.Y3D.dot(
        #             self.surface3d.frame.v) * self.surface3d.frame.v)
        # yp_norm = yp.norm()
        # if yp_norm != 0:
        #     yp = yp / yp_norm

        # zp = (volmdlr.Z3D.dot(self.surface3d.frame.u) * self.surface3d.frame.u
        #       + volmdlr.Z3D.dot(
        #             self.surface3d.frame.v) * self.surface3d.frame.v)
        # zp_norm = zp.norm()
        # if zp_norm != 0:
        #     zp = zp / zp_norm

        lower_center = self.surface3d.frame.origin + zmin * self.surface3d.frame.w
        upper_center = self.surface3d.frame.origin + zmax * self.surface3d.frame.w

        xmin, xmax = volmdlr.geometry.cos_image(theta_min, theta_max)
        ymin, ymax = volmdlr.geometry.sin_image(theta_min, theta_max)
        
        points = [(lower_center
                   + xmin * self.surface3d.radius * self.surface3d.frame.u
                   + ymin * self.surface3d.radius * self.surface3d.frame.v),
                  (lower_center
                   + xmax * self.surface3d.radius * self.surface3d.frame.u
                   + ymin * self.surface3d.radius * self.surface3d.frame.v),
                  (lower_center
                   + xmin * self.surface3d.radius * self.surface3d.frame.u
                   + ymax * self.surface3d.radius * self.surface3d.frame.v),
                  (lower_center
                   + xmax * self.surface3d.radius * self.surface3d.frame.u
                   + ymax * self.surface3d.radius * self.surface3d.frame.v),
                  (upper_center
                   + xmin * self.surface3d.radius * self.surface3d.frame.u
                   + ymin * self.surface3d.radius * self.surface3d.frame.v),
                  (upper_center
                   + xmax * self.surface3d.radius * self.surface3d.frame.u
                   + ymin * self.surface3d.radius * self.surface3d.frame.v),
                  (upper_center
                   + xmin * self.surface3d.radius * self.surface3d.frame.u
                   + ymax * self.surface3d.radius * self.surface3d.frame.v),
                  (upper_center
                   + xmax * self.surface3d.radius * self.surface3d.frame.u
                   + ymax * self.surface3d.radius * self.surface3d.frame.v)]


        # ax = self.plot()
        # lower_center.plot(ax=ax, color='g')
        # upper_center.plot(ax=ax, color='b')
        # for p in points:
        #     p.plot(ax=ax, color='r')
        # volmdlr.core.BoundingBox.from_points(points).plot(ax=ax)
        
        return volmdlr.core.BoundingBox.from_points(points)

    def triangulation_lines(self, angle_resolution=5):
        theta_min, theta_max, zmin, zmax = self.surface2d.bounding_rectangle()
        delta_theta = theta_max - theta_min
        nlines = math.ceil(delta_theta * angle_resolution)
        lines = []
        for i in range(nlines):
            theta = theta_min + (i + 1) / (nlines + 1) * delta_theta
            lines.append(vme.Line2D(volmdlr.Point2D(theta, zmin),
                                    volmdlr.Point2D(theta, zmax)))
        return lines, []

    def range_closest(list_point, radius, frame):
        points_set = volmdlr.delete_double_point(list_point)
        points_set3D = CylindricalFace3D.points2d_to3d(None, [points_set],
                                                       radius, frame)

        points_3dint = [points_set3D[0]]
        points_2dint = [points_set[0]]
        s = 1
        for k in range(1, len(points_set)):
            closest = points_set3D[s]
            while closest is None:
                s += 1
                closest = points_set3D[s]
            dist_min = (points_3dint[-1] - closest).norm()
            pos = s
            for i in range(s + 1, len(points_set3D)):
                close_test = points_set3D[i]
                if close_test is None:
                    continue
                else:
                    dist_test = (points_3dint[-1] - close_test).norm()
                    if dist_test <= dist_min:
                        dist_min = dist_test
                        closest = close_test
                        pos = i
            points_2dint.append(points_set[pos])
            points_set3D[pos] = None

        return points_2dint

    # def frame_mapping(self, frame, side, copy=True):
    #     if copy:
    #         new_cylindricalsurface3d = CylindricalSurface3D.frame_mapping(
    #             frame, side, copy)
    #         return CylindricalFace3D(self.contours2d, new_cylindricalsurface3d,
    #                                  points=self.points, name=self.name)
    #     else:
    #         self.cylindricalsurface3d.frame_mapping(frame, side, copy=False)

    def minimum_maximum(self, contour2d, radius):
        points = contour2d.tessel_points

        min_h, min_theta = min([pt[1] for pt in points]), min(
            [pt[0] for pt in points])
        max_h, max_theta = max([pt[1] for pt in points]), max(
            [pt[0] for pt in points])
        return min_h, min_theta, max_h, max_theta

    def minimum_distance_points_cyl(self, other_cyl):
        r1, r2 = self.radius, other_cyl.radius
        min_h1, min_theta1, max_h1, max_theta1 = self.minimum_maximum(
            self.contours2d[0], r1)
        
        n1 = self.normal
        u1 = self.cylindricalsurface3d.frame.u
        v1 = self.cylindricalsurface3d.frame.v
        frame1 = volmdlr.Frame3D(self.center, u1, v1, n1)

        min_h2, min_theta2, max_h2, max_theta2 = self.minimum_maximum(
            other_cyl.contours2d[0], r2)

        n2 = other_cyl.normal
        u2 = other_cyl.cylindricalsurface3d.frame.u
        v2 = other_cyl.cylindricalsurface3d.frame.v
        frame2 = volmdlr.Frame3D(other_cyl.center, u2, v2, n2)
        # st2 = volmdlr.Point3D((r2*math.cos(min_theta2), r2*math.sin(min_theta2), min_h2))
        # start2 = frame2.old_coordinates(st2)

        w = other_cyl.center - self.center

        n1n1, n1u1, n1v1, n1n2, n1u2, n1v2 = n1.dot(n1), n1.dot(u1), n1.dot(
            v1), n1.dot(n2), n1.dot(u2), n1.dot(v2)
        u1u1, u1v1, u1n2, u1u2, u1v2 = u1.dot(u1), u1.dot(v1), u1.dot(
            n2), u1.dot(u2), u1.dot(v2)
        v1v1, v1n2, v1u2, v1v2 = v1.dot(v1), v1.dot(n2), v1.dot(u2), v1.dot(v2)
        n2n2, n2u2, n2v2 = n2.dot(n2), n2.dot(u2), n2.dot(v2)
        u2u2, u2v2, v2v2 = u2.dot(u2), u2.dot(v2), v2.dot(v2)

        w2, wn1, wu1, wv1, wn2, wu2, wv2 = w.dot(w), w.dot(n1), w.dot(
            u1), w.dot(v1), w.dot(n2), w.dot(u2), w.dot(v2)

        # x = (theta1, h1, theta2, h2)
        def distance_squared(x):
            return (n1n1 * (x[1] ** 2) + u1u1 * ((math.cos(x[0])) ** 2) * (
                    r1 ** 2) + v1v1 * ((math.sin(x[0])) ** 2) * (r1 ** 2)
                    + w2 + n2n2 * (x[3] ** 2) + u2u2 * (
                            (math.cos(x[2])) ** 2) * (r2 ** 2) + v2v2 * (
                            (math.sin(x[2])) ** 2) * (r2 ** 2)
                    + 2 * x[1] * r1 * math.cos(x[0]) * n1u1 + 2 * x[
                        1] * r1 * math.sin(x[0]) * n1v1 - 2 * x[1] * wn1
                    - 2 * x[1] * x[3] * n1n2 - 2 * x[1] * r2 * math.cos(
                        x[2]) * n1u2 - 2 * x[1] * r2 * math.sin(x[2]) * n1v2
                    + 2 * math.cos(x[0]) * math.sin(x[0]) * u1v1 * (
                            r1 ** 2) - 2 * r1 * math.cos(x[0]) * wu1
                    - 2 * r1 * x[3] * math.cos(
                        x[0]) * u1n2 - 2 * r1 * r2 * math.cos(x[0]) * math.cos(
                        x[2]) * u1u2
                    - 2 * r1 * r2 * math.cos(x[0]) * math.sin(
                        x[2]) * u1v2 - 2 * r1 * math.sin(x[0]) * wv1
                    - 2 * r1 * x[3] * math.sin(
                        x[0]) * v1n2 - 2 * r1 * r2 * math.sin(x[0]) * math.cos(
                        x[2]) * v1u2
                    - 2 * r1 * r2 * math.sin(x[0]) * math.sin(
                        x[2]) * v1v2 + 2 * x[3] * wn2 + 2 * r2 * math.cos(
                        x[2]) * wu2
                    + 2 * r2 * math.sin(x[2]) * wv2 + 2 * x[3] * r2 * math.cos(
                        x[2]) * n2u2 + 2 * x[3] * r2 * math.sin(x[2]) * n2v2
                    + 2 * math.cos(x[2]) * math.sin(x[2]) * u2v2 * (r2 ** 2))

        x01 = npy.array([(min_theta1 + max_theta1) / 2, (min_h1 + max_h1) / 2,
                         (min_theta2 + max_theta2) / 2, (min_h2 + max_h2) / 2])
        x02 = npy.array([min_theta1, (min_h1 + max_h1) / 2,
                         min_theta2, (min_h2 + max_h2) / 2])
        x03 = npy.array([max_theta1, (min_h1 + max_h1) / 2,
                         max_theta2, (min_h2 + max_h2) / 2])

        minimax = [(min_theta1, min_h1, min_theta2, min_h2),
                   (max_theta1, max_h1, max_theta2, max_h2)]

        res1 = scp.optimize.least_squares(distance_squared, x01,
                                          bounds=minimax)
        res2 = scp.optimize.least_squares(distance_squared, x02,
                                          bounds=minimax)
        res3 = scp.optimize.least_squares(distance_squared, x03,
                                          bounds=minimax)

        pt1 = volmdlr.Point3D(
            (r1 * math.cos(res1.x[0]), r1 * math.sin(res1.x[0]), res1.x[1]))
        p1 = frame1.old_coordinates(pt1)
        pt2 = volmdlr.Point3D(
            (r2 * math.cos(res1.x[2]), r2 * math.sin(res1.x[2]), res1.x[3]))
        p2 = frame2.old_coordinates(pt2)
        d = p1.point_distance(p2)
        result = res1

        res = [res2, res3]
        for couple in res:
            pttest1 = volmdlr.Point3D((r1 * math.cos(couple.x[0]),
                                       r1 * math.sin(couple.x[0]),
                                       couple.x[1]))
            pttest2 = volmdlr.Point3D((r2 * math.cos(couple.x[2]),
                                       r2 * math.sin(couple.x[2]),
                                       couple.x[3]))
            ptest1 = frame1.old_coordinates(pttest1)
            ptest2 = frame2.old_coordinates(pttest2)
            dtest = ptest1.point_distance(ptest2)
            if dtest < d:
                result = couple
                p1, p2 = ptest1, ptest2

        pt1_2d, pt2_2d = volmdlr.Point2D(
            (result.x[0], result.x[1])), volmdlr.Point2D(
            (result.x[2], result.x[3]))

        if not (self.contours2d[0].point_belongs(pt1_2d)):
            # Find the closest one
            points_contours1 = self.contours2d[0].tessel_points

            poly1 = volmdlr.ClosedPolygon2D(points_contours1)
            d1, new_pt1_2d = poly1.PointBorderDistance(pt1_2d,
                                                       return_other_point=True)
            pt1 = volmdlr.Point3D((r1 * math.cos(new_pt1_2d.vector[0]),
                                   r1 * math.sin(new_pt1_2d.vector[0]),
                                   new_pt1_2d.vector[1]))
            p1 = frame1.old_coordinates(pt1)

        if not (other_cyl.contours2d[0].point_belongs(pt2_2d)):
            # Find the closest one
            points_contours2 = other_cyl.contours2d[0].tessel_points

            poly2 = volmdlr.ClosedPolygon2D(points_contours2)
            d2, new_pt2_2d = poly2.PointBorderDistance(pt2_2d,
                                                       return_other_point=True)
            pt2 = volmdlr.Point3D((r2 * math.cos(new_pt2_2d.vector[0]),
                                   r2 * math.sin(new_pt2_2d.vector[0]),
                                   new_pt2_2d.vector[1]))
            p2 = frame2.old_coordinates(pt2)

        return p1, p2

    def minimum_distance_points_plane(self,
                                      planeface):  # Planeface with contour2D
        #### ADD THE FACT THAT PLANEFACE.CONTOURS : [0] = contours totale, le reste = trous
        r = self.radius
        min_h1, min_theta1, max_h1, max_theta1 = self.minimum_maximum(
            self.contours2d[0], r)

        n1 = self.normal
        u1 = self.cylindricalsurface3d.frame.u
        v1 = self.cylindricalsurface3d.frame.v
        frame1 = volmdlr.Frame3D(self.center, u1, v1, n1)
        # st1 = volmdlr.Point3D((r*math.cos(min_theta1), r*math.sin(min_theta1), min_h1))
        # start1 = frame1.old_coordinates(st1)

        poly2d = planeface.polygon2D
        pfpoints = poly2d.points
        xmin, ymin = min([pt[0] for pt in pfpoints]), min(
            [pt[1] for pt in pfpoints])
        xmax, ymax = max([pt[0] for pt in pfpoints]), max(
            [pt[1] for pt in pfpoints])
        origin, vx, vy = planeface.plane.origin, planeface.plane.vectors[0], \
                         planeface.plane.vectors[1]
        pf1_2d, pf2_2d = volmdlr.Point2D((xmin, ymin)), volmdlr.Point2D(
            (xmin, ymax))
        pf3_2d, pf4_2d = volmdlr.Point2D((xmax, ymin)), volmdlr.Point2D(
            (xmax, ymax))
        pf1, pf2 = pf1_2d.to_3d(origin, vx, vy), pf2_2d.to_3d(origin, vx, vy)
        pf3, _ = pf3_2d.to_3d(origin, vx, vy), pf4_2d.to_3d(origin, vx, vy)

        u, v = (pf3 - pf1), (pf2 - pf1)
        u.normalize()
        v.normalize()

        w = pf1 - self.center

        n1n1, n1u1, n1v1, n1u, n1v = n1.dot(n1), n1.dot(u1), n1.dot(
            v1), n1.dot(u), n1.dot(v)
        u1u1, u1v1, u1u, u1v = u1.dot(u1), u1.dot(v1), u1.dot(u), u1.dot(v)
        v1v1, v1u, v1v = v1.dot(v1), v1.dot(u), v1.dot(v)
        uu, uv, vv = u.dot(u), u.dot(v), v.dot(v)

        w2, wn1, wu1, wv1, wu, wv = w.dot(w), w.dot(n1), w.dot(u1), w.dot(
            v1), w.dot(u), w.dot(v)

        # x = (h, theta, x, y)
        def distance_squared(x):
            return (n1n1 * (x[0] ** 2) + ((math.cos(x[1])) ** 2) * u1u1 * (
                    r ** 2) + ((math.sin(x[1])) ** 2) * v1v1 * (r ** 2)
                    + w2 + uu * (x[2] ** 2) + vv * (x[3] ** 2) + 2 * x[
                        0] * math.cos(x[1]) * r * n1u1
                    + 2 * x[0] * math.sin(x[1]) * r * n1v1 - 2 * x[
                        0] * wn1 - 2 * x[0] * x[2] * n1u
                    - 2 * x[0] * x[3] * n1v + 2 * math.sin(x[1]) * math.cos(
                        x[1]) * u1v1 * (r ** 2)
                    - 2 * r * math.cos(x[1]) * wu1 - 2 * r * x[2] * math.cos(
                        x[1]) * u1u
                    - 2 * r * x[3] * math.sin(x[1]) * u1v - 2 * r * math.sin(
                        x[1]) * wv1
                    - 2 * r * x[2] * math.sin(x[1]) * v1u - 2 * r * x[
                        3] * math.sin(x[1]) * v1v
                    + 2 * x[2] * wu + 2 * x[3] * wv + 2 * x[2] * x[3] * uv)

        x01 = npy.array([(min_h1 + max_h1) / 2, (min_theta1 + max_theta1) / 2,
                         (xmax - xmin) / 2, (ymax - ymin) / 2])

        minimax = [(min_h1, min_theta1, 0, 0),
                   (max_h1, max_theta1, xmax - xmin, ymax - ymin)]

        res1 = scp.optimize.least_squares(distance_squared, x01,
                                          bounds=minimax)

        pt1 = volmdlr.Point3D(
            (r * math.cos(res1.x[1]), r * math.sin(res1.x[1]), res1.x[0]))
        p1 = frame1.old_coordinates(pt1)
        p2 = pf1 + res1.x[2] * u + res1.x[3] * v
        pt1_2d = volmdlr.Point2D((res1.x[1], res1.x[0]))
        pt2_2d = p2.to_2d(pf1, u, v)

        if not (self.contours2d[0].point_belongs(pt1_2d)):
            # Find the closest one
            points_contours1 = self.contours2d[0].tessel_points

            poly1 = volmdlr.ClosedPolygon2D(points_contours1)
            d1, new_pt1_2d = poly1.PointBorderDistance(pt1_2d,
                                                       return_other_point=True)
            pt1 = volmdlr.Point3D((r * math.cos(new_pt1_2d.vector[0]),
                                   r * math.sin(new_pt1_2d.vector[0]),
                                   new_pt1_2d.vector[1]))
            p1 = frame1.old_coordinates(pt1)

        if not (planeface.contours[0].point_belongs(pt2_2d)):
            # Find the closest one
            d2, new_pt2_2d = planeface.polygon2D.PointBorderDistance(pt2_2d,
                                                                     return_other_point=True)

            p2 = new_pt2_2d.to_3d(pf1, u, v)

        return p1, p2

    def minimum_distance(self, other_face, return_points=False):
        if other_face.__class__ is CylindricalFace3D:
            p1, p2 = self.minimum_distance_points_cyl(other_face)
            if return_points:
                return p1.point_distance(p2), p1, p2
            else:
                return p1.point_distance(p2)

        if other_face.__class__ is PlaneFace3D:
            p1, p2 = self.minimum_distance_points_plane(other_face)
            if return_points:
                return p1.point_distance(p2), p1, p2
            else:
                return p1.point_distance(p2)

        if other_face.__class__ is ToroidalFace3D:
            p1, p2 = other_face.minimum_distance_points_cyl(self)
            if return_points:
                return p1.point_distance(p2), p1, p2
            else:
                return p1.point_distance(p2)

        else:
            return NotImplementedError


class ToroidalFace3D(Face3D):
    """
    :param contours2d: The Tore's contour2D
    :type contours2d: volmdlr.Contour2D
    :param toroidalsurface3d: Information about the Tore
    :type toroidalsurface3d: ToroidalSurface3D
    :param theta: angle of cut in main circle direction
    :param phi: angle of cut in secondary circle direction
    :type points: List of float

    Example
        contours2d is rectangular and will create a classic tore with x:2*pi, y:2*pi
        x is for exterior, and y for the circle to revolute
        points = [pi, 2*pi] for an half tore
    """
    min_x_density = 5
    min_y_density = 1

    def __init__(self, toroidalsurface3d: ToroidalSurface3D,
                 surface2d: Surface2D,
                 name: str = ''):

        # self.toroidalsurface3d = toroidalsurface3d

        self.center = toroidalsurface3d.frame.origin
        self.normal = toroidalsurface3d.frame.w

        theta_min, theta_max, phi_min, phi_max = surface2d.outer_contour.bounding_rectangle()

        self.theta_min = theta_min
        self.theta_max = theta_max
        self.phi_min = phi_min
        self.phi_max = phi_max

        # contours3d = [self.toroidalsurface3d.contour2d_to_3d(c)\
        #               for c in [outer_contour2d]+inners_contours2d]

        Face3D.__init__(self,
                        surface3d=toroidalsurface3d,
                        surface2d=surface2d,
                        name=name)

    def copy(self):
        return ToroidalFace3D(self.surface3d.copy(), self.surface2d.copy(),
                              self.name)

    def points_resolution(self, line, pos,
                          resolution):  # With a resolution wished
        points = []
        points.append(line.points[0])
        limit = line.points[1].vector[pos]
        start = line.points[0].vector[pos]
        vec = [0, 0]
        vec[pos] = start
        echelon = [line.points[0].vector[0] - vec[0],
                   line.points[0].vector[1] - vec[1]]
        flag = start + resolution
        while flag < limit:
            echelon[pos] = flag
            flag += resolution
            points.append(volmdlr.Point2D(echelon))
        points.append(line.points[1])
        return points

    def _bounding_box(self):
        return self.surface3d._bounding_box()

    def triangulation_lines(self, angle_resolution=5):
        theta_min, theta_max, phi_min, phi_max = self.surface2d.bounding_rectangle()

        delta_theta = theta_max - theta_min
        nlines_x = int(delta_theta * angle_resolution)
        lines_x = []
        for i in range(nlines_x):
            theta = theta_min + (i + 1) / (nlines_x + 1) * delta_theta
            lines_x.append(vme.Line2D(volmdlr.Point2D(theta, phi_min),
                                      volmdlr.Point2D(theta, phi_max)))
        delta_phi = phi_max - phi_min
        nlines_y = int(delta_phi * angle_resolution)
        lines_y = []
        for i in range(nlines_y):
            phi = phi_min + (i + 1) / (nlines_y + 1) * delta_phi
            lines_y.append(vme.Line2D(volmdlr.Point2D(theta_min, phi),
                                      volmdlr.Point2D(theta_max, phi)))
        return lines_x, lines_y

    def minimum_maximum_tore(self, contour2d):
        points = contour2d.tessel_points

        min_phi, min_theta = min([pt[1] for pt in points]), min(
            [pt[0] for pt in points])
        max_phi, max_theta = max([pt[1] for pt in points]), max(
            [pt[0] for pt in points])
        return min_phi, min_theta, max_phi, max_theta

    def minimum_distance_points_tore(self, other_tore):
        R1, r1, R2, r2 = self.rcenter, self.rcircle, other_tore.rcenter, other_tore.rcircle

        min_phi1, min_theta1, max_phi1, max_theta1 = self.minimum_maximum_tore(
            self.contours2d[0])

        # start1 = self.start
        n1 = self.normal
        u1 = self.toroidalsurface3d.frame.u
        v1 = self.toroidalsurface3d.frame.v
        frame1 = volmdlr.Frame3D(self.center, u1, v1, n1)
        # start1 = self.points2d_to3d([[min_theta1, min_phi1]], R1, r1, frame1)

        min_phi2, min_theta2, max_phi2, max_theta2 = self.minimum_maximum_tore(
            other_tore.contours2d[0])

        # start2 = other_tore.start
        n2 = other_tore.normal
        u2 = other_tore.toroidalsurface3d.frame.u
        v2 = other_tore.toroidalsurface3d.frame.v
        frame2 = volmdlr.Frame3D(other_tore.center, u2, v2, n2)
        # start2 = other_tore.points2d_to3d([[min_theta2, min_phi2]], R2, r2, frame2)

        w = other_tore.center - self.center

        n1n1, n1u1, n1v1, n1n2, n1u2, n1v2 = n1.dot(n1), n1.dot(u1), n1.dot(
            v1), n1.dot(n2), n1.dot(u2), n1.dot(v2)
        u1u1, u1v1, u1n2, u1u2, u1v2 = u1.dot(u1), u1.dot(v1), u1.dot(
            n2), u1.dot(u2), u1.dot(v2)
        v1v1, v1n2, v1u2, v1v2 = v1.dot(v1), v1.dot(n2), v1.dot(u2), v1.dot(v2)
        n2n2, n2u2, n2v2 = n2.dot(n2), n2.dot(u2), n2.dot(v2)
        u2u2, u2v2, v2v2 = u2.dot(u2), u2.dot(v2), v2.dot(v2)

        w2, wn1, wu1, wv1, wn2, wu2, wv2 = w.dot(w), w.dot(n1), w.dot(
            u1), w.dot(v1), w.dot(n2), w.dot(u2), w.dot(v2)

        # x = (phi1, theta1, phi2, theta2)
        def distance_squared(x):
            return (u1u1 * (((R1 + r1 * math.cos(x[0])) * math.cos(x[1])) ** 2)
                    + v1v1 * (((R1 + r1 * math.cos(x[0])) * math.sin(
                        x[1])) ** 2)
                    + n1n1 * ((math.sin(x[0])) ** 2) * (r1 ** 2) + w2
                    + u2u2 * (((R2 + r2 * math.cos(x[2])) * math.cos(
                        x[3])) ** 2)
                    + v2v2 * (((R2 + r2 * math.cos(x[2])) * math.sin(
                        x[3])) ** 2)
                    + n2n2 * ((math.sin(x[2])) ** 2) * (r2 ** 2)
                    + 2 * u1v1 * math.cos(x[1]) * math.sin(x[1]) * (
                            (R1 + r1 * math.cos(x[0])) ** 2)
                    + 2 * (R1 + r1 * math.cos(x[0])) * math.cos(
                        x[1]) * r1 * math.sin(x[0]) * n1u1
                    - 2 * (R1 + r1 * math.cos(x[0])) * math.cos(x[1]) * wu1
                    - 2 * (R1 + r1 * math.cos(x[0])) * (
                            R2 + r2 * math.cos(x[2])) * math.cos(
                        x[1]) * math.cos(x[3]) * u1u2
                    - 2 * (R1 + r1 * math.cos(x[0])) * (
                            R2 + r2 * math.cos(x[2])) * math.cos(
                        x[1]) * math.sin(x[3]) * u1v2
                    - 2 * (R1 + r1 * math.cos(x[0])) * math.cos(
                        x[1]) * r2 * math.sin(x[2]) * u1n2
                    + 2 * (R1 + r1 * math.cos(x[0])) * math.sin(
                        x[1]) * r1 * math.sin(x[0]) * n1v1
                    - 2 * (R1 + r1 * math.cos(x[0])) * math.sin(x[1]) * wv1
                    - 2 * (R1 + r1 * math.cos(x[0])) * (
                            R2 + r2 * math.cos(x[2])) * math.sin(
                        x[1]) * math.cos(x[3]) * v1u2
                    - 2 * (R1 + r1 * math.cos(x[0])) * (
                            R2 + r2 * math.cos(x[2])) * math.sin(
                        x[1]) * math.sin(x[3]) * v1v2
                    - 2 * (R1 + r1 * math.cos(x[0])) * math.sin(
                        x[1]) * r2 * math.sin(x[2]) * v1n2
                    - 2 * r1 * math.sin(x[0]) * wn1
                    - 2 * r1 * math.sin(x[0]) * (
                            R2 + r2 * math.cos(x[2])) * math.cos(
                        x[3]) * n1u2
                    - 2 * r1 * math.sin(x[0]) * (
                            R2 + r2 * math.cos(x[2])) * math.sin(
                        x[3]) * n1v2
                    - 2 * r1 * r2 * math.sin(x[0]) * math.sin(x[2]) * n1n2
                    + 2 * (R2 + r2 * math.cos(x[2])) * math.cos(x[3]) * wu2
                    + 2 * (R2 + r2 * math.cos(x[2])) * math.sin(x[3]) * wv2
                    + 2 * r2 * math.sin(x[2]) * wn2
                    + 2 * u2v2 * math.cos(x[3]) * math.sin(x[3]) * (
                            (R2 + r2 * math.cos(x[2])) ** 2)
                    + 2 * math.cos(x[3]) * (
                            R2 + r2 * math.cos(x[2])) * r2 * math.sin(
                        x[2]) * n2u2
                    + 2 * math.sin(x[3]) * (
                            R2 + r2 * math.cos(x[2])) * r2 * math.sin(
                        x[2]) * n2v2)

        x01 = npy.array(
            [(min_phi1 + max_phi1) / 2, (min_theta1 + max_theta1) / 2,
             (min_phi2 + max_phi2) / 2, (min_theta2 + max_theta2) / 2])
        x02 = npy.array([min_phi1, min_theta1,
                         min_phi2, min_theta2])
        x03 = npy.array([max_phi1, max_theta1,
                         max_phi2, max_theta2])

        minimax = [(min_phi1, min_theta1, min_phi2, min_theta2),
                   (max_phi1, max_theta1, max_phi2, max_theta2)]

        res1 = scp.optimize.least_squares(distance_squared, x01,
                                          bounds=minimax)
        res2 = scp.optimize.least_squares(distance_squared, x02,
                                          bounds=minimax)
        res3 = scp.optimize.least_squares(distance_squared, x03,
                                          bounds=minimax)

        # frame1, frame2 = volmdlr.Frame3D(self.center, u1, v1, n1), volmdlr.Frame3D(other_tore.center, u2, v2, n2)
        pt1 = self.points2d_to3d([[res1.x[1], res1.x[0]]], R1, r1, frame1)
        pt2 = self.points2d_to3d([[res1.x[3], res1.x[2]]], R2, r2, frame2)
        p1, p2 = pt1[0], pt2[0]
        d = p1.point_distance(p2)
        result = res1

        res = [res2, res3]
        for couple in res:
            ptest1 = self.points2d_to3d([[couple.x[1], couple.x[0]]], R1, r1,
                                        frame1)
            ptest2 = self.points2d_to3d([[couple.x[3], couple.x[2]]], R2, r2,
                                        frame2)
            dtest = ptest1[0].point_distance(ptest2[0])
            if dtest < d:
                result = couple
                p1, p2 = ptest1[0], ptest2[0]

        pt1_2d, pt2_2d = volmdlr.Point2D(
            (result.x[1], result.x[0])), volmdlr.Point2D(
            (result.x[3], result.x[2]))

        if not (self.contours2d[0].point_belongs(pt1_2d)):
            # Find the closest one
            points_contours1 = self.contours2d[0].tessel_points

            poly1 = volmdlr.ClosedPolygon2D(points_contours1)
            d1, new_pt1_2d = poly1.PointBorderDistance(pt1_2d,
                                                       return_other_point=True)

            pt1 = self.points2d_to3d([new_pt1_2d], R1, r1, frame1)
            p1 = pt1[0]

        if not (other_tore.contours2d[0].point_belongs(pt2_2d)):
            # Find the closest one
            points_contours2 = other_tore.contours2d[0].tessel_points

            poly2 = volmdlr.ClosedPolygon2D(points_contours2)
            d2, new_pt2_2d = poly2.PointBorderDistance(pt2_2d,
                                                       return_other_point=True)

            pt2 = self.points2d_to3d([new_pt2_2d], R2, r2, frame2)
            p2 = pt2[0]

        return p1, p2

    def minimum_distance_points_cyl(self, cyl):
        R2, r2, r = self.rcenter, self.rcircle, cyl.radius

        min_h, min_theta, max_h, max_theta = cyl.minimum_maximum(
            cyl.contours2d[0], r)

        n1 = cyl.normal
        u1 = cyl.cylindricalsurface3d.frame.u
        v1 = cyl.cylindricalsurface3d.frame.v
        frame1 = volmdlr.Frame3D(cyl.center, u1, v1, n1)
        # st1 = volmdlr.Point3D((r*math.cos(min_theta), r*math.sin(min_theta), min_h))
        # start1 = frame1.old_coordinates(st1)

        min_phi2, min_theta2, max_phi2, max_theta2 = self.minimum_maximum_tore(
            self.contours2d[0])

        n2 = self.normal
        u2 = self.toroidalsurface3d.frame.u
        v2 = self.toroidalsurface3d.frame.v
        frame2 = volmdlr.Frame3D(self.center, u2, v2, n2)
        # start2 = self.points2d_to3d([[min_theta2, min_phi2]], R2, r2, frame2)

        w = self.center - cyl.center

        n1n1, n1u1, n1v1, n1n2, n1u2, n1v2 = n1.dot(n1), n1.dot(u1), n1.dot(
            v1), n1.dot(n2), n1.dot(u2), n1.dot(v2)
        u1u1, u1v1, u1n2, u1u2, u1v2 = u1.dot(u1), u1.dot(v1), u1.dot(
            n2), u1.dot(u2), u1.dot(v2)
        v1v1, v1n2, v1u2, v1v2 = v1.dot(v1), v1.dot(n2), v1.dot(u2), v1.dot(v2)
        n2n2, n2u2, n2v2 = n2.dot(n2), n2.dot(u2), n2.dot(v2)
        u2u2, u2v2, v2v2 = u2.dot(u2), u2.dot(v2), v2.dot(v2)

        w2, wn1, wu1, wv1, wn2, wu2, wv2 = w.dot(w), w.dot(n1), w.dot(
            u1), w.dot(v1), w.dot(n2), w.dot(u2), w.dot(v2)

        # x = (theta, h, phi2, theta2)
        def distance_squared(x):
            return (u1u1 * ((math.cos(x[0]) * r) ** 2) + v1v1 * (
                    (math.sin(x[0]) * r) ** 2)
                    + n1n1 * (x[1] ** 2) + w2
                    + u2u2 * (((R2 + r2 * math.cos(x[2])) * math.cos(
                        x[3])) ** 2)
                    + v2v2 * (((R2 + r2 * math.cos(x[2])) * math.sin(
                        x[3])) ** 2)
                    + n2n2 * ((math.sin(x[2])) ** 2) * (r2 ** 2)
                    + 2 * u1v1 * math.cos(x[0]) * math.sin(x[0]) * (r ** 2)
                    + 2 * r * math.cos(x[0]) * x[1] * n1u1 - 2 * r * math.cos(
                        x[0]) * wu1
                    - 2 * r * math.cos(x[0]) * (
                            R2 + r2 * math.cos(x[2])) * math.cos(
                        x[3]) * u1u2
                    - 2 * r * math.cos(x[0]) * (
                            R2 + r2 * math.cos(x[2])) * math.sin(
                        x[3]) * u1v2
                    - 2 * r * math.cos(x[0]) * r2 * math.sin(x[2]) * u1n2
                    + 2 * r * math.sin(x[0]) * x[1] * n1v1 - 2 * r * math.sin(
                        x[0]) * wv1
                    - 2 * r * math.sin(x[0]) * (
                            R2 + r2 * math.cos(x[2])) * math.cos(
                        x[3]) * v1u2
                    - 2 * r * math.sin(x[0]) * (
                            R2 + r2 * math.cos(x[2])) * math.sin(
                        x[3]) * v1v2
                    - 2 * r * math.sin(x[0]) * r2 * math.sin(x[2]) * v1n2 - 2 *
                    x[1] * wn1
                    - 2 * x[1] * (R2 + r2 * math.cos(x[2])) * math.cos(
                        x[3]) * n1u2
                    - 2 * x[1] * (R2 + r2 * math.cos(x[2])) * math.sin(
                        x[3]) * n1v2
                    - 2 * x[1] * r2 * math.sin(x[2]) * n1n2
                    + 2 * (R2 + r2 * math.cos(x[2])) * math.cos(x[3]) * wu2
                    + 2 * (R2 + r2 * math.cos(x[2])) * math.sin(x[3]) * wv2
                    + 2 * r2 * math.sin(x[2]) * wn2
                    + 2 * u2v2 * math.cos(x[3]) * math.sin(x[3]) * (
                            (R2 + r2 * math.cos(x[2])) ** 2)
                    + 2 * math.cos(x[3]) * (
                            R2 + r2 * math.cos(x[2])) * r2 * math.sin(
                        x[2]) * n2u2
                    + 2 * math.sin(x[3]) * (
                            R2 + r2 * math.cos(x[2])) * r2 * math.sin(
                        x[2]) * n2v2)

        x01 = npy.array([(min_theta + max_theta) / 2, (min_h + max_h) / 2,
                         (min_phi2 + max_phi2) / 2,
                         (min_theta2 + max_theta2) / 2])
        x02 = npy.array([min_theta, min_h,
                         min_phi2, min_theta2])
        x03 = npy.array([max_theta, max_h,
                         max_phi2, max_theta2])

        minimax = [(min_theta, min_h, min_phi2, min_theta2),
                   (max_theta, max_h, max_phi2, max_theta2)]

        res1 = scp.optimize.least_squares(distance_squared, x01,
                                          bounds=minimax)
        res2 = scp.optimize.least_squares(distance_squared, x02,
                                          bounds=minimax)
        res3 = scp.optimize.least_squares(distance_squared, x03,
                                          bounds=minimax)

        pt1 = volmdlr.Point3D(
            (r * math.cos(res1.x[0]), r * math.sin(res1.x[0]), res1.x[1]))
        p1 = frame1.old_coordinates(pt1)
        pt2 = self.points2d_to3d([[res1.x[3], res1.x[2]]], R2, r2, frame2)
        p2 = pt2[0]
        d = p1.point_distance(p2)
        result = res1

        res = [res2, res3]
        for couple in res:
            pttest1 = volmdlr.Point3D((r * math.cos(couple.x[0]),
                                       r * math.sin(couple.x[0]), couple.x[1]))
            ptest1 = frame1.old_coordinates(pttest1)
            ptest2 = self.points2d_to3d([[couple.x[3], couple.x[2]]], R2, r2,
                                        frame2)
            dtest = ptest1.point_distance(ptest2[0])
            if dtest < d:
                result = couple
                p1, p2 = ptest1, ptest2[0]

        pt1_2d, pt2_2d = volmdlr.Point2D(
            (result.x[0], result.x[1])), volmdlr.Point2D(
            (result.x[3], result.x[2]))

        if not (self.contours2d[0].point_belongs(pt2_2d)):
            # Find the closest one
            points_contours2 = self.contours2d[0].tessel_points

            poly2 = volmdlr.ClosedPolygon2D(points_contours2)
            d2, new_pt2_2d = poly2.PointBorderDistance(pt2_2d,
                                                       return_other_point=True)

            pt2 = self.points2d_to3d([new_pt2_2d], R2, r2, frame2)
            p2 = pt2[0]

        if not (cyl.contours2d[0].point_belongs(pt1_2d)):
            # Find the closest one
            points_contours1 = cyl.contours2d[0].tessel_points

            poly1 = volmdlr.ClosedPolygon2D(points_contours1)
            d1, new_pt1_2d = poly1.PointBorderDistance(pt1_2d,
                                                       return_other_point=True)

            pt1 = volmdlr.Point3D((r * math.cos(new_pt1_2d.vector[0]),
                                   r * math.sin(new_pt1_2d.vector[0]),
                                   new_pt1_2d.vector[1]))
            p1 = frame1.old_coordinates(pt1)

        return p1, p2

    def minimum_distance_points_plane(self,
                                      planeface):  # Planeface with contour2D
        # TODO: check that it takes into account holes

        poly2d = planeface.polygon2D
        pfpoints = poly2d.points
        xmin, ymin = min([pt[0] for pt in pfpoints]), min(
            [pt[1] for pt in pfpoints])
        xmax, ymax = max([pt[0] for pt in pfpoints]), max(
            [pt[1] for pt in pfpoints])
        origin, vx, vy = planeface.plane.origin, planeface.plane.vectors[0], \
                         planeface.plane.vectors[1]
        pf1_2d, pf2_2d = volmdlr.Point2D((xmin, ymin)), volmdlr.Point2D(
            (xmin, ymax))
        pf3_2d, pf4_2d = volmdlr.Point2D((xmax, ymin)), volmdlr.Point2D(
            (xmax, ymax))
        pf1, pf2 = pf1_2d.to_3d(origin, vx, vy), pf2_2d.to_3d(origin, vx, vy)
        pf3, _ = pf3_2d.to_3d(origin, vx, vy), pf4_2d.to_3d(origin, vx, vy)

        u, v = (pf3 - pf1), (pf2 - pf1)
        u.normalize()
        v.normalize()

        R1, r1 = self.rcenter, self.rcircle
        min_phi1, min_theta1, max_phi1, max_theta1 = self.minimum_maximum_tore(
            self.contours2d[0])

        n1 = self.normal
        u1 = self.toroidalsurface3d.frame.u
        v1 = self.toroidalsurface3d.frame.v
        frame1 = volmdlr.Frame3D(self.center, u1, v1, n1)
        # start1 = self.points2d_to3d([[min_theta1, min_phi1]], R1, r1, frame1)

        w = self.center - pf1

        n1n1, n1u1, n1v1, n1u, n1v = n1.dot(n1), n1.dot(u1), n1.dot(
            v1), n1.dot(u), n1.dot(v)
        u1u1, u1v1, u1u, u1v = u1.dot(u1), u1.dot(v1), u1.dot(u), u1.dot(v)
        v1v1, v1u, v1v = v1.dot(v1), v1.dot(u), v1.dot(v)
        uu, uv, vv = u.dot(u), u.dot(v), v.dot(v)

        w2, wn1, wu1, wv1, wu, wv = w.dot(w), w.dot(n1), w.dot(u1), w.dot(
            v1), w.dot(u), w.dot(v)

        # x = (x, y, phi1, theta1)
        def distance_squared(x):
            return (uu * (x[0] ** 2) + vv * (x[1] ** 2) + w2
                    + u1u1 * (((R1 + r1 * math.cos(x[2])) * math.cos(
                        x[3])) ** 2)
                    + v1v1 * (((R1 + r1 * math.cos(x[2])) * math.sin(
                        x[3])) ** 2)
                    + n1n1 * ((math.sin(x[2])) ** 2) * (r1 ** 2)
                    + 2 * x[0] * x[1] * uv - 2 * x[0] * wu
                    - 2 * x[0] * (R1 + r1 * math.cos(x[2])) * math.cos(
                        x[3]) * u1u
                    - 2 * x[0] * (R1 + r1 * math.cos(x[2])) * math.sin(
                        x[3]) * v1u
                    - 2 * x[0] * math.sin(x[2]) * r1 * n1u - 2 * x[1] * wv
                    - 2 * x[1] * (R1 + r1 * math.cos(x[2])) * math.cos(
                        x[3]) * u1v
                    - 2 * x[1] * (R1 + r1 * math.cos(x[2])) * math.sin(
                        x[3]) * v1v
                    - 2 * x[1] * math.sin(x[2]) * r1 * n1v
                    + 2 * (R1 + r1 * math.cos(x[2])) * math.cos(x[3]) * wu1
                    + 2 * (R1 + r1 * math.cos(x[2])) * math.sin(x[3]) * wv1
                    + 2 * math.sin(x[2]) * r1 * wn1
                    + 2 * u1v1 * math.cos(x[3]) * math.sin(x[3]) * (
                            (R1 + r1 * math.cos(x[2])) ** 2)
                    + 2 * (R1 + r1 * math.cos(x[2])) * math.cos(
                        x[3]) * r1 * math.sin(x[2]) * n1u1
                    + 2 * (R1 + r1 * math.cos(x[2])) * math.sin(
                        x[3]) * r1 * math.sin(x[2]) * n1v1)

        x01 = npy.array([(xmax - xmin) / 2, (ymax - ymin) / 2,
                         (min_phi1 + max_phi1) / 2,
                         (min_theta1 + max_theta1) / 2])

        minimax = [(0, 0, min_phi1, min_theta1),
                   (xmax - xmin, ymax - ymin, max_phi1, max_theta1)]

        res1 = scp.optimize.least_squares(distance_squared, x01,
                                          bounds=minimax)

        # frame1 = volmdlr.Frame3D(self.center, u1, v1, n1)
        pt1 = self.points2d_to3d([[res1.x[3], res1.x[2]]], R1, r1, frame1)
        p1 = pt1[0]
        p2 = pf1 + res1.x[2] * u + res1.x[3] * v

        pt1_2d = volmdlr.Point2D((res1.x[3], res1.x[2]))
        pt2_2d = p2.to_2d(pf1, u, v)

        if not (self.contours2d[0].point_belongs(pt1_2d)):
            # Find the closest one
            points_contours1 = self.contours2d[0].tessel_points

            poly1 = volmdlr.ClosedPolygon2D(points_contours1)
            d1, new_pt1_2d = poly1.PointBorderDistance(pt1_2d,
                                                       return_other_point=True)

            pt1 = self.points2d_to3d([new_pt1_2d], R1, r1, frame1)
            p1 = pt1[0]

        if not (planeface.contours[0].point_belongs(pt2_2d)):
            # Find the closest one
            d2, new_pt2_2d = planeface.polygon2D.PointBorderDistance(pt2_2d,
                                                                     return_other_point=True)

            p2 = new_pt2_2d.to_3d(pf1, u, v)

        return p1, p2

    def minimum_distance(self, other_face, return_points=False):
        if other_face.__class__ is ToroidalFace3D:
            p1, p2 = self.minimum_distance_points_tore(other_face)
            if return_points:
                return p1.point_distance(p2), p1, p2
            else:
                return p1.point_distance(p2)

        if other_face.__class__ is CylindricalFace3D:
            p1, p2 = self.minimum_distance_points_cyl(other_face)
            if return_points:
                return p1.point_distance(p2), p1, p2
            else:
                return p1.point_distance(p2)

        if other_face.__class__ is PlaneFace3D:
            p1, p2 = self.minimum_distance_points_plane(other_face)
            if return_points:
                return p1.point_distance(p2), p1, p2
            else:
                return p1.point_distance(p2)
        else:
            return NotImplementedError


class ConicalFace3D(Face3D):
    """
    :param contours2d: The Cone's contour2D
    :type contours2d: volmdlr.Contour2D
    :param conicalsurface3d: Information about the Cone
    :type conicalsurface3d: ConicalSurface3D
    :param points: Contour2d's parameter Cone
    :type points: List of float

    """
    min_x_density = 5
    min_y_density = 1

    def __init__(self, conicalsurface3d: ConicalSurface3D,
                 surface2d: Surface2D,
                 name: str = ''):

        Face3D.__init__(self,
                        surface3d=conicalsurface3d,
                        surface2d=surface2d,
                        name=name)

    def _bounding_box(self):
        theta_min, theta_max, zmin, zmax = self.surface2d.outer_contour.bounding_rectangle()

        xp = (volmdlr.X3D.dot(self.surface3d.frame.u) * self.surface3d.frame.u
              + volmdlr.X3D.dot(
                    self.surface3d.frame.v) * self.surface3d.frame.v)
        try:
            xp.normalize()
        except ZeroDivisionError:
            pass
        yp = (volmdlr.Y3D.dot(self.surface3d.frame.u) * self.surface3d.frame.u
              + volmdlr.Y3D.dot(
                    self.surface3d.frame.v) * self.surface3d.frame.v)

        try:
            yp.normalize()
        except ZeroDivisionError:
            pass

        zp = (volmdlr.Z3D.dot(self.surface3d.frame.u) * self.surface3d.frame.u
              + volmdlr.Z3D.dot(
                    self.surface3d.frame.v) * self.surface3d.frame.v)
        try:
            zp.normalize()
        except ZeroDivisionError:
            pass

        lower_center = self.surface3d.frame.origin + zmin * self.surface3d.frame.w
        upper_center = self.surface3d.frame.origin + zmax * self.surface3d.frame.w
        lower_radius = math.tan(self.surface3d.semi_angle) * zmin
        upper_radius = math.tan(self.surface3d.semi_angle) * zmax

        points = [lower_center - lower_radius * xp,
                  lower_center + lower_radius * xp,
                  lower_center - lower_radius * yp,
                  lower_center + lower_radius * yp,
                  lower_center - lower_radius * zp,
                  lower_center + lower_radius * zp,
                  upper_center - upper_radius * xp,
                  upper_center + upper_radius * xp,
                  upper_center - upper_radius * yp,
                  upper_center + upper_radius * yp,
                  upper_center - upper_radius * zp,
                  upper_center + upper_radius * zp,
                  ]

        return volmdlr.core.BoundingBox.from_points(points)

    def triangulation_lines(self, angle_resolution=5):
        theta_min, theta_max, zmin, zmax = self.surface2d.bounding_rectangle()
        delta_theta = theta_max - theta_min
        nlines = int(delta_theta * angle_resolution)
        lines_x = []
        for i in range(nlines):
            theta = theta_min + (i + 1) / (nlines + 1) * delta_theta
            lines_x.append(vme.Line2D(volmdlr.Point2D(theta, zmin),
                                      volmdlr.Point2D(theta, zmax)))

        if zmin < 1e-9:
            delta_z = zmax - zmin
            lines_y = [vme.Line2D(volmdlr.Point2D(theta_min, zmin + 0.1 * delta_z),
                                  volmdlr.Point2D(theta_max, zmin + 0.1 * delta_z))]
        else:
            lines_y = []
        return lines_x, lines_y

    # def create_triangle(self, all_contours_points, part):
    #     Triangles, ts = [], []
    #     pts, h_list = [], []
    #     for listpt in all_contours_points:
    #         for pt in listpt:
    #             pts.append(pt)
    #             h_list.append(pt[1])
    #     if part == 'bot':
    #         h_concerned = min(h_list)
    #     else:
    #         h_concerned = max(h_list)
    #     peak_list, other = [], []
    #     for pt in pts:
    #         if pt[1] == h_concerned:
    #             peak_list.append(pt)
    #         else:
    #             other.append(pt)
    #     points = [peak_list[0]] + other
    #
    #     for i in range(1, len(points)):
    #         if i == len(points) - 1:
    #             vertices = [points[i].vector, points[0].vector,
    #                         points[1].vector]
    #             segments = [[0, 1], [1, 2], [2, 0]]
    #             listindice = [i, 0, 1]
    #         else:
    #             vertices = [points[i].vector, points[0].vector,
    #                         points[i + 1].vector]
    #             segments = [[0, 1], [1, 2], [2, 0]]
    #             listindice = [i, 0, i + 1]
    #         tri = {'vertices': vertices, 'segments': segments}
    #         t = triangle.triangulate(tri, 'p')
    #         if 'triangles' in t:
    #             triangles = t['triangles'].tolist()
    #             triangles[0] = listindice
    #             Triangles.append(triangles)
    #         else:
    #             Triangles.append(None)
    #         ts.append(t)
    #
    #     return points, Triangles


class SphericalFace3D(Face3D):
    """
    :param contours2d: The Sphere's contour2D
    :type contours2d: volmdlr.Contour2D
    :param sphericalsurface3d: Information about the Sphere
    :type sphericalsurface3d: SphericalSurface3D
    :param points: Angle's Sphere
    :type points: List of float

    """
    min_x_density = 5
    min_y_density = 5

    def __init__(self, spherical_surface3d: SphericalSurface3D,
                 surface2d: Surface2D,
                 name: str = ''):
        Face3D.__init__(self,
                        surface3d=spherical_surface3d,
                        surface2d=surface2d,
                        name=name)

    def _bounding_box(self):
        # To be enhanced
        return self.surface3d._bounding_box()

    def triangulation_lines(self, angle_resolution=7):
        theta_min, theta_max, phi_min, phi_max = self.surface2d.bounding_rectangle()

        delta_theta = theta_max - theta_min
        nlines_x = int(delta_theta * angle_resolution)
        lines_x = []
        for i in range(nlines_x):
            theta = theta_min + (i + 1) / (nlines_x + 1) * delta_theta
            lines_x.append(vme.Line2D(volmdlr.Point2D(theta, phi_min),
                                      volmdlr.Point2D(theta, phi_max)))
        delta_phi = phi_max - phi_min
        nlines_y = int(delta_phi * angle_resolution)
        lines_y = []
        for i in range(nlines_y):
            phi = phi_min + (i + 1) / (nlines_y + 1) * delta_phi
            lines_y.append(vme.Line2D(volmdlr.Point2D(theta_min, phi),
                                      volmdlr.Point2D(theta_max, phi)))
        return lines_x, lines_y


class RuledFace3D(Face3D):
    """

    """
    min_x_density = 50
    min_y_density = 1

    def __init__(self,
                 ruledsurface3d: RuledSurface3D,
                 surface2d: Surface2D,
                 name: str = '',
                 color=None):
        Face3D.__init__(self, surface3d=ruledsurface3d,
                        surface2d=surface2d,
                        name=name)

    def _bounding_box(self):
        # To be enhance by restricting wires to cut
        # xmin, xmax, ymin, ymax = self.surface2d.outer_contour.bounding_rectangle()
        points = [self.surface3d.point2d_to_3d(volmdlr.Point2D(i / 30, 0.)) for
                  i in range(31)]
        points.extend(
            [self.surface3d.point2d_to_3d(volmdlr.Point2D(i / 30, 1.)) for i
             in range(31)])

        return volmdlr.core.BoundingBox.from_points(points)

    def triangulation_lines(self, angle_resolution=10):
        xmin, xmax, ymin, ymax = self.surface2d.bounding_rectangle()
        delta_x = xmax - xmin
        nlines = int(delta_x * angle_resolution)
        lines = []
        for i in range(nlines):
            x = xmin + (i + 1) / (nlines + 1) * delta_x
            lines.append(vme.Line2D(volmdlr.Point2D(x, ymin),
                                    volmdlr.Point2D(x, ymax)))
        return lines, []


class BSplineFace3D(Face3D):
    def __init__(self, bspline_surface: BSplineSurface3D,
                 surface2d: Surface2D,
                 name: str = ''):
        Face3D.__init__(self,
                        surface3d=bspline_surface,
                        surface2d=surface2d,
                        name=name)

    def _bounding_box(self):
        return self.surface3d._bounding_box()

    def triangulation_lines(self, resolution=10):
        u_min, u_max, v_min, v_max = self.surface2d.bounding_rectangle()

        delta_u = u_max - u_min
        nlines_x = int(delta_u * resolution)
        lines_x = []
        for i in range(nlines_x):
            u = u_min + (i + 1) / (nlines_x + 1) * delta_u
            lines_x.append(vme.Line2D(volmdlr.Point2D(u, v_min),
                                      volmdlr.Point2D(u, v_max)))
        delta_v = v_max - v_min
        nlines_y = int(delta_v * resolution)
        lines_y = []
        for i in range(nlines_y):
            v = v_min + (i + 1) / (nlines_y + 1) * delta_v
            lines_y.append(vme.Line2D(volmdlr.Point2D(v_min, v),
                                      volmdlr.Point2D(v_max, v)))
        return lines_x, lines_y


class OpenShell3D(volmdlr.core.CompositePrimitive3D):
    _standalone_in_db = True
    _non_serializable_attributes = ['bounding_box']
    _non_eq_attributes = ['name', 'color', 'alpha' 'bounding_box']
    _non_hash_attributes = []
    STEP_FUNCTION = 'OPEN_SHELL'

    def __init__(self, faces: List[Face3D],
                 color: Tuple[float, float, float] = None,
                 alpha: float = 1., name: str = ''):
        self.faces = faces
        self.name = name
        if not color:
            self.color = (0.8, 0.8, 0.8)
        else:
            self.color = color
        self.alpha = alpha
        self.bounding_box = self._bounding_box()

    def __hash__(self):
        return sum([hash(f) for f in self.faces])

    def __eq__(self, other_):
        if self.__class__ != other_.__class__:
            return False
        equal = True
        for face, other_face in zip(self.faces, other_.faces):
            equal = (equal and face == other_face)
        return equal

    @classmethod
    def from_step(cls, arguments, object_dict):
        faces = []
        for face in arguments[1]:
            faces.append(object_dict[int(face[1:])])
        return cls(faces, name=arguments[0][1:-1])

    def to_step(self, current_id):
        step_content = ''
        face_ids = []
        for face in self.faces:
            face_content, face_sub_ids = face.to_step(current_id)
            step_content += face_content
            face_ids.extend(face_sub_ids)
            current_id = max(face_sub_ids) + 1

        shell_id = current_id
        step_content += "#{} = {}('{}',({}));\n".format(current_id,
                                                        self.STEP_FUNCTION,
                                                        self.name,
                                                        volmdlr.core.step_ids_to_str(
                                                            face_ids))
        manifold_id = shell_id + 1
        step_content += "#{} = MANIFOLD_SOLID_BREP('{}',#{});\n".format(
            manifold_id,
            self.name,
            shell_id)

        frame_content, frame_id = volmdlr.OXYZ.to_step(manifold_id + 1)
        step_content += frame_content
        brep_id = frame_id + 1
        step_content += "#{} = ADVANCED_BREP_SHAPE_REPRESENTATION('',(#{},#{}),#7);\n".format(
            brep_id, frame_id, manifold_id)

        return step_content, brep_id

    def rotation(self, center, axis, angle, copy=True):
        if copy:
            new_faces = [face.rotation(center, axis, angle, copy=True) for face
                         in self.faces]
            return OpenShell3D(new_faces, color=self.color, alpha=self.alpha, name=self.name)
        else:
            for face in self.faces:
                face.rotation(center, axis, angle, copy=False)
            self.bounding_box = self._bounding_box()

    def translation(self, offset, copy=True):
        if copy:
            new_faces = [face.translation(offset, copy=True) for face in
                         self.faces]
            return OpenShell3D(new_faces, color=self.color, alpha=self.alpha, name=self.name)
        else:
            for face in self.faces:
                face.translation(offset, copy=False)
            self.bounding_box = self._bounding_box()

    def frame_mapping(self, frame, side, copy=True):
        """
        side = 'old' or 'new'
        """
        if copy:
            new_faces = [face.frame_mapping(frame, side, copy=True) for face in
                         self.faces]
            return self.__class__(new_faces, name=self.name)
        else:
            for face in self.faces:
                face.frame_mapping(frame, side, copy=False)
            self.bounding_box = self._bounding_box()

    def copy(self):
        new_faces = [face.copy() for face in self.faces]
        return self.__class__(new_faces, color=self.color, alpha=self.alpha,
                              name=self.name)

    def union(self, shell2):
        new_faces = [face for face in self.faces + shell2.faces]
        new_name = self.name + ' union ' + shell2.name
        new_color = self.color
        return self.__class__(new_faces, name=new_name, color=new_color)

    def volume(self):
        """
        Does not consider holes
        """
        volume = 0
        for i, face in enumerate(self.faces):
            points_3D, triangles_indexes = face.triangulation()
            for triangle_indexes in triangles_indexes[0]:
                point1 = points_3D[triangle_indexes[0]]
                point2 = points_3D[triangle_indexes[1]]
                point3 = points_3D[triangle_indexes[2]]

                v321 = point3[0] * point2[1] * point1[2]
                v231 = point2[0] * point3[1] * point1[2]
                v312 = point3[0] * point1[1] * point2[2]
                v132 = point1[0] * point3[1] * point2[2]
                v213 = point2[0] * point1[1] * point3[2]
                v123 = point1[0] * point2[1] * point3[2]
                volume_tetraedre = 1 / 6 * (
                        -v321 + v231 + v312 - v132 - v213 + v123)

                volume += volume_tetraedre

        return abs(volume)

    def _bounding_box(self):
        """
        Returns the boundary box
        """
        bbox = self.faces[0]._bounding_box()

        for face in self.faces[1:]:
            bbox += face._bounding_box()

        return bbox

    def cut_by_plane(self, plane_3d: Plane3D):
        graph = nx.Graph()
        intersections = []

        frame_block = self.bounding_box.to_frame()
        frame_block.u = 1.1 * frame_block.u
        frame_block.v = 1.1 * frame_block.v
        frame_block.w = 1.1 * frame_block.w

        for face in self.faces:
            block = volmdlr.primitives3d.Block(frame_block)
            face_3d = block.cut_by_orthogonal_plane(plane_3d)
            inters = face.face_intersections(face_3d)
            if inters:
                graph.add_edges_from([(inters[0], inters[1])])
                intersections.append(inters)
        pts = list(nx.dfs_edges(graph, intersections[0][0]))
        print(pts)
        print(intersections)
        points = []
        u = plane_3d.frame.u
        v = plane_3d.frame.v
        for pt1, pt2 in pts:
            if pt1 not in points:
                points.append(pt1)
            if pt2 not in points:
                points.append(pt2)
        center_2d = volmdlr.Point2D(plane_3d.frame.origin.dot(u), plane_3d.frame.origin.dot(v))
        points_2d = [volmdlr.Point2D(p.dot(u), p.dot(v)) - center_2d for p in points]
        contour_2d = volmdlr.faces.Surface2D(volmdlr.wires.ClosedPolygon2D(points_2d), [])

        return volmdlr.faces.PlaneFace3D(plane_3d, contour_2d)


    def linesegment_intersections(self,
                                  linesegment3d: vme.LineSegment3D) \
            -> List[Tuple[Face3D, List[volmdlr.Point3D]]]:
        intersections = []
        for face in self.faces:
            face_intersections = face.linesegment_intersections(linesegment3d)
            if face_intersections:
                intersections.append((face, face_intersections))
        return intersections

    def line_intersections(self,
                                  line3d: vme.Line3D) \
            -> List[Tuple[Face3D, List[volmdlr.Point3D]]]:
        intersections = []
        for face in self.faces:
            face_intersections = face.line_intersections(line3d)
            if face_intersections:
                intersections.append((face, face_intersections))
        return intersections

    def minimum_distance_points(self, shell2, resolution):
        """
        Returns a Mesure object if the distance is not zero, otherwise returns None
        """
        shell2_inter = self.shell_intersection(shell2, resolution)
        if shell2_inter is not None and shell2_inter != 1:
            return None

        # distance_min, point1_min, point2_min = self.faces[0].distance_to_face(shell2.faces[0], return_points=True)
        distance_min, point1_min, point2_min = self.faces[0].minimum_distance(
            shell2.faces[0], return_points=True)
        for face1 in self.faces:
            bbox1 = face1.bounding_box
            for face2 in shell2.faces:
                bbox2 = face2.bounding_box
                bbox_distance = bbox1.distance_to_bbox(bbox2)

                if bbox_distance < distance_min:
                    # distance, point1, point2 = face1.distance_to_face(face2, return_points=True)
                    distance, point1, point2 = face1.minimum_distance(face2,
                                                                      return_points=True)
                    if distance == 0:
                        return None
                    elif distance < distance_min:
                        distance_min, point1_min, point2_min = distance, point1, point2

        return point1_min, point2_min

    def distance_to_shell(self, other_shell: 'OpenShell3D', resolution: float):
        min_dist = self.minimum_distance_points(other_shell, resolution)
        if min_dist is not None:
            p1, p2 = min_dist
            return p1.point_distance(p2)
        else:
            return None

    def minimum_distance_point(self,
                               point: volmdlr.Point3D) -> volmdlr.Point3D:
        """
        Computes the distance of a point to a Shell3D, whether it is inside or outside the Shell3D
        """
        distance_min, point1_min = self.faces[0].distance_to_point(point,
                                                                   return_other_point=True)
        for face in self.faces[1:]:
            bbox_distance = self.bounding_box.distance_to_point(point)
            if bbox_distance < distance_min:
                distance, point1 = face.distance_to_point(point,
                                                          return_other_point=True)
                if distance < distance_min:
                    distance_min, point1_min = distance, point1

        return point1_min

    def intersection_internal_aabb_volume(self, shell2: 'OpenShell3D',
                                          resolution: float):
        """
        aabb made of the intersection points and the points of self internal to shell2
        """
        intersections_points = []
        for face1 in self.faces:
            for face2 in shell2.faces:
                intersection_points = face1.face_intersections(face2)
                if intersection_points is not None:
                    intersections_points.extend(intersection_points)

        shell1_points_inside_shell2 = []
        for face in self.faces:
            for point in face.outer_contour3d.discretization_points(
                    resolution):
                if shell2.point_belongs(point):
                    shell1_points_inside_shell2.append(point)

        if len(intersections_points + shell1_points_inside_shell2) == 0:
            return 0
        bbox = volmdlr.core.BoundingBox.from_points(
            intersections_points + shell1_points_inside_shell2)
        return bbox.volume()

    def intersection_external_aabb_volume(self, shell2: 'OpenShell3D',
                                          resolution: float):
        """
        aabb made of the intersection points and the points of self external to shell2
        """
        intersections_points = []
        for face1 in self.faces:
            for face2 in shell2.faces:
                intersection_points = face1.face_intersections(face2)
                if intersection_points is not None:
                    intersections_points.extend(intersection_points)

        shell1_points_outside_shell2 = []
        for face in self.faces:
            for point in face.outer_contour3d.discretization_points(
                    resolution):
                if not shell2.point_belongs(point):
                    shell1_points_outside_shell2.append(point)

        if len(intersections_points + shell1_points_outside_shell2) == 0:
            return 0
        bbox = volmdlr.core.BoundingBox.from_points(
            intersections_points + shell1_points_outside_shell2)
        return bbox.volume()

    def primitive_inside_bbox(self, bounding_box: volmdlr.core.BoundingBox):
        for primitive in self.primitives:
            bbox = primitive.bounding_box

    def triangulation(self):
        mesh = vmd.DisplayMesh3D([], [])
        nf = len(self.faces)
        for i, face in enumerate(self.faces):
            if i % 5000 == 0:
                print('triangulation', round(i/nf*100), '%')
            try:
                face_mesh = face.triangulation()
                mesh.merge_mesh(face_mesh)
            except NotImplementedError:
                print('Warning: a face has been skipped in rendering')
        return mesh

    def babylon_script(self, name='primitive_mesh'):
        s = 'var {} = new BABYLON.Mesh("{}", scene);\n'.format(name, name)

        mesh = self.babylon_meshes()[0]

        s += 'var positions = {};\n'.format(mesh['positions'])
        s += 'var indices = {};\n'.format(mesh['indices'])
        s += 'var normals = [];\n'
        s += 'var vertexData = new BABYLON.VertexData();\n'
        s += 'BABYLON.VertexData.ComputeNormals(positions, indices, normals);\n'
        s += 'vertexData.positions = positions;\n'
        s += 'vertexData.indices = indices;\n'
        s += 'vertexData.normals = normals;\n'
        s += 'vertexData.applyToMesh({});\n'.format(name)
        s += '{}.enableEdgesRendering(0.9);\n'.format(name)
        s += '{}.edgesWidth = 0.1;\n'.format(name)
        s += '{}.edgesColor = new BABYLON.Color4(0, 0, 0, 0.6);\n'.format(name)
        s += 'var mat = new BABYLON.StandardMaterial("mat", scene);\n'
        #        s += 'mat.diffuseColor = BABYLON.Color3.Green();\n'
        #        s += 'mat.specularColor = new BABYLON.Color3(0.5, 0.6, 0.87);\n'
        #        s += 'mat.emissiveColor = new BABYLON.Color3(1, 1, 1);\n'
        #        s += 'mat.ambientColor = new BABYLON.Color3(0.23, 0.98, 0.53);\n'
        s += 'mat.backFaceCulling = false;\n'
        s += 'mat.alpha = {};\n'.format(self.alpha)
        s += '{}.material = mat;\n'.format(name)
        if self.color is not None:
            s += 'mat.diffuseColor = new BABYLON.Color3({}, {}, {});\n'.format(
                *self.color)
        return s

    def plot(self, ax=None, equal_aspect=True, color='k', alpha=1):
        if ax is None:
            ax = plt.figure().add_subplot(111, projection='3d')

        for face in self.faces:
            face.plot(ax=ax, color=color, alpha=alpha)

        return ax


class ClosedShell3D(OpenShell3D):
    _standalone_in_db = True
    _non_serializable_attributes = ['bounding_box']
    _non_eq_attributes = ['name', 'color', 'alpha' 'bounding_box']
    STEP_FUNCTION = 'CLOSED_SHELL'

    def rotation(self, center, axis, angle, copy=True):
        if copy:
            new_faces = [face.rotation(center, axis, angle, copy=True) for face
                         in self.faces]
            return ClosedShell3D(new_faces, color=self.color, alpha=self.alpha, name=self.name)
        else:
            for face in self.faces:
                face.rotation(center, axis, angle, copy=False)
            self.bounding_box = self._bounding_box()

    def translation(self, offset, copy=True):
        if copy:
            new_faces = [face.translation(offset, copy=True) for face in
                         self.faces]
            return ClosedShell3D(new_faces, color=self.color, alpha=self.alpha, name=self.name)
        else:
            for face in self.faces:
                face.translation(offset, copy=False)
            self.bounding_box = self._bounding_box()

    def frame_mapping(self, frame, side, copy=True):
        """
        side = 'old' or 'new'
        """
        if copy:
            new_faces = [face.frame_mapping(frame, side, copy=True) for face in
                         self.faces]
            return ClosedShell3D(new_faces, name=self.name)
        else:
            for face in self.faces:
                face.frame_mapping(frame, side, copy=False)
            self.bounding_box = self._bounding_box()

    def copy(self):
        new_faces = [face.copy() for face in self.faces]
        return ClosedShell3D(new_faces, color=self.color, alpha=self.alpha,
                             name=self.name)

    @classmethod
    def unions(cls, shell1, shell2):
        # shell1_p = shell1.sheel_substract(shell2)
        # shell2_p = shell2.sheel_substract(shell1)
        shell1_p = shell1.shell_substract2(shell2)
        # shell2_p = shell2.shell_substract2(shell1)
        for f in shell1_p.faces:
            f.alpha = 0.2
        # for f in shell2_p.faces:
        #     f.alpha = 0.5
        #     f.color = (1, 0, 0)
        # return cls(shell1_p.faces + shell2_p.faces)
        return cls(shell1_p.faces)



    def shell_intersection(self, shell2: 'OpenShell3D', resolution: float):
        """
        Return None if disjointed
        Return (1, 0) or (0, 1) if one is inside the other
        Return (n1, n2) if intersection

        4 cases :
            (n1, n2) with face intersection             => (n1, n2)
            (0, 0) with face intersection               => (0, 0)
            (0, 0) with no face intersection            => None
            (1, 0) or (0, 1) with no face intersection  => 1
        """
        # Check if boundary boxes don't intersect
        bbox1 = self.bounding_box
        bbox2 = shell2.bounding_box
        if not bbox1.bbox_intersection(bbox2):
            # print("No intersection of shells' BBox")
            return None

        # Check if any point of the first shell is in the second shell
        points1 = []
        for face in self.faces:
            points1.extend(
                face.outer_contour3d.discretization_points(resolution))
        points2 = []
        for face in shell2.faces:
            points2.extend(
                face.outer_contour3d.discretization_points(resolution))

        nb_pts1 = len(points1)
        nb_pts2 = len(points2)
        compteur1 = 0
        compteur2 = 0
        for point1 in points1:
            if shell2.point_belongs(point1):
                compteur1 += 1
        for point2 in points2:
            if self.point_belongs(point2):
                compteur2 += 1

        inter1 = compteur1 / nb_pts1
        inter2 = compteur2 / nb_pts2

        for face1 in self.faces:
            for face2 in shell2.faces:
                intersection_points = face1.face_intersections(face2)
                if intersection_points:
                    return inter1, inter2

        if inter1 == 0. and inter2 == 0.:
            return None
        return 1

    def point_belongs(self, point3d: volmdlr.Point3D, nb_rays: int = 1):
        """
        Ray Casting algorithm
        Returns True if the point is inside the Shell, False otherwise
        """

        bbox = self.bounding_box
        if not bbox.point_belongs(point3d):
            return False

        min_ray_length = 2 * max((bbox.xmax - bbox.xmin,
                                  bbox.ymax - bbox.ymin,
                                  bbox.zmax - bbox.zmin))
        two_min_ray_length = 2 * min_ray_length

        rays = []
        for k in range(0, nb_rays):
            rays.append(vme.LineSegment3D(
                point3d,
                point3d + volmdlr.Point3D.random(min_ray_length,
                                                 two_min_ray_length,
                                                 min_ray_length,
                                                 two_min_ray_length,
                                                 min_ray_length,
                                                 two_min_ray_length)))
        rays = sorted(rays, key=lambda ray: ray.length())

        rays_intersections = []
        tests = []

        # for ray in rays[:3]:
        for ray in rays[:nb_rays]:
            #
            count = 0
            ray_intersection = []
            is_inside = True
            for face, point_inters in self.linesegment_intersections(ray):
                count += len(point_inters)

            if count % 2 == 0:
                is_inside = False
            tests.append(is_inside)
            rays_intersections.append(ray_intersection)

        for test1, test2 in zip(tests[:-1], tests[1:]):
            if test1 != test2:
                raise ValueError
        return tests[0]

    def is_inside_shell(self, shell2, resolution: float):
        """
        Returns True if all the points of self are inside shell2 and no face \
        are intersecting
        This method is not exact
        """
        bbox1 = self.bounding_box
        bbox2 = shell2.bounding_box
        if not bbox1.is_inside_bbox(bbox2):
            return False

        points = []
        for face in self.faces:
            points.extend(
                face.outer_contour3d.discretization_points(resolution))
        for point in points:
            if not shell2.point_belongs(point):
                return False

        # Check if any faces are intersecting
        for face1 in self.faces:
            for face2 in shell2.faces:
                intersection_points = face1.face_intersections(face2)
                if intersection_points != []:
                    return False

        return True

    def sheel_substract(self, other_shell):
        faces = []
        dist_limit = 1e-15
        for face1 in self.faces:
            if volmdlr.faces.ClosedShell3D([face1]).is_inside_shell(other_shell, resolution=0.01):
                continue
            points_2d = []
            points_2d_extreme = []
            # intersections_points = []
            graph = nx.Graph()
            for face2 in other_shell.faces:
                inters = face1.face_intersections(face2)
                print(inters)
                new_points_2d = [face1.surface3d.point3d_to_2d(i) for i in inters]
                print(new_points_2d)
                if new_points_2d:
                    for p in new_points_2d:
                        if p not in points_2d:
                            points_2d.append(p)
                    for p1, p2 in zip(new_points_2d[0:-1], new_points_2d[1:]):
                        graph.add_edges_from([(p1, p2)])
            print(points_2d)
            if points_2d:
                for pt in points_2d:
                    dist_min = math.inf
                    for line in face1.surface2d.outer_contour.primitives:
                        dist = line.point_distance(pt)
                        if dist < dist_min:
                            dist_min = dist
                    if dist_min < dist_limit:
                        points_2d_extreme.append(pt)
                new_lines = []
                non_check_point = []
                for pt in points_2d_extreme:
                    pts = list(nx.dfs_edges(graph, pt))
                    if pt not in non_check_point:
                        lns = [volmdlr.edges.LineSegment2D(p[0], p[1]) for p in pts]
                        new_lines.append(lns)
                    non_check_point.extend([pt, pts[-1][-1]])
                print(len(new_lines))
                cut_contours = [face1.surface2d.outer_contour]
                # face1.surface2d.outer_contour.plot()
                for new_line in new_lines:
                    start = new_line[0].start
                    end = new_line[-1].end
                    new_c = []
                    for c in cut_contours:
                        cs = volmdlr.wires.Contour2D.extract_contours(c, start, end)
                        if not cs:
                            new_c.append(c)
                        else:
                            close_contours = []
                            for c1 in cs:
                                c1.primitives.extend(new_line)
                                c1.order_contour()
                                close_contours.append(c1)
                            for c1 in close_contours:
                                check = True
                                for c2 in new_c:
                                    if c1 == c2:
                                        check = False
                                if check:
                                    new_c.append(c1)
                    cut_contours = [c.copy() for c in new_c]
                
                    
                print(face1)
                print(cut_contours[0].primitives)
                for contour in cut_contours:
                    if new_lines:
                        
                        check = True
                        show_points = []
                        for primitive in contour.primitives:
                            point_middle = volmdlr.Point2D.middle_point(primitive.start, primitive.end)
                            pt3d = face1.surface3d.point2d_to_3d(point_middle)
                            show_points.append(pt3d)
                            dist_min = math.inf
                            for face2 in other_shell.faces:
                                dist = face2.distance_to_point(pt3d)
                                if dist < dist_min:
                                    dist_min = dist
                            if other_shell.point_belongs(pt3d) and dist_min > 1e-8:
                                check = False
                        if check:
                            surf3d = face1.surface3d
                            surf2d = Surface2D(contour, [])
                            new_plane = PlaneFace3D(surf3d, surf2d)
                            faces.append(new_plane)
                    else:
                        primitives = []
                        for p1, p2  in zip(points_2d, points_2d[1:] + [points_2d[0]]):
                            primitives.append(volmdlr.edges.LineSegment2D(p1, p2))
                        print(len(primitives))
                        inner_contour =volmdlr.wires.Contour2D(primitives)
                        surf3d = face1.surface3d
                        surf2d = Surface2D(contour, [volmdlr.wires.Contour2D(primitives)])
                        print(surf2d)
                        # surf2d.plot()
                        new_plane = PlaneFace3D(surf3d, surf2d)
                        faces.append(new_plane)
              
                    
            else:
                faces.append(face1)
        return OpenShell3D(faces)
    
    def shell_substract2(self, shell_2):
        for face1 in self.faces:
            if volmdlr.faces.ClosedShell3D([face1]).is_inside_shell(shell_2, resolution=0.01):
                continue
            face_intersection_lines = []
            for face2 in shell_2.faces:
                face_intersection = face1.face_intersections(face2)
                print(face_intersection)
                if face_intersection:
                # if face_intersection not in face_intersection_lines:
                    face_intersection_lines.append(face_intersection)
            if face_intersection_lines:
                print(face_intersection_lines)
                contour_lines = [face_intersection_lines[0]]
                print()
                face_intersection_lines.remove(face_intersection_lines[0])
                finished =  False
                while not finished:
                    for line in face_intersection_lines:
                        for c_line in contour_lines:
                            if c_line:
                                print(c_line)
                                if line.start == c_line.start or line.end == c_line.start:
                                    contour_lines = contour_lines[0:contour_lines.index(c_line)] + [line] + contour_lines[contour_lines.index(c_line):]
                                    face_intersection_lines.remove(line)
                                    break
                                elif line.start == c_line.end or line.end == c_line.end:
                                    contour_lines.append(line)
                                    face_intersection_lines.remove(line)
                                    break
                        if len(face_intersection_lines) == 0:
                            finished = True
                
                print(contour_lines)
                new_contour = volmdlr.wires.Contour3D(contour_lines)
                face1.surface2d.outer_contour.plot()
                
                # ax = new_contour.plot(color = 'r')
                
                # extracted_contours = volmdlr.wires.Contour3D.extract_contours(face1.outer_contour3d, new_contour.primitives[0].start, new_contour.primitives[-1].end)
                # extracted_contours[0].plot(ax = ax)
                
                # new_contour.primitives[0].start.plot(ax = ax, color='b')
                # new_contour.primitives[-1].end.plot(ax = ax, color = 'b')
                # print(face1.outer_contour3d.primitives)
                # intersection_points = []
                # for primitive1 in face1.outer_contour3d.primitives:
                #     for primitive2 in new_contour.primitives:
                #         line_intersection = primitive1.intersection(primitive2)
                #         print(line_intersection)
                #         if line_intersection:
                #             ax = primitive1.plot(color= 'b')
                #             primitive2.plot(ax = ax, color= 'r')
                #             intersection_points.append(line_intersection)
                # print(intersection_points)
                            
>>>>>>> b76e43c8
<|MERGE_RESOLUTION|>--- conflicted
+++ resolved
@@ -1,6 +1,4 @@
-<<<<<<< HEAD
-#!/usr/bin/env python3
-# -*- coding: utf-8 -*-
+
 """
 
 """
@@ -2415,6 +2413,7 @@
         self.alpha = alpha
         self.name = name
         
+        self.bounding_box = self._bounding_box()
         
         # Don't use inheritence for performance: class method fakes face3D behavior
         # Face3D.__init__(self,
@@ -4477,4433 +4476,4 @@
             else:
                 faces.append(face1)
         return OpenShell3D(faces)
-                
-=======
-#!/usr/bin/env python3
-# -*- coding: utf-8 -*-
-"""
-
-"""
-import triangle
-from typing import List, Tuple
-import math
-import numpy as npy
-import scipy as scp
-import matplotlib.pyplot as plt
-import networkx as nx
-
-import dessia_common as dc
-from geomdl import BSpline
-from geomdl import utilities
-import volmdlr.core
-import volmdlr.core_compiled
-import volmdlr.edges as vme
-import volmdlr.wires
-
-import volmdlr.display as vmd
-import volmdlr.geometry
-
-
-class Surface2D(volmdlr.core.Primitive2D):
-    """
-    A surface bounded by an outer contour
-    """
-
-    def __init__(self, outer_contour: volmdlr.wires.Contour2D,
-                 inner_contours: List[volmdlr.wires.Contour2D],
-                 name: str = 'name'):
-        self.outer_contour = outer_contour
-        self.inner_contours = inner_contours
-
-        volmdlr.core.Primitive2D.__init__(self, name=name)
-
-    def area(self):
-        return self.outer_contour.area() - sum(
-            [c.area() for c in self.inner_contours])
-
-    def second_moment_area(self, point:volmdlr.Point2D):
-        Ix, Iy, Ixy = self.outer_contour.second_moment_area(point)
-        for contour in self.inner_contours:
-            Ixc, Iyc, Ixyc = contour.second_moment_area(point)
-            Ix -= Ixc
-            Iy -= Iyc
-            Ixy -= Ixyc
-        return Ix, Iy, Ixy
-
-    def center_of_mass(self):
-        center = self.outer_contour.area() * self.outer_contour.center_of_mass()
-        for contour in self.inner_contours:
-            center -= contour.area() * contour.center_of_mass()
-        return center/self.area()
-
-    def point_belongs(self, point2d: volmdlr.Point2D):
-        if not self.outer_contour.point_belongs(point2d):
-            return False
-
-        for inner_contour in self.inner_contours:
-            if inner_contour.point_belongs(point2d):
-                return False
-
-        return True
-
-    def triangulation(self, min_x_density=None, min_y_density=None):
-
-        if self.area() == 0.:
-            return vmd.DisplayMesh2D([], triangles=[])
-
-        outer_polygon = self.outer_contour.to_polygon(angle_resolution=10)
-
-        if not self.inner_contours:# No holes
-            return outer_polygon.triangulation()
-
-
-        points = [vmd.Node2D(*p) for p in outer_polygon.points]
-        vertices = [(p.x, p.y) for p in points]
-        n = len(outer_polygon.points)
-        segments = [(i, i + 1) for i in range(n - 1)]
-        segments.append((n - 1, 0))
-        point_index = {p: i for i, p in enumerate(points)}
-        holes = []
-
-        for inner_contour in self.inner_contours:
-            inner_polygon = inner_contour.to_polygon(angle_resolution=10)
-
-            for point in inner_polygon.points:
-                if point not in point_index:
-                    points.append(point)
-                    vertices.append((point.x, point.y))
-                    point_index[point] = n
-                    n += 1
-            for point1, point2 in zip(inner_polygon.points[:-1],
-                                      inner_polygon.points[1:]):
-                segments.append((point_index[point1],
-                                 point_index[point2]))
-            segments.append((point_index[inner_polygon.points[-1]],
-                             point_index[inner_polygon.points[0]]))
-            rpi = inner_contour.random_point_inside()
-            holes.append((rpi.x, rpi.y))
-
-        tri = {'vertices': npy.array(vertices).reshape((-1, 2)),
-               'segments': npy.array(segments).reshape((-1, 2)),
-               }
-        if holes:
-            tri['holes'] = npy.array(holes).reshape((-1, 2))
-        t = triangle.triangulate(tri, 'p')
-        triangles = t['triangles'].tolist()
-        np = t['vertices'].shape[0]
-        points = [vmd.Node2D(*t['vertices'][i, :]) for i in
-                  range(np)]
-
-        return vmd.DisplayMesh2D(points, triangles=triangles,
-                                             edges=None)
-        return vmd.DisplayMesh2D([], [])
-
-    def split_by_lines(self, lines):
-        cutted_surfaces = []
-        iteration_surfaces = self.cut_by_line(lines[0])
-
-        for line in lines[1:]:
-            iteration_surfaces2 = []
-            for surface in iteration_surfaces:
-                line_cutted_surfaces = surface.cut_by_line(line)
-                
-                llcs = len(line_cutted_surfaces)
-
-                if llcs == 1:
-                    cutted_surfaces.append(line_cutted_surfaces[0])
-                else:
-                    iteration_surfaces2.extend(line_cutted_surfaces)
-
-            iteration_surfaces = iteration_surfaces2[:]
-
-        cutted_surfaces.extend(iteration_surfaces)
-        return cutted_surfaces
-
-    def split_regularly(self, n):
-        """
-        Split in n slices
-        """
-        xmin, xmax, ymin, ymax = self.outer_contour.bounding_rectangle()
-        lines = []
-        for i in range(n - 1):
-            xi = xmin + (i + 1) * (xmax - xmin) / n
-            lines.append(vme.Line2D(volmdlr.Point2D(xi, 0),
-                                    volmdlr.Point2D(xi, 1)))
-        return self.split_by_lines(lines)
-
-    def cut_by_line(self, line: vme.Line2D):
-        """
-        This method makes inner contour disappear for now
-        """
-        splitted_outer_contours = self.outer_contour.cut_by_line(line)
-        return [Surface2D(oc, []) for oc in splitted_outer_contours]
-
-    def split_at_centers(self):
-        """
-        Split in n slices
-        """
-        xmin, xmax, ymin, ymax = self.outer_contour.bounding_rectangle()
-
-        cutted_contours = []
-        iteration_contours = []
-        c1 = self.inner_contours[0].center_of_mass()
-        c2 = self.inner_contours[1].center_of_mass()
-        cut_line = vme.Line2D(c1, c2)
-
-        iteration_contours2 = []
-
-        sc = self.cut_by_line2(cut_line)
-
-        iteration_contours2.extend(sc)
-
-        iteration_contours = iteration_contours2[:]
-        cutted_contours.extend(iteration_contours)
-
-        return cutted_contours
-
-    def cut_by_line2(self, line):
-        all_contours = []
-        inner_1 = self.inner_contours[0]
-        inner_2 = self.inner_contours[1]
-
-        inner_intersections_1 = inner_1.line_intersections(line)
-        inner_intersections_2 = inner_2.line_intersections(line)
-
-        Arc1, Arc2 = inner_1.split(inner_intersections_1[1],
-                                   inner_intersections_1[0])
-        Arc3, Arc4 = inner_2.split(inner_intersections_2[1],
-                                   inner_intersections_2[0])
-        new_inner_1 = volmdlr.wires.Contour2D([Arc1, Arc2])
-        new_inner_2 = volmdlr.wires.Contour2D([Arc3, Arc4])
-
-        intersections = []
-        intersections.append((inner_intersections_1[0], Arc1))
-        intersections.append((inner_intersections_1[1], Arc2))
-        intersections += self.outer_contour.line_intersections(line)
-        intersections.append((inner_intersections_2[0], Arc3))
-        intersections.append((inner_intersections_2[1], Arc4))
-        intersections += self.outer_contour.line_intersections(line)
-
-        if not intersections:
-            all_contours.extend([self])
-        if len(intersections) < 4:
-            return [self]
-        elif len(intersections) >= 4:
-            if isinstance(intersections[0][0], volmdlr.Point2D) and \
-                    isinstance(intersections[1][0], volmdlr.Point2D):
-                ip1, ip2 = sorted(
-                    [new_inner_1.primitives.index(intersections[0][1]),
-                     new_inner_1.primitives.index(intersections[1][1])])
-                ip5, ip6 = sorted(
-                    [new_inner_2.primitives.index(intersections[4][1]),
-                     new_inner_2.primitives.index(intersections[5][1])])
-                ip3, ip4 = sorted(
-                    [self.outer_contour.primitives.index(intersections[2][1]),
-                     self.outer_contour.primitives.index(intersections[3][1])])
-
-                sp11, sp12 = intersections[2][1].split(intersections[2][0])
-                sp21, sp22 = intersections[3][1].split(intersections[3][0])
-                sp33, sp34 = intersections[6][1].split(intersections[6][0])
-                sp44, sp43 = intersections[7][1].split(intersections[7][0])
-
-                primitives1 = []
-                primitives1.append(
-                    volmdlr.edges.LineSegment2D(intersections[6][0],
-                                                intersections[1][0]))
-                primitives1.append(new_inner_1.primitives[ip1])
-                primitives1.append(
-                    volmdlr.edges.LineSegment2D(intersections[0][0],
-                                                intersections[5][0]))
-                primitives1.append(new_inner_2.primitives[ip5])
-                primitives1.append(
-                    volmdlr.edges.LineSegment2D(intersections[4][0],
-                                                intersections[7][0]))
-                primitives1.append(sp44)
-                primitives1.extend(self.outer_contour.primitives[ip3 + 1:ip4])
-                primitives1.append(sp34)
-
-                primitives2 = []
-                primitives2.append(
-                    volmdlr.edges.LineSegment2D(intersections[7][0],
-                                                intersections[4][0]))
-                primitives2.append(new_inner_2.primitives[ip6])
-                primitives2.append(
-                    volmdlr.edges.LineSegment2D(intersections[5][0],
-                                                intersections[0][0]))
-                primitives2.append(new_inner_1.primitives[ip2])
-                primitives2.append(
-                    volmdlr.edges.LineSegment2D(intersections[1][0],
-                                                intersections[6][0]))
-                primitives2.append(sp33)
-                a = self.outer_contour.primitives[:ip3]
-                a.reverse()
-                primitives2.extend(a)
-                primitives2.append(sp43)
-
-                all_contours.extend([volmdlr.wires.Contour2D(primitives1),
-                                     volmdlr.wires.Contour2D(primitives2)])
-
-
-            else:
-                raise NotImplementedError(
-                    'Non convex contour not supported yet')
-
-                raise NotImplementedError(
-                    '{} intersections not supported yet'.format(
-                        len(intersections)))
-
-        return all_contours
-
-    def cut_by_line3(self, line):
-        # ax=self.outer_contour.plot()
-        all_contours = []
-        inner = self.inner_contours[0]
-        inner_2 = self.inner_contours[1]
-        inner_3 = self.inner_contours[2]
-
-        c = inner.center_of_mass()
-        c_2 = inner_2.center_of_mass()
-        c_3 = inner_3.center_of_mass()
-        direction_vector = line.normal_vector()
-        direction_line = volmdlr.edges.Line2D(c, volmdlr.Point2D(
-            (direction_vector.y * c.x - direction_vector.x * c.y) / (
-                direction_vector.y), 0))
-        direction_line_2 = volmdlr.edges.Line2D(c_2, volmdlr.Point2D(
-            (direction_vector.y * c_2.x - direction_vector.x * c_2.y) / (
-                direction_vector.y), 0))
-
-        direction_line_3 = volmdlr.edges.Line2D(c_3, volmdlr.Point2D(
-            (direction_vector.y * c_3.x - direction_vector.x * c_3.y) / (
-                direction_vector.y), 0))
-        inner_intersections = inner.line_intersections(direction_line)
-        inner_intersections_2 = inner_2.line_intersections(direction_line_2)
-        inner_intersections_3 = inner_3.line_intersections(direction_line_3)
-        Arc1, Arc2 = inner.split(inner_intersections[1],
-                                 inner_intersections[0])
-        Arc3, Arc4 = inner_2.split(inner_intersections_2[1],
-                                   inner_intersections_2[0])
-        Arc5, Arc6 = inner_3.split(inner_intersections_3[1],
-                                   inner_intersections_3[0])
-        new_inner = volmdlr.wires.Contour2D([Arc1, Arc2])
-        new_inner_2 = volmdlr.wires.Contour2D([Arc3, Arc4])
-        new_inner_3 = volmdlr.wires.Contour2D([Arc5, Arc6])
-        intersections = []
-
-        intersections.append((inner_intersections[0], Arc1))
-        intersections.append((inner_intersections[1], Arc2))
-        if len(self.outer_contour.line_intersections(direction_line)) > 2:
-
-            intersections.append(
-                self.outer_contour.line_intersections(direction_line)[0])
-            intersections.append(
-                self.outer_contour.line_intersections(direction_line)[2])
-        else:
-            intersections.append(
-                self.outer_contour.line_intersections(direction_line)[0])
-            intersections.append(
-                self.outer_contour.line_intersections(direction_line)[1])
-        intersections.append((inner_intersections_2[0], Arc3))
-        intersections.append((inner_intersections_2[1], Arc4))
-        if len(self.outer_contour.line_intersections(direction_line_2)) > 2:
-            intersections.append(
-                self.outer_contour.line_intersections(direction_line_2)[0])
-            intersections.append(
-                self.outer_contour.line_intersections(direction_line_2)[2])
-        else:
-            intersections.append(
-                self.outer_contour.line_intersections(direction_line_2)[0])
-            intersections.append(
-                self.outer_contour.line_intersections(direction_line_2)[1])
-        intersections.append((inner_intersections_3[0], Arc5))
-        intersections.append((inner_intersections_3[1], Arc6))
-        if len(self.outer_contour.line_intersections(direction_line_3)) > 2:
-
-            intersections.append(
-                self.outer_contour.line_intersections(direction_line_3)[0])
-            intersections.append(
-                self.outer_contour.line_intersections(direction_line_3)[2])
-        else:
-            intersections.append(
-                self.outer_contour.line_intersections(direction_line_3)[0])
-            intersections.append(
-                self.outer_contour.line_intersections(direction_line_3)[1])
-
-        if isinstance(intersections[0][0], volmdlr.Point2D) and \
-                isinstance(intersections[1][0], volmdlr.Point2D):
-            ip1, ip2 = sorted([new_inner.primitives.index(intersections[0][1]),
-                               new_inner.primitives.index(
-                                   intersections[1][1])])
-            ip5, ip6 = sorted(
-                [new_inner_2.primitives.index(intersections[4][1]),
-                 new_inner_2.primitives.index(intersections[5][1])])
-            ip7, ip8 = sorted(
-                [new_inner_3.primitives.index(intersections[8][1]),
-                 new_inner_3.primitives.index(intersections[9][1])])
-            ip3, ip4 = sorted(
-                [self.outer_contour.primitives.index(intersections[2][1]),
-                 self.outer_contour.primitives.index(intersections[3][1])])
-
-            sp11, sp12 = intersections[2][1].split(intersections[2][0])
-            sp21, sp22 = intersections[3][1].split(intersections[3][0])
-            sp33, sp34 = intersections[6][1].split(intersections[6][0])
-            sp44, sp43 = intersections[7][1].split(intersections[7][0])
-            sp55, sp56 = intersections[10][1].split(intersections[10][0])
-            sp66, sp65 = intersections[11][1].split(intersections[11][0])
-
-            primitives1 = []
-            primitives1.append(volmdlr.edges.LineSegment2D(intersections[7][0],
-                                                           intersections[5][
-                                                               0]))
-            primitives1.append(new_inner_2.primitives[ip5])
-            primitives1.append(volmdlr.edges.LineSegment2D(intersections[6][0],
-                                                           intersections[4][
-                                                               0]))
-            primitives1.append(sp33)
-            primitives1.append(sp43)
-
-            primitives2 = []
-            primitives2.append(volmdlr.edges.LineSegment2D(intersections[6][0],
-                                                           intersections[4][
-                                                               0]))
-            primitives2.append(new_inner_2.primitives[ip6])
-            primitives2.append(volmdlr.edges.LineSegment2D(intersections[5][0],
-                                                           intersections[7][
-                                                               0]))
-            primitives2.append(volmdlr.edges.LineSegment2D(intersections[7][0],
-                                                           intersections[11][
-                                                               0]))
-            primitives2.append(
-                volmdlr.edges.LineSegment2D(intersections[11][0],
-                                            intersections[9][0]))
-            primitives2.append(new_inner_3.primitives[ip7])
-            primitives2.append(volmdlr.edges.LineSegment2D(intersections[8][0],
-                                                           intersections[10][
-                                                               0]))
-            primitives2.append(sp34)
-
-            primitives3 = []
-            primitives3.append(
-                volmdlr.edges.LineSegment2D(intersections[10][0],
-                                            intersections[8][0]))
-            primitives3.append(new_inner_3.primitives[ip8])
-            primitives3.append(volmdlr.edges.LineSegment2D(intersections[9][0],
-                                                           intersections[11][
-                                                               0]))
-            primitives3.append(sp22)
-            primitives3.append(volmdlr.edges.LineSegment2D(intersections[3][0],
-                                                           intersections[1][
-                                                               0]))
-            primitives3.append(new_inner.primitives[ip1])
-            primitives3.append(volmdlr.edges.LineSegment2D(intersections[0][0],
-                                                           intersections[2][
-                                                               0]))
-            primitives3.append(volmdlr.edges.LineSegment2D(intersections[2][0],
-                                                           intersections[10][
-                                                               0]))
-
-            primitives4 = []
-            primitives4.append(volmdlr.edges.LineSegment2D(intersections[3][0],
-                                                           intersections[1][
-                                                               0]))
-            a = volmdlr.edges.Arc2D(new_inner.primitives[ip2].end,
-                                    new_inner.primitives[ip2].interior,
-                                    new_inner.primitives[ip2].start)
-            primitives4.append(a)
-            primitives4.append(volmdlr.edges.LineSegment2D(intersections[0][0],
-                                                           intersections[2][
-                                                               0]))
-            primitives4.append(sp12)
-            primitives4.append(sp21)
-
-            # Contour2D(primitives1),Contour2D(primitives2),
-            #                      Contour2D(primitives3),
-            all_contours.extend([volmdlr.wires.Contour2D(primitives4)])
-
-        else:
-            raise NotImplementedError(
-                '{} intersections not supported yet'.format(
-                    len(intersections)))
-
-        return all_contours
-
-    def bounding_rectangle(self):
-        return self.outer_contour.bounding_rectangle()
-
-    def plot(self, ax=None, color='k', alpha=1, equal_aspect=False):
-
-        if ax is None:
-            fig, ax = plt.subplots()
-        self.outer_contour.plot(ax=ax, color=color, alpha=alpha,
-                                equal_aspect=equal_aspect)
-        for inner_contour in self.inner_contours:
-            inner_contour.plot(ax=ax, color=color, alpha=alpha,
-                               equal_aspect=equal_aspect)
-
-        if equal_aspect:
-            ax.set_aspect('equal')
-
-        ax.margins(0.1)
-        return ax
-
-
-class Surface3D(dc.DessiaObject):
-    x_periodicity = None
-    y_periodicity = None
-    """
-    Abstract class
-    """
-
-    def face_from_contours3d(self,
-                             contours3d: List[volmdlr.wires.Contour3D],
-                             name: str = ''):
-        """
-        """
-
-        area = -1
-        inner_contours2d = []
-        for contour3d in contours3d:
-            contour2d = self.contour3d_to_2d(contour3d)
-            inner_contours2d.append(contour2d)
-            contour_area = contour2d.area()
-            if contour_area > area:
-                area = contour_area
-                outer_contour2d = contour2d
-
-        inner_contours2d.remove(outer_contour2d)
-
-        if isinstance(self.face_class, str):
-            class_ = globals()[self.face_class]
-        else:
-            class_ = self.face_class
-
-        surface2d = Surface2D(outer_contour=outer_contour2d,
-                              inner_contours=inner_contours2d)
-        return class_(self,
-                      surface2d=surface2d,
-                      name=name)
-
-    def contour3d_to_2d(self, contour3d):
-        primitives2d = []
-        last_primitive = None
-
-        should_study_periodicity = self.x_periodicity or self.y_periodicity
-        for primitive3d in contour3d.primitives:
-            method_name = '{}_to_2d'.format(
-                primitive3d.__class__.__name__.lower())
-            if hasattr(self, method_name):
-                primitives = getattr(self, method_name)(primitive3d)
-                if last_primitive:
-                    delta_x1 = abs(
-                        primitives[0].start.x - last_primitive.end.x)
-                    delta_x2 = abs(primitives[-1].end.x - last_primitive.end.x)
-                    delta_y1 = abs(
-                        primitives[0].start.y - last_primitive.end.y)
-                    delta_y2 = abs(primitives[0].end.y - last_primitive.end.y)
-                    if self.x_periodicity:
-                        delta_x1 = delta_x1 % self.x_periodicity
-                        delta_x2 = delta_x2 % self.x_periodicity
-                        if math.isclose(delta_x1, self.x_periodicity,
-                                        abs_tol=1e-4):
-                            delta_x1 = 0.
-                        if math.isclose(delta_x2, self.x_periodicity,
-                                        abs_tol=1e-4):
-                            delta_x2 = 0.
-
-                    if self.y_periodicity:
-                        delta_y1 = delta_y1 % self.y_periodicity
-                        delta_y2 = delta_y2 % self.y_periodicity
-                        if math.isclose(delta_y1, self.y_periodicity,
-                                        abs_tol=1e-4):
-                            delta_y1 = 0.
-                        if math.isclose(delta_y2, self.y_periodicity,
-                                        abs_tol=1e-4):
-                            delta_y2 = 0.
-
-                    end_match = False
-                    if (math.isclose(delta_x1, 0., abs_tol=5e-5)
-                            and math.isclose(delta_y1, 0., abs_tol=5e-5)):
-                        end_match = True
-                    elif (math.isclose(delta_x2, 0., abs_tol=5e-5) and
-                          math.isclose(delta_y2, 0., abs_tol=5e-5)):
-                        end_match = True
-                        primitives = [p.reverse() for p in primitives[::-1]]
-                    else:
-                        ax2 = contour3d.plot()
-                        primitive3d.plot(ax=ax2, color='r')
-                        # last_primitive3d.plot(ax=ax2, color='b')
-                        ax = last_primitive.plot(color='b', plot_points=True)
-                        # primitives[0].plot(ax=ax ,color='r', plot_points=True)
-                        for p in primitives:
-                            p.plot(ax=ax, color='r', plot_points=True)
-                        raise ValueError(
-                            'Primitives not following each other in contour: delta={}, {}, {}, {}'.format(
-                                delta_x1, delta_x2, delta_y1, delta_y2))
-
-                    # if not end_match and should_study_periodicity:
-                    #     # Study if translating does the trick
-                    #     if self.x_periodicity:
-                    #         math.isclose(abs(delta_x1), self.x_periodicity,
-                    #                      abs_tol=1e-4)
-                    #
-                    # if not :
-                    #     # TODO: lower abs tol, but need to have more precise points?
-                    #     if math.isclose(abs(delta_x1), self.x_periodicity, abs_tol=1e-4):
-                    #         # primitives = [p.translation(-delta_x*volmdlr.X2D)\
-                    #         #               for p in primitives[:]]
-                    #         primitives[0].start.translation(
-                    #             -delta_x * volmdlr.X2D, copy=False)
-                    #     elif math.isclose(abs(delta_x2), self.x_periodicity, abs_tol=1e-4):
-                    #     else:
-                    #         print('sn', self.__class__.__name__)
-                    #         print('lp', len(primitives))
-                    #         contour3d.plot(edge_details=True)
-                    #         ax = last_primitive.plot(color='b')
-                    #         primitives[0].plot(ax=ax ,color='r')
-                    #         for p in primitives[1:]:
-                    #             print(p)
-                    #             p.plot(ax=ax, color='r', ends=True)
-                    #         raise ValueError('Primitives not following each other in contour: deltax={}'.format(delta_x))
-                    #
-                    # delta_y = primitives[0].start.y - last_primitive.end.y
-                    # if not math.isclose(delta_y, 0., abs_tol=1e-4):
-                    #     if abs(delta_y) == self.y_periodicity:
-                    #         # primitives = [p.translation(-delta_y*volmdlr.Y2D)\
-                    #         #               for p in primitives[:]]
-                    #         primitives[0].start.translation(
-                    #             -delta_y*volmdlr.Y2D, copy=False)
-                    #     else:
-                    #         contour3d.plot()
-                    #         raise ValueError('Primitives not following each other in contour: deltay={}'.format(delta_y))
-
-                if primitives:
-                    last_primitive = primitives[-1]
-                    last_primitive3d = primitive3d
-                    primitives2d.extend(primitives)
-            else:
-                raise NotImplementedError(
-                    'Class {} does not implement {}'.format(
-                        self.__class__.__name__,
-                        method_name))
-        return volmdlr.wires.Contour2D(primitives2d)
-
-    def contour2d_to_3d(self, contour2d):
-        primitives3d = []
-        for primitive2d in contour2d.primitives:
-            method_name = '{}_to_3d'.format(
-                primitive2d.__class__.__name__.lower())
-            if hasattr(self, method_name):
-                try:
-                    primitives3d.extend(getattr(self, method_name)(primitive2d))
-                except NotImplementedError:
-                    print('Error NotImplementedError')
-            else:
-                raise NotImplementedError(
-                    'Class {} does not implement {}'.format(
-                        self.__class__.__name__,
-                        method_name))
-
-        return volmdlr.wires.Contour3D(primitives3d)
-
-    def linesegment3d_to_2d(self, linesegment3d):
-        """
-        a line segment on a surface will be in any case a line in 2D?
-        """
-        return [vme.LineSegment2D(self.point3d_to_2d(linesegment3d.start),
-                                  self.point3d_to_2d(linesegment3d.end))]
-
-    def bsplinecurve3d_to_2d(self, bspline_curve3d):
-        """
-        Is this right?
-        """
-        control_points = [self.point3d_to_2d(p) \
-                          for p in bspline_curve3d.control_points]
-        return [vme.BSplineCurve2D(
-                    bspline_curve3d.degree,
-                    control_points=control_points,
-                    knot_multiplicities=bspline_curve3d.knot_multiplicities,
-                    knots=bspline_curve3d.knots,
-                    weights=bspline_curve3d.weights,
-                    periodic=bspline_curve3d.periodic)]
-
-    def bsplinecurve2d_to_3d(self, bspline_curve2d):
-        """
-        Is this right?
-        """
-        control_points = [self.point2d_to_3d(p) \
-                          for p in bspline_curve2d.control_points]
-        return [vme.BSplineCurve3D(
-                    bspline_curve2d.degree,
-                    control_points=control_points,
-                    knot_multiplicities=bspline_curve2d.knot_multiplicities,
-                    knots=bspline_curve2d.knots,
-                    weights=bspline_curve2d.weights,
-                    periodic=bspline_curve2d.periodic)]
-
-
-class Plane3D(Surface3D):
-    face_class = 'PlaneFace3D'
-
-    def __init__(self, frame: volmdlr.Frame3D, name: str = ''):
-        """
-        :param frame: u and v of frame describe the plane, w is the normal
-        """
-        self.frame = frame
-        self.name = name
-
-    def __hash__(self):
-        return hash(self.frame)
-
-    def __eq__(self, other_plane):
-        if other_plane.__class__.__name__ != self.__class__.__name__:
-            return False
-        return (self.frame.origin == other_plane.frame.origin and
-                self.frame.w.is_colinear_to(other_plane.frame.w))
-
-    def to_dict(self):
-        # improve the object structure ?
-        dict_ = dc.DessiaObject.base_dict(self)
-        dict_['frame'] = self.frame.to_dict()
-        dict_['name'] = self.name
-        dict_['object_class'] = 'volmdlr.core.Plane3D'
-        return dict_
-
-    @classmethod
-    def from_step(cls, arguments, object_dict):
-        frame3d = object_dict[arguments[1]]
-        frame3d.normalize()
-        frame = volmdlr.Frame3D(frame3d.origin,
-                                frame3d.v, frame3d.w, frame3d.u)
-        return cls(frame, arguments[0][1:-1])
-
-    def to_step(self, current_id):
-        frame = volmdlr.Frame3D(self.frame.origin, self.frame.w, self.frame.u,
-                                self.frame.v)
-        content, frame_id = frame.to_step(current_id)
-        plane_id = frame_id + 1
-        content += "#{} = PLANE('{}',#{});\n".format(plane_id, self.name,
-                                                     frame_id)
-        return content, plane_id
-
-    @classmethod
-    def from_3_points(cls, point1, point2, point3):
-        """
-        Point 1 is used as origin of the plane
-        """
-        vector1 = point2 - point1
-        vector2 = point3 - point1
-        vector1.normalize()
-        vector2.normalize()
-        normal = vector1.cross(vector2)
-        normal.normalize()
-        vector = normal.cross(vector1)
-        frame = volmdlr.Frame3D(point1, vector1, normal.cross(vector1), normal)
-        return cls(frame)
-
-    @classmethod
-    def from_normal(cls, point, normal):
-        v1 = normal.deterministic_unit_normal_vector()
-        v2 = v1.cross(normal)
-        return cls(volmdlr.Frame3D(point, v1, v2, normal))
-
-    @classmethod
-    def from_plane_vectors(cls, plane_origin: volmdlr.Point3D,
-                           plane_x: volmdlr.Vector3D,
-                           plane_y: volmdlr.Vector3D):
-        normal = plane_x.cross(plane_y)
-        return cls(volmdlr.Frame3D(plane_origin, plane_x, plane_y, normal))
-
-    @classmethod
-    def from_points(cls, points):
-        if len(points) < 3:
-            raise ValueError
-        elif len(points) == 3:
-            return cls.from_3_points(volmdlr.Point3D(points[0].vector),
-                                     volmdlr.Vector3D(points[1].vector),
-                                     volmdlr.Vector3D(points[2].vector))
-        else:
-            points = [p.copy() for p in points]
-            indexes_to_del = []
-            for i, point in enumerate(points[1:]):
-                if point == points[0]:
-                    indexes_to_del.append(i)
-            for index in indexes_to_del[::-1]:
-                del points[index + 1]
-
-            origin = volmdlr.Point3D(points[0].vector)
-            vector1 = volmdlr.Vector3D(points[1] - origin)
-            vector1.normalize()
-            vector2_min = volmdlr.Vector3D(points[2] - origin)
-            vector2_min.normalize()
-            dot_min = abs(vector1.dot(vector2_min))
-            for point in points[3:]:
-                vector2 = volmdlr.Vector3D(point - origin)
-                vector2.normalize()
-                dot = abs(vector1.dot(vector2))
-                if dot < dot_min:
-                    vector2_min = vector2
-                    dot_min = dot
-            return cls.from_3_points(origin, vector1 + origin,
-                                     vector2_min + origin)
-
-    def point_on_plane(self, point):
-        if math.isclose(self.frame.w.dot(point - self.frame.origin), 0,
-                        abs_tol=1e-6):
-            return True
-        return False
-
-    def line_intersections(self, line):
-        u = line.point2 - line.point1
-        w = line.point1 - self.frame.origin
-        if math.isclose(self.frame.w.dot(u), 0, abs_tol=1e-08):
-            return []
-        intersection_abscissea = - self.frame.w.dot(w) / self.frame.w.dot(u)
-        return [line.point1 + intersection_abscissea * u]
-
-    def linesegment_intersections(self, linesegment: vme.LineSegment3D) \
-            -> List[volmdlr.Point3D]:
-        u = linesegment.end - linesegment.start
-        w = linesegment.start - self.frame.origin
-        normaldotu = self.frame.w.dot(u)
-        if math.isclose(normaldotu, 0, abs_tol=1e-08):
-            return []
-        intersection_abscissea = - self.frame.w.dot(w) / normaldotu
-        if intersection_abscissea < 0 or intersection_abscissea > 1:
-            return []
-        return [linesegment.start + intersection_abscissea * u]
-
-    def equation_coefficients(self):
-        """
-        returns the a,b,c,d coefficient from equation ax+by+cz+d = 0
-        """
-        a, b, c = self.frame.w
-        d = -self.frame.origin.dot(self.frame.w)
-        return (a, b, c, d)
-
-    def plane_intersection(self, other_plane):
-        line_direction = self.frame.w.cross(other_plane.frame.w)
-
-        if line_direction.norm() < 1e-6:
-            return None
-
-        a1, b1, c1, d1 = self.equation_coefficients()
-        a2, b2, c2, d2 = other_plane.equation_coefficients()
-
-        if a1 * b2 - a2 * b1 != 0.:
-            x0 = (b1 * d2 - b2 * d1) / (a1 * b2 - a2 * b1)
-            y0 = (a2 * d1 - a1 * d2) / (a1 * b2 - a2 * b1)
-            point1 = volmdlr.Point3D((x0, y0, 0))
-        else:
-            y0 = (b2 * d2 - c2 * d1) / (b1 * c2 - c1 * b2)
-            z0 = (c1 * d1 - b1 * d2) / (b1 * c2 - c1 * b2)
-            point1 = volmdlr.Point3D((0, y0, z0))
-
-        point2 = point1 + line_direction
-        return volmdlr.Line3D(point1, point2)
-
-    def rotation(self, center, axis, angle, copy=True):
-        # center_frame = self.frame.origin.copy()
-        # center_frame.rotation(center, axis, angle, copy=False)
-        if copy:
-            new_frame = self.frame.rotation(center=center, axis=axis,
-                                            angle=angle, copy=True)
-            # new_frame.origin = center_frame
-            return Plane3D(new_frame)
-        else:
-            self.frame.rotation(center=center, axis=axis, angle=angle, copy=False)
-            # self.frame.origin = center_frame
-
-    def translation(self, offset, copy=True):
-        if copy:
-            new_frame = self.frame.translation(offset, True)
-            return Plane3D(new_frame)
-        else:
-            self.frame.translation(offset, False)
-
-    def frame_mapping(self, frame, side, copy=True):
-        """
-        side = 'old' or 'new'
-        """
-        if side == 'old':
-            new_origin = frame.old_coordinates(self.frame.origin)
-            new_vector1 = frame.basis().old_coordinates(self.frame.u)
-            new_vector2 = frame.basis().old_coordinates(self.frame.v)
-            new_vector3 = frame.basis().old_coordinates(self.frame.w)
-            if copy:
-                return Plane3D(
-                    volmdlr.Frame3D(new_origin, new_vector1, new_vector2,
-                                    new_vector3), self.name)
-            else:
-                # self.origin = new_origin
-                # self.vectors = [new_vector1, new_vector2]
-                # self.normal = frame.Basis().old_coordinates(self.normal)
-                # self.normal.normalize()
-                self.frame.origin = new_origin
-                self.frame.u = new_vector1
-                self.frame.v = new_vector2
-                self.frame.w = new_vector3
-
-        if side == 'new':
-            new_origin = frame.new_coordinates(self.frame.origin)
-            new_vector1 = frame.basis().new_coordinates(self.frame.u)
-            new_vector2 = frame.basis().new_coordinates(self.frame.v)
-            new_vector3 = frame.basis().new_coordinates(self.frame.w)
-            if copy:
-                return Plane3D(
-                    volmdlr.Frame3D(new_origin, new_vector1, new_vector2,
-                                    new_vector3), self.name)
-            else:
-                self.frame.origin = new_origin
-                self.frame.u = new_vector1
-                self.frame.v = new_vector2
-                self.frame.w = new_vector3
-
-    def copy(self):
-        new_frame = self.frame.copy()
-        return Plane3D(new_frame, self.name)
-
-    def plot(self, ax=None):
-        if ax is None:
-            fig = plt.figure()
-            ax = fig.add_subplot(111, projection='3d')
-        else:
-            fig = ax.figure
-
-        self.origin.plot(ax)
-        self.vectors[0].plot(ax, starting_point=self.origin, color='r')
-        self.vectors[1].plot(ax, starting_point=self.origin, color='g')
-        return ax
-
-    def babylon_script(self):
-        s = 'var myPlane = BABYLON.MeshBuilder.CreatePlane("myPlane", {width: 0.5, height: 0.5, sideOrientation: BABYLON.Mesh.DOUBLESIDE}, scene);\n'
-        s += 'myPlane.setPositionWithLocalVector(new BABYLON.Vector3({},{},{}));\n'.format(
-            self.origin[0], self.origin[1], self.origin[2])
-
-        s += 'var axis1 = new BABYLON.Vector3({}, {}, {});\n'.format(
-            self.vectors[0][0], self.vectors[0][1], self.vectors[0][2])
-        s += 'var axis2 = new BABYLON.Vector3({}, {}, {});\n'.format(
-            self.vectors[1][0], self.vectors[1][1], self.vectors[1][2])
-        s += 'var axis3 = new BABYLON.Vector3({}, {}, {});\n'.format(
-            self.normal[0], self.normal[1], self.normal[2])
-        s += 'var orientation = BABYLON.Vector3.rotationFromAxis(axis1, axis2, axis3);\n'
-        s += 'myPlane.rotation = orientation;\n'
-
-        s += 'var planemat = new BABYLON.StandardMaterial("planemat", scene);\n'
-        s += 'planemat.alpha = 0.4;\n'
-        s += 'myPlane.material = planemat;\n'
-
-        return s
-
-    def point2d_to_3d(self, point2d):
-        return point2d.to_3d(self.frame.origin, self.frame.u, self.frame.v)
-
-    def point3d_to_2d(self, point3d):
-        return point3d.to_2d(self.frame.origin, self.frame.u, self.frame.v)
-
-    def contour2d_to_3d(self, contour2d):
-        return contour2d.to_3d(self.frame.origin, self.frame.u, self.frame.v)
-
-    def contour3d_to_2d(self, contour3d):
-        return contour3d.to_2d(self.frame.origin, self.frame.u, self.frame.v)
-
-    def bsplinecurve3d_to_2d(self, bspline_curve3d):
-        control_points = [self.point3d_to_2d(p) \
-                          for p in bspline_curve3d.control_points]
-        return [vme.BSplineCurve2D(
-            bspline_curve3d.degree,
-            control_points=control_points,
-            knot_multiplicities=bspline_curve3d.knot_multiplicities,
-            knots=bspline_curve3d.knots,
-            weights=bspline_curve3d.weights,
-            periodic=bspline_curve3d.periodic)]
-
-    def bsplinecurve2d_to_3d(self, bspline_curve2d):
-        control_points = [self.point2d_to_3d(p) \
-                          for p in bspline_curve2d.control_points]
-        return [vme.BSplineCurve3D(
-            bspline_curve2d.degree,
-            control_points=control_points,
-            knot_multiplicities=bspline_curve2d.knot_multiplicities,
-            knots=bspline_curve2d.knots,
-            weights=bspline_curve2d.weights,
-            periodic=bspline_curve2d.periodic)]
-
-    def rectangular_cut(self, x1: float, x2: float,
-                        y1: float, y2: float, name: str = ''):
-
-        p1 = volmdlr.Point2D(x1, y1)
-        p2 = volmdlr.Point2D(x2, y1)
-        p3 = volmdlr.Point2D(x2, y2)
-        p4 = volmdlr.Point2D(x1, y2)
-        outer_contour = volmdlr.wires.ClosedPolygon2D([p1, p2, p3, p4])
-        surface = Surface2D(outer_contour, [])
-        return PlaneFace3D(self, surface, name)
-
-
-PLANE3D_OXY = Plane3D(volmdlr.OXYZ)
-PLANE3D_OYZ = Plane3D(volmdlr.OYZX)
-PLANE3D_OZX = Plane3D(volmdlr.OZXY)
-
-
-class CylindricalSurface3D(Surface3D):
-    face_class = 'CylindricalFace3D'
-    x_periodicity = volmdlr.TWO_PI
-    """
-    The local plane is defined by (theta, z)
-    :param frame: frame.w is axis, frame.u is theta=0 frame.v theta=pi/2
-    :param radius: Cylinder's radius
-    """
-
-    def __init__(self, frame, radius, name=''):
-        self.frame = frame
-        self.radius = radius
-        self.name = name
-
-    def point2d_to_3d(self, point2d: volmdlr.Point2D):
-        p = volmdlr.Point3D(self.radius * math.cos(point2d.x),
-                            self.radius * math.sin(point2d.x),
-                            point2d.y)
-        return self.frame.old_coordinates(p)
-
-    def point3d_to_2d(self, point3d):
-        x, y, z = self.frame.new_coordinates(point3d)
-        u1 = x / self.radius
-        u2 = y / self.radius
-        # theta = volmdlr.core.sin_cos_angle(u1, u2)
-        theta = math.atan2(u2, u1)
-        return volmdlr.Point2D(theta, z)
-
-    def arc3d_to_2d(self, arc3d):
-        start = self.point3d_to_2d(arc3d.start)
-        end = self.point3d_to_2d(arc3d.end)
-        # angle = abs(start.x-end.x)
-        # if arc3d.is_trigo:
-        # end = start + volmdlr.Point2D(arc3d.angle, 0)
-        # else:
-        #     end = start + volmdlr.Point2D(-arc3d.angle, 0)
-        # interior = self.point3d_to_2d(arc3d.interior)
-        # if start.x < interior.x:
-        #     end = start + volmdlr.Point2D(arc3d.angle, 0)
-        # else:
-        #     end = start - volmdlr.Point2D(arc3d.angle, 0)
-        return [vme.LineSegment2D(start, end)]
-
-    def linesegment2d_to_3d(self, linesegment2d):
-        theta1, z1 = linesegment2d.start
-        theta2, z2 = linesegment2d.end
-        if math.isclose(theta1, theta2, abs_tol=1e-9):
-            return [vme.LineSegment3D(
-                self.point2d_to_3d(linesegment2d.start),
-                self.point2d_to_3d(linesegment2d.end),
-            )]
-        elif math.isclose(z1, z2, abs_tol=1e-9):
-            if abs(theta1 - theta2) == volmdlr.TWO_PI:
-                return [vme.FullArc3D(center=self.frame.origin + z1 * self.frame.w,
-                                      start_end=self.point2d_to_3d(linesegment2d.start),
-                                      normal=self.frame.w)]
-            else:
-                interior = self.point2d_to_3d(linesegment2d.point_at_abscissa(linesegment2d.length() * 0.5))
-                return [vme.Arc3D(
-                    self.point2d_to_3d(linesegment2d.start),
-                    self.point2d_to_3d(
-                        volmdlr.Point2D(0.5 * (theta1 + theta2), z1)),
-                    self.point2d_to_3d(linesegment2d.end),
-                )]
-        else:
-            raise NotImplementedError('Ellipse? delta_theta={} delta_z={}'.format(abs(theta2-theta1), abs(z1-z2)))
-
-    def fullarc3d_to_2d(self, fullarc3d):
-        if self.frame.w.is_colinear_to(fullarc3d.normal):
-            p1 = self.point3d_to_2d(fullarc3d.start)
-            return [vme.LineSegment2D(p1, p1 + volmdlr.TWO_PI * volmdlr.X2D)]
-        else:
-            print(fullarc3d.normal, self.frame.w)
-            raise ValueError('Impossible!')
-
-    def circle3d_to_2d(self, circle3d):
-        return []
-
-    def bsplinecurve3d_to_2d(self, bspline_curve3d):
-        # TODO: enhance this, this is a non exact method!
-        l = bspline_curve3d.length()
-        points = [self.point3d_to_2d(bspline_curve3d.point_at_abscissa(i / 10 * l)) \
-                  for i in range(11)]
-        return [vme.LineSegment2D(p1, p2) \
-                for p1, p2 in zip(points[:-1], points[1:])]
-
-    @classmethod
-    def from_step(cls, arguments, object_dict):
-        frame3d = object_dict[arguments[1]]
-        U, W = frame3d.v, -frame3d.u
-        U.normalize()
-        W.normalize()
-        V = W.cross(U)
-        frame_direct = volmdlr.Frame3D(frame3d.origin, U, V, W)
-        radius = float(arguments[2]) / 1000
-        return cls(frame_direct, radius, arguments[0][1:-1])
-
-    def to_step(self, current_id):
-        frame = volmdlr.Frame3D(self.frame.origin, self.frame.w, self.frame.u,
-                                self.frame.v)
-        content, frame_id = frame.to_step(current_id)
-        current_id = frame_id + 1
-        content += "#{} = CYLINDRICAL_SURFACE('{}',#{},{});\n" \
-            .format(current_id, self.name, frame_id,
-                    round(1000 * self.radius, 3))
-        return content, current_id
-
-    def frame_mapping(self, frame, side, copy=True):
-        basis = frame.basis()
-        if side == 'new':
-            new_origin = frame.new_coordinates(self.frame.origin)
-            new_u = basis.new_coordinates(self.frame.u)
-            new_v = basis.new_coordinates(self.frame.v)
-            new_w = basis.new_coordinates(self.frame.w)
-            new_frame = volmdlr.Frame3D(new_origin, new_u, new_v, new_w)
-            if copy:
-                return CylindricalSurface3D(new_frame, self.radius,
-                                            name=self.name)
-            else:
-                self.frame = new_frame
-
-        if side == 'old':
-            new_origin = frame.old_coordinates(self.frame.origin)
-            new_u = basis.old_coordinates(self.frame.u)
-            new_v = basis.old_coordinates(self.frame.v)
-            new_w = basis.old_coordinates(self.frame.w)
-            new_frame = volmdlr.Frame3D(new_origin, new_u, new_v, new_w)
-            if copy:
-                return CylindricalSurface3D(new_frame, self.radius,
-                                            name=self.name)
-            else:
-                self.frame = new_frame
-
-    def rectangular_cut(self, theta1: float, theta2: float,
-                        z1: float, z2: float, name: str = ''):
-
-        if theta1 == theta2:
-            theta2 += volmdlr.TWO_PI
-
-        p1 = volmdlr.Point2D(theta1, z1)
-        p2 = volmdlr.Point2D(theta2, z1)
-        p3 = volmdlr.Point2D(theta2, z2)
-        p4 = volmdlr.Point2D(theta1, z2)
-        outer_contour = volmdlr.wires.ClosedPolygon2D([p1, p2, p3, p4])
-        surface2d = Surface2D(outer_contour, [])
-        return volmdlr.faces.CylindricalFace3D(self, surface2d, name)
-
-    def translation(self, offset: volmdlr.Vector3D, copy=True):
-        if copy:
-            return self.__class__(self.frame.translation(offset, copy=True),
-                                  self.radius)
-        else:
-            self.frame.translation(offset, copy=False)
-
-    def rotation(self, center, axis, angle, copy=True):
-        if copy:
-            new_frame = self.frame.rotation(center=center, axis=axis,
-                                            angle=angle, copy=True)
-            return self.__class__(new_frame, self.radius)
-        else:
-            self.frame.rotation(center, axis, angle, copy=False)
-
-class ToroidalSurface3D(Surface3D):
-    face_class = 'ToroidalFace3D'
-    x_periodicity = volmdlr.TWO_PI
-    y_periodicity = volmdlr.TWO_PI
-    """
-    The local plane is defined by (theta, phi)
-    theta is the angle around the big (R) circle and phi around the small(r)
-
-    :param frame: Tore's frame: origin is the center, u is pointing at
-                    theta=0
-    :param R: Tore's radius
-    :param r: Circle to revolute radius
-    Definitions of R and r according to https://en.wikipedia.org/wiki/Torus
-    """
-
-    def __init__(self, frame: volmdlr.Frame3D,
-                 R: float, r: float, name: str = ''):
-        self.frame = frame
-        self.R = R
-        self.r = r
-        self.name = name
-
-    def _bounding_box(self):
-        d = self.R + self.r
-        p1 = self.frame.origin + self.frame.u * d + self.frame.v * d + self.frame.w * self.r
-        p2 = self.frame.origin + self.frame.u * d + self.frame.v * d - self.frame.w * self.r
-        p3 = self.frame.origin + self.frame.u * d - self.frame.v * d + self.frame.w * self.r
-        p4 = self.frame.origin + self.frame.u * d - self.frame.v * d - self.frame.w * self.r
-        p5 = self.frame.origin - self.frame.u * d + self.frame.v * d + self.frame.w * self.r
-        p6 = self.frame.origin - self.frame.u * d + self.frame.v * d - self.frame.w * self.r
-        p7 = self.frame.origin - self.frame.u * d - self.frame.v * d + self.frame.w * self.r
-        p8 = self.frame.origin - self.frame.u * d - self.frame.v * d - self.frame.w * self.r
-
-        return volmdlr.core.BoundingBox.from_points(
-            [p1, p2, p3, p4, p5, p6, p7, p8])
-
-    def point2d_to_3d(self, point2d: volmdlr.Point2D):
-        theta, phi = point2d
-        x = (self.R + self.r * math.cos(phi)) * math.cos(theta)
-        y = (self.R + self.r * math.cos(phi)) * math.sin(theta)
-        z = self.r * math.sin(phi)
-        return self.frame.old_coordinates(volmdlr.Point3D(x, y, z))
-
-    def point3d_to_2d(self, point3d):
-        # points_2D = []
-        x, y, z = self.frame.new_coordinates(point3d)
-        if z < -self.r:
-            z = -self.r
-        elif z > self.r:
-            z = self.r
-
-        zr = z / self.r
-        phi = math.asin(zr)
-
-        u = self.R + math.sqrt((self.r ** 2) - (z ** 2))
-        u1, u2 = round(x / u, 5), round(y / u, 5)
-        theta = volmdlr.core.sin_cos_angle(u1, u2)
-
-        return volmdlr.Point2D(theta, phi)
-
-    @classmethod
-    def from_step(cls, arguments, object_dict):
-        frame3d = object_dict[arguments[1]]
-        U, W = frame3d.v, -frame3d.u
-        U.normalize()
-        W.normalize()
-        V = W.cross(U)
-        frame_direct = volmdlr.Frame3D(frame3d.origin, U, V, W)
-        rcenter = float(arguments[2]) / 1000
-        rcircle = float(arguments[3]) / 1000
-        return cls(frame_direct, rcenter, rcircle, arguments[0][1:-1])
-
-    def to_step(self, current_id):
-        frame = volmdlr.Frame3D(self.frame.origin, self.frame.w, self.frame.u,
-                                self.frame.v)
-        content, frame_id = frame.to_step(current_id)
-        current_id = frame_id + 1
-        content += "#{} = TOROIDAL_SURFACE('{}',#{},{},{});\n" \
-            .format(current_id, self.name, frame_id,
-                    round(1000 * self.R, 3),
-                    round(1000 * self.r, 3))
-        return content, current_id
-
-    def frame_mapping(self, frame, side, copy=True):
-        basis = frame.Basis()
-        if side == 'new':
-            new_origin = frame.new_coordinates(self.frame.origin)
-            new_u = basis.new_coordinates(self.frame.u)
-            new_v = basis.new_coordinates(self.frame.v)
-            new_w = basis.new_coordinates(self.frame.w)
-            new_frame = volmdlr.Frame3D(new_origin, new_u, new_v, new_w)
-            if copy:
-                return ToroidalSurface3D(new_frame,
-                                         self.R, self.r,
-                                         name=self.name)
-            else:
-                self.frame = new_frame
-
-        if side == 'old':
-            new_origin = frame.old_coordinates(self.frame.origin)
-            new_u = basis.old_coordinates(self.frame.u)
-            new_v = basis.old_coordinates(self.frame.v)
-            new_w = basis.old_coordinates(self.frame.w)
-            new_frame = volmdlr.Frame3D(new_origin, new_u, new_v, new_w)
-            if copy:
-                return ToroidalSurface3D(new_frame,
-                                         self.R, self.r,
-                                         name=self.name)
-            else:
-                self.frame = new_frame
-
-    def rectangular_cut(self, theta1, theta2, phi1, phi2, name=''):
-        if phi1 == phi2:
-            phi2 += volmdlr.TWO_PI
-        elif phi2 < phi1:
-            phi2 += volmdlr.TWO_PI
-        if theta1 == theta2:
-            theta2 += volmdlr.TWO_PI
-        elif theta2 < theta1:
-            theta2 += volmdlr.TWO_PI
-
-        p1 = volmdlr.Point2D(theta1, phi1)
-        p2 = volmdlr.Point2D(theta1, phi2)
-        p3 = volmdlr.Point2D(theta2, phi2)
-        p4 = volmdlr.Point2D(theta2, phi1)
-        outer_contour = volmdlr.wires.ClosedPolygon2D([p1, p2, p3, p4])
-        return ToroidalFace3D(self,
-                              Surface2D(outer_contour, []),
-                              name)
-
-    def linesegment2d_to_3d(self, linesegment2d):
-        theta1, phi1 = linesegment2d.start
-        theta2, phi2 = linesegment2d.end
-        if theta1 == theta2:
-            if math.isclose(phi1 - phi2, volmdlr.TWO_PI, abs_tol=1e-9):
-                u = self.frame.u.rotation(self.frame.origin, self.frame.w,
-                                          angle=theta1)
-                v = self.frame.u.rotation(self.frame.origin, self.frame.w,
-                                          angle=theta1)
-                center = self.frame.origin+self.R*u
-                return [vme.FullArc3D(center=center,
-                                      start_end=center + self.r * u,
-                                      normal=v)]
-            else:
-                return [vme.Arc3D(
-                    self.point2d_to_3d(linesegment2d.start),
-                    self.point2d_to_3d(volmdlr.Point2D(theta1, 0.5 * (phi1 + phi2))),
-                    self.point2d_to_3d(linesegment2d.end),
-                )]
-        elif math.isclose(phi1, phi2, abs_tol=1e-9):
-            if abs(theta1 - theta2) == volmdlr.TWO_PI:
-                center = self.frame.origin + self.r * math.sin(phi1) * self.frame.w
-                start_end = center + self.frame.u * (self.r + self.R)
-                return [vme.FullArc3D(center=center,
-                                      start_end=start_end,
-                                      normal=self.frame.w)]
-            else:
-                return [vme.Arc3D(
-                    self.point2d_to_3d(linesegment2d.start),
-                    self.point2d_to_3d(volmdlr.Point2D(0.5 * (theta1 + theta2), phi1)),
-                    self.point2d_to_3d(linesegment2d.end),
-                )]
-        else:
-            raise NotImplementedError('Ellipse?')
-
-    def fullarc3d_to_2d(self, fullarc3d):
-        if self.frame.w.is_colinear_to(fullarc3d.normal):
-            p1 = self.point3d_to_2d(fullarc3d.start)
-            return [vme.LineSegment2D(p1, p1 + volmdlr.TWO_PI * volmdlr.X2D)]
-        elif fullarc3d.normal.dot(self.frame.w):
-            p1 = self.point3d_to_2d(fullarc3d.start)
-            return [vme.LineSegment2D(p1, p1 + volmdlr.TWO_PI * volmdlr.Y2D)]
-        else:
-            raise ValueError('Impossible!')
-
-    def circle3d_to_2d(self, circle3d):
-        return []
-
-    def triangulation(self):
-        face = self.rectangular_cut(0, volmdlr.TWO_PI, 0, volmdlr.TWO_PI)
-        return face.triangulation()
-
-    def translation(self, offset: volmdlr.Vector3D, copy=True):
-        if copy:
-            return self.__class__(self.frame.translation(offset, copy=True),
-                                  self.R,
-                                  self.r)
-        else:
-            self.frame.translation(offset, copy=False)
-
-    def rotation(self, center, axis, angle, copy=True):
-        if copy:
-            new_frame = self.frame.rotation(center=center, axis=axis,
-                                            angle=angle, copy=True)
-            return self.__class__(new_frame, self.R, self.r)
-        else:
-            self.frame.rotation(center, axis, angle, copy=False)
-
-class ConicalSurface3D(Surface3D):
-    face_class = 'ConicalFace3D'
-    x_periodicity = volmdlr.TWO_PI
-    """
-    The local plane is defined by (theta, z)
-    :param frame: Cone's frame to position it: frame.w is axis of cone
-                    frame.origin is at the angle of the cone
-    :param semi_angle: Cone's semi-angle
-    """
-
-    def __init__(self, frame: volmdlr.Frame3D, semi_angle: float,
-                 name: str = ''):
-        self.frame = frame
-        self.semi_angle = semi_angle
-        self.name = name
-
-    @classmethod
-    def from_step(cls, arguments, object_dict):
-        frame3d = object_dict[arguments[1]]
-        U, W = frame3d.v, frame3d.u
-        U.normalize()
-        W.normalize()
-        V = W.cross(U)
-        radius = float(arguments[2]) / 1000
-        semi_angle = float(arguments[3])
-        origin = frame3d.origin - radius / math.tan(semi_angle) * W
-        frame_direct = volmdlr.Frame3D(origin, U, V, W)
-        return cls(frame_direct, semi_angle, arguments[0][1:-1])
-
-    def to_step(self, current_id):
-        frame = volmdlr.Frame3D(self.frame.origin, self.frame.w, self.frame.u,
-                                self.frame.v)
-        content, frame_id = frame.to_step(current_id)
-        current_id = frame_id + 1
-        content += "#{} = CONICAL_SURFACE('{}',#{},{},{});\n" \
-            .format(current_id, self.name, frame_id,
-                    0.,
-                    round(self.semi_angle, 3))
-        return content, current_id
-
-    def frame_mapping(self, frame, side, copy=True):
-        basis = frame.Basis()
-        if side == 'new':
-            new_origin = frame.new_coordinates(self.frame.origin)
-            new_u = basis.new_coordinates(self.frame.u)
-            new_v = basis.new_coordinates(self.frame.v)
-            new_w = basis.new_coordinates(self.frame.w)
-            new_frame = volmdlr.Frame3D(new_origin, new_u, new_v, new_w)
-            if copy:
-                return ConicalSurface3D(new_frame, self.radius, name=self.name)
-            else:
-                self.frame = new_frame
-
-        if side == 'old':
-            new_origin = frame.old_coordinates(self.frame.origin)
-            new_u = basis.old_coordinates(self.frame.u)
-            new_v = basis.old_coordinates(self.frame.v)
-            new_w = basis.old_coordinates(self.frame.w)
-            new_frame = volmdlr.Frame3D(new_origin, new_u, new_v, new_w)
-            if copy:
-                return ConicalSurface3D(new_frame, self.radius, name=self.name)
-            else:
-                self.frame = new_frame
-
-    def point2d_to_3d(self, point2d: volmdlr.Point2D):
-        theta, z = point2d
-        r = math.tan(self.semi_angle) * z
-        new_point = volmdlr.Point3D(r * math.cos(theta),
-                                    r * math.sin(theta),
-                                    z)
-        return self.frame.old_coordinates(new_point)
-
-    # def point3d_to_2d(self, point3d: volmdlr.Point3D):
-    #     z = self.frame.w.dot(point3d)
-    #     x, y = point3d.plane_projection2d(self.frame.origin, self.frame.u,
-    #                                       self.frame.v)
-    #     theta = math.atan2(y, x)
-    #     return volmdlr.Point2D(theta, z+0.003)
-
-    def point3d_to_2d(self, point3d: volmdlr.Point3D):
-        x, y, z = self.frame.new_coordinates(point3d)
-        # x, y = point3d.plane_projection2d(self.frame.origin, self.frame.u,
-        #                                   self.frame.v)
-        theta = math.atan2(y, x)
-        return volmdlr.Point2D(theta, z)
-
-    def rectangular_cut(self, theta1: float, theta2: float,
-                        z1: float, z2: float, name: str = ''):
-        # theta1 = angle_principal_measure(theta1)
-        # theta2 = angle_principal_measure(theta2)
-        if theta1 == theta2:
-            theta2 += volmdlr.TWO_PI
-
-        p1 = volmdlr.Point2D(theta1, z1)
-        p2 = volmdlr.Point2D(theta2, z1)
-        p3 = volmdlr.Point2D(theta2, z2)
-        p4 = volmdlr.Point2D(theta1, z2)
-        outer_contour = volmdlr.wires.ClosedPolygon2D([p1, p2, p3, p4])
-        return ConicalFace3D(self, Surface2D(outer_contour, []), name)
-
-    def fullarc3d_to_2d(self, fullarc3d):
-        if self.frame.w.is_colinear_to(fullarc3d.normal):
-            p1 = self.point3d_to_2d(fullarc3d.start)
-            return [vme.LineSegment2D(p1, p1 + volmdlr.TWO_PI * volmdlr.X2D)]
-        else:
-            raise ValueError('Impossible!')
-
-    def circle3d_to_2d(self, circle3d):
-        return []
-
-    def linesegment2d_to_3d(self, linesegment2d):
-        theta1, z1 = linesegment2d.start
-        theta2, z2 = linesegment2d.end
-        if math.isclose(z1, z2, abs_tol=1e-9) and math.isclose(z1, 0.,
-                                                               abs_tol=1e-9):
-            return []
-        elif math.isclose(abs(theta1 - theta2) % volmdlr.TWO_PI, 0., abs_tol=1e-9):
-            return [vme.LineSegment3D(
-                self.point2d_to_3d(linesegment2d.start),
-                self.point2d_to_3d(linesegment2d.end),
-            )]
-        elif math.isclose(z1, z2, abs_tol=1e-9):
-
-            if abs(theta1 - theta2) % volmdlr.TWO_PI == 0.:
-                return [vme.FullArc3D(center=self.frame.origin + z1 * self.frame.w,
-                                      start_end=self.point2d_to_3d(linesegment2d.start),
-                                      normal=self.frame.w)]
-            else:
-                return [vme.Arc3D(
-                    self.point2d_to_3d(linesegment2d.start),
-                    self.point2d_to_3d(
-                        volmdlr.Point2D(0.5 * (theta1 + theta2), z1)),
-                    self.point2d_to_3d(linesegment2d.end))
-                ]
-        else:
-            raise NotImplementedError('Ellipse?')
-
-    def translation(self, offset: volmdlr.Vector3D, copy=True):
-        if copy:
-            return self.__class__(self.frame.translation(offset, copy=True),
-                                  self.semi_angle)
-        else:
-            self.frame.translation(offset, copy=False)
-
-    def rotation(self, center, axis, angle, copy=True):
-        if copy:
-            new_frame = self.frame.rotation(center=center, axis=axis, angle=angle, copy=True)
-            return self.__class__(new_frame, self.semi_angle)
-        else:
-            self.frame.rotation(center, axis, angle, copy=False)
-
-class SphericalSurface3D(Surface3D):
-    face_class = 'SphericalFace3D'
-    """
-    :param frame: Sphere's frame to position it
-    :type frame: volmdlr.Frame3D
-    :param radius: Sphere's radius
-    :type radius: float
-    """
-
-    def __init__(self, frame, radius, name=''):
-        self.frame = frame
-        self.radius = radius
-        self.name = name
-        # V = frame.v
-        # V.normalize()
-        # W = frame.w
-        # W.normalize()
-        # self.plane = Plane3D(frame.origin, V, W)
-
-    def _bounding_box(self):
-        points = [self.frame.origin + volmdlr.Point3D(-self.radius,
-                                                      -self.radius,
-                                                      -self.radius),
-                  self.frame.origin + volmdlr.Point3D(self.radius,
-                                                      self.radius,
-                                                      self.radius),
-
-                  ]
-        return volmdlr.core.BoundingBox.from_points(points)
-
-    @classmethod
-    def from_step(cls, arguments, object_dict):
-        frame3d = object_dict[arguments[1]]
-        U, W = frame3d.v, frame3d.u
-        U.normalize()
-        W.normalize()
-        V = W.cross(U)
-        frame_direct = volmdlr.Frame3D(frame3d.origin, U, V, W)
-        radius = float(arguments[2]) / 1000
-        return cls(frame_direct, radius, arguments[0][1:-1])
-
-    def point2d_to_3d(self, point2d):
-        # source mathcurve.com/surfaces/sphere
-        # -pi<theta<pi, -pi/2<phi<pi/2
-        theta, phi = point2d
-        x = self.radius * math.cos(phi) * math.cos(theta)
-        y = self.radius * math.cos(phi) * math.sin(theta)
-        z = self.radius * math.sin(phi)
-        return self.frame.old_coordinates(volmdlr.Point3D(x, y, z))
-
-    def point3d_to_2d(self, point3d):
-        x, y, z = point3d
-        if z < -self.radius:
-            z = -self.radius
-        elif z > self.radius:
-            z = self.radius
-
-        zr = z / self.radius
-        phi = math.asin(zr)
-
-        u = math.sqrt((self.radius ** 2) - (z ** 2))
-        if u == 0:
-            u1, u2 = x, y
-        else:
-            u1, u2 = round(x / u, 5), round(y / u, 5)
-        theta = volmdlr.sin_cos_angle(u1, u2)
-        return volmdlr.Point2D(theta, phi)
-
-    def linesegment2d_to_3d(self, linesegment2d):
-        start = self.point2d_to_3d(linesegment2d.start)
-        interior = self.point2d_to_3d(0.5 * (linesegment2d.start + linesegment2d.end))
-        end = self.point2d_to_3d(linesegment2d.end)
-        if start == end:
-            u = start - self.frame.origin
-            u.normalize()
-            v = interior - self.frame.origin
-            v.normalize()
-            normal = u.cross(v)
-            return [vme.FullArc3D(self.frame.origin, start, normal)]
-        return [vme.Arc3D(start, interior, end)]
-
-    def plot(self, ax=None, color='grey', alpha=0.5):
-        points = []
-        for i in range(20):
-            theta = i / 20. * volmdlr.TWO_PI
-            t_points = []
-            for j in range(20):
-                phi = j / 20. * volmdlr.TWO_PI
-                t_points.append(self.point2d_to_3d(volmdlr.Point2D(theta, phi)))
-            ax = volmdlr.wires.ClosedPolygon3D(t_points).plot(ax=ax, color=color, alpha=alpha)
-
-        return ax
-
-    def rectangular_cut(self, theta1, theta2, phi1, phi2, name=''):
-        if phi1 == phi2:
-            phi2 += volmdlr.TWO_PI
-        elif phi2 < phi1:
-            phi2 += volmdlr.TWO_PI
-        if theta1 == theta2:
-            theta2 += volmdlr.TWO_PI
-        elif theta2 < theta1:
-            theta2 += volmdlr.TWO_PI
-
-        p1 = volmdlr.Point2D(theta1, phi1)
-        p2 = volmdlr.Point2D(theta1, phi2)
-        p3 = volmdlr.Point2D(theta2, phi2)
-        p4 = volmdlr.Point2D(theta2, phi1)
-        outer_contour = volmdlr.wires.ClosedPolygon2D([p1, p2, p3, p4])
-        return SphericalFace3D(self,
-                               Surface2D(outer_contour, []),
-                               name=name)
-
-
-class RuledSurface3D(Surface3D):
-    face_class = 'RuledFace3D'
-    """
-    :param frame: frame.w is axis, frame.u is theta=0 frame.v theta=pi/2
-    :type frame: volmdlr.Frame3D
-    :param radius: Cylinder's radius
-    :type radius: float
-    """
-
-    def __init__(self,
-                 wire1: volmdlr.wires.Wire3D,
-                 wire2: volmdlr.wires.Wire3D,
-                 name: str = ''):
-        self.wire1 = wire1
-        self.wire2 = wire2
-        self.length1 = wire1.length()
-        self.length2 = wire2.length()
-        self.name = name
-
-    def point2d_to_3d(self, point2d: volmdlr.Point2D):
-        x, y = point2d
-        point1 = self.wire1.point_at_abscissa(x * self.length1)
-        point2 = self.wire2.point_at_abscissa(x * self.length2)
-        joining_line = vme.LineSegment3D(point1, point2)
-        point = joining_line.point_at_abscissa(y * joining_line.length())
-        return point
-
-    def point3d_to_2d(self, point3d):
-        raise NotImplementedError
-
-    def rectangular_cut(self, x1: float, x2: float,
-                        y1: float, y2: float, name: str = ''):
-        p1 = volmdlr.Point2D(x1, y1)
-        p2 = volmdlr.Point2D(x2, y1)
-        p3 = volmdlr.Point2D(x2, y2)
-        p4 = volmdlr.Point2D(x1, y2)
-        outer_contour = volmdlr.wires.ClosedPolygon2D([p1, p2, p3, p4])
-        surface2d = Surface2D(outer_contour, [])
-        return volmdlr.faces.RuledFace3D(self, surface2d, name)
-
-
-class BSplineSurface3D(Surface3D):
-    face_class = 'BSplineFace3D'
-
-    def __init__(self, degree_u, degree_v, control_points, nb_u, nb_v,
-                 u_multiplicities, v_multiplicities, u_knots, v_knots,
-                 weights=None, name=''):
-        self.control_points = control_points
-        self.degree_u = degree_u
-        self.degree_v = degree_v
-        self.nb_u = nb_u
-        self.nb_v = nb_v
-
-        u_knots = vme.standardize_knot_vector(u_knots)
-        v_knots = vme.standardize_knot_vector(v_knots)
-        self.u_knots = u_knots
-        self.v_knots = v_knots
-        self.u_multiplicities = u_multiplicities
-        self.v_multiplicities = v_multiplicities
-        self.weights = weights
-
-        self.control_points_table = []
-        points_row = []
-        i = 1
-        for pt in control_points:
-            points_row.append(pt)
-            if i == nb_v:
-                self.control_points_table.append(points_row)
-                points_row = []
-                i = 1
-            else:
-                i += 1
-        surface = BSpline.Surface()
-        surface.degree_u = degree_u
-        surface.degree_v = degree_v
-        if weights is None:
-            P = [(control_points[i][0], control_points[i][1],
-                  control_points[i][2]) for i in range(len(control_points))]
-            surface.set_ctrlpts(P, nb_u, nb_v)
-        else:
-            Pw = [(control_points[i][0] * weights[i],
-                   control_points[i][1] * weights[i],
-                   control_points[i][2] * weights[i],
-                   weights[i]) for i in range(len(control_points))]
-            surface.set_ctrlpts(Pw, nb_u, nb_v)
-        knot_vector_u = []
-        for i, u_knot in enumerate(u_knots):
-            knot_vector_u.extend([u_knot] * u_multiplicities[i])
-        knot_vector_v = []
-        for i, v_knot in enumerate(v_knots):
-            knot_vector_v.extend([v_knot] * v_multiplicities[i])
-        surface.knotvector_u = knot_vector_u
-        surface.knotvector_v = knot_vector_v
-        surface.delta = 0.05
-        surface_points = surface.evalpts
-
-        self.surface = surface
-        # self.points = [volmdlr.Point3D(*p) for p in surface_points]
-        volmdlr.core.Primitive3D.__init__(self, name=name)
-
-    def point2d_to_3d(self, point2d: volmdlr.Point2D):
-        x, y = point2d
-        return volmdlr.Point3D(*self.surface.evaluate_single((x, y)))
-
-    def point3d_to_2d(self, point3d: volmdlr.Point3D):
-        # x, y, z = point3d
-        def f(x):
-            return (point3d - self.point2d_to_3d(
-                volmdlr.Point2D(x[0], x[1]))).norm()
-
-        for x0 in [(0, 0), (0, 1), (1, 0), (1, 1), (0.5, 0.5)]:
-            sol = scp.optimize.minimize(f, x0=x0,
-                                        bounds=[(0, 1), (0, 1)],
-                                        options={'eps': 1e-12})
-            if sol.fun < 1e-3:
-                return volmdlr.Point2D(*sol.x)
-
-        raise RuntimeError(
-            'No convergence in point3d to 2d of bspline surface')
-
-    def linesegment2d_to_3d(self, linesegment2d):
-        # TODO: this is a non exact method!
-        l = linesegment2d.length()
-        points = [self.point2d_to_3d(linesegment2d.point_at_abscissa(i / l / 10.)) for i in range(11)]
-
-        return [vme.LineSegment3D(p1, p2) \
-                for p1, p2 in zip(points[:-1], points[1:])]
-
-    def bsplinecurve3d_to_2d(self, bspline_curve3d):
-        # TODO: enhance this, it is a non exact  method!
-        l = bspline_curve3d.length()
-        points = [self.point3d_to_2d(bspline_curve3d.point_at_abscissa(i / 10 * l)) \
-                  for i in range(11)]
-        return [vme.LineSegment2D(p1, p2) \
-                for p1, p2 in zip(points[:-1], points[1:])]
-
-    def arc3d_to_2d(self, arc3d):
-        number_points = math.ceil(arc3d.angle * 7) + 1  # 7 points per radian
-        l = arc3d.length()
-        points = [self.point3d_to_2d(arc3d.point_at_abscissa(i * l / (number_points - 1))) \
-                  for i in range(number_points)]
-        return [vme.LineSegment2D(p1, p2) \
-                for p1, p2 in zip(points[:-1], points[1:])]
-
-    def _bounding_box(self):
-        return volmdlr.core.BoundingBox.from_points(self.control_points)
-
-    def rectangular_cut(self, u1: float, u2: float,
-                        v1: float, v2: float, name: str = ''):
-        p1 = volmdlr.Point2D(u1, v1)
-        p2 = volmdlr.Point2D(u2, v1)
-        p3 = volmdlr.Point2D(u2, v2)
-        p4 = volmdlr.Point2D(u1, v2)
-        outer_contour = volmdlr.wires.ClosedPolygon2D([p1, p2, p3, p4])
-        surface = Surface2D(outer_contour, [])
-        return PlaneFace3D(self, surface, name)
-
-    def FreeCADExport(self, ip, ndigits=3):
-        name = 'primitive{}'.format(ip)
-        script = ""
-        points = '['
-        for i, pts_row in enumerate(self.control_points_table):
-            pts = '['
-            for j, pt in enumerate(pts_row):
-                point = 'fc.Vector({},{},{}),'.format(pt[0], pt[1], pt[2])
-                pts += point
-            pts = pts[:-1] + '],'
-            points += pts
-        points = points[:-1] + ']'
-
-        script += '{} = Part.BSplineSurface()\n'.format(name)
-        if self.weights is None:
-            script += '{}.buildFromPolesMultsKnots({},{},{},udegree={},vdegree={},uknots={},vknots={})\n'.format(
-                name, points, self.u_multiplicities, self.v_multiplicities,
-                self.degree_u, self.degree_v, self.u_knots, self.v_knots)
-        else:
-            script += '{}.buildFromPolesMultsKnots({},{},{},udegree={},vdegree={},uknots={},vknots={},weights={})\n'.format(
-                name, points, self.u_multiplicities, self.v_multiplicities,
-                self.degree_u, self.degree_v, self.u_knots, self.v_knots,
-                self.weights)
-
-        return script
-
-    def rotation(self, center, axis, angle, copy=True):
-        new_control_points = [p.rotation(center, axis, angle, copy=True) for p in
-                              self.control_points]
-        new_bsplinesurface3d = BSplineSurface3D(self.degree_u, self.degree_v,
-                                                new_control_points, self.nb_u,
-                                                self.nb_v,
-                                                self.u_multiplicities,
-                                                self.v_multiplicities,
-                                                self.u_knots, self.v_knots,
-                                                self.weights, self.name)
-        if copy:
-            return new_bsplinesurface3d
-        else:
-            self.control_points = new_control_points
-            self.surface = new_bsplinesurface3d.surface
-            # self.points = new_BSplineSurface3D.points
-
-    def translation(self, offset, copy=True):
-        new_control_points = [p.translation(offset, True) for p in
-                              self.control_points]
-        new_bsplinesurface3d = BSplineSurface3D(self.degree_u, self.degree_v,
-                                                new_control_points, self.nb_u,
-                                                self.nb_v,
-                                                self.u_multiplicities,
-                                                self.v_multiplicities,
-                                                self.u_knots, self.v_knots,
-                                                self.weights, self.name)
-        if copy:
-            return new_bsplinesurface3d
-        else:
-            self.control_points = new_control_points
-            self.surface = new_bsplinesurface3d.surface
-            # self.points = new_BSplineSurface3D.points
-
-    def frame_mapping(self, frame, side, copy=True):
-        new_control_points = [p.frame_mapping(frame, side, True) for p in
-                              self.control_points]
-        new_bsplinesurface3d = BSplineSurface3D(self.degree_u, self.degree_v,
-                                                new_control_points, self.nb_u,
-                                                self.nb_v,
-                                                self.u_multiplicities,
-                                                self.v_multiplicities,
-                                                self.u_knots, self.v_knots,
-                                                self.weights, self.name)
-        if copy:
-            return new_bsplinesurface3d
-        else:
-            self.control_points = new_control_points
-            self.surface = new_bsplinesurface3d.surface
-            # self.points = new_BSplineSurface3D.points
-
-    def plot(self, ax=None):
-        for p in self.control_points:
-            ax = p.plot(ax=ax)
-        return ax
-
-    @classmethod
-    def from_step(cls, arguments, object_dict):
-        name = arguments[0][1:-1]
-
-        degree_u = int(arguments[1])
-        degree_v = int(arguments[2])
-        points_sets = arguments[3][1:-1].split("),")
-        points_sets = [elem + ")" for elem in points_sets[:-1]] + [
-            points_sets[-1]]
-        control_points = []
-        for points_set in points_sets:
-            points = [object_dict[int(i[1:])] for i in
-                      points_set[1:-1].split(",")]
-            nb_v = len(points)
-            control_points.extend(points)
-        nb_u = int(len(control_points) / nb_v)
-        surface_form = arguments[4]
-        if arguments[5] == '.F.':
-            u_closed = False
-        elif arguments[5] == '.T.':
-            u_closed = True
-        else:
-            raise ValueError
-        if arguments[6] == '.F.':
-            v_closed = False
-        elif arguments[6] == '.T.':
-            v_closed = True
-        else:
-            raise ValueError
-        self_intersect = arguments[7]
-        u_multiplicities = [int(i) for i in arguments[8][1:-1].split(",")]
-        v_multiplicities = [int(i) for i in arguments[9][1:-1].split(",")]
-        u_knots = [float(i) for i in arguments[10][1:-1].split(",")]
-        v_knots = [float(i) for i in arguments[11][1:-1].split(",")]
-        knot_spec = arguments[12]
-
-        if 13 in range(len(arguments)):
-            weight_data = [float(i) for i in
-                           arguments[13][1:-1].replace("(", "").replace(")",
-                                                                        "").split(
-                               ",")]
-        else:
-            weight_data = None
-
-        return cls(degree_u, degree_v, control_points, nb_u, nb_v,
-                   u_multiplicities, v_multiplicities, u_knots, v_knots,
-                   weight_data, name)
-
-
-class BezierSurface3D(BSplineSurface3D):
-
-    def __init__(self, degree_u: int, degree_v: int,
-                 control_points: List[List[volmdlr.Point3D]],
-                 nb_u: int, nb_v: int, name=''):
-
-        u_knots = utilities.generate_knot_vector(degree_u, nb_u)
-        v_knots = utilities.generate_knot_vector(degree_v, nb_v)
-
-        u_multiplicities = [1] * len(u_knots)
-        v_multiplicities = [1] * len(v_knots)
-
-        BSplineSurface3D.__init__(self, degree_u, degree_v,
-                                  control_points, nb_u, nb_v,
-                                  u_multiplicities, v_multiplicities,
-                                  u_knots, v_knots, None, name)
-
-
-class Face3D(volmdlr.core.Primitive3D):
-    min_x_density = 1
-    min_y_density = 1
-
-    def __init__(self, surface3d, surface2d: Surface2D,
-                 name: str = ''):
-        self.surface3d = surface3d
-        self.surface2d = surface2d
-        self.bounding_box = self._bounding_box()
-
-        volmdlr.core.Primitive3D.__init__(self, name=name)
-
-    def __hash__(self):
-        return hash(self.surface3d) + hash(self.surface2d)
-
-    def __eq__(self, other_):
-        if other_.__class__.__name__ != self.__class__.__name__:
-            return False
-        equal = (self.surface3d == other_.surface3d
-                 and self.surface2d == other_.surface2d)
-        return equal
-
-    def point_belongs(self, point3d: volmdlr.Point3D):
-        """
-        Tells you if a point is on the 3D face and inside its contour
-        """
-        point2d = self.surface3d.point3d_to_2d(point3d)
-        check_point3d = self.surface3d.point2d_to_3d(point2d)
-        if check_point3d.point_distance(point3d) > 1e-6:
-            return False
-
-        return self.surface2d.point_belongs(point2d)
-
-    @property
-    def outer_contour3d(self):
-        """
-
-        """
-        return self.surface3d.contour2d_to_3d(self.surface2d.outer_contour)
-
-    @property
-    def inner_contours3d(self):
-        """
-
-        """
-        return [self.surface3d.contour2d_to_3d(c) for c in
-                self.surface2d.inner_contours]
-
-    def _bounding_box(self):
-        """
-        this error is raised to enforce overloading of this method
-        """
-        raise NotImplementedError(
-            '_bounding_box method must be overloaded by {}'.format(
-                self.__class__.__name__))
-
-    @classmethod
-    def from_step(cls, arguments, object_dict):
-        contours = [object_dict[int(arguments[1][0][1:])]]
-
-        # Detecting inner and outer contours
-        name = arguments[0][1:-1]
-        surface = object_dict[int(arguments[2])]
-
-        if hasattr(surface, 'face_from_contours3d'):
-            if (len(contours) == 1) and isinstance(contours[0],
-                                                   volmdlr.Point3D):
-                return surface
-
-            return surface.face_from_contours3d(contours, name)
-        else:
-            raise NotImplementedError(
-                'Not implemented :face_from_contours3d in {}'.format(surface))
-
-    def to_step(self, current_id):
-        xmin, xmax, ymin, ymax = self.surface2d.bounding_rectangle()
-        subsurfaces2d = [self.surface2d]
-        line_x = None
-        if self.surface3d.x_periodicity and (xmax - xmin) >= 0.45 * self.surface3d.x_periodicity:
-            line_x = vme.Line2D(volmdlr.Point2D(0.5 * (xmin + xmax), 0),
-                                volmdlr.Point2D(
-                                    0.5 * (xmin + xmax), 1))
-        line_y = None
-        if self.surface3d.y_periodicity and (
-                ymax - ymin) >= 0.45 * self.surface3d.y_periodicity:
-            line_y = vme.Line2D(
-                volmdlr.Point2D(0., 0.5 * (ymin + ymax)),
-                volmdlr.Point2D(1, 0.5 * (ymin + ymax)))
-
-        if line_x:
-            subsurfaces2 = []
-            for subsurface2d in subsurfaces2d:
-                subsurfaces2.extend(subsurface2d.cut_by_line(line_x))
-            subsurfaces2d = subsurfaces2
-
-        if line_y:
-            subsurfaces2 = []
-            for subsurface2d in subsurfaces2d:
-                subsurfaces2.extend(subsurface2d.cut_by_line(line_y))
-            subsurfaces2d = subsurfaces2
-
-        if len(subsurfaces2d) > 1:
-            content = ''
-            face_ids = []
-            for subsurface2d in subsurfaces2d:
-                face = self.__class__(self.surface3d, subsurface2d)
-                # try:
-
-                face_content, face_id = face.to_step_without_splitting(
-                    current_id)
-                face_ids.append(face_id[0])
-                content += face_content
-                current_id = face_id[0] + 1
-                # except NotImplementedError:
-                #     print('Warning: a face of class {} has not been exported due to NotImplementedError'.format(
-                #         face.__class__.__name__))
-                # except AttributeError:
-                #     print(
-                #         'Warning: a face of class {} has not been exported due to AttributeError'.format(
-                #          face.__class__.__name__))
-            return content, face_ids
-        else:
-            return self.to_step_without_splitting(current_id)
-
-    def to_step_without_splitting(self, current_id):
-        
-        content, surface3d_id = self.surface3d.to_step(current_id)
-        current_id = surface3d_id + 1
-
-        outer_contour_content, outer_contour_id = self.outer_contour3d.to_step(
-            current_id)
-        # surface_id=surface3d_id)
-        content += outer_contour_content
-        content += "#{} = FACE_BOUND('{}',#{},.T.);\n".format(
-            outer_contour_id + 1, self.name, outer_contour_id)
-        contours_ids = [outer_contour_id + 1]
-        current_id = outer_contour_id + 2
-        for inner_contour3d in self.inner_contours3d:
-            inner_contour_content, inner_contour_id = inner_contour3d.to_step(
-                current_id)
-            # surface_id=surface3d_id)
-            content += inner_contour_content
-            face_bound_id = inner_contour_id + 1
-            content += "#{} = FACE_BOUND('',#{},.T.);\n".format(
-                face_bound_id, inner_contour_id)
-            contours_ids.append(face_bound_id)
-            current_id = face_bound_id + 1
-
-        content += "#{} = ADVANCED_FACE('{}',({}),#{},.T.);\n".format(
-            current_id,
-            self.name,
-            volmdlr.core.step_ids_to_str(contours_ids),
-            surface3d_id)
-        return content, [current_id]
-
-    def triangulation_lines(self):
-        return [], []
-
-    def triangulation(self):
-
-        lines_x, lines_y = self.triangulation_lines()
-        if lines_x and lines_y:
-            surfaces = []
-            for surface in self.surface2d.split_by_lines(lines_x):
-                surfaces.extend(surface.split_by_lines(lines_y))
-
-        elif lines_x:
-            surfaces = self.surface2d.split_by_lines(lines_x)
-        elif lines_y:
-            surfaces = self.surface2d.split_by_lines(lines_y)
-        else:
-            surfaces = [self.surface2d]
-        mesh2d = surfaces[0].triangulation()
-        for subsurface in surfaces[1:]:
-            # mesh2d += subsurface.triangulation()
-            mesh2d.merge_mesh(subsurface.triangulation())
-
-        return vmd.DisplayMesh3D(
-            [vmd.Node3D(*self.surface3d.point2d_to_3d(p)) for p in
-             mesh2d.points],
-            mesh2d.triangles)
-
-    def plot2d(self, ax=None, color='k', alpha=1):
-        if ax is None:
-            _, ax = plt.subplots()
-
-        self.outer_contour.plot()
-
-    def rotation(self, center, axis, angle, copy=True):
-        if copy:
-            new_surface = self.surface3d.rotation(center=center, axis=axis,
-                                                  angle=angle, copy=True)
-            return self.__class__(new_surface, self.surface2d)
-        else:
-            self.surface3d.rotation(center=center, axis=axis,
-                                    angle=angle, copy=False)
-            self.bounding_box = self._bounding_box()
-
-    def translation(self, offset, copy=True):
-        if copy:
-            new_surface3d = self.surface3d.translation(offset=offset,
-                                                       copy=True)
-            return self.__class__(new_surface3d, self.surface2d)
-        else:
-            self.surface3d.translation(offset=offset, copy=False)
-            self.bounding_box = self._bounding_box()
-
-    def frame_mapping(self, frame, side, copy=True):
-        """
-        side = 'old' or 'new'
-        """
-        if copy:
-            new_surface = self.surface3d.frame_mapping(frame, side, copy=True)
-            return self.__class__(new_surface, self.surface2d.copy(),
-                                  self.name)
-        else:
-            self.surface3d.frame_mapping(frame, side, copy=False)
-            self.bounding_box = self._bounding_box()
-
-    def copy(self):
-        return Face3D(self.surface3d.copy(), self.surface2d.copy(), self.name)
-
-    def line_intersections(self,
-                                  line: vme.Line3D,
-                                  ) -> List[volmdlr.Point3D]:
-        intersections = []
-        for intersection in self.surface3d.line_intersections(line):
-            if self.point_belongs(intersection):
-                intersections.append(intersection)
-
-        return intersections
-
-    def linesegment_intersections(self,
-                                  linesegment: vme.LineSegment3D,
-                                  ) -> List[volmdlr.Point3D]:
-        intersections = []
-        for intersection in self.surface3d.linesegment_intersections(
-                linesegment):
-            if self.point_belongs(intersection):
-                intersections.append(intersection)
-
-        return intersections
-
-    def plot(self, ax=None, color='k', alpha=1):
-        if not ax:
-            ax = plt.figure().add_subplot(111, projection='3d')
-        self.outer_contour3d.plot(ax=ax, color=color, alpha=alpha)
-        return ax
-
-
-class PlaneFace3D(Face3D):
-    """
-    :param contours: The face's contour2D
-    :type contours: volmdlr.Contour2D
-    :param plane: Plane used to place your face
-    :type plane: Plane3D
-    """
-    _standalone_in_db = False
-    _generic_eq = True
-    _non_serializable_attributes = ['bounding_box', 'polygon2D']
-    _non_eq_attributes = ['name', 'bounding_box', 'outer_contour3d',
-                          'inner_contours3d']
-    _non_hash_attributes = []
-
-    def __init__(self, surface3d: Plane3D, surface2d: Surface2D,
-                 name: str = ''):
-        # if not isinstance(outer_contour2d, volmdlr.Contour2D):
-        #     raise ValueError('Not a contour2D: {}'.format(outer_contour2d))
-        Face3D.__init__(self,
-                        surface3d=surface3d,
-                        surface2d=surface2d,
-                        name=name)
-
-    # @classmethod
-    # def _repair_points_and_polygon2d(cls, points, plane):
-    #     if points[0] == points[-1]:
-    #         points = points[:-1]
-    #     polygon_points = [
-    #         p.to_2d(plane.origin, plane.vectors[0], plane.vectors[1]) for p in
-    #         points]
-    #     repaired_points = [p.copy() for p in points]
-    #     polygon2D = volmdlr.ClosedPolygon2D(polygon_points)
-    #     if polygon2D.SelfIntersect()[0]:
-    #         repaired_points = [repaired_points[1]] + [
-    #             repaired_points[0]] + repaired_points[2:]
-    #         polygon_points = [polygon_points[1]] + [
-    #             polygon_points[0]] + polygon_points[2:]
-    #         if polygon_points[0] == polygon_points[-1]:
-    #             repaired_points = repaired_points[:-1]
-    #             polygon_points = polygon_points[:-1]
-    #         polygon2D = volmdlr.ClosedPolygon2D(polygon_points)
-    #     return repaired_points, polygon2D
-
-    @classmethod
-    def dict_to_object(cls, dict_):
-        plane3d = Plane3D.dict_to_object(dict_['surface3d'])
-        surface2d = Surface2D.dict_to_object(dict_['surface2d'])
-        return cls(plane3d, surface2d, dict_['name'])
-
-    def copy(self):
-        return PlaneFace3D(self.surface3d.copy(), self.surface2d.copy(),
-                           self.name)
-
-    def _bounding_box(self):
-        """
-        """
-        return self.outer_contour3d._bounding_box()
-
-    # def average_center_point(self):
-    #     """
-    #     excluding holes
-    #     """
-    #     points = self.points
-    #     nb = len(points)
-    #     x = npy.sum([p[0] for p in points]) / nb
-    #     y = npy.sum([p[1] for p in points]) / nb
-    #     z = npy.sum([p[2] for p in points]) / nb
-    #     return volmdlr.Point3D((x, y, z))
-
-    def distance_to_point(self, point, return_other_point=False):
-        # """
-        # Only works if the surface is planar
-        # TODO : this function does not take into account if Face has holes
-        # """
-        # On projette le point sur la surface plane
-        # Si le point est à l'intérieur de la face,
-        # on retourne la distance de projection
-        # Si le point est à l'extérieur, on projette le point sur le plan
-        # On calcule en 2D la distance entre la projection
-        # et le polygone contour
-        # On utilise le theroeme de Pythagore pour calculer
-        # la distance minimale entre le point et le contour
-
-        projected_pt = point.plane_projection3d(self.surface3d.frame.origin,
-                                               self.surface3d.frame.u,
-                                               self.surface3d.frame.v)
-        projection_distance = point.point_distance(projected_pt)
-
-        if self.point_belongs(projected_pt):
-            if return_other_point:
-                return projection_distance, projected_pt
-            return projection_distance
-
-        point_2D = point.to_2d(self.surface3d.frame.origin, self.surface3d.frame.u,
-                               self.surface3d.frame.v)
-
-        polygon2D = self.surface2d.outer_contour.to_polygon(angle_resolution=10)
-        border_distance, other_point = polygon2D.point_border_distance(point_2D, return_other_point=True)
-
-        other_point = self.surface3d.point2d_to_3d(volmdlr.Point2D(*other_point))
-
-        if return_other_point:
-            return (projection_distance ** 2 + border_distance ** 2) ** 0.5, \
-                   other_point
-        return (projection_distance ** 2 + border_distance ** 2) ** 0.5
-
-    def minimum_distance_points_plane(self, other_plane_face,
-                                      return_points=False):
-        ## """
-        ## Only works if the surface is planar
-        ## TODO : this function does not take into account if Face has holes
-        ## TODO : TRAITER LE CAS OU LA DISTANCE LA PLUS COURTE N'EST PAS D'UN SOMMET
-        ## """
-        # On calcule la distance entre la face 1 et chaque point de la face 2
-        # On calcule la distance entre la face 2 et chaque point de la face 1
-
-        # if self.face_intersection(other_plane_face) is not None:
-        #     return 0, None, None
-        #
-        # polygon1_points_3D = [volmdlr.Point3D(p.vector) for p in
-        #                       self.contours3d[0].tessel_points]
-        # polygon2_points_3D = [volmdlr.Point3D(p.vector) for p in
-        #                       other_plane_face.contours3d[0].tessel_points]
-        #
-        # distances = []
-        # if not return_points:
-        #     d_min = other_plane_face.distance_to_point(polygon1_points_3D[0])
-        #     for point1 in polygon1_points_3D[1:]:
-        #         d = other_plane_face.distance_to_point(point1)
-        #         if d < d_min:
-        #             d_min = d
-        #     for point2 in polygon2_points_3D:
-        #         d = self.distance_to_point(point2)
-        #         if d < d_min:
-        #             d_min = d
-        #     return d_min
-        #
-        # else:
-        #     for point1 in polygon1_points_3D:
-        #         d, other_point = other_plane_face.distance_to_point(
-        #             point1,
-        #             return_other_point=True)
-        #         distances.append((d, point1, other_point))
-        #     for point2 in polygon2_points_3D:
-        #         d, other_point = self.distance_to_point(
-        #             point2,
-        #             return_other_point=True
-        #         )
-        #         distances.append((d, point2, other_point))
-        #
-        # d_min, point_min, other_point_min = distances[0]
-        # for distance in distances[1:]:
-        #     if distance[0] < d_min:
-        #         d_min = distance[0]
-        #         point_min = distance[1]
-        #         other_point_min = distance[2]
-        #
-        # return point_min, other_point_min
-
-        min_distance = math.inf
-        for edge1 in self.outer_contour3d.primitives:
-            for edge2 in other_plane_face.outer_contour3d.primitives:
-                dist = edge1.minimum_distance(edge2,
-                                              return_points=return_points)
-                if return_points:
-                    if dist[0] < min_distance:
-                        min_distance = dist[0]
-                        p1, p2 = dist[1], dist[2]
-                else:
-                    if dist < min_distance:
-                        min_distance = dist
-        if return_points:
-            return min_distance, p1, p2
-        else:
-            return min_distance
-
-    def edge_intersections(self, edge):
-        intersections = []
-        linesegment = vme.LineSegment3D(edge.start, edge.end)
-        for surface3d_inter in self.surface3d.linesegment_intersections(linesegment):
-            point2d = self.surface3d.point3d_to_2d(surface3d_inter)
-            if self.surface2d.point_belongs(point2d):
-                intersections.append(surface3d_inter)
-
-        return intersections
-
-    def face_intersections(self, face2):
-        ## """
-        ## Only works if the surface is planar
-        ## TODO : this function does not take into account if Face has holes
-        ## """
-        bbox1 = self.bounding_box
-        bbox2 = face2.bounding_box
-        if not bbox1.bbox_intersection(bbox2):
-            return []
-
-        intersections = []
-
-        for edge2 in face2.outer_contour3d.primitives:
-            intersection_points = self.edge_intersections(edge2)
-            if intersection_points:
-                intersections.extend(intersection_points)
-
-        for edge1 in self.outer_contour3d.primitives:
-            intersection_points = face2.edge_intersections(edge1)
-            if intersection_points:
-                intersections.extend(intersection_points)
-        
-        intersections = volmdlr.edges.LineSegment3D(intersections[0], intersections[1])
-
-        return intersections
-
-    def minimum_distance(self, other_face, return_points=False):
-        if other_face.__class__ is CylindricalFace3D:
-            p1, p2 = other_face.minimum_distance_points_cyl(self)
-            if return_points:
-                return p1.point_distance(p2), p1, p2
-            else:
-                return p1.point_distance(p2)
-
-        if other_face.__class__ is PlaneFace3D:
-            if return_points:
-                dist, p1, p2 = self.minimum_distance_points_plane(other_face,
-                                                                  return_points=return_points)
-                return dist, p1, p2
-            else:
-                dist = self.minimum_distance_points_plane(other_face,
-                                                          return_points=return_points)
-                return dist
-
-        if other_face.__class__ is ToroidalFace3D:
-            p1, p2 = other_face.minimum_distance_points_plane(self)
-            if return_points:
-                return p1.point_distance(p2), p1, p2
-            else:
-                return p1.point_distance(p2)
-
-        else:
-            return NotImplementedError
-
-class Triangle3D(PlaneFace3D):
-    """
-    :param point1: The first point
-    :type point1: volmdlr.Point3D
-    :param point2: The second point
-    :type point2: volmdlr.Point3D
-    :param point3: The third point
-    :type point3: volmdlr.Point3D
-    """
-    _standalone_in_db = False
-    # _generic_eq = True
-    # _non_serializable_attributes = ['bounding_box', 'polygon2D']
-    # _non_eq_attributes = ['name', 'bounding_box', 'outer_contour3d',
-    #                       'inner_contours3d']
-    # _non_hash_attributes = []
-
-    def __init__(self, point1: volmdlr.Point3D, point2: volmdlr.Point3D,
-                 point3: volmdlr.Point3D, alpha=1, color=None, name: str = ''):
-        self.point1 = point1
-        self.point2 = point2
-        self.point3 = point3
-        self.points = [self.point1, self.point2, self.point3]
-        self.color = color
-        self.alpha = alpha
-        self.name = name
-        
-        self.bounding_box = self._bounding_box()
-        
-        
-        # Don't use inheritence for performance: class method fakes face3D behavior
-        # Face3D.__init__(self,
-        #                 surface3d=plane3d,
-        #                 surface2d=surface2d,
-        #                 name=name)
-       
-    def _bounding_box(self):
-        return volmdlr.core.BoundingBox.from_points([self.point1, self.point2, self.point3])
-        
-    @property
-    def surface3d(self):
-        return Plane3D.from_3_points(self.point1, self.point2, self.point3)
-
-
-    @property
-    def surface2d(self):
-        plane3d = self.surface3d
-        contour3d = volmdlr.wires.Contour3D([vme.LineSegment3D(self.point1, self.point2),
-                                              vme.LineSegment3D(self.point2, self.point3),
-                                              vme.LineSegment3D(self.point3, self.point1)])
-        
-        contour2d = contour3d.to_2d(plane3d.frame.origin, 
-                                    plane3d.frame.u, plane3d.frame.v)
-        
-        return Surface2D(outer_contour=contour2d, inner_contours=[])
-    
-    @classmethod
-    def dict_to_object(cls, dict_):
-        point1 = volmdlr.Point3D.dict_to_object(dict_['point1'])
-        point2 = volmdlr.Point3D.dict_to_object(dict_['point2'])
-        point3 = volmdlr.Point3D.dict_to_object(dict_['point3'])
-        return cls(point1, point2, point3, dict_['name'])
-    
-    def area(self):
-        # Formula explained here: https://www.triangle-calculator.com/?what=vc
-        a = self.point1.point_distance(self.point2)
-        b = self.point2.point_distance(self.point3)
-        c = self.point3.point_distance(self.point1)
-           
-        semi_perimeter = (a + b + c)/2
-        
-        #Area with Heron's formula
-        area = math.sqrt(semi_perimeter*(semi_perimeter-a)*(semi_perimeter-b)*(semi_perimeter-c))
-        
-        return area
-    
-    def height(self):
-        # Formula explained here: https://www.triangle-calculator.com/?what=vc
-        # Basis = vector point1 to point2d
-        return 2*self.area()/self.point1.point_distance(self.point2)
-    
-    def frame_mapping(self, frame, side, copy=True):
-        """
-        side = 'old' or 'new'
-        """
-        if copy:
-            np1 = self.point1.frame_mapping(frame, side, copy=True)
-            np2 = self.point2.frame_mapping(frame, side, copy=True)
-            np3 = self.point3.frame_mapping(frame, side, copy=True)
-            return self.__class__(np1, np2, np3, self.name)
-        else:
-            self.point1.frame_mapping(frame, side, copy=False)
-            self.point2.frame_mapping(frame, side, copy=False)
-            self.point3.frame_mapping(frame, side, copy=False)
-            self.bounding_box = self._bounding_box()
-    
-    def copy(self):
-        return Triangle3D(self.point1.copy(), self.point2.copy(), self.point3.copy(),
-                           self.name)
-
-
-    def triangulation(self):
-        return vmd.DisplayMesh3D([vmd.Node3D.from_point(self.point1),
-                                  vmd.Node3D.from_point(self.point2),
-                                  vmd.Node3D.from_point(self.point3)],
-                                 [(0, 1, 2)])
-    
-    def translation(self, offset, copy=True):
-        new_point1 = self.point1.translation(offset, True)
-        new_point2 = self.point2.translation(offset, True)
-        new_point3 = self.point3.translation(offset, True)
-        
-        new_triangle = Triangle3D(new_point1, new_point2, new_point3,
-                                  self.alpha, self.color, self.name)
-        if copy:
-            return new_triangle
-        else:
-            self.point1 = new_point1
-            self.point2 = new_point2
-            self.point3 = new_point3
-            
-    def rotation(self, center, axis, angle, copy=True):
-        new_point1 = self.point1.rotation(center, axis, angle, copy=True)
-        new_point2 = self.point2.rotation(center, axis, angle, copy=True)
-        new_point3 = self.point3.rotation(center, axis, angle, copy=True)
-
-        new_triangle = Triangle3D(new_point1, new_point2, new_point3,
-                                  self.alpha, self.color, self.name)
-        if copy:
-            return new_triangle
-        else:
-            self.point1 = new_point1
-            self.point2 = new_point2
-            self.point3 = new_point3
-
-class CylindricalFace3D(Face3D):
-    """
-    :param contours2d: The cylinder's contour2D
-    :type contours2d: volmdlr.Contour2D
-    :param cylindricalsurface3d: Information about the Cylinder
-    :type cylindricalsurface3d: CylindricalSurface3D
-    :param points: contours2d's point
-    :type points: List of volmdlr.Point2D
-
-    :Example:
-        >>> contours2d is rectangular and will create a classic cylinder with x= 2*pi*radius, y=h
-    """
-    min_x_density = 5
-    min_y_density = 1
-
-    def __init__(self,
-                 cylindricalsurface3d: CylindricalSurface3D,
-                 surface2d: Surface2D,
-                 name: str = ''):
-
-        self.radius = cylindricalsurface3d.radius
-        self.center = cylindricalsurface3d.frame.origin
-        self.normal = cylindricalsurface3d.frame.w
-        Face3D.__init__(self, surface3d=cylindricalsurface3d,
-                        surface2d=surface2d,
-                        name=name)
-
-    def copy(self):
-        return CylindricalFace3D(self.surface3d.copy(), self.surface2d.copy(),
-                           self.name)
-
-    def _bounding_box(self):
-        theta_min, theta_max, zmin, zmax = self.surface2d.outer_contour.bounding_rectangle()
-
-        # xp = (volmdlr.X3D.dot(self.surface3d.frame.u) * self.surface3d.frame.u
-        #       + volmdlr.X3D.dot(
-        #             self.surface3d.frame.v) * self.surface3d.frame.v)
-        # xp_norm = xp.norm()
-        # if xp_norm != 0:
-        #     xp = xp / xp_norm
-
-        # yp = (volmdlr.Y3D.dot(self.surface3d.frame.u) * self.surface3d.frame.u
-        #       + volmdlr.Y3D.dot(
-        #             self.surface3d.frame.v) * self.surface3d.frame.v)
-        # yp_norm = yp.norm()
-        # if yp_norm != 0:
-        #     yp = yp / yp_norm
-
-        # zp = (volmdlr.Z3D.dot(self.surface3d.frame.u) * self.surface3d.frame.u
-        #       + volmdlr.Z3D.dot(
-        #             self.surface3d.frame.v) * self.surface3d.frame.v)
-        # zp_norm = zp.norm()
-        # if zp_norm != 0:
-        #     zp = zp / zp_norm
-
-        lower_center = self.surface3d.frame.origin + zmin * self.surface3d.frame.w
-        upper_center = self.surface3d.frame.origin + zmax * self.surface3d.frame.w
-
-        xmin, xmax = volmdlr.geometry.cos_image(theta_min, theta_max)
-        ymin, ymax = volmdlr.geometry.sin_image(theta_min, theta_max)
-        
-        points = [(lower_center
-                   + xmin * self.surface3d.radius * self.surface3d.frame.u
-                   + ymin * self.surface3d.radius * self.surface3d.frame.v),
-                  (lower_center
-                   + xmax * self.surface3d.radius * self.surface3d.frame.u
-                   + ymin * self.surface3d.radius * self.surface3d.frame.v),
-                  (lower_center
-                   + xmin * self.surface3d.radius * self.surface3d.frame.u
-                   + ymax * self.surface3d.radius * self.surface3d.frame.v),
-                  (lower_center
-                   + xmax * self.surface3d.radius * self.surface3d.frame.u
-                   + ymax * self.surface3d.radius * self.surface3d.frame.v),
-                  (upper_center
-                   + xmin * self.surface3d.radius * self.surface3d.frame.u
-                   + ymin * self.surface3d.radius * self.surface3d.frame.v),
-                  (upper_center
-                   + xmax * self.surface3d.radius * self.surface3d.frame.u
-                   + ymin * self.surface3d.radius * self.surface3d.frame.v),
-                  (upper_center
-                   + xmin * self.surface3d.radius * self.surface3d.frame.u
-                   + ymax * self.surface3d.radius * self.surface3d.frame.v),
-                  (upper_center
-                   + xmax * self.surface3d.radius * self.surface3d.frame.u
-                   + ymax * self.surface3d.radius * self.surface3d.frame.v)]
-
-
-        # ax = self.plot()
-        # lower_center.plot(ax=ax, color='g')
-        # upper_center.plot(ax=ax, color='b')
-        # for p in points:
-        #     p.plot(ax=ax, color='r')
-        # volmdlr.core.BoundingBox.from_points(points).plot(ax=ax)
-        
-        return volmdlr.core.BoundingBox.from_points(points)
-
-    def triangulation_lines(self, angle_resolution=5):
-        theta_min, theta_max, zmin, zmax = self.surface2d.bounding_rectangle()
-        delta_theta = theta_max - theta_min
-        nlines = math.ceil(delta_theta * angle_resolution)
-        lines = []
-        for i in range(nlines):
-            theta = theta_min + (i + 1) / (nlines + 1) * delta_theta
-            lines.append(vme.Line2D(volmdlr.Point2D(theta, zmin),
-                                    volmdlr.Point2D(theta, zmax)))
-        return lines, []
-
-    def range_closest(list_point, radius, frame):
-        points_set = volmdlr.delete_double_point(list_point)
-        points_set3D = CylindricalFace3D.points2d_to3d(None, [points_set],
-                                                       radius, frame)
-
-        points_3dint = [points_set3D[0]]
-        points_2dint = [points_set[0]]
-        s = 1
-        for k in range(1, len(points_set)):
-            closest = points_set3D[s]
-            while closest is None:
-                s += 1
-                closest = points_set3D[s]
-            dist_min = (points_3dint[-1] - closest).norm()
-            pos = s
-            for i in range(s + 1, len(points_set3D)):
-                close_test = points_set3D[i]
-                if close_test is None:
-                    continue
-                else:
-                    dist_test = (points_3dint[-1] - close_test).norm()
-                    if dist_test <= dist_min:
-                        dist_min = dist_test
-                        closest = close_test
-                        pos = i
-            points_2dint.append(points_set[pos])
-            points_set3D[pos] = None
-
-        return points_2dint
-
-    # def frame_mapping(self, frame, side, copy=True):
-    #     if copy:
-    #         new_cylindricalsurface3d = CylindricalSurface3D.frame_mapping(
-    #             frame, side, copy)
-    #         return CylindricalFace3D(self.contours2d, new_cylindricalsurface3d,
-    #                                  points=self.points, name=self.name)
-    #     else:
-    #         self.cylindricalsurface3d.frame_mapping(frame, side, copy=False)
-
-    def minimum_maximum(self, contour2d, radius):
-        points = contour2d.tessel_points
-
-        min_h, min_theta = min([pt[1] for pt in points]), min(
-            [pt[0] for pt in points])
-        max_h, max_theta = max([pt[1] for pt in points]), max(
-            [pt[0] for pt in points])
-        return min_h, min_theta, max_h, max_theta
-
-    def minimum_distance_points_cyl(self, other_cyl):
-        r1, r2 = self.radius, other_cyl.radius
-        min_h1, min_theta1, max_h1, max_theta1 = self.minimum_maximum(
-            self.contours2d[0], r1)
-        
-        n1 = self.normal
-        u1 = self.cylindricalsurface3d.frame.u
-        v1 = self.cylindricalsurface3d.frame.v
-        frame1 = volmdlr.Frame3D(self.center, u1, v1, n1)
-
-        min_h2, min_theta2, max_h2, max_theta2 = self.minimum_maximum(
-            other_cyl.contours2d[0], r2)
-
-        n2 = other_cyl.normal
-        u2 = other_cyl.cylindricalsurface3d.frame.u
-        v2 = other_cyl.cylindricalsurface3d.frame.v
-        frame2 = volmdlr.Frame3D(other_cyl.center, u2, v2, n2)
-        # st2 = volmdlr.Point3D((r2*math.cos(min_theta2), r2*math.sin(min_theta2), min_h2))
-        # start2 = frame2.old_coordinates(st2)
-
-        w = other_cyl.center - self.center
-
-        n1n1, n1u1, n1v1, n1n2, n1u2, n1v2 = n1.dot(n1), n1.dot(u1), n1.dot(
-            v1), n1.dot(n2), n1.dot(u2), n1.dot(v2)
-        u1u1, u1v1, u1n2, u1u2, u1v2 = u1.dot(u1), u1.dot(v1), u1.dot(
-            n2), u1.dot(u2), u1.dot(v2)
-        v1v1, v1n2, v1u2, v1v2 = v1.dot(v1), v1.dot(n2), v1.dot(u2), v1.dot(v2)
-        n2n2, n2u2, n2v2 = n2.dot(n2), n2.dot(u2), n2.dot(v2)
-        u2u2, u2v2, v2v2 = u2.dot(u2), u2.dot(v2), v2.dot(v2)
-
-        w2, wn1, wu1, wv1, wn2, wu2, wv2 = w.dot(w), w.dot(n1), w.dot(
-            u1), w.dot(v1), w.dot(n2), w.dot(u2), w.dot(v2)
-
-        # x = (theta1, h1, theta2, h2)
-        def distance_squared(x):
-            return (n1n1 * (x[1] ** 2) + u1u1 * ((math.cos(x[0])) ** 2) * (
-                    r1 ** 2) + v1v1 * ((math.sin(x[0])) ** 2) * (r1 ** 2)
-                    + w2 + n2n2 * (x[3] ** 2) + u2u2 * (
-                            (math.cos(x[2])) ** 2) * (r2 ** 2) + v2v2 * (
-                            (math.sin(x[2])) ** 2) * (r2 ** 2)
-                    + 2 * x[1] * r1 * math.cos(x[0]) * n1u1 + 2 * x[
-                        1] * r1 * math.sin(x[0]) * n1v1 - 2 * x[1] * wn1
-                    - 2 * x[1] * x[3] * n1n2 - 2 * x[1] * r2 * math.cos(
-                        x[2]) * n1u2 - 2 * x[1] * r2 * math.sin(x[2]) * n1v2
-                    + 2 * math.cos(x[0]) * math.sin(x[0]) * u1v1 * (
-                            r1 ** 2) - 2 * r1 * math.cos(x[0]) * wu1
-                    - 2 * r1 * x[3] * math.cos(
-                        x[0]) * u1n2 - 2 * r1 * r2 * math.cos(x[0]) * math.cos(
-                        x[2]) * u1u2
-                    - 2 * r1 * r2 * math.cos(x[0]) * math.sin(
-                        x[2]) * u1v2 - 2 * r1 * math.sin(x[0]) * wv1
-                    - 2 * r1 * x[3] * math.sin(
-                        x[0]) * v1n2 - 2 * r1 * r2 * math.sin(x[0]) * math.cos(
-                        x[2]) * v1u2
-                    - 2 * r1 * r2 * math.sin(x[0]) * math.sin(
-                        x[2]) * v1v2 + 2 * x[3] * wn2 + 2 * r2 * math.cos(
-                        x[2]) * wu2
-                    + 2 * r2 * math.sin(x[2]) * wv2 + 2 * x[3] * r2 * math.cos(
-                        x[2]) * n2u2 + 2 * x[3] * r2 * math.sin(x[2]) * n2v2
-                    + 2 * math.cos(x[2]) * math.sin(x[2]) * u2v2 * (r2 ** 2))
-
-        x01 = npy.array([(min_theta1 + max_theta1) / 2, (min_h1 + max_h1) / 2,
-                         (min_theta2 + max_theta2) / 2, (min_h2 + max_h2) / 2])
-        x02 = npy.array([min_theta1, (min_h1 + max_h1) / 2,
-                         min_theta2, (min_h2 + max_h2) / 2])
-        x03 = npy.array([max_theta1, (min_h1 + max_h1) / 2,
-                         max_theta2, (min_h2 + max_h2) / 2])
-
-        minimax = [(min_theta1, min_h1, min_theta2, min_h2),
-                   (max_theta1, max_h1, max_theta2, max_h2)]
-
-        res1 = scp.optimize.least_squares(distance_squared, x01,
-                                          bounds=minimax)
-        res2 = scp.optimize.least_squares(distance_squared, x02,
-                                          bounds=minimax)
-        res3 = scp.optimize.least_squares(distance_squared, x03,
-                                          bounds=minimax)
-
-        pt1 = volmdlr.Point3D(
-            (r1 * math.cos(res1.x[0]), r1 * math.sin(res1.x[0]), res1.x[1]))
-        p1 = frame1.old_coordinates(pt1)
-        pt2 = volmdlr.Point3D(
-            (r2 * math.cos(res1.x[2]), r2 * math.sin(res1.x[2]), res1.x[3]))
-        p2 = frame2.old_coordinates(pt2)
-        d = p1.point_distance(p2)
-        result = res1
-
-        res = [res2, res3]
-        for couple in res:
-            pttest1 = volmdlr.Point3D((r1 * math.cos(couple.x[0]),
-                                       r1 * math.sin(couple.x[0]),
-                                       couple.x[1]))
-            pttest2 = volmdlr.Point3D((r2 * math.cos(couple.x[2]),
-                                       r2 * math.sin(couple.x[2]),
-                                       couple.x[3]))
-            ptest1 = frame1.old_coordinates(pttest1)
-            ptest2 = frame2.old_coordinates(pttest2)
-            dtest = ptest1.point_distance(ptest2)
-            if dtest < d:
-                result = couple
-                p1, p2 = ptest1, ptest2
-
-        pt1_2d, pt2_2d = volmdlr.Point2D(
-            (result.x[0], result.x[1])), volmdlr.Point2D(
-            (result.x[2], result.x[3]))
-
-        if not (self.contours2d[0].point_belongs(pt1_2d)):
-            # Find the closest one
-            points_contours1 = self.contours2d[0].tessel_points
-
-            poly1 = volmdlr.ClosedPolygon2D(points_contours1)
-            d1, new_pt1_2d = poly1.PointBorderDistance(pt1_2d,
-                                                       return_other_point=True)
-            pt1 = volmdlr.Point3D((r1 * math.cos(new_pt1_2d.vector[0]),
-                                   r1 * math.sin(new_pt1_2d.vector[0]),
-                                   new_pt1_2d.vector[1]))
-            p1 = frame1.old_coordinates(pt1)
-
-        if not (other_cyl.contours2d[0].point_belongs(pt2_2d)):
-            # Find the closest one
-            points_contours2 = other_cyl.contours2d[0].tessel_points
-
-            poly2 = volmdlr.ClosedPolygon2D(points_contours2)
-            d2, new_pt2_2d = poly2.PointBorderDistance(pt2_2d,
-                                                       return_other_point=True)
-            pt2 = volmdlr.Point3D((r2 * math.cos(new_pt2_2d.vector[0]),
-                                   r2 * math.sin(new_pt2_2d.vector[0]),
-                                   new_pt2_2d.vector[1]))
-            p2 = frame2.old_coordinates(pt2)
-
-        return p1, p2
-
-    def minimum_distance_points_plane(self,
-                                      planeface):  # Planeface with contour2D
-        #### ADD THE FACT THAT PLANEFACE.CONTOURS : [0] = contours totale, le reste = trous
-        r = self.radius
-        min_h1, min_theta1, max_h1, max_theta1 = self.minimum_maximum(
-            self.contours2d[0], r)
-
-        n1 = self.normal
-        u1 = self.cylindricalsurface3d.frame.u
-        v1 = self.cylindricalsurface3d.frame.v
-        frame1 = volmdlr.Frame3D(self.center, u1, v1, n1)
-        # st1 = volmdlr.Point3D((r*math.cos(min_theta1), r*math.sin(min_theta1), min_h1))
-        # start1 = frame1.old_coordinates(st1)
-
-        poly2d = planeface.polygon2D
-        pfpoints = poly2d.points
-        xmin, ymin = min([pt[0] for pt in pfpoints]), min(
-            [pt[1] for pt in pfpoints])
-        xmax, ymax = max([pt[0] for pt in pfpoints]), max(
-            [pt[1] for pt in pfpoints])
-        origin, vx, vy = planeface.plane.origin, planeface.plane.vectors[0], \
-                         planeface.plane.vectors[1]
-        pf1_2d, pf2_2d = volmdlr.Point2D((xmin, ymin)), volmdlr.Point2D(
-            (xmin, ymax))
-        pf3_2d, pf4_2d = volmdlr.Point2D((xmax, ymin)), volmdlr.Point2D(
-            (xmax, ymax))
-        pf1, pf2 = pf1_2d.to_3d(origin, vx, vy), pf2_2d.to_3d(origin, vx, vy)
-        pf3, _ = pf3_2d.to_3d(origin, vx, vy), pf4_2d.to_3d(origin, vx, vy)
-
-        u, v = (pf3 - pf1), (pf2 - pf1)
-        u.normalize()
-        v.normalize()
-
-        w = pf1 - self.center
-
-        n1n1, n1u1, n1v1, n1u, n1v = n1.dot(n1), n1.dot(u1), n1.dot(
-            v1), n1.dot(u), n1.dot(v)
-        u1u1, u1v1, u1u, u1v = u1.dot(u1), u1.dot(v1), u1.dot(u), u1.dot(v)
-        v1v1, v1u, v1v = v1.dot(v1), v1.dot(u), v1.dot(v)
-        uu, uv, vv = u.dot(u), u.dot(v), v.dot(v)
-
-        w2, wn1, wu1, wv1, wu, wv = w.dot(w), w.dot(n1), w.dot(u1), w.dot(
-            v1), w.dot(u), w.dot(v)
-
-        # x = (h, theta, x, y)
-        def distance_squared(x):
-            return (n1n1 * (x[0] ** 2) + ((math.cos(x[1])) ** 2) * u1u1 * (
-                    r ** 2) + ((math.sin(x[1])) ** 2) * v1v1 * (r ** 2)
-                    + w2 + uu * (x[2] ** 2) + vv * (x[3] ** 2) + 2 * x[
-                        0] * math.cos(x[1]) * r * n1u1
-                    + 2 * x[0] * math.sin(x[1]) * r * n1v1 - 2 * x[
-                        0] * wn1 - 2 * x[0] * x[2] * n1u
-                    - 2 * x[0] * x[3] * n1v + 2 * math.sin(x[1]) * math.cos(
-                        x[1]) * u1v1 * (r ** 2)
-                    - 2 * r * math.cos(x[1]) * wu1 - 2 * r * x[2] * math.cos(
-                        x[1]) * u1u
-                    - 2 * r * x[3] * math.sin(x[1]) * u1v - 2 * r * math.sin(
-                        x[1]) * wv1
-                    - 2 * r * x[2] * math.sin(x[1]) * v1u - 2 * r * x[
-                        3] * math.sin(x[1]) * v1v
-                    + 2 * x[2] * wu + 2 * x[3] * wv + 2 * x[2] * x[3] * uv)
-
-        x01 = npy.array([(min_h1 + max_h1) / 2, (min_theta1 + max_theta1) / 2,
-                         (xmax - xmin) / 2, (ymax - ymin) / 2])
-
-        minimax = [(min_h1, min_theta1, 0, 0),
-                   (max_h1, max_theta1, xmax - xmin, ymax - ymin)]
-
-        res1 = scp.optimize.least_squares(distance_squared, x01,
-                                          bounds=minimax)
-
-        pt1 = volmdlr.Point3D(
-            (r * math.cos(res1.x[1]), r * math.sin(res1.x[1]), res1.x[0]))
-        p1 = frame1.old_coordinates(pt1)
-        p2 = pf1 + res1.x[2] * u + res1.x[3] * v
-        pt1_2d = volmdlr.Point2D((res1.x[1], res1.x[0]))
-        pt2_2d = p2.to_2d(pf1, u, v)
-
-        if not (self.contours2d[0].point_belongs(pt1_2d)):
-            # Find the closest one
-            points_contours1 = self.contours2d[0].tessel_points
-
-            poly1 = volmdlr.ClosedPolygon2D(points_contours1)
-            d1, new_pt1_2d = poly1.PointBorderDistance(pt1_2d,
-                                                       return_other_point=True)
-            pt1 = volmdlr.Point3D((r * math.cos(new_pt1_2d.vector[0]),
-                                   r * math.sin(new_pt1_2d.vector[0]),
-                                   new_pt1_2d.vector[1]))
-            p1 = frame1.old_coordinates(pt1)
-
-        if not (planeface.contours[0].point_belongs(pt2_2d)):
-            # Find the closest one
-            d2, new_pt2_2d = planeface.polygon2D.PointBorderDistance(pt2_2d,
-                                                                     return_other_point=True)
-
-            p2 = new_pt2_2d.to_3d(pf1, u, v)
-
-        return p1, p2
-
-    def minimum_distance(self, other_face, return_points=False):
-        if other_face.__class__ is CylindricalFace3D:
-            p1, p2 = self.minimum_distance_points_cyl(other_face)
-            if return_points:
-                return p1.point_distance(p2), p1, p2
-            else:
-                return p1.point_distance(p2)
-
-        if other_face.__class__ is PlaneFace3D:
-            p1, p2 = self.minimum_distance_points_plane(other_face)
-            if return_points:
-                return p1.point_distance(p2), p1, p2
-            else:
-                return p1.point_distance(p2)
-
-        if other_face.__class__ is ToroidalFace3D:
-            p1, p2 = other_face.minimum_distance_points_cyl(self)
-            if return_points:
-                return p1.point_distance(p2), p1, p2
-            else:
-                return p1.point_distance(p2)
-
-        else:
-            return NotImplementedError
-
-
-class ToroidalFace3D(Face3D):
-    """
-    :param contours2d: The Tore's contour2D
-    :type contours2d: volmdlr.Contour2D
-    :param toroidalsurface3d: Information about the Tore
-    :type toroidalsurface3d: ToroidalSurface3D
-    :param theta: angle of cut in main circle direction
-    :param phi: angle of cut in secondary circle direction
-    :type points: List of float
-
-    Example
-        contours2d is rectangular and will create a classic tore with x:2*pi, y:2*pi
-        x is for exterior, and y for the circle to revolute
-        points = [pi, 2*pi] for an half tore
-    """
-    min_x_density = 5
-    min_y_density = 1
-
-    def __init__(self, toroidalsurface3d: ToroidalSurface3D,
-                 surface2d: Surface2D,
-                 name: str = ''):
-
-        # self.toroidalsurface3d = toroidalsurface3d
-
-        self.center = toroidalsurface3d.frame.origin
-        self.normal = toroidalsurface3d.frame.w
-
-        theta_min, theta_max, phi_min, phi_max = surface2d.outer_contour.bounding_rectangle()
-
-        self.theta_min = theta_min
-        self.theta_max = theta_max
-        self.phi_min = phi_min
-        self.phi_max = phi_max
-
-        # contours3d = [self.toroidalsurface3d.contour2d_to_3d(c)\
-        #               for c in [outer_contour2d]+inners_contours2d]
-
-        Face3D.__init__(self,
-                        surface3d=toroidalsurface3d,
-                        surface2d=surface2d,
-                        name=name)
-
-    def copy(self):
-        return ToroidalFace3D(self.surface3d.copy(), self.surface2d.copy(),
-                              self.name)
-
-    def points_resolution(self, line, pos,
-                          resolution):  # With a resolution wished
-        points = []
-        points.append(line.points[0])
-        limit = line.points[1].vector[pos]
-        start = line.points[0].vector[pos]
-        vec = [0, 0]
-        vec[pos] = start
-        echelon = [line.points[0].vector[0] - vec[0],
-                   line.points[0].vector[1] - vec[1]]
-        flag = start + resolution
-        while flag < limit:
-            echelon[pos] = flag
-            flag += resolution
-            points.append(volmdlr.Point2D(echelon))
-        points.append(line.points[1])
-        return points
-
-    def _bounding_box(self):
-        return self.surface3d._bounding_box()
-
-    def triangulation_lines(self, angle_resolution=5):
-        theta_min, theta_max, phi_min, phi_max = self.surface2d.bounding_rectangle()
-
-        delta_theta = theta_max - theta_min
-        nlines_x = int(delta_theta * angle_resolution)
-        lines_x = []
-        for i in range(nlines_x):
-            theta = theta_min + (i + 1) / (nlines_x + 1) * delta_theta
-            lines_x.append(vme.Line2D(volmdlr.Point2D(theta, phi_min),
-                                      volmdlr.Point2D(theta, phi_max)))
-        delta_phi = phi_max - phi_min
-        nlines_y = int(delta_phi * angle_resolution)
-        lines_y = []
-        for i in range(nlines_y):
-            phi = phi_min + (i + 1) / (nlines_y + 1) * delta_phi
-            lines_y.append(vme.Line2D(volmdlr.Point2D(theta_min, phi),
-                                      volmdlr.Point2D(theta_max, phi)))
-        return lines_x, lines_y
-
-    def minimum_maximum_tore(self, contour2d):
-        points = contour2d.tessel_points
-
-        min_phi, min_theta = min([pt[1] for pt in points]), min(
-            [pt[0] for pt in points])
-        max_phi, max_theta = max([pt[1] for pt in points]), max(
-            [pt[0] for pt in points])
-        return min_phi, min_theta, max_phi, max_theta
-
-    def minimum_distance_points_tore(self, other_tore):
-        R1, r1, R2, r2 = self.rcenter, self.rcircle, other_tore.rcenter, other_tore.rcircle
-
-        min_phi1, min_theta1, max_phi1, max_theta1 = self.minimum_maximum_tore(
-            self.contours2d[0])
-
-        # start1 = self.start
-        n1 = self.normal
-        u1 = self.toroidalsurface3d.frame.u
-        v1 = self.toroidalsurface3d.frame.v
-        frame1 = volmdlr.Frame3D(self.center, u1, v1, n1)
-        # start1 = self.points2d_to3d([[min_theta1, min_phi1]], R1, r1, frame1)
-
-        min_phi2, min_theta2, max_phi2, max_theta2 = self.minimum_maximum_tore(
-            other_tore.contours2d[0])
-
-        # start2 = other_tore.start
-        n2 = other_tore.normal
-        u2 = other_tore.toroidalsurface3d.frame.u
-        v2 = other_tore.toroidalsurface3d.frame.v
-        frame2 = volmdlr.Frame3D(other_tore.center, u2, v2, n2)
-        # start2 = other_tore.points2d_to3d([[min_theta2, min_phi2]], R2, r2, frame2)
-
-        w = other_tore.center - self.center
-
-        n1n1, n1u1, n1v1, n1n2, n1u2, n1v2 = n1.dot(n1), n1.dot(u1), n1.dot(
-            v1), n1.dot(n2), n1.dot(u2), n1.dot(v2)
-        u1u1, u1v1, u1n2, u1u2, u1v2 = u1.dot(u1), u1.dot(v1), u1.dot(
-            n2), u1.dot(u2), u1.dot(v2)
-        v1v1, v1n2, v1u2, v1v2 = v1.dot(v1), v1.dot(n2), v1.dot(u2), v1.dot(v2)
-        n2n2, n2u2, n2v2 = n2.dot(n2), n2.dot(u2), n2.dot(v2)
-        u2u2, u2v2, v2v2 = u2.dot(u2), u2.dot(v2), v2.dot(v2)
-
-        w2, wn1, wu1, wv1, wn2, wu2, wv2 = w.dot(w), w.dot(n1), w.dot(
-            u1), w.dot(v1), w.dot(n2), w.dot(u2), w.dot(v2)
-
-        # x = (phi1, theta1, phi2, theta2)
-        def distance_squared(x):
-            return (u1u1 * (((R1 + r1 * math.cos(x[0])) * math.cos(x[1])) ** 2)
-                    + v1v1 * (((R1 + r1 * math.cos(x[0])) * math.sin(
-                        x[1])) ** 2)
-                    + n1n1 * ((math.sin(x[0])) ** 2) * (r1 ** 2) + w2
-                    + u2u2 * (((R2 + r2 * math.cos(x[2])) * math.cos(
-                        x[3])) ** 2)
-                    + v2v2 * (((R2 + r2 * math.cos(x[2])) * math.sin(
-                        x[3])) ** 2)
-                    + n2n2 * ((math.sin(x[2])) ** 2) * (r2 ** 2)
-                    + 2 * u1v1 * math.cos(x[1]) * math.sin(x[1]) * (
-                            (R1 + r1 * math.cos(x[0])) ** 2)
-                    + 2 * (R1 + r1 * math.cos(x[0])) * math.cos(
-                        x[1]) * r1 * math.sin(x[0]) * n1u1
-                    - 2 * (R1 + r1 * math.cos(x[0])) * math.cos(x[1]) * wu1
-                    - 2 * (R1 + r1 * math.cos(x[0])) * (
-                            R2 + r2 * math.cos(x[2])) * math.cos(
-                        x[1]) * math.cos(x[3]) * u1u2
-                    - 2 * (R1 + r1 * math.cos(x[0])) * (
-                            R2 + r2 * math.cos(x[2])) * math.cos(
-                        x[1]) * math.sin(x[3]) * u1v2
-                    - 2 * (R1 + r1 * math.cos(x[0])) * math.cos(
-                        x[1]) * r2 * math.sin(x[2]) * u1n2
-                    + 2 * (R1 + r1 * math.cos(x[0])) * math.sin(
-                        x[1]) * r1 * math.sin(x[0]) * n1v1
-                    - 2 * (R1 + r1 * math.cos(x[0])) * math.sin(x[1]) * wv1
-                    - 2 * (R1 + r1 * math.cos(x[0])) * (
-                            R2 + r2 * math.cos(x[2])) * math.sin(
-                        x[1]) * math.cos(x[3]) * v1u2
-                    - 2 * (R1 + r1 * math.cos(x[0])) * (
-                            R2 + r2 * math.cos(x[2])) * math.sin(
-                        x[1]) * math.sin(x[3]) * v1v2
-                    - 2 * (R1 + r1 * math.cos(x[0])) * math.sin(
-                        x[1]) * r2 * math.sin(x[2]) * v1n2
-                    - 2 * r1 * math.sin(x[0]) * wn1
-                    - 2 * r1 * math.sin(x[0]) * (
-                            R2 + r2 * math.cos(x[2])) * math.cos(
-                        x[3]) * n1u2
-                    - 2 * r1 * math.sin(x[0]) * (
-                            R2 + r2 * math.cos(x[2])) * math.sin(
-                        x[3]) * n1v2
-                    - 2 * r1 * r2 * math.sin(x[0]) * math.sin(x[2]) * n1n2
-                    + 2 * (R2 + r2 * math.cos(x[2])) * math.cos(x[3]) * wu2
-                    + 2 * (R2 + r2 * math.cos(x[2])) * math.sin(x[3]) * wv2
-                    + 2 * r2 * math.sin(x[2]) * wn2
-                    + 2 * u2v2 * math.cos(x[3]) * math.sin(x[3]) * (
-                            (R2 + r2 * math.cos(x[2])) ** 2)
-                    + 2 * math.cos(x[3]) * (
-                            R2 + r2 * math.cos(x[2])) * r2 * math.sin(
-                        x[2]) * n2u2
-                    + 2 * math.sin(x[3]) * (
-                            R2 + r2 * math.cos(x[2])) * r2 * math.sin(
-                        x[2]) * n2v2)
-
-        x01 = npy.array(
-            [(min_phi1 + max_phi1) / 2, (min_theta1 + max_theta1) / 2,
-             (min_phi2 + max_phi2) / 2, (min_theta2 + max_theta2) / 2])
-        x02 = npy.array([min_phi1, min_theta1,
-                         min_phi2, min_theta2])
-        x03 = npy.array([max_phi1, max_theta1,
-                         max_phi2, max_theta2])
-
-        minimax = [(min_phi1, min_theta1, min_phi2, min_theta2),
-                   (max_phi1, max_theta1, max_phi2, max_theta2)]
-
-        res1 = scp.optimize.least_squares(distance_squared, x01,
-                                          bounds=minimax)
-        res2 = scp.optimize.least_squares(distance_squared, x02,
-                                          bounds=minimax)
-        res3 = scp.optimize.least_squares(distance_squared, x03,
-                                          bounds=minimax)
-
-        # frame1, frame2 = volmdlr.Frame3D(self.center, u1, v1, n1), volmdlr.Frame3D(other_tore.center, u2, v2, n2)
-        pt1 = self.points2d_to3d([[res1.x[1], res1.x[0]]], R1, r1, frame1)
-        pt2 = self.points2d_to3d([[res1.x[3], res1.x[2]]], R2, r2, frame2)
-        p1, p2 = pt1[0], pt2[0]
-        d = p1.point_distance(p2)
-        result = res1
-
-        res = [res2, res3]
-        for couple in res:
-            ptest1 = self.points2d_to3d([[couple.x[1], couple.x[0]]], R1, r1,
-                                        frame1)
-            ptest2 = self.points2d_to3d([[couple.x[3], couple.x[2]]], R2, r2,
-                                        frame2)
-            dtest = ptest1[0].point_distance(ptest2[0])
-            if dtest < d:
-                result = couple
-                p1, p2 = ptest1[0], ptest2[0]
-
-        pt1_2d, pt2_2d = volmdlr.Point2D(
-            (result.x[1], result.x[0])), volmdlr.Point2D(
-            (result.x[3], result.x[2]))
-
-        if not (self.contours2d[0].point_belongs(pt1_2d)):
-            # Find the closest one
-            points_contours1 = self.contours2d[0].tessel_points
-
-            poly1 = volmdlr.ClosedPolygon2D(points_contours1)
-            d1, new_pt1_2d = poly1.PointBorderDistance(pt1_2d,
-                                                       return_other_point=True)
-
-            pt1 = self.points2d_to3d([new_pt1_2d], R1, r1, frame1)
-            p1 = pt1[0]
-
-        if not (other_tore.contours2d[0].point_belongs(pt2_2d)):
-            # Find the closest one
-            points_contours2 = other_tore.contours2d[0].tessel_points
-
-            poly2 = volmdlr.ClosedPolygon2D(points_contours2)
-            d2, new_pt2_2d = poly2.PointBorderDistance(pt2_2d,
-                                                       return_other_point=True)
-
-            pt2 = self.points2d_to3d([new_pt2_2d], R2, r2, frame2)
-            p2 = pt2[0]
-
-        return p1, p2
-
-    def minimum_distance_points_cyl(self, cyl):
-        R2, r2, r = self.rcenter, self.rcircle, cyl.radius
-
-        min_h, min_theta, max_h, max_theta = cyl.minimum_maximum(
-            cyl.contours2d[0], r)
-
-        n1 = cyl.normal
-        u1 = cyl.cylindricalsurface3d.frame.u
-        v1 = cyl.cylindricalsurface3d.frame.v
-        frame1 = volmdlr.Frame3D(cyl.center, u1, v1, n1)
-        # st1 = volmdlr.Point3D((r*math.cos(min_theta), r*math.sin(min_theta), min_h))
-        # start1 = frame1.old_coordinates(st1)
-
-        min_phi2, min_theta2, max_phi2, max_theta2 = self.minimum_maximum_tore(
-            self.contours2d[0])
-
-        n2 = self.normal
-        u2 = self.toroidalsurface3d.frame.u
-        v2 = self.toroidalsurface3d.frame.v
-        frame2 = volmdlr.Frame3D(self.center, u2, v2, n2)
-        # start2 = self.points2d_to3d([[min_theta2, min_phi2]], R2, r2, frame2)
-
-        w = self.center - cyl.center
-
-        n1n1, n1u1, n1v1, n1n2, n1u2, n1v2 = n1.dot(n1), n1.dot(u1), n1.dot(
-            v1), n1.dot(n2), n1.dot(u2), n1.dot(v2)
-        u1u1, u1v1, u1n2, u1u2, u1v2 = u1.dot(u1), u1.dot(v1), u1.dot(
-            n2), u1.dot(u2), u1.dot(v2)
-        v1v1, v1n2, v1u2, v1v2 = v1.dot(v1), v1.dot(n2), v1.dot(u2), v1.dot(v2)
-        n2n2, n2u2, n2v2 = n2.dot(n2), n2.dot(u2), n2.dot(v2)
-        u2u2, u2v2, v2v2 = u2.dot(u2), u2.dot(v2), v2.dot(v2)
-
-        w2, wn1, wu1, wv1, wn2, wu2, wv2 = w.dot(w), w.dot(n1), w.dot(
-            u1), w.dot(v1), w.dot(n2), w.dot(u2), w.dot(v2)
-
-        # x = (theta, h, phi2, theta2)
-        def distance_squared(x):
-            return (u1u1 * ((math.cos(x[0]) * r) ** 2) + v1v1 * (
-                    (math.sin(x[0]) * r) ** 2)
-                    + n1n1 * (x[1] ** 2) + w2
-                    + u2u2 * (((R2 + r2 * math.cos(x[2])) * math.cos(
-                        x[3])) ** 2)
-                    + v2v2 * (((R2 + r2 * math.cos(x[2])) * math.sin(
-                        x[3])) ** 2)
-                    + n2n2 * ((math.sin(x[2])) ** 2) * (r2 ** 2)
-                    + 2 * u1v1 * math.cos(x[0]) * math.sin(x[0]) * (r ** 2)
-                    + 2 * r * math.cos(x[0]) * x[1] * n1u1 - 2 * r * math.cos(
-                        x[0]) * wu1
-                    - 2 * r * math.cos(x[0]) * (
-                            R2 + r2 * math.cos(x[2])) * math.cos(
-                        x[3]) * u1u2
-                    - 2 * r * math.cos(x[0]) * (
-                            R2 + r2 * math.cos(x[2])) * math.sin(
-                        x[3]) * u1v2
-                    - 2 * r * math.cos(x[0]) * r2 * math.sin(x[2]) * u1n2
-                    + 2 * r * math.sin(x[0]) * x[1] * n1v1 - 2 * r * math.sin(
-                        x[0]) * wv1
-                    - 2 * r * math.sin(x[0]) * (
-                            R2 + r2 * math.cos(x[2])) * math.cos(
-                        x[3]) * v1u2
-                    - 2 * r * math.sin(x[0]) * (
-                            R2 + r2 * math.cos(x[2])) * math.sin(
-                        x[3]) * v1v2
-                    - 2 * r * math.sin(x[0]) * r2 * math.sin(x[2]) * v1n2 - 2 *
-                    x[1] * wn1
-                    - 2 * x[1] * (R2 + r2 * math.cos(x[2])) * math.cos(
-                        x[3]) * n1u2
-                    - 2 * x[1] * (R2 + r2 * math.cos(x[2])) * math.sin(
-                        x[3]) * n1v2
-                    - 2 * x[1] * r2 * math.sin(x[2]) * n1n2
-                    + 2 * (R2 + r2 * math.cos(x[2])) * math.cos(x[3]) * wu2
-                    + 2 * (R2 + r2 * math.cos(x[2])) * math.sin(x[3]) * wv2
-                    + 2 * r2 * math.sin(x[2]) * wn2
-                    + 2 * u2v2 * math.cos(x[3]) * math.sin(x[3]) * (
-                            (R2 + r2 * math.cos(x[2])) ** 2)
-                    + 2 * math.cos(x[3]) * (
-                            R2 + r2 * math.cos(x[2])) * r2 * math.sin(
-                        x[2]) * n2u2
-                    + 2 * math.sin(x[3]) * (
-                            R2 + r2 * math.cos(x[2])) * r2 * math.sin(
-                        x[2]) * n2v2)
-
-        x01 = npy.array([(min_theta + max_theta) / 2, (min_h + max_h) / 2,
-                         (min_phi2 + max_phi2) / 2,
-                         (min_theta2 + max_theta2) / 2])
-        x02 = npy.array([min_theta, min_h,
-                         min_phi2, min_theta2])
-        x03 = npy.array([max_theta, max_h,
-                         max_phi2, max_theta2])
-
-        minimax = [(min_theta, min_h, min_phi2, min_theta2),
-                   (max_theta, max_h, max_phi2, max_theta2)]
-
-        res1 = scp.optimize.least_squares(distance_squared, x01,
-                                          bounds=minimax)
-        res2 = scp.optimize.least_squares(distance_squared, x02,
-                                          bounds=minimax)
-        res3 = scp.optimize.least_squares(distance_squared, x03,
-                                          bounds=minimax)
-
-        pt1 = volmdlr.Point3D(
-            (r * math.cos(res1.x[0]), r * math.sin(res1.x[0]), res1.x[1]))
-        p1 = frame1.old_coordinates(pt1)
-        pt2 = self.points2d_to3d([[res1.x[3], res1.x[2]]], R2, r2, frame2)
-        p2 = pt2[0]
-        d = p1.point_distance(p2)
-        result = res1
-
-        res = [res2, res3]
-        for couple in res:
-            pttest1 = volmdlr.Point3D((r * math.cos(couple.x[0]),
-                                       r * math.sin(couple.x[0]), couple.x[1]))
-            ptest1 = frame1.old_coordinates(pttest1)
-            ptest2 = self.points2d_to3d([[couple.x[3], couple.x[2]]], R2, r2,
-                                        frame2)
-            dtest = ptest1.point_distance(ptest2[0])
-            if dtest < d:
-                result = couple
-                p1, p2 = ptest1, ptest2[0]
-
-        pt1_2d, pt2_2d = volmdlr.Point2D(
-            (result.x[0], result.x[1])), volmdlr.Point2D(
-            (result.x[3], result.x[2]))
-
-        if not (self.contours2d[0].point_belongs(pt2_2d)):
-            # Find the closest one
-            points_contours2 = self.contours2d[0].tessel_points
-
-            poly2 = volmdlr.ClosedPolygon2D(points_contours2)
-            d2, new_pt2_2d = poly2.PointBorderDistance(pt2_2d,
-                                                       return_other_point=True)
-
-            pt2 = self.points2d_to3d([new_pt2_2d], R2, r2, frame2)
-            p2 = pt2[0]
-
-        if not (cyl.contours2d[0].point_belongs(pt1_2d)):
-            # Find the closest one
-            points_contours1 = cyl.contours2d[0].tessel_points
-
-            poly1 = volmdlr.ClosedPolygon2D(points_contours1)
-            d1, new_pt1_2d = poly1.PointBorderDistance(pt1_2d,
-                                                       return_other_point=True)
-
-            pt1 = volmdlr.Point3D((r * math.cos(new_pt1_2d.vector[0]),
-                                   r * math.sin(new_pt1_2d.vector[0]),
-                                   new_pt1_2d.vector[1]))
-            p1 = frame1.old_coordinates(pt1)
-
-        return p1, p2
-
-    def minimum_distance_points_plane(self,
-                                      planeface):  # Planeface with contour2D
-        # TODO: check that it takes into account holes
-
-        poly2d = planeface.polygon2D
-        pfpoints = poly2d.points
-        xmin, ymin = min([pt[0] for pt in pfpoints]), min(
-            [pt[1] for pt in pfpoints])
-        xmax, ymax = max([pt[0] for pt in pfpoints]), max(
-            [pt[1] for pt in pfpoints])
-        origin, vx, vy = planeface.plane.origin, planeface.plane.vectors[0], \
-                         planeface.plane.vectors[1]
-        pf1_2d, pf2_2d = volmdlr.Point2D((xmin, ymin)), volmdlr.Point2D(
-            (xmin, ymax))
-        pf3_2d, pf4_2d = volmdlr.Point2D((xmax, ymin)), volmdlr.Point2D(
-            (xmax, ymax))
-        pf1, pf2 = pf1_2d.to_3d(origin, vx, vy), pf2_2d.to_3d(origin, vx, vy)
-        pf3, _ = pf3_2d.to_3d(origin, vx, vy), pf4_2d.to_3d(origin, vx, vy)
-
-        u, v = (pf3 - pf1), (pf2 - pf1)
-        u.normalize()
-        v.normalize()
-
-        R1, r1 = self.rcenter, self.rcircle
-        min_phi1, min_theta1, max_phi1, max_theta1 = self.minimum_maximum_tore(
-            self.contours2d[0])
-
-        n1 = self.normal
-        u1 = self.toroidalsurface3d.frame.u
-        v1 = self.toroidalsurface3d.frame.v
-        frame1 = volmdlr.Frame3D(self.center, u1, v1, n1)
-        # start1 = self.points2d_to3d([[min_theta1, min_phi1]], R1, r1, frame1)
-
-        w = self.center - pf1
-
-        n1n1, n1u1, n1v1, n1u, n1v = n1.dot(n1), n1.dot(u1), n1.dot(
-            v1), n1.dot(u), n1.dot(v)
-        u1u1, u1v1, u1u, u1v = u1.dot(u1), u1.dot(v1), u1.dot(u), u1.dot(v)
-        v1v1, v1u, v1v = v1.dot(v1), v1.dot(u), v1.dot(v)
-        uu, uv, vv = u.dot(u), u.dot(v), v.dot(v)
-
-        w2, wn1, wu1, wv1, wu, wv = w.dot(w), w.dot(n1), w.dot(u1), w.dot(
-            v1), w.dot(u), w.dot(v)
-
-        # x = (x, y, phi1, theta1)
-        def distance_squared(x):
-            return (uu * (x[0] ** 2) + vv * (x[1] ** 2) + w2
-                    + u1u1 * (((R1 + r1 * math.cos(x[2])) * math.cos(
-                        x[3])) ** 2)
-                    + v1v1 * (((R1 + r1 * math.cos(x[2])) * math.sin(
-                        x[3])) ** 2)
-                    + n1n1 * ((math.sin(x[2])) ** 2) * (r1 ** 2)
-                    + 2 * x[0] * x[1] * uv - 2 * x[0] * wu
-                    - 2 * x[0] * (R1 + r1 * math.cos(x[2])) * math.cos(
-                        x[3]) * u1u
-                    - 2 * x[0] * (R1 + r1 * math.cos(x[2])) * math.sin(
-                        x[3]) * v1u
-                    - 2 * x[0] * math.sin(x[2]) * r1 * n1u - 2 * x[1] * wv
-                    - 2 * x[1] * (R1 + r1 * math.cos(x[2])) * math.cos(
-                        x[3]) * u1v
-                    - 2 * x[1] * (R1 + r1 * math.cos(x[2])) * math.sin(
-                        x[3]) * v1v
-                    - 2 * x[1] * math.sin(x[2]) * r1 * n1v
-                    + 2 * (R1 + r1 * math.cos(x[2])) * math.cos(x[3]) * wu1
-                    + 2 * (R1 + r1 * math.cos(x[2])) * math.sin(x[3]) * wv1
-                    + 2 * math.sin(x[2]) * r1 * wn1
-                    + 2 * u1v1 * math.cos(x[3]) * math.sin(x[3]) * (
-                            (R1 + r1 * math.cos(x[2])) ** 2)
-                    + 2 * (R1 + r1 * math.cos(x[2])) * math.cos(
-                        x[3]) * r1 * math.sin(x[2]) * n1u1
-                    + 2 * (R1 + r1 * math.cos(x[2])) * math.sin(
-                        x[3]) * r1 * math.sin(x[2]) * n1v1)
-
-        x01 = npy.array([(xmax - xmin) / 2, (ymax - ymin) / 2,
-                         (min_phi1 + max_phi1) / 2,
-                         (min_theta1 + max_theta1) / 2])
-
-        minimax = [(0, 0, min_phi1, min_theta1),
-                   (xmax - xmin, ymax - ymin, max_phi1, max_theta1)]
-
-        res1 = scp.optimize.least_squares(distance_squared, x01,
-                                          bounds=minimax)
-
-        # frame1 = volmdlr.Frame3D(self.center, u1, v1, n1)
-        pt1 = self.points2d_to3d([[res1.x[3], res1.x[2]]], R1, r1, frame1)
-        p1 = pt1[0]
-        p2 = pf1 + res1.x[2] * u + res1.x[3] * v
-
-        pt1_2d = volmdlr.Point2D((res1.x[3], res1.x[2]))
-        pt2_2d = p2.to_2d(pf1, u, v)
-
-        if not (self.contours2d[0].point_belongs(pt1_2d)):
-            # Find the closest one
-            points_contours1 = self.contours2d[0].tessel_points
-
-            poly1 = volmdlr.ClosedPolygon2D(points_contours1)
-            d1, new_pt1_2d = poly1.PointBorderDistance(pt1_2d,
-                                                       return_other_point=True)
-
-            pt1 = self.points2d_to3d([new_pt1_2d], R1, r1, frame1)
-            p1 = pt1[0]
-
-        if not (planeface.contours[0].point_belongs(pt2_2d)):
-            # Find the closest one
-            d2, new_pt2_2d = planeface.polygon2D.PointBorderDistance(pt2_2d,
-                                                                     return_other_point=True)
-
-            p2 = new_pt2_2d.to_3d(pf1, u, v)
-
-        return p1, p2
-
-    def minimum_distance(self, other_face, return_points=False):
-        if other_face.__class__ is ToroidalFace3D:
-            p1, p2 = self.minimum_distance_points_tore(other_face)
-            if return_points:
-                return p1.point_distance(p2), p1, p2
-            else:
-                return p1.point_distance(p2)
-
-        if other_face.__class__ is CylindricalFace3D:
-            p1, p2 = self.minimum_distance_points_cyl(other_face)
-            if return_points:
-                return p1.point_distance(p2), p1, p2
-            else:
-                return p1.point_distance(p2)
-
-        if other_face.__class__ is PlaneFace3D:
-            p1, p2 = self.minimum_distance_points_plane(other_face)
-            if return_points:
-                return p1.point_distance(p2), p1, p2
-            else:
-                return p1.point_distance(p2)
-        else:
-            return NotImplementedError
-
-
-class ConicalFace3D(Face3D):
-    """
-    :param contours2d: The Cone's contour2D
-    :type contours2d: volmdlr.Contour2D
-    :param conicalsurface3d: Information about the Cone
-    :type conicalsurface3d: ConicalSurface3D
-    :param points: Contour2d's parameter Cone
-    :type points: List of float
-
-    """
-    min_x_density = 5
-    min_y_density = 1
-
-    def __init__(self, conicalsurface3d: ConicalSurface3D,
-                 surface2d: Surface2D,
-                 name: str = ''):
-
-        Face3D.__init__(self,
-                        surface3d=conicalsurface3d,
-                        surface2d=surface2d,
-                        name=name)
-
-    def _bounding_box(self):
-        theta_min, theta_max, zmin, zmax = self.surface2d.outer_contour.bounding_rectangle()
-
-        xp = (volmdlr.X3D.dot(self.surface3d.frame.u) * self.surface3d.frame.u
-              + volmdlr.X3D.dot(
-                    self.surface3d.frame.v) * self.surface3d.frame.v)
-        try:
-            xp.normalize()
-        except ZeroDivisionError:
-            pass
-        yp = (volmdlr.Y3D.dot(self.surface3d.frame.u) * self.surface3d.frame.u
-              + volmdlr.Y3D.dot(
-                    self.surface3d.frame.v) * self.surface3d.frame.v)
-
-        try:
-            yp.normalize()
-        except ZeroDivisionError:
-            pass
-
-        zp = (volmdlr.Z3D.dot(self.surface3d.frame.u) * self.surface3d.frame.u
-              + volmdlr.Z3D.dot(
-                    self.surface3d.frame.v) * self.surface3d.frame.v)
-        try:
-            zp.normalize()
-        except ZeroDivisionError:
-            pass
-
-        lower_center = self.surface3d.frame.origin + zmin * self.surface3d.frame.w
-        upper_center = self.surface3d.frame.origin + zmax * self.surface3d.frame.w
-        lower_radius = math.tan(self.surface3d.semi_angle) * zmin
-        upper_radius = math.tan(self.surface3d.semi_angle) * zmax
-
-        points = [lower_center - lower_radius * xp,
-                  lower_center + lower_radius * xp,
-                  lower_center - lower_radius * yp,
-                  lower_center + lower_radius * yp,
-                  lower_center - lower_radius * zp,
-                  lower_center + lower_radius * zp,
-                  upper_center - upper_radius * xp,
-                  upper_center + upper_radius * xp,
-                  upper_center - upper_radius * yp,
-                  upper_center + upper_radius * yp,
-                  upper_center - upper_radius * zp,
-                  upper_center + upper_radius * zp,
-                  ]
-
-        return volmdlr.core.BoundingBox.from_points(points)
-
-    def triangulation_lines(self, angle_resolution=5):
-        theta_min, theta_max, zmin, zmax = self.surface2d.bounding_rectangle()
-        delta_theta = theta_max - theta_min
-        nlines = int(delta_theta * angle_resolution)
-        lines_x = []
-        for i in range(nlines):
-            theta = theta_min + (i + 1) / (nlines + 1) * delta_theta
-            lines_x.append(vme.Line2D(volmdlr.Point2D(theta, zmin),
-                                      volmdlr.Point2D(theta, zmax)))
-
-        if zmin < 1e-9:
-            delta_z = zmax - zmin
-            lines_y = [vme.Line2D(volmdlr.Point2D(theta_min, zmin + 0.1 * delta_z),
-                                  volmdlr.Point2D(theta_max, zmin + 0.1 * delta_z))]
-        else:
-            lines_y = []
-        return lines_x, lines_y
-
-    # def create_triangle(self, all_contours_points, part):
-    #     Triangles, ts = [], []
-    #     pts, h_list = [], []
-    #     for listpt in all_contours_points:
-    #         for pt in listpt:
-    #             pts.append(pt)
-    #             h_list.append(pt[1])
-    #     if part == 'bot':
-    #         h_concerned = min(h_list)
-    #     else:
-    #         h_concerned = max(h_list)
-    #     peak_list, other = [], []
-    #     for pt in pts:
-    #         if pt[1] == h_concerned:
-    #             peak_list.append(pt)
-    #         else:
-    #             other.append(pt)
-    #     points = [peak_list[0]] + other
-    #
-    #     for i in range(1, len(points)):
-    #         if i == len(points) - 1:
-    #             vertices = [points[i].vector, points[0].vector,
-    #                         points[1].vector]
-    #             segments = [[0, 1], [1, 2], [2, 0]]
-    #             listindice = [i, 0, 1]
-    #         else:
-    #             vertices = [points[i].vector, points[0].vector,
-    #                         points[i + 1].vector]
-    #             segments = [[0, 1], [1, 2], [2, 0]]
-    #             listindice = [i, 0, i + 1]
-    #         tri = {'vertices': vertices, 'segments': segments}
-    #         t = triangle.triangulate(tri, 'p')
-    #         if 'triangles' in t:
-    #             triangles = t['triangles'].tolist()
-    #             triangles[0] = listindice
-    #             Triangles.append(triangles)
-    #         else:
-    #             Triangles.append(None)
-    #         ts.append(t)
-    #
-    #     return points, Triangles
-
-
-class SphericalFace3D(Face3D):
-    """
-    :param contours2d: The Sphere's contour2D
-    :type contours2d: volmdlr.Contour2D
-    :param sphericalsurface3d: Information about the Sphere
-    :type sphericalsurface3d: SphericalSurface3D
-    :param points: Angle's Sphere
-    :type points: List of float
-
-    """
-    min_x_density = 5
-    min_y_density = 5
-
-    def __init__(self, spherical_surface3d: SphericalSurface3D,
-                 surface2d: Surface2D,
-                 name: str = ''):
-        Face3D.__init__(self,
-                        surface3d=spherical_surface3d,
-                        surface2d=surface2d,
-                        name=name)
-
-    def _bounding_box(self):
-        # To be enhanced
-        return self.surface3d._bounding_box()
-
-    def triangulation_lines(self, angle_resolution=7):
-        theta_min, theta_max, phi_min, phi_max = self.surface2d.bounding_rectangle()
-
-        delta_theta = theta_max - theta_min
-        nlines_x = int(delta_theta * angle_resolution)
-        lines_x = []
-        for i in range(nlines_x):
-            theta = theta_min + (i + 1) / (nlines_x + 1) * delta_theta
-            lines_x.append(vme.Line2D(volmdlr.Point2D(theta, phi_min),
-                                      volmdlr.Point2D(theta, phi_max)))
-        delta_phi = phi_max - phi_min
-        nlines_y = int(delta_phi * angle_resolution)
-        lines_y = []
-        for i in range(nlines_y):
-            phi = phi_min + (i + 1) / (nlines_y + 1) * delta_phi
-            lines_y.append(vme.Line2D(volmdlr.Point2D(theta_min, phi),
-                                      volmdlr.Point2D(theta_max, phi)))
-        return lines_x, lines_y
-
-
-class RuledFace3D(Face3D):
-    """
-
-    """
-    min_x_density = 50
-    min_y_density = 1
-
-    def __init__(self,
-                 ruledsurface3d: RuledSurface3D,
-                 surface2d: Surface2D,
-                 name: str = '',
-                 color=None):
-        Face3D.__init__(self, surface3d=ruledsurface3d,
-                        surface2d=surface2d,
-                        name=name)
-
-    def _bounding_box(self):
-        # To be enhance by restricting wires to cut
-        # xmin, xmax, ymin, ymax = self.surface2d.outer_contour.bounding_rectangle()
-        points = [self.surface3d.point2d_to_3d(volmdlr.Point2D(i / 30, 0.)) for
-                  i in range(31)]
-        points.extend(
-            [self.surface3d.point2d_to_3d(volmdlr.Point2D(i / 30, 1.)) for i
-             in range(31)])
-
-        return volmdlr.core.BoundingBox.from_points(points)
-
-    def triangulation_lines(self, angle_resolution=10):
-        xmin, xmax, ymin, ymax = self.surface2d.bounding_rectangle()
-        delta_x = xmax - xmin
-        nlines = int(delta_x * angle_resolution)
-        lines = []
-        for i in range(nlines):
-            x = xmin + (i + 1) / (nlines + 1) * delta_x
-            lines.append(vme.Line2D(volmdlr.Point2D(x, ymin),
-                                    volmdlr.Point2D(x, ymax)))
-        return lines, []
-
-
-class BSplineFace3D(Face3D):
-    def __init__(self, bspline_surface: BSplineSurface3D,
-                 surface2d: Surface2D,
-                 name: str = ''):
-        Face3D.__init__(self,
-                        surface3d=bspline_surface,
-                        surface2d=surface2d,
-                        name=name)
-
-    def _bounding_box(self):
-        return self.surface3d._bounding_box()
-
-    def triangulation_lines(self, resolution=10):
-        u_min, u_max, v_min, v_max = self.surface2d.bounding_rectangle()
-
-        delta_u = u_max - u_min
-        nlines_x = int(delta_u * resolution)
-        lines_x = []
-        for i in range(nlines_x):
-            u = u_min + (i + 1) / (nlines_x + 1) * delta_u
-            lines_x.append(vme.Line2D(volmdlr.Point2D(u, v_min),
-                                      volmdlr.Point2D(u, v_max)))
-        delta_v = v_max - v_min
-        nlines_y = int(delta_v * resolution)
-        lines_y = []
-        for i in range(nlines_y):
-            v = v_min + (i + 1) / (nlines_y + 1) * delta_v
-            lines_y.append(vme.Line2D(volmdlr.Point2D(v_min, v),
-                                      volmdlr.Point2D(v_max, v)))
-        return lines_x, lines_y
-
-
-class OpenShell3D(volmdlr.core.CompositePrimitive3D):
-    _standalone_in_db = True
-    _non_serializable_attributes = ['bounding_box']
-    _non_eq_attributes = ['name', 'color', 'alpha' 'bounding_box']
-    _non_hash_attributes = []
-    STEP_FUNCTION = 'OPEN_SHELL'
-
-    def __init__(self, faces: List[Face3D],
-                 color: Tuple[float, float, float] = None,
-                 alpha: float = 1., name: str = ''):
-        self.faces = faces
-        self.name = name
-        if not color:
-            self.color = (0.8, 0.8, 0.8)
-        else:
-            self.color = color
-        self.alpha = alpha
-        self.bounding_box = self._bounding_box()
-
-    def __hash__(self):
-        return sum([hash(f) for f in self.faces])
-
-    def __eq__(self, other_):
-        if self.__class__ != other_.__class__:
-            return False
-        equal = True
-        for face, other_face in zip(self.faces, other_.faces):
-            equal = (equal and face == other_face)
-        return equal
-
-    @classmethod
-    def from_step(cls, arguments, object_dict):
-        faces = []
-        for face in arguments[1]:
-            faces.append(object_dict[int(face[1:])])
-        return cls(faces, name=arguments[0][1:-1])
-
-    def to_step(self, current_id):
-        step_content = ''
-        face_ids = []
-        for face in self.faces:
-            face_content, face_sub_ids = face.to_step(current_id)
-            step_content += face_content
-            face_ids.extend(face_sub_ids)
-            current_id = max(face_sub_ids) + 1
-
-        shell_id = current_id
-        step_content += "#{} = {}('{}',({}));\n".format(current_id,
-                                                        self.STEP_FUNCTION,
-                                                        self.name,
-                                                        volmdlr.core.step_ids_to_str(
-                                                            face_ids))
-        manifold_id = shell_id + 1
-        step_content += "#{} = MANIFOLD_SOLID_BREP('{}',#{});\n".format(
-            manifold_id,
-            self.name,
-            shell_id)
-
-        frame_content, frame_id = volmdlr.OXYZ.to_step(manifold_id + 1)
-        step_content += frame_content
-        brep_id = frame_id + 1
-        step_content += "#{} = ADVANCED_BREP_SHAPE_REPRESENTATION('',(#{},#{}),#7);\n".format(
-            brep_id, frame_id, manifold_id)
-
-        return step_content, brep_id
-
-    def rotation(self, center, axis, angle, copy=True):
-        if copy:
-            new_faces = [face.rotation(center, axis, angle, copy=True) for face
-                         in self.faces]
-            return OpenShell3D(new_faces, color=self.color, alpha=self.alpha, name=self.name)
-        else:
-            for face in self.faces:
-                face.rotation(center, axis, angle, copy=False)
-            self.bounding_box = self._bounding_box()
-
-    def translation(self, offset, copy=True):
-        if copy:
-            new_faces = [face.translation(offset, copy=True) for face in
-                         self.faces]
-            return OpenShell3D(new_faces, color=self.color, alpha=self.alpha, name=self.name)
-        else:
-            for face in self.faces:
-                face.translation(offset, copy=False)
-            self.bounding_box = self._bounding_box()
-
-    def frame_mapping(self, frame, side, copy=True):
-        """
-        side = 'old' or 'new'
-        """
-        if copy:
-            new_faces = [face.frame_mapping(frame, side, copy=True) for face in
-                         self.faces]
-            return self.__class__(new_faces, name=self.name)
-        else:
-            for face in self.faces:
-                face.frame_mapping(frame, side, copy=False)
-            self.bounding_box = self._bounding_box()
-
-    def copy(self):
-        new_faces = [face.copy() for face in self.faces]
-        return self.__class__(new_faces, color=self.color, alpha=self.alpha,
-                              name=self.name)
-
-    def union(self, shell2):
-        new_faces = [face for face in self.faces + shell2.faces]
-        new_name = self.name + ' union ' + shell2.name
-        new_color = self.color
-        return self.__class__(new_faces, name=new_name, color=new_color)
-
-    def volume(self):
-        """
-        Does not consider holes
-        """
-        volume = 0
-        for i, face in enumerate(self.faces):
-            points_3D, triangles_indexes = face.triangulation()
-            for triangle_indexes in triangles_indexes[0]:
-                point1 = points_3D[triangle_indexes[0]]
-                point2 = points_3D[triangle_indexes[1]]
-                point3 = points_3D[triangle_indexes[2]]
-
-                v321 = point3[0] * point2[1] * point1[2]
-                v231 = point2[0] * point3[1] * point1[2]
-                v312 = point3[0] * point1[1] * point2[2]
-                v132 = point1[0] * point3[1] * point2[2]
-                v213 = point2[0] * point1[1] * point3[2]
-                v123 = point1[0] * point2[1] * point3[2]
-                volume_tetraedre = 1 / 6 * (
-                        -v321 + v231 + v312 - v132 - v213 + v123)
-
-                volume += volume_tetraedre
-
-        return abs(volume)
-
-    def _bounding_box(self):
-        """
-        Returns the boundary box
-        """
-        bbox = self.faces[0]._bounding_box()
-
-        for face in self.faces[1:]:
-            bbox += face._bounding_box()
-
-        return bbox
-
-    def cut_by_plane(self, plane_3d: Plane3D):
-        graph = nx.Graph()
-        intersections = []
-
-        frame_block = self.bounding_box.to_frame()
-        frame_block.u = 1.1 * frame_block.u
-        frame_block.v = 1.1 * frame_block.v
-        frame_block.w = 1.1 * frame_block.w
-
-        for face in self.faces:
-            block = volmdlr.primitives3d.Block(frame_block)
-            face_3d = block.cut_by_orthogonal_plane(plane_3d)
-            inters = face.face_intersections(face_3d)
-            if inters:
-                graph.add_edges_from([(inters[0], inters[1])])
-                intersections.append(inters)
-        pts = list(nx.dfs_edges(graph, intersections[0][0]))
-        print(pts)
-        print(intersections)
-        points = []
-        u = plane_3d.frame.u
-        v = plane_3d.frame.v
-        for pt1, pt2 in pts:
-            if pt1 not in points:
-                points.append(pt1)
-            if pt2 not in points:
-                points.append(pt2)
-        center_2d = volmdlr.Point2D(plane_3d.frame.origin.dot(u), plane_3d.frame.origin.dot(v))
-        points_2d = [volmdlr.Point2D(p.dot(u), p.dot(v)) - center_2d for p in points]
-        contour_2d = volmdlr.faces.Surface2D(volmdlr.wires.ClosedPolygon2D(points_2d), [])
-
-        return volmdlr.faces.PlaneFace3D(plane_3d, contour_2d)
-
-
-    def linesegment_intersections(self,
-                                  linesegment3d: vme.LineSegment3D) \
-            -> List[Tuple[Face3D, List[volmdlr.Point3D]]]:
-        intersections = []
-        for face in self.faces:
-            face_intersections = face.linesegment_intersections(linesegment3d)
-            if face_intersections:
-                intersections.append((face, face_intersections))
-        return intersections
-
-    def line_intersections(self,
-                                  line3d: vme.Line3D) \
-            -> List[Tuple[Face3D, List[volmdlr.Point3D]]]:
-        intersections = []
-        for face in self.faces:
-            face_intersections = face.line_intersections(line3d)
-            if face_intersections:
-                intersections.append((face, face_intersections))
-        return intersections
-
-    def minimum_distance_points(self, shell2, resolution):
-        """
-        Returns a Mesure object if the distance is not zero, otherwise returns None
-        """
-        shell2_inter = self.shell_intersection(shell2, resolution)
-        if shell2_inter is not None and shell2_inter != 1:
-            return None
-
-        # distance_min, point1_min, point2_min = self.faces[0].distance_to_face(shell2.faces[0], return_points=True)
-        distance_min, point1_min, point2_min = self.faces[0].minimum_distance(
-            shell2.faces[0], return_points=True)
-        for face1 in self.faces:
-            bbox1 = face1.bounding_box
-            for face2 in shell2.faces:
-                bbox2 = face2.bounding_box
-                bbox_distance = bbox1.distance_to_bbox(bbox2)
-
-                if bbox_distance < distance_min:
-                    # distance, point1, point2 = face1.distance_to_face(face2, return_points=True)
-                    distance, point1, point2 = face1.minimum_distance(face2,
-                                                                      return_points=True)
-                    if distance == 0:
-                        return None
-                    elif distance < distance_min:
-                        distance_min, point1_min, point2_min = distance, point1, point2
-
-        return point1_min, point2_min
-
-    def distance_to_shell(self, other_shell: 'OpenShell3D', resolution: float):
-        min_dist = self.minimum_distance_points(other_shell, resolution)
-        if min_dist is not None:
-            p1, p2 = min_dist
-            return p1.point_distance(p2)
-        else:
-            return None
-
-    def minimum_distance_point(self,
-                               point: volmdlr.Point3D) -> volmdlr.Point3D:
-        """
-        Computes the distance of a point to a Shell3D, whether it is inside or outside the Shell3D
-        """
-        distance_min, point1_min = self.faces[0].distance_to_point(point,
-                                                                   return_other_point=True)
-        for face in self.faces[1:]:
-            bbox_distance = self.bounding_box.distance_to_point(point)
-            if bbox_distance < distance_min:
-                distance, point1 = face.distance_to_point(point,
-                                                          return_other_point=True)
-                if distance < distance_min:
-                    distance_min, point1_min = distance, point1
-
-        return point1_min
-
-    def intersection_internal_aabb_volume(self, shell2: 'OpenShell3D',
-                                          resolution: float):
-        """
-        aabb made of the intersection points and the points of self internal to shell2
-        """
-        intersections_points = []
-        for face1 in self.faces:
-            for face2 in shell2.faces:
-                intersection_points = face1.face_intersections(face2)
-                if intersection_points is not None:
-                    intersections_points.extend(intersection_points)
-
-        shell1_points_inside_shell2 = []
-        for face in self.faces:
-            for point in face.outer_contour3d.discretization_points(
-                    resolution):
-                if shell2.point_belongs(point):
-                    shell1_points_inside_shell2.append(point)
-
-        if len(intersections_points + shell1_points_inside_shell2) == 0:
-            return 0
-        bbox = volmdlr.core.BoundingBox.from_points(
-            intersections_points + shell1_points_inside_shell2)
-        return bbox.volume()
-
-    def intersection_external_aabb_volume(self, shell2: 'OpenShell3D',
-                                          resolution: float):
-        """
-        aabb made of the intersection points and the points of self external to shell2
-        """
-        intersections_points = []
-        for face1 in self.faces:
-            for face2 in shell2.faces:
-                intersection_points = face1.face_intersections(face2)
-                if intersection_points is not None:
-                    intersections_points.extend(intersection_points)
-
-        shell1_points_outside_shell2 = []
-        for face in self.faces:
-            for point in face.outer_contour3d.discretization_points(
-                    resolution):
-                if not shell2.point_belongs(point):
-                    shell1_points_outside_shell2.append(point)
-
-        if len(intersections_points + shell1_points_outside_shell2) == 0:
-            return 0
-        bbox = volmdlr.core.BoundingBox.from_points(
-            intersections_points + shell1_points_outside_shell2)
-        return bbox.volume()
-
-    def primitive_inside_bbox(self, bounding_box: volmdlr.core.BoundingBox):
-        for primitive in self.primitives:
-            bbox = primitive.bounding_box
-
-    def triangulation(self):
-        mesh = vmd.DisplayMesh3D([], [])
-        nf = len(self.faces)
-        for i, face in enumerate(self.faces):
-            if i % 5000 == 0:
-                print('triangulation', round(i/nf*100), '%')
-            try:
-                face_mesh = face.triangulation()
-                mesh.merge_mesh(face_mesh)
-            except NotImplementedError:
-                print('Warning: a face has been skipped in rendering')
-        return mesh
-
-    def babylon_script(self, name='primitive_mesh'):
-        s = 'var {} = new BABYLON.Mesh("{}", scene);\n'.format(name, name)
-
-        mesh = self.babylon_meshes()[0]
-
-        s += 'var positions = {};\n'.format(mesh['positions'])
-        s += 'var indices = {};\n'.format(mesh['indices'])
-        s += 'var normals = [];\n'
-        s += 'var vertexData = new BABYLON.VertexData();\n'
-        s += 'BABYLON.VertexData.ComputeNormals(positions, indices, normals);\n'
-        s += 'vertexData.positions = positions;\n'
-        s += 'vertexData.indices = indices;\n'
-        s += 'vertexData.normals = normals;\n'
-        s += 'vertexData.applyToMesh({});\n'.format(name)
-        s += '{}.enableEdgesRendering(0.9);\n'.format(name)
-        s += '{}.edgesWidth = 0.1;\n'.format(name)
-        s += '{}.edgesColor = new BABYLON.Color4(0, 0, 0, 0.6);\n'.format(name)
-        s += 'var mat = new BABYLON.StandardMaterial("mat", scene);\n'
-        #        s += 'mat.diffuseColor = BABYLON.Color3.Green();\n'
-        #        s += 'mat.specularColor = new BABYLON.Color3(0.5, 0.6, 0.87);\n'
-        #        s += 'mat.emissiveColor = new BABYLON.Color3(1, 1, 1);\n'
-        #        s += 'mat.ambientColor = new BABYLON.Color3(0.23, 0.98, 0.53);\n'
-        s += 'mat.backFaceCulling = false;\n'
-        s += 'mat.alpha = {};\n'.format(self.alpha)
-        s += '{}.material = mat;\n'.format(name)
-        if self.color is not None:
-            s += 'mat.diffuseColor = new BABYLON.Color3({}, {}, {});\n'.format(
-                *self.color)
-        return s
-
-    def plot(self, ax=None, equal_aspect=True, color='k', alpha=1):
-        if ax is None:
-            ax = plt.figure().add_subplot(111, projection='3d')
-
-        for face in self.faces:
-            face.plot(ax=ax, color=color, alpha=alpha)
-
-        return ax
-
-
-class ClosedShell3D(OpenShell3D):
-    _standalone_in_db = True
-    _non_serializable_attributes = ['bounding_box']
-    _non_eq_attributes = ['name', 'color', 'alpha' 'bounding_box']
-    STEP_FUNCTION = 'CLOSED_SHELL'
-
-    def rotation(self, center, axis, angle, copy=True):
-        if copy:
-            new_faces = [face.rotation(center, axis, angle, copy=True) for face
-                         in self.faces]
-            return ClosedShell3D(new_faces, color=self.color, alpha=self.alpha, name=self.name)
-        else:
-            for face in self.faces:
-                face.rotation(center, axis, angle, copy=False)
-            self.bounding_box = self._bounding_box()
-
-    def translation(self, offset, copy=True):
-        if copy:
-            new_faces = [face.translation(offset, copy=True) for face in
-                         self.faces]
-            return ClosedShell3D(new_faces, color=self.color, alpha=self.alpha, name=self.name)
-        else:
-            for face in self.faces:
-                face.translation(offset, copy=False)
-            self.bounding_box = self._bounding_box()
-
-    def frame_mapping(self, frame, side, copy=True):
-        """
-        side = 'old' or 'new'
-        """
-        if copy:
-            new_faces = [face.frame_mapping(frame, side, copy=True) for face in
-                         self.faces]
-            return ClosedShell3D(new_faces, name=self.name)
-        else:
-            for face in self.faces:
-                face.frame_mapping(frame, side, copy=False)
-            self.bounding_box = self._bounding_box()
-
-    def copy(self):
-        new_faces = [face.copy() for face in self.faces]
-        return ClosedShell3D(new_faces, color=self.color, alpha=self.alpha,
-                             name=self.name)
-
-    @classmethod
-    def unions(cls, shell1, shell2):
-        # shell1_p = shell1.sheel_substract(shell2)
-        # shell2_p = shell2.sheel_substract(shell1)
-        shell1_p = shell1.shell_substract2(shell2)
-        # shell2_p = shell2.shell_substract2(shell1)
-        for f in shell1_p.faces:
-            f.alpha = 0.2
-        # for f in shell2_p.faces:
-        #     f.alpha = 0.5
-        #     f.color = (1, 0, 0)
-        # return cls(shell1_p.faces + shell2_p.faces)
-        return cls(shell1_p.faces)
-
-
-
-    def shell_intersection(self, shell2: 'OpenShell3D', resolution: float):
-        """
-        Return None if disjointed
-        Return (1, 0) or (0, 1) if one is inside the other
-        Return (n1, n2) if intersection
-
-        4 cases :
-            (n1, n2) with face intersection             => (n1, n2)
-            (0, 0) with face intersection               => (0, 0)
-            (0, 0) with no face intersection            => None
-            (1, 0) or (0, 1) with no face intersection  => 1
-        """
-        # Check if boundary boxes don't intersect
-        bbox1 = self.bounding_box
-        bbox2 = shell2.bounding_box
-        if not bbox1.bbox_intersection(bbox2):
-            # print("No intersection of shells' BBox")
-            return None
-
-        # Check if any point of the first shell is in the second shell
-        points1 = []
-        for face in self.faces:
-            points1.extend(
-                face.outer_contour3d.discretization_points(resolution))
-        points2 = []
-        for face in shell2.faces:
-            points2.extend(
-                face.outer_contour3d.discretization_points(resolution))
-
-        nb_pts1 = len(points1)
-        nb_pts2 = len(points2)
-        compteur1 = 0
-        compteur2 = 0
-        for point1 in points1:
-            if shell2.point_belongs(point1):
-                compteur1 += 1
-        for point2 in points2:
-            if self.point_belongs(point2):
-                compteur2 += 1
-
-        inter1 = compteur1 / nb_pts1
-        inter2 = compteur2 / nb_pts2
-
-        for face1 in self.faces:
-            for face2 in shell2.faces:
-                intersection_points = face1.face_intersections(face2)
-                if intersection_points:
-                    return inter1, inter2
-
-        if inter1 == 0. and inter2 == 0.:
-            return None
-        return 1
-
-    def point_belongs(self, point3d: volmdlr.Point3D, nb_rays: int = 1):
-        """
-        Ray Casting algorithm
-        Returns True if the point is inside the Shell, False otherwise
-        """
-
-        bbox = self.bounding_box
-        if not bbox.point_belongs(point3d):
-            return False
-
-        min_ray_length = 2 * max((bbox.xmax - bbox.xmin,
-                                  bbox.ymax - bbox.ymin,
-                                  bbox.zmax - bbox.zmin))
-        two_min_ray_length = 2 * min_ray_length
-
-        rays = []
-        for k in range(0, nb_rays):
-            rays.append(vme.LineSegment3D(
-                point3d,
-                point3d + volmdlr.Point3D.random(min_ray_length,
-                                                 two_min_ray_length,
-                                                 min_ray_length,
-                                                 two_min_ray_length,
-                                                 min_ray_length,
-                                                 two_min_ray_length)))
-        rays = sorted(rays, key=lambda ray: ray.length())
-
-        rays_intersections = []
-        tests = []
-
-        # for ray in rays[:3]:
-        for ray in rays[:nb_rays]:
-            #
-            count = 0
-            ray_intersection = []
-            is_inside = True
-            for face, point_inters in self.linesegment_intersections(ray):
-                count += len(point_inters)
-
-            if count % 2 == 0:
-                is_inside = False
-            tests.append(is_inside)
-            rays_intersections.append(ray_intersection)
-
-        for test1, test2 in zip(tests[:-1], tests[1:]):
-            if test1 != test2:
-                raise ValueError
-        return tests[0]
-
-    def is_inside_shell(self, shell2, resolution: float):
-        """
-        Returns True if all the points of self are inside shell2 and no face \
-        are intersecting
-        This method is not exact
-        """
-        bbox1 = self.bounding_box
-        bbox2 = shell2.bounding_box
-        if not bbox1.is_inside_bbox(bbox2):
-            return False
-
-        points = []
-        for face in self.faces:
-            points.extend(
-                face.outer_contour3d.discretization_points(resolution))
-        for point in points:
-            if not shell2.point_belongs(point):
-                return False
-
-        # Check if any faces are intersecting
-        for face1 in self.faces:
-            for face2 in shell2.faces:
-                intersection_points = face1.face_intersections(face2)
-                if intersection_points != []:
-                    return False
-
-        return True
-
-    def sheel_substract(self, other_shell):
-        faces = []
-        dist_limit = 1e-15
-        for face1 in self.faces:
-            if volmdlr.faces.ClosedShell3D([face1]).is_inside_shell(other_shell, resolution=0.01):
-                continue
-            points_2d = []
-            points_2d_extreme = []
-            # intersections_points = []
-            graph = nx.Graph()
-            for face2 in other_shell.faces:
-                inters = face1.face_intersections(face2)
-                print(inters)
-                new_points_2d = [face1.surface3d.point3d_to_2d(i) for i in inters]
-                print(new_points_2d)
-                if new_points_2d:
-                    for p in new_points_2d:
-                        if p not in points_2d:
-                            points_2d.append(p)
-                    for p1, p2 in zip(new_points_2d[0:-1], new_points_2d[1:]):
-                        graph.add_edges_from([(p1, p2)])
-            print(points_2d)
-            if points_2d:
-                for pt in points_2d:
-                    dist_min = math.inf
-                    for line in face1.surface2d.outer_contour.primitives:
-                        dist = line.point_distance(pt)
-                        if dist < dist_min:
-                            dist_min = dist
-                    if dist_min < dist_limit:
-                        points_2d_extreme.append(pt)
-                new_lines = []
-                non_check_point = []
-                for pt in points_2d_extreme:
-                    pts = list(nx.dfs_edges(graph, pt))
-                    if pt not in non_check_point:
-                        lns = [volmdlr.edges.LineSegment2D(p[0], p[1]) for p in pts]
-                        new_lines.append(lns)
-                    non_check_point.extend([pt, pts[-1][-1]])
-                print(len(new_lines))
-                cut_contours = [face1.surface2d.outer_contour]
-                # face1.surface2d.outer_contour.plot()
-                for new_line in new_lines:
-                    start = new_line[0].start
-                    end = new_line[-1].end
-                    new_c = []
-                    for c in cut_contours:
-                        cs = volmdlr.wires.Contour2D.extract_contours(c, start, end)
-                        if not cs:
-                            new_c.append(c)
-                        else:
-                            close_contours = []
-                            for c1 in cs:
-                                c1.primitives.extend(new_line)
-                                c1.order_contour()
-                                close_contours.append(c1)
-                            for c1 in close_contours:
-                                check = True
-                                for c2 in new_c:
-                                    if c1 == c2:
-                                        check = False
-                                if check:
-                                    new_c.append(c1)
-                    cut_contours = [c.copy() for c in new_c]
-                
-                    
-                print(face1)
-                print(cut_contours[0].primitives)
-                for contour in cut_contours:
-                    if new_lines:
-                        
-                        check = True
-                        show_points = []
-                        for primitive in contour.primitives:
-                            point_middle = volmdlr.Point2D.middle_point(primitive.start, primitive.end)
-                            pt3d = face1.surface3d.point2d_to_3d(point_middle)
-                            show_points.append(pt3d)
-                            dist_min = math.inf
-                            for face2 in other_shell.faces:
-                                dist = face2.distance_to_point(pt3d)
-                                if dist < dist_min:
-                                    dist_min = dist
-                            if other_shell.point_belongs(pt3d) and dist_min > 1e-8:
-                                check = False
-                        if check:
-                            surf3d = face1.surface3d
-                            surf2d = Surface2D(contour, [])
-                            new_plane = PlaneFace3D(surf3d, surf2d)
-                            faces.append(new_plane)
-                    else:
-                        primitives = []
-                        for p1, p2  in zip(points_2d, points_2d[1:] + [points_2d[0]]):
-                            primitives.append(volmdlr.edges.LineSegment2D(p1, p2))
-                        print(len(primitives))
-                        inner_contour =volmdlr.wires.Contour2D(primitives)
-                        surf3d = face1.surface3d
-                        surf2d = Surface2D(contour, [volmdlr.wires.Contour2D(primitives)])
-                        print(surf2d)
-                        # surf2d.plot()
-                        new_plane = PlaneFace3D(surf3d, surf2d)
-                        faces.append(new_plane)
-              
-                    
-            else:
-                faces.append(face1)
-        return OpenShell3D(faces)
-    
-    def shell_substract2(self, shell_2):
-        for face1 in self.faces:
-            if volmdlr.faces.ClosedShell3D([face1]).is_inside_shell(shell_2, resolution=0.01):
-                continue
-            face_intersection_lines = []
-            for face2 in shell_2.faces:
-                face_intersection = face1.face_intersections(face2)
-                print(face_intersection)
-                if face_intersection:
-                # if face_intersection not in face_intersection_lines:
-                    face_intersection_lines.append(face_intersection)
-            if face_intersection_lines:
-                print(face_intersection_lines)
-                contour_lines = [face_intersection_lines[0]]
-                print()
-                face_intersection_lines.remove(face_intersection_lines[0])
-                finished =  False
-                while not finished:
-                    for line in face_intersection_lines:
-                        for c_line in contour_lines:
-                            if c_line:
-                                print(c_line)
-                                if line.start == c_line.start or line.end == c_line.start:
-                                    contour_lines = contour_lines[0:contour_lines.index(c_line)] + [line] + contour_lines[contour_lines.index(c_line):]
-                                    face_intersection_lines.remove(line)
-                                    break
-                                elif line.start == c_line.end or line.end == c_line.end:
-                                    contour_lines.append(line)
-                                    face_intersection_lines.remove(line)
-                                    break
-                        if len(face_intersection_lines) == 0:
-                            finished = True
-                
-                print(contour_lines)
-                new_contour = volmdlr.wires.Contour3D(contour_lines)
-                face1.surface2d.outer_contour.plot()
-                
-                # ax = new_contour.plot(color = 'r')
-                
-                # extracted_contours = volmdlr.wires.Contour3D.extract_contours(face1.outer_contour3d, new_contour.primitives[0].start, new_contour.primitives[-1].end)
-                # extracted_contours[0].plot(ax = ax)
-                
-                # new_contour.primitives[0].start.plot(ax = ax, color='b')
-                # new_contour.primitives[-1].end.plot(ax = ax, color = 'b')
-                # print(face1.outer_contour3d.primitives)
-                # intersection_points = []
-                # for primitive1 in face1.outer_contour3d.primitives:
-                #     for primitive2 in new_contour.primitives:
-                #         line_intersection = primitive1.intersection(primitive2)
-                #         print(line_intersection)
-                #         if line_intersection:
-                #             ax = primitive1.plot(color= 'b')
-                #             primitive2.plot(ax = ax, color= 'r')
-                #             intersection_points.append(line_intersection)
-                # print(intersection_points)
-                            
->>>>>>> b76e43c8
+                